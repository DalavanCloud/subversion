--- conflicted
+++ resolved
@@ -27,7 +27,7 @@
 # $HeadURL$
 # $LastChangedRevision$
 
-import os, sys
+import os, sys, subprocess
 import filecmp
 import shutil
 import traceback
@@ -49,7 +49,6 @@
 def _usage_exit():
   "print usage, exit the script"
 
-<<<<<<< HEAD
   print("Driver for running the tests on Windows.")
   print("Usage: python win-tests.py [option] [test-path]")
   print("")
@@ -77,6 +76,7 @@
   print("  --httpd-daemon         : Run Apache httpd as daemon")
   print("  --httpd-service        : Run Apache httpd as Windows service (default)")
   print("  --http-library         : dav library to use, neon (default) or serf")
+  print("  --javahl               : Run the javahl tests instead of the normal tests")
   print("  --list                 : print test doc strings only")
   print("  --enable-sasl          : enable Cyrus SASL authentication for")
   print("                           svnserve")
@@ -86,37 +86,6 @@
   print(" --config-file           : Configuration file for tests")
   print(" --fsfs-sharding         : Specify shard size (for fsfs)")
   print(" --fsfs-packing          : Run 'svnadmin pack' automatically")
-=======
-  print "Driver for running the tests on Windows."
-  print "Usage: python win-tests.py [option] [test-path]"
-  print
-  print "Valid options:"
-  print "  -r, --release          : test the Release configuration"
-  print "  -d, --debug            : test the Debug configuration (default)"
-  print "  --bin=PATH             : use the svn binaries installed in PATH"
-  print "  -u URL, --url=URL      : run ra_dav or ra_svn tests against URL;"
-  print "                           will start svnserve for ra_svn tests"
-  print "  -v, --verbose          : talk more"
-  print "  -f, --fs-type=type     : filesystem type to use (fsfs is default)"
-  print "  -c, --cleanup          : cleanup after running a test"
-
-  print "  --svnserve-args=list   : comma-separated list of arguments for"
-  print "                           svnserve"
-  print "                           default is '-d,-r,<test-path-root>'"
-  print "  --asp.net-hack         : use '_svn' instead of '.svn' for the admin"
-  print "                           dir name"
-  print "  --httpd-dir            : location where Apache HTTPD is installed"
-  print "  --httpd-port           : port for Apache HTTPD; random port number"
-  print "                           will be used, if not specified"
-  print "  --http-library         : dav library to use, neon (default) or serf"
-  print "  --list                 : print test doc strings only"
-  print "  --enable-sasl          : enable Cyrus SASL authentication for"
-  print "                           svnserve"
-  print "  -p, --parallel         : run multiple tests in parallel"
-  print "  --server-minor-version : the minor version of the server being"
-  print "                           tested"
-  print " --config-file           : Configuration file for tests"
->>>>>>> 0213fdc3
 
   sys.exit(0)
 
@@ -142,19 +111,12 @@
     dll_basename = section.name + "-" + str(gen_obj.version) + ".dll"
     svn_dlls.append(os.path.join("subversion", section.name, dll_basename))
 
-<<<<<<< HEAD
 opts, args = my_getopt(sys.argv[1:], 'hrdvct:pu:f:',
                        ['release', 'debug', 'verbose', 'cleanup', 'test=',
                         'url=', 'svnserve-args=', 'fs-type=', 'asp.net-hack',
                         'httpd-dir=', 'httpd-port=', 'httpd-daemon',
                         'httpd-server', 'http-library=', 'help',
-                        'fsfs-packing', 'fsfs-sharding=',
-=======
-opts, args = my_getopt(sys.argv[1:], 'hrdvcpu:f:',
-                       ['release', 'debug', 'verbose', 'cleanup', 'url=',
-                        'svnserve-args=', 'fs-type=', 'asp.net-hack',
-                        'httpd-dir=', 'httpd-port=', 'http-library=', 'help',
->>>>>>> 0213fdc3
+                        'fsfs-packing', 'fsfs-sharding=', 'javahl',
                         'list', 'enable-sasl', 'bin=', 'parallel',
                         'config-file=', 'server-minor-version='])
 if len(args) > 1:
@@ -165,6 +127,7 @@
 repo_loc = 'local repository.'
 objdir = 'Debug'
 log = 'tests.log'
+faillog = 'fails.log'
 run_svnserve = None
 svnserve_args = None
 run_httpd = None
@@ -172,6 +135,7 @@
 httpd_service = None
 http_library = 'neon'
 list_tests = None
+test_javahl = None
 enable_sasl = None
 svn_bin = None
 parallel = None
@@ -179,10 +143,7 @@
 fsfs_packing = None
 server_minor_version = None
 config_file = None
-<<<<<<< HEAD
 tests_to_run = []
-=======
->>>>>>> 0213fdc3
 
 for opt, val in opts:
   if opt in ('-h', '--help'):
@@ -221,6 +182,8 @@
     fsfs_sharding = int(val)
   elif opt == '--fsfs-packing':
     fsfs_packing = 1
+  elif opt == '--javahl':
+    test_javahl = 1
   elif opt == '--list':
     list_tests = 1
   elif opt == '--enable-sasl':
@@ -264,13 +227,16 @@
   repo_loc = 'remote repository ' + base_url + '.'
   if base_url[:4] == 'http':
     log = 'dav-tests.log'
+    faillog = 'dav-fails.log'
   elif base_url[:3] == 'svn':
     log = 'svn-tests.log'
+    faillog = 'svn-fails.log'
     run_svnserve = 1
   else:
     # Don't know this scheme, but who're we to judge whether it's
     # correct or not?
     log = 'url-tests.log'
+    faillog = 'url-fails.log'
 
 # Have to move the executables where the tests expect them to be
 copied_execs = []   # Store copied exec files to avoid the final dir scan
@@ -680,29 +646,65 @@
 
 print('Testing %s configuration on %s' % (objdir, repo_loc))
 sys.path.insert(0, os.path.join(abs_srcdir, 'build'))
-import run_tests
-th = run_tests.TestHarness(abs_srcdir, abs_builddir,
-                           os.path.join(abs_builddir, log),
-                           base_url, fs_type, http_library,
-                           server_minor_version, 1, cleanup,
-<<<<<<< HEAD
-                           enable_sasl, parallel, config_file,
-                           fsfs_sharding, fsfs_packing,
-                           list_tests, svn_bin)
-=======
-                           enable_sasl, parallel, config_file, list_tests,
-                           svn_bin)
->>>>>>> 0213fdc3
-old_cwd = os.getcwd()
-try:
-  os.chdir(abs_builddir)
-  failed = th.run(tests_to_run)
-except:
-  os.chdir(old_cwd)
-  raise
+
+if not test_javahl:
+  import run_tests
+  th = run_tests.TestHarness(abs_srcdir, abs_builddir,
+                             os.path.join(abs_builddir, log),
+                             os.path.join(abs_builddir, faillog),
+                             base_url, fs_type, http_library,
+                             server_minor_version, 1, cleanup,
+                             enable_sasl, parallel, config_file,
+                             fsfs_sharding, fsfs_packing,
+                             list_tests, svn_bin)
+  old_cwd = os.getcwd()
+  try:
+    os.chdir(abs_builddir)
+    failed = th.run(tests_to_run)
+  except:
+    os.chdir(old_cwd)
+    raise
+  else:
+    os.chdir(old_cwd)
 else:
-  os.chdir(old_cwd)
-
+  failed = False
+  args = (
+          'java.exe',
+          '-Dtest.rootdir=' + os.path.join(abs_builddir, 'javahl'),
+          '-Dtest.srcdir=' + os.path.join(abs_srcdir,
+                                          'subversion/bindings/javahl'),
+          '-Dtest.rooturl=',
+          '-Dtest.fstype=' + fs_type ,
+          '-Dtest.tests=',
+          
+          '-Djava.library.path=' 
+                    + os.path.join(abs_objdir,
+                                   'subversion/bindings/javahl/native'),
+          '-classpath', 
+          os.path.join(abs_srcdir, 'subversion/bindings/javahl/classes') +';' +
+            gen_obj.junit_path
+         )
+  
+  sys.stderr.flush()        
+  print('Running org.apache.subversion tests:')
+  sys.stdout.flush()
+  
+  r = subprocess.call(args + tuple(['org.apache.subversion.javahl.RunTests']))
+  sys.stdout.flush()
+  sys.stderr.flush()
+  if (r != 0):
+    print('[Test runner reported failure]')
+    failed = True
+  
+  print('Running org.tigris.subversion tests:')
+  sys.stdout.flush()
+  r = subprocess.call(args + tuple(['org.tigris.subversion.javahl.RunTests']))
+  sys.stdout.flush()
+  sys.stderr.flush()
+  if (r != 0):
+    print('[Test runner reported failure]')
+    failed = True
+  
 # Stop service daemon, if any
 if daemon:
   del daemon
