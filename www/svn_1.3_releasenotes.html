--- conflicted
+++ resolved
@@ -52,18 +52,12 @@
 <p>Subversion 1.3 is available as source code in three formats:</p>
 
 <ul>
-<<<<<<< HEAD
-  <li><a href="http://subversion.tigris.org/downloads/subversion-1.3.2.tar.gz">subversion-1.3.2.tar.gz</a></li>
-  <li><a href="http://subversion.tigris.org/downloads/subversion-1.3.2.tar.bz2">subversion-1.3.2.tar.bz2</a></li>
-  <li><a href="http://subversion.tigris.org/downloads/subversion-1.3.2.zip">subversion-1.3.2.zip</a>&nbsp;(Windows)</li>
-=======
 <li><a href="http://subversion.tigris.org/downloads/subversion-1.2.3.tar.gz"
     >subversion-1.2.3.tar.gz</a></li>
 <li><a href="http://subversion.tigris.org/downloads/subversion-1.2.3.tar.bz2"
     >subversion-1.2.3.tar.bz2</a></li>
 <li><a href="http://subversion.tigris.org/downloads/subversion-1.2.3.zip"
     >subversion-1.2.3.zip</a>&nbsp;(Windows)</li>
->>>>>>> 7a9d2b16
 </ul>
 
 <p>For binary packages, please see <a
@@ -75,13 +69,9 @@
 can to make binaries available.</p>
 
 <p>For other Subversion releases, see <a
-<<<<<<< HEAD
-href="http://subversion.tigris.org/servlets/ProjectDocumentList?folderID=260&amp;expandFolder=74">this folder</a>.</p>
-=======
 href="http://subversion.tigris.org/servlets/ProjectDocumentList?folderID=260&amp;expandFolder=74"
 >this folder</a>.</p>
 -->
->>>>>>> 7a9d2b16
 
 </div>  <!-- downloading -->
 
@@ -165,7 +155,6 @@
 
 <div class="h2" id="new-features" title="new-features">
 <h2>New Features</h2>
-<<<<<<< HEAD
 
 <div class="h3" id="svnserve-authz" title="svnserve-authz">
 <h3>Path-based authorization for svnserve (<em>requires new server</em>)</h3>
@@ -258,100 +247,6 @@
 </div>  <!-- bindings-improvements -->
 
 
-=======
-
-<div class="h3" id="svnserve-authz" title="svnserve-authz">
-<h3>Path-based authorization for svnserve (<em>requires new server</em>)</h3>
-
-<p><b>svnserve</b>, the stand-alone subversion server, is now able to
-restrict both read and write access using the same
-authorization-policy files used by <b>mod_authz_svn</b>.  (Previously,
-the most one could do with svnserve was restrict write-access via
-pre-commit hook scripts.)</p>
-
-<p>The authorization file format is the same
-one <a
-href="http://svnbook.red-bean.com/en/1.1/ch06s04.html#svn-ch-6-sect-4.4.2"
->described here</a>, in Chapter 6 of the Subversion book.  You simply
-need to point to it from your repository's <em>svnserve.conf</em>
-file using the new <tt>authz-db</tt> directive:</p>
-
-<pre>
-[general]
-password-db = userfile
-realm = my realm
-
-anon-access = none
-auth-access = write
-
-authz-db = authzfile
-</pre>
-
-<p>Note that when the <tt>authz-db</tt> directive is in use, the
-  "blanket" access directives (<tt>anon-access</tt>
-  and <tt>auth-access</tt>) can still be in effect too.  In order to
-  access a path, <em>both</em> the "blanket" directives and per-path
-  authz file must allow access.</p>
-
-</div>  <!-- svnserve-authz -->
-
-
-<div class="h3" id="dav-logging" title="dav-logging">
-<h3>Operational logging for mod_dav_svn (<em>requires new server</em>)</h3>
-
-<p>The Apache HTTPD-based server (mod_dav_svn) is now able to log
-  high-level Subversion operations, e.g., "update", "lock", "commit",
-  etc.  This is an improvement over trying to read and understand the
-  mysterious chains of WebDAV methods currently listed in
-  httpd's <em>accesslog</em> file.</p>
-
-<p>To activate this new feature, you need to make use of httpd 2.0's
-built in logging directives such
-as <a href="http://httpd.apache.org/docs/2.0/logs.html">LogFormat and
-CustomLog</a> directives.  These directives allow you to flexibly
-define your own log formats.  All you need to know is that mod_dav_svn
-now sets an environment variable named SVN-ACTION whenever it feels
-that an http request has completed a particular subversion-related
-action.  So, for example, the following <em>httpd.conf</em> directive
-would log all subversion-related actions to a private logfile, along
-with timestamp and username:</p>
-
-<pre>CustomLog logs/svn_logfile "%t %u %{SVN-ACTION}e" env=SVN-ACTION</pre>
-
-<p>Equivalent functionality is planned for svnserve, the standalone
-  server, but not until Subversion 1.4, because the implementation
-  strategy there will be a bit different.
-  See <a
-  href="http://subversion.tigris.org/issues/show_bug.cgi?id=2409"
-  >Issue #2409</a> for details.</p>
-
-</div>  <!-- dav-logging -->
-
-
-<div class="h3" id="bindings-improvements" title="bindings-improvements">
-<h3>Major Language Binding Improvements</h3>
-
-<ul>
-  <li>It's now possible to build the SWIG bindings from source without 
-      installing SWIG, because we now bundle the generated output of SWIG
-      with the release tarball.</li>
-    
-  <li>The Python and Ruby bindings now support automatic memory management.
-      If you don't supply Subversion API functions with memory pools,
-      Subversion will automatically manage its own memory.</li>
-
-  <li>The Python and Ruby bindings are now more stable, as verified
-      by our expanded test suites.</li>
-      
-  <li>The Ruby bindings now offer complete coverage of the Subversion
-      APIs.</li>
-
-</ul>
-
-</div>  <!-- bindings-improvements -->
-
-
->>>>>>> 7a9d2b16
 <div class="h3" id="new-switches" title="new-switches">
 <h3>New subcommand switches</h3>
    <dl>
