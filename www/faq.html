<!DOCTYPE html PUBLIC "-//W3C//DTD XHTML 1.0 Strict//EN"
"http://www.w3.org/TR/xhtml1/DTD/xhtml1-strict.dtd">
<html xmlns="http://www.w3.org/1999/xhtml">
<head>
<meta http-equiv="Content-Type" content="text/html; charset=utf-8"/>
<style type="text/css"> /* <![CDATA[ */
  @import "branding/css/tigris.css";
  @import "branding/css/inst.css";
  /* ]]> */</style>
<link rel="stylesheet" type="text/css" media="print"
  href="branding/css/print.css"/>
<script type="text/javascript" src="branding/scripts/tigris.js"></script>
<title>Subversion FAQ</title>
</head>

<body>
<div class="app">

<h1>Subversion FAQ</h1>

<p>Translations: <a href="faq.ja.html">&#26085;&#26412;&#35486;</a>, <a href="faq.zh.html">&#31616;&#20307;&#20013;&#25991;</a></p>

<div class="h2"><!-- no 'id' or 'title' attribute for TOC -->
<h2>Table of Contents</h2>

<h4>General questions:</h4>
<ul>
<li><a href="#why">Why does this project exist?</a></li>
<li><a href="#collab">Is Subversion proprietary?  I heard that it
    belongs to CollabNet.</a></li> 
<li><a href="#stable">Is Subversion stable enough for me to use for my
    own projects?</a></li>
<li><a href="#interop">What is Subversion's client/server interoperability
    policy?</a></li>
<li><a href="#portability">What operating systems does Subversion run
    on?</a></li> 
<li><a href="#filesystem">What's all this about a new filesystem?  Is
    it like ext2?</a></li> 
<li><a href="#server-requirements">What kind of hardware do I need to run      
    a Subversion server?</a></li>                                              
<li><a href="#apache-extension">I heard that Subversion is an Apache
    extension?  What does it use for servers?</a></li> 
<li><a href="#need-apache">Does this mean I have to set up Apache to
    use Subversion?</a></li> 
<li><a href="#multiple-apachim">I run Apache 1.x right now, and can't
    switch to Apache 2.0 just to serve Subversion repositories.
    Does that mean I can't run a Subversion server?</a></li>  
<li><a href="#feature-x">Why don't you do X, just like SCM system Y?</a></li>
<li><a href="#globalrev">Why does the entire repository share the 
    same revision number? I want each of my projects to have their
    own revision numbers.  </a></li>
<li><a href="#changesets">Does Subversion have changesets?</a></li>
<li><a href="#release">When's the next release?</a></li>
<li><a href="#symlinks">Does Subversion support symlinks?</a></li>
<li><a href="#logo">I need a high resolution version of the Subversion logo,
    where can I get it?</a></li>
<li><a href="#more-information">I have other questions.  Where can I
    get more information?</a></li>  
<li><a href="#moderation">Why isn't my post showing up on the mailing
    list?</a></li>
</ul>

<h4>How-to:</h4>
<ul>
<li><a href="#co-svn">How do I check out the Subversion code?</a></li>
<li><a href="#repository">How do I create a repository?  How do I
    import data into it?</a></li> 
<li><a href="#cvs2svn">How do I convert an existing CVS repository
    into a Subversion repository?</a></li>
    <li><a href="#proxy">What if I'm behind a proxy?</a></li>
<li><a href="#paranoid">My admins don't want me to have a HTTP server for
    Subversion.  What can I do if I still want remote usage?</a></li> 
<li><a href="#multi-proj">How do I manage several different projects
    under Subversion?</a></li>
<li><a href="#multi-merge">How do I merge two completely separate repositories?</a></li>
<li><a href="#nfs">Should I store my repository / working copy on a
    NFS server?</a></li>
<li><a href="#bdblogs">Why is my repository taking up so much disk space?</a></li>
<li><a href="#reposperms">How do I set repository permissions correctly?</a></li>
<li><a href="#readonly">Why do read-only operations still need repository write access?</a></li>
<li><a href="#removal">How do I completely remove a file from the repository's history?</a></li>
<li><a href="#change-log-msg">How do I change the log message for a revision
    after it's been committed?</a></li>
<li><a href="#patch">How do I submit a patch for Subversion?</a></li>
<li><a href="#in-place-import">How can I do an in-place 'import'
    (i.e. add a tree to Subversion such that the original data becomes
    a working copy directly)?</a></li> 
<li><a href="#dumpload">What is this "dump/load cycle" people
    sometimes talk about when upgrading a Subversion server?</a></li> 
<li><a href="#sspi">How do I allow clients to authenticate against a
    Windows domain controller using SSPI Authentication?</a></li>
<li><a href="#adm-dir">I don't like the ".svn" directory name, and
    prefer "SVN" or something else.  How do I change it?</a></li>
<li><a href="#case-change">How do I change the case of a filename?</a></li>
<li><a href="#merge-using-tags">I can't use tags to merge changes from a 
    branch into the trunk like I used to with CVS, can I?</a></li>
<li><a href="#version-value-in-source">Why doesn't the $Revision$
  keyword do what I want?  It expands to the file's last-changed
  revision, but I want something that will expand to the file's
  current revision.</a></li>
<li><a href="#log-in-source">Does Subversion have a keyword which behaves
  like $Log$ in CVS?</a></li>
<li><a href="#ignore-commit">I have a file in my project that every
developer must change, but I don't want those local mods to ever be
committed.  How can I make 'svn commit' ignore the file?</a></li>
<li><a href="#ssh-auth-cache">When I access a repository using
svn+ssh, my password is not cached in ~/.subversion/auth/.  How do
I avoid having to type it so often?</a></li>
<li><a href="#ssh-svnserve-location">My
<tt>svnserve</tt> binary is in a directory that isn't on my
users' default <tt>PATH</tt>s, they use svn+ssh, and I can't figure
out how to modify their <tt>PATH</tt> so that they can run <tt>svnserve</tt>.</a></li>
<li><a href="#ssh-authorized-keys-trick">
I want to allow access via svn+ssh://, but am paranoid.  I hate the
idea of giving each user a login; I would then have to worry about
what they are, and are not, allowed to access on my machine.
</a></li>
<li><a href="#auto-props">How can I set certain properties on
everything in the repository?  Also, how can I make sure that every
new file coming into the repository has these properties?</a></li>
<li><a href="#svn-editor">How do I handle spaces in the editor path?</a></li>
<li><a href="#divining-bdb-version">How do I determine which version of
Berkeley DB a repository is using?</a></li>
<li><a href="#website-auto-update">I'm managing a website in my
repository.  How can I make the live site automatically update after
every commit?</a></li>
<li><a href="#single-file-checkout">How do I check out a single
file?</a></li>
<li><a href="#wc-change-detection">How do I detect adds, deletes,
copies and renames in a working copy after they've already
happened?</a></li>
<li><a href="#svnserve-win-service">How do I run svnserve as a service
on Windows?</a></li>
<li><a href="#bdb-fsfs-convert">How do I convert my repository from using BDB
to FSFS or from FSFS to BDB?</a></li>
<li><a href="#binary-files">How does Subversion handle binary files?</a></li>
<li><a href="#terse-diff">How can I make <tt>svn diff</tt> show me
    just the names of the changed files, not their contents?</a></li>
<li>
  <a href="#sorry-no-globbing">How can I use wildcards or globbing to move many files at once?</a>
</li>
<li><a href="#vendor-branch">How can I maintain a modified version  (a
    "vendor branch") of third-party software using Subversion?</a></li>
</ul>

<h4>Troubleshooting:</h4>
<ul>
<li><a href="#stuck-bdb-repos">My repository seems to get stuck all the
    time, giving me errors about needing recovery (DB_RUNRECOVERY).
    What could be the cause?</a></li>
<li><a href="#bdb-recovery">Every time I try to access
    my repository, the process just hangs.  Is my repository
    corrupt?</a></li>
<li><a href="#bdb-cannot-allocate-memory">My repository keeps giving
    errors saying "Cannot allocate memory".  What should I do?</a></li>
<li><a href="#wedged-wc">Every time I try to run a svn
    command, it says my working copy is locked.  Is my working copy
    corrupt?</a></li>
<li><a href="#wc-out-of-date">I'm trying to commit, but Subversion says my
    working copy is out of date?</a></li>
<li><a href="#obstructed-add">I've contributed a patch to a project and the patch added a new file.
Now <tt>svn update</tt> does not work.</a></li>
<li><a href="#unrecognized-url-error">I just built the distribution
    binary, and when I try to check out Subversion, I get an error
    about an "Unrecognized URL scheme."  What's up with that?</a></li>
<li><a href="#db-recover">I'm getting errors finding or opening a repository,
    but I know my repository URL is correct.  What's wrong?</a></li> 
<li><a href="#configure-sed-error">When I run `<tt>configure</tt>', I
    get errors <tt>subs-1.sed&nbsp;line&nbsp;38:&nbsp;Unterminated&nbsp;`s'&nbsp;command</tt>.  What's wrong?</a></li>
<li><a href="#windows-msvc-build">I'm having trouble building
    Subversion under Windows with MSVC++ 6.0.  What should I do?</a></li>
<li><a href="#windows-drive-letter">How can I specify a Windows drive letter in
a <tt>file:</tt> URL?</a></li>
<li><a href="#write-over-dav">I'm having trouble doing write
    operations to a Subversion repository over a network.</a></li>
<li><a href="#vs-asp-net">VS.NET/ASP.NET seems to have a problem with
    the ".svn" directory name.  What should I do?</a></li>
<li><a href="#windows-xp-server">Under Windows XP, the Subversion
    server sometimes seems to send out corrupted data.  Can this really be
    happening?</a></li>  
<li><a href="#net-trace">What is the best method of doing a network
    trace of the conversation between a Subversion client and server?</a></li>
<li><a href="#revert">Why does the <tt>svn revert</tt> require an
    explicit target?  Why is it not recursive by default?  These
    behaviors differ from almost all the other subcommands.</a></li>
<li><a href="#db3db4">When I start Apache, mod_dav_svn complains about
    a "bad database version", that it found db-3.X, rather than
    db-4.X.</a></li>
<li><a href="#redhat-db">I'm getting "Function not implemented" errors on
    Red Hat 9, and nothing works.  How do I fix this?</a></li>
<li><a href="#no-author">Why does SVN log say "(no author)" for files
    committed or imported via Apache (ra_dav)?</a></li>
<li><a href="#windows-access-denied">I'm getting occasional "Access Denied"
    errors on Windows.  They seem to happen at random.  Why?</a></li>
<li><a href="#freebsd-hang">On FreeBSD, certain operations (especially
    svnadmin create) sometimes hang.  Why?</a></li>
<li><a href="#http-301-error">I can see my repository in a web browser, but
    'svn checkout' gives me an error about "301 Moved Permanently".
    What's wrong?</a></li>
<li><a href="#digest-auth">Why doesn't HTTP Digest auth work?</a></li>
<li><a href="#xlc-compile">Compiling with xlc on AIX, I get compilation
    errors.  What's wrong?</a></li>
<li><a href="#nonrecursive-checkout">I checked out a directory
    non-recursively (with -N), and now I want to make certain
    subdirectories "appear".  But <tt>svn up subdir</tt> doesn't
    work.</a></li>
<li><a href="#mod_dav_svn-win32">I am trying to use mod_dav_svn
    with Apache on Win32 and I'm getting an error saying that the 
    module cannot be found, yet the mod_dav_svn.so file is right 
    there in <tt>\Apache\modules.</tt></a></li>
<li><a href="#hook-debugging">Why aren't my repository hooks working?</a></li>
<li><a href="#diff-cmd">Why does my --diff-cmd complain about '-u'?
    I tried to override it with --extensions, but it's not working.</a></li>
<li><a href="#plaintext-passwords">Ahhh!  I just discovered that my
    Subversion client is caching passwords in plain-text on disk!
    AHHH!</a></li>
<li><a href="#bdb41-tabletype-bug">I'm getting the error "svn: bdb: call
    implies an access method which is inconsistent with previous
    calls". How do I fix this?</a></li>
<li><a href="#hotcopy-large-repos">I can't hotbackup my repository, svnadmin
    fails on files larger than 2Gb!</a></li>
<li><a href="#hidden-log">I cannot see the log entry for the file
    I just committed.  Why?</a></li>
<li><a href="#bdb43-upgrade">After upgrading to Berkeley DB
    4.3 or later, I'm seeing repository errors.</a></li>
<li><a href="#tiger-apr-0.9.6">Why do I get occasional, seemingly
    inconsistent errors when checking out over http:// from a repository
    running on MacOS X 10.4 (Tiger)?</a></li>
<li><a href="#debian-libtool">I can't build Subversion from working
    copy source on Debian GNU/Linux; I get errors at the final link
    stage.  What's wrong?</a></li>
<li><a href="#freebsd-listen-host">I'm using FreeBSD, and I've started
  svnserve, but it doesn't seem to be listening on port 3690.</a></li>
<li><a href="#already-under-version-control">I can't add a directory
    because Subversion says it's "already under version control".</a></li>
<li><a href="#slow-private-svnserve">Accessing non-public repositories
    via svnserve is really slow sometimes.</a></li>
<li><a href="#ssl-negotiation-error">When performing Subversion
    operations involving a lot of data over SSL, I get the error
    <tt>SSL negotiation failed: SSL error: decryption failed or bad
    record mac</tt>.</a></li>
<li><a href="#broken-subclipse">I get an error that says "This client is too
    old".</a></li>
<li><a href="#switch-problems">Why doesn't <tt>svn switch</tt> work
    in some cases?</a></li>
<li><a href="#long-paths">In Windows, when doing an update with the
    command-line client, I get an error saying "The
    system cannot find the path specified" and suggesting that my
    working copy might be corrupt.  But I can update with TortoiseSVN
    just fine.  What's going on?</a></li>
<li><a href="#working-copy-format-change">I got an error saying "This
    client is too old to work with working copy '...' ".  How can I
    fix it without upgrading Subversion?</a></li>
<li><a href="#relocation-against-local-symbol">I got an error saying
    "relocation R_X86_64_32 against `a local symbol' can not be used
    when making a shared object" when building the Neon library on 64-bit
    Linux.</a></li>
<li><a href="#secure-connection-truncated">Why am I getting an error
    saying "Could not read response body: Secure connection truncated"
    when doing a checkout from Apache?</a></li>
</ul>

<h4>Developer questions:</h4>
<ul>
<li><a href="#ramdisk-tests">How do I run the regression tests in a
    RAM disk?</a></li>
<li><a href="#dynamic-exe-debugging">How do I run a debugger on
    dynamic Subversion binaries without having to install
    them?</a></li>
<li><a href="#avoiding-compiler-inlining">How do I run a debugger on
    Subversion binaries without compiler inlining obfuscating the
    source?</a></li>
</ul>

<h4>References:</h4>
<ul>
<li><a href="#http-methods">What are all the HTTP methods Subversion 
    uses?</a></li>
<li><a href="#bikeshed">What's a 'bikeshed'?</a></li> 
<li><a href="#pronounce">How do you pronounce "Subversion"?</a></li> 
<li><a href="#baton">What's a 'baton'?</a></li> 
<li><a href="#def-wedged-repository">What do you mean when you say that
    repository is 'wedged'?</a></li>
</ul>

</div>


<hr/>

<div class="h2" id="general-questions" title="general-questions">
<h2>General questions:</h2>


<div class="h3" id="why" title="why">
<h3>Why does this project exist?</h3>

<p>To take over the CVS user base.  Specifically, we're writing a new
version control system that is very similar to CVS, but fixes many
things that are broken.  See our front page.</p>

</div>


<div class="h3" id="collab" title="collab">
<h3>Is Subversion proprietary?  I heard that it
belongs to CollabNet.</h3>

<p>No, Subversion is open source / free software.  CollabNet pays the
salaries of several full-time developers, and holds the copyright on
the code, but that copyright is <a
href="http://subversion.tigris.org/license-1.html">an
Apache/BSD-style license</a>
which is fully compliant with the <a
href="http://www.debian.org/social_contract#guidelines">Debian Free
Software Guidelines</a>.  In other words, you are free to download,
modify, and redistribute Subversion as you please; no permission from
CollabNet or anyone else is required.</p>

</div>


<div class="h3" id="stable" title="stable">
<h3>Is Subversion stable enough for me to use for my
own projects?</h3>

<p>Yes, absolutely.  It's ready for prime-time production.</p>

<p>Subversion has been in development since 2000, and became
self-hosting after one year.  A year later when we declared "alpha",
Subversion was already being used by dozens of private developers and
shops for real work.  After that, it was two more years of bugfixing
and stabilization until we reached 1.0.  Most other projects probably
would have called the product "1.0" much earlier, but we deliberately
decided to delay that label as long as possible.  We were aware that
many people were waiting for a 1.0 before using Subversion, and had
very specific expectations about the meaning of that label. So we
stuck to that same standard.</p>

</div>



<div class="h3" id="interop" title="interop">
<h3>What is Subversion's client/server
    interoperability policy?</h3>

<p>The client and server are designed to work as long as they aren't
 more than one major release version apart.  For example, any 1.X
 client will work with a 1.Y server.  However, if the client and
 server versions don't match, certain features may not be available.</p>

<p>See the client/server interoperability policy is documented in the
"Compatibility" section of the <a href="hacking.html">Hacker's Guide
to Subversion</a>.</p>

</div>


<div class="h3" id="portability" title="portability">
<h3>What operating systems does Subversion run
    on?</h3>

<p>All modern flavors of Unix, Win32, BeOS, OS/2, MacOS X.</p>

<p>Subversion is written in ANSI C and uses APR, the <a
href="http://apr.apache.org">Apache Portable Runtime</a> library, as a
portability layer.  The Subversion client will run anywhere APR runs,
which is most places.  The Subversion server (i.e., the repository
side) is the same, except that it will not host a Berkeley DB repository
on Win9x platforms (Win95/Win98/WinME), because Berkeley DB has
shared-memory segment problems on Win9x.  FSFS repositories
(introduced in version 1.1) do not have this restriction; however, due
to a limitation in Win9x's file-locking support, they also don't work
in Win9x.</p>

<p>To reiterate, the Subversion client can be run on any platform
where APR runs. The Subversion server can also be run on any
platform where APR runs, but cannot host a repository on
Win95/Win98/WinMe.</p>

</div>


<div class="h3" id="filesystem" title="filesystem">
<h3>What's all this about a new filesystem?  Is
it like ext2?</h3>

<p>No.  The "Subversion Filesystem" is not a kernel-level filesystem
that one would install in an operating system.  Instead, it is
Subversion's repository interface, which is a "versioned filesystem"
in the sense that it stores a directory tree whose state is remembered
from revision to revision.  Writing programs to access the repository
is similar to writing programs that use other filesystem APIs.  The
main difference is that this particular filesystem doesn't lose data
when written to; old tree states can be retrieved as easily the most
recent state.</p>

</div>


<div class="h3" id="server-requirements" title="server-requirements">          
<h3>What kind of hardware do I need to run a Subversion server?</h3>           
                                                                               
<p>Server requirements depend on many factors, such as number of
users, frequency of commits and other server related operations,
repository size, and the load generated by custom repository hooks.
When using Apache, it is likely that Apache itself will be the biggest
factor in memory usage.  See
<a href="http://subversion.tigris.org/servlets/BrowseList?list=users&amp;by=thread&amp;from=330941"
>this discussion</a> on the mailing list for some concrete
answers.</p>

<p>Remember to take in account other applications running on the same
server; for example, repository browsers use resources too,
independently of Subversion itself.</p>

<p>In general, you can expect to need much less server memory than you
would for comparable CVS repositories.</p>

</div>


<div class="h3" id="apache-extension" title="apache-extension">
<h3>I heard that Subversion is an Apache
extension?  What does it use for servers?</h3>

<p>No.  Subversion is a set of libraries.  It comes with a
command-line client that uses them.  There are two different
Subversion server processes: either <b>svnserve</b>, which is small
standalone program similar to cvs pserver, or Apache <b>httpd-2.0</b>
using a special <b>mod_dav_svn</b> module.  <b>svnserve</b> speaks a
custom protocol, while <b>mod_dav_svn</b> uses WebDAV as its network
protocol.  See <a
href="http://svnbook.red-bean.com/nightly/en/svn.serverconfig.html"
>chapter 6</a> in the Subversion book to learn more.</p>

</div>



<div class="h3" id="need-apache" title="need-apache">
<h3>Does this mean I have to set up Apache to
use Subversion?</h3>

<p>The short answer:  no.</p>

<p>The long answer:  if you just want to access a repository, then you
 only need to build a Subversion client.  If you want to <b>host</b> a
 networked repository, then you need to set up either Apache2 or an
 "svnserve" server.</p>

<p>For more details about setting up a network accessible Subversion
server, see <a
href="http://svnbook.red-bean.com/nightly/en/svn.serverconfig.html"
>chapter 6</a> in the Subversion book.</p>

</div>



<div class="h3" id="multiple-apachim" title="multiple-apachim">
<h3>I run Apache 1.x right now, and can't
switch to Apache 2.0 just to serve Subversion repositories.
Does that mean I can't run a Subversion server?</h3>

<p>No, you can run <b>svnserve</b> as a Subversion server.  It works
extremely well.</p>

<p>If you want WebDAV and all the other "goodies" that come with the
Apache server, then yes, you'll need Apache 2.0.  It's always an
option to run Apache 2.0 on a different port while continuing to run
Apache 1.x on port 80.  Different versions of Apache can happily
coexist on the same machine.  Just change the <tt>Listen</tt>
directive in httpd.conf from "<tt>Listen&nbsp;80</tt>" to
"<tt>Listen&nbsp;8080</tt>" or whatever port number you want, and make
sure to specify that port when you publish your repository URL (e.g.,
<tt>http://svn.mydomain.com:8080/repos/blah/trunk/</tt>).</p>

</div>


<div class="h3" id="feature-x" title="feature-x">
<h3>Why don't you do X, just like SCM system Y?</h3>

<p>We aren't attempting to break new ground in SCM systems, nor are we
attempting to imitate all the best features of every SCM system out
there.  We're trying to replace CVS.  See the first question.</p>

</div>


<div class="h3" id="globalrev" title="globalrev">
<h3>Why does the entire repository share the 
    same revision number? I want each of my projects to have their
    own revision numbers.</h3>

<p>First, note that Subversion has no concept of projects.  The
repository just stores a versioned directory
tree&nbsp;&mdash;&nbsp;you may consider certain sub-trees to be
projects, but Subversion doesn't treat them differently from any other
sub-tree.  Thus, the interpretation of what constitutes a project in
the repository is left entirely up to the users.  (This is similar to
how <a
href="http://svnbook.red-bean.com/nightly/en/svn.branchmerge.using.html"
>branches</a> and <a
href="http://svnbook.red-bean.com/nightly/en/svn.branchmerge.tags.html"
>tags</a> are conventions built on top of copies, instead of being
basic concepts built into Subversion itself.)</p>

<p>Each time you commit a change, the repository stores a new revision
of that overall repository tree, and labels the new tree with a new
revision number.  Of course, most of the tree is the same as the
revision before, except for the parts you changed.</p>

<p>The new revision number is a sequential label that applies to the
entire new tree, not just to the files and directories you touched in
that revision.  However, colloquially, a revision number is used to
refer to the change committed in that revision; for example, "the
change in r588" ("r588" is shorthand for "revision 588") really means
"the difference between repository trees 587 and 588", or put another
<<<<<<< HEAD
way, "the change made to tree 587 to produce tree 588".
=======
way, "the change made to tree 587 to produce tree 588".</p>
>>>>>>> e363d545

<p>Thus, the advancing revision number marks the progress of the
repository as a whole; you generally can't gauge the progress of a
particular project within the repository by watching the revision
number.  Also, the revision number should not be used as the
publicly-visible release number of a particular project in the
repository.  For that, you should devise some other mechanism of
distinguishing releases, such as using <a
href="http://svnbook.red-bean.com/nightly/en/svn.branchmerge.tags.html"
>tags</a>.</p>

</div>


<div class="h3" id="changesets" title="changesets">
<h3>Does Subversion have Changesets?</h3>

<p>The question is a bit loaded, because everyone seems to have a
slightly different definition of "changeset", or a least a slightly
different expectation of what it means for a version control system to
have "changeset features".</p>

<p>For the purposes of this discussion, here's a simple definition of
changeset: it's a collection of changes with a unique name.  The
changes might include textual edits to file contents, modifications to
tree structure, or tweaks to metadata.  In more common speak, a
changeset is just a patch with a name you can refer to.</p>

<p>Subversion manages versioned trees as first order objects (the
repository is an array of trees), and the changesets are things that
are derived (by comparing adjacent trees.)  Systems like Arch or
Bitkeeper are built the other way around: they're designed to manage
changesets as first order objects (the repository is a bag of
patches), and trees are derived by composing sets of patches
together.</p>

<p>Neither philosophy is better in absolute terms: the debate goes
back at least 30 years.  The two designs are better or worse for
different types of software development.  We're not going to discuss
that here.  Instead, here's an explanation of what you can do with
Subversion.</p>

<p>In Subversion, a global revision number 'N' names a tree in the
repository: it's the way the repository looked after the Nth commit.
It's also the name of an implicit changeset: if you compare tree N
with tree N-1, you can derive the exact patch that was committed.</p>

<p>For this reason, it's easy to think of "revision N" as not just a
tree, but a changeset as well.  If you use an issue tracker to manage
bugs, you can use the revision numbers to refer to particular patches
that fix bugs -- for example, "this issue was fixed by revision 9238."
Somebody can then run 'svn log -r9238' to read about the exact
changeset which fixed the bug, and run 'svn diff -r9237:9238' to see
the patch itself.  And svn's merge command also uses revision numbers.
You can merge specific changesets from one branch to another by naming
them in the merge arguments: 'svn merge -r9237:9238 branchURL' would
merge changeset #9238 into your working copy.</p>

<p>This is nowhere near as complicated as a system built around
changesets as primary objects, but it's still a vast convenience over
CVS.</p>

</div>


<div class="h3" id="release" title="release">
<h3>When's the next release?</h3>

<p>See our status page, <a
href="http://subversion.tigris.org/project_status.html">
http://subversion.tigris.org/project_status.html</a>.</p>

</div>


<div class="h3" id="symlinks" title="symlinks">
<h3>Does Subversion support symlinks?</h3>

<p>Subversion 1.1 (and later) has the ability to put a symlink under
version control, via the usual <tt>svn add</tt> command.</p>

<p>Details: the Subversion repository has no internal concept of a
symlink.  It stores a "versioned symlink" as an ordinary file with an
'svn:special' property attached.  The svn client (on unix) sees the
property and translates the file into a symlink in the working copy.
Win32 has no symlinks, so a win32 client won't do any such
translation: the object appears as a normal file.</p>

</div>


<div class="h3" id="logo" title="logo">
<h3>I need a high resolution version of the Subversion logo,
    where can I get it?</h3>

<p>Vectorized versions of the Subversion logo are available in the <a
href="http://svn.collab.net/repos/svn/trunk/www">logo directory of the www
tree</a> of the <a href="http://svn.collab.net/repos/svn/trunk">Subversion
repository</a>.</p>

<p>Specifically, an <a
href="http://svn.collab.net/repos/svn/trunk/www/logo/subversion_logo.eps">EPS
version</a>, as well as an <a
href="http://svn.collab.net/repos/svn/trunk/www/logo/subversion_logo.ai">Adobe
Illustrator document</a> are available.</p>

</div>


<div class="h3" id="more-information" title="more-information">
<h3>I have other questions.  Where can I get more information?</h3>

<p>If you don't find an answer after browsing this FAQ, there are several
other resources available:</p>
<ul>
  <li><a href="http://svnbook.red-bean.com">The Subversion Book</a></li>
  <li><a href="mailing-lists.html">The
       Subversion Users mailing list</a> (<a
       href="mailto:users@subversion.tigris.org"
       >users@subversion.tigris.org</a>)
       &mdash; note that the list is <a href="#moderation">moderated</a>, so
       there may be a delay before your post shows up</li>
  <li><a href="http://svn.haxx.se/users/">The Subversion Users list
       archives</a></li>
  <li>IRC on channel #svn on irc.freenode.net</li>
  <li><a href="http://www.svnforum.org/">svnforum.org</a>, an unofficial
  web-based forum with approximately the same target audience as the mailing
  list</li>
</ul>

</div>


<div class="h3" id="moderation" title="moderation">
<h3>Why isn't my post showing up on the mailing list?</h3>

<p>Our mailing lists are moderated to prevent spam from getting
through, so your first post to any list may be delayed, until the
moderator has a chance to let it through.  Once that post is allowed
through, all subsequent posts from the same address are automatically
approved, so you should experience no more delay.  Of course, if your
sending address changes, then you'll have to go through moderation
again.</p>

</div>


</div>

<div class="h2" id="how-to" title="how-to">
<h2>How-to:</h2>
<p/>


<div class="h3" id="co-svn" title="co-svn">
<h3>How do I check out the Subversion code?</h3>
<p>Use the Subversion client:</p>
<pre>
	$ svn co http://svn.collab.net/repos/svn/trunk subversion
</pre>
<p>That will check out a copy of the Subversion source tree into a
directory named subversion on your local machine.</p>

</div>


<div class="h3" id="repository" title="repository">
<h3>How do I create a repository?  How do I
import data into it?</h3>

<p>See <a
href="http://svn.collab.net/repos/svn/trunk/README">
http://svn.collab.net/repos/svn/trunk/README</a>;  specifically, look
at section IV, the "Quickstart Guide".</p>

<p>For even more detail, read chapter 5 in <a
 href="http://svnbook.red-bean.com">The Subversion Book</a>.</p>

</div>



<div class="h3" id="cvs2svn" title="cvs2svn">
<h3>How do I convert an existing CVS repository
    into a Subversion repository?</h3>

<p>Try the cvs2svn conversion tool, from <a
href="http://cvs2svn.tigris.org/">http://cvs2svn.tigris.org/</a> (see
also its <a href="http://cvs2svn.tigris.org/features.html" >feature
list</a> and <a href="http://cvs2svn.tigris.org/cvs2svn.html"
>documentation</a>).  cvs2svn seems to be what most people use, but if
for some reason it doesn't meet your needs, there are at least two
other tools you could try:</p>

<ul>

<li>One based on <a
href="http://public.perforce.com/public/revml/index.html">VCP</a>
written by Chia-liang Kao can be found on <a
href="http://search.cpan.org/perldoc?VCP::Dest::svk">CPAN</a>.</li>

<li>refinecvs written by Lev Serebryakov is at <a
href="http://lev.serebryakov.spb.ru/refinecvs/"
>http://lev.serebryakov.spb.ru/refinecvs/</a>.</li>

</ul>

<p>See also the <a href="links.html">Subversion links</a>
page.</p>

</div>



<div class="h3" id="proxy" title="proxy">
<h3>What if I'm behind a proxy?</h3>

<p>The Subversion client can go through a proxy, if you configure it
to do so.  First, edit your "servers" configuration file
to indicate which proxy to use. The files location depends on your
operating system. On Linux or Unix it is located in the directory
"~/.subversion". On Windows it is in "%APPDATA%\Subversion". (Try
"echo %APPDATA%", note this is a hidden directory.)</p>

<p>There are comments in the file explaining what to do.  If you don't
have that file, get the latest Subversion client and run any command;
this will cause the configuration directory and template files to be
created.</p>

<p>Next, you need to make sure the proxy server itself supports all
the HTTP methods Subversion uses.  Some proxy servers do not support
these methods by default: PROPFIND, REPORT, MERGE, MKACTIVITY,
CHECKOUT.  In general, solving this depends on the particular proxy
software.  For Squid, the config option is</p>

<pre>
   #  TAG: extension_methods
   #       Squid only knows about standardized HTTP request methods.
   #       You can add up to 20 additional "extension" methods here.
   #
   #Default:
   # none
   extension_methods REPORT MERGE MKACTIVITY CHECKOUT
</pre>

<p>(Squid 2.4 and later already knows about PROPFIND.)</p>

<p>See also "<a href="#http-methods">What are all the HTTP methods
Subversion uses?</a>" for advice on additional HTTP methods to allow
through your proxy.</p>

<p>If it's difficult or impossible to get the proxy to allow
Subversion traffic, but you want to check out the Subversion sources,
you may be able to go around the proxy.  Some proxies that filter port
80 nevertheless allow anything on port 81.  For this reason, the
<tt>svn.collab.net</tt> repository server listens on port 81 as well
as on port 80.  Try:</p>

<pre>
   svn checkout http://svn.collab.net:81/repos/svn/trunk subversion
</pre>

<p>and maybe the proxy will let you through.  Another strategy is to
attempt the checkout over SSL, which many proxies allow:</p>

<pre>
   svn checkout https://svn.collab.net/repos/svn/trunk subversion
</pre>

<p>Of course, your svn client will have to have been built with ssl
support; just pass <tt>--with-ssl</tt> to Subversion's
<tt>./configure</tt> script.  You can check to see whether the 'https'
scheme is supported by running <tt>svn --version</tt>.</p>

</div>


<div class="h3" id="paranoid" title="paranoid">
<h3>My admins don't want me to have a HTTP server for
    Subversion.  What can I do if I still want remote usage?</h3>

<p>A simple option is to use the <b>svnserve</b> server instead of
Apache.  See <a
href="http://svnbook.red-bean.com/nightly/en/svn.serverconfig.html"
>chapter 6</a> in the Subversion book for details.</p>

<p>However, if your admins don't want you to run Apache, it's very
likely they don't want you to run a custom server process on port 3690
either!  So the rest of this answer assumes that your admins
<i>are</i> okay with you using an existing SSH infrastructure.</p>

<p>If you previously used CVS, you may have used SSH to login to the
CVS server.  The ra_svn Subversion access method is the equivalent way
of doing this with Subversion.  Just use the "svn+ssh" prefix to your
Subversion repository URL.</p>
<pre>
$ svn checkout svn+ssh://your.domain.com/full/path/to/repository
</pre>

<p>This makes your SSH program launch a private 'svnserve' process on
the remote box, which accesses the repository as your UID and tunnels
the information back over the encrypted link.</p>

<p>However, another solution that can be used instead is to leverage
SSH port forwarding to connect to the protected server via ra_dav.
You would connect via SSH to a machine behind your firewall that can
access your Subversion server.  Note that this SSH server does
<b>not</b> have to be the same as where Subversion is installed.  It
can be, but it doesn't have to be.</p>

<p>Then, you create a local port forward that connects to the HTTP
server that houses your Subversion repository.  You would then
'connect' to the Subversion repository via this local port.  Then,
the request will be sent 'tunneled' via SSH server to your Subversion
server.</p>

<p>An example: a Subversion ra_dav setup is behind your company firewall
at 10.1.1.50 (call it svn-server.example.com).  Your company allows SSH
access via publicly accessible ssh-server.example.com. Internally, you
can access the Subversion repository via
http://svn-server.example.com/repos/ours.</p>

<p><i>Example</i>: client connecting to ssh-server with port-forwarding
and checking out via the port forward</p>

<pre>
% ssh -L 8888:svn-server.example.com:80 me@ssh-server.example.com
% svn checkout http://localhost:8888/repos/ours
</pre>

<p>Note that your svn-server.example.com could also have its httpd
instance running on an unprivileged port by a non-trusted user.  This
will allow your Subversion server not to require root access.</p>

<!-- Can you use svn switch to switch your WC between your internal and
     external Subversion server?  I think so.  -->

<p>Joe Orton notes</p>
<pre>
The server is sensitive to the hostname used in the Destination header
in MOVE and COPY requests, so you have to be a little careful here - a
"ServerAlias localhost" may be required to get this working properly.
</pre>

<p>Some links on SSH port forwarding</p>

<ul>
<li><a href="http://www.onlamp.com/pub/a/onlamp/excerpt/ssh_11/index3.html"
>http://www.onlamp.com/pub/a/onlamp/excerpt/ssh_11/index3.html</a></li>
<li><a href="http://csociety.ecn.purdue.edu/~sigos/projects/ssh/forwarding/"
>http://csociety.ecn.purdue.edu/~sigos/projects/ssh/forwarding/</a></li>
<li><a href="http://www.zip.com.au/~roca/ttssh.html">TTSSH: A Win32 SSH client capable of port forwarding</a></li>
</ul>

</div>


<div class="h3" id="multi-proj" title="multi-proj">
<h3>How do I manage several different projects under Subversion?</h3>

<p>It depends upon the projects involved.  If the projects are
related, and are likely to share data, then it's best to create one
repository with several subdirectories like this:</p>
<pre>
	$ svnadmin create /repo/svn
	$ svn mkdir file:///repo/svn/projA
	$ svn mkdir file:///repo/svn/projB
	$ svn mkdir file:///repo/svn/projC
</pre>

<p>If the projects are completely unrelated, and not likely to share data
between them, then it's probably best to create separate and unrelated
repositories.</p>
<pre>
	$ mkdir /repo/svn
	$ svnadmin create /repo/svn/projA
	$ svnadmin create /repo/svn/projB
	$ svnadmin create /repo/svn/projC
</pre>
<p>
The difference between these two approaches is this (as explained by
Ben Collins-Sussman &lt;sussman@collab.net&gt;):</p>

<ul>
  <li>
     In the first case, code can easily be copied or moved around
     between projects, and the history is preserved.  ('svn cp/mv'
     currently only works within a single repository.)
  </li>
  <li>
     Because revision numbers are repository-wide, a commit to any
     project in the first case causes a global revision bump.  So it
     might seem a bit odd if somebody has 'projB' checked out, notices
     that 10 revisions have happened, but projB hasn't changed at
     all.  Not a big deal, really.  Just a little weird at first.
     This used to happen to svn everytime people committed to
     rapidsvn, when rapidsvn was in the same repository.  :-)
  </li>
  <li>
     The second case might be easier to secure; it's easier to insulate
     projects from each other (in terms of users and permissions)
     using Apache's access control.  In the 1st case, you'll need a
     fancy hook script in the repository that distinguishes projects
     ("is this user allowed to commit to this particular subdir?")  Of
     course, we already have such a script, ready for you to use.
  </li>
</ul>

</div>

  
<div class="h3" id="multi-merge" title="multi-merge">
<h3>How do I merge two completely separate repositories?</h3>

<p>If you don't care about retaining all the history of one of the
repositories, you can just create a new directory under one project's
repository, then import the other.</p>

<p>If you care about retaining the history of both, then you can use
'svnadmin dump' to dump one repository, and 'svnadmin load' to load it into
the other repository.  The revision numbers will be off, but you'll
still have the history.</p>

<p>Peter Davis &lt;peter@pdavis.cx&gt; also explains a method using svn's
equivalent to CVS modules:</p>

<blockquote>
	<p>As long as the merging takes place in separate directory
	trees, you can use svn's version of CVS modules.</p>

	<p>Set the <em>svn:externals</em> property on a directory to checkout
	directories from other repositories whenever the original
	directory is checked out.  The repository remains separate,
	but in the working copy it appears that they have been merged.
	If you commit to the imported directory, it will affect the
	external repository.</p>

	<p>The merge isn't completely clean: the import only affects
	working copies, so you won't be able to use a URL in the first
	repository to access modules imported from the second.  They
	remain separate URLs.</p>
</blockquote>

<p>See also <a href="links.html#misc_utils">miscellaneous utilities</a>
for helpful tools to select and reorder revisions when merging
several repositories, especially the 
<a href="http://www.coelho.net/svn-merge-repos.html">svn-merge-repos.pl</a> 
perl script for basic operations and the
<a href="http://svn.borg.ch/svndumptool/">SvnDumpTool</a> python classes
for advanced reorganisations.</p>
</div>


  
<div class="h3" id="nfs" title="nfs">
<h3>Should I store my repository / working copy on a NFS
server?</h3>

<p>If you are using a repository with the Berkeley DB back end
(default for repositories created with Subversion 1.0 and 1.1, not the
default thereafter), we recommend <i>not</i> storing the repository on
a remote filesystem (for example, NFS).  While Berkeley DB databases
and log files can be stored on remote filesystems, the Berkeley DB
shared region files cannot be stored on a remote filesystem, so the
repository may be safely accessed by only a single filesystem client,
and not all Subversion functionality will be available to even that
one client.</p>

<p>If you are using the <a
href="http://svn.collab.net/repos/svn/trunk/notes/fsfs">FSFS</a>
repository back end, then storing the repository on a modern NFS
server (i.e., one that supports locking) should be fine.</p>

<p>Working copies can be stored on NFS (one common scenario is when
your home directory is on a NFS server).  On Linux NFS servers, due to
the volume of renames used internally in Subversion when checking out
files, some users have reported that 'subtree checking' should be
disabled (it's enabled by default).  Please see <a
href="http://nfs.sourceforge.net/nfs-howto/server.html" >NFS Howto
Server Guide</a> and <b>exports(5)</b> for more information on how to
disable subtree checking.</p>

<p>We've had at least one report of working copies getting wedged
after being accessed via SMB.  The server in question was running a
rather old version of Samba (2.2.7a).  The problem didn't recur with a
newer Samba (3.0.6).</p>

</div>

  
<div class="h3" id="bdblogs" title="bdblogs">
<h3>Why is my repository taking up so much disk space?</h3>

<p>The repository stores all your data in a Berkeley DB "environment"
in the repos/db/ subdirectory.  The environment contains a collection
of tables and bunch of logfiles (log.*).  Berkeley DB journals all
changes made to the tables, so that the tables can be recovered to a
consistent state in case of interruptions (<a
href="#bdb-recovery">more info</a>).</p>

<p>The logfiles will grow forever, eating up disk space, unless you,
(as the repository administrator) do something about it.  At any given
moment, Berkeley DB is only using a few logfiles actively (see <a
href="http://subversion.tigris.org/servlets/ReadMsg?list=users&amp;msgNo=15194"
>this post</a> and its associated thread); the rest can be safely
deleted.  If you keep all the logfiles around forever, then in theory
Berkeley DB can replay every change to your repository from the day it
was born.  But in practice, if you're making backups, it's probably
not worth the cost in disk space.</p>

<p>Use <code>svnadmin</code> to see
which log files can be deleted.  You may want a cron job to do this.</p>

<pre>
$ svnadmin list-unused-dblogs /repos
/repos/db/log.000003
/repos/db/log.000004
[...]

$ svnadmin list-unused-dblogs /repos | xargs rm
# disk space reclaimed!
</pre>

<p>You could instead use Berkeley DB's <code>db_archive</code> command:</p>

<pre>
$ db_archive -a -h /repos/db | xargs rm
# disk space reclaimed!
</pre>

<p>See also <code>svnadmin hotcopy</code> or <code>hotbackup.py</code>.</p>

<p><strong>Note:</strong> If you use Berkeley DB 4.2, Subversion will
create new repositories with automatic log file removal enabled. You
can change this by passing the <code>--bdb-log-keep</code> option to
<code>svnadmin create</code>. Refer to the section about the <a
href="http://www.oracle.com/technology/documentation/berkeley-db/db/api_c/env_set_flags.html#DB_LOG_AUTOREMOVE">
<code>DB_LOG_AUTOREMOVE</code></a> flag in the Berkeley DB manual.</p>

</div>


<div class="h3" id="reposperms" title="reposperms">
<h3>How do I set repository
permissions correctly?</h3>

<p>Try to have as <em>few</em> users access the repository as
possible.  For example, run apache or 'svnserve -d' as a specific
user, and make the repository wholly owned by that user.  Don't allow
any other users to access the repository via <tt>file:///</tt> urls,
and be sure to run 'svnlook' and 'svnadmin' only as the user which
owns the repository.</p>

<p>If your clients are accessing via <tt>file:///</tt> or
<tt>svn+ssh://</tt>, then there's no way to avoid access by multiple
users.  In that case, read <a
href="http://svnbook.red-bean.com/nightly/en/svn.serverconfig.multimethod.html"
>the last section in chapter 6</a>, and pay particular attention to the
"checklist" sidebar at the bottom.  It outlines a number of steps to
make this scenario safer.</p>

<b>Note for SELinux / Fedora Core 3+ / Red Hat Enterprise users:</b>

<p>In addition to regular Unix permissions, under SELinux every file,
directory, process, etc. has a 'security context'.  When a process
attempts to access a file, besides checking the Unix permissions the
system also checks to see if the security context of the process is
compatible with the security context of the file.</p>

<p>Fedora Core 3, among other systems, comes with SELinux installed by
default, configured so that Apache runs in a fairly restricted
security context.  To run Subversion under Apache, you have to set the
security context of the repository to allow Apache access (or turn off
the restrictions on Apache, if you think all this is overkill).  The
<tt>chcon</tt> command is used to set the security context of files
(similarly to how the <tt>chmod</tt> sets the traditional Unix
permissions).  For example, one user had to issue this command</p>

<pre>   $ chcon -R -h -t httpd_sys_content_t <i>PATH_TO_REPOSITORY</i></pre>

<p>to set the security context to be able to successfully
access the repository.</p>

</div>



<div class="h3" id="readonly" title="readonly">
<h3>Why do read-only operations still need repository
write access?</h3>

<p>Certain client operations are "read-only", like checkouts and
updates.  From an access-control standpoint, Apache treats them as
such.  But libsvn_fs (the repository filesystem API) still has to
write temporary data in order to produce tree-deltas.  So the process
accessing the repository always requires both read <em>and</em> write
access to the Berkeley DB files in order to function.</p>

<p>In particular, the repository responds to many "read-only"
operations by comparing two trees.  One tree is the usually the HEAD
revision, and the other is often a temporary transaction-tree -- thus
the need for write access.</p>

<p>This limitation only applies to the Berkeley DB backend; the <a
href="http://svnbook.red-bean.com/nightly/en/svn.reposadmin.planning.html#svn.reposadmin.basics.backends.fsfs"
>FSFS backend</a> does not exhibit this behaviour.</p>

</div>


<div class="h3" id="removal" title="removal">
<h3>
How do I completely remove a file from the repository's history?
</h3>

<p>There are special cases where you might want to destroy all
evidence of a file or commit. (Perhaps somebody accidentally committed
a confidential document.) This isn't so easy, because Subversion is
deliberately designed to never lose information. Revisions are
immutable trees which build upon one another. Removing a revision from
history would cause a domino effect, creating chaos in all subsequent
revisions and possibly invalidating all working copies.</p>

<p>The project has plans, however, to someday implement an <b>svnadmin
obliterate</b> command which would accomplish the task of permanently
deleting information. (See <a
href="http://subversion.tigris.org/issues/show_bug.cgi?id=516">issue
516</a>.)</p>

<p>In the meantime, your only recourse is to <b>svnadmin dump</b> your
repository, then pipe the dumpfile through <b>svndumpfilter</b>
(excluding the bad path) into an <b>svnadmin load</b> command.  See <a
href="http://svnbook.red-bean.com/nightly/en/svn.reposadmin.html"
>chapter 5</a> of the Subversion book for details about this.</p>

</div>


<div class="h3" id="change-log-msg" title="change-log-msg">
<h3>
How do I change the log message for a revision after it's been committed?
</h3>

<p>Log messages are kept in the repository as properties attached to each
revision.  By default, the log message property (<em>svn:log</em>) cannot be
edited once it is committed.  That is because changes to <a
href="http://svnbook.red-bean.com/nightly/en/svn.advanced.props.html">revision
properties</a> (of which <em>svn:log</em> is one) cause the property's
previous value to be permanently discarded, and Subversion tries to prevent
you from doing this accidentally.  However, there are a couple of ways to get
Subversion to change a revision property.</p>

<p>The first way is for the repository administrator to enable revision
property modifications.  This is done by creating a hook called
"pre-revprop-change" (see <a
href="http://svnbook.red-bean.com/nightly/en/svn.reposadmin.create.html#svn.reposadmin.create.hooks"
>this section</a> in the Subversion book for more details about how to do
this).  The "pre-revprop-change" hook has access to the old log message
before it is changed, so it can preserve it in some way (for example, by
sending an email).  Once revision property modifications are enabled, you
can change a revision's log message by passing the --revprop switch to
<b>svn propedit</b> or <b>svn propset</b>, like either one of these:</p>

<pre>
$ svn propedit -r N --revprop svn:log URL
$ svn propset -r N --revprop svn:log "new log message" URL
</pre>

<p>where N is the revision number whose log message you wish to change, and
URL is the location of the repository.  If you run this command from within a
working copy, you can leave off the URL.</p>

<p>The second way of changing a log message is to use <b>svnadmin setlog</b>.
This must be done by referring to the repository's location on the filesystem.
You cannot modify a remote repository using this command.</p>

<pre>
$ svnadmin setlog REPOS_PATH -r N FILE
</pre>

<p>where REPOS_PATH is the repository location, N is the revision number whose
log message you wish to change, and FILE is a file containing the new log
message.  If the "pre-revprop-change" hook is not in place (or you want to
bypass the hook script for some reason), you can also use the --bypass-hooks
option.  However, if you decide to use this option, be very careful.  You may
be bypassing such things as email notifications of the change, or backup
systems that keep track of revision properties.</p>

</div>


<div class="h3" id="patch" title="patch">
<h3>How do I submit a patch for Subversion?</h3>

<p>FIRST, read the <a href="hacking.html">Hacker's Guide to
Subversion</a>.</p> 

<p>Once you've digested that, send a mail to the dev list with the
word [PATCH] and a one-line description in the subject, and include
the patch inline in your mail (unless your MUA munges it up
totally). Then a committer will pick it up, apply it (making any
formatting or content changes necessary), and check it in.</p>

<p>The basic process looks like this:</p>

<blockquote><pre>
	$ svn co http://svn.collab.net/repos/svn/trunk subversion
	$ cd subversion/www

		[ make changes to faq.html ]
	
	$ svn diff faq.html &gt; /tmp/foo

	$ Mail -s "[PATCH] FAQ updates" &lt; /tmp/foo
</pre></blockquote>

<p>Of course, the email you send should contain a nice long
explanation about what the patch does, as per the
<a href="hacking.html">Hacker's Guide to Subversion</a>, but you
already know that, since you read and completely understood
it <em>before</em> actually hacking the code, right? :)</p>

</div>


<div class="h3" id="in-place-import" title="in-place-import">
<h3>How can I do an in-place 'import'
    (i.e. add a tree to Subversion such that the original data becomes
    a working copy directly)?</h3> 

<p>Suppose, for example, that you wanted to put some of /etc under
version control inside your repository:</p>

<pre>
     # svn mkdir file:///root/svn-repository/etc \
         -m "Make a directory in the repository to correspond to /etc"
     # cd /etc
     # svn checkout file:///root/svn-repository/etc .
     # svn add apache samba alsa X11 
     # svn commit -m "Initial version of my config files"
</pre>

<p>This takes advantage of a not-immediately-obvious feature of
<tt>svn&nbsp;checkout</tt>: you can check out a directory from the repository
directly into an existing directory.  Here, we first make a new empty directory
in the repository, and then check it out into <tt>/etc</tt>, transforming
<tt>/etc</tt> into a working copy.  Once that is done, you can use normal
<tt>svn&nbsp;add</tt> commands to select files and subtrees to add to the
repository.</p>

<p>There is an issue filed for enhancing <tt>svn&nbsp;import</tt> to
be able to convert the imported tree to a working copy automatically;
see <a href="http://subversion.tigris.org/issues/show_bug.cgi?id=1328"
>issue 1328</a>.</p>

</div>


<div class="h3" id="dumpload" title="dumpload">
<h3>What is this "dump/load cycle" people
    sometimes talk about when upgrading a Subversion server?</h3>

<p>Subversion's repository database schema has changed occasionally
during development. Old repositories, created with a pre-1.0
development version of Subversion, may require the following operation
when upgrading.  If a schema change happens between Subversion
releases X and Y, then repository administrators upgrading to Y must
do the following: </p>

<ol>
 <li>Shut down svnserve, Apache, and anything else that might be
     accessing the repository.
 </li>

 <li>
 <b>
 <tt>svnadmin&nbsp;dump&nbsp;/path/to/repository&nbsp;>&nbsp;dumpfile.txt</tt>
 </b>,
   using version X of svnadmin.
 </li>

 <li>
 <b>
 <tt>mv&nbsp;/path/to/repository&nbsp;/path/to/saved-old-repository</tt>
 </b>
 </li>

 <li>Now upgrade to Subversion Y (i.e., build and install Y, replacing X).
 </li>

 <li>
 <b><tt>svnadmin&nbsp;create&nbsp;/path/to/repository</tt></b>, using version
   Y of svnadmin.
 </li>

 <li>
 <b>
 <tt>svnadmin&nbsp;load&nbsp;/path/to/repository&nbsp;&lt;&nbsp;dumpfile.txt</tt>
 </b>,
   again using version Y of svnadmin.
 </li>

 <li>Copy over hook scripts, etc, from the old repository to the new one.
 </li>

 <li>Restart svnserve, Apache, etc.
 </li>
</ol>

<p> See
<a href="http://svnbook.red-bean.com/nightly/en/svn.reposadmin.maint.html#svn.reposadmin.maint.migrate"
>this section of the Subversion book</a> for more details on dumping and
loading.</p>

<p> <b>Note</b>: Most upgrades of Subversion do <i>not</i> involve a
dump and load.  When one is required, the release announcement and the
CHANGES file for the new version will carry prominent notices about
it.  If you don't see such a notice, then there has been no schema
change, and no dump/load is necessary. </p>

</div>

 
<div class="h3" id="sspi" title="sspi">
<h3>How do I allow clients to authenticate against a
    Windows domain controller using SSPI authentication?</h3>

<p><a href="http://tortoisesvn.tigris.org">TortoiseSVN</a> has an excellent
document that describes setting up a Subversion server on Windows. Go to
<a href="http://tortoisesvn.net/docs/release/TortoiseSVN_en/tsvn-serversetup.html#tsvn-serversetup-apache-5"
>http://tortoisesvn.net/docs/release/TortoiseSVN_en/tsvn-serversetup.html#tsvn-serversetup-apache-5</a>,
to see the section on SSPI authentication.</p>

<p>An important part of the configuration is the line:</p>
<pre>
   SSPIOfferBasic On
</pre>

<p>Without this line, browsers that support SSPI will prompt for the user's
credentials, but clients that do not suppport SSPI such as Subversion
will not prompt. (The current release of Neon - Subversion's HTTP
library - handles only basic authentication.)  Because the client never
asks for credentials, any action that requires authentication will fail.
Adding this line tells <tt>mod_auth_sspi</tt> to use basic authentication with
the client, but to use the Windows domain controller to authenticate
the credentials.</p>

</div>

  
<div class="h3" id="adm-dir" title="adm-dir">
<h3>I don't like the ".svn" directory name, and
    prefer "SVN" or something else.  How do I change it?</h3>

<p>We recommend that you live with ".svn" if you possibly can.
However, if you are using ASP.NET under Windows, you might need to set
the environment variable SVN_ASP_DOT_NET_HACK, as
described <a href="#vs-asp-net">here</a>.</p>

<p>Or you could use a completely custom name for the administrative
directory.  We recommend against this, because your working copy would
probably not work with Subversion clients other than the one you
customized.  However, if you absolutely must do this, just change this
line in <tt>subversion/include/svn_wc.h</tt> from</p>

<pre>
#define SVN_WC_ADM_DIR_NAME   ".svn"
</pre>

<p>
to (for example)
</p>

<pre>
#define SVN_WC_ADM_DIR_NAME   "SVN"
</pre>

<p>
then recompile your client.
</p>

</div>


<div class="h3" id="case-change" title="case-change">
<h3>How do I change the case of a filename?</h3>

<p>This problem comes up in two situations.  If you're adding files on
an operating system with a case-insensitive filesystem, such as
Windows, you might find you accidentally add a file with the wrong
case in the filename.  Alternatively, you may just decide to change
the case of an existing file in the repository.</p>

<p>If you're working in a case-sensitive file system, this is no
problem at all.  Just move the file to the new name, e.g.,</p>

<pre>
svn&nbsp;mv&nbsp;file.java&nbsp;File.java
</pre>

<p>But this won't work in a case-insensitive operating system like
Windows.  In Windows you can accomplish this by copying the file
somewhere temporary, deleting the file from Subversion, then adding
the copy with the correct case.  Or a better way is to perform a move
operation with Subversion URLs.  Using URLs is recommended, because it
will preserve history for the file, and will take effect
immediately.</p>

<p>Both ways will leave Windows working copies with problems, however,
because Windows can still get confused when trying to update the
conflicting filenames.  (You'll get a message like <tt>svn: Failed to
add file 'File.java': object of the same name already
exists</tt>). One way of fixing the problem is to delete your working
copy and check out again.  If you do not want to do this, you must
perform a two step update.</p>

<p>For each file with the wrong case, the following command will change
the case:</p>

<pre>
svn mv svn://svnserver/path/to/file.java svn://svnserver/path/to/File.java
</pre>

<p>To update the working copy, change to the relevant directory and do:</p>

<pre>
svn update file.java
svn update
</pre>

<p>The first update will remove <tt>file.java</tt> from your working
copy, the second update will add <tt>File.java</tt>, leaving you with
a correct working copy.  Or if you had a lot of problematic files, you
can update the working copy this way:</p>

<pre>
svn update *
svn update
</pre>

<p>As you can see, adding a file with the wrong case is tricky to fix on
an operating system that has a case insensitive filesystem.  Do try to
get it right when you add the file the first time!  To prevent the
problem from occurring in the first place, you can create a pre-commit hook that
calls the file <tt>check-case-insensitive.pl</tt>.  That file lives
in the Subversion
source tarball, in the directory <tt>contrib/hook-scripts</tt>.</p>

</div>


<div class="h3" id="merge-using-tags" title="merge-using-tags">
<h3>I can't use tags to merge changes from a 
    branch into the trunk like I used to with CVS, can I?</h3>

<p>As shown below it is possible to merge from a branch to the trunk
without remembering one revision number. Or vice versa (not shown in the
example).</p>

<p>The example below presumes an existing repository in <tt>/home/repos</tt> 
in which you want to start a branch named <tt>bar</tt> containing a file
named <tt>foo</tt> you are going to edit.</p>

<p>For the purpose of tracing branch merges, this repository has set up
<tt>tags/branch_traces/</tt> to keep tags.</p>

<pre># setup branch and tags
$ svn copy file:///home/repos/trunk \
           file:///home/repos/branches/bar_branch \
           -m "start of bar branch"
$ svn copy file:///home/repos/branches/bar_branch \
           file:///home/repos/tags/branch_traces/bar_last_merge \
           -m "start"

# checkout branch working copy
$ svn checkout file:///home/repos/branches/bar_branch wc
$ cd wc

# edit foo.txt file and commit
$ echo "some text" &gt;&gt;foo.txt
$ svn commit -m "edited foo"

# switch to trunk and merge changes from branch
$ svn switch file:///home/repos/trunk
$ svn merge file:///home/repos/tags/branch_traces/bar_last_merge \
            file:///home/repos/branches/bar_branch

# Now check the file content of 'foo.txt', it should contain the changes.

# commit the merge
$ svn commit -m "Merge change X from bar_branch."

# finally, update the trace branch to reflect the new state of things
$ svn delete -m "Remove old trace branch in preparation for refresh." \
             file:///home/repos/tags/branch_traces/bar_last_merge
$ svn copy file:///home/repos/branches/bar_branch                     \
           file:///home/repos/tags/branch_traces/bar_last_merge       \
           -m "Reflect merge of change X."
</pre>

</div>


<div class="h3" id="version-value-in-source" title="version-value-in-source">
<h3>Why doesn't the $Revision$
keyword do what I want?  It expands to the file's last-changed revision,
but I want something that will expand to the file's current revision.</h3>

<p>
Subversion increments the revision number of the repository as a
whole, so it can't expand any keyword to be that number - it would
have to search and possibly modify every file in your working copy on
every update and commit.
</p>

<p>
The information you want (the revision of your working copy) is
available from the command <tt>svnversion</tt>; it gives you
information on the revision level of a working copy given a path (see
<tt>svnversion --help</tt> for details). 
</p>

<p>
You can incorporate it into your build or release process to get the
information you need into the source itself.  For example, in a build
environment based on <tt>GNU&nbsp;make</tt>, add <a
href="http://subversion.tigris.org/servlets/ReadMsg?list=dev&amp;msgNo=112564"
>something like this</a> to your <tt>Makefile</tt>:
</p>

<pre>
##
## To use this, in yourfile.c do something like this:
## printf("this program was compiled from SVN revision %s\n",SVN_REV);
##

SVNDEF := -D'SVN_REV="$(shell svnversion -n .)"'
CFLAGS := $(SVNDEF) ... continue with your other flags ...
</pre>

<p>
(Note that this will not work on non-GNU versions of <tt>make</tt>.
Don't use it if your build process needs to be portable.)</p>

<p>Or try this recipe:</p>

<pre>
##
## on every build, record the working copy revision string
##
svn_version.c: FORCE
    echo -n 'const char* svn_version(void) { const char* SVN_Version = "' \
                                       &gt; svn_version.c
    svnversion -n .                   &gt;&gt; svn_version.c
    echo '"; return SVN_Version; }'   &gt;&gt; svn_version.c

##
## Then any executable that links in <tt>svn_version.o</tt> will be able
## to call the function <tt>svn_version()</tt> to get a string that
## describes exactly what revision was built.
##
</pre>

<p>
Windows users may want to use <tt>SubWCRev.exe</tt>, available from
the <a
href='http://tortoisesvn.net/downloads'>TortoiseSVN
download page</a>; it replaces all <tt>$WCREV$</tt> tags in a given
file with the current working copy revision.
</p>

</div>


<div class="h3" id="log-in-source" title="log-in-source">
<h3>Does Subversion have a keyword which
behaves like $Log$ in CVS?</h3>

<p>No.  There is no equivalent for the $Log$ keyword in CVS.  If you
want to retrieve a log for a specific file, you can run
'svn log your-file-name' or 'svn log url-to-your-file'.
From the mailing list some explanations why $Log$ is bad:</p>

<pre>"$Log$ is a total horror the moment you start merging changes
between branches. You're practically guaranteed to get conflicts there,
which -- because of the nature of this keyword -- simply cannot be
resolved automatically."</pre>

<p>And:</p>

<pre>Subversion log messages are mutable, they can be changed by setting
the svn:log revision property. So the expansion of $Log:$ in any
given file could be out of date. Update may well need to retrieve the
appropriate log message for each occurrence of the $Log:$ keyword,
even if the file that contained it was not otherwise updated.</pre>

<p><i>I don't care about that.  I want to use it anyway.
Will you implement it?</i></p>

<p>No.  There are no plans to implement it ourselves or accept patches
which implement this feature.  If you want to distribute your files
with some kind of changelog included, you might be able to work
around this limitation in your build system.</p>

</div>



<div class="h3" id="ignore-commit" title="ignore-commit">
<h3>I have a file in my project that every
developer must change, but I don't want those local mods to ever be
committed.  How can I make 'svn commit' ignore the file?</h3>

<p>The answer is: don't put that file under version control.  Instead,
put a <em>template</em> of the file under version control, something
like "file.tmpl".</p>

<p>Then, after the initial 'svn checkout', have your users (or your
build system) do a normal OS copy of the template to the proper
filename, and have users customize the copy.  The file is unversioned,
so it will never be committed.  And if you wish, you can add the file
to its parent directory's svn:ignore property, so it doesn't show up
as '?'  in the 'svn status' command.</p>

</div>


<div class="h3" id="ssh-auth-cache" title="ssh-auth-cache">
<h3>When I access a repository using
svn+ssh, my password is not cached in ~/.subversion/auth/.  How do
I avoid having to type it so often?</h3>

<p>ssh has its own passphrases and its own authentication-caching
scheme.  Its auth caching is external to Subversion, and must be set
up independently of Subversion.</p>

<p>OpenSSH includes <b><tt>ssh-keygen</tt></b> to create the keys,
<b><tt>ssh-agent</tt></b> to cache passphrases, and
<b><tt>ssh-add</tt></b> to add passphrases to the agent's cache.  A
popular script to simplify usage of <tt>ssh-agent</tt> is
<b><tt>keychain</tt></b>.  On Windows, <b><tt>PuTTY</tt></b> is a
popular alternative ssh client; see <b><tt>PuTTYgen</tt></b> to import
OpenSSH keys and <b><tt>pageant</tt></b> to cache passphrases.</p>

<p>Setting up <tt>ssh-agent</tt> is outside the scope of this
document, but a <a
href="http://www.google.com/search?hl=en&amp;lr=&amp;ie=UTF-8&amp;q=%22ssh-agent%22"
>Google search for "ssh-agent"</a> will quickly get you answers.  Or
if you're <i>really</i> impatient, try one of these:</p>

<pre>
   <a href="http://mah.everybody.org/docs/ssh"
           >http://mah.everybody.org/docs/ssh</a>
   <a href="http://kimmo.suominen.com/docs/ssh/"
           >http://kimmo.suominen.com/docs/ssh/</a>
</pre>

</div>


<div class="h3" id="ssh-svnserve-location" title="ssh-svnserve-location">
<h3>My
<tt>svnserve</tt> binary is in a directory that isn't on my
users' default <tt>PATH</tt>s, they use svn+ssh, and I can't figure
out how to modify their <tt>PATH</tt> so that they can run <tt>svnserve</tt>.</h3>

      <p>Note: this all assumes you're using OpenSSH.  There are other
      ssh implementations out there, and presumably they will allow
      you to do something similar, but we don't yet know the details.</p>
      
      <p>You've tried fiddling with their various login files, like
        <tt>.bash_profile</tt>, and nothing works!  That's because ssh
        ignores those files when the Subversion client invokes it.
        But there's no need to modify <tt>PATH</tt>; instead, you can
        directly give ssh the full name of the <tt>svnserve</tt> command.
        Here's how to do it:</p>

      <p>For each user who needs svn+ssh access, generate a new ssh
        public-key pair which they will use <em>only</em> for
        Subversion&mdash;not for logging in normally.  Have them give
        the keypair a distinctive name, like
        <tt>~/.ssh/id_dsa.subversion</tt>.  Add the public part of the
        key to their <tt>~/.ssh/authorized_keys</tt> file on the
        server machine, after first inserting a bit of magic at the
        beginning of the line before the word <tt>ssh-rsa</tt> or
        <tt>ssh-dss</tt>, like this:</p>

      <table border="1" cellspacing="2" cellpadding="2">
        <tr><th>before</th></tr>
        <tr><td><tt>ssh-dss&nbsp;AAAAB3Nblahblahblahblah</tt></td></tr>
        <tr><th>after</th></tr>
        <tr><td><tt>
        command="/opt/subversion/bin/svnserve&nbsp;-t"&nbsp;ssh-dss&nbsp;AAAAB3Nblahblahblahblah
        </tt></td></tr>
      </table>

      <p>Obviously, replace <tt>/opt/subversion/bin/svnserve</tt> with
      whatever is appropriate for your system.  You also might want to
      specify the full path to the Subversion repository in the
      command (by using the <tt>-r</tt> option), to save your users
      some typing.</p>
      
      <p>The <tt>command=</tt> magic causes sshd on the remote machine
        to invoke <tt>svnserve</tt>, even if your user tries to run
        some other command.  See the sshd(8) man page (section
        <tt>AUTHORIZED_KEYS FILE FORMAT</tt>) for details.</p>
      
      <p>Now when your users run the Subversion client, make sure they
      have an <tt>SVN_SSH</tt> environment variable that "points to"
      the private half of their keypair, by doing something like this
      (for the Bourne Again shell):</p>

<pre>
SVN_SSH="ssh -i $HOME/.ssh/id_dsa.subversion"
export SVN_SSH
</pre>

      <p><a
      href="http://svn.collab.net/repos/svn/trunk/notes/ssh-tricks">This
      file</a> discusses this topic in more detail.</p>
      
</div>


<div class="h3" id="ssh-authorized-keys-trick" title="ssh-authorized-keys-trick">
<h3>I want to allow access via svn+ssh://, but am paranoid.  I hate the
idea of giving each user a login; I would then have to worry about
what they are, and are not, allowed to access on my machine.</h3>
<p>See the section about hacking
the <tt>~/.ssh/authorized_keys</tt> file in the answer
to <a href="#ssh-svnserve-location">this other question</a>; ignore the stuff
about getting <tt>svnserve</tt> on your PATH.</p>
</div>      


<div class="h3" id="auto-props" title="auto-props">
<h3>How can I set certain properties on
everything in the repository?  Also, how can I make sure that every
new file coming into the repository has these properties?</h3>

<p>Subversion will not change a file's contents by default; you have
to deliberately set the <tt>svn:eol-style</tt> or
<tt>svn:keywords</tt> property on a file for that to happen.  That
makes Subversion a lot safer than CVS's default behavior, but with
that safety comes some inconvenience.</p>

<p>Answering the first question: to set properties on all files
already in the repository, you'll need to do it the hard way.  All you
can do is run <tt>svn propset</tt> on every file (in a working copy),
and then <tt>svn commit</tt>.  Scripting can probably help you with
this.</p>

<p>But what about future files?  Unfortunately, there's no server
mechanism to automatically set properties on files being committed.
This means that all of your users need to remember to set certain
properties whenever they <tt>svn add</tt> a file.  Fortunately,
there's a client-side tool to help with this.  Read about the <a
href="http://svnbook.red-bean.com/nightly/en/svn.advanced.props.html#svn.advanced.props.auto"
>auto-props</a> feature in the book.  You need to make sure all your
users configure their clients' auto-props settings appropriately.</p>

<p>You could write a pre-commit hook script to reject any commit which
forgets to add properties to new files (see <a
href="http://svn.collab.net/repos/svn/trunk/contrib/hook-scripts/check-mime-type.pl"
>http://svn.collab.net/repos/svn/trunk/contrib/hook-scripts/check-mime-type.pl</a>
for example).  However, this approach may be overkill.  If somebody
forgets to set <tt>svn:eol-style</tt>, for example, it will be noticed
the minute somebody else opens the file on a different OS.  Once
noticed, it's easy to fix: just set the property and commit.</p>

<p>Note: many users have asked for a feature whereby the server
automatically "broadcasts" run-time settings to clients, such as
auto-props settings.  There's already a feature request filed for this
(<a
href="http://subversion.tigris.org/issues/show_bug.cgi?id=1974">issue
1974</a>), though this feature is still being debated by developers,
and isn't being worked on yet.</p>

</div>


<div class="h3" id="svn-editor" title="auto-props">
<h3>How do I deal with spaces in the editor path?&nbsp; Also, how can
I define command line options for the editor?</h3>

<p>The Subversion command line client will invoke the editor defined
in the environment variable SVN_EDITOR.&nbsp; This environment variable
is passed directly to the operating system along with the name of a
temporary file used to enter/edit the log message.</p>

<p>Due to the fact that the SVN_EDITOR string is passed as-is to the
system's command shell, spaces in the editor name, or in the path name
to the editor, will not work unless the editor name is in quotes.</p>

<p>For example, on Windows if your editor is in
<code>C:\Program&nbsp;Files\Posix&nbsp;Tools\bin\vi</code> you would
want to set the variable as follows:
</p>
<pre>
   set SVN_EDITOR="C:\Program Files\Posix Tools\bin\vi"
</pre>

<p>Note that there is no need to escape the quotes in the Windows
shell as they are not part of the syntax for the <code>set</code>
command.
</p>

<p>On UNIX systems you would need to follow your shell's specific
methods for setting the variable.&nbsp; For example, in a bash shell,
the following should work:
</p>
<pre>
   SVN_EDITOR='"/usr/local/more editors/bin/xemacs"'
   export SVN_EDITOR
</pre>

<p>In case a command line option would be needed for the invocation
of the editor, just add that after the editor name in the SVN_EDITOR
environment variable just like you would us on the command line.&nbsp;
For example, if the options <code>-nx -r</code> would be wanted for
the above editors, the following will provide those options:
</p>

<p>For Windows:</p>
<pre>
   set SVN_EDITOR="C:\Program Files\Posix Tools\bin\vi" -nx -r
</pre>

<p>For UNIX/bash:</p>
<pre>
   SVN_EDITOR='"/usr/local/more editors/bin/xemacs" -nx -r'
   export SVN_EDITOR
</pre>

<p>Note that SVN_EDITOR is the Subversion specific environment variable
setting for the editor selection.&nbsp; Subversion also supports
using the more generic EDITOR variable but if you need special behaviors
with Subversion it is best to use the SVN_EDITOR variable.
</p>

</div>


<div class="h3" id="divining-bdb-version" title="divining-bdb-version">
<h3>How do I determine which version of
Berkeley DB a repository is using?</h3>

<p>If it's a live repository, then the easy answer is "Whatever
version of Berkeley DB you have installed".  If, however, it is a
repository from a backup, or some unknown source, and you have no idea
which version of Berkeley DB it was made with, here's how you find
out:</p>

<p>Run some command to view the two 4-byte integers at offsets 12 and
16 (decimal) in the highest-numbered db/log.* file in the repository.
Here is an example using GNU od: "<tt>od -j12 -N8 -tx4
log.<i>&lt;number&gt;</i></tt>".  Here is an example using Mac OS X
hexdump: "<tt>hexdump -s12 -n8 -x log.<i>&lt;number&gt;</i></tt>".
The first integer should be the magic number 0x00040988, which
identifies the file as a Berkeley DB logfile.  The second number is
the log format version
- match it to a Berkeley DB version using the table below:</p>

<table border="1" cellspacing="2" cellpadding="2">
  <tr><th>Log format version</th><th>Berkeley DB version</th></tr>
  <tr><td>5 (0x00000005)</td><td>4.0</td></tr>
  <tr><td>7 (0x00000007)</td><td>4.1</td></tr>
  <tr><td>8 (0x00000008)</td><td>4.2</td></tr>
  <tr><td>10 (0x0000000a)</td><td>4.3</td></tr>
  <tr><td>11 (0x0000000b)</td><td>4.4</td></tr>
  <tr><td>12 (0x0000000c)</td><td>4.5</td></tr>
  <tr><td>13 (0x0000000d)</td><td>4.6</td></tr>
</table>

</div>


<div class="h3" id="website-auto-update" title="website-auto-update">
<h3>I'm managing a website in my
repository.  How can I make the live site automatically update after
every commit?</h3>

<p>This is done all the time, and is easily accomplished by adding a
post-commit hook script to your repository.  Read about hook scripts
in <a
href="http://svnbook.red-bean.com/nightly/en/svn.reposadmin.create.html#svn.reposadmin.create.hooks"
>Chapter 5</a> of the book.  The basic idea is to make the "live site"
just an ordinary working copy, and then have your post-commit hook
script run 'svn update' on it.</p>

<p>In practice, there are a couple of things to watch out for.  The
server program performing the commit (svnserve or apache) is the same
program that will be running the post-commit hook script.  That means
that this program must have proper permissions to update the working
copy.  In other words, the working copy must be owned by the same user
that svnserve or apache runs as -- or at least the working copy must
have appropriate permissions set.</p>

<p>If the server needs to update a working copy that it doesn't own
(for example, user joe's ~/public_html/ area), one technique is create
a +s binary program to run the update, since Unix won't allow scripts
to run +s.  Compile a tiny C program:</p>

<pre>
#include &lt;stddef.h&gt;
#include &lt;stdlib.h&gt;
#include &lt;unistd.h&gt;
int main(void)
{
  execl("/usr/local/bin/svn", "svn", "update", "/home/joe/public_html/",
        (const char *) NULL);
  return(EXIT_FAILURE);
}
</pre>

<p>... and then <tt>chmod +s</tt> the binary, and make sure it's owned
by user 'joe'.  Then in the post-commit hook, add a line to run the
binary.</p>

<p>If you have problems getting the hook to work, see <a
href="#hook-debugging">"Why aren't my repository hooks
working?"</a>.</p>

<p>Also, you'll probably want to prevent apache from exporting the
.svn/ directories in the live working copy.  Add this to your
<tt>httpd.conf</tt>:</p>

<pre>
# Disallow browsing of Subversion working copy administrative dirs.
&lt;DirectoryMatch "^/.*/\.svn/"&gt;
    Order deny,allow
    Deny from all
&lt;/DirectoryMatch&gt;
</pre>

</div>


<div class="h3" id="single-file-checkout" title="single-file-checkout">
<h3>How do I check out a single file?</h3>

<p>Subversion does not support checkout of a single file, it only
supports checkout of directory structures.</p>

<p>However, you can use 'svn export' to export a single file.  This will
retrieve the file's contents, it just won't create a versioned working
copy.</p>

</div>


<div class="h3" id="wc-change-detection" title="wc-change-detection">
<h3>How do I detect adds, deletes,
copies and renames in a working copy after they've already
happened?</h3>

<p>You don't.  It's a bad idea to try.</p>

<p>The basic design of the working copy has two rules: (1) edit files
as you please, and (2) use a Subversion client to make any
tree-changes (add, delete, move, copy).  If these rules are followed,
the client can sucessfully manage the working copy.  If renames or
other rearrangements happen outside of Subversion, then the UI has
been violated and the working copy might be broken.  The client cannot
guess what happened.</p>

<p>People sometimes run into this problem because they want to make
version control "transparent".  They trick users into using a working
copy, then have a script run later that tries to guess what happened
and run appropriate client commands.  Unfortunately, this technique
only goes a short distance.  'svn status' will show missing items and
unversioned items, which the script can then automatically 'svn rm' or
'svn add'.  But if a move or copy has happened, you're out of luck.
Even if the script has a foolproof way of detecting these things, 'svn
mv' and 'svn cp' can't operate after the action has already
occurred.</p>

<p>In summary: a working copy is wholly under Subversion's control,
and Subversion wasn't designed to be transparent.  If you're looking
for transparency, try setting up an apache server and using the
"SVNAutoversioning" feature described in appendix C of the book.  This
will allow users to mount the repository as a network disk, and any
changes made to the volume cause automatic commits on the server.</p>

</div>


<div class="h3" id="svnserve-win-service" title="svnserve-win-service">
<h3>How do I run svnserve as a service
on Windows?</h3>

<p>For versions 1.4.0 and later, you can find
instructions <a
href="http://svn.collab.net/repos/svn/trunk/notes/windows-service.txt">here</a>.</p>

<p>In versions before 1.4.0, the <tt>svnserve</tt> binary itself could
not be installed as a Windows service, but there are a number of
&ldquo;service wrappers&rdquo; that can do the job; for example:</p>

<ul>
<li><a href="http://www.clanlib.org/~mbn/svnservice/">SVNService</a>
is a free tool written by Magnus Norddahl</li>
<li><a href="http://support.microsoft.com/kb/q137890/">SrvAny</a>
is avaliable free of charge from Microsoft</li>
</ul>

<p>There is a bit more about running <tt>svnserve</tt> as a service in
<a
href="http://tortoisesvn.net/docs/release/TortoiseSVN_en/tsvn-serversetup-svnserve.html">the
TortoiseSVN manual</a>.</p>

</div>


<div class="h3" id="bdb-fsfs-convert" title="bdb-fsfs-convert">
<h3>How do I convert my repository from using BDB
to FSFS or from FSFS to BDB?</h3>

<p>There are three steps:</p>

<ol>
  <li>A <a href="#dumpload">dump/load</a> from the old format to the new
  one.</li>
  <li>Copy the hook scripts.</li>
  <li>Copy the configuration files.</li>
</ol>

<p>Say you have a repository <tt>/svn/myrepos</tt> which is using the BDB
backend and you would like to switch to using the FSFS backend:</p>

<ol>
  <li>Close down your server so that the data cannot change during this
  procedure.</li>
  <li>Make a new repository specifying the fsfs backend (it is the default
  from 1.2 onwards), e.g., <tt>svnadmin create /svn/myreposfsfs --fs-type
  fsfs</tt>.</li>
  <li>Pipe the output of a dump from <tt>/svn/myrepos</tt> to the input of a
  load into <tt>/svn/myreposfsfs</tt>, e.g., <tt>svnadmin dump /svn/myrepos
  -q | svnadmin load /svn/myreposfsfs</tt>.  Windows users should dump
  to a file and load from that file in two separate steps.</li>
  <li>Copy any hook scripts which are active in <tt>/svn/myrepos/hooks</tt>
  into <tt>/svn/myreposfsfs/hooks</tt>.  Don't mindlessly copy everything, the
  templates generated by Subversion may have changed.</li>
  <li>Compare the template scripts which the <tt>svnadmin create</tt> command
  put in <tt>/svn/myreposfsfs/hooks</tt> with those in
  <tt>/svn/myrepos/hooks</tt> and incorporate any changes which you would like
  into your active hook scripts.</li>
  <li>Copy configuration files from <tt>/svn/myrepos/conf</tt>
  into <tt>/svn/myreposfsfs/conf</tt> (and don't forget a password
  file, if you use one).  Or you might instead want to merge
  the <em>changes</em> that you made to your configuration files into
  the new default ones.</li>
  <li>Rename <tt>/svn/myrepos</tt> to <tt>/svn/myreposbdb</tt> and then
  <tt>/svn/myreposfsfs</tt> to <tt>/svn/myrepos</tt> ensuring that the
  file permissions are the same as those  that the BDB version had.</li>
  <li>Restart the server.</li>
</ol>

<p>Once you are happy that all is well with your new repository delete the old
one.</p>

<p>To do the reverse and migrate from FSFS to BDB change the <tt>svnadmin
create</tt> command to specify BDB.</p>

</div>
 
<div class="h3" id="binary-files" title="binary-files">
<h3>How does Subversion handle binary files?</h3>

<p>When you first add or import a file into Subversion, the file is
examined to determine if it is a binary file.  Currently, Subversion
just looks at the first 1024 bytes of the file; if any of the bytes
are zero, or if more than 15% are not ASCII printing characters, then
Subversion calls the file binary.  This heuristic might be improved in
the future, however.</p>

<p>If Subversion determines that the file is binary, the file receives
an svn:mime-type property set to "application/octet-stream".  (You can
always override this by using the <a
href="http://svnbook.red-bean.com/nightly/en/svn.advanced.props.html#svn.advanced.props.auto"
>auto-props feature</a> or by setting the property manually with
<tt>svn propset</tt>.)</p>

<p>Subversion treats the following files as text:</p>

<ul>
  <li>Files with no svn:mime-type</li>
  <li>Files with a svn:mime-type starting "text/"</li>
  <li>Files with a svn:mime-type equal to "image/x-xbitmap"</li>
  <li>Files with a svn:mime-type equal to "image/x-xpixmap"</li>
</ul>

<p>All other files are treated as binary, meaning that Subversion will:</p>

<ul>
  <li>Not attempt to automatically merge received changes with local
      changes during <tt>svn update</tt> or <tt>svn merge</tt></li>
  <li>Not show the differences as part of <tt>svn diff</tt></li>
  <li>Not show line-by-line attribution for <tt>svn blame</tt></li>
</ul>

<p>In all other respects, Subversion treats binary files the same as
text files, e.g. if you set the svn:keywords or svn:eol-style
properties, Subversion will perform keyword substitution or newline
conversion on binary files.</p>

<p>Note that whether or not a file is binary does not affect the
amount of repository space used to store changes to that file, nor
does it affect the amount of traffic between client and server.  For
storage and transmission purposes, Subversion uses a diffing method
that works equally well on binary and text files; this is completely
unrelated to the diffing method used by the 'svn&nbsp;diff'
command.</p>

</div>

<div class="h3" id="terse-diff" title="terse-diff">
<h3>How can I make <tt>svn diff</tt> show me just the names of the
changed files, not their contents?</h3>
<p>
<tt>svn diff</tt> doesn't have an option to do this, but 
</p>
<ul>
<li>
  If you only are interested in the diffs between, say, revision 10
  and the revision just before it, <pre>svn log -vq -r10</pre> does
  exactly what you want;
</li>
<li>
  otherwise, if you're using Unix, this works for any range of revisions:
  <pre>
    svn log -vq -r123:456 | egrep '^ {3}[ADMR] ' | cut -c6- | sort | uniq </pre> </li>
</ul>
Version 1.4 of the <tt>svn diff</tt> command will have a "--summarize"
option.
</div>

<div class="h3" id="sorry-no-globbing" title="sorry-no-globbing">
<h3>How can I use wildcards or globbing to move many files at once?</h3>
<p>
You want to do something like
</p>
<pre>
svn mv svn://server/trunk/stuff/* svn://server/trunk/some-other-dir
</pre>
<p>
but it fails with
</p>
<pre>
svn: Path 'svn://server/trunk/stuff/*' does not exist in revision 123
</pre>
<p>
... or some other inscrutable error message.
</p>

<p>
Subversion doesn't expand wildcards like "*" in URL arguments.
(Technically speaking, Subversion does not expand wildcards in local
paths either, but on most operating systems the shell expands wildcards
in local paths in the command line before passing the resulting list to
Subversion.)
</p>

<p>
You have to generate the list of source URLs yourself. You could do it
like this (in Bash):
</p>

<pre>
        s=svn://server/trunk/stuff
        items=$(svn ls "$s")
        urls=$(for item in $items; do echo $s/$item; done)
        svn mv $urls svn://server/trunk/some-other-dir -m "Moved all at once"
</pre>

<p>
In Subversion v1.4 and earlier, Subversion did not allow you to "cp" and
"mv" multiple paths or URLs in one command. You have to issue multiple
commands.
If you happen to have a working copy that contains all the source
files as well as the destination directory, then you can exploit your
shell's wildcard feature to do the move, like this (for Bash):
</p>
<pre>
        for i in stuff/*; do svn mv $i some-other-dir; done
        svn ci -m "moved all the stuff into some other dir"
</pre>

<p>
In any case, you can always accumulate a list of the names of the
source files, and then run "svn mv" on each item in that list, like
this:
</p>
<pre>
        s=svn://server/trunk/stuff
        svn ls "$s"  | \
        while read f
           do svn mv "$s/$f" svn://server/trunk/some-other-dir -m "Moved just one file"
        done
</pre>
<p>
Note, however, that this will generate one commit per source file;
that's in contrast to the above method (using a working copy) which
generates just one commit total.
</p>

<p>
There is a program called "svnmucc" (previously "mucc"), whose source is
distributed with Subversion, that enables you to combine multiple
commands into one commit. See <a href="tools_contrib.html#svnmucc_c">the
Tools and Contrib page</a>.
</p>
</div>

<div class="h3" id="vendor-branch" title="vendor-branch">
<h3>How can I maintain a modified version (a "vendor branch") of
third-party software using Subversion?</h3>

<p>People frequently want to use Subversion to track their local
changes to third-party code, even across upgrades from the
third-party&nbsp;&mdash;&nbsp;that is, they want to maintain their own
divergent branch, while still incorporating new releases from the
upstream source.  This is commonly called a <em>vendor branch</em>
(the term long predates Subversion), and the techniques for
maintaining one in Subversion are <a
href="http://svnbook.red-bean.com/en/1.4/svn-book.html#svn.advanced.vendorbr"
>described here</a>.</p>

<p>If the vendor code is hosted in a remote Subversion repository,
then you can use <a href="http://piston.rubyforge.org/">Piston</a> to
manage your copy of the vendor's code.</p>

<p>As a last resort, if using <tt>svn_load_dirs.pl</tt> is taking too
much time or you're looking for the lazy solution, see also Jon
Stevens' step-by-step explanation at <a
href="http://lookfirst.com/2007/11/subversion-vendor-branches-howto.html"
>Subversion Vendor Branches Howto</a>.  This solution does not make
use of the space saving features in the Subversion backend when you
copy new code over old code; in this solution, each import of a vendor
code gets an entire new copy and there is no space savings for
identical files.</p>

</div>

</div>

<div class="h2" id="troubleshooting" title="troubleshooting">
<h2>Troubleshooting:</h2>
<p/>


<div id="permissions"></div>
<div class="h3" id="stuck-bdb-repos" title="stuck-bdb-repos">
<h3>My repository seems to get stuck all the
time, giving me errors about needing recovery (DB_RUNRECOVERY). What
could be the cause?</h3>

<p>The Berkeley DB database in your repository is sensitive to
interruptions.  If a process accessing the database exits without
"cleanly" closing the environment, then the database is left in an
inconsistent state.  Common causes of this include:</p>

<ul>
  <li>the process exiting when it hits a permission problem</li>
  <li>the process crashing/segfaulting</li>
  <li>the process being forcibly killed</li>
  <li>running out of disk space</li>
</ul>

<p>For most of these cases, you should run "svnadmin recover", which
rewinds the repository back to a consistent state; see <a
href="#bdb-recovery">this question</a> for details.  Note that running
out of disk space, combined with frequent checkouts or updates, can
cause the repository to crash in a way where recovery is not possible
(so keep backups).</p>

<p>Segfaults, forced killings, and running out of disk space are
pretty rare.  Permission problems are far more common: one process
accesses the repository and accidentally changes ownership or
permissions, then another process tries to access and chokes on the
permissions.</p>

<p>The best way to prevent this is to get your repository permissions
and ownership set up correctly.  See <a href="#reposperms">here</a>
for our recommendations.</p>

</div>


<div id="wedged-repos"></div>
<div class="h3" id="bdb-recovery" title="bdb-recovery">
<h3>Every time I try to access my repository, the
process just hangs. Is my repository corrupt?</h3>

<p>
Your repository is not corrupt, nor is your data lost. If your process
accesses the repository directly (mod_dav_svn, svnlook, svnadmin, or
if you access a `file://' URL), then it's using Berkeley DB to access
your data.  Berkeley DB is a journaling system, meaning that it logs
everything it is about to do before it does so.  If your process is
interrupted (Control-C, or segfault), then a lockfile is left behind,
along with a logfile describing unfinished business.  Any other
process that attempts to access the database will just hang, waiting
for the lockfile to disappear.  To awaken your repository, you need to
ask Berkeley DB to either finish the work, or rewind the database to a
previous state that is known to be consistent.</p>

<p><b><span style="color: red">WARNING:</span> you can seriously corrupt
your repository if you run recover and another process accesses the
repository.</b></p>

<p>Make absolutely sure you disable all access to the repository before
doing this (by shutting down Apache, removing executable permissions from
'svn').  Make sure you run this command as the user that owns and manages
the database, and not as root, else it will leave root-owned files in the
db directory which cannot be opened by the non-root user that manages the
database, which is typically either you or your Apache process.  Also be
sure to have the correct umask set when you run recover, since failing to
do so will lock out users that are in the group allowed to access the
repository.</p>

<p>
Simply run:</p>

<pre>
   svnadmin recover /path/to/repos
</pre>

<p>Once the command has completed, check the permissions in the
<code>db</code> directory of the repository.</p>

<p>Sometimes "svnadmin&nbsp;recover" doesn't work.  You may see it
give errors like this:</p>

<pre>
  Repository lock acquired.
  Please wait; recovering the repository may take some time...
  svnadmin: DB_RUNRECOVERY: Fatal error, run database recovery
  svnadmin: bdb: Recovery function for LSN 175 7066018 failed on backward pass
  svnadmin: bdb: PANIC: No such file or directory
  svnadmin: bdb: PANIC: fatal region error detected; run recovery
</pre>

<p>or like this:</p>

<pre>
  Repository lock acquired.
  Please wait; recovering the repository may take some time...
  svn: DB_RUNRECOVERY: Fatal error, run database recovery
  svn: bdb: DB_ENV-&gt;log_flush: LSN of 115/802071 past current end-of-log
  of 115/731460
  svn: bdb: Database environment corrupt; the wrong log files may have
  been removed or incompatible database files imported from another
  environment
  [...]
  svn: bdb: changes: unable to flush page: 0
  svn: bdb: txn_checkpoint: failed to flush the buffer cache Invalid argument
  svn: bdb: PANIC: Invalid argument
  svn: bdb: PANIC: fatal region error detected; run recovery
  svn: bdb: PANIC: fatal region error detected; run recovery
  [...]
</pre>

<p>In that case, try Berkeley DB's native <b>db_recover</b> utility
(see <a href="http://www.oracle.com/technology/documentation/berkeley-db/db/utility/db_recover.html"
>db_recover documentation</a>).  It
usually lives in a "bin/" subdirectory of the Berkeley DB installation,
for example if you installed Berkeley DB from source, it might be
<tt>/usr/local/BerkeleyDB.4.2/bin/db_recover</tt>; or on systems where
Berkeley DB comes prepackaged it might just be
<tt>/usr/bin/db_recover</tt>.  If you have multiple versions of
Berkeley DB installed, make sure that the version of db_recover you
use matches the version of Berkeley DB with which your repository was
created.</p>

<p>Run db_recover with the "-c" ("catastrophic recovery") flag.  You
can also add "-v" for verbosity, and "-h" with an argument telling it
what db environment to recover (so you don't have to cd into that
directory).  Thus:</p>

<pre>
   db_recover -c -v -h /path/to/repos/db
</pre>

<p>Run this command as the same user that owns the repository, and
again, make absolutely sure that no other processes are accessing the
repository while you do this (e.g., shut down svnserve or Apache).</p>

</div>


<div class="h3" id="bdb-cannot-allocate-memory" title="bdb-cannot-allocate-memory">
<h3>My repository keeps giving errors saying "Cannot allocate memory".
     What should I do?</h3>

<p>If you're using http:// access, "<b>Cannot allocate memory</b>"
errors show up in the httpd error log and look something like
this:</p>

<blockquote>
<pre>
[Wed Apr 07 04:26:10 2004] [error] [client 212.151.130.227] (20014)
Error string not specified yet: Berkeley DB error while opening 
'strings' table for filesystem /usr/local/svn/repositories/svn/db: 
Cannot allocate memory
[Wed Apr 07 04:26:10 2004] [error] [client 212.151.130.227] 
Could not fetch resource information.  [500, #0]
[Wed Apr 07 04:26:10 2004] [error] [client 212.151.130.227] 
Could not open the requested SVN filesystem  [500, #160029]     
[Wed Apr 07 04:26:10 2004] [error] [client 212.151.130.227] (17) 
File exists: Could not open the requested SVN filesystem  [500, #160029]
</pre>
</blockquote>

<p>It usually means that a Berkeley DB repository has run out of
database locks (this does not happen with FSFS repositories).  It
shouldn't happen in the course of normal operations, but if it does,
the solution is to run database recovery as described <a
href="#bdb-recovery">here</a>.  If it happens often, you probably need
to raise the default lock parameters (<tt>set_lk_max_locks</tt>,
<tt>set_lk_max_lockers</tt>, and <tt>set_lk_max_objects</tt>) in the
db/DB_CONFIG file.  When changing DB_CONFIG in an existing repository,
remember to run recovery afterwards.</p>

</div>


<div class="h3" id="wedged-wc" title="wedged-wc">
<h3>Every time I try to run a svn command, it says my
working copy is locked. Is my working copy corrupt?</h3>

<p>
Your working copy is not corrupt, nor is your data lost.  Subversion's
working copy is a journaling system, meaning that it logs everything it
is about to do before it does so.  If the svn client program is
interrupted violently (segfault or killed, not with Control-C), then
one or more lockfiles are left behind, along with logfiles describing
unfinished business.  (The `svn status' command will show an 'L' next
to locked directories.)  Any other process that attempts to access the
working copy will fail when it sees the locks.  To awaken your working
copy, you need to tell the svn client to finish the work.  Simply
run:</p>

<pre>
svn cleanup working-copy
</pre>

</div>


<div class="h3" id="wc-out-of-date" title="wc-out-of-date">
<h3>I'm trying to commit, but Subversion says my
working copy is out of date?</h3>

<p>Three kinds of situation that can cause this:</p>

<ol>

<li><p>Debris from a failed commit is littering your working copy.</p>

    <p>You may have had a commit that went sour between the time the
    new revision was added in the server and the time your client
    performed its post-commit admin tasks (including refreshing your
    local text-base copy).  This might happen for various reasons
    including (rarely) problems in the database back end or (more
    commonly) network dropouts at exactly the wrong time.</p>

    <p>If this happens, it's possible that you have already committed
    the very changes you are trying now to commit.  You can use 'svn
    log -rHEAD' to see if your supposed-failed commit actually
    succeeded.  If it did, run 'svn revert' to revert your local
    changes, then run 'svn update' to get your own changes back from the
    server.  (Note that only 'svn update' brings your local copies
    up-to-date; revert doesn't do that.)</p>
</li>

<li><p>Mixed revisions.</p>

     <p>When Subversion commits, the client only bumps the revision
     numbers of the nodes the commit touches, not all nodes in the
     working copy.  This means that in a single working copy, the
     files and subdirectories might be at different revisions,
     depending on when you last committed them.  In certain operations
     (for example, directory property modifications), if the
     repository has a more recent version of the node, the commit will
     be rejected, to prevent data loss.  See <a
     href="http://svnbook.red-bean.com/nightly/en/svn.basic.in-action.html#svn.basic.in-action.mixedrevs.limits"
     >Mixed revisions have limitations</a> in the <a
     href="http://svnbook.red-bean.com/">Version Control with
     Subversion</a> book for details.</p>

     <p>You can fix the problem by running 'svn update' in the working
     copy.</p>
</li>

<li><p>You might be genuinely out of date&nbsp;&mdash;&nbsp;that is,
    you're trying to commit a change to a file that has been changed
    by someone else since you last updated your copy of that file.
    Again, 'svn update' is the way to fix this.</p>
</li>
</ol>
</div>


<div class="h3" id="obstructed-add" title="obstructed-add">
<h3>I've contributed a patch to a project and the patch added a new file.
Now <tt>svn update</tt> does not work.</h3>

<p>In order to include your new file in the patch you likely ran the <tt>svn add</tt>
command so that the <tt>svn diff</tt> command would include the new file in the patch.
If your patch is committed to the code base and you run an <tt>svn update</tt>, then
you might receive an error message of: "svn: Failed to add file 'my.new.file':
object of the same name already exists".</p>

<p>The reason that you received this error is that you still have your local copy of
the file in your working copy.  The steps to correct this problem are:</p>

<ol>
	<li>Run the <tt>svn revert</tt> command to remove the scheduled add within
	Subversion.</li>
	<li>Delete the file or move it to a location outside your working copy.</li>
	<li>Now you should be able to run the <tt>svn update</tt> command.</li>
</ol>

<p>You might want to compare the new file from the repository with your original file.</p>
</div>


<div class="h3" id="unrecognized-url-error" title="unrecognized-url-error">
<h3>I just built the distribution binary,
and when I try to check out Subversion, I get an error about an
"Unrecognized URL scheme."  What's up with that?</h3>

<p>Subversion uses a plugin system to allow access to repositories.
Currently there are three of these plugins: ra_local allows access to
a local repository, ra_dav which allows access to a repository via
WebDAV, and ra_svn allows local or remote access via the svnserve
server.  When you attempt to perform an operation in Subversion, the
program tries to dynamically load a plugin based on the URL scheme.  A
`file://' URL will try to load ra_local, and an `http://' URL will try
to load ra_dav.</p>

<p>The error you are seeing means that the dynamic linker/loader can't find
the plugins to load.  This normally happens when you build Subversion with
shared libraries, then attempt to run it without first running 'make
install'.  Another possible cause is that you ran make install, but the
libraries were installed in a location that the dynamic linker/loader
doesn't recognize.  Under Linux, you can allow the linker/loader to find the
libraries by adding the library directory to /etc/ld.so.conf and running
ldconfig.  If you don't wish to do this, or you don't have root access, you
can also specify the library directory in the LD_LIBRARY_PATH environment
variable.</p>

</div>


<div class="h3" id="db-recover" title="db-recover">
<h3>I'm getting errors finding or opening a repository,
    but I know my repository URL is correct.  What's wrong?</h3> 

<p>See <a href="#bdb-recovery">this faq.</a></p>

</div>



<div class="h3" id="configure-sed-error" title="configure-sed-error">
<h3>When I run `<tt>configure</tt>', I get errors about
<tt>subs-1.sed&nbsp;line&nbsp;38:&nbsp;Unterminated&nbsp;`s'&nbsp;command</tt>.
What's wrong?</h3>

<p>
You probably have old copies of
<tt>/usr/local/bin/apr-config</tt> and
<tt>/usr/local/bin/apu-config</tt> on your system.  Remove them, make
sure the <tt>apr/</tt> and <tt>apr-util/</tt> that you're
building with are completely up-to-date, and try again.
</p>

</div>

 
<div class="h3" id="windows-msvc-build" title="windows-msvc-build">
<h3>I'm having trouble building Subversion
under Windows with MSVC++ 6.0.  What should I do?</h3>

<p>
Probably you just need to get the latest platform SDK.  The one that
ships with VC++ 6.0 is not recent enough.
</p>

</div>


<div class="h3" id="windows-drive-letter" title="windows-drive-letter">
<h3>How can I specify a Windows drive letter in
a <tt>file:</tt> URL?</h3>

<p>Like this:</p>
<pre>
svn import file:///d:/some/path/to/repos/on/d/drive
</pre>
<p>See <a
href="http://svnbook.red-bean.com/nightly/en/svn.basic.in-action.html#svn.advanced.reposurls">
Subversion Repository URLs</a> in the Subversion Book for more
details.</p>

</div>

  
<div class="h3" id="vs-asp-net" title="vs-asp-net">
<h3>VS.NET/ASP.NET seems to have a problem with
    the ".svn" directory name.  What should I do?</h3>

<p>VS.Net has a subsystem called ASP.Net, which uses WebDAV to do
remote publishing through IIS.  This subsystem rejects any pathname
that starts with ".".  This causes a problem when you try to remotely
publish a Subversion working copy, because of the ".svn"
subdirectories.  The error message says something like "unable to
read project information".</p>

<p>To work around this, set the environment variable
SVN_ASP_DOT_NET_HACK to any value&nbsp;&mdash;&nbsp;this will tell
Windows clients to use "_svn" as a directory name in your working
copy.  See <a
href="http://subversion.tigris.org/svn_1.3_releasenotes.html#_svn-hack"
>the relevant section of the Subversion 1.3 release notes</a> for more
details, and see <a href="#adm-dir">this question</a> for other ways to
customize the administrative directory name.</p>

</div>


<div class="h3" id="write-over-dav" title="write-over-dav">
<h3>I'm having trouble doing write
    operations to a Subversion repository over a network.</h3>

<p>For example, one user reported that imports worked fine over local
access:</p>
<pre>
  $ mkdir test
  $ touch test/testfile
  $ svn import test file:///var/svn/test -m "Initial import"
  Adding         test/testfile
  Transmitting file data .
  Committed revision 1.
</pre>
But not from a remote host:
<pre>
  $ svn import http://svn.sabi.net/test testfile -m "import"
  nicholas's password: xxxxxxx

  svn_error: #21110 : &lt;Activity not found&gt;

  The specified activity does not exist.
</pre>

<p> We've seen this when the REPOS/dav/ directory is not writable by
the httpd process.  Check the permissions to ensure Apache can write
to the <tt>dav/</tt> directory (and to <tt>db/</tt>, of course).  </p>

</div>



<div class="h3" id="windows-xp-server" title="windows-xp-server">
<h3>Under Windows XP, the Subversion server
    sometimes seems to send out corrupted data.  Can this really
    be happening?</h3>

<p>You need to install Window XP Service Pack 1.  You can get all
sorts of information about that Service Pack here:</p>

    <ul><li>
    <a href="http://support.microsoft.com/default.aspx?scid=kb;EN-US;q317949"
    >http://support.microsoft.com/default.aspx?scid=kb;EN-US;q317949</a>
    </li></ul>

</div>


<a name="ethereal"></a> <!-- for compatibility with old question -->
<div class="h3" id="net-trace" title="net-trace">
<h3>What is the best method of doing a network
    trace of the conversation between a Subversion client and
    server?</h3>

<p>Please see <a href="hacking.html#net-trace"
>hacking.html#net-trace</a>.</p>

</div>


<div class="h3" id="revert" title="revert">
<h3>Why does the <tt>svn revert</tt> require an
    explicit target?  Why is it not recursive by default?  These
    behaviors differ from almost all the other subcommands.</h3>

<p>The short answer: it's for your own good.</p>

<p>Subversion places a very high priority on protecting your data, and
not just your versioned data.  Modifications that you make to
already-versioned files, and new files scheduled for addition to the
version control system, must be treated with care.</p>

<p>Making the <tt>svn revert</tt> command require an explicit
target&mdash;even if that target is just '.'&mdash;is one way of
accomplishing that.  This requirement (as well as requiring you to
supply the <tt>--recursive (-R)</tt> flag if you want that behavior)
is intended to make you really think about what you're doing, because
once your files are reverted, your local modifications are gone
forever.</p>

</div>



<div class="h3" id="db3db4" title="db3db4">
<h3>When I start Apache, mod_dav_svn complains about
    a "bad database version", that it found db-3.X, rather than
    db-4.X.</h3>

<p>Your apr-util linked against DB-3, and svn linked against DB-4.
Unfortunately, the DB symbols aren't different.  When mod_dav_svn is
loaded into Apache's process-space, it ends up resolving the
symbol names against apr-util's DB-3 library.</p>

<p>The solution is to make sure apr-util compiles against DB-4.  You
can do this by passing specific switches to either apr-util's or
apache's configure: "--with-dbm=db4 --with-berkeley-db=/the/db/prefix".</p>

</div>



<div class="h3" id="redhat-db" title="redhat-db">
<h3>I'm getting "Function not implemented" errors on Red Hat
9, and nothing works.  How do I fix this?</h3>

<p>This is not really a problem with Subversion, but it often affects
Subversion users.</p>

<p>Red Hat 9 and Fedora ship with a Berkeley DB library that relies on
the kernel support for NPTL (the Native Posix Threads Library).</p>

<p>The kernels that Red Hat provides have this support built in, but if you
compile your own kernel, then you may well not have the NPTL support.  If that
is the case, then you will see errors like this:</p>
<blockquote><pre>
svn: Berkeley DB error
svn: Berkeley DB error while creating environment for filesystem tester/db:
Function not implemented
</pre></blockquote>
<p>This can be fixed in one of several ways:</p>
<ul>
<li>Rebuild Berkeley DB for the kernel you're using.</li>
<li>Use a Red Hat 9 kernel.</li>
<li>Apply the NPTL patches to the kernel you're using.</li>
<li>Use a recent (2.5.x) kernel with the NPTL support included.</li>
<li>Check if environment variable <code>LD_ASSUME_KERNEL</code> is set
    to <code>2.2.5</code>, and if so, unset it before starting
    Subversion (Apache). (You usually would set this variable to run
    Wine or Winex on Red Hat 9)</li>
</ul>
<p>To use the NPTL version of Berkeley DB you also need to use a glibc
library with NPTL support, which probably means the i686 version. See
<a
href="http://svn.haxx.se/users/archive-2004-03/0488.shtml">
http://svn.haxx.se/users/archive-2004-03/0488.shtml
</a> for details.
</p>

</div>


<div class="h3" id="no-author" title="no-author">
<h3>Why does SVN log say "(no author)" for files
    committed or imported via Apache (ra_dav)?</h3>

<p>If you allow anonymous write access to the repository via Apache,
the Apache server never challenges the SVN client for a username, and
instead permits the write operation without authentication.  Since
Subversion has no idea who did the operation, this results in a log
like this:</p>

<blockquote><pre>
$ svn log
------------------------------------------------------------------------
rev 24:&nbsp; (no author) | 2003-07-29 19:28:35 +0200 (Tue, 29 Jul 2003)
</pre></blockquote>

<p>See <a
href="http://svnbook.red-bean.com/nightly/en/svn.serverconfig.httpd.html"
>the Subversion book</a>
to learn about configuring access restrictions in Apache.</p>

</div>



<div class="h3" id="windows-access-denied" title="windows-access-denied">
<h3>I'm getting occasional "Access Denied"
errors on Windows.  They seem to happen at random.  Why?</h3>

<p>These appear to be due to the various Windows services that monitor
the filesystem for changes (anti-virus software, indexing services, the
COM+ Event Notification Service).  This is not really a bug in Subversion,
which makes it difficult for us to fix.  A summary of the current state of
the investigation is available <a href=
"http://svn.haxx.se/dev/archive-2003-10/0136.shtml">here</a>.
A workaround that should reduce the incidence rate for most people was
implemented in revision 7598; if you have an earlier version, please
update to the latest release.
</p>

</div>


<div class="h3" id="freebsd-hang" title="freebsd-hang">
<h3>On FreeBSD, certain operations (especially
    svnadmin create) sometimes hang.  Why?</h3>

<p>This is usually due to a lack of available entropy on the system.
You probably need to configure the system to gather entropy from
sources such as hard-disk and network interrupts.  Consult your system
manpages, specifically random(4) and rndcontrol(8) on how to effect
this change.</p>

</div>


<a name="301-error"></a> <!-- for compatibility with old
  non-XML-name-compliant fragment id -->
<div class="h3" id="http-301-error" title="http-301-error">
<h3>I can see my repository in a web browser, but
    'svn checkout' gives me an error about "301 Moved Permanently".
    What's wrong?</h3>

<p>It means your httpd.conf is misconfigured.  Usually this error happens
when you've defined the Subversion virtual "location" to exist within
two different scopes at the same time.</p>

<p>For example, if you've exported a repository as <tt>&lt;Location
/www/foo&gt;</tt>, but you've also set your <tt>DocumentRoot</tt> to
be <tt>/www</tt>, then you're in trouble.  When the request comes in
for <tt>/www/foo/bar</tt>, apache doesn't know whether to find a
<i>real</i> file named <tt>/foo/bar</tt> within your
<tt>DocumentRoot</tt>, or whether to ask mod_dav_svn to fetch a file
<tt>/bar</tt> from the <tt>/www/foo</tt> repository.  Usually the
former case wins, and hence the "Moved Permanently" error.</p>

<p>The solution is to make sure your repository
<tt>&lt;Location&gt;</tt> does <b>not</b> overlap or live within any
areas already exported as normal web shares.</p>

<p>It's also possible that you have an object in the web root 
which has the same name as your repository URL. For example,
imagine your web server's document root is  <tt>/var/www</tt>
and your Subversion repository is located at
<tt>/home/svn/repo</tt>. You then configure Apache to serve
the repository at <tt>http://localhost/myrepo</tt>. If you then
create the directory <tt>/var/www/myrepo/</tt> this will cause
a 301 error to occur.</p>


</div>


<div class="h3" id="digest-auth" title="digest-auth">
<h3>Why doesn't HTTP Digest auth work?</h3>

<p>This is probably due to a known bug in Apache HTTP Server (versions 
   2.0.48 and earlier), for which a patch is available, see 
<a href="http://nagoya.apache.org/bugzilla/show_bug.cgi?id=25040"
   >http://nagoya.apache.org/bugzilla/show_bug.cgi?id=25040</a>.  You
may also want to read over 
<a href="http://subversion.tigris.org/issues/show_bug.cgi?id=1608"
   >http://subversion.tigris.org/issues/show_bug.cgi?id=1608</a>
to see if the description there matches your symptoms.
</p>

</div>


<div class="h3" id="xlc-compile" title="xlc-compile">
<h3>Compiling with xlc on AIX, I get compilation
    errors.  What's wrong?</h3>

<p>Adding <tt>-qlanglvl=extended</tt> to the
environment variable CFLAGS for configuration and build
will make xlc a bit more flexible and the code should
compile without error.  See
<a href="http://svn.haxx.se/dev/archive-2004-01/0922.shtml"
>http://svn.haxx.se/dev/archive-2004-01/0922.shtml</a> and
its associated thread for more details.
</p>

</div>
 

<div class="h3" id="nonrecursive-checkout" title="nonrecursive-checkout">
<h3>I checked out a directory non-recursively
    (with -N), and now I want to make certain subdirectories
    "appear".  But <tt>svn up subdir</tt> doesn't work.</h3>

<p>See <a
href="http://subversion.tigris.org/issues/show_bug.cgi?id=695">issue
695</a>.  The current implementation of <tt>svn checkout -N</tt> is
quite broken.  It results in a working copy which has missing entries,
yet is ignorant of its "incompleteness".  Apparently a whole bunch of
CVS users are fairly dependent on this paradigm, but none of the
Subversion developers were.  For now, there's really no workaround
other than to change your process: try checking out separate
subdirectories of the repository and manually nesting your working
copies.</p>

</div>


<div class="h3" id="mod_dav_svn-win32" title="mod_dav_svn-win32">
<h3>I am trying to use mod_dav_svn
    with Apache on Win32 and I'm getting an error saying that the 
    module cannot be found, yet the mod_dav_svn.so file is right 
    there in <tt>\Apache\modules.</tt></h3>

<p>The error message in this case is a little misleading. Most likely 
Apache is unable to load one or more DLLs that <tt>mod_dav_svn.so</tt>
relies on.  If Apache is running as a service it will not have the
same <tt>PATH</tt> as a regular user.  Make sure that
<tt>libdb4*.dll</tt>, <tt>intl3_svn.dll</tt>, <tt>libeay32.dll</tt>
and <tt>ssleay32.dll</tt> are present in either <tt>\Apache\bin</tt> or
<tt>\Apache\modules</tt>.  You can copy them from your Subversion
installation directory if they are not there.</p>

<p>If this still does not resolve the problem, you should use a tool 
like <a href="http://www.dependencywalker.com">Dependency Walker</a> 
on <tt>mod_dav_svn.so</tt> to see if there are any other unresolved
dependencies.</p>

</div>


<a name="win32-hooks"></a> <!-- for compatibility with old question -->
<a name="hook-environment"></a> <!-- for yet more compatibility with old question -->
<div class="h3" id="hook-debugging" title="hook-debugging">
<h3>Why aren't my repository hooks working?</h3>

<p>They're supposed to invoke external programs, but the invocations
never seem to happen.</p>

<p>Before Subversion calls a hook script, it removes <em>all</em>
            variables -- including $PATH on Unix, and %PATH% on Windows
            -- from the environment.  Therefore, your script can only
            run another program if you
spell out that program's absolute name.</p>

<p><b>Debugging tips:</b></p>
<p>
If you're using Linux or Unix, try running the script "by hand", by
following these steps:</p>

          <ol>
            <li>Use "su", "sudo", or something similar, to become the user who
              normally would run the script.  This might be <tt>httpd</tt> or
              <tt>www-data</tt>, for example, if you're using Apache;
              it might be a user like <tt>svn</tt> if you're running
              svnserve and a special Subversion user exists.  This
              will make clear any permissions problems that the script
              might have.
            </li>
            <li>
              Invoke the script with an empty environment by using the
              "env" program.  Here's an
              example for the post-commit hook:
<blockquote><pre>
                  $ env - ./post-commit /var/lib/svn-repos 1234
</pre></blockquote>
              Note the first argument to "env" is a dash; that's what
              ensures the environment is empty.
            </li>
            <li>
              Check your console for errors.
            </li>
          </ol>

</div>


<div class="h3" id="diff-cmd" title="diff-cmd">
<h3>Why does my --diff-cmd complain about '-u'?
    I tried to override it with --extensions, but it's not working.</h3>

<p>When using an external diff command, Subversion builds a fairly
complicated command line. First is the specified --diff-cmd. Next comes
the specified --extensions (although empty --extensions are ignored), or
'-u' if --extensions is unspecified (or specified as ''). Third and
fourth, Subversion passes a '-L' and the first file's label (e.g.
"project_issues.html    (revision 11209)"). Fifth and sixth are another
'-L' and the second label. Seventh and eighth are the first and second
file names (e.g. ".svn/text-base/project_issues.html.svn-base" and
".svn/tmp/project_issues.html.tmp").</p>

<p>If your preferred diff command does not support these arguments, you
may need to create a small wrapper script to discard arguments and just
use the last couple file paths.</p>

<p>Warning: Beware that Subversion does not expect the external diff
program to change the files it receives, and doing so may scramble the
working copy.</p>

<p>For further information, see issue
<a href="http://subversion.tigris.org/issues/show_bug.cgi?id=2044">#2044</a>.</p>

</div>


<div class="h3" id="plaintext-passwords" title="plaintext-passwords">
<h3>Ahhh!  I just discovered that my
    Subversion client is caching passwords in plain-text on disk!
    AHHH!</h3>

<p>Calm down, take a deep breath.</p>

<p>On Windows 2000 or later, svn 1.2 and above uses standard 
Windows APIs to encrypt the data, so only the user can decrypt the 
cached password.</p>

<p>On Mac OS X, svn 1.4 and later uses the system Keychain
facility to encrypt/store your svn password.</p>

<p>Subversion 1.6 will address this issue for UNIX/Linux.
Support for GNOME Keyring and KWallet has been implemented,
both of which facilitate storing passwords on disk encrypted.
These programs need to be available at compile-time and and at run-time.
Otherwise, the client will fall back to caching your password in
plaintext, but it has also been changed to <em>never</em>
cache a password in plaintext without asking first.</p>

<p>With Subversion 1.5 and earlier, on UNIX/Linux, the password can
only be stored in plaintext in ~/.subversion/auth/.  Notice, however,
that the directory which contains the cached passwords (usually
~/.subversion/auth/) has permissions of 700, meaning only you can read
them.</p>

<p>However, if you're really worried, you can permanently turn off
password caching.  With an svn 1.0 client, just set 'store-auth-creds
= no' in your run-time config file.  With an svn 1.1 client or later,
you can use the more narrowly-defined 'store-passwords = no' (so that
server certs are still cached). More information on password cacheing
is in chapter 6 of the <a 
href="http://svnbook.red-bean.com/nightly/en/index.html">"Nightly 
Build" Subversion book</a>, under 
<a href="http://svnbook.red-bean.com/nightly/en/svn.serverconfig.netmodel.html#svn.serverconfig.netmodel.credcache">
"Client Credentials Caching".</a></p>

<p>Lastly, we point out that CVS has been caching passwords for years
in the .cvspass file.  It may look like the passwords in .cvspass are
encrypted, but in fact they're only lightly scrambled with an
algorithm that's the moral equivalent to rot13.  They can be cracked
instantly.  The only utility of the scrambling is to prevent users
(like root) from accidentally seeing the password.  Nobody's cared
enough to do this for Subversion yet; if you're interested, send
patches to the dev@ list.</p>

</div>


<div class="h3" id="bdb41-tabletype-bug" title="bdb41-tabletype-bug">
<h3>I'm getting the error "svn: bdb: call
    implies an access method which is inconsistent with previous
    calls". How do I fix this?</h3>

<p>Berkeley DB 4.1 has shown itself to be rather unstable - both 4.0
and 4.2 are better.  This error message is a symptom of one unique way
in which 4.1 will sometimes break.</p>

<p>The problem is that the database format field for one of the tables
that make up a Subversion repository using the Berkeley DB backend has
become corrupted.  For unknown reasons, this is almost always the
'copies' table, which switches from the 'btree' type to the 'recno'
type.  Simple recovery procedures are outlined below - if they do not
succeed, you should contact the Subversion Users <a
  href="mailto:users@subversion.tigris.org">mailing list</a>.</p>

<ul>
  <li>Ensure that no other processes will attempt to access your
  repository.</li>
  <li>Now, <b>back up your repository</b> to a tar or zip file or
  similar.</li>
  <li>Change to the <tt>db</tt> subdirectory of your repository.</li>
  <li><tt>rm __db.* log.*</tt></li>
  <li><tt>db_dump -p -r copies &gt; copies.dump</tt></li>
  <li>Now edit <tt>copies.dump</tt>.  In the section near the top,
  change "<tt>type=recno</tt>" to "<tt>type=btree</tt>", and delete
  the line beginning "<tt>re_len=</tt>".</li>
  <li><tt>rm copies</tt></li>
  <li><tt>db_load copies &lt; copies.dump</tt></li>
  <li><tt>svnadmin dump .. &gt; ../../my-recovered.svndump</tt></li>
  <li>Now create a new repository, reload the dump file just produced,
  and copy across any custom hooks or configuration.  Verify that the
  highest revision number in the new repository is what you think it
  should be.</li>
</ul>

</div>


<div class="h3" id="hotcopy-large-repos" title="hotcopy-large-repos">
<h3>I can't hotbackup my repository,
    svnadmin fails on files larger than 2Gb!</h3>

<p>Early versions of APR on its 0.9 branch, which Apache 2.0.x and
Subversion 1.x use, have no support for copying large files (2Gb+).
A fix which solves the 'svnadmin hotcopy' problem has been applied and
is included in APR 0.9.5+ and Apache 2.0.50+.  The fix doesn't work
on all platforms, but works on Linux.
</p>

</div>


<div class="h3" id="hidden-log" title="hidden-log">
<h3>I cannot see the log entry for the file
    I just committed.  Why?</h3>

<p>Assume you run '<tt>svn&nbsp;checkout</tt>' on a repository and
receive a working copy at revision 7 (aka, r7) with one file in it
called <tt>foo.c</tt>.  You modify the file and commit it
successfully.  Two things happen:</p>

<ul>
<li>The repository moves to r8 on the server.</li>
<li>In your working copy, only the file <tt>foo.c</tt> moves to r8.
    The rest of your working copy remains at r7.</li>
</ul>

<p>You now have what is known as a <i>mixed revision working copy</i>.
One file is at r8, but all other files remain at r7 until they too are
committed, or until '<tt>svn&nbsp;update</tt>' is run.</p>

<pre>   $ svn -v status
   7        7 nesscg       .
   8        8 nesscg       foo.c
   $</pre>

<p>If you run the '<tt>svn&nbsp;log</tt>' command without any
arguments, it prints the log information for the current directory
(named '<tt>.</tt>' in the above listing).  Since the directory itself
is still at r7, you do not see the log information for r8.</p>

<p>To see the latest logs, do one of the following:</p>

<ol>
<li>Run '<tt>svn&nbsp;log&nbsp;-rHEAD</tt>'.</li>
<li>Run '<tt>svn&nbsp;log&nbsp;URL</tt>', where URL is the repository URL.</li>
<li>Ask for just that file's log information, by running
    '<tt>svn&nbsp;log&nbsp;foo.c</tt>'.</li>
<li>Update your working copy so it's all at r8, then run
    '<tt>svn&nbsp;log</tt>'.</li>
</ol>

</div>


<div class="h3" id="bdb43-upgrade" title="bdb43-upgrade">
<h3>After upgrading to Berkeley DB
    4.3 or later, I'm seeing repository errors.</h3>

<p>Prior to Berkeley DB 4.3, <tt>svnadmin recover</tt> worked to upgrade a
Berkeley DB repository in-place.  However, due to a change in the behaviour
of Berkeley DB in version 4.3, this now fails.</p>

<p>Use this procedure to upgrade your repository in-place to Berkeley
DB 4.3 or later:</p>

<ul>

<li>Make sure no process is accessing the repository (stop
Apache, svnserve, restrict access via file://, svnlook, svnadmin,
etc.)</li>

<li>Using an <i>older</i> <tt>svnadmin</tt> binary (that is, linked to
  an older Berkeley DB):

  <ol>

  <li>Recover the
    repository: '<tt>svnadmin&nbsp;recover&nbsp;/path/to/repository</tt>'</li>

  <li>Make a backup of the repository.</li>

  <li>Delete all unused log files.  You can see them by running
    '<tt>svnadmin&nbsp;list-unused-dblogs&nbsp;/path/to/repeository</tt>'</li>

  <li>Delete the shared-memory files.  These are files in the
      repository's <tt>db/</tt> directory, of the form <tt>__db.00*</tt></li>

  </ol>
</li>

</ul>


<p>The repository is now usable by Berkeley DB 4.3.</p>

</div>


<div class="h3" id="tiger-apr-0.9.6" title="tiger-apr-0.9.6">
<h3>Why do I get occasional, seemingly inconsistent errors when checking
    out over http:// from a repository running on MacOS X 10.4 (Tiger)?</h3>

<p>Note: this assumes the repository is being served by Apache 2.0.x.</p>

<p>There is <a href="http://issues.apache.org/bugzilla/show_bug.cgi?id=34332"
>a bug in APR 0.9.6</a> that is present when it is running on Tiger,
and shows up when you attempt to check out a file larger than 64Kb.
The resulting checkout fails, often with unpredictable error messages.
Here are some examples of what you might see on the client side, the
specific errors may differ for you:</p>

<pre>
   svn: Invalid diff stream: [tgt] insn 1 starts beyond the target view position
</pre>

<pre>
   svn: Unexpected end of svndiff input
</pre>

<pre>
   svn: REPORT request failed on '/path/to/repository'
   svn: REPORT of '/path/to/repository/!svn/vcc/default': Chunk delimiter was invalid
</pre>

<p>There may also be errors in the Apache error_log, such as:</p>

<pre>
   [error] Provider encountered an error while streaming a REPORT response.  [500, #0]
   [error] A failure occurred while driving the update report editor [500, #190004]
</pre>

<p>To confirm the presence of this bug &nbsp;&mdash;&nbsp; assuming
you have access to the machine that the repository is being served
from &nbsp;&mdash;&nbsp; try checking out using a file:// URL, which
will access the filesystem directly instead of going through Apache.
If the resulting checkout completes successfully, then it is almost
certain that this is the problem.</p>

<p>Currently, the best solution is to upgrade to APR 1.2.0+.</p>

<p>Alternately, you can rebuild Apache and Subversion from their
respective sources, setting the following environment variable before
running configure for Apache:</p>

<pre>
   setenv ac_cv_func_poll no
</pre>

<p>or in Bourne shell syntax, like this:</p>

<pre>
   ac_cv_func_poll=no; export ac_cv_func_poll
</pre>

<p>If you built APR / APRUTIL separately (i.e., you did not use the
ones that come as part of the Apache tarball), you must set that
environment variable before running configure for APR, as this is
where the problem lies.</p>

</div>


<div class="h3" id="debian-libtool" title="debian-libtool">
<h3>I can't build Subversion from working copy
    source on Debian GNU/Linux; I get errors at the final link
    stage.  What's wrong?</h3>
    
<p>If you see errors like this in the final link stage of a Subversion
trunk source build:</p>

<pre>
   /usr/local/apache2/lib/libaprutil-0.so.0: undefined reference to `db_create'
   /usr/local/apache2/lib/libaprutil-0.so.0: undefined reference to `db_strerror'
</pre>

<p>it might be because you're on a Debian GNU/Linux system and need to
upgrade 'libtool'.  (I've also heard that the Debian packagers had to
tweak 'libtool' and that this may cause some problems for Subversion
builds.  But that's hearsay&nbsp;&mdash;&nbsp;I didn't have time to
verify the details before writing this FAQ entry.  However, see <a
href="http://subversion.tigris.org/servlets/ReadMsg?list=dev&amp;msgNo=112617"
>http://subversion.tigris.org/servlets/ReadMsg?list=dev&amp;msgNo=112617</a>
and the <a
href="http://subversion.tigris.org/servlets/BrowseList?list=dev&amp;by=thread&amp;from=435265"
>thread</a> it spawned for a detailed discussion.)</p>

<p>In any case, after encountering this problem on a Debian GNU/Linux
system running a newly-dist-upgraded 'testing' distribution on 15 Nov
2005, the solution was to build <a
href="http://www.gnu.org/software/libtool/libtool.html">libtool&nbsp;1.5.20</a>
from source, using the standard "./configure &amp;&amp; make &amp;&amp;
sudo&nbsp;make&nbsp;install" recipe.  After that, I did a 'make&nbsp;clean' in
my Subversion working copy tree, './autogen.sh', './configure', 'make',
and everything worked fine.</p>

<p>Note that another report of these symptoms appeared at <a
href="http://svn.haxx.se/dev/archive-2003-01/1125.shtml"
>http://svn.haxx.se/dev/archive-2003-01/1125.shtml</a>, though the
solution described here was not mentioned in that thread.</p>

</div>


<div class="h3" id="freebsd-listen-host" title="freebsd-listen-host">
<h3>I'm using FreeBSD, and I've started svnserve, but it doesn't seem
  to be listening on port 3690.</h3>
    
<p>Short answer: invoke <tt>svnserve</tt> with
   the <tt>--listen-host=0.0.0.0</tt> option.</p>
<p>Slightly longer answer: FreeBSD daemons only listen on tcp6 by
  default; that option tells them to also listen on tcp4.</p>
</div>

<div class="h3" id="already-under-version-control" title="already-under-version-control">
<h3>I can't add a directory
    because Subversion says it's "already under version control".</h3>
<p>The directory you're trying to add already contains a <tt>.svn</tt>
  subdirectory&nbsp;&mdash;&nbsp;it is a working
  copy&nbsp;&mdash;&nbsp;but it's from a different repository location
  than the directory to which you're trying to add it. This probably
  happened because you used your operating system's "copy" command
  (instead of <tt>svn copy</tt>) to copy a subdirectory in this working
  copy, or to copy some other working copy into this one.</p>
<p>
  The quick and dirty solution is to delete all <tt>.svn</tt>
  directories contained in the directory you're trying to add; this
  will let the "add" command complete. If you're using Unix, this
  command will delete <tt>.svn</tt> directories under
  <tt>dir</tt>:</p>
<pre>
  find dir -type d -name .svn -exec rm -rf {} \;
</pre>
<p>However, if the copy was from the same repository, you should
  ideally delete or move aside the copy, and use <tt>svn copy</tt> to
  make a proper copy, which will know its history and save space in the
  repository.</p>
<p>If it was from a different repository, you should ask yourself
  <em>why</em> you made this copy; and you should ensure that by
  adding this directory, you won't be making an unwanted copy of it in
  your repository.
</p>

</div>

<div class="h3" id="slow-private-svnserve" title="slow-private-svnserve">
<h3>Accessing non-public repositories
    via svnserve is really slow sometimes.</h3>

<p>This often happens when APR is compiled to use <tt>/dev/random</tt>
and the server is unable to gather enough entropy.  If Subversion is the
only application using APR on the server, you can safely recompile APR
with the <tt>--with-devrandom=/dev/urandom</tt> option passed to
<tt>configure</tt>.  This should <b>not</b> be done on systems that use
APR for other processes, however, as it could make other services
insecure.</p>

</div>

<div class="h3" id="ssl-negotiation-error" title="ssl-negotiation-error">
<h3>When performing Subversion operations involving a lot of data over
    SSL, I get the error <tt>SSL negotiation failed: SSL error:
    decryption failed or bad record mac</tt>.</h3>

<p>This can occur due to a problem with OpenSSL 0.9.8.  Downgrading to
an older version (or possibly upgrading to a newer version) is known
to fix this issue.</p>

</div>

<div class="h3" id="broken-subclipse" title="broken-subclipse">
<h3>I get an error that says "This client is too old".</h3>

You're using both an older (pre-1.4) version of the Subversion
command-line client, and Subclipse.  You recently upgraded Subclipse,
and now your command-line client says

<pre>
svn: This client is too old to work with working copy
'/path/to/your/working/copy'; please get a newer Subversion client
</pre>

This happened because Subversion's working-copy format changed
incompatibly&mdash;the new version of Subclipse upgraded your working
copy, so now your command-line program, which is old, cannot read it.
(This problem isn't specific to Subclipse; it would also have happened
if you'd used a command-line client that was 1.4 or newer, along with
your older command-line client.)

The fix is simply to upgrade your command-line client to 1.4 or newer.

As of Subversion 1.5, a helper script is provided to downgrade working
copies to formats compatible with earlier releases of Subversion; see
<a href="#working-copy-format-change">this faq.</a>

</div>

<div class="h3" id="switch-problems" title="switch-problems">
<h3>Why doesn't <tt>svn switch</tt> work in some cases?</h3>

<p>In some cases where there are unversioned (and maybe ignored) items
in the working copy, <tt>svn switch</tt> can get an error.  The switch
stops, leaving the working copy half-switched.</p>

<p>Unfortunately, if you take the wrong corrective action you can end
up with an unusable working copy.  Sometimes with these situations,
the user is directed to do <tt>svn cleanup</tt>.  But the <tt>svn
cleanup</tt> may also encounter an error.  See <a
href="http://subversion.tigris.org/issues/show_bug.cgi?id=2505">issue
#2505</a>.</p>

<p>The user can manually remove the directories or files causing
the problem, and then run <tt>svn cleanup</tt>, and continue the switch, to
recover from this situation.</p>

<p>Note that a switch from a <i>pristine</i> clean checkout always
works without error.  There are three ways of working if you are using
<tt>svn switch</tt> as part of your development process:</p>

<ol>

<li>Fully clean your working copy of unversioned (including ignored)
files before switching. <br/><b>WARNING! This deletes all unversioned
dirs/files. Be VERY sure that you do not need anything that will be
removed.</b>

<blockquote>
<div><pre><code>
# Check and delete svn unversioned files: 
svn status --no-ignore | grep '^[I?]' | sed 's/^[I?]//'
svn status --no-ignore | grep '^[I?]' | sed 's/^[I?]//' | xargs rm -rf
</code></pre></div>
</blockquote>

</li>

<li>Keep a <i>pristine</i> clean checkout. Update that, then copy it,
and switch the copy when a switch to another branch is desired.</li>

<li>Live dangerously :).
 Switch between branches without cleaning up BUT if you encounter a switch error
 know that you have to recover from this properly.
 Delete the unversioned files and the directory that the error was reported on.
 Then "svn cleanup" if needed and then resume the switch.
 Unless you delete <em>all</em> unversioned files, you may have to repeat this
 process multiple times.</li>

</ol>

<p>Some examples are detailed 
<a href="http://subversion.tigris.org/issues/show_bug.cgi?id=2505">here in issue 2505</a>.
The problem is that the svn client plays it 
safe and doesn't want to delete anything unversioned. 
</p>

<p>Two specific examples are detailed here to illustrate a problem like this.
There are also other svn switch errors, not covered here, which you
  can avoid by switching only from a <em>pristine</em> checkout.</p>

<ol>

<li>If any directory has been moved or renamed between the branches, then
anything unversioned will cause a problem.
In this case, you'll see this error:
<br/>
<blockquote>
<div><pre><code>
wc/$ svn switch $SVNROOT/$project/branches/$ticket-xxx
svn: Won't delete locally modified directory '&lt;dir&gt;'
svn: Left locally modified or unversioned files
</code></pre></div>
</blockquote>
<p>Removing all unversioned files, and continuing the switch will recover from this.</p>
</li>

<li>If a temporary build file has ever been added and removed, then a switch
in a repository with that unversioned file (likely after a build) fails. 
You'll see the same error:

<blockquote>
<div><pre><code>
wc/$ svn switch $SVNROOT/$project/branches/$ticket-xxx
svn: Won't delete locally modified directory '&lt;dir&gt;'
svn: Left locally modified or unversioned files
</code></pre></div>
</blockquote>

<p>In this case, just removing the unversioned items will not recover.
A cleanup fails, but svnswitch directs you to run "svn cleanup".</p>

<blockquote>
<div><pre><code>
wc/$ svn switch $SVNROOT/$project/branches/$ticket-xxx
svn: Directory '&lt;dir&gt;/.svn' containing working copy admin area is missing
wc/$ svn cleanup
svn: '&lt;dir&gt;' is not a working copy directory
wc/$ svn switch $SVNROOT/$project/branches/$ticket-xxx
svn: Working copy '.' locked
svn: run 'svn cleanup' to remove locks (type 'svn help cleanup' for details)
</code></pre></div>
</blockquote>

<p>Removing the directory (and all other unversioned files, to prevent
 "switch" from breaking on a similar error repeatedly), and continuing the switch
 will recover from this.</p>
</li>

</ol>

<p>The TortoiseSVN cleanup error is a bit different.  You might encounter this:
</p>
<blockquote>
<div><pre><code>
Subversion reported an error while doing a cleanup!
&lt;dir&gt;/&lt;anotherdir&gt; is not a working copy directory
</code></pre></div>
</blockquote>

<p>In each case here, the "svn switch" breaks leaving you with a half-switched 
working copy. "svn status" will show items with S for switched items (different
 from top directory), ! for directories with problems, and ~ for the files that are
 the problem (and with maybe L for locked). Like this:</p>
<blockquote>
<div><pre><code>
wc/$ svn status 
!      .
!      &lt;dir&gt;
    S  &lt;switched_things&gt;
~      &lt;dir&gt;/&lt;thing_that_is_now_unversioned&gt;
</code></pre></div>
</blockquote>

</div>

<div class="h3" id="long-paths" title="long-paths">
<h3>In Windows, when doing an update with the command-line client, I
    get an error saying "The system cannot find the path specified"
    and suggesting that my working copy might be corrupt.  But I can
    update with TortoiseSVN just fine.  What's going on?</h3>

<p>A careful examination of the Windows API documentation regarding <a
href="http://msdn2.microsoft.com/en-us/library/aa365247.aspx#maximum_path_length"
>Naming a File</a> reveals the most common reason why this happens. In
short, you can address significantly longer path names when using the
Unicode versions of the Windows path functions, and providing absolute
path specifiers instead of relative path specifiers.  Fortunately, the
Apache Portable Runtime (APR) library that Subversion uses
transparently converts absolute paths (like
<tt>C:\WorkingCopy\file.txt</tt>) into the form required by the
Windows APIs (<tt>\\?\C:\WorkingCopy\file.txt</tt>), and back again.
<em>Unfortunately</em>, you only get these long-path benefits when
using absolute paths.</p>

<p>To see if path length is the reason for the problem you're seeing,
try providing an absolute target path to the Subversion command-line
client instead of a relative one (or none at all).  In other words,
instead of doing this:</p>

<blockquote>
<div><pre><code>
C:\> svn up WorkingCopy
</code></pre></div>
</blockquote>

<p>or this:</p>

<blockquote>
<div><pre><code>
C:\> cd C:\WorkingCopy
C:\WorkingCopy> svn up
</code></pre></div>
</blockquote>

<p>do this:</p>

<blockquote>
<div><pre><code>
C:\> svn update C:\WorkingCopy
</code></pre></div>
</blockquote>

<p>If the problem goes away, congratulations &mdash; you've hit a
Windows path length limitation.  And now you know the workaround.</p>

<p><strong>Why does this problem not affect TortoiseSVN?</strong>
Because TortoiseSVN <em>always</em> provides absolute paths to the
Subversion APIs.</p>

<p><strong>Why, then, does the Subversion command-line client not
always convert its input into absolute paths and use those?</strong>
The Subversion developers have been operating under the principle
that, for reasons of user experience, the display of paths in the
tool's output should match the syntax of the paths provided as input.
And while conversion to an absolute path from a relative one is a
fairly trivial operation, the reverse transformation is fraught with
complexities.  (In other words, it's a hard problem not high on our
priority list.)</p>

</div>

<div class="h3"
     id="working-copy-format-change" title="working-copy-format-change">
<h3>I got an error saying "This client is too old to work with working
    copy '...' ".  How can I fix it without upgrading Subversion?</h3>

<p>Sometimes the working copy metadata format changes incompatibly
between minor releases.  For example, say you have a working copy
created with Subversion 1.4.4, but one day you decide to try out
Subversion 1.5.0.  Afterwards, you attempt to switch back to 1.4.4,
but it doesn't work&nbsp;&mdash;&nbsp;it just gives the above
error.</p>

<p>This is because 1.5.0 upgraded your working copy format to support
some new features (in this case, changelists, the keep-local flag, and
variable-depth directories).  Although 1.4.4 doesn't know anything
about these new features, it can at least recognize that the working
copy format has been upgraded to something higher than it can
handle.</p>

<p>1.5.0 upgraded the working copy for a good reason: it realizes that
1.4.4 does not know about these new features, and that if 1.4.4 were
to meddle with the working copy metadata now, important information
might be lost, possibly causing corruption (see <a
href="http://subversion.tigris.org/issues/show_bug.cgi?id=2961" >issue
#2961</a>, for example).</p>

<p>But this automatic upgrade behavior can be annoying, if you just
want to try out a new release of Subversion without installing it
permanently.  For this reason, we distribute a script that can
downgrade working copies when doing so is safe:</p>

<blockquote>
<p><a
href="http://svn.collab.net/repos/svn/trunk/tools/client-side/change-svn-wc-format.py"
>http://svn.collab.net/repos/svn/trunk/tools/client-side/change-svn-wc-format.py</a></p>
</blockquote>

<p>Run that script with the "<tt>--help</tt>" option to see how to use
it.  As future versions of Subversion are released, we will try to
keep this FAQ entry up-to-date with potential downgrade scenarios and
their implications.</p>

</div>

<div class="h3"
     id="relocation-against-local-symbol"
     title="relocation-against-local-symbol">
<h3>I got an error saying  "relocation R_X86_64_32 against `a local symbol'
    can not be used when making a shared object" when building the Neon
    library on 64-bit Linux.</h3>

<p>The Neon library, used for communication between a Subversion server and
client over HTTP, is usually built as a static library.  But it is
subsequently linked into a different shared library.  This causes an error
during the build process on 64-bit AMD systems similar to this:</p>

<blockquote>
<div><pre><code>
subversion-1.4.6/neon/src/.libs/libneon.a(ne_request.o): relocation R_X86_64_32
against `a local symbol' can not be used when making a shared object;
recompile with -fPIC
/home/jrandom/subversion/subversion-1.4.6/neon/src/.libs/libneon.a: could not
read symbols: Bad value
</code></pre></div>
</blockquote>

<p>There was a
<a href="http://subversion.tigris.org/servlets/ReadMsg?listName=dev&amp;msgNo=119669">
thread</a> on the developers' list about this.</p>

<p>The solution is to supply the "--enable-shared" option to Subversion's
configure script.</p>

</div>

<div class="h3"
     id="secure-connection-truncated"
     title="secure-connection-truncated">
<h3>Why am I getting an error saying "Could not read response body:
    Secure connection truncated" when doing a checkout from
    Apache?</h3>

<p>In short, this error is representative of a class of problems which
can occur when Apache erroneously believes that your Subversion client
is no longer tending to the network connection it has made with
Apache.  Other error messages have been reported in similar
circumstances, depending on whether or not SSL was in use for the
connection, or when exactly Apache decided that the connection should
be terminated.</p>

<p>The Subversion client tries to keep working copies in a sane state
at all times.  One way it does this during checkouts is by squirreling
away the pristine versions of checked-out files until all the files
and subdirectories for a given directory have been fetched.  Once all
the data for a directory has been downloaded, the client "finalizes"
that directory, copying the pristine versions of files out into the
working area, diddling administrative data, and so on.  While this
directory finalization is happening, the client is focused on that
task and is <em>not</em> tending to the checkout network stream.
Sometimes &mdash; typically in situations where a versioned directory
contains an abnormally large number of files, or a bunch of abnormally
large files &mdash; the client can spend so much time finalizing a
directory (and ignoring the network stream) that Apache thinks the
client has gone away for good, so Apache terminates the connection.
When the client finally turns its attention back to the network
stream, it finds that the server has given up on the connection, and
it reports this as an error.</p>

<p>One workaround for this situation is to increase the amount of time
Apache is willing to wait for a client to prove it is still listening
to the network stream.  You do this by adjusting upward the
Apache <tt>Timeout</tt> configuration value.  You are encouraged,
however, to evaluate your data set.  If having a huge number of files
in a single directory is causing problems for you during checkouts,
there is some chance that it will cause additional problems elsewhere,
too.  If it is possible for you to split your collection of files up
into a few subdirectories with smaller file counts, this could prove
universally beneficial.</p>

</div>

</div>

<div class="h2" id="developer-questions" title="developer-questions">
<h2>Developer questions:</h2>
<p/>

<div class="h3" id="ramdisk-tests" title="ramdisk-tests">
<h3>How do I run the regression tests in a
    RAM disk?</h3>

<p>Test execution can be dramatically sped up by keeping Subversion
test data on a RAM disk.  On a Linux system, you can mount a RAM disk
on the fly with the command:</p>

<blockquote>
<div><code>mount -t tmpfs tmpfs
/path/to/src/subversion/tests/cmdline/svn-test-work
-o uid=$USER,mode=770,size=32m</code></div>
</blockquote>

<p>Or, for a more permanent solution, add lines like the following in
your <code>/etc/fstab</code> file:</p>

<blockquote>
<div><code>tmpfs  /path/to/src/svn/subversion/tests/cmdline/svn-test-work
tmpfs  defaults,user,noauto,exec,size=32m</code></div>
</blockquote>

<p>The minimum required size for testing ramdisk is approximately 700MB.
However, flagging your test targets for cleanup dramatically reduces
the space requirements (as shown in the example configuration above),
and thus your memory usage.  Cleanup means more I/O, but since test
data is in-memory, there will be no performance degradation.  Example:</p>

<blockquote><div><code>
make check CLEANUP=true
</code></div></blockquote>

<p>See <a href="http://svn.haxx.se/dev/archive-2003-02/0068.shtml"
>http://svn.haxx.se/dev/archive-2003-02/0068.shtml</a> for the
original authoritative discussion on use of RAM disks.</p>

</div>


<div class="h3" id="dynamic-exe-debugging" title="dynamic-exe-debugging">

<h3>How do I run a debugger on dynamic Subversion binaries without
    having to install them?</h3>

<p>Before the <code>make install</code> step on unix-y systems,
dynamically built "executables" in a Subversion source tree are
actually libtool-generated shell scripts which re-link and run the
real binary.  As shown below, this complicates debugging:</p>

<blockquote>
<div><code>subversion$ gdb subversion/svn/svn</code></div>
<div><code>... "/path/to/subversion/subversion/svn/svn": not in
executable format: File format not recognized</code></div>
</blockquote>

<p>While this can be worked around by building using the
<code>--disable-shared</code> argument to configure to statically link
the binaries, or installing them and pointing your debugger at the
installed version, it's often necessary or more expedient to be able
to debug them right within your source tree.</p>

<p>To do so, edit the last <code>exec</code> statement in the shell
script to run the real binary in your debugger.  With gdb, this
amounts to replacing <code>exec "$progdir/$progname"</code> with
<code>exec gdb --args "$progdir/$progname"</code>.</p>

<p>This trick is also very useful when applied to the
libtool-generated shell scripts for the white box tests.</p>

</div>


<div class="h3" id="avoiding-compiler-inlining"
title="avoiding-compiler-inlining">

<h3>How do I run a debugger on Subversion binaries without compiler
    inlining obfuscating the source?</h3>

<p>By default, gcc will often optimize away private variables and
functions, inlining the associated operations.  This can complicate
stepping through the code in a debugger.</p>

<p>Work around this by turning off optimization during the
<code>make</code> step on unix-y systems:</p>

<blockquote>
<div><code>subversion$ make EXTRA_CFLAGS=-O0</code></div>
</blockquote>

<p>(That's "dash ohh zero".)  Alternately, you can make this change
more permanent by running <code>configure</code> as follows:</p>

<blockquote>
<div><code>subversion$ ./configure --enable-debug</code></div>
</blockquote>

<p>For a production install, remember to undo this operation before
installing Subversion from source, by re-running <code>make</code> or
<code>configure</code> without the extra flag.</p>

</div>


</div>

<div class="h2" id="references" title="references">
<h2>References:</h2>
<p/>

<div class="h3" id="http-methods" title="http-methods">
<h3>What are all the HTTP methods Subversion
    uses?</h3>

<p>The Subversion client speaks a subset the WebDAV/DeltaV protocol to
  the mod_dav_svn server module.  The short answer is:</p>

<pre>
     OPTIONS, PROPFIND, GET, REPORT,
     MKACTIVITY, PROPPATCH, PUT, CHECKOUT, MKCOL,
     MOVE, COPY, DELETE, LOCK, UNLOCK, MERGE
</pre>

<p>The details of the protocol are documented here:</p>

<a href="http://svn.collab.net/repos/svn/trunk/notes/webdav-protocol">http://svn.collab.net/repos/svn/trunk/notes/webdav-protocol</a>



</div>


<div class="h3" id="bikeshed" title="bikeshed">
<h3>What's a 'bikeshed'?</h3>

<p>See Poul-Henning Kamp's post to freebsd-hackers: <a href="http://www.freebsd.org/doc/en_US.ISO8859-1/books/faq/misc.html#BIKESHED-PAINTING">http://www.freebsd.org/doc/en_US.ISO8859-1/books/faq/misc.html#BIKESHED-PAINTING</a>.
</p>

</div>


<div class="h3" id="pronounce" title="pronounce">
<h3>How do you pronounce "Subversion"?</h3>

<p>Jim Blandy, who gave Subversion both its name and repository
design, pronounces "Subversion" <a href="http://svn.collab.net/repos/svn-committers/trunk/sounds/pronunciation/index.html">"Subversion"</a>.
</p>

</div>


<div class="h3" id="baton" title="baton">
<h3>What's a 'baton'?</h3>

<p>Throughout Subversion's source code there are many references to
'baton' objects.  These are just <tt>void *</tt> datastructures that
provide context to a function.  In other APIs, they're often called
<tt>void *ctx</tt> or <tt>void *userdata</tt>  Subversion
developers call the structures "batons" because they're passed around
quite a bit.</p>

</div>


<div class="h3" id="def-wedged-repository" title="def-wedged-repository">
<h3>What do you mean when you say that
    repository is 'wedged'?</h3>

<p>wedged repository:</p>

<blockquote>
<p>A Subversion repository consists of two different internal parts, a
working compartment and a storage compartment.  A wedged repository is
a repository where the working compartment is unaccessible for some
reason, but the storage compartment is intact.  Therefore, a wedged
repository has not suffered any loss of data, but the working
compartment has to be corrected before you can access the
repository. See <a href="#stuck-bdb-repos">this</a> entry for details
how to do that.</p>
</blockquote>

<p>corrupted repository:</p>

<blockquote>
<p>A corrupted Subversion repository is a repository where the storage
compartment has been damaged, and therefore there is some degree of
real data loss in the repository.</p>
</blockquote>

<p>You might also like to check The Jargon File's definition for 
<a href="http://catb.org/~esr/jargon/html/W/wedged.html">'wedged'</a>.
</p>

</div>

</div>

</div>
</body>
</html><|MERGE_RESOLUTION|>--- conflicted
+++ resolved
@@ -519,11 +519,7 @@
 refer to the change committed in that revision; for example, "the
 change in r588" ("r588" is shorthand for "revision 588") really means
 "the difference between repository trees 587 and 588", or put another
-<<<<<<< HEAD
-way, "the change made to tree 587 to produce tree 588".
-=======
 way, "the change made to tree 587 to produce tree 588".</p>
->>>>>>> e363d545
 
 <p>Thus, the advancing revision number marks the progress of the
 repository as a whole; you generally can't gauge the progress of a
