--- conflicted
+++ resolved
@@ -366,16 +366,12 @@
 
 ### HACK!! Find a better way to do this
 revision-install:
-<<<<<<< HEAD
-	subversion/svnversion/svnversion $(top_srcdir) /repos/svn/trunk > $(DESTDIR)$(includedir)/subversion-1/svn-revision.txt
-=======
 	test -d $(DESTDIR)$(includedir)/subversion-1 || \
 	  $(MKDIR) $(DESTDIR)$(includedir)/subversion-1
 	(subversion/svnversion/svnversion $(top_srcdir) $(TRUNK_TRAIL_URL) || \
 	 svnversion $(top_srcdir) $(TRUNK_TRAIL_URL) ||                       \
 	 echo "unknown";                                                      \
 	) > $(DESTDIR)$(includedir)/subversion-1/svn-revision.txt
->>>>>>> 3734a15d
 
 install-static: @INSTALL_STATIC_RULES@
 
