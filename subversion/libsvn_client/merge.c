/*
 * merge.c: merging
 *
 * ====================================================================
 * Copyright (c) 2000-2007 CollabNet.  All rights reserved.
 *
 * This software is licensed as described in the file COPYING, which
 * you should have received as part of this distribution.  The terms
 * are also available at http://subversion.tigris.org/license-1.html.
 * If newer versions of this license are posted there, you may use a
 * newer version instead, at your option.
 *
 * This software consists of voluntary contributions made by many
 * individuals.  For exact contribution history, see the revision
 * history and logs, available at http://subversion.tigris.org/.
 * ====================================================================
 */

/* ==================================================================== */



/*** Includes ***/

#include <apr_strings.h>
#include <apr_tables.h>
#include <apr_hash.h>
#include "svn_types.h"
#include "svn_hash.h"
#include "svn_wc.h"
#include "svn_delta.h"
#include "svn_diff.h"
#include "svn_dirent_uri.h"
#include "svn_mergeinfo.h"
#include "svn_client.h"
#include "svn_string.h"
#include "svn_error.h"
#include "svn_dirent_uri.h"
#include "svn_path.h"
#include "svn_io.h"
#include "svn_utf.h"
#include "svn_pools.h"
#include "svn_config.h"
#include "svn_props.h"
#include "svn_time.h"
#include "svn_sorts.h"
#include "svn_ra.h"
#include "client.h"
#include "mergeinfo.h"

#include "private/svn_wc_private.h"
#include "private/svn_mergeinfo_private.h"

#include "svn_private_config.h"

/*-----------------------------------------------------------------------*/

/* MERGEINFO MERGE SOURCE NORMALIZATION
 *
 * Nearly any helper function herein that accepts two URL/revision
 * pairs expects one of two things to be true:
 *
 *    1.  that mergeinfo is not being recorded at all for this
 *        operation, or
 *
 *    2.  that the pairs represent two locations along a single line
 *        of version history such that there are no copies in the
 *        history of the object between the locations when treating
 *        the oldest of the two locations as non-inclusive.  In other
 *        words, if there is a copy at all between them, there is only
 *        one copy and its source was the oldest of the two locations.
 *
 * We use svn_ra_get_location_segments() to split a given range of
 * revisions across an object's history into several which obey these
 * rules.  For example, a merge between r19500 and r27567 of
 * Subversion's own /tags/1.4.5 directory gets split into sequential
 * merges of the following location pairs:
 *
 *    [/trunk:19549, /trunk:19523]
 *    (recorded in svn:mergeinfo as /trunk:19500-19523)
 *
 *    [/trunk:19523, /branches/1.4.x:25188]
 *    (recorded in svn:mergeinfo as /branches/1.4.x:19524-25188)
 *
 *    [/branches/1.4.x:25188, /tags/1.4.4@26345]
 *    (recorded in svn:mergeinfo as /tags/1.4.4:25189-26345)
 *
 *    [/tags/1.4.4@26345, /branches/1.4.5@26350]
 *    (recorded in svn:mergeinfo as /branches/1.4.5:26346-26350)
 *
 *    [/branches/1.4.5@26350, /tags/1.4.5@27567]
 *    (recorded in svn:mergeinfo as /tags/1.4.5:26351-27567)
 *
 * Our helper functions would then operate on one of these location
 * pairs at a time.
 */

/* WHICH SVN_CLIENT_MERGE* API DO I WANT?
 *
 * libsvn_client has three public merge APIs; they are all wrappers
 * around the do_merge engine.  Which one to use depends on the number
 * of URLs passed as arguments and whether or not specific merge
 * ranges (-c/-r) are specified.
 *
 *                 1 URL                        2 URLs
 * +----+--------------------------------+---------------------+
 * | -c |       mergeinfo-driven         |                     |
 * | or |        cherrypicking           |                     |
 * | -r |    (svn_client_merge_peg)      |                     |
 * |----+--------------------------------+                     |
 * |    |       mergeinfo-driven         |     unsupported     |
 * |    |  'cherry harvest', i.e. merge  |                     |
 * |    |  all revisions from URL that   |                     |
 * | no |  have not already been merged  |                     |
 * | -c |    (svn_client_merge_peg)      |                     |
 * | or +--------------------------------+---------------------+
 * | -r |      mergeinfo-driven          |   mergeinfo-writing |
 * |    |        whole-branch            |    diff-and-apply   |
 * |    |       heuristic merge          |  (svn_client_merge) |
 * |    | (svn_client_merge_reintegrate) |                     |
 * +----+--------------------------------+---------------------+
 *
 *
 */

/* THE CHILDREN_WITH_MERGEINFO ARRAY
 *
 * Many of the helper functions in this file pass around an
 * apr_array_header_t *CHILDREN_WITH_MERGEINFO.  This is a depth first
 * sorted array filled with svn_client__merge_path_t * describing the
 * merge target and any of its subtrees which have explicit mergeinfo
 * or otherwise need special attention during a merge.
 *
 * During mergeinfo unaware merges, CHILDREN_WITH_MERGEINFO is created by
 * do_mergeinfo_unaware_dir_merge and contains only one element describing
 * a contiguous range to be merged to the WC merge target.
 *
 * During mergeinfo aware merges CHILDREN_WITH_MERGEINFO is created
 * by get_mergeinfo_paths() and outside of that function and its helpers
 * should always meet the criteria dictated in get_mergeinfo_paths()'s doc
 * string.  The elements of CHILDREN_WITH_MERGINFO should never be NULL.
 *
 * For clarification on mergeinfo aware vs. mergeinfo unaware merges, see
 * the doc string for honor_mergeinfo().
 */

/*-----------------------------------------------------------------------*/

/*** Utilities ***/

/* Sanity check -- ensure that we have valid revisions to look at. */
#define ENSURE_VALID_REVISION_KINDS(rev1_kind, rev2_kind) \


/* Return SVN_ERR_UNSUPPORTED_FEATURE if URL's scheme does not
   match the scheme of the url for ADM_ACCESS's path; return
   SVN_ERR_BAD_URL if no scheme can be found for one or both urls;
   otherwise return SVN_NO_ERROR.  Use ADM_ACCESS's pool for
   temporary allocation. */
static svn_error_t *
check_scheme_match(svn_wc_adm_access_t *adm_access, const char *url)
{
  const char *path = svn_wc_adm_access_path(adm_access);
  apr_pool_t *pool = svn_wc_adm_access_pool(adm_access);
  const svn_wc_entry_t *ent;
  const char *idx1, *idx2;

  SVN_ERR(svn_wc_entry(&ent, path, adm_access, FALSE, pool));

  idx1 = strchr(url, ':');
  idx2 = strchr(ent->url, ':');

  if ((idx1 == NULL) && (idx2 == NULL))
    {
      return svn_error_createf
        (SVN_ERR_BAD_URL, NULL,
         _("URLs have no scheme ('%s' and '%s')"), url, ent->url);
    }
  else if (idx1 == NULL)
    {
      return svn_error_createf
        (SVN_ERR_BAD_URL, NULL,
         _("URL has no scheme: '%s'"), url);
    }
  else if (idx2 == NULL)
    {
      return svn_error_createf
        (SVN_ERR_BAD_URL, NULL,
         _("URL has no scheme: '%s'"), ent->url);
    }
  else if (((idx1 - url) != (idx2 - ent->url))
           || (strncmp(url, ent->url, idx1 - url) != 0))
    {
      return svn_error_createf
        (SVN_ERR_UNSUPPORTED_FEATURE, NULL,
         _("Access scheme mixtures not yet supported ('%s' and '%s')"),
         url, ent->url);
    }

  /* else */

  return SVN_NO_ERROR;
}


/*-----------------------------------------------------------------------*/

/*** Repos-Diff Editor Callbacks ***/

typedef struct merge_source_t
{
  /* "left" side URL and revision (inclusive iff youngest) */
  const char *url1;
  svn_revnum_t rev1;

  /* "right" side URL and revision (inclusive iff youngest) */
  const char *url2;
  svn_revnum_t rev2;

} merge_source_t;

typedef struct merge_cmd_baton_t {
  svn_boolean_t force;
  svn_boolean_t dry_run;
  svn_boolean_t record_only;          /* Whether to only record mergeinfo. */
  svn_boolean_t sources_ancestral;    /* Whether the left-side merge source is
                                         an ancestor of the right-side, or
                                         vice-versa (history-wise). */
  svn_boolean_t same_repos;           /* Whether the merge source repository
                                         is the same repository as the
                                         target.  Defaults to FALSE if DRY_RUN
                                         is TRUE.*/
  svn_boolean_t mergeinfo_capable;    /* Whether the merge source server
                                         is capable of Merge Tracking. */
  svn_boolean_t ignore_ancestry;      /* Are we ignoring ancestry (and by
                                         extension, mergeinfo)?  FALSE if
                                         SOURCES_ANCESTRAL is FALSE. */
  svn_boolean_t target_missing_child; /* Whether working copy target of the
                                         merge is missing any immediate
                                         children. */
  svn_boolean_t reintegrate_merge;    /* Whether this is a --reintegrate
                                         merge or not. */
  const char *added_path;             /* Set to the dir path whenever the
                                         dir is added as a child of a
                                         versioned dir (dry-run only) */
  const char *target;                 /* Working copy target of merge,
                                         either absolute or relative to
                                         the current working directory. */

  /* The left and right URLs and revs.  The value of this field changes to
     reflect the merge_source_t *currently* being merged by do_merge(). */
  merge_source_t merge_source;

  /* Rangelist containing single range which describes the gap, if any,
     in the natural history of the merge source currently being processed.
     See http://subversion.tigris.org/issues/show_bug.cgi?id=3432.
     Updated during each call to do_directory_merge().  May be NULL if there
     is no gap. */
  apr_array_header_t *implicit_src_gap;

  svn_client_ctx_t *ctx;              /* Client context for callbacks, etc. */

  /* Whether invocation of the merge_file_added() callback required
     delegation to the merge_file_changed() function for the file
     currently being merged.  This info is used to detect whether a
     file on the left side of a 3-way merge actually exists (important
     because it's created as an empty temp file on disk regardless).*/
  svn_boolean_t add_necessitated_merge;

  /* The list of paths for entries we've deleted, used only when in
     dry_run mode. */
  apr_hash_t *dry_run_deletions;

  /* The list of any paths which remained in conflict after a
     resolution attempt was made.  We track this in-memory, rather
     than just using WC entry state, since the latter doesn't help us
     when in dry_run mode. */
  apr_hash_t *conflicted_paths;

  /* A list of paths which had no explicit mergeinfo prior to the merge but
     got explicit mergeinfo added by the merge.  This is populated by
     merge_change_props() and is allocated in POOL so it is subject to the
     lifetime limitations of POOL.  Is NULL if no paths are found which
     meet the criteria or DRY_RUN is true. */
  apr_hash_t *paths_with_new_mergeinfo;

  /* A list of paths which had explicit mergeinfo prior to the merge but
     had this mergeinfo deleted by the merge.  This is populated by
     merge_change_props() and is allocated in POOL so it is subject to the
     lifetime limitations of POOL.  Is NULL if no paths are found which
     meet the criteria or DRY_RUN is true. */
  apr_hash_t *paths_with_deleted_mergeinfo;

  /* The diff3_cmd in ctx->config, if any, else null.  We could just
     extract this as needed, but since more than one caller uses it,
     we just set it up when this baton is created. */
  const char *diff3_cmd;
  const apr_array_header_t *merge_options;

  /* RA sessions used throughout a merge operation.  Opened/re-parented
     as needed.

     NOTE: During the actual merge editor drive, RA_SESSION1 is used
     for the primary editing and RA_SESSION2 for fetching additional
     information -- as necessary -- from the repository.  So during
     this phase of the merge, you *must not* reparent RA_SESSION1; use
     (temporarily reparenting if you must) RA_SESSION2 instead.  */
  svn_ra_session_t *ra_session1;
  svn_ra_session_t *ra_session2;

  /* During the merge, *USE_SLEEP is set to TRUE if a sleep will be required
     afterwards to ensure timestamp integrity, or unchanged if not. */
  svn_boolean_t *use_sleep;

  /* Pool which has a lifetime limited to one iteration over a given
     merge source, i.e. it is cleared on every call to do_directory_merge()
     or do_file_merge() in do_merge(). */
  apr_pool_t *pool;
} merge_cmd_baton_t;

apr_hash_t *
svn_client__dry_run_deletions(void *merge_cmd_baton)
{
  merge_cmd_baton_t *merge_b = merge_cmd_baton;
  return merge_b->dry_run_deletions;
}

/* Return true iff we're in dry-run mode and WCPATH would have been
   deleted by now if we weren't in dry-run mode.
   Used to avoid spurious notifications (e.g. conflicts) from a merge
   attempt into an existing target which would have been deleted if we
   weren't in dry_run mode (issue #2584).  Assumes that WCPATH is
   still versioned (e.g. has an associated entry). */
static APR_INLINE svn_boolean_t
dry_run_deleted_p(const merge_cmd_baton_t *merge_b, const char *wcpath)
{
  return (merge_b->dry_run &&
          apr_hash_get(merge_b->dry_run_deletions, wcpath,
                       APR_HASH_KEY_STRING) != NULL);
}

/* Return whether any WC path was put in conflict by the merge
   operation corresponding to MERGE_B. */
static APR_INLINE svn_boolean_t
is_path_conflicted_by_merge(merge_cmd_baton_t *merge_b)
{
  return (merge_b->conflicted_paths &&
          apr_hash_count(merge_b->conflicted_paths) > 0);
}

/* Return the node kind of the working version of local path PATH,
 * according to the WC metadata in ENTRY. If ENTRY is null, assume the node
 * is unversioned and so set the kind to 'none'.
 *
 * However, if this is a dry run, set *NODE_KIND to 'none' if the node would
 * already have been deleted by the merge if this were not a dry run. Use
 * MERGE_B to determine the dry-run details. */
static svn_node_kind_t
node_kind_working(const char *path,
                  const merge_cmd_baton_t *merge_b,
                  const svn_wc_entry_t *entry)
{
  if (!entry
      || (entry->schedule == svn_wc_schedule_delete)
      || (merge_b->dry_run && dry_run_deleted_p(merge_b, path))
      || (entry->deleted && entry->schedule != svn_wc_schedule_add))
    return svn_node_none;
  else
    return entry->kind;
}

/* Return the node kind that is found on disk at local path PATH.
 *
 * However, if this is a dry run, set *NODE_KIND to 'none' if the node would
 * already have been deleted by the merge if this were not a dry run. Use
 * MERGE_B to determine the dry-run details. */
static svn_node_kind_t
node_kind_on_disk(const char *path,
                  const merge_cmd_baton_t *merge_b,
                  apr_pool_t *pool)
{
  svn_error_t *err;
  svn_node_kind_t node_kind;

  err = svn_io_check_path(path, &node_kind, pool);
  if (err)
    {
      svn_error_clear(err);
      return svn_node_unknown;
    }
  else if (dry_run_deleted_p(merge_b, path))
    return svn_node_none;
  else
    return node_kind;
}

/* Return a state indicating whether the WC metadata in ENTRY matches the
 * node kind on disk of the local path PATH. If ENTRY is null, assume the
 * node is unversioned. In the case of a dry-run merge, use the disk node
 * kind that would exist if it were not a dry run. Use MERGE_B to determine
 * the dry-run details.
 *
 *   - Return svn_wc_notify_state_inapplicable if the node kind matches.
 *   - Return 'obstructed' if there is a node on disk where none or a
 *     different kind is expected, or if the disk node cannot be read.
 *   - Return 'missing' if there is no node on disk but one is expected. */
static svn_wc_notify_state_t
obstructed_or_missing(const char *path,
                      svn_wc_adm_access_t *adm_access,
                      const merge_cmd_baton_t *merge_b,
                      apr_pool_t *pool)
{
  svn_error_t *err;
  const svn_wc_entry_t *entry;
  svn_node_kind_t kind_expected, kind_on_disk;

  err = svn_wc_entry(&entry, path, adm_access, TRUE, pool);
  if (err)
    {
      svn_error_clear(err);
      entry = NULL;
    }

  if (entry && entry->absent)
    return svn_wc_notify_state_missing;

  kind_expected = node_kind_working(path, merge_b, entry);
  kind_on_disk = node_kind_on_disk(path, merge_b, pool);

  /* If it's a sched-delete directory, change the expected kind to "dir"
   * because the directory should not yet have gone from disk. */
  if (entry && entry->kind == svn_node_dir
      && entry->schedule == svn_wc_schedule_delete
      && kind_on_disk == svn_node_dir)
    kind_expected = svn_node_dir;

  if (kind_expected == kind_on_disk)
    return svn_wc_notify_state_inapplicable;
  else if (kind_on_disk == svn_node_none)
    return svn_wc_notify_state_missing;
  else
    return svn_wc_notify_state_obstructed;
}

/* Create a tree-conflict description in *CONFLICT.
 * See tree_conflict() for function parameters.
 */
static svn_error_t*
make_tree_conflict(svn_wc_conflict_description_t **conflict,
                   merge_cmd_baton_t *merge_b,
                   svn_wc_adm_access_t *adm_access,
                   const char *victim_path,
                   svn_node_kind_t node_kind,
                   svn_wc_conflict_action_t action,
                   svn_wc_conflict_reason_t reason)
{
  const char *src_repos_url;  /* root URL of source repository */
  const char *left_url;
  const char *right_url;
  svn_wc_conflict_version_t *left;
  svn_wc_conflict_version_t *right;

  SVN_ERR(svn_ra_get_repos_root2(merge_b->ra_session1, &src_repos_url,
                                 merge_b->pool));

  /* Construct the source URLs of the victim. */
  {
    const char *child = svn_path_is_child(merge_b->target,
                                          victim_path, merge_b->pool);
    if (child != NULL)
      {
        left_url = svn_path_url_add_component2(merge_b->merge_source.url1,
                                               child, merge_b->pool);
        right_url = svn_path_url_add_component2(merge_b->merge_source.url2,
                                                child, merge_b->pool);
      }
    else
      {
        left_url = merge_b->merge_source.url1;
        right_url = merge_b->merge_source.url2;
      }
  }

  left = svn_wc_conflict_version_create(
           src_repos_url,
           svn_path_is_child(src_repos_url, left_url, merge_b->pool),
           merge_b->merge_source.rev1, node_kind, merge_b->pool);

  right = svn_wc_conflict_version_create(
            src_repos_url,
            svn_path_is_child(src_repos_url, right_url, merge_b->pool),
            merge_b->merge_source.rev2, node_kind, merge_b->pool);

  *conflict = svn_wc_conflict_description_create_tree(
    victim_path, adm_access, node_kind, svn_wc_operation_merge,
    left, right, merge_b->pool);

  (*conflict)->action = action;
  (*conflict)->reason = reason;

  return SVN_NO_ERROR;
}

/* Record a tree conflict in the WC, unless this is a dry run or a record-
 * only merge.
 *
 * The tree conflict, with its victim specified by VICTIM_PATH, is
 * assumed to have happened during a merge using merge baton MERGE_B.
 *
 * ADM_ACCESS must correspond to the victim's parent directory (even if
 * the victim is a directory).
 *
 * NODE_KIND must be the node kind of "old" and "theirs" and "mine";
 * this function cannot cope with node kind clashes.
 * ACTION and REASON correspond to the fields
 * of the same names in svn_wc_tree_conflict_description_t.
 */
static svn_error_t*
tree_conflict(merge_cmd_baton_t *merge_b,
              svn_wc_adm_access_t *adm_access,
              const char *victim_path,
              svn_node_kind_t node_kind,
              svn_wc_conflict_action_t action,
              svn_wc_conflict_reason_t reason)
{
  svn_wc_conflict_description_t *conflict;

  if (merge_b->record_only || merge_b->dry_run)
    return SVN_NO_ERROR;

  /* Construct the new conflict first to get the proper conflict->path */
  SVN_ERR(make_tree_conflict(&conflict, merge_b, adm_access, victim_path,
                             node_kind, action, reason));

  SVN_ERR(svn_wc__add_tree_conflict(conflict, adm_access, merge_b->pool));
  return SVN_NO_ERROR;
}

/* The same as tree_conflict(), but this one is called from
   merge_*_added() and possibly collapses a new tree-conflict
   with an existing one. */
static svn_error_t*
tree_conflict_on_add(merge_cmd_baton_t *merge_b,
                     svn_wc_adm_access_t *adm_access,
                     const char *victim_path,
                     svn_node_kind_t node_kind,
                     svn_wc_conflict_action_t action,
                     svn_wc_conflict_reason_t reason)
{
  svn_wc_conflict_description_t *existing_conflict;
  svn_wc_conflict_description_t *conflict;

  if (merge_b->record_only || merge_b->dry_run)
    return SVN_NO_ERROR;

  /* Construct the new conflict first to get the proper conflict->path,
     and also to compare the new conflict with a possibly existing one. */
  SVN_ERR(make_tree_conflict(&conflict, merge_b, adm_access, victim_path,
                             node_kind, action, reason));

  SVN_ERR(svn_wc__get_tree_conflict(&existing_conflict, conflict->path,
                                    adm_access, merge_b->pool));

  if (existing_conflict == NULL)
    {
      /* There is no existing tree conflict so it is safe to add one. */
      SVN_ERR(svn_wc__add_tree_conflict(conflict, adm_access, merge_b->pool));
    }
  else if (existing_conflict->action == svn_wc_conflict_action_delete &&
           conflict->action == svn_wc_conflict_action_add)
    {
      /* There is already a tree conflict raised by a previous incoming
       * change that attempted to delete the item (whether in this same
       * merge operation or not). Change the existing conflict to note
       * that the incoming change is replacement. */

      /* Remove the existing tree-conflict so we can add a new one.*/
      SVN_ERR(svn_wc__del_tree_conflict(conflict->path,
                                        adm_access,
                                        merge_b->pool));

      /* Preserve the reason which caused the first conflict,
       * re-label the incoming change as 'delete', and update
       * version info for the left version of the conflict. */
      conflict->reason = existing_conflict->reason;
      conflict->action = svn_wc_conflict_action_delete;
      conflict->src_left_version = svn_wc_conflict_version_dup(
                                     existing_conflict->src_left_version,
                                     merge_b->pool);

      SVN_ERR(svn_wc__add_tree_conflict(conflict, adm_access, merge_b->pool));
    }

  /* In any other cases, we don't touch the existing conflict. */
  return SVN_NO_ERROR;
}

/* Set *HONOR_MERGEINFO and *RECORD_MERGEINFO (if non-NULL) based on the
   merge being performed as described in MERGE_B.

   If the merge source server is is capable of merge tracking, the left-side
   merge source is an ancestor of the right-side (or vice-versa), the merge
   source repository is the same repository as the MERGE_B->target, and
   ancestry is being considered then set *HONOR_MERGEINFO to true, otherwise
   set it to false.

   If *HONOR_MERGEINFO is set to TRUE and the merge is not a dry run then set
   *RECORD_MERGEINFO to true, otherwise set it to false.
   **/
static APR_INLINE void
mergeinfo_behavior(svn_boolean_t *honor_mergeinfo_p,
                   svn_boolean_t *record_mergeinfo_p,
                   merge_cmd_baton_t *merge_b)
{
  svn_boolean_t honor_mergeinfo = (merge_b->mergeinfo_capable
                                   && merge_b->sources_ancestral
                                   && merge_b->same_repos
                                   && (! merge_b->ignore_ancestry));

  if (honor_mergeinfo_p)
    *honor_mergeinfo_p = honor_mergeinfo;

  if (record_mergeinfo_p)
    *record_mergeinfo_p = (honor_mergeinfo && (! merge_b->dry_run));
}


/* Helper for filter_self_referential_mergeinfo()

   *MERGEINFO is a non-empty, non-null collection of mergeinfo.

   Remove all mergeinfo from *MERGEINFO that describes revision ranges
   greater than REVISION.  Put a copy of any removed mergeinfo, allocated
   in POOL, into *YOUNGER_MERGEINFO.

   If no mergeinfo is removed from *MERGEINFO then *YOUNGER_MERGEINFO is set
   to NULL.  If all mergeinfo is removed from *MERGEINFO then *MERGEINFO is
   set to NULL.
   */
static svn_error_t*
split_mergeinfo_on_revision(svn_mergeinfo_t *younger_mergeinfo,
                            svn_mergeinfo_t *mergeinfo,
                            svn_revnum_t revision,
                            apr_pool_t *pool)
{
  apr_hash_index_t *hi;

  *younger_mergeinfo = NULL;
  for (hi = apr_hash_first(NULL, *mergeinfo); hi; hi = apr_hash_next(hi))
    {
      int i;
      const void *key;
      void *value;
      apr_array_header_t *rangelist;
      const char *merge_source_path;

      apr_hash_this(hi, &key, NULL, &value);
      rangelist = value;
      merge_source_path = key;

      for (i = 0; i < rangelist->nelts; i++)
        {
          svn_merge_range_t *range =
            APR_ARRAY_IDX(rangelist, i, svn_merge_range_t *);
          if (range->end <= revision)
            {
              /* This entirely of this range is as old or older than
                 REVISION, so leave it in *MERGEINFO. */
              continue;
            }
          else
            {
              /* Since the rangelists in svn_mergeinfo_t's are sorted in
                 increasing order we know that part or all of *this* range
                 and *all* of the remaining ranges in *RANGELIST are younger
                 than REVISION.  Remove the younger rangelists from
                 *MERGEINFO and put them in *YOUNGER_MERGEINFO. */
              int j;
              apr_array_header_t *younger_rangelist =
                apr_array_make(pool, 1, sizeof(svn_merge_range_t *));

              for (j = i; j < rangelist->nelts; j++)
                {
                  svn_merge_range_t *younger_range = svn_merge_range_dup(
                    APR_ARRAY_IDX(rangelist, j, svn_merge_range_t *), pool);

                  /* REVISION might intersect with the first range where
                     range->end > REVISION.  If that is the case then split
                     the current range into two, putting the younger half
                     into *YOUNGER_MERGEINFO and leaving the older half in
                     *MERGEINFO. */
                  if (j == i && range->start + 1 <= revision)
                    younger_range->start = range->end = revision;

                  APR_ARRAY_PUSH(younger_rangelist, svn_merge_range_t *) =
                    younger_range;
                }

              /* So far we've only been manipulating rangelists, now we
                 actually create *YOUNGER_MERGEINFO and then remove the older
                 ranges from *MERGEINFO */
              if (!(*younger_mergeinfo))
                *younger_mergeinfo = apr_hash_make(pool);
              apr_hash_set(*younger_mergeinfo,
                           (const char *)merge_source_path,
                           APR_HASH_KEY_STRING, younger_rangelist);
              SVN_ERR(svn_mergeinfo_remove(mergeinfo, *younger_mergeinfo,
                                           *mergeinfo, pool));
              break; /* ...out of for (i = 0; i < rangelist->nelts; i++) */
            }
        }
    }
  return SVN_NO_ERROR;
}


/* Helper for merge_props_changed().

   *PROPS is an array of svn_prop_t structures representing regular properties
   to be added to the working copy PATH.  ADM_ACCESS and MERGE_B are cascaded
   from the arguments of the same name in merge_props_changed().

   If mergeinfo is not being honored, MERGE_B->SAME_REPOS is true, and
   MERGE_B->REINTEGRATE_MERGE is FALSE do nothing.  Otherwise, if
   MERGE_B->SAME_REPOS is false, then filter out all mergeinfo
   property additions (Issue #3383) from *PROPS.  If MERGE_B->SAME_REPOS is
   true then filter out mergeinfo property additions to PATH when those
   additions refer to the same line of history as PATH as described below.  

   If mergeinfo is being honored and MERGE_B->SAME_REPOS is true
   then examine the added mergeinfo, looking at each range (or single rev)
   of each source path.  If a source_path/range refers to the same line of
   history as PATH (pegged at its base revision), then filter out that range.
   If the entire rangelist for a given path is filtered then filter out the
   path as well.

   If any filtering occurs, set outgoing *PROPS to a shallow copy (allocated
   in POOL) of incoming *PROPS minus the filtered mergeinfo. */
static svn_error_t*
filter_self_referential_mergeinfo(apr_array_header_t **props,
                                  const char *path,
                                  merge_cmd_baton_t *merge_b,
                                  svn_wc_adm_access_t *adm_access,
                                  apr_pool_t *pool)
{
  svn_boolean_t honor_mergeinfo;
  apr_array_header_t *adjusted_props;
  int i;
  const svn_wc_entry_t *target_entry;

  /* If we aren't honoring mergeinfo and this is a merge from the
     same repository, then get outta here.  If this is a reintegrate
     merge or a merge from a foreign repository we still need to
     filter regardless of whether we are honoring mergeinfo or not. */
  mergeinfo_behavior(&honor_mergeinfo, NULL, merge_b);
  if (! honor_mergeinfo
      && merge_b->same_repos
      && ! merge_b->reintegrate_merge)
    return SVN_NO_ERROR;

  /* If this is a merge from the same repository and PATH itself is
     newly added or replaced there is no need to filter. */
  SVN_ERR(svn_wc__entry_versioned(&target_entry, path, adm_access,
                                  FALSE, pool));
  if (merge_b->same_repos
      && (target_entry->schedule == svn_wc_schedule_add
          || target_entry->schedule == svn_wc_schedule_replace))
    return SVN_NO_ERROR;

  adjusted_props = apr_array_make(pool, (*props)->nelts, sizeof(svn_prop_t));
  for (i = 0; i < (*props)->nelts; ++i)
    {
      svn_prop_t *prop = &APR_ARRAY_IDX((*props), i, svn_prop_t);

      /* If this is a merge from a foreign repository we must strip all
         incoming mergeinfo (including mergeinfo deletions).  Otherwise if
         this property isn't mergeinfo or is NULL valued (i.e. prop removal)
         or empty mergeinfo it does not require any special handling.  There
         is nothing to filter out of empty mergeinfo and the concept of
         filtering doesn't apply if we are trying to remove mergeinfo
         entirely. */
      if ((strcmp(prop->name, SVN_PROP_MERGEINFO) == 0)
          && (! merge_b->same_repos))
        {
          /* Issue #3383: We don't want mergeinfo from a foreign repos. */
          continue;
        }
      else if ((strcmp(prop->name, SVN_PROP_MERGEINFO) != 0)
          || (! prop->value)       /* Removal of mergeinfo */
          || (! prop->value->len)) /* Empty mergeinfo */
        {
          APR_ARRAY_PUSH(adjusted_props, svn_prop_t) = *prop;
        }
      else /* Non-empty mergeinfo; filter self-referential mergeinfo out. */
        {
          svn_mergeinfo_t mergeinfo, younger_mergeinfo;
          svn_mergeinfo_t filtered_mergeinfo = NULL;
          svn_mergeinfo_t filtered_younger_mergeinfo = NULL;
          const char *target_url;
          const char *old_url = NULL;

          /* Temporarily reparent our RA session to the merge
             target's URL. */
          SVN_ERR(svn_client_url_from_path(&target_url, path, pool));
          SVN_ERR(svn_client__ensure_ra_session_url(&old_url,
                                                    merge_b->ra_session2,
                                                    target_url, pool));

          /* Parse the incoming mergeinfo to allow easier manipulation. */
          SVN_ERR(svn_mergeinfo_parse(&mergeinfo, prop->value->data, pool));

          /* The working copy target PATH is at base revision
             target_entry->revision.  Divide the incoming mergeinfo into two
             groups.  One where all revision ranges are as old or older than
             target_entry->revision and one where all revision ranges are
             younger.

             Note: You may be wondering why we do this.

             For the incoming mergeinfo "older" than target's base revision we
             can filter out self-referential mergeinfo efficiently using
             svn_client__get_history_as_mergeinfo().  We simply look at PATH's
             natural history as mergeinfo and remove that from any incoming
             mergeinfo.

             For mergeinfo "younger" than the base revision we can't use
             svn_ra_get_location_segments() to look into PATH's future
             history.  Instead we must use svn_client__repos_locations() and
             look at each incoming source/range individually and see if PATH
             at its base revision and PATH at the start of the incoming range
             exist on the same line of history.  If they do then we can filter
             out the incoming range.  But since we have to do this for each
             range there is a substantial performance penalty to pay if the
             incoming ranges are not contiguous, i.e. we call
             svn_client__repos_locations for each discrete range and incur
             the cost of a roundtrip communication with the repository. */
          SVN_ERR(split_mergeinfo_on_revision(&younger_mergeinfo,
                                              &mergeinfo,
                                              target_entry->revision,
                                              pool));

          /* Filter self-referential mergeinfo from younger_mergeinfo. */
          if (younger_mergeinfo)
            {
              apr_hash_index_t *hi;
              const char *merge_source_root_url;

              SVN_ERR(svn_ra_get_repos_root2(merge_b->ra_session2,
                                             &merge_source_root_url, pool));

              for (hi = apr_hash_first(NULL, younger_mergeinfo);
                   hi; hi = apr_hash_next(hi))
                {
                  int j;
                  const void *key;
                  void *value;
                  const char *source_path;
                  apr_array_header_t *rangelist;
                  const char *merge_source_url;
                  apr_array_header_t *adjusted_rangelist =
                    apr_array_make(pool, 0, sizeof(svn_merge_range_t *));

                  apr_hash_this(hi, &key, NULL, &value);
                  source_path = key;
                  rangelist = value;
                  merge_source_url =
                        svn_path_url_add_component2(merge_source_root_url,
                                                    source_path + 1, pool);

                  for (j = 0; j < rangelist->nelts; j++)
                    {
                      svn_error_t *err;
                      svn_opt_revision_t *start_revision;
                      const char *start_url;
                      svn_opt_revision_t peg_rev, rev1_opt, rev2_opt;
                      svn_merge_range_t *range =
                        APR_ARRAY_IDX(rangelist, j, svn_merge_range_t *);

                      peg_rev.kind = svn_opt_revision_number;
                      peg_rev.value.number = target_entry->revision;
                      rev1_opt.kind = svn_opt_revision_number;
                      /* SVN_PROP_MERGEINFO only stores forward merges, so
                         the start range of svn_merge_range_t RANGE is not
                         inclusive. */
                      rev1_opt.value.number = range->start + 1;

                      /* Because the merge source normalization code
                         ensures mergeinfo refers to real locations on
                         the same line of history, there's no need to
                         look at the whole range, just the start. */
                       rev2_opt.kind = svn_opt_revision_unspecified;

                      /* Check if PATH@TARGET_ENTRY->REVISION exists at
                         RANGE->START on the same line of history. */
                      err = svn_client__repos_locations(&start_url,
                                                        &start_revision,
                                                        NULL,
                                                        NULL,
                                                        merge_b->ra_session2,
                                                        target_url,
                                                        &peg_rev,
                                                        &rev1_opt,
                                                        &rev2_opt,
                                                        merge_b->ctx,
                                                        pool);
                      if (err)
                        {
                          if (err->apr_err == SVN_ERR_CLIENT_UNRELATED_RESOURCES
                              || err->apr_err == SVN_ERR_FS_NOT_FOUND
                              || err->apr_err == SVN_ERR_FS_NO_SUCH_REVISION)
                            {
                              /* PATH@TARGET_ENTRY->REVISION didn't exist at
                                 RANGE->START + 1 or is unrelated to the
                                 resource PATH@RANGE->START.  Some of the
                                 requested revisions may not even exist in
                                 the repository; a real possibility since
                                 mergeinfo is hand editable.  In all of these
                                 cases clear and ignore the error and don't
                                 do any filtering.

                                 Note: In this last case it is possible that
                                 we will allow self-referential mergeinfo to
                                 be applied, but fixing it here is potentially
                                 very costly in terms of finding what part of
                                 a range is actually valid.  Simply allowing
                                 the merge to proceed without filtering the
                                 offending range seems the least worst
                                 option. */
                              svn_error_clear(err);
                              err = NULL;
                              APR_ARRAY_PUSH(adjusted_rangelist,
                                             svn_merge_range_t *) = range;
                            }
                          else
                            {
                              return err;
                            }
                         }
                      else
                        {
                          /* PATH@TARGET_ENTRY->REVISION exists on the same
                             line of history at RANGE->START and RANGE->END.
                             Now check that PATH@TARGET_ENTRY->REVISION's path
                             names at RANGE->START and RANGE->END are the same.
                             If the names are not the same then the mergeinfo
                             describing PATH@RANGE->START through
                             PATH@RANGE->END actually belong to some other
                             line of history and we want to record this
                             mergeinfo, not filter it. */
                          if (strcmp(start_url, merge_source_url) != 0)
                            {
                              APR_ARRAY_PUSH(adjusted_rangelist,
                                             svn_merge_range_t *) = range;
                            }
                        }
                        /* else no need to add, this mergeinfo is
                           all on the same line of history. */
                    } /* for (j = 0; j < rangelist->nelts; j++) */

                  /* Add any rangelists for source_path that are not
                     self-referential. */
                  if (adjusted_rangelist->nelts)
                    {
                      if (!filtered_younger_mergeinfo)
                        filtered_younger_mergeinfo = apr_hash_make(pool);
                      apr_hash_set(filtered_younger_mergeinfo, source_path,
                                   APR_HASH_KEY_STRING, adjusted_rangelist);
                    }

                } /* Iteration over each merge source in younger_mergeinfo. */
            } /* if (apr_hash_count(younger_mergeinfo)) */

          /* Filter self-referential mergeinfo from "older" mergeinfo. */
          if (mergeinfo)
            {
              svn_mergeinfo_t implicit_mergeinfo;
              svn_opt_revision_t peg_rev;

              peg_rev.kind = svn_opt_revision_number;
              peg_rev.value.number = target_entry->revision;
              SVN_ERR(svn_client__get_history_as_mergeinfo(
                &implicit_mergeinfo,
                path, &peg_rev,
                target_entry->revision,
                SVN_INVALID_REVNUM,
                merge_b->ra_session2,
                adm_access,
                merge_b->ctx,
                pool));

              /* Remove PATH's implicit mergeinfo from the incoming mergeinfo. */
              SVN_ERR(svn_mergeinfo_remove(&filtered_mergeinfo,
                                           implicit_mergeinfo,
                                           mergeinfo, pool));
            }

          /* If we reparented MERGE_B->RA_SESSION2 above, put it back
             to the original URL. */
          if (old_url)
            SVN_ERR(svn_ra_reparent(merge_b->ra_session2, old_url, pool));

          /* Combine whatever older and younger filtered mergeinfo exists
             into filtered_mergeinfo. */
          if (filtered_mergeinfo && filtered_younger_mergeinfo)
            SVN_ERR(svn_mergeinfo_merge(filtered_mergeinfo,
                                        filtered_younger_mergeinfo, pool));
          else if (filtered_younger_mergeinfo)
            filtered_mergeinfo = filtered_younger_mergeinfo;

          /* If there is any incoming mergeinfo remaining after filtering
             then put it in adjusted_props. */
          if (filtered_mergeinfo && apr_hash_count(filtered_mergeinfo))
            {
              /* Convert filtered_mergeinfo to a svn_prop_t and put it
                 back in the array. */
              svn_string_t *filtered_mergeinfo_str;
              svn_prop_t *adjusted_prop = apr_pcalloc(pool,
                                                      sizeof(*adjusted_prop));
              SVN_ERR(svn_mergeinfo_to_string(&filtered_mergeinfo_str,
                                              filtered_mergeinfo,
                                              pool));
              adjusted_prop->name = SVN_PROP_MERGEINFO;
              adjusted_prop->value = filtered_mergeinfo_str;
              APR_ARRAY_PUSH(adjusted_props, svn_prop_t) = *adjusted_prop;
            }
        }
    }
  *props = adjusted_props;
  return SVN_NO_ERROR;
}

/* An svn_wc_diff_callbacks3_t function.  Used for both file and directory
   property merges. */
static svn_error_t *
merge_props_changed(svn_wc_adm_access_t *adm_access,
                    svn_wc_notify_state_t *state,
                    svn_boolean_t *tree_conflicted,
                    const char *path,
                    const apr_array_header_t *propchanges,
                    apr_hash_t *original_props,
                    void *baton)
{
  apr_array_header_t *props;
  merge_cmd_baton_t *merge_b = baton;
  svn_client_ctx_t *ctx = merge_b->ctx;
  apr_pool_t *subpool = svn_pool_create(merge_b->pool);
  svn_error_t *err;

  if (tree_conflicted)
    *tree_conflicted = FALSE;

  /* Check for an obstructed or missing node on disk. */
  {
    svn_wc_notify_state_t obstr_state;

    obstr_state = obstructed_or_missing(path, adm_access, merge_b, subpool);
    if (obstr_state != svn_wc_notify_state_inapplicable)
      {
        if (state)
          *state = obstr_state;
        svn_pool_destroy(subpool);
        return SVN_NO_ERROR;
      }
  }

  /* ### TODO check tree-conflicts! */

  SVN_ERR(svn_categorize_props(propchanges, NULL, NULL, &props, subpool));

  /* We only want to merge "regular" version properties:  by
     definition, 'svn merge' shouldn't touch any data within .svn/  */
  if (props->nelts)
    {
      int i;

      /* svn_wc_merge_props2() requires ADM_ACCESS to be the access for
         the parent of PATH. Since the advent of merge tracking,
         do_directory_merge() may call this (indirectly) with
         the access for the merge_b->target instead (issue #2781).
         So, if we have the wrong access, get the right one. */
      if (svn_path_compare_paths(svn_wc_adm_access_path(adm_access),
                                 path) != 0)
        SVN_ERR(svn_wc_adm_probe_try3(&adm_access, adm_access, path,
                                      TRUE, -1, ctx->cancel_func,
                                      ctx->cancel_baton, subpool));

      /* If this is a forward merge then don't add new mergeinfo to
         PATH that is already part of PATH's own history. */
      if (merge_b->merge_source.rev1 < merge_b->merge_source.rev2)
        SVN_ERR(filter_self_referential_mergeinfo(&props, path, merge_b,
                                                  adm_access, subpool));

      err = svn_wc_merge_props2(state, path, adm_access, original_props, props,
                                FALSE, merge_b->dry_run, ctx->conflict_func,
                                ctx->conflict_baton, subpool);

      /* If this is not a dry run then make a record in BATON if we find a
         PATH where mergeinfo is added where none existed previously or PATH
         is having its existing mergeinfo deleted. */
      if (!merge_b->dry_run)
        {
          for (i = 0; i < props->nelts; ++i)
            {
              svn_prop_t *prop = &APR_ARRAY_IDX(props, i, svn_prop_t);

              if (strcmp(prop->name, SVN_PROP_MERGEINFO) == 0)
                {
                  /* Does PATH have any working mergeinfo? */
                  svn_string_t *mergeinfo_prop =
                    apr_hash_get(original_props,
                                 SVN_PROP_MERGEINFO,
                                 APR_HASH_KEY_STRING);

                  if (!mergeinfo_prop && prop->value)
                    {
                      /* If BATON->PATHS_WITH_NEW_MERGEINFO needs to be
                         allocated do so in BATON->POOL so it has a
                         sufficient lifetime. */
                      if (!merge_b->paths_with_new_mergeinfo)
                        merge_b->paths_with_new_mergeinfo =
                          apr_hash_make(merge_b->pool);

                      apr_hash_set(merge_b->paths_with_new_mergeinfo,
                                   apr_pstrdup(merge_b->pool, path),
                                   APR_HASH_KEY_STRING, path);
                    }
                  else if (mergeinfo_prop && !prop->value)
                    {
                      /* If BATON->PATHS_WITH_DELETED_MERGEINFO needs to be
                         allocated do so in BATON->POOL so it has a
                         sufficient lifetime. */
                      if (!merge_b->paths_with_deleted_mergeinfo)
                        merge_b->paths_with_deleted_mergeinfo =
                          apr_hash_make(merge_b->pool);

                      apr_hash_set(merge_b->paths_with_deleted_mergeinfo,
                                   apr_pstrdup(merge_b->pool, path),
                                   APR_HASH_KEY_STRING, path);
                    }
                }
            }
        }

      if (err && (err->apr_err == SVN_ERR_ENTRY_NOT_FOUND
                  || err->apr_err == SVN_ERR_UNVERSIONED_RESOURCE))
        {
          /* If the entry doesn't exist in the wc, this is a tree-conflict. */
          if (state)
            *state = svn_wc_notify_state_missing;
          if (tree_conflicted)
            *tree_conflicted = TRUE;
          svn_error_clear(err);
          svn_pool_destroy(subpool);
          return SVN_NO_ERROR;
        }
      else if (err)
        return err;
    }

  svn_pool_destroy(subpool);
  return SVN_NO_ERROR;
}

/* Contains any state collected while resolving conflicts. */
typedef struct
{
  /* The wrapped callback and baton. */
  svn_wc_conflict_resolver_func_t wrapped_func;
  void *wrapped_baton;

  /* The list of any paths which remained in conflict after a
     resolution attempt was made. */
  apr_hash_t **conflicted_paths;

  /* Pool used in notification_receiver() to avoid the iteration
     sub-pool which is passed in, then subsequently destroyed. */
  apr_pool_t *pool;
} conflict_resolver_baton_t;

/* An implementation of the svn_wc_conflict_resolver_func_t interface.
   We keep a record of paths which remain in conflict after any
   resolution attempt from BATON->wrapped_func. */
static svn_error_t *
conflict_resolver(svn_wc_conflict_result_t **result,
                  const svn_wc_conflict_description_t *description,
                  void *baton, apr_pool_t *pool)
{
  svn_error_t *err;
  conflict_resolver_baton_t *conflict_b = baton;

  if (conflict_b->wrapped_func)
    err = (*conflict_b->wrapped_func)(result, description,
                                      conflict_b->wrapped_baton, pool);
  else
    {
      /* If we have no wrapped callback to invoke, then we still need
         to behave like a proper conflict-callback ourselves.  */
      *result = svn_wc_create_conflict_result(svn_wc_conflict_choose_postpone,
                                              NULL, pool);
      err = SVN_NO_ERROR;
    }

  /* Keep a record of paths still in conflict after the resolution attempt. */
  if ((! conflict_b->wrapped_func)
      || (*result && ((*result)->choice == svn_wc_conflict_choose_postpone)))
    {
      const char *conflicted_path = apr_pstrdup(conflict_b->pool,
                                                description->path);

      if (*conflict_b->conflicted_paths == NULL)
        *conflict_b->conflicted_paths = apr_hash_make(conflict_b->pool);

      apr_hash_set(*conflict_b->conflicted_paths, conflicted_path,
                   APR_HASH_KEY_STRING, conflicted_path);
    }

  return err;
}

/* An svn_wc_diff_callbacks3_t function. */
static svn_error_t *
merge_file_changed(svn_wc_adm_access_t *adm_access,
                   svn_wc_notify_state_t *content_state,
                   svn_wc_notify_state_t *prop_state,
                   svn_boolean_t *tree_conflicted,
                   const char *mine,
                   const char *older,
                   const char *yours,
                   svn_revnum_t older_rev,
                   svn_revnum_t yours_rev,
                   const char *mimetype1,
                   const char *mimetype2,
                   const apr_array_header_t *prop_changes,
                   apr_hash_t *original_props,
                   void *baton)
{
  merge_cmd_baton_t *merge_b = baton;
  apr_pool_t *subpool = svn_pool_create(merge_b->pool);
  svn_boolean_t merge_required = TRUE;
  enum svn_wc_merge_outcome_t merge_outcome;

  if (tree_conflicted)
    *tree_conflicted = FALSE;

  /* Easy out:  no access baton means there ain't no merge target */
  if (adm_access == NULL)
    {
      if (content_state)
        *content_state = svn_wc_notify_state_missing;
      if (prop_state)
        *prop_state = svn_wc_notify_state_missing;
      /* Trying to change a file at a non-existing path.
       * Although this is a tree-conflict, it will already have been
       * raised by the merge_dir_opened() callback. Not raising additional tree
       * conflicts for the child nodes inside. */
      svn_pool_destroy(subpool);
      return SVN_NO_ERROR;
    }

  /* Check for an obstructed or missing node on disk. */
  {
    svn_wc_notify_state_t obstr_state;

    obstr_state = obstructed_or_missing(mine, adm_access, merge_b, subpool);
    if (obstr_state != svn_wc_notify_state_inapplicable)
      {
        if (content_state)
          *content_state = obstr_state;
        svn_pool_destroy(subpool);
        return SVN_NO_ERROR;
      }
  }

  /* Other easy outs:  if the merge target isn't under version
     control, or is just missing from disk, fogettaboutit.  There's no
     way svn_wc_merge3() can do the merge. */
  {
    const svn_wc_entry_t *entry;
    svn_node_kind_t kind;

    SVN_ERR(svn_wc_entry(&entry, mine, adm_access, FALSE, subpool));
    SVN_ERR(svn_io_check_path(mine, &kind, subpool));

    /* ### a future thought:  if the file is under version control,
       but the working file is missing, maybe we can 'restore' the
       working file from the text-base, and then allow the merge to run?  */

    if ((! entry) || (kind != svn_node_file))
      {
        /* This is use case 4 described in the paper attached to issue
         * #2282.  See also notes/tree-conflicts/detection.txt
         */
        SVN_ERR(tree_conflict(merge_b, adm_access, mine,
                              svn_node_file,
                              svn_wc_conflict_action_edit,
                              svn_wc_conflict_reason_missing));
        if (tree_conflicted)
          *tree_conflicted = TRUE;
        if (content_state)
          *content_state = svn_wc_notify_state_missing;
        if (prop_state)
          *prop_state = svn_wc_notify_state_missing;
        svn_pool_destroy(subpool);
        return SVN_NO_ERROR;
      }
  }

  /* ### TODO: Thwart attempts to merge into a path that has
     ### unresolved conflicts.  This needs to be smart enough to deal
     ### with tree conflicts!
  if (is_path_conflicted_by_merge(merge_b, mine))
    {
      *content_state = svn_wc_notify_state_conflicted;
      return svn_error_createf(SVN_ERR_WC_FOUND_CONFLICT, NULL,
                               _("Path '%s' is in conflict, and must be "
                                 "resolved before the remainder of the "
                                 "requested merge can be applied"), mine);
    }
  */

  /* This callback is essentially no more than a wrapper around
     svn_wc_merge3().  Thank goodness that all the
     diff-editor-mechanisms are doing the hard work of getting the
     fulltexts! */

  /* Do property merge before text merge so that keyword expansion takes
     into account the new property values. */
  if (prop_changes->nelts > 0)
    {
      svn_boolean_t tree_conflicted2;

      SVN_ERR(merge_props_changed(adm_access, prop_state, &tree_conflicted2,
                                  mine, prop_changes, original_props, baton));

      /* If the prop change caused a tree-conflict, just bail. */
      if (tree_conflicted2)
        {
          if (tree_conflicted != NULL)
            *tree_conflicted = TRUE;

          svn_pool_destroy(subpool);
          return SVN_NO_ERROR;
        }
    }
  else
    if (prop_state)
      *prop_state = svn_wc_notify_state_unchanged;

  if (older)
    {
      svn_boolean_t has_local_mods;
      SVN_ERR(svn_wc_text_modified_p(&has_local_mods, mine, FALSE,
                                     adm_access, subpool));

      /* Special case:  if a binary file's working file is
         exactly identical to the 'left' side of the merge, then don't
         allow svn_wc_merge to produce a conflict.  Instead, just
         overwrite the working file with the 'right' side of the
         merge.  Why'd we check for local mods above?  Because we want
         to do a different notification depending on whether or not
         the file was locally modified.

         Alternately, if the 'left' side of the merge doesn't exist in
         the repository, and the 'right' side of the merge is
         identical to the WC, pretend we did the merge (a no-op). */
      if ((mimetype1 && svn_mime_type_is_binary(mimetype1))
          || (mimetype2 && svn_mime_type_is_binary(mimetype2)))
        {
          /* For adds, the 'left' side of the merge doesn't exist. */
          svn_boolean_t older_revision_exists =
              !merge_b->add_necessitated_merge;
          svn_boolean_t same_contents;
          SVN_ERR(svn_io_files_contents_same_p(&same_contents,
                                               (older_revision_exists ?
                                                older : yours),
                                               mine, subpool));
          if (same_contents)
            {
              if (older_revision_exists && !merge_b->dry_run)
                SVN_ERR(svn_io_file_rename(yours, mine, subpool));
              merge_outcome = svn_wc_merge_merged;
              merge_required = FALSE;
            }
        }

      if (merge_required)
        {
          /* xgettext: the '.working', '.merge-left.r%ld' and
             '.merge-right.r%ld' strings are used to tag onto a file
             name in case of a merge conflict */
          const char *target_label = _(".working");
          const char *left_label = apr_psprintf(subpool,
                                                _(".merge-left.r%ld"),
                                                older_rev);
          const char *right_label = apr_psprintf(subpool,
                                                 _(".merge-right.r%ld"),
                                                 yours_rev);
          conflict_resolver_baton_t conflict_baton = { 0 };

          conflict_baton.wrapped_func = merge_b->ctx->conflict_func;
          conflict_baton.wrapped_baton = merge_b->ctx->conflict_baton;
          conflict_baton.conflicted_paths = &merge_b->conflicted_paths;
          conflict_baton.pool = merge_b->pool;

          SVN_ERR(svn_wc_merge3(&merge_outcome,
                                older, yours, mine, adm_access,
                                left_label, right_label, target_label,
                                merge_b->dry_run, merge_b->diff3_cmd,
                                merge_b->merge_options, prop_changes,
                                conflict_resolver, &conflict_baton,
                                subpool));
        }

      if (content_state)
        {
          if (merge_outcome == svn_wc_merge_conflict)
            *content_state = svn_wc_notify_state_conflicted;
          else if (has_local_mods
                   && merge_outcome != svn_wc_merge_unchanged)
            *content_state = svn_wc_notify_state_merged;
          else if (merge_outcome == svn_wc_merge_merged)
            *content_state = svn_wc_notify_state_changed;
          else if (merge_outcome == svn_wc_merge_no_merge)
            *content_state = svn_wc_notify_state_missing;
          else /* merge_outcome == svn_wc_merge_unchanged */
            *content_state = svn_wc_notify_state_unchanged;
        }
    }

  svn_pool_destroy(subpool);
  return SVN_NO_ERROR;
}

/* An svn_wc_diff_callbacks3_t function. */
static svn_error_t *
merge_file_added(svn_wc_adm_access_t *adm_access,
                 svn_wc_notify_state_t *content_state,
                 svn_wc_notify_state_t *prop_state,
                 svn_boolean_t *tree_conflicted,
                 const char *mine,
                 const char *older,
                 const char *yours,
                 svn_revnum_t rev1,
                 svn_revnum_t rev2,
                 const char *mimetype1,
                 const char *mimetype2,
                 const apr_array_header_t *prop_changes,
                 apr_hash_t *original_props,
                 void *baton)
{
  merge_cmd_baton_t *merge_b = baton;
  apr_pool_t *subpool = svn_pool_create(merge_b->pool);
  svn_node_kind_t kind;
  int i;
  apr_hash_t *file_props;

  /* In most cases, we just leave prop_state as unknown, and let the
     content_state what happened, so we set prop_state here to avoid that
     below. */
  if (prop_state)
    *prop_state = svn_wc_notify_state_unknown;

  if (tree_conflicted)
    *tree_conflicted = FALSE;

  /* Apply the prop changes to a new hash table. */
  file_props = apr_hash_copy(subpool, original_props);
  for (i = 0; i < prop_changes->nelts; ++i)
    {
      const svn_prop_t *prop = &APR_ARRAY_IDX(prop_changes, i, svn_prop_t);

      /* We don't want any DAV wcprops related to this file because
         they'll point to the wrong repository (in the
         merge-from-foreign-repository scenario) or wrong place in the
         right repository (in the same-repos scenario).  So we'll
         strip them.  (Is this a layering violation?)  */
      if (svn_property_kind(NULL, prop->name) == svn_prop_wc_kind)
        continue;

      /* And in the foreign repository merge case, we only want
         regular properties. */
      if ((! merge_b->same_repos)
          && (svn_property_kind(NULL, prop->name) != svn_prop_regular_kind))
        continue;

      /* Issue #3383: We don't want mergeinfo from a foreign repository. */
      if ((! merge_b->same_repos)
          && strcmp(prop->name, SVN_PROP_MERGEINFO) == 0)
        continue;

      apr_hash_set(file_props, prop->name, APR_HASH_KEY_STRING, prop->value);
    }

  /* Easy out:  if we have no adm_access for the parent directory,
     then this portion of the tree-delta "patch" must be inapplicable.
     Send a 'missing' state back;  the repos-diff editor should then
     send a 'skip' notification. */
  if (! adm_access)
    {
      if (merge_b->dry_run && merge_b->added_path
          && svn_path_is_child(merge_b->added_path, mine, subpool))
        {
          if (content_state)
            *content_state = svn_wc_notify_state_changed;
          if (prop_state && apr_hash_count(file_props))
            *prop_state = svn_wc_notify_state_changed;
        }
      else
        *content_state = svn_wc_notify_state_missing;
      /* Trying to add a file at a non-existing path.
       * Although this is a tree-conflict, it will already have been
       * raised by the merge_dir_opened() callback. Not raising additional tree
       * conflicts for the child nodes inside. */
      svn_pool_destroy(subpool);
      return SVN_NO_ERROR;
    }

  /* Check for an obstructed or missing node on disk. */
  {
    svn_wc_notify_state_t obstr_state;

    obstr_state = obstructed_or_missing(mine, adm_access, merge_b, subpool);
    if (obstr_state != svn_wc_notify_state_inapplicable)
      {
        if (content_state)
          *content_state = obstr_state;
        svn_pool_destroy(subpool);
        return SVN_NO_ERROR;
      }
  }

  SVN_ERR(svn_io_check_path(mine, &kind, subpool));
  switch (kind)
    {
    case svn_node_none:
      {
        if (! merge_b->dry_run)
          {
            const char *copyfrom_url;
            svn_revnum_t copyfrom_rev;
            svn_stream_t *new_contents, *new_base_contents;
            apr_hash_t *new_base_props, *new_props;
            svn_wc_conflict_description_t *existing_conflict;

            /* If this is a merge from the same repository as our
               working copy, we handle adds as add-with-history.
               Otherwise, we'll use a pure add. */
            if (merge_b->same_repos)
              {
                const char *child = svn_path_is_child(merge_b->target,
                                                      mine, subpool);
                if (child != NULL)
                  copyfrom_url = svn_path_url_add_component2(
                                               merge_b->merge_source.url2,
                                               child, subpool);
                else
                  copyfrom_url = merge_b->merge_source.url2;
                copyfrom_rev = rev2;
                SVN_ERR(check_scheme_match(adm_access, copyfrom_url));
                new_base_props = file_props;
                new_props = NULL; /* inherit from new_base_props */
                SVN_ERR(svn_stream_open_readonly(&new_base_contents, yours,
                                                 subpool, subpool));
                new_contents = NULL; /* inherit from new_base_contents */
              }
            else
              {
                copyfrom_url = NULL;
                copyfrom_rev = SVN_INVALID_REVNUM;
                new_base_props = apr_hash_make(subpool);
                new_props = file_props;
                new_base_contents = svn_stream_empty(subpool);
                SVN_ERR(svn_stream_open_readonly(&new_contents, yours,
                                                 subpool, subpool));
              }

            SVN_ERR(svn_wc__get_tree_conflict(&existing_conflict,
                                              mine, adm_access,
                                              merge_b->pool));
            if (existing_conflict)
              {
                /* Possibly collapse the existing conflict into a 'replace'
                 * tree conflict. The conflict reason is 'added' because
                 * the now-deleted tree conflict victim must have been
                 * added in the history of the merge target. */
                SVN_ERR(tree_conflict_on_add(merge_b, adm_access, mine,
                                             svn_node_file,
                                             svn_wc_conflict_action_add,
                                             svn_wc_conflict_reason_added));
                if (tree_conflicted)
                  *tree_conflicted = TRUE;
              }
            else
              {
                /* Since 'mine' doesn't exist, and this is
                   'merge_file_added', I hope it's safe to assume that
                   'older' is empty, and 'yours' is the full file.  Merely
                   copying 'yours' to 'mine', isn't enough; we need to get
                   the whole text-base and props installed too, just as if
                   we had called 'svn cp wc wc'. */
                /* ### would be nice to have cancel/notify funcs to pass */
                SVN_ERR(svn_wc_add_repos_file3(
                            mine, adm_access,
                            new_base_contents, new_contents,
                            new_base_props, new_props,
                            copyfrom_url, copyfrom_rev,
                            NULL, NULL, NULL, NULL, subpool));

                /* ### delete 'yours' ? */
              }
          }
        if (content_state)
          *content_state = svn_wc_notify_state_changed;
        if (prop_state && apr_hash_count(file_props))
          *prop_state = svn_wc_notify_state_changed;
      }
      break;
    case svn_node_dir:
      /* The file add the merge wants to carry out is obstructed by
       * a directory, so the file the merge wants to add is a tree
       * conflict victim.
       * See notes about obstructions in notes/tree-conflicts/detection.txt.
       */
      SVN_ERR(tree_conflict_on_add(merge_b, adm_access, mine,
                                   svn_node_file,
                                   svn_wc_conflict_action_add,
                                   svn_wc_conflict_reason_obstructed));
      if (tree_conflicted)
        *tree_conflicted = TRUE;
      if (content_state)
        {
          /* directory already exists, is it under version control? */
          const svn_wc_entry_t *entry;
          SVN_ERR(svn_wc_entry(&entry, mine, adm_access, FALSE, subpool));

          if (entry && dry_run_deleted_p(merge_b, mine))
            *content_state = svn_wc_notify_state_changed;
          else
            /* this will make the repos_editor send a 'skipped' message */
            *content_state = svn_wc_notify_state_obstructed;
        }
      break;
    case svn_node_file:
      {
            if (dry_run_deleted_p(merge_b, mine))
              {
                if (content_state)
                  *content_state = svn_wc_notify_state_changed;
              }
            else
              {
                /* The file add the merge wants to carry out is obstructed by
                 * a versioned file. This file must have been added in the
                 * history of the merge target, hence we flag a tree conflict
                 * with reason 'added'. */
                SVN_ERR(tree_conflict_on_add(
                          merge_b, adm_access, mine, svn_node_file,
                          svn_wc_conflict_action_add,
                          svn_wc_conflict_reason_added));

                if (tree_conflicted)
                  *tree_conflicted = TRUE;
              }
        break;
      }
    default:
      if (content_state)
        *content_state = svn_wc_notify_state_unknown;
      break;
    }

  svn_pool_destroy(subpool);
  return SVN_NO_ERROR;
}

/* Compare the two sets of properties PROPS1 and PROPS2, ignoring the
 * "svn:mergeinfo" property, and noticing only "normal" props. Set *SAME to
 * true if the rest of the properties are identical or false if they differ.
 */
static svn_error_t *
properties_same_p(svn_boolean_t *same,
                  apr_hash_t *props1,
                  apr_hash_t *props2,
                  apr_pool_t *pool)
{
  apr_array_header_t *prop_changes;
  int i, diffs;

  /* Examine the properties that differ */
  SVN_ERR(svn_prop_diffs(&prop_changes, props1, props2, pool));
  diffs = 0;
  for (i = 0; i < prop_changes->nelts; i++)
    {
      const char *pname = APR_ARRAY_IDX(prop_changes, i, svn_prop_t).name;

      /* Count the properties we're interested in; ignore the rest */
      if (svn_wc_is_normal_prop(pname)
          && strcmp(pname, SVN_PROP_MERGEINFO) != 0)
        diffs++;
    }
  *same = (diffs == 0);
  return SVN_NO_ERROR;
}

/* Compare the file OLDER (together with its normal properties in
 * ORIGINAL_PROPS which may also contain WC props and entry props) and MINE
 * (with its properties obtained from its WC admin area ADM_ACCESS). Set
 * *SAME to true if they are the same or false if they differ, ignoring
 * the "svn:mergeinfo" property, and ignoring differences in keyword
 * expansion and end-of-line style. */
static svn_error_t *
files_same_p(svn_boolean_t *same,
             const char *older,
             apr_hash_t *original_props,
             const char *mine,
             svn_wc_adm_access_t *adm_access,
             apr_pool_t *pool)
{
  apr_hash_t *working_props;

  SVN_ERR(svn_wc_prop_list(&working_props, mine, adm_access, pool));

  /* Compare the properties */
  SVN_ERR(properties_same_p(same, original_props, working_props, pool));
  if (*same)
    {
      svn_boolean_t modified;

      /* Compare the file content, translating 'mine' to 'normal' form. */
      SVN_ERR(svn_wc__versioned_file_modcheck(&modified, mine, adm_access,
                                              older, TRUE, pool));
      *same = !modified;
    }

  return SVN_NO_ERROR;
}

/* An svn_wc_diff_callbacks3_t function. */
static svn_error_t *
merge_file_deleted(svn_wc_adm_access_t *adm_access,
                   svn_wc_notify_state_t *state,
                   svn_boolean_t *tree_conflicted,
                   const char *mine,
                   const char *older,
                   const char *yours,
                   const char *mimetype1,
                   const char *mimetype2,
                   apr_hash_t *original_props,
                   void *baton)
{
  merge_cmd_baton_t *merge_b = baton;
  apr_pool_t *subpool = svn_pool_create(merge_b->pool);
  svn_node_kind_t kind;

  if (*tree_conflicted)
    tree_conflicted = FALSE;

  /* Easy out:  if we have no adm_access for the parent directory,
     then this portion of the tree-delta "patch" must be inapplicable.
     Send a 'missing' state back;  the repos-diff editor should then
     send a 'skip' notification. */
  if (! adm_access)
    {
      if (state)
        *state = svn_wc_notify_state_missing;
      svn_pool_destroy(subpool);
      return SVN_NO_ERROR;
    }

  /* Check for an obstructed or missing node on disk. */
  {
    svn_wc_notify_state_t obstr_state;

    obstr_state = obstructed_or_missing(mine, adm_access, merge_b, subpool);
    if (obstr_state != svn_wc_notify_state_inapplicable)
      {
        if (state)
          *state = obstr_state;
        svn_pool_destroy(subpool);
        return SVN_NO_ERROR;
      }
  }

  SVN_ERR(svn_io_check_path(mine, &kind, subpool));
  switch (kind)
    {
    case svn_node_file:
      {
        svn_boolean_t same;

        /* If the files are identical, attempt deletion */
        SVN_ERR(files_same_p(&same, older, original_props, mine, adm_access,
                             subpool));
        if (same || merge_b->force || merge_b->record_only /* ### why? */)
          {
            /* Passing NULL for the notify_func and notify_baton because
               repos_diff.c:delete_entry() will do it for us. */
            SVN_ERR(svn_client__wc_delete(mine, adm_access, TRUE,
                                          merge_b->dry_run, FALSE, NULL, NULL,
                                          merge_b->ctx, subpool));
            if (state)
              *state = svn_wc_notify_state_changed;
          }
        else
          {
            /* The files differ, so raise a conflict instead of deleting */

            /* This might be use case 5 described in the paper attached to issue
             * #2282.  See also notes/tree-conflicts/detection.txt
             */
            SVN_ERR(tree_conflict(merge_b, adm_access, mine,
                                  svn_node_file,
                                  svn_wc_conflict_action_delete,
                                  svn_wc_conflict_reason_edited));
            if (tree_conflicted)
              *tree_conflicted = TRUE;

            if (state)
              *state = svn_wc_notify_state_obstructed;
          }
      }
      break;
    case svn_node_dir:
      /* The file deletion the merge wants to carry out is obstructed by
       * a directory, so the file the merge wants to delete is a tree
       * conflict victim.
       * See notes about obstructions in notes/tree-conflicts/detection.txt.
       */
      SVN_ERR(tree_conflict(merge_b, adm_access, mine,
                            svn_node_file,
                            svn_wc_conflict_action_delete,
                            svn_wc_conflict_reason_obstructed));
      if (tree_conflicted)
        *tree_conflicted = TRUE;
      if (state)
        *state = svn_wc_notify_state_obstructed;
      break;
    case svn_node_none:
      /* The file deleted in the diff does not exist at the current URL.
       *
       * This is use case 6 described in the paper attached to issue
       * #2282.  See also notes/tree-conflicts/detection.txt
       */
      SVN_ERR(tree_conflict(merge_b, adm_access, mine,
                            svn_node_file,
                            svn_wc_conflict_action_delete,
                            svn_wc_conflict_reason_deleted));
      if (tree_conflicted)
        *tree_conflicted = TRUE;
      if (state)
        *state = svn_wc_notify_state_missing;
      break;
    default:
      if (state)
        *state = svn_wc_notify_state_unknown;
      break;
    }

  svn_pool_destroy(subpool);
  return SVN_NO_ERROR;
}

/* An svn_wc_diff_callbacks3_t function. */
static svn_error_t *
merge_dir_added(svn_wc_adm_access_t *adm_access,
                svn_wc_notify_state_t *state,
                svn_boolean_t *tree_conflicted,
                const char *path,
                svn_revnum_t rev,
                void *baton)
{
  merge_cmd_baton_t *merge_b = baton;
  apr_pool_t *subpool = svn_pool_create(merge_b->pool);
  svn_node_kind_t kind;
  const svn_wc_entry_t *entry;
  const char *copyfrom_url = NULL, *child;
  svn_revnum_t copyfrom_rev = SVN_INVALID_REVNUM;

  if (tree_conflicted)
    *tree_conflicted = FALSE;

  /* Easy out:  if we have no adm_access for the parent directory,
     then this portion of the tree-delta "patch" must be inapplicable.
     Send a 'missing' state back;  the repos-diff editor should then
     send a 'skip' notification. */
  if (! adm_access)
    {
      if (state)
        {
          if (merge_b->dry_run && merge_b->added_path
              && svn_path_is_child(merge_b->added_path, path, subpool))
            *state = svn_wc_notify_state_changed;
          else
            *state = svn_wc_notify_state_missing;
        }
      /* Trying to add a directory at a non-existing path.
       * Although this is a tree-conflict, it will already have been
       * raised by the merge_dir_opened() callback. Not raising additional tree
       * conflicts for the child nodes inside. */
      svn_pool_destroy(subpool);
      return SVN_NO_ERROR;
    }

  child = svn_path_is_child(merge_b->target, path, subpool);
  SVN_ERR_ASSERT(child != NULL);

  /* If this is a merge from the same repository as our working copy,
     we handle adds as add-with-history.  Otherwise, we'll use a pure
     add. */
  if (merge_b->same_repos)
    {
      copyfrom_url = svn_path_url_add_component2(merge_b->merge_source.url2,
                                                 child, subpool);
      copyfrom_rev = rev;
      SVN_ERR(check_scheme_match(adm_access, copyfrom_url));
    }

  /* Find the version-control state of this path */
  SVN_ERR(svn_wc_entry(&entry, path, adm_access, TRUE, subpool));

  SVN_ERR(svn_io_check_path(path, &kind, subpool));

  /* Check for an obstructed or missing node on disk. */
  {
    svn_wc_notify_state_t obstr_state;

    obstr_state = obstructed_or_missing(path, adm_access, merge_b, subpool);

    /* In this case of adding a directory, we have an exception to the usual
     * "skip if it's inconsistent" rule. If the directory exists on disk
     * unexpectedly, we simply make it versioned, because we can do so without
     * risk of destroying data. Only skip if it is versioned but unexpectedly
     * missing from disk, or is unversioned but obstructed by a node of the
     * wrong kind. */
    if (obstr_state == svn_wc_notify_state_missing
        || (obstr_state == svn_wc_notify_state_obstructed
            && kind == svn_node_file))
      {
        if (state)
          *state = obstr_state;
        svn_pool_destroy(subpool);
        return SVN_NO_ERROR;
      }
  }

  /* Switch on the on-disk state of this path */
  switch (kind)
    {
    case svn_node_none:
      /* Unversioned or schedule-delete */
      if (merge_b->dry_run)
        merge_b->added_path = apr_pstrdup(merge_b->pool, path);
      else
        {
          SVN_ERR(svn_io_make_dir_recursively(path, subpool));
          SVN_ERR(svn_wc_add3(path, adm_access, svn_depth_infinity,
                              copyfrom_url, copyfrom_rev,
                              merge_b->ctx->cancel_func,
                              merge_b->ctx->cancel_baton,
                              NULL, NULL, /* don't pass notification func! */
                              subpool));

        }
      if (state)
        *state = svn_wc_notify_state_changed;
      break;
    case svn_node_dir:
      /* Adding an unversioned directory doesn't destroy data */
      if (! entry || entry->schedule == svn_wc_schedule_delete)
        {
          /* The dir is not known to Subversion, or is schedule-delete.
           * We will make it schedule-add. */
          if (!merge_b->dry_run)
            SVN_ERR(svn_wc_add3(path, adm_access, svn_depth_infinity,
                                copyfrom_url, copyfrom_rev,
                                merge_b->ctx->cancel_func,
                                merge_b->ctx->cancel_baton,
                                NULL, NULL, /* no notification func! */
                                subpool));
          else
            merge_b->added_path = apr_pstrdup(merge_b->pool, path);
          if (state)
            *state = svn_wc_notify_state_changed;
        }
      else
        {
          /* The dir is known to Subversion as already existing. */
          if (dry_run_deleted_p(merge_b, path))
            {
              if (state)
                *state = svn_wc_notify_state_changed;
            }
          else
            {
              /* This is a tree conflict. */
              SVN_ERR(tree_conflict_on_add(merge_b, adm_access, path,
                                           svn_node_dir,
                                           svn_wc_conflict_action_add,
                                           svn_wc_conflict_reason_added));
              if (tree_conflicted)
                *tree_conflicted = TRUE;
              if (state)
                *state = svn_wc_notify_state_obstructed;
            }
        }
      break;
    case svn_node_file:
      if (merge_b->dry_run)
        merge_b->added_path = NULL;

      if (entry && dry_run_deleted_p(merge_b, path))
        {
          /* ### TODO: Retain record of this dir being added to
             ### avoid problems from subsequent edits which try to
             ### add children. */
          if (state)
            *state = svn_wc_notify_state_changed;
        }
      else
        {
          /* Obstructed: we can't add a dir because there's a file here
           * (whatever the entry says should be here). */
          SVN_ERR(tree_conflict_on_add(merge_b, adm_access, path,
                                       svn_node_dir,
                                       svn_wc_conflict_action_add,
                                       svn_wc_conflict_reason_obstructed));
          if (tree_conflicted)
            *tree_conflicted = TRUE;
          if (state)
            *state = svn_wc_notify_state_obstructed;
        }
      break;
    default:
      if (merge_b->dry_run)
        merge_b->added_path = NULL;
      if (state)
        *state = svn_wc_notify_state_unknown;
      break;
    }

  svn_pool_destroy(subpool);
  return SVN_NO_ERROR;
}

/* An svn_wc_diff_callbacks3_t function. */
static svn_error_t *
merge_dir_deleted(svn_wc_adm_access_t *adm_access,
                  svn_wc_notify_state_t *state,
                  svn_boolean_t *tree_conflicted,
                  const char *path,
                  void *baton)
{
  merge_cmd_baton_t *merge_b = baton;
  apr_pool_t *subpool = svn_pool_create(merge_b->pool);
  svn_node_kind_t kind;
  const svn_wc_entry_t *entry;
  svn_wc_adm_access_t *parent_access;
  const char *parent_path;
  svn_error_t *err;

  if (tree_conflicted)
    *tree_conflicted = FALSE;

  /* Easy out:  if we have no adm_access for the parent directory,
     then this portion of the tree-delta "patch" must be inapplicable.
     Send a 'missing' state back;  the repos-diff editor should then
     send a 'skip' notification. */
  if (! adm_access)
    {
      if (state)
        *state = svn_wc_notify_state_missing;
      /* Trying to delete a directory at a non-existing path.
       * Although this is a tree-conflict, it will already have been
       * raised by the merge_dir_opened() callback. Not raising additional tree
       * conflicts for the child nodes inside. */
      svn_pool_destroy(subpool);
      return SVN_NO_ERROR;
    }

  /* Find the version-control state of this path */
  SVN_ERR(svn_wc_entry(&entry, path, adm_access, TRUE, subpool));

  /* Check for an obstructed or missing node on disk. */
  {
    svn_wc_notify_state_t obstr_state;

    obstr_state = obstructed_or_missing(path, adm_access, merge_b, subpool);
    if (obstr_state != svn_wc_notify_state_inapplicable)
      {
        if (state)
          *state = obstr_state;
        svn_pool_destroy(subpool);
        return SVN_NO_ERROR;
      }
  }

  /* Switch on the on-disk state of this path */
  SVN_ERR(svn_io_check_path(path, &kind, subpool));
  switch (kind)
    {
    case svn_node_dir:
      {
        if (entry && (entry->schedule != svn_wc_schedule_delete))
          {
            /* ### TODO: Before deleting, we should ensure that this dir
               tree is equal to the one we're being asked to delete.
               If not, mark this directory as a tree conflict victim,
               because this could be use case 5 as described in
               notes/tree-conflicts/detection.txt.
             */

            svn_path_split(path, &parent_path, NULL, subpool);
            SVN_ERR(svn_wc_adm_retrieve(&parent_access, adm_access, parent_path,
                                        subpool));
            /* Passing NULL for the notify_func and notify_baton because
               repos_diff.c:delete_entry() will do it for us. */
            err = svn_client__wc_delete(path, parent_access, merge_b->force,
                                        merge_b->dry_run, FALSE,
                                        NULL, NULL,
                                        merge_b->ctx, subpool);
            if (err)
              {
                svn_error_clear(err);

                /* If the attempt to delete an existing directory failed,
                 * the directory has local modifications (e.g. locally added
                 * files, or property changes). Flag a tree conflict. */
                SVN_ERR(tree_conflict(merge_b, adm_access, path,
                                      svn_node_dir,
                                      svn_wc_conflict_action_delete,
                                      svn_wc_conflict_reason_edited));
                if (tree_conflicted)
                  *tree_conflicted = TRUE;
                if (state)
                  *state = svn_wc_notify_state_conflicted;
              }
            else
              {
                if (state)
                  *state = svn_wc_notify_state_changed;
              }
          }
        else
          {
            /* Dir is already not under version control at this path. */
            /* Raise a tree conflict. */
            SVN_ERR(tree_conflict(merge_b, adm_access, path,
                                  svn_node_dir,
                                  svn_wc_conflict_action_delete,
                                  svn_wc_conflict_reason_deleted));
            if (tree_conflicted)
              *tree_conflicted = TRUE;
          }
      }
      break;
    case svn_node_file:
      if (state)
        *state = svn_wc_notify_state_obstructed;
      break;
    case svn_node_none:
      /* Dir is already non-existent. This is use case 6 as described in
       * notes/tree-conflicts/detection.txt.
       * This case was formerly treated as no-op. */
      SVN_ERR(tree_conflict(merge_b, adm_access, path,
                            svn_node_dir,
                            svn_wc_conflict_action_delete,
                            svn_wc_conflict_reason_deleted));
      if (tree_conflicted)
        *tree_conflicted = TRUE;
      if (state)
        *state = svn_wc_notify_state_missing;
      break;
    default:
      if (state)
        *state = svn_wc_notify_state_unknown;
      break;
    }

  svn_pool_destroy(subpool);
  return SVN_NO_ERROR;
}

/* An svn_wc_diff_callbacks3_t function. */
static svn_error_t *
merge_dir_opened(svn_wc_adm_access_t *adm_access,
                 svn_boolean_t *tree_conflicted,
                 const char *path,
                 svn_revnum_t rev,
                 void *baton)
{
  if (tree_conflicted)
    *tree_conflicted = FALSE;

  if (adm_access == NULL)
    {
      /* Trying to open a directory at a non-existing path.
       * Although this is a tree-conflict, it will already have been
       * raised by the merge_dir_opened() callback on the topmost nonexisting
       * ancestor, where an adm_access was still present. Not raising
       * additional tree conflicts for the child nodes inside. */
      /* ### TODO: Verify that this holds true for explicit targets that
       * # point deep into a nonexisting subtree. */
      return SVN_NO_ERROR;
    }

  /* Detect a tree-conflict, if any. */
  {
    merge_cmd_baton_t *merge_b = baton;
    apr_pool_t *subpool = svn_pool_create(merge_b->pool);
    svn_node_kind_t kind;
    const svn_wc_entry_t *entry;

    /* Find the version-control and on-disk states of this path */
    SVN_ERR(svn_wc_entry(&entry, path, adm_access, TRUE, subpool));
    SVN_ERR(svn_io_check_path(path, &kind, subpool));

    /* If we're trying to open a directory that's not a directory,
     * raise a tree conflict. */
    if (!entry || entry->schedule == svn_wc_schedule_delete
        || kind != svn_node_dir)
      {
        SVN_ERR(tree_conflict(merge_b, adm_access, path,
                              svn_node_dir,
                              svn_wc_conflict_action_edit,
                              svn_wc_conflict_reason_deleted));
        if (tree_conflicted)
          *tree_conflicted = TRUE;
      }

    svn_pool_destroy(subpool);
  }

  return SVN_NO_ERROR;
}

/* An svn_wc_diff_callbacks3_t function. */
static svn_error_t *
merge_dir_closed(svn_wc_adm_access_t *adm_access,
                 svn_wc_notify_state_t *contentstate,
                 svn_wc_notify_state_t *propstate,
                 svn_boolean_t *tree_conflicted,
                 const char *path,
                 void *baton)
{
  if (contentstate)
    *contentstate = svn_wc_notify_state_unknown;
  if (propstate)
    *propstate = svn_wc_notify_state_unknown;
  if (tree_conflicted)
    *tree_conflicted = FALSE;

  /* Nothing to be done. */

  return SVN_NO_ERROR;
}

/* The main callback table for 'svn merge'.  */
static const svn_wc_diff_callbacks3_t
merge_callbacks =
  {
    merge_file_changed,
    merge_file_added,
    merge_file_deleted,
    merge_dir_added,
    merge_dir_deleted,
    merge_props_changed,
    merge_dir_opened,
    merge_dir_closed
  };


/*-----------------------------------------------------------------------*/

/*** Merge Notification ***/


/* Contains any state collected while receiving path notifications. */
typedef struct
{
  /* The wrapped callback and baton. */
  svn_wc_notify_func2_t wrapped_func;
  void *wrapped_baton;

  /* The number of notifications received. */
  apr_uint32_t nbr_notifications;

  /* The number of operative notifications received. */
  apr_uint32_t nbr_operative_notifications;

  /* The list of merged paths; either absolute or relative to the
     current working directory */
  apr_hash_t *merged_paths;

  /* The list of any skipped paths, which should be examined and
     cleared after each invocation of the callback.  The paths
     are  either absolute or relative to the current working
     directory. */
  apr_hash_t *skipped_paths;

  /* A list of the root paths of any added subtrees which might require
     their own explicit mergeinfo.  The paths are either absolute or
     relative to the current working directory. */
  apr_hash_t *added_paths;

  /* Flag indicating whether it is a single file merge or not. */
  svn_boolean_t is_single_file_merge;

  /* Depth first ordered list of paths that needs special care while merging.
     This defaults to NULL. For 'same_url' merge alone we set it to
     proper array. This is used by notification_receiver to put a
     merge notification begin lines. */
  apr_array_header_t *children_with_mergeinfo;

  /* The index in CHILDREN_WITH_MERGEINFO where we found the nearest ancestor
     for merged path. Default value is '-1'.*/
  int cur_ancestor_index;

  /* We use this to make a decision on merge begin line notifications. */
  merge_cmd_baton_t *merge_b;

  /* Pool used in notification_receiver() to avoid the iteration
     sub-pool which is passed in, then subsequently destroyed. */
  apr_pool_t *pool;

} notification_receiver_baton_t;


/* Finds a nearest ancestor in CHILDREN_WITH_MERGEINFO for PATH. If
   PATH_IS_OWN_ANCESTOR is TRUE then a child in CHILDREN_WITH_MERGEINFO
   where child->path == PATH is considered PATH's ancestor.  If FALSE,
   then child->path must be a proper ancestor of PATH.

   CHILDREN_WITH_MERGEINFO is expected to be sorted in Depth first
   order of path. Nearest ancestor's index from
   CHILDREN_WITH_MERGEINFO is returned. */
static int
find_nearest_ancestor(apr_array_header_t *children_with_mergeinfo,
                      svn_boolean_t path_is_own_ancestor,
                      const char *path)
{
  int i;
  int ancestor_index = 0;

  /* This if condition is not needed as this function should be used
     from the context of same_url merge where CHILDREN_WITH_MERGEINFO
     will not be NULL and of size atleast 1. We have this if condition
     just to protect the wrong caller. */
  if (!children_with_mergeinfo)
    return 0;
  for (i = 0; i < children_with_mergeinfo->nelts; i++)
    {
      svn_client__merge_path_t *child =
        APR_ARRAY_IDX(children_with_mergeinfo, i, svn_client__merge_path_t *);
      if (svn_path_is_ancestor(child->path, path)
          && (path_is_own_ancestor
              || svn_path_compare_paths(child->path, path) != 0))
        ancestor_index = i;
    }
  return ancestor_index;
}


#define IS_OPERATIVE_NOTIFICATION(notify)  \
                    (notify->content_state == svn_wc_notify_state_conflicted \
                     || notify->content_state == svn_wc_notify_state_merged  \
                     || notify->content_state == svn_wc_notify_state_changed \
                     || notify->prop_state == svn_wc_notify_state_conflicted \
                     || notify->prop_state == svn_wc_notify_state_merged     \
                     || notify->prop_state == svn_wc_notify_state_changed    \
                     || notify->action == svn_wc_notify_update_add \
                     || notify->action == svn_wc_notify_tree_conflict)

/* Our svn_wc_notify_func2_t wrapper.*/
static void
notification_receiver(void *baton, const svn_wc_notify_t *notify,
                      apr_pool_t *pool)
{
  notification_receiver_baton_t *notify_b = baton;
  svn_boolean_t is_operative_notification = FALSE;

  /* Is the notification the result of a real operative merge? */
  if (IS_OPERATIVE_NOTIFICATION(notify))
    {
      notify_b->nbr_operative_notifications++;
      is_operative_notification = TRUE;
    }

  /* If our merge sources are ancestors of one another... */
  if (notify_b->merge_b->sources_ancestral)
    {
      notify_b->nbr_notifications++;

      /* See if this is an operative directory merge. */
      if (!(notify_b->is_single_file_merge) && is_operative_notification)
        {
          /* Find NOTIFY->PATH's nearest ancestor in
             NOTIFY->CHILDREN_WITH_MERGEINFO.  Normally we consider a child in
             NOTIFY->CHILDREN_WITH_MERGEINFO representing PATH to be an
             ancestor of PATH, but if this is a deletion of PATH then the
             notification must be for a proper ancestor of PATH.  This ensures
             we don't get notifications like:

               --- Merging rX into 'PARENT/CHILD'
               D    PARENT/CHILD

             But rather:

               --- Merging rX into 'PARENT'
               D    PARENT/CHILD
          */
          int new_nearest_ancestor_index =
            find_nearest_ancestor(
              notify_b->children_with_mergeinfo,
              notify->action != svn_wc_notify_update_delete,
              notify->path);

          if (new_nearest_ancestor_index != notify_b->cur_ancestor_index)
            {
              svn_client__merge_path_t *child =
                APR_ARRAY_IDX(notify_b->children_with_mergeinfo,
                              new_nearest_ancestor_index,
                              svn_client__merge_path_t *);
              notify_b->cur_ancestor_index = new_nearest_ancestor_index;
              if (!child->absent && child->remaining_ranges->nelts > 0
                  && !(new_nearest_ancestor_index == 0
                       && child->remaining_ranges == 0))
                {
                  svn_wc_notify_t *notify_merge_begin;
                  notify_merge_begin =
                    svn_wc_create_notify(child->path,
                                         notify_b->merge_b->same_repos
                                           ? svn_wc_notify_merge_begin
                                           : svn_wc_notify_foreign_merge_begin,
                                         pool);
                  notify_merge_begin->merge_range =
                    APR_ARRAY_IDX(child->remaining_ranges, 0,
                                  svn_merge_range_t *);
                  if (notify_b->wrapped_func)
                    (*notify_b->wrapped_func)(notify_b->wrapped_baton,
                                              notify_merge_begin, pool);
                }
            }
        }

      if (notify->content_state == svn_wc_notify_state_merged
          || notify->content_state == svn_wc_notify_state_changed
          || notify->prop_state == svn_wc_notify_state_merged
          || notify->prop_state == svn_wc_notify_state_changed
          || notify->action == svn_wc_notify_update_add)
        {
          const char *merged_path = apr_pstrdup(notify_b->pool, notify->path);

          if (notify_b->merged_paths == NULL)
            notify_b->merged_paths = apr_hash_make(notify_b->pool);

          apr_hash_set(notify_b->merged_paths, merged_path,
                       APR_HASH_KEY_STRING, merged_path);
        }

      if (notify->action == svn_wc_notify_skip)
        {
          const char *skipped_path = apr_pstrdup(notify_b->pool, notify->path);

          if (notify_b->skipped_paths == NULL)
            notify_b->skipped_paths = apr_hash_make(notify_b->pool);

          apr_hash_set(notify_b->skipped_paths, skipped_path,
                       APR_HASH_KEY_STRING, skipped_path);
        }
      if (notify->action == svn_wc_notify_update_add)
        {
          svn_boolean_t is_root_of_added_subtree = FALSE;
          const char *added_path = apr_pstrdup(notify_b->pool, notify->path);
          const char *added_path_parent = NULL;

          /* Stash the root path of any added subtrees. */
          if (notify_b->added_paths == NULL)
            {
              notify_b->added_paths = apr_hash_make(notify_b->pool);
              is_root_of_added_subtree = TRUE;
            }
          else
            {
              added_path_parent = svn_path_dirname(added_path, pool);
              if (!apr_hash_get(notify_b->added_paths, added_path_parent,
                                APR_HASH_KEY_STRING))
                is_root_of_added_subtree = TRUE;
            }
          if (is_root_of_added_subtree)
            apr_hash_set(notify_b->added_paths, added_path,
                         APR_HASH_KEY_STRING, added_path);
        }
    }
  /* Otherwise, our merge sources aren't ancestors of one another. */
  else if (!(notify_b->is_single_file_merge)
           && notify_b->nbr_operative_notifications == 1
           && is_operative_notification)
    {
      svn_wc_notify_t *notify_merge_begin;
      notify_merge_begin =
        svn_wc_create_notify(notify_b->merge_b->target,
                             notify_b->merge_b->same_repos
                               ? svn_wc_notify_merge_begin
                               : svn_wc_notify_foreign_merge_begin,
                             pool);
      if (notify_b->wrapped_func)
        (*notify_b->wrapped_func)(notify_b->wrapped_baton, notify_merge_begin,
                                  pool);
    }

  if (notify_b->wrapped_func)
    (*notify_b->wrapped_func)(notify_b->wrapped_baton, notify, pool);
}

/* Helper for the numerous times we need to allocate and initialize
   a rangelist with one element.

   Return a rangelist allocated in POOL with one svn_merge_range_t *
   element, also allocated in POOL and defined by START, END, and
   INHERITABLE. */
static apr_array_header_t *
init_rangelist(svn_revnum_t start,
               svn_revnum_t end,
               svn_boolean_t inheritable,
               apr_pool_t *pool)
{
  apr_array_header_t *rangelist =
    apr_array_make(pool, 1, sizeof(svn_merge_range_t *));
  svn_merge_range_t *range = apr_pcalloc(pool, sizeof(*range));

  range->start = start;
  range->end = end;
  range->inheritable = inheritable;
  APR_ARRAY_PUSH(rangelist, svn_merge_range_t *) = range;
  return rangelist;
}

/* Helper for calculate_remaining_ranges() when that function is operating on
   CHILD, a subtree of the merge target.  Like calculate_remaining_ranges()
   this function should only be called when honoring mergeinfo.

   CHILD, PARENT, MERGEINFO_PATH, REVISION1, REVISION2, and CTX are all
   cascaded from filter_merged_revisions() - see that function for more
   information on each.  In particular, note that PARENT must have been
   processed already by this function.  More specifically, this means that
   PARENT->REMAINING_RANGES must already be populated -- it can be an empty
   rangelist but cannot be NULL.  PRIMARY_URL is the younger of the
   url1@revision1 and url2@revision2 arguments to calculate_remaining_ranges().
   RA_SESSION is the session for PRIMARY_URL.

   Since this function is only invoked for subtrees of the merge target, the
   guarantees afforded by normalize_merge_sources() don't apply - see the
   'MERGEINFO MERGE SOURCE NORMALIZATION' comment at the top of this file.
   Therefore it is possible that PRIMARY_URL@REVISION1 and
   PRIMARY_URL@REVISION2 don't describe the endpoints of an unbroken line of
   history.  The purpose of this helper is to identify these cases of broken
   history and adjust CHILD->REMAINING_RANGES in such a way we don't later try
   to describe nonexistent path/revisions to the merge report editor -- see
   drive_merge_report_editor().

   If PRIMARY_URL@REVISION1 and PRIMARY_URL@REVISION2 describe an unbroken
   line of history then do nothing and leave CHILD->REMAINING_RANGES as-is.

   If neither PRIMARY_URL@REVISION1 nor PRIMARY_URL@REVISION2 exist then
   there is nothing to merge to CHILD->PATH so set CHILD->REMAINING_RANGES
   equal to PARENT->REMAINING_RANGES.  This will cause the subtree to
   effectively ignore CHILD -- see 'Note: If the first svn_merge_range_t...'
   in drive_merge_report_editor()'s doc string.

   If PRIMARY_URL@REVISION1 *xor* PRIMARY_URL@REVISION2 exist then we take the
   subset of REVISION1:REVISION2 in CHILD->REMAINING_RANGES at which
   PRIMARY_URL doesn't exist and set that subset equal to
   PARENT->REMAINING_RANGES' intersection with that non-existent range.  Why?
   Because this causes CHILD->REMAINING_RANGES to be identical to
   PARENT->REMAINING_RANGES for revisions between REVISION1 and REVISION2 at
   which PRIMARY_URL doesn't exist.  As mentioned above this means that
   drive_merge_report_editor() won't attempt to describe these non-existent
   subtree path/ranges to the reporter (which would break the merge).

   If the preceeding paragraph wasn't terribly clear then what follows spells
   out this function's behavior a bit more explicitly:

   For forward merges (REVISION1 < REVISION2)

     If PRIMARY_URL@REVISION1 exists but PRIMARY_URL@REVISION2 doesn't, then
     find the revision 'N' in which PRIMARY_URL@REVISION1 was deleted.  Leave
     the subset of CHILD->REMAINING_RANGES that intersects with
     REVISION1:(N - 1) as-is and set the subset of CHILD->REMAINING_RANGES
     that intersects with (N - 1):REVISION2 equal to PARENT->REMAINING_RANGES'
     intersection with (N - 1):REVISION2.

     If PRIMARY_URL@REVISION1 doesn't exist but PRIMARY_URL@REVISION2 does,
     then find the revision 'M' in which PRIMARY_URL@REVISION2 came into
     existence.  Leave the subset of CHILD->REMAINING_RANGES that intersects with
     (M - 1):REVISION2 as-is and set the subset of CHILD->REMAINING_RANGES
     that intersects with REVISION1:(M - 1) equal to PARENT->REMAINING_RANGES'
     intersection with REVISION1:(M - 1).

   For reverse merges (REVISION1 > REVISION2)

     If PRIMARY_URL@REVISION1 exists but PRIMARY_URL@REVISION2 doesn't, then
     find the revision 'N' in which PRIMARY_URL@REVISION1 came into existence.
     Leave the subset of CHILD->REMAINING_RANGES that intersects with
     REVISION2:(N - 1) as-is and set the subset of CHILD->REMAINING_RANGES
     that intersects with (N - 1):REVISION1 equal to PARENT->REMAINING_RANGES'
     intersection with (N - 1):REVISION1.

     If PRIMARY_URL@REVISION1 doesn't exist but PRIMARY_URL@REVISION2 does,
     then find the revision 'M' in which PRIMARY_URL@REVISION2 came into
     existence.  Leave the subset of CHILD->REMAINING_RANGES that intersects with
     REVISION2:(M - 1) as-is and set the subset of CHILD->REMAINING_RANGES
     that intersects with (M - 1):REVISION1 equal to PARENT->REMAINING_RANGES'
     intersection with REVISION1:(M - 1).

   All the allocations are made from POOL. */
static svn_error_t *
adjust_deleted_subtree_ranges(svn_client__merge_path_t *child,
                              svn_client__merge_path_t *parent,
                              const char *mergeinfo_path,
                              svn_revnum_t revision1,
                              svn_revnum_t revision2,
                              const char *primary_url,
                              svn_ra_session_t *ra_session,
                              svn_client_ctx_t *ctx,
                              apr_pool_t *pool)
{
  svn_boolean_t is_rollback = revision2 < revision1;
  svn_revnum_t younger_rev = is_rollback ? revision1 : revision2;
  svn_revnum_t peg_rev = younger_rev;
  svn_revnum_t older_rev = is_rollback ? revision2 : revision1;
  svn_revnum_t revision_primary_url_deleted = SVN_INVALID_REVNUM;
  apr_array_header_t *segments;
  const char *rel_source_path;
  const char *session_url;
  svn_error_t *err;
  apr_pool_t *subpool = svn_pool_create(pool);

  SVN_ERR_ASSERT(parent->remaining_ranges);

  /* We want to know about PRIMARY_URL@peg_rev, but we need PRIMARY_URL's
     path relative to RA_SESSION's URL. */
  SVN_ERR(svn_ra_get_session_url(ra_session, &session_url, subpool));
  SVN_ERR(svn_client__path_relative_to_root(&rel_source_path,
                                            primary_url,
                                            session_url,
                                            FALSE,
                                            ra_session,
                                            NULL,
                                            subpool));
  err = svn_client__repos_location_segments(&segments, ra_session,
                                            rel_source_path, peg_rev,
                                            younger_rev, older_rev, ctx,
                                            subpool);

  /* If PRIMARY_URL@peg_rev doesn't exist then
      svn_client__repos_location_segments() typically returns an
      SVN_ERR_FS_NOT_FOUND error, but if it doesn't exist for a
      forward merge over ra_neon then we get SVN_ERR_RA_DAV_REQUEST_FAILED.
      http://subversion.tigris.org/issues/show_bug.cgi?id=3137 fixed some of
      the cases where different RA layers returned different error codes to
      signal the "path not found"...but it looks like there is more to do. */
  if (err)
    {
      if (err->apr_err == SVN_ERR_FS_NOT_FOUND
          || err->apr_err == SVN_ERR_RA_DAV_REQUEST_FAILED)
        {
          /* PRIMARY_URL@peg_rev doesn't exist.  Check if PRIMARY_URL@older_rev
             exists, if neither exist then the editor can simply ignore this
             subtree. */
          svn_node_kind_t kind;

          svn_error_clear(err);
          err = NULL;
          SVN_ERR(svn_ra_check_path(ra_session, rel_source_path,
                                    older_rev, &kind, subpool));
          if (kind == svn_node_none)
            {
              /* Neither PRIMARY_URL@peg_rev nor PRIMARY_URL@older_rev exist,
                 so there is nothing to merge.  Set CHILD->REMAINING_RANGES
                 identical to PARENT's. */
              child->remaining_ranges =
                svn_rangelist_dup(parent->remaining_ranges, subpool);
            }
          else
            {
              apr_array_header_t *exists_rangelist, *deleted_rangelist;

              /* PRIMARY_URL@older_rev exists, so it was deleted at some
                 revision prior to peg_rev, find that revision. */
              SVN_ERR(svn_ra_get_deleted_rev(ra_session, rel_source_path,
                                             older_rev, younger_rev,
                                             &revision_primary_url_deleted,
                                             subpool));

              /* PRIMARY_URL@older_rev exists and PRIMARY_URL@peg_rev doesn't,
                 so svn_ra_get_deleted_rev() should always find the revision
                 PRIMARY_URL@older_rev was deleted. */
              SVN_ERR_ASSERT(SVN_IS_VALID_REVNUM(
                revision_primary_url_deleted));

              /* If this is a reverse merge reorder CHILD->REMAINING_RANGES and
                 PARENT->REMAINING_RANGES so both will work with the
                 svn_rangelist_* APIs below. */
              if (is_rollback)
                {
                  /* svn_rangelist_reverse operates in place so it's safe
                     to use our subpool. */
                  SVN_ERR(svn_rangelist_reverse(child->remaining_ranges,
                                                subpool));
                  SVN_ERR(svn_rangelist_reverse(parent->remaining_ranges,
                                                subpool));
                }

              /* Create a rangelist describing the range PRIMARY_URL@older_rev
                 exists and find the intersection of that and
                 CHILD->REMAINING_RANGES. */
              exists_rangelist =
                init_rangelist(older_rev, revision_primary_url_deleted - 1,
                               TRUE, subpool);
              SVN_ERR(svn_rangelist_intersect(&(child->remaining_ranges),
                                              exists_rangelist,
                                              child->remaining_ranges,
                                              FALSE, subpool));

              /* Create a second rangelist describing the range beginning when
                 PRIMARY_URL@older_rev was deleted until younger_rev.  Then
                 find the intersection of that and PARENT->REMAINING_RANGES.
                 Finally merge this rangelist with the rangelist above and
                 store the result in CHILD->REMANING_RANGES. */
              deleted_rangelist =
                init_rangelist(revision_primary_url_deleted - 1, peg_rev,
                               TRUE, subpool);
              SVN_ERR(svn_rangelist_intersect(&deleted_rangelist,
                                              deleted_rangelist,
                                              parent->remaining_ranges,
                                              FALSE, subpool));

              SVN_ERR(svn_rangelist_merge(&(child->remaining_ranges),
                                          deleted_rangelist, subpool));

              /* Return CHILD->REMAINING_RANGES and PARENT->REMAINING_RANGES
                 to reverse order if necessary. */
              if (is_rollback)
                {
                  SVN_ERR(svn_rangelist_reverse(child->remaining_ranges,
                                                subpool));
                  SVN_ERR(svn_rangelist_reverse(parent->remaining_ranges,
                                                subpool));
                }
            }
        }
      else
        {
          return err;
        }
    }
  else /* PRIMARY_URL@peg_rev exists. */
    {
      apr_array_header_t *exists_rangelist, *non_existent_rangelist;
      svn_location_segment_t *segment =
        APR_ARRAY_IDX(segments, (segments->nelts - 1),
                      svn_location_segment_t *);

      /* We know PRIMARY_URL@peg_rev exists as the call to
         svn_client__repos_location_segments() succeeded.  If there is only
         one segment that starts at oldest_rev then we know that
         PRIMARY_URL@oldest_rev:PRIMARY_URL@peg_rev describes an unbroken
         line of history, so there is nothing more to adjust in
         CHILD->REMAINING_RANGES. */
      if (segment->range_start == older_rev)
        {
          svn_pool_destroy(subpool);
          return SVN_NO_ERROR;
        }

      /* If this is a reverse merge reorder CHILD->REMAINING_RANGES and
         PARENT->REMAINING_RANGES so both will work with the
         svn_rangelist_* APIs below. */
      if (is_rollback)
        {
          SVN_ERR(svn_rangelist_reverse(child->remaining_ranges, subpool));
          SVN_ERR(svn_rangelist_reverse(parent->remaining_ranges, subpool));
        }

      /* Since segment doesn't span older_rev:peg_rev we know
         PRIMARY_URL@peg_rev didn't come into existence until
         segment->range_start + 1.  Create a rangelist describing
         range where PRIMARY_URL exists and find the intersection of that
         range and CHILD->REMAINING_RANGELIST. */
      exists_rangelist = init_rangelist(segment->range_start, peg_rev,
                                        TRUE, subpool);
      SVN_ERR(svn_rangelist_intersect(&(child->remaining_ranges),
                                      exists_rangelist,
                                      child->remaining_ranges,
                                      FALSE, subpool));

      /* Create a second rangelist describing the range before
         PRIMARY_URL@peg_rev came into existence and find the intersection of
         that range and PARENT->REMAINING_RANGES.  Then merge that rangelist
         with exists_rangelist and store the result in
         CHILD->REMANING_RANGES. */
      non_existent_rangelist = init_rangelist(older_rev, segment->range_start,
                                              TRUE, subpool);
      SVN_ERR(svn_rangelist_intersect(&non_existent_rangelist,
                                      non_existent_rangelist,
                                      parent->remaining_ranges,
                                      FALSE, subpool));

      SVN_ERR(svn_rangelist_merge(&(child->remaining_ranges),
                                  non_existent_rangelist, subpool));

      /* Return CHILD->REMAINING_RANGES and PARENT->REMAINING_RANGES
         to reverse order if necessary. */
      if (is_rollback)
        {
          SVN_ERR(svn_rangelist_reverse(child->remaining_ranges, subpool));
          SVN_ERR(svn_rangelist_reverse(parent->remaining_ranges, subpool));
        }
    }

  /* Make a lasting copy of CHILD->REMAINING_RANGES using POOL. */
  child->remaining_ranges = svn_rangelist_dup(child->remaining_ranges, pool);
  svn_pool_destroy(subpool);
  return SVN_NO_ERROR;
}

/*-----------------------------------------------------------------------*/

/*** Determining What Remains To Be Merged ***/

/* Get explicit and/or implicit mergeinfo for the working copy path
   TARGET_WCPATH with the corresponding ENTRY.

   If RECORDED_MERGEINFO is not NULL then set *RECORDED_MERGEINFO
   to TARGET_WCPATH's explicit or inherited mergeinfo as dictated by
   INHERIT.  If RECORDED_MERGEINFO is NULL then ENTRY is ignored and
   may be NULL.

   If IMPLICIT_MERGEINFO is not NULL then set *IMPLICIT_MERGEINFO
   to TARGET_WCPATH's implicit mergeinfo (a.k.a. natural history).

   If INDIRECT is not NULL set *INDIRECT to TRUE if *RECORDED_MERGEINFO
   is inherited and not explicit.  If RECORDED_MERGEINFO is NULL then
   INDIRECT is ignored.

   If IMPLICIT_MERGEINFO is not NULL then START and END are limits on the
   the natural history sought, must both be valid revision numbers, and
   START must be greater than END. */
static svn_error_t *
get_full_mergeinfo(svn_mergeinfo_t *recorded_mergeinfo,
                   svn_mergeinfo_t *implicit_mergeinfo,
                   const svn_wc_entry_t *entry,
                   svn_boolean_t *indirect,
                   svn_mergeinfo_inheritance_t inherit,
                   svn_ra_session_t *ra_session,
                   const char *target_wcpath,
                   svn_revnum_t start,
                   svn_revnum_t end,
                   svn_wc_adm_access_t *adm_access,
                   svn_client_ctx_t *ctx,
                   apr_pool_t *pool)
{
  /* First, we get the real mergeinfo. */
  if (recorded_mergeinfo)
    {
      svn_boolean_t inherited;
      SVN_ERR(svn_client__get_wc_or_repos_mergeinfo(recorded_mergeinfo, entry,
                                                    &inherited, FALSE,
                                                    inherit, NULL,
                                                    target_wcpath,
                                                    adm_access, ctx, pool));
      if (indirect)
        *indirect = inherited;
    }

  if (implicit_mergeinfo)
    {
      const char *session_url = NULL, *url;
      svn_revnum_t target_rev;
      svn_opt_revision_t peg_revision;
      apr_pool_t *sesspool = NULL;

      /* Assert that we have sane input. */
      SVN_ERR_ASSERT(SVN_IS_VALID_REVNUM(start)
                 && SVN_IS_VALID_REVNUM(end)
                 && (start > end));

      peg_revision.kind = svn_opt_revision_working;
      SVN_ERR(svn_client__derive_location(&url, &target_rev, target_wcpath,
                                          &peg_revision, ra_session,
                                          adm_access, ctx, pool));

      if (target_rev <= end)
        {
          /* We're asking about a range outside our natural history
             altogether.  That means our implicit mergeinfo is empty. */
          *implicit_mergeinfo = apr_hash_make(pool);
          return SVN_NO_ERROR;
        }

      /* Temporarily point our RA_SESSION at our target URL so we can
         fetch so-called "implicit mergeinfo" (that is, natural history). */
      if (ra_session)
        {
          SVN_ERR(svn_client__ensure_ra_session_url(&session_url, ra_session,
                                                    url, pool));
        }
      else
        {
          sesspool = svn_pool_create(pool);
          SVN_ERR(svn_client__open_ra_session_internal(&ra_session, url,
                                                       NULL, NULL, NULL,
                                                       FALSE, TRUE,
                                                       ctx, sesspool));
        }

      /* Our underlying APIs can't yet handle the case where the peg
         revision isn't the youngest of the three revisions.  So we'll
         just verify that the source in the peg revision is related to the
         the source in the youngest requested revision (which is all the
         underlying APIs would do in this case right now anyway). */
      if (target_rev < start)
        {
          const char *start_url;
          svn_opt_revision_t requested, unspec, pegrev, *start_revision;
          unspec.kind = svn_opt_revision_unspecified;
          requested.kind = svn_opt_revision_number;
          requested.value.number = start;
          pegrev.kind = svn_opt_revision_number;
          pegrev.value.number = target_rev;

          SVN_ERR(svn_client__repos_locations(&start_url, &start_revision,
                                              NULL, NULL, ra_session, url,
                                              &pegrev, &requested,
                                              &unspec, ctx, pool));
          /* ### FIXME: Having a low-brain moment.  Shouldn't we check
             that START_URL matches our session URL at this point?  */
          target_rev = start;
        }

      /* Fetch the implicit mergeinfo. */
      peg_revision.kind = svn_opt_revision_number;
      peg_revision.value.number = target_rev;
      SVN_ERR(svn_client__get_history_as_mergeinfo(implicit_mergeinfo, url,
                                                   &peg_revision, start, end,
                                                   ra_session, NULL, ctx,
                                                   pool));

      /* If we created an RA_SESSION above, destroy it.  Otherwise, if
         reparented an existing session, point it back where it was when
         we were called. */
      if (sesspool)
        {
          svn_pool_destroy(sesspool);
        }
      else if (session_url)
        {
          SVN_ERR(svn_ra_reparent(ra_session, session_url, pool));
        }
    } /*if (implicit_mergeinfo) */

  return SVN_NO_ERROR;
}

/* Helper for ensure_implicit_mergeinfo().

   PARENT, CHILD, REVISION1, REVISION2, RA_SESSION, ADM_ACCESS, and CTX
   are all cascaded from the arguments of the same names in
   ensure_implicit_mergeinfo().  PARENT and CHILD must both exist, i.e.
   this function should never be called where CHILD is the merge target.

   If PARENT->IMPLICIT_MERGEINFO is NULL, obtain it from the server.

   Set CHILD->IMPLICIT_MERGEINFO to the mergeinfo inherited from
   PARENT->IMPLICIT_MERGEINFO.  CHILD->IMPLICIT_MERGEINFO is allocated
   in POOL.
   */
static svn_error_t *
inherit_implicit_mergeinfo_from_parent(svn_client__merge_path_t *parent,
                                       svn_client__merge_path_t *child,
                                       svn_revnum_t revision1,
                                       svn_revnum_t revision2,
                                       svn_ra_session_t *ra_session,
                                       svn_wc_adm_access_t *adm_access,
                                       svn_client_ctx_t *ctx,
                                       apr_pool_t *pool)
{
  const char *path_diff, *common_ancestor;

  /* This only works on subtrees! */
  SVN_ERR_ASSERT(parent);
  SVN_ERR_ASSERT(child);

  /* While PARENT must exist, it is possible we've deferred
     getting its implicit mergeinfo.  If so get it now. */
  if (!parent->implicit_mergeinfo)
    SVN_ERR(get_full_mergeinfo(NULL, &(parent->implicit_mergeinfo),
                               NULL, NULL, svn_mergeinfo_inherited,
                               ra_session, child->path,
                               MAX(revision1, revision2),
                               MIN(revision1, revision2),
                               adm_access, ctx, pool));

  /* Let CHILD inherit PARENT's implicit mergeinfo. */
  child->implicit_mergeinfo = apr_hash_make(pool);

  /* Find the longest common ancestor path*/
  common_ancestor = svn_dirent_get_longest_ancestor(child->path,
                                                    parent->path, pool);

  /* PARENT->PATH better be an ancestor of CHILD->PATH! */
  SVN_ERR_ASSERT(common_ancestor);

  /* Calculate the pathwise difference between the longest common ancestor
     and CHILD->PATH. */
  path_diff = apr_pstrdup(pool, (child->path + strlen(common_ancestor)));

  if (path_diff[0] == '/') /* Remove any leading '/'. */
    path_diff++;

  SVN_ERR(svn_client__adjust_mergeinfo_source_paths(
    child->implicit_mergeinfo, path_diff,
    parent->implicit_mergeinfo, pool));
  return SVN_NO_ERROR;
}

/* Helper of filter_merged_revisions().

   If we have deferred obtaining CHILD->IMPLICIT_MERGEINFO, then get
   it now, allocating it in RESULT_POOL.  If CHILD_INHERITS_PARENT is true
   then set CHILD->IMPLICIT_MERGEINFO to the mergeinfo inherited from
   PARNET->IMPLICIT_MERGEINFO, otherwise contact the repository.  Use
   SCRATCH_POOL for all temporary allocations.

   PARENT, CHILD, ENTRY, REVISION1, REVISION2, RA_SESSION, ADM_ACCESS, and
   CTX are all cascased from the arguments of the same name in
   filter_merged_revisions() and the same conditions for that function
   hold here. */
static svn_error_t *
ensure_implicit_mergeinfo(svn_client__merge_path_t *parent,
                          svn_client__merge_path_t *child,
                          svn_boolean_t child_inherits_parent,
                          const svn_wc_entry_t *entry,
                          svn_revnum_t revision1,
                          svn_revnum_t revision2,
                          svn_ra_session_t *ra_session,
                          svn_wc_adm_access_t *adm_access,
                          svn_client_ctx_t *ctx,
                          apr_pool_t *result_pool,
                          apr_pool_t *scratch_pool)
{
  /* If we haven't already found CHILD->IMPLICIT_MERGEINFO then
     contact the server to get it. */

  if (child->implicit_mergeinfo)
    return SVN_NO_ERROR;

  if (child_inherits_parent)
    SVN_ERR(inherit_implicit_mergeinfo_from_parent(parent,
                                                   child,
                                                   revision1,
                                                   revision2,
                                                   ra_session,
                                                   adm_access,
                                                   ctx,
                                                   result_pool));
  else
    SVN_ERR(get_full_mergeinfo(NULL,
                               &(child->implicit_mergeinfo),
                               entry, NULL,
                               svn_mergeinfo_inherited,
                               ra_session, child->path,
                               MAX(revision1, revision2),
                               MIN(revision1, revision2),
                               adm_access, ctx, result_pool));

  return SVN_NO_ERROR;
}

/* Helper for calculate_remaining_ranges().

   Initialize CHILD->REMAINING_RANGES to a rangelist representing the
   requested merge of REVISION1:REVISION2 from MERGEINFO_PATH to CHILD->PATH.
   ENTRY is the entry corresponding to CHILD->PATH.

   For forward merges remove any ranges from CHILD->REMAINING_RANGES that
   have already been merged to CHILD->PATH per TARGET_MERGEINFO or
   CHILD->IMPLICIT_MERGEINFO.  For reverse merges remove any ranges from
   CHILD->REMAINING_RANGES that have not alreay been merged to CHILD->PATH.

   CHILD represents a working copy path which is the merge target or one of
   the target's subtrees.  If not NULL, PARENT is CHILD's nearest path-wise
   ancestor - see 'THE CHILDREN_WITH_MERGEINFO ARRAY'.

   If the function needs to consider CHILD->IMPLICIT_MERGEINFO and
   CHILD_INHERITS_IMPLICIT is true, then set CHILD->IMPLICIT_MERGEINFO to the
   mergeinfo inherited from PARENT->IMPLICIT_MERGEINFO.  Otherwise contact
   the repository for CHILD->IMPLICIT_MERGEINFO.

   NOTE: If PARENT is present then this function must have previously been
   called for PARENT, i.e. if populate_remaining_ranges() is calling this
   function for a set of svn_client__merge_path_t* the calls must be made
   in depth-first order.

   MERGEINFO_PATH is the merge source relative to the repository root.

   REVISION1 and REVISION2 describe the merge range requested from
   MERGEINFO_PATH.

   TARGET_MERGEINFO is the CHILD->PATHS's explicit or inherited mergeinfo.
   TARGET_MERGEINFO should be NULL if there is no explicit or inherited
   mergeinfo on CHILD->PATH or an empty hash if CHILD->PATH has empty
   mergeinfo.

   NOTE: This should only be called when honoring mergeinfo.

   NOTE: Like calculate_remaining_ranges() if PARENT is present then this
   function must have previously been called for PARENT.
*/
static svn_error_t *
filter_merged_revisions(svn_client__merge_path_t *parent,
                        svn_client__merge_path_t *child,
                        const svn_wc_entry_t *entry,
                        const char *mergeinfo_path,
                        svn_mergeinfo_t target_mergeinfo,
                        svn_revnum_t revision1,
                        svn_revnum_t revision2,
                        svn_boolean_t child_inherits_implicit,
                        svn_ra_session_t *ra_session,
                        svn_wc_adm_access_t *adm_access,
                        svn_client_ctx_t *ctx,
                        apr_pool_t *pool)
{
  apr_array_header_t *requested_rangelist, *target_rangelist,
    *target_implicit_rangelist, *explicit_rangelist;
  apr_pool_t *subpool = svn_pool_create(pool);

  /* Convert REVISION1 and REVISION2 to a rangelist.

     Note: Talking about a requested merge range's inheritability
     doesn't make much sense, but as we are using svn_merge_range_t
     to describe it we need to pick *something*.  Since all the
     rangelist manipulations in this function either don't consider
     inheritance by default or we are requesting that they don't (i.e.
     svn_rangelist_remove and svn_rangelist_intersect) then we could
     set the inheritability as FALSE, it won't matter either way. */
  requested_rangelist = init_rangelist(revision1, revision2, TRUE, subpool);

  /* Now filter out revisions that have already been merged to CHILD. */

  if (revision1 > revision2) /* This is a reverse merge. */
    {
      apr_array_header_t *added_rangelist, *deleted_rangelist;

      /* The revert range and will need to be reversed for
         our svn_rangelist_* APIs to work properly. */
      SVN_ERR(svn_rangelist_reverse(requested_rangelist, subpool));

      if (target_mergeinfo)
        target_rangelist = apr_hash_get(target_mergeinfo,
                                        mergeinfo_path, APR_HASH_KEY_STRING);
      else
        target_rangelist = NULL;
          
      if (target_rangelist)
        {
          /* Return the intersection of the revs which are both already
             represented by CHILD's explicit or inherited mergeinfo.

             We don't consider inheritance when determining intersecting
             ranges.  If we *did* consider inheritance, then our calculation
             would be wrong.  For example, if the CHILD->REMAINING_RANGES is
             5:3 and TARGET_RANGELIST is r5* (non-inheritable) then the
             intersection would be r4.  And that would be wrong as we clearly
             want to reverse merge both r4 and r5 in this case.  Ignoring the
             ranges' inheritance results in an intersection of r4-5.

             You might be wondering about ENTRY's children, doesn't the above
             imply that we will reverse merge r4-5 from them?  Nope, this is
             safe to do because any path whose parent has non-inheritable
             ranges is always considered a subtree with differing mergeinfo
             even if that path has no explicit mergeinfo prior to the
             merge -- See condition 3 in the doc string for
             merge.c:get_mergeinfo_paths(). */
          SVN_ERR(svn_rangelist_intersect(&explicit_rangelist,
                                          target_rangelist,
                                          requested_rangelist,
                                          FALSE, subpool));
        }
      else
        {
          explicit_rangelist =
            apr_array_make(pool, 0, sizeof(svn_merge_range_t *));
        }

      /* Was any part of the requested reverse merge not accounted for in
         CHILD's explicit or inherited mergeinfo? */
      SVN_ERR(svn_rangelist_diff(&deleted_rangelist, &added_rangelist,
                                 requested_rangelist, explicit_rangelist,
                                 FALSE, subpool));

      if (deleted_rangelist->nelts == 0)
        {
          /* The whole of REVISION1:REVISION2 was represented in CHILD's
             explicit/inherited mergeinfo, allocate CHILD's remaining
             ranges in POOL and then we are done. */
          SVN_ERR(svn_rangelist_reverse(requested_rangelist, subpool));
          child->remaining_ranges = svn_rangelist_dup(requested_rangelist,
                                                      pool);
        }
      else /* We need to check CHILD's implicit mergeinfo. */
        {
          apr_array_header_t *implicit_rangelist;

          SVN_ERR(ensure_implicit_mergeinfo(parent,
                                            child,
                                            child_inherits_implicit,
                                            entry,
                                            revision1,
                                            revision2,
                                            ra_session,
                                            adm_access,
                                            ctx,
                                            pool,
                                            subpool));

          target_implicit_rangelist = apr_hash_get(child->implicit_mergeinfo,
                                                   mergeinfo_path,
                                                   APR_HASH_KEY_STRING);

          if (target_implicit_rangelist)
            SVN_ERR(svn_rangelist_intersect(&implicit_rangelist,
                                            target_implicit_rangelist,
                                            requested_rangelist,
                                            FALSE, pool));
          else
            implicit_rangelist = apr_array_make(subpool, 0,
                                                sizeof(svn_merge_range_t *));

          SVN_ERR(svn_rangelist_merge(&implicit_rangelist,
                                      explicit_rangelist, subpool));
          SVN_ERR(svn_rangelist_reverse(implicit_rangelist, subpool));
          child->remaining_ranges = svn_rangelist_dup(implicit_rangelist,
                                                      pool);
        }
    }
  else /* This is a forward merge */
    {
      if (target_mergeinfo)
        target_rangelist = apr_hash_get(target_mergeinfo, mergeinfo_path,
                                        APR_HASH_KEY_STRING);
      else
        target_rangelist = NULL;

      /* See earlier comment preceeding svn_rangelist_intersect() for
         why we don't consider inheritance here. */
      if (target_rangelist)
        {
          SVN_ERR(svn_rangelist_remove(&explicit_rangelist,
                                       target_rangelist,
                                       requested_rangelist, FALSE, subpool));
        }
      else
        {
          explicit_rangelist = svn_rangelist_dup(requested_rangelist,
                                                 subpool);
        }

      if (explicit_rangelist->nelts == 0)
        {
          child->remaining_ranges =
            apr_array_make(pool, 0, sizeof(svn_merge_range_t *));
        }
      else
/* ### TODO:  Which evil shall we choose?
   ###
   ### If we allow all forward-merges not already found in recorded
   ### mergeinfo, we destroy the ability to, say, merge the whole of a
   ### branch to the trunk while automatically ignoring the revisions
   ### common to both.  That's bad.
   ###
   ### If we allow only forward-merges not found in either recorded
   ### mergeinfo or implicit mergeinfo (natural history), then the
   ### previous scenario works great, but we can't reverse-merge a
   ### previous change made to our line of history and then remake it
   ### (because the reverse-merge will leave no mergeinfo trace, and
   ### the remake-it attempt will still find the original change in
   ### natural mergeinfo.  But you know, that we happen to use 'merge'
   ### for revision undoing is somewhat unnatural anyway, so I'm
   ### finding myself having little interest in caring too much about
   ### this.  That said, if we had a way of storing reverse merge
   ### ranges, we'd be in good shape either way.
*/
#ifdef SVN_MERGE__ALLOW_ALL_FORWARD_MERGES_FROM_SELF
        {
          /* ### Don't consider implicit mergeinfo. */
          child->remaining_ranges = svn_rangelist_dup(explicit_rangelist,
                                                      pool);
        }
#else
        {
          /* Based on CHILD's TARGET_MERGEINFO there are ranges to merge.
             Check CHILD's implicit mergeinfo to see if these remaining
             ranges are represented there. */
          SVN_ERR(ensure_implicit_mergeinfo(parent,
                                            child,
                                            child_inherits_implicit,
                                            entry,
                                            revision1,
                                            revision2,
                                            ra_session,
                                            adm_access,
                                            ctx,
                                            pool,
                                            subpool));

          target_implicit_rangelist = apr_hash_get(child->implicit_mergeinfo,
                                                   mergeinfo_path,
                                                   APR_HASH_KEY_STRING);
          if (target_implicit_rangelist)
            SVN_ERR(svn_rangelist_remove(&(child->remaining_ranges),
                                         target_implicit_rangelist,
                                         explicit_rangelist,
                                         FALSE, pool));
          else
            child->remaining_ranges = svn_rangelist_dup(explicit_rangelist,
                                                        pool);
        }
    }
#endif

  svn_pool_destroy(subpool);
  return SVN_NO_ERROR;
}

/* Helper for do_file_merge and do_directory_merge (by way of
   populate_remaining_ranges() for the latter).

   Determine what portions of URL1@REVISION1 -> URL2@REVISION2 have already
   been merged to CHILD->PATH and populate CHILD->REMAINING_RANGES with the
   ranges that still need merging.

   URL1, REVISION1, URL2, REVISION2, ADM_ACCESS, and CTX are all cascaded
   from the caller's arguments of the same names.  Note that this means URL1,
   REVISION1, URL2, and REVISION2 adhere to the requirements noted in
   `MERGEINFO MERGE SOURCE NORMALIZATION'.

   TARGET_MERGEINFO is the working mergeinfo on CHILD.

   RA_SESSION is the session for, and SOURCE_ROOT_URL is the repository root
   for, the younger of URL1@REVISION1 and URL2@REVISION2.

   If IS_SUBTREE is FALSE then CHILD describes the merge target and the
   requirements around the values of URL1, REVISION1, URL2, and REVISION2
   described in 'MERGEINFO MERGE SOURCE NORMALIZATION' hold.  If IS_SUBTREE
   is TRUE then CHILD describes some subtree of a merge target and these
   normalization conditions do not necessarily hold.  IS_SUBTREE should
   always be FALSE when calling from do_file_merge().

   If the function needs to consider CHILD->IMPLICIT_MERGEINFO and
   CHILD_INHERITS_IMPLICIT is true, then set CHILD->IMPLICIT_MERGEINFO to the
   mergeinfo inherited from PARENT->IMPLICIT_MERGEINFO.  Otherwise contact
   the repository for CHILD->IMPLICIT_MERGEINFO.

   If IS_SUBTREE is FALSE then PARENT is ignored, otherwise PARENT must
   represent the nearest working copy ancestor of CHILD.

   If not null, IMPLICIT_SRC_GAP is the gap, if any, in the natural history
   of URL1@REVISION1:URL2@REVISION2, see merge_cmd_baton_t.implicit_src_gap.

   NOTE: This should only be called when honoring mergeinfo.

   NOTE: If PARENT is present then this function must have previously been
   called for PARENT, i.e. if populate_remaining_ranges() is calling this
   function for a set of svn_client__merge_path_t* the calls must be made
   in depth-first order.

   NOTE: When performing reverse merges, return
   SVN_ERR_CLIENT_NOT_READY_TO_MERGE if URL1@REVISION1, URL2@REVISION2, and
   ENTRY are all on the same line of history but ENTRY-REVISION is older than
   the REVISION1-REVISION2 range, see comment re issue #2973 below.
*/
static svn_error_t *
calculate_remaining_ranges(svn_client__merge_path_t *parent,
                           svn_client__merge_path_t *child,
                           const char *source_root_url,
                           const char *url1,
                           svn_revnum_t revision1,
                           const char *url2,
                           svn_revnum_t revision2,
                           svn_mergeinfo_t target_mergeinfo,
                           apr_array_header_t *implicit_src_gap,
                           svn_boolean_t is_subtree,
                           svn_boolean_t child_inherits_implicit,
                           svn_ra_session_t *ra_session,
                           const svn_wc_entry_t *entry,
                           svn_wc_adm_access_t *adm_access,
                           svn_client_ctx_t *ctx,
                           apr_pool_t *pool)
{
  const char *mergeinfo_path;
  const char *primary_url = (revision1 < revision2) ? url2 : url1;
  svn_mergeinfo_t adjusted_target_mergeinfo = NULL;

  /* Determine which of the requested ranges to consider merging... */
  SVN_ERR(svn_client__path_relative_to_root(&mergeinfo_path, primary_url,
                                            source_root_url, TRUE,
                                            ra_session, NULL, pool));

  /* Consider: CHILD might have explicit mergeinfo '/MERGEINFO_PATH:M-N'
     where M-N fall into the gap in URL1@REVISION1:URL2@REVISION2's natural
     history allowed by 'MERGEINFO MERGE SOURCE NORMALIZATION'.  If this is
     the case, then '/MERGEINFO_PATH:N' actually refers to a completely
     different line of history than URL1@REVISION1:URL2@REVISION2 and we
     *don't* want to consider those revisions merged already. */
  if (implicit_src_gap && child->pre_merge_mergeinfo)
    {
      apr_array_header_t *explicit_mergeinfo_gap_ranges =
        apr_hash_get(child->pre_merge_mergeinfo, mergeinfo_path,
                     APR_HASH_KEY_STRING);

      if (explicit_mergeinfo_gap_ranges)
        {
          svn_mergeinfo_t gap_mergeinfo = apr_hash_make(pool);
          
          apr_hash_set(gap_mergeinfo, mergeinfo_path, APR_HASH_KEY_STRING,
                       implicit_src_gap);
          SVN_ERR(svn_mergeinfo__remove2(&adjusted_target_mergeinfo,
                                         gap_mergeinfo, target_mergeinfo,
                                         FALSE, pool, pool));
        }
    }
  else
    {
      adjusted_target_mergeinfo = target_mergeinfo;
    }

  /* Initialize CHILD->REMAINING_RANGES and filter out revisions already
     merged (or, in the case of reverse merges, ranges not yet merged). */
  SVN_ERR(filter_merged_revisions(parent, child, entry, mergeinfo_path,
                                  adjusted_target_mergeinfo,
                                  revision1, revision2,
                                  child_inherits_implicit,
                                  ra_session, adm_access, ctx, pool));

  if (is_subtree)
    {
      apr_array_header_t *deleted_rangelist, *added_rangelist;
      svn_boolean_t is_rollback = revision2 < revision1;

      /* If this is a reverse merge reorder CHILD->REMAINING_RANGES
         so it will work with the svn_rangelist_diff API. */
      if (is_rollback)
        {
          SVN_ERR(svn_rangelist_reverse(child->remaining_ranges, pool));
          SVN_ERR(svn_rangelist_reverse(parent->remaining_ranges, pool));
        }

      SVN_ERR(svn_rangelist_diff(&deleted_rangelist, &added_rangelist,
                                 child->remaining_ranges,
                                 parent->remaining_ranges,
                                 TRUE, pool));

      if (is_rollback)
        {
          SVN_ERR(svn_rangelist_reverse(child->remaining_ranges, pool));
          SVN_ERR(svn_rangelist_reverse(parent->remaining_ranges, pool));
        }

      /* If CHILD is the merge target we then know that primary_url,
         REVISION1, and REVISION2 are provided by normalize_merge_sources()
         -- see 'MERGEINFO MERGE SOURCE NORMALIZATION'.  Due to this
         normalization we know that primary_url@REVISION1 and
         primary_url@REVISION2 describe an unbroken line of history such
         that the entire range described by REVISION1:REVISION2 can
         potentially be merged to CHILD.  So we simply convert REVISION1 and
         REVISION2 to a rangelist and proceed to the filtering of merged
         revisions.

         But if CHILD is a subtree we don't have the same guarantees about
         primary_url, REVISION1, and REVISION2 as we do for the merge target.
         primary_url@REVSION1 and/or primary_url@REVSION2 might not exist.

         If one or both doesn't exist, then adjust CHILD->REMAINING_RANGES
         such that we don't later try to describe invalid subtrees in
         drive_merge_report_editor(), as that will break the merge.
         If CHILD has the same remaining ranges as PARENT however, then
         there is no need to make these adjustments, since
         drive_merge_report_editor() won't attempt to describe CHILD in this
         case, see the 'Note' in drive_merge_report_editor's docstring. */
      if (deleted_rangelist->nelts || added_rangelist->nelts)
        SVN_ERR(adjust_deleted_subtree_ranges(child, parent,
                                              mergeinfo_path,
                                              revision1, revision2,
                                              primary_url, ra_session,
                                              ctx, pool));
    }

  /* Issue #2973 -- from the continuing series of "Why, since the advent of
     merge tracking, allowing merges into mixed rev and locally modified
     working copies isn't simple and could be considered downright evil".

     If reverse merging a range to the WC path represented by ENTRY, from
     that path's own history, where the path inherits no locally modified
     mergeinfo from its WC parents (i.e. there is no uncommitted merge to
     the WC), and the path's working revision is older than the range, then
     the merge will always be a no-op.  This is because we only allow reverse
     merges of ranges in the path's explicit or natural mergeinfo and a
     reverse merge from the path's future history obviously isn't going to be
     in either, hence the no-op.

     The problem is two-fold.  First, in a mixed rev WC, the change we
     want to revert might actually be to some child of the target path
     which is at a younger working revision.  Sure, we can merge directly
     to that child or update the WC or even use --ignore-ancestry and then
     successfully run the reverse merge, but that gets to the second
     problem: Those courses of action are not very obvious.  Before 1.5 if
     a user committed a change that didn't touch the commit target, then
     immediately decided to revert that change via a reverse merge it would
     just DTRT.  But with the advent of merge tracking the user gets a no-op.

     So in the name of user friendliness, return an error suggesting a helpful
     course of action.
  */
  if (((child->remaining_ranges)->nelts == 0)
      && (revision2 < revision1)
      && (entry->revision <= revision2))
    {
      /* Hmmm, an inoperative reverse merge from the "future".  If it is
         from our own future return a helpful error. */
      svn_error_t *err;
      const char *start_url;
      svn_opt_revision_t requested, unspec, pegrev, *start_revision;
      unspec.kind = svn_opt_revision_unspecified;
      requested.kind = svn_opt_revision_number;
      requested.value.number = entry->revision;
      pegrev.kind = svn_opt_revision_number;
      pegrev.value.number = revision1;

      err = svn_client__repos_locations(&start_url, &start_revision,
                                        NULL, NULL, ra_session, url1,
                                        &pegrev, &requested,
                                        &unspec, ctx, pool);
      if (err)
        {
          if (err->apr_err == SVN_ERR_FS_NOT_FOUND
              || err->apr_err == SVN_ERR_CLIENT_UNRELATED_RESOURCES)
            svn_error_clear(err);
          else
            return err;
        }
      else if (strcmp(start_url, entry->url) == 0)
        {
          return svn_error_create(SVN_ERR_CLIENT_NOT_READY_TO_MERGE, NULL,
                                  _("Cannot reverse-merge a range from a "
                                    "path's own future history; try "
                                    "updating first"));
        }
    }

  return SVN_NO_ERROR;
}

/* Helper for populate_remaining_ranges().

   URL1, REVISION1, URL2, REVISION2, RA_SESSION, MERGE_SRC_CANON_PATH,
   and MERGE_B are all cascaded from the arguments of the same name in
   populate_remaining_ranges().  MERGE_SRC_CANON_PATH is the absolute
   repository path of URL2.

   Note: The following comments assume a forward merge, i.e.
   REVISION1 < REVISION2.  If this is a reverse merge then all the following
   comments still apply, but with URL1 switched with URL2 and REVISION1
   switched with REVISION2.

   Like populate_remaining_ranges(), URL1@REVISION1:URL2@REVISION2 must adhere
   to the restrictions documented in 'MERGEINFO MERGE SOURCE NORMALIZATION'.
   These restrictions allow for a *single* gap, URL@GAP_REV1:URL2@GAP_REV2,
   (where REVISION1 < GAP_REV1 <= GAP_REV2 < REVISION2) in
   URL1@REVISION1:URL2@REVISION2 if URL2@REVISION2 was copied from
   URL1@REVISION1.  If such a gap exists, set *GAP_START and *GAP_END to the
   starting and ending revisions of the gap.  Otherwise set both to
   SVN_INVALID_REVNUM.

   For example, if the natural history of URL@2:URL@9 is 'trunk/:2,7-9' this
   would indicate that trunk@7 was copied from trunk@2.  This function would
   return GAP_START:GAP_END of 2:6 in this case.  Note that a path 'trunk'
   might exist at r3-6, but it would not be on the same line of history as
   trunk@9. */
static svn_error_t *
find_gaps_in_merge_source_history(svn_revnum_t *gap_start,
                                  svn_revnum_t *gap_end,
                                  const char *merge_src_canon_path,
                                  const char *url1,
                                  svn_revnum_t revision1,
                                  const char *url2,
                                  svn_revnum_t revision2,
                                  svn_ra_session_t *ra_session,
                                  merge_cmd_baton_t *merge_b,
                                  apr_pool_t *scratch_pool,
                                  apr_pool_t *result_pool)
{
  svn_mergeinfo_t implicit_src_mergeinfo;
  svn_opt_revision_t peg_rev;
  svn_revnum_t young_rev = MAX(revision1, revision2);
  svn_revnum_t old_rev = MIN(revision1, revision2);
  apr_array_header_t *rangelist;
  const char *url = (revision2 < revision1) ? url1 : url2;

  /* Start by assuming there is no gap. */
  *gap_start = *gap_end = SVN_INVALID_REVNUM;

  /* Get URL1@REVISION1:URL2@REVISION2 as mergeinfo. */
  peg_rev.kind = svn_opt_revision_number;
  peg_rev.value.number = young_rev;
  SVN_ERR(svn_client__get_history_as_mergeinfo(&implicit_src_mergeinfo, url,
                                               &peg_rev, young_rev, old_rev,
                                               ra_session, NULL,
                                               merge_b->ctx, scratch_pool));

  rangelist = apr_hash_get(implicit_src_mergeinfo,
                           merge_src_canon_path,
                           APR_HASH_KEY_STRING);

  if (rangelist) /* ### Can we ever not find a rangelist? */
    {
      /* A gap in natural history can result from either a copy or
         a rename.  If from a copy then history as mergeinfo will look
         something like this:
         
           '/trunk:X,Y-Z'
         
         If from a rename it will look like this:

           '/trunk_old_name:X'
           '/trunk_new_name:Y-Z'
      
        In both cases the gap, if it exists, is M-N, where M = X + 1 and
        N = Y - 1.

        Note that per the rules of 'MERGEINFO MERGE SOURCE NORMALIZATION' we
        should never have multiple gaps, e.g. if we see anything like the
        following then something is quite wrong:

            '/trunk_old_name:A,B-C'
            '/trunk_new_name:D-E'
      */

      if (rangelist->nelts > 1) /* Copy */
        {
          /* As mentioned above, multiple gaps *shouldn't* be possible. */
          SVN_ERR_ASSERT(apr_hash_count(implicit_src_mergeinfo) == 1);

          *gap_start = MIN(revision1, revision2);
          *gap_end = (APR_ARRAY_IDX(rangelist,
                                    rangelist->nelts - 1,
                                    svn_merge_range_t *))->start;
        }
      else if (apr_hash_count(implicit_src_mergeinfo) > 1) /* Rename */
        {
          apr_array_header_t *requested_rangelist =
            init_rangelist(MIN(revision1, revision2),
                           MAX(revision1, revision2),
                           TRUE, scratch_pool);
          apr_array_header_t *implicit_rangelist =
            apr_array_make(scratch_pool, 2, sizeof(svn_merge_range_t *));
          apr_array_header_t *gap_rangelist;
          apr_hash_index_t *hi;

          for (hi = apr_hash_first(scratch_pool, implicit_src_mergeinfo);
               hi;
               hi = apr_hash_next(hi))
            {
              void *value;

              apr_hash_this(hi, NULL, NULL, &value);
              SVN_ERR(svn_rangelist_merge(&implicit_rangelist, value,
                                          scratch_pool));
            }
          SVN_ERR(svn_rangelist_remove(&gap_rangelist, implicit_rangelist,
                                       requested_rangelist, FALSE,
                                       scratch_pool));

          /* If there is anything left it is the gap. */
          if (gap_rangelist->nelts)
            {
              svn_merge_range_t *gap_range =
                APR_ARRAY_IDX(gap_rangelist, 0, svn_merge_range_t *);

              *gap_start = gap_range->start;
              *gap_end = gap_range->end;
            }
        }
    }

  return SVN_NO_ERROR;
}

/* Helper for do_directory_merge().

   For each child in CHILDREN_WITH_MERGEINFO, populate that
   child's remaining_ranges list.  CHILDREN_WITH_MERGEINFO is expected
   to be sorted in depth first order and each child must be processed in
   that order.  All persistent allocations are from POOL.  The inheritability
   of all calculated ranges is TRUE.

   If HONOR_MERGEINFO is set, this function will actually try to be
   intelligent about populating remaining_ranges list.  Otherwise, it
   will claim that each child has a single remaining range, from
   revision1, to revision2.

   Note that if REVISION1 > REVISION2, then each child's remaining_ranges
   member does not adhere to the API rules for rangelists described in
   svn_mergeinfo.h -- See svn_client__merge_path_t.

   See `MERGEINFO MERGE SOURCE NORMALIZATION' for more requirements
   around the values of URL1, REVISION1, URL2, and REVISION2.
*/
static svn_error_t *
populate_remaining_ranges(apr_array_header_t *children_with_mergeinfo,
                          const char *source_root_url,
                          const char *url1,
                          svn_revnum_t revision1,
                          const char *url2,
                          svn_revnum_t revision2,
                          svn_boolean_t honor_mergeinfo,
                          svn_ra_session_t *ra_session,
                          const char *parent_merge_src_canon_path,
                          svn_wc_adm_access_t *adm_access,
                          merge_cmd_baton_t *merge_b,
                          apr_pool_t *pool)
{
  apr_pool_t *iterpool;
  int merge_target_len = strlen(merge_b->target);
  int i;
  svn_revnum_t gap_start, gap_end;

  iterpool = svn_pool_create(pool);

  /* If we aren't honoring mergeinfo or this is a --record-only merge,
     we'll make quick work of this by simply adding dummy REVISION1:REVISION2
     ranges for all children. */
  if (! honor_mergeinfo || merge_b->record_only)
    {
      for (i = 0; i < children_with_mergeinfo->nelts; i++)
        {
          svn_client__merge_path_t *child =
            APR_ARRAY_IDX(children_with_mergeinfo, i,
                          svn_client__merge_path_t *);
          svn_merge_range_t *range = apr_pcalloc(pool, sizeof(*range));

          range->start = revision1;
          range->end = revision2;
          range->inheritable = TRUE;

          child->remaining_ranges =
            apr_array_make(pool, 1, sizeof(svn_merge_range_t *));
          APR_ARRAY_PUSH(child->remaining_ranges, svn_merge_range_t *) = range;
        }
      return SVN_NO_ERROR;
    }

  /* If, in the merge source's history, there was a copy from a older
     revision, then URL2 won't exist at some range M:N, where
     REVISION1 < M < N < REVISION2. The rules of 'MERGEINFO MERGE SOURCE
     NORMALIZATION' allow this, but we must ignore these gaps when
     calculating what ranges remain to be merged from
     URL1@REVISION1:URL2@REVISION2.  If we don't and try to merge any part
     of URL2@M:URL2@N we would break the editor since no part of that
     actually exists.  See http://svn.haxx.se/dev/archive-2008-11/0618.shtml.

     Find the gaps in the merge target's history, if any.  Eventually
     we will adjust CHILD->REMAINING_RANGES such that we don't describe
     non-existent paths to the editor. */
  SVN_ERR(find_gaps_in_merge_source_history(&gap_start, &gap_end,
                                            parent_merge_src_canon_path,
                                            url1, revision1,
                                            url2, revision2,
                                            ra_session, merge_b,
                                            iterpool, pool));

  /* Stash any gap in the merge command baton, we'll need it later when
     recording mergeinfo describing this merge. */
  if (SVN_IS_VALID_REVNUM(gap_start) && SVN_IS_VALID_REVNUM(gap_end))
    merge_b->implicit_src_gap = init_rangelist(gap_start, gap_end, TRUE,
                                               pool);

  for (i = 0; i < children_with_mergeinfo->nelts; i++)
    {
      const char *child_repos_path;
      const svn_wc_entry_t *child_entry;
      const char *child_url1, *child_url2;
      svn_client__merge_path_t *child =
        APR_ARRAY_IDX(children_with_mergeinfo, i, svn_client__merge_path_t *);
      svn_client__merge_path_t *parent = NULL;
      svn_boolean_t child_inherits_implicit;

      /* If the path is absent don't do subtree merge either. */
      SVN_ERR_ASSERT(child);
      if (child->absent)
        continue;

      svn_pool_clear(iterpool);

      if (strlen(child->path) == merge_target_len)
        child_repos_path = "";
      else
        child_repos_path = child->path +
          (merge_target_len ? merge_target_len + 1 : 0);
      child_url1 = svn_path_url_add_component2(url1, child_repos_path,
                                               iterpool);
      child_url2 = svn_path_url_add_component2(url2, child_repos_path,
                                               iterpool);

      SVN_ERR(svn_wc__entry_versioned(&child_entry, child->path, adm_access,
                                      FALSE, iterpool));

      /* Get the explicit/inherited mergeinfo for CHILD.  If CHILD is the
         merge target then also get its implicit mergeinfo.  Otherwise defer
         this until we know it is absolutely necessary, since it requires an
         expensive round trip communication with the server. */
      SVN_ERR(get_full_mergeinfo(
        &(child->pre_merge_mergeinfo),
        /* Get implicit only for merge target. */
        (i == 0) ? &(child->implicit_mergeinfo) : NULL,
        child_entry,
        &(child->indirect_mergeinfo),
        svn_mergeinfo_inherited, ra_session,
        child->path,
        MAX(revision1, revision2),
        MIN(revision1, revision2),
        adm_access, merge_b->ctx, pool));

      /* If CHILD isn't the merge target find its parent. */
      if (i > 0)
        {
          int parent_index = find_nearest_ancestor(children_with_mergeinfo,
                                                   FALSE, child->path);
          parent = APR_ARRAY_IDX(children_with_mergeinfo, parent_index,
                                 svn_client__merge_path_t *);
          /* If CHILD is a subtree then its parent must be in
             CHILDREN_WITH_MERGEINFO, see the global comment
             'THE CHILDREN_WITH_MERGEINFO ARRAY'. */
          SVN_ERR_ASSERT(parent);
        }

      /* Issue #3443 - Can CHILD inherit PARENT's implicit mergeinfo, saving
         us from having to ask the repos?  The only time we can't do this is if
         CHILD is the merge target and so there is no PARENT to inherit from
         or if CHILD is the root of a switched subtree, in which case PARENT
         exists but is not CHILD's repository parent. */
      child_inherits_implicit = (parent && !child->switched);

      SVN_ERR(calculate_remaining_ranges(parent, child,
                                         source_root_url,
                                         child_url1, revision1,
                                         child_url2, revision2,
                                         child->pre_merge_mergeinfo,
                                         merge_b->implicit_src_gap,
                                         i > 0, /* is subtree */
                                         child_inherits_implicit,
                                         ra_session, child_entry,
                                         adm_access, merge_b->ctx,
                                         pool));

      /* Deal with any gap in URL1@REVISION1:URL2@REVISION2's natural history.

         If the gap is a proper subset of CHILD->REMAINING_RANGES then we can
         safely ignore it since we won't describe this path/rev pair.
         
         If the gap exactly matches or is a superset of a range in
         CHILD->REMAINING_RANGES then we must remove that range so we don't
         attempt to describe non-existent paths via the reporter, this will
         break the editor and our merge.

         If the gap adjoins or overlaps a range in CHILD->REMAINING_RANGES
         then we must *add* the gap so we span the missing revisions. */
      if (child->remaining_ranges->nelts
          && merge_b->implicit_src_gap)
        {
          int j;
          svn_revnum_t start, end;
          svn_boolean_t proper_subset = FALSE;
          svn_boolean_t equals = FALSE;
          svn_boolean_t overlaps_or_adjoins = FALSE;

          /* If this is a reverse merge reorder CHILD->REMAINING_RANGES
              so it will work with the svn_rangelist_* APIs below. */
          if (revision1 > revision2)
            svn_rangelist_reverse(child->remaining_ranges, iterpool);

          for (j = 0; j < child->remaining_ranges->nelts; j++)
            {
              start = (APR_ARRAY_IDX(child->remaining_ranges, j,
                                     svn_merge_range_t *))->start;
              end = (APR_ARRAY_IDX(child->remaining_ranges, j,
                                   svn_merge_range_t *))->end;
              if ((start <= gap_start && gap_end < end)
                  || (start < gap_start && gap_end <= end))
                {
                  proper_subset = TRUE;
                  break;
                }
              else if ((gap_start == start) && (end == gap_end))
                {
                  equals = TRUE;
                  break;
                }
              else if (gap_start <= end && start <= gap_end)  /* intersect */
                {
                  overlaps_or_adjoins = TRUE;
                  break;
                }
            }

          if (!proper_subset)
            {
              /* We need to make adjustements.  Remove from, or add the gap
                 to, CHILD->REMAINING_RANGES as appropriate. */

              if (overlaps_or_adjoins)
                SVN_ERR(svn_rangelist_merge(&(child->remaining_ranges),
                                            merge_b->implicit_src_gap,
                                            pool));
              else /* equals == TRUE */
                SVN_ERR(svn_rangelist_remove(&(child->remaining_ranges),
                                             merge_b->implicit_src_gap,
                                             child->remaining_ranges, FALSE,
                                             pool));
            }

          if (revision1 > revision2) /* Reverse merge */
            svn_rangelist_reverse(child->remaining_ranges, iterpool);
        }
    }

  svn_pool_destroy(iterpool);
  return SVN_NO_ERROR;
}


/*-----------------------------------------------------------------------*/

/*** Other Helper Functions ***/

/* Helper for record_mergeinfo_for_dir_merge().

   Adjust, in place, the inheritability of the ranges in RANGELIST to
   describe a merge of RANGELIST into WC_WCPATH at depth DEPTH.  ENTRY
   is the entry for WC_PATH.
   
   WC_PATH_IS_MERGE_TARGET is true if WC_PATH is the target of the merge,
   otherwise WC_PATH is a subtree.

   WC_PATH_HAS_MISSING_CHILD is true if WC_PATH is missing an immediate child
   because the child is switched or absent from the WC, or due to a sparse
   checkout -- see get_mergeinfo_paths(). */
static svn_error_t *
calculate_merge_inheritance(apr_array_header_t *rangelist,
                            const char *wc_path,
                            const svn_wc_entry_t *entry,
                            svn_boolean_t wc_path_is_merge_target,
                            svn_boolean_t wc_path_has_missing_child,
                            svn_depth_t depth)
{
  if (entry->kind == svn_node_file)
    {
      /* Files *never* have non-inheritable mergeinfo. */
      svn_rangelist__set_inheritance(rangelist, TRUE);
    }
  else if (entry->kind == svn_node_dir)
    {
      if (wc_path_is_merge_target)
        {
          if (wc_path_has_missing_child
              || depth == svn_depth_files
              || depth == svn_depth_empty)
            svn_rangelist__set_inheritance(rangelist, FALSE);
          else /* depth == svn_depth_files || depth == svn_depth_empty */
            svn_rangelist__set_inheritance(rangelist, TRUE);
        }
      else /* WC_PATH is a directory subtree of the target. */
        {
          if (wc_path_has_missing_child
              || depth == svn_depth_immediates)
            svn_rangelist__set_inheritance(rangelist, FALSE);
          else /* depth == infinity */
            svn_rangelist__set_inheritance(rangelist, TRUE);  
        }
    }
  return SVN_NO_ERROR;
}

/* Calculate the new mergeinfo for the target tree based on the merge
   info for TARGET_WCPATH and MERGES (a mapping of WC paths to range
   lists), and record it in the WC (at, and possibly below,
   TARGET_WCPATH). */
static svn_error_t *
update_wc_mergeinfo(const char *target_wcpath, const svn_wc_entry_t *entry,
                    const char *repos_rel_path, apr_hash_t *merges,
                    svn_boolean_t is_rollback,
                    svn_wc_adm_access_t *adm_access,
                    svn_client_ctx_t *ctx, apr_pool_t *pool)
{
  apr_pool_t *subpool = svn_pool_create(pool);
  const char *rel_path;
  svn_mergeinfo_catalog_t mergeinfo;
  apr_hash_index_t *hi;

  /* Combine the mergeinfo for the revision range just merged into
     the WC with its on-disk mergeinfo. */
  for (hi = apr_hash_first(pool, merges); hi; hi = apr_hash_next(hi))
    {
      const void *key;
      void *value;
      const char *path;
      apr_array_header_t *ranges, *rangelist;
      size_t len;
      svn_error_t *err;

      svn_pool_clear(subpool);

      apr_hash_this(hi, &key, NULL, &value);
      path = key;
      ranges = value;

      /* As some of the merges may've changed the WC's mergeinfo, get
         a fresh copy before using it to update the WC's mergeinfo. */
      err = svn_client__parse_mergeinfo(&mergeinfo, entry, path, FALSE,
                                        adm_access, ctx, subpool);
      /* If a directory PATH was skipped because it is missing or was
         obstructed by an unversioned item then there's nothing we can
         do with that, so skip it. */
      if (err)
        {
          if (err->apr_err == SVN_ERR_WC_NOT_LOCKED)
            {
              svn_error_clear(err);
              continue;
            }
          else
            {
              return err;
            }
        }

      /* If we are attempting to set empty revision range override mergeinfo
         on a path with no explicit mergeinfo, we first need the pristine
         mergeinfo that path inherits. */
      if (mergeinfo == NULL && ranges->nelts == 0)
        {
          svn_boolean_t inherited;
          SVN_ERR(svn_client__get_wc_mergeinfo(&mergeinfo, &inherited, TRUE,
                                               svn_mergeinfo_nearest_ancestor,
                                               entry, path, NULL, NULL,
                                               adm_access, ctx, subpool));
        }

      if (mergeinfo == NULL)
        mergeinfo = apr_hash_make(subpool);

      /* ASSUMPTION: "target_wcpath" is always both a parent and
         prefix of "path". */
      len = strlen(target_wcpath);
      if (len < strlen(path))
        {
          const char *path_relative_to_target = len?(path + len + 1):(path);
          rel_path = apr_pstrcat(subpool, repos_rel_path, "/",
                                 path_relative_to_target, NULL);
        }
      else
        rel_path = repos_rel_path;
      rangelist = apr_hash_get(mergeinfo, rel_path, APR_HASH_KEY_STRING);
      if (rangelist == NULL)
        rangelist = apr_array_make(subpool, 0, sizeof(svn_merge_range_t *));

      if (is_rollback)
        {
          ranges = svn_rangelist_dup(ranges, subpool);
          SVN_ERR(svn_rangelist_reverse(ranges, subpool));
          SVN_ERR(svn_rangelist_remove(&rangelist, ranges, rangelist,
                                       FALSE,
                                       subpool));
        }
      else
        {
          SVN_ERR(svn_rangelist_merge(&rangelist, ranges,
                                      subpool));
        }
      /* Update the mergeinfo by adjusting the path's rangelist. */
      apr_hash_set(mergeinfo, rel_path, APR_HASH_KEY_STRING, rangelist);

      if (is_rollback && apr_hash_count(mergeinfo) == 0)
        mergeinfo = NULL;

      svn_mergeinfo__remove_empty_rangelists(mergeinfo, pool);

      err = svn_client__record_wc_mergeinfo(path, mergeinfo,
                                            adm_access, subpool);

      if (err && err->apr_err == SVN_ERR_ENTRY_NOT_FOUND)
        {
          /* PATH isn't just missing, it's not even versioned as far
             as this working copy knows.  But it was included in
             MERGES, which means that the server knows about it.
             Likely we don't have access to the source due to authz
             restrictions.  For now just clear the error and
             continue...

             ### TODO:  Set non-inheritable mergeinfo on PATH's immediate
             ### parent and normal mergeinfo on PATH's siblings which we
             ### do have access to. */
          svn_error_clear(err);
        }
      else
        SVN_ERR(err);
    }

  svn_pool_destroy(subpool);
  return SVN_NO_ERROR;
}

/* Helper for record_mergeinfo_for_dir_merge().

   Record override mergeinfo on any paths skipped during a merge.

   Set empty mergeinfo on each path in NOTIFY_B->SKIPPED_PATHS so the path
   does not incorrectly inherit mergeinfo that will later be describing
   the merge.

   MERGEINFO_PATH, ADM_ACCESS, NOTIFY_B, and MERGE_B are all cascased from
   arguments of the same name in the caller.

   TARGET_ENTRY is the entry from MERGE_B->TARGET.  IS_ROLLBACK is true if
   the caller is recording a reverse merge and false otherwise.  RANGELIST
   is the set of revisions being merged from MERGEINFO_PATH to
   MERGE_B->TARGET. */
static svn_error_t *
record_skips(const char *mergeinfo_path,
             const svn_wc_entry_t *target_entry,
             apr_array_header_t *rangelist,
             svn_boolean_t is_rollback,
             svn_wc_adm_access_t *adm_access,
             notification_receiver_baton_t *notify_b,
             merge_cmd_baton_t *merge_b,
             apr_pool_t *pool)
{
  apr_size_t nbr_skips = (notify_b->skipped_paths != NULL ?
                          apr_hash_count(notify_b->skipped_paths) : 0);

  if (nbr_skips > 0)
    {
      apr_hash_index_t *hi;
      apr_hash_t *merges = apr_hash_make(pool);

      /* Override the mergeinfo for child paths which weren't
         actually merged. */
      for (hi = apr_hash_first(NULL, notify_b->skipped_paths); hi;
           hi = apr_hash_next(hi))
        {
          const void *skipped_path;
          svn_wc_status2_t *status;

          apr_hash_this(hi, &skipped_path, NULL, NULL);

          /* Before we override, make sure this is a versioned path, it
             might be an unversioned obstruction. */
          SVN_ERR(svn_wc_status2(&status, skipped_path, adm_access, pool));
          if (status->text_status == svn_wc_status_none
              || status->text_status == svn_wc_status_unversioned)
            continue;

          /* Add an empty range list for this path.

             ### TODO: This works fine for a file path skipped because it is
             ### missing as long as the file's parent directory is present.
             ### But missing directory paths skipped are not handled yet,
             ### see issue #2915.
             
             ### TODO: An empty range is fine if the skipped path doesn't
             ### inherit any mergeinfo from a parent, but if it does
             ### we need to account for that.  See issue #3440
             ### http://subversion.tigris.org/issues/show_bug.cgi?id=3440. */
          apr_hash_set(merges, (const char *) skipped_path,
                       APR_HASH_KEY_STRING,
                       apr_array_make(pool, 0, sizeof(svn_merge_range_t)));

          if (nbr_skips < notify_b->nbr_notifications)
            /* ### Use RANGELIST as the mergeinfo for all children of
               ### this path which were not also explicitly
               ### skipped? */
            ;
        }
      SVN_ERR(update_wc_mergeinfo(merge_b->target, target_entry,
                                  mergeinfo_path, merges,
                                  is_rollback, adm_access,
                                  merge_b->ctx, pool));
    }
  return SVN_NO_ERROR;
}

/* Create and return an error structure appropriate for the unmerged
   revisions range(s). */
static APR_INLINE svn_error_t *
make_merge_conflict_error(const char *target_wcpath,
                          svn_merge_range_t *r,
                          apr_pool_t *pool)
{
  return svn_error_createf
    (SVN_ERR_WC_FOUND_CONFLICT, NULL,
     _("One or more conflicts were produced while merging r%ld:%ld into\n"
       "'%s' --\n"
       "resolve all conflicts and rerun the merge to apply the remaining\n"
       "unmerged revisions"),
     r->start, r->end, svn_path_local_style(target_wcpath, pool));
}

/* Remove the element at IDX from the array ARR.
   If IDX is not a valid element of ARR do nothing. */
static void
remove_element_from_array(apr_array_header_t *arr,
                          int idx)
{
  /* Do we have a valid index? */
  if (idx >= 0 && idx < arr->nelts)
    {
      if (idx == (arr->nelts - 1))
        {
          /* Deleting the last or only element in an array is easy. */
          apr_array_pop(arr);
        }
      else
        {
          memmove(arr->elts + arr->elt_size * idx,
                  arr->elts + arr->elt_size * (idx + 1),
                  arr->elt_size * (arr->nelts - 1 - idx));
          --(arr->nelts);
        }
    }
}

/* Helper for do_directory_merge().

   TARGET_WCPATH is a directory and CHILDREN_WITH_MERGEINFO is filled
   with paths (svn_client__merge_path_t *) arranged in depth first order,
   which have mergeinfo set on them or meet one of the other criteria
   defined in get_mergeinfo_paths().  Remove any paths absent from disk
   or scheduled for deletion from CHILDREN_WITH_MERGEINFO which are equal to
   or are descendants of TARGET_WCPATH by setting those children to NULL.
   Also remove the path from the NOTIFY_B->SKIPPED_PATHS hash. */
static void
remove_absent_children(const char *target_wcpath,
                       apr_array_header_t *children_with_mergeinfo,
                       notification_receiver_baton_t *notify_b)
{
  /* Before we try to override mergeinfo for skipped paths, make sure
     the path isn't absent due to authz restrictions, because there's
     nothing we can do about those. */
  int i;
  for (i = 0; i < children_with_mergeinfo->nelts; i++)
    {
      svn_client__merge_path_t *child =
        APR_ARRAY_IDX(children_with_mergeinfo,
                      i, svn_client__merge_path_t *);
      if ((child->absent || child->scheduled_for_deletion)
          && svn_path_is_ancestor(target_wcpath, child->path))
        {
          if (notify_b->skipped_paths)
            apr_hash_set(notify_b->skipped_paths, child->path,
              APR_HASH_KEY_STRING, NULL);
          remove_element_from_array(children_with_mergeinfo, i--);
        }
    }
}

/* Helper for do_directory_merge() to handle the case were a merge editor
   drive removes explicit mergeinfo from a subtree of the merge target.

   MERGE_B, NOTIFY_B are cascaded from the arguments of the same name in
   do_directory_merge().  If MERGE_B->DRY_RUN is true do nothing, if it is
   false then for each path (if any) in MERGE_B->PATHS_WITH_DELETED_MERGEINFO
   remove that path from NOTIFY_B->CHILDREN_WITH_MERGEINFO by setting that
   child to NULL.  The one exception is for the merge target itself,
   MERGE_B->TARGET, this must always be present in
   NOTIFY_B->CHILDREN_WITH_MERGEINFO so this is never removed by this
   function. */
static void
remove_children_with_deleted_mergeinfo(merge_cmd_baton_t *merge_b,
                                       notification_receiver_baton_t *notify_b)
{
  if (!merge_b->dry_run && merge_b->paths_with_deleted_mergeinfo)
    {
      int i;
      /* NOTIFY_B->CHILDREN_WITH_MERGEINFO[0] is the always the merge target
         so start at the first child. */
      for (i = 1; i < notify_b->children_with_mergeinfo->nelts; i++)
        {
          svn_client__merge_path_t *child =
            APR_ARRAY_IDX(notify_b->children_with_mergeinfo,
                          i, svn_client__merge_path_t *);
          if (apr_hash_get(merge_b->paths_with_deleted_mergeinfo,
                           child->path,
                           APR_HASH_KEY_STRING))
            {
              remove_element_from_array(notify_b->children_with_mergeinfo,
                                        i--);
            }
        }
    }
}

/* Helper for do_directory_merge().

   Set up the diff editor report to merge URL1@REVISION1 to URL2@REVISION2
   into TARGET_WCPATH and drive it.

   If mergeinfo is not being honored based on MERGE_B, see the doc string for
   mergeinfo_behavior() for how this is determined, then ignore
   CHILDREN_WITH_MERGEINFO and merge the diff between URL1@REVISION1 and
   URL2@REVISION2 to TARGET_WCPATH.

   If mergeinfo is being honored then perform a history-aware merge,
   describing TARGET_WCPATH and its subtrees to the reporter in such as way as
   to avoid repeating merges already performed per the mergeinfo and natural
   history of TARGET_WCPATH and its subtrees.

   The ranges that still need to be merged to the TARGET_WCPATH and its
   subtrees are described in CHILDREN_WITH_MERGEINFO, an array of
   svn_client__merge_path_t * -- see 'THE CHILDREN_WITH_MERGEINFO ARRAY'
   comment at the top of this file for more info.  Note that it is possible
   TARGET_WCPATH and/or some of its subtrees need only a subset, or no part,
   of REVISION1:REVISION2 to be merged.  Though there is little point to
   calling this function if TARGET_WCPATH and all its subtrees have already
   had URL1@REVISION1 to URL2@REVISION2 merged, this will work but is a no-op.

   REVISION1 and REVISION2 must be bound by the set of remaining_ranges
   fields in CHILDREN_WITH_MERGEINFO's elements, specifically:

   For forward merges (REVISION1 < REVISION2):

     1) The first svn_merge_range_t * element of each child's remaining_ranges
        array must meet one of the following conditions:

        a) The range's start field is greater than or equal to REVISION2.

        b) The range's end field is REVISION2.

     2) Among all the ranges that meet condition 'b' the oldest start
        revision must equal REVISION1.

   For reverse merges (REVISION1 > REVISION2):

     1) The first svn_merge_range_t * element of each child's remaining_ranges
        array must meet one of the following conditions:

        a) The range's start field is less than or equal to REVISION2.

        b) The range's end field is REVISION2.

     2) Among all the ranges that meet condition 'b' the youngest start
        revision must equal REVISION1.

   Note: If the first svn_merge_range_t * element of some subtree child's
   remaining_ranges array is the same as the first range of that child's
   nearest path-wise ancestor, then the subtree child *will not* be described
   to the reporter.

   DEPTH, NOTIFY_B, ADM_ACCESS, and MERGE_B are cascasded from
   do_directory_merge(), see that function for more info.  CALLBACKS are the
   svn merge versions of the svn_wc_diff_callbacks3_t callbacks invoked by
   the editor.

   If MERGE_B->sources_ancestral is set, then URL1@REVISION1 must be a
   historical ancestor of URL2@REVISION2, or vice-versa (see
   `MERGEINFO MERGE SOURCE NORMALIZATION' for more requirements around
   the values of URL1, REVISION1, URL2, and REVISION2 in this case).
*/
static svn_error_t *
drive_merge_report_editor(const char *target_wcpath,
                          const char *url1,
                          svn_revnum_t revision1,
                          const char *url2,
                          svn_revnum_t revision2,
                          apr_array_header_t *children_with_mergeinfo,
                          svn_depth_t depth,
                          notification_receiver_baton_t *notify_b,
                          svn_wc_adm_access_t *adm_access,
                          const svn_wc_diff_callbacks3_t *callbacks,
                          merge_cmd_baton_t *merge_b,
                          apr_pool_t *pool)
{
  const svn_ra_reporter3_t *reporter;
  const svn_delta_editor_t *diff_editor;
  void *diff_edit_baton;
  void *report_baton;
  svn_revnum_t target_start;
  svn_boolean_t honor_mergeinfo;
  const char *old_sess2_url;
  svn_boolean_t is_rollback = revision1 > revision2;

  mergeinfo_behavior(&honor_mergeinfo, NULL, merge_b);

  /* Start with a safe default starting revision for the editor and the
     merge target. */
  target_start = revision1;

  /* If we are honoring mergeinfo the starting revision for the merge target
     might not be REVISION1, in fact the merge target might not need *any*
     part of REVISION1:REVISION2 merged -- Instead some subtree of the target
     needs REVISION1:REVISION2 -- So get the right starting revision for the
     target. */
  if (honor_mergeinfo)
    {
      svn_client__merge_path_t *child;

      /* CHILDREN_WITH_MERGEINFO must always exist if we are honoring
         mergeinfo and must have at least one element (describing the
         merge target). */
      SVN_ERR_ASSERT(children_with_mergeinfo);
      SVN_ERR_ASSERT(children_with_mergeinfo->nelts);

      /* Get the merge target's svn_client__merge_path_t, which is always
         the first in the array due to depth first sorting requirement,
         see 'THE CHILDREN_WITH_MERGEINFO ARRAY'. */
      child = APR_ARRAY_IDX(children_with_mergeinfo, 0,
                            svn_client__merge_path_t *);
      SVN_ERR_ASSERT(child);
      if (child->remaining_ranges->nelts == 0)
        {
          /* The merge target doesn't need anything merged. */
          target_start = revision2;
        }
      else
        {
          /* The merge target has remaining revisions to merge.  These
             ranges may fully or partially overlap the range described
             by REVISION1:REVISION2 or may not intersect that range at
             all. */
          svn_merge_range_t *range =
            APR_ARRAY_IDX(child->remaining_ranges, 0,
                          svn_merge_range_t *);
          if ((!is_rollback && range->start > revision2)
              || (is_rollback && range->start < revision2))
            {
              /* Merge target's first remaining range doesn't intersect. */
              target_start = revision2;
            }
          else
            {
              /* Merge target's first remaining range partially or
                 fully overlaps. */
              target_start = range->start;
            }
        }
    }

      /* Temporarily point our second RA session to URL1, too.  We use
         this to request individual file contents. */
      SVN_ERR(svn_client__ensure_ra_session_url(&old_sess2_url,
                                                merge_b->ra_session2,
                                                url1, pool));
    
  /* Get the diff editor and a reporter with which to, ultimately,
     drive it. */
  SVN_ERR(svn_client__get_diff_editor(target_wcpath, adm_access, callbacks,
                                      merge_b, depth, merge_b->dry_run,
                                      merge_b->ra_session2, revision1,
                                      notification_receiver, notify_b,
                                      merge_b->ctx->cancel_func,
                                      merge_b->ctx->cancel_baton,
                                      &diff_editor, &diff_edit_baton,
                                      pool));
  SVN_ERR(svn_ra_do_diff3(merge_b->ra_session1,
                          &reporter, &report_baton, revision2,
                          "", depth, merge_b->ignore_ancestry,
                          TRUE,  /* text_deltas */
                          url2, diff_editor, diff_edit_baton, pool));

  /* Drive the reporter. */
  SVN_ERR(reporter->set_path(report_baton, "", target_start, depth,
                             FALSE, NULL, pool));
  if (honor_mergeinfo && children_with_mergeinfo)
    {
      /* Describe children with mergeinfo overlapping this merge
         operation such that no repeated diff is retrieved for them from
         the repository. */
      apr_size_t target_wcpath_len = strlen(target_wcpath);
      int i;

      /* Start with CHILDREN_WITH_MERGEINFO[1], CHILDREN_WITH_MERGEINFO[0]
         is always the merge target (TARGET_WCPATH). */
      for (i = 1; i < children_with_mergeinfo->nelts; i++)
        {
          svn_merge_range_t *range;
          const char *child_repos_path;
          svn_client__merge_path_t *parent;
          svn_client__merge_path_t *child =
            APR_ARRAY_IDX(children_with_mergeinfo, i,
                          svn_client__merge_path_t *);
          int parent_index;
          svn_boolean_t nearest_parent_is_target;

          SVN_ERR_ASSERT(child);
          if (child->absent)
            continue;

          /* Find this child's nearest wc ancestor with mergeinfo. */
          parent_index = find_nearest_ancestor(children_with_mergeinfo,
                                               FALSE, child->path);
          parent = APR_ARRAY_IDX(children_with_mergeinfo, parent_index,
                                 svn_client__merge_path_t *);

          /* Note if the child's parent is the merge target. */
          nearest_parent_is_target = (parent_index == 0);

          /* If a subtree needs the same range applied as its nearest parent
             with mergeinfo or neither the subtree nor this parent need
             REVISION1:REVISION2 merged, then we don't need to describe the
             subtree separately.  In the latter case this could break the
             editor if child->path didn't exist at REVISION2 and we attempt
             to describe it via a reporter set_path call. */
          if (child->remaining_ranges->nelts)
            {
              range = APR_ARRAY_IDX(child->remaining_ranges, 0,
                                    svn_merge_range_t *);
              if ((!is_rollback && range->start > revision2)
                  || (is_rollback && range->start < revision2))
                {
                  /* This child's first remaining range comes after the range
                     we are currently merging, so skip it. We expect to get
                     to it in a subsequent call to this function. */
                  continue;
                }
              else if (parent->remaining_ranges->nelts)
                {
                   svn_merge_range_t *parent_range =
                    APR_ARRAY_IDX(parent->remaining_ranges, 0,
                                  svn_merge_range_t *);
                   svn_merge_range_t *child_range =
                    APR_ARRAY_IDX(child->remaining_ranges, 0,
                                  svn_merge_range_t *);
                  if (parent_range->start == child_range->start)
                    continue; /* Subtree needs same range as parent. */
                }
            }
          else /* child->remaining_ranges->nelts == 0*/
            {
              /* If both the subtree and its parent need no ranges applied
                 consider that as the "same ranges" and don't describe
                 the subtree. */
              if (parent->remaining_ranges->nelts == 0)
                continue;
            }

          /* Ok, we really need to describe this subtree as it needs different
             ranges applied than its nearest working copy parent. */
          child_repos_path = child->path +
            (target_wcpath_len ? target_wcpath_len + 1 : 0);

          if ((child->remaining_ranges->nelts == 0)
              || (is_rollback && (range->start < revision2))
              || (!is_rollback && (range->start > revision2)))
            {
              /* Nothing to merge to this child.  We'll claim we have
                 it up to date so the server doesn't send us
                 anything. */
              SVN_ERR(reporter->set_path(report_baton, child_repos_path,
                                         revision2, depth, FALSE,
                                         NULL, pool));
            }
          else
            {
              SVN_ERR(reporter->set_path(report_baton, child_repos_path,
                                         range->start, depth, FALSE,
                                         NULL, pool));
            }
        }
    }
  SVN_ERR(reporter->finish_report(report_baton, pool));

  /* Point the merge baton's second session back where it was. */
  if (old_sess2_url)
    SVN_ERR(svn_ra_reparent(merge_b->ra_session2, old_sess2_url, pool));

  /* Caller must call svn_sleep_for_timestamps() */
  *(merge_b->use_sleep) = TRUE;

  return SVN_NO_ERROR;
}

/* Iterate over each svn_client__merge_path_t * element in
   CHILDREN_WITH_MERGEINFO and find the most inclusive start revision
   among those element's first remaining_ranges element.

   If IS_ROLLBACK is true the youngest revision is considered the "most
   inclusive" otherwise the oldest revision is.

   If none of CHILDREN_WITH_MERGEINFO's elements have any remaining ranges
   return SVN_INVALID_REVNUM. */
static svn_revnum_t
get_most_inclusive_start_rev(apr_array_header_t *children_with_mergeinfo,
                             svn_boolean_t is_rollback)
{
  int i;
  svn_revnum_t start_rev = SVN_INVALID_REVNUM;

  for (i = 0; i < children_with_mergeinfo->nelts; i++)
    {
      svn_client__merge_path_t *child =
        APR_ARRAY_IDX(children_with_mergeinfo, i, svn_client__merge_path_t *);
      svn_merge_range_t *range;

      if ((! child) || child->absent)
        continue;
      if (! child->remaining_ranges->nelts)
        continue;
      range = APR_ARRAY_IDX(child->remaining_ranges, 0, svn_merge_range_t *);
      if ((i == 0) && (range->start == range->end))
        continue;
      if ((start_rev == SVN_INVALID_REVNUM)
          || (is_rollback && (range->start > start_rev))
          || ((! is_rollback) && (range->start < start_rev)))
        start_rev = range->start;
    }
  return start_rev;
}

/* Iterate over each svn_client__merge_path_t * element in
   CHILDREN_WITH_MERGEINFO and find the most inclusive end revision
   among those element's first remaining_ranges element.

   If IS_ROLLBACK is true the oldest revision is considered the "most
   inclusive" otherwise the youngest revision is.

   If none of CHILDREN_WITH_MERGEINFO's elements have any remaining ranges
   return SVN_INVALID_REVNUM. */
static svn_revnum_t
get_most_inclusive_end_rev(apr_array_header_t *children_with_mergeinfo,
                           svn_boolean_t is_rollback)
{
  int i;
  svn_revnum_t end_rev = SVN_INVALID_REVNUM;

  for (i = 0; i < children_with_mergeinfo->nelts; i++)
    {
      svn_client__merge_path_t *child =
        APR_ARRAY_IDX(children_with_mergeinfo, i, svn_client__merge_path_t *);
      if (!child || child->absent)
        continue;
      if (child->remaining_ranges->nelts > 0)
        {
          svn_merge_range_t *range = APR_ARRAY_IDX(child->remaining_ranges, 0,
                                                   svn_merge_range_t *);
          if ((end_rev == SVN_INVALID_REVNUM)
              || (is_rollback && (range->end > end_rev))
              || ((! is_rollback) && (range->end < end_rev)))
            end_rev = range->end;
        }
    }
  return end_rev;
}

/* If first item in each child of CHILDREN_WITH_MERGEINFO's
   remaining_ranges is inclusive of END_REV, Slice the first range in
   to two at END_REV. All the allocations are persistent and allocated
   from POOL. */
static void
slice_remaining_ranges(apr_array_header_t *children_with_mergeinfo,
                       svn_boolean_t is_rollback, svn_revnum_t end_rev,
                       apr_pool_t *pool)
{
  int i;
  for (i = 0; i < children_with_mergeinfo->nelts; i++)
    {
      svn_client__merge_path_t *child =
                                     APR_ARRAY_IDX(children_with_mergeinfo, i,
                                                   svn_client__merge_path_t *);
      if (!child || child->absent)
        continue;
      if (child->remaining_ranges->nelts > 0)
        {
          svn_merge_range_t *range = APR_ARRAY_IDX(child->remaining_ranges, 0,
                                                   svn_merge_range_t *);
          if ((is_rollback && (range->start > end_rev)
               && (range->end < end_rev))
              || (!is_rollback && (range->start < end_rev)
                  && (range->end > end_rev)))
            {
              int j;
              svn_merge_range_t *split_range1, *split_range2;
              apr_array_header_t *orig_remaining_ranges =
                                                     child->remaining_ranges;
              split_range1 = svn_merge_range_dup(range, pool);
              split_range2 = svn_merge_range_dup(range, pool);
              split_range1->end = end_rev;
              split_range2->start = end_rev;
              child->remaining_ranges =
                     apr_array_make(pool, (child->remaining_ranges->nelts + 1),
                                    sizeof(svn_merge_range_t *));
              APR_ARRAY_PUSH(child->remaining_ranges,
                             svn_merge_range_t *) = split_range1;
              APR_ARRAY_PUSH(child->remaining_ranges,
                             svn_merge_range_t *) = split_range2;
              for (j = 1; j < orig_remaining_ranges->nelts; j++)
                {
                  svn_merge_range_t *orig_range =
                                     APR_ARRAY_IDX(orig_remaining_ranges, j,
                                                   svn_merge_range_t *);
                  APR_ARRAY_PUSH(child->remaining_ranges,
                                 svn_merge_range_t *) = orig_range;
                }
            }
        }
    }
}

/* Helper for do_directory_merge().

   For each child in CHILDREN_WITH_MERGEINFO remove the first remaining_ranges
   svn_merge_range_t *element of the child if that range has an end revision
   equal to REVISION.

   If a range is removed from a child's remaining_ranges array, allocate the
   new remaining_ranges array in POOL.

   ### TODO: We should have remaining_ranges in reverse order to avoid
   ### recreating and reallocationg the remaining_ranges every time we want
   ### to remove the first range.  If the ranges were reversed we could simply
   ### pop the last element in the array. */
static void
remove_first_range_from_remaining_ranges(svn_revnum_t revision,
                                         apr_array_header_t
                                           *children_with_mergeinfo,
                                         apr_pool_t *pool)
{
  int i, j;
  for (i = 0; i < children_with_mergeinfo->nelts; i++)
    {
      svn_client__merge_path_t *child =
                                APR_ARRAY_IDX(children_with_mergeinfo, i,
                                              svn_client__merge_path_t *);
      if (!child || child->absent)
        continue;
      if (child->remaining_ranges->nelts > 0)
        {
          svn_merge_range_t *first_range =
            APR_ARRAY_IDX(child->remaining_ranges, 0, svn_merge_range_t *);
          if (first_range->end == revision)
            {
              apr_array_header_t *orig_remaining_ranges =
                child->remaining_ranges;
              child->remaining_ranges =
                apr_array_make(pool, (child->remaining_ranges->nelts - 1),
                               sizeof(svn_merge_range_t *));
              for (j = 1; j < orig_remaining_ranges->nelts; j++)
                {
                  svn_merge_range_t *range =
                    APR_ARRAY_IDX(orig_remaining_ranges,
                                  j,
                                  svn_merge_range_t *);
                  APR_ARRAY_PUSH(child->remaining_ranges,
                                 svn_merge_range_t *) = range;
                }
            }
        }
    }
}

/* Get a file's content and properties from the repository.
   Set *FILENAME to the local path to a new temporary file holding its text,
   and set *PROPS to a new hash of its properties.

   RA_SESSION is a session whose current root is the URL of the file itself,
   and REV is the revision to get.

   The new temporary file will be created as a sibling of WC_TARGET.
   WC_TARGET should be the local path to the working copy of the file, but
   it does not matter whether anything exists on disk at this path as long
   as WC_TARGET's parent directory exists.

   All allocation occurs in POOL.

   ### TODO: Create the temporary file under .svn/tmp/ instead of next to
   the working file.
*/
static svn_error_t *
single_file_merge_get_file(const char **filename,
                           svn_ra_session_t *ra_session,
                           apr_hash_t **props,
                           svn_revnum_t rev,
                           const char *wc_target,
                           apr_pool_t *pool)
{
  svn_stream_t *stream;

  SVN_ERR(svn_stream_open_unique(&stream, filename,
                                 svn_path_dirname(wc_target, pool),
                                 svn_io_file_del_none, pool, pool));
  SVN_ERR(svn_ra_get_file(ra_session, "", rev,
                          stream, NULL, props, pool));
  return svn_stream_close(stream);
}


/* Send a notification specific to a single-file merge if the states
   indicate there's something worth reporting.

   If *HEADER_SENT is not set and HEADER_NOTIFICATION is not NULL, then
   send the header notification before sending the state notification,
   and set *HEADER_SENT to TRUE. */
static APR_INLINE void
single_file_merge_notify(void *notify_baton,
                         const char *target_wcpath,
                         svn_wc_notify_action_t action,
                         svn_wc_notify_state_t text_state,
                         svn_wc_notify_state_t prop_state,
                         svn_wc_notify_t *header_notification,
                         svn_boolean_t *header_sent,
                         apr_pool_t *pool)
{
  svn_wc_notify_t *notify = svn_wc_create_notify(target_wcpath, action, pool);
  notify->kind = svn_node_file;
  notify->content_state = text_state;
  notify->prop_state = prop_state;
  if (notify->content_state == svn_wc_notify_state_missing)
    notify->action = svn_wc_notify_skip;

  if (IS_OPERATIVE_NOTIFICATION(notify)
      && header_notification
      && (! *header_sent))
    {
      notification_receiver(notify_baton, header_notification, pool);
      *header_sent = TRUE;
    }
  notification_receiver(notify_baton, notify, pool);
}


/* A baton for get_mergeinfo_walk_cb. */
struct get_mergeinfo_walk_baton
{
  /* Access for the tree being walked. */
  svn_wc_adm_access_t *base_access;
  /* Array of paths that have explicit mergeinfo and/or are switched. */
  apr_array_header_t *children_with_mergeinfo;
  /* Merge source canonical path. */
  const char* merge_src_canon_path;

  /* Information on the merge cascaded from do_directory_merge() */
  const char* merge_target_path;
  const char *source_root_url;
  const char* url1;
  const char* url2;
  svn_revnum_t revision1;
  svn_revnum_t revision2;

  /* merge depth requested. */
  svn_depth_t depth;

  /* RA session and client context cascaded from do_directory_merge() */
  svn_ra_session_t *ra_session;
  svn_client_ctx_t *ctx;

  /* Pool from which to allocate new elements of CHILDREN_WITH_MERGEINFO. */
  apr_pool_t *pool;
};


/* svn_wc_entry_callbacks2_t found_entry() callback for get_mergeinfo_paths.

   Given PATH, its corresponding ENTRY, and WB, where WB is the WALK_BATON
   of type "struct get_mergeinfo_walk_baton *":  If PATH is switched,
   has explicit working svn:mergeinfo, is missing a child due to a sparse
   checkout, is absent from disk, is scheduled for deletion, or if the walk
   is being done as part of a reverse merge, then create a
   svn_client__merge_path_t *representing *PATH, allocated in
   WB->CHILDREN_WITH_MERGEINFO->POOL, and push it onto the
   WB->CHILDREN_WITH_MERGEINFO array. */
static svn_error_t *
get_mergeinfo_walk_cb(const char *path,
                      const svn_wc_entry_t *entry,
                      void *walk_baton,
                      apr_pool_t *pool)
{
  struct get_mergeinfo_walk_baton *wb = walk_baton;
  const svn_string_t *propval;
  svn_boolean_t switched = FALSE;
  svn_boolean_t has_mergeinfo = FALSE;
  svn_boolean_t path_is_merge_target =
    !svn_path_compare_paths(path, wb->merge_target_path);
  const char *parent_path = svn_path_dirname(path, pool);

  /* TODO(#2843) How to deal with a excluded item on merge? */

  /* We're going to receive dirents twice;  we want to ignore the
     first one (where it's a child of a parent dir), and only use
     the second one (where we're looking at THIS_DIR).  The exception
     is absent dirs, these only come through once, so continue. */
  if ((entry->kind == svn_node_dir)
      && (strcmp(entry->name, SVN_WC_ENTRY_THIS_DIR) != 0)
      && !entry->absent)
    return SVN_NO_ERROR;

  /* Ignore the entry if it does not exist at the time of interest. */
  if (entry->deleted)
    return SVN_NO_ERROR;

  if (entry->absent || entry->schedule == svn_wc_schedule_delete)
    {
      propval = NULL;
      switched = FALSE;
    }
  else
    {
      SVN_ERR(svn_wc_prop_get(&propval, SVN_PROP_MERGEINFO, path,
                              wb->base_access, pool));
      if (propval)
        has_mergeinfo = TRUE;

      /* Regardless of whether PATH has explicit mergeinfo or not, we must
         determine if PATH is switched.  This is so get_mergeinfo_paths()
         can later tweak PATH's parent to reflect a missing child (implying it
         needs non-inheritable mergeinfo ranges) and PATH's siblings so they
         get their own complete set of mergeinfo. */
      SVN_ERR(svn_wc__path_switched(path, &switched, entry, pool));
    }

  /* Store PATHs with explict mergeinfo, which are switched, are missing
     children due to a sparse checkout, are scheduled for deletion are absent
     from the WC, are first level sub directories relative to merge target if
     depth is immediates, and/or are file children of the merge target if
     depth is files. */
  if (path_is_merge_target
      || has_mergeinfo
      || entry->schedule == svn_wc_schedule_delete
      || switched
      || entry->depth == svn_depth_empty
      || entry->depth == svn_depth_files
      || entry->absent
      || ((wb->depth == svn_depth_immediates) &&
          (entry->kind == svn_node_dir) &&
          (strcmp(parent_path, wb->merge_target_path) == 0))
      || ((wb->depth == svn_depth_files) &&
          (entry->kind == svn_node_file) &&
          (strcmp(parent_path, wb->merge_target_path) == 0))
          )
    {
      svn_client__merge_path_t *child =
        apr_pcalloc(wb->pool, sizeof(*child));
      child->path = apr_pstrdup(wb->pool, path);
      child->missing_child = (entry->depth == svn_depth_empty
                              || entry->depth == svn_depth_files
                              || ((wb->depth == svn_depth_immediates) &&
                                  (entry->kind == svn_node_dir) &&
                                  (strcmp(parent_path,
                                          wb->merge_target_path) == 0)));
      child->switched = switched;
      child->absent = entry->absent;
      child->scheduled_for_deletion =
        entry->schedule == svn_wc_schedule_delete;
      if (propval
          && strstr(propval->data, SVN_MERGEINFO_NONINHERITABLE_STR))
        child->has_noninheritable = TRUE;

      /* A little trickery: If PATH doesn't have any mergeinfo or has
         only inheritable mergeinfo, we still describe it as having
         non-inheritable mergeinfo if it is missing a child.  Why?  Because
         the mergeinfo we'll add to PATH as a result of the merge will need
         to be non-inheritable (since PATH is missing children) and doing
         this now allows get_mergeinfo_paths() to properly account for PATH's
         other children. */
      if (!child->has_noninheritable
          && (entry->depth == svn_depth_empty
              || entry->depth == svn_depth_files))
      child->has_noninheritable = TRUE;

      APR_ARRAY_PUSH(wb->children_with_mergeinfo,
                     svn_client__merge_path_t *) = child;
    }

  return SVN_NO_ERROR;
}

/* svn_wc_entry_callbacks2_t handle_error() callback for
   get_mergeinfo_paths().

   Squelch ERR by returning SVN_NO_ERROR if ERR is caused by a missing
   path (i.e. SVN_ERR_WC_PATH_NOT_FOUND) or an unversioned path
   (i.e. SVN_ERR_WC_NOT_LOCKED). */
static svn_error_t *
get_mergeinfo_error_handler(const char *path,
                            svn_error_t *err,
                            void *walk_baton,
                            apr_pool_t *pool)
{
  svn_error_t *root_err = svn_error_root_cause(err);
  if (root_err == SVN_NO_ERROR)
    return err;

  switch (root_err->apr_err)
    {
    case SVN_ERR_WC_PATH_NOT_FOUND:
    case SVN_ERR_WC_NOT_LOCKED:
      svn_error_clear(err);
      return SVN_NO_ERROR;

    default:
      return err;
    }
}

/* Compare two svn_client__merge_path_t elements **A and **B, given the
   addresses of pointers to them. Return an integer less than, equal to, or
   greater than zero if A sorts before, the same as, or after B, respectively.
   This is a helper for qsort() and bsearch() on an array of such elements. */
static int
compare_merge_path_t_as_paths(const void *a,
                              const void *b)
{
  const svn_client__merge_path_t *child1
    = *((const svn_client__merge_path_t * const *) a);
  const svn_client__merge_path_t *child2
    = *((const svn_client__merge_path_t * const *) b);

  return svn_path_compare_paths(child1->path, child2->path);
}

/* Return a pointer to the element of CHILDREN_WITH_MERGEINFO whose path
 * is PATH, or return NULL if there is no such element. */
static svn_client__merge_path_t *
get_child_with_mergeinfo(const apr_array_header_t *children_with_mergeinfo,
                         const char *path)
{
  svn_client__merge_path_t merge_path;
  svn_client__merge_path_t *key;
  svn_client__merge_path_t **pchild;

  merge_path.path = path;
  key = &merge_path;
  pchild = bsearch(&key, children_with_mergeinfo->elts,
                   children_with_mergeinfo->nelts,
                   children_with_mergeinfo->elt_size,
                   compare_merge_path_t_as_paths);
  return pchild ? *pchild : NULL;
}

/* Insert a deep copy of INSERT_ELEMENT into the CHILDREN_WITH_MERGEINFO
   array at its correct position.  Allocate the new storage in POOL.
   CHILDREN_WITH_MERGEINFO is a depth first sorted array of
   (svn_client__merge_path_t *). */
static void
insert_child_to_merge(apr_array_header_t *children_with_mergeinfo,
                      const svn_client__merge_path_t *insert_element,
                      apr_pool_t *pool)
{
  int insert_index;
  const svn_client__merge_path_t *new_element;

  /* Find where to insert the new element */
  insert_index =
    svn_sort__bsearch_lower_bound(&insert_element, children_with_mergeinfo,
                                  compare_merge_path_t_as_paths);

  new_element = svn_client__merge_path_dup(insert_element, pool);
  svn_sort__array_insert(&new_element, children_with_mergeinfo, insert_index);
}

/* Helper for get_mergeinfo_paths().

   CHILDREN_WITH_MERGEINFO, MERGE_CMD_BATON, DEPTH, ADM_ACCESS, and POOL are
   all cascaded from the arguments of the same name to get_mergeinfo_paths().

   *CHILD is the element in in CHILDREN_WITH_MERGEINFO that
   get_mergeinfo_paths() is iterating over and *CURR_INDEX is index for
   *CHILD.

   If CHILD->PATH is equal to MERGE_CMD_BATON->TARGET do nothing.  Else if
   CHILD->PATH is switched or absent then make sure its immediate (as opposed
   to nearest) parent in CHILDREN_WITH_MERGEINFO is marked as missing a
   child.  If the immediate parent does not exist in CHILDREN_WITH_MERGEINFO
   then create it (and increment *CURR_INDEX so that caller don't process the
   inserted element).  Also ensure that CHILD->PATH's siblings which are not
   already present in CHILDREN_WITH_MERGEINFO are also added to the array,
   limited by DEPTH (e.g. don't add directory siblings of a switched file).
   Use POOL for temporary allocations only, any new CHILDREN_WITH_MERGEINFO
   elements are allocated in POOL. */
static svn_error_t *
insert_parent_and_sibs_of_sw_absent_del_entry(
                                   apr_array_header_t *children_with_mergeinfo,
                                   merge_cmd_baton_t *merge_cmd_baton,
                                   int *curr_index,
                                   svn_client__merge_path_t *child,
                                   svn_depth_t depth,
                                   svn_wc_adm_access_t *adm_access,
                                   apr_pool_t *pool)
{
  svn_client__merge_path_t *parent;
  const char *parent_path = svn_path_dirname(child->path, pool);
  apr_hash_t *entries;
  apr_hash_index_t *hi;
  svn_wc_adm_access_t *parent_access;

  if (!(child->absent
          || (child->switched
              && strcmp(merge_cmd_baton->target, child->path) != 0)))
    return SVN_NO_ERROR;

  parent = get_child_with_mergeinfo(children_with_mergeinfo, parent_path);
  if (parent)
    {
      parent->missing_child = TRUE;
    }
  else
    {
      /* Create a new element to insert into CHILDREN_WITH_MERGEINFO. */
      parent = apr_pcalloc(pool, sizeof(*parent));
      parent->path = apr_pstrdup(pool, parent_path);
      parent->missing_child = TRUE;
      /* Insert PARENT into CHILDREN_WITH_MERGEINFO. */
      insert_child_to_merge(children_with_mergeinfo, parent, pool);
      /* Increment for loop index so we don't process the inserted element. */
      (*curr_index)++;
    } /*(parent == NULL) */

  /* Add all of PARENT's non-missing children that are not already present.*/
  SVN_ERR(svn_wc_adm_probe_try3(&parent_access, adm_access, parent->path,
                                TRUE, -1, merge_cmd_baton->ctx->cancel_func,
                                merge_cmd_baton->ctx->cancel_baton, pool));
  SVN_ERR(svn_wc_entries_read(&entries, parent_access, FALSE, pool));
  for (hi = apr_hash_first(pool, entries); hi; hi = apr_hash_next(hi))
    {
      const void *key;
      svn_client__merge_path_t *sibling_of_missing;
      const char *child_path;

      apr_hash_this(hi, &key, NULL, NULL);

      if (strcmp(key, SVN_WC_ENTRY_THIS_DIR) == 0)
        continue;

      /* Does this child already exist in CHILDREN_WITH_MERGEINFO? */
      child_path = svn_path_join(parent->path, key, pool);
      sibling_of_missing = get_child_with_mergeinfo(children_with_mergeinfo,
                                                    child_path);
      /* Create the missing child and insert it into CHILDREN_WITH_MERGEINFO.*/
      if (!sibling_of_missing)
        {
          /* Don't add directory children if DEPTH is svn_depth_files. */
          if (depth == svn_depth_files)
            {
              const svn_wc_entry_t *child_entry;
              SVN_ERR(svn_wc_entry(&child_entry, child_path,
                                   adm_access, FALSE, pool));
              if (child_entry->kind != svn_node_file)
                continue;
            }

          sibling_of_missing = apr_pcalloc(pool,
                                           sizeof(*sibling_of_missing));
          sibling_of_missing->path = apr_pstrdup(pool,
                                                 child_path);
          insert_child_to_merge(children_with_mergeinfo, sibling_of_missing,
                                pool);
        }
    }
  return SVN_NO_ERROR;
}

/* Helper for do_directory_merge()

   If HONOR_MERGEINFO is TRUE, then perform a depth first walk of the working
   copy tree rooted at MERGE_CMD_BATON->TARGET (with the corresponding ENTRY).
   Create an svn_client__merge_path_t * for any path which meets one or more
   of the following criteria:

     1) Path has working svn:mergeinfo.
     2) Path is switched.
     3) Path is a subtree of the merge target (i.e. is not equal to
        MERGE_CMD_BATON->TARGET) and has no mergeinfo of its own but its
        parent has mergeinfo with non-inheritable ranges.  If this isn't a
        dry-run and the merge is between differences in the same repository,
        then this function will set working mergeinfo on the path equal to
        the mergeinfo inheritable from its parent.
     4) Path has an immediate child (or children) missing from the WC because
        the child is switched or absent from the WC, or due to a sparse
        checkout.
     5) Path has a sibling (or siblings) missing from the WC because the
        sibling is switched, absent, schduled for deletion, or missing due to
        a sparse checkout.
     6) Path is absent from disk due to an authz restriction.
     7) Path is equal to MERGE_CMD_BATON->TARGET.
     8) Path is an immediate *directory* child of MERGE_CMD_BATON->TARGET and
        DEPTH is svn_depth_immediates.
     9) Path is an immediate *file* child of MERGE_CMD_BATON->TARGET and
        DEPTH is svn_depth_files.
    10) do_directory_merge() is processing a reverse merge and path has any
        working svn:mergeinfo.

   If HONOR_MERGEINFO is FALSE, then create an svn_client__merge_path_t * only
   for MERGE_CMD_BATON->TARGET (i.e. only criteria 7 is applied).

   Store the svn_client__merge_path_t *'s in *CHILDREN_WITH_MERGEINFO in
   depth-first order based on the svn_client__merge_path_t *s path member as
   sorted by svn_path_compare_paths().  Set the remaining_ranges field of each
   element to NULL.

   Note: Since the walk is rooted at MERGE_CMD_BATON->TARGET, the latter is
   guaranteed to be in *CHILDREN_WITH_MERGEINFO and due to the depth-first
   ordering it is guaranteed to be the first element in
   *CHILDREN_WITH_MERGEINFO.

   MERGE_COMMAND_BATON, URL1, URL2, REVISION1, REVISION2, and ADM_ACCESS are
   cascaded from the arguments of the same name in do_directory_merge().

   RA_SESSION is the session for, and SOURCE_ROOT_URL is the repository root
   for, the younger of URL1@REVISION1 and URL2@REVISION2.

   MERGE_SRC_CANON_PATH is the path of of the younger of URL1@REVISION1 and
   URL2@REVISION2, relative to SOURCE_ROOT_URL (with a leading '/').


*/
static svn_error_t *
get_mergeinfo_paths(apr_array_header_t *children_with_mergeinfo,
                    merge_cmd_baton_t *merge_cmd_baton,
                    const char* merge_src_canon_path,
                    const svn_wc_entry_t *entry,
                    const char *source_root_url,
                    const char *url1,
                    const char *url2,
                    svn_revnum_t revision1,
                    svn_revnum_t revision2,
                    svn_boolean_t honor_mergeinfo,
                    svn_ra_session_t *ra_session,
                    svn_wc_adm_access_t *adm_access,
                    svn_depth_t depth,
                    apr_pool_t *pool)
{
  int i;
  static const svn_wc_entry_callbacks2_t walk_callbacks =
    { get_mergeinfo_walk_cb, get_mergeinfo_error_handler };
  struct get_mergeinfo_walk_baton wb = { 0 };

  wb.base_access = adm_access;
  wb.children_with_mergeinfo = children_with_mergeinfo;
  wb.merge_src_canon_path = merge_src_canon_path;
  wb.merge_target_path = merge_cmd_baton->target;
  wb.source_root_url = source_root_url;
  wb.url1 = url1;
  wb.url2 = url2;
  wb.revision1 = revision1;
  wb.revision2 = revision2;
  wb.depth = depth;
  wb.ra_session = ra_session;
  wb.ctx = merge_cmd_baton->ctx;
  wb.pool = pool;

  /* Cover cases 1), 2), and 6), 7), 8), 9), and 10) by walking the WC to get
     all paths which have mergeinfo and/or are switched or are absent from
     disk or is the target of the merge. */
  SVN_ERR(svn_wc_walk_entries3(merge_cmd_baton->target, adm_access,
                               &walk_callbacks, &wb,
                               /* If we are not honoring mergeinfo just
                                  do a depth empty walk so all we put in
                                  *CHILDREN_WITH_MERGEINFO is
                                  MERGE_CMD_BATON->TARGET. */
                               honor_mergeinfo ? depth : svn_depth_empty,
                               TRUE,
                               merge_cmd_baton->ctx->cancel_func,
                               merge_cmd_baton->ctx->cancel_baton,
                               pool));

  /* CHILDREN_WITH_MERGEINFO must be in depth first order, but
     svn_wc_walk_entries3() relies on svn_wc_entries_read() which means the
     paths at a given directory level are not in any particular order.  Also,
     we may need to add elements to the array to cover case 3) through 5) from
     the docstring.  If so, it is more efficient to find and insert these
     paths if the sibling paths are in a guaranteed depth-first order.  For
     the first reason we sort the array, for the second reason we do it now
     rather than at the end of this function. */
  qsort(children_with_mergeinfo->elts,
        children_with_mergeinfo->nelts,
        children_with_mergeinfo->elt_size,
        compare_merge_path_t_as_paths);

  /* If DEPTH isn't empty then cover cases 3), 4), and 5), possibly adding
     elements to CHILDREN_WITH_MERGEINFO. */
  if (honor_mergeinfo && depth > svn_depth_empty)
    {
      apr_pool_t *iterpool = svn_pool_create(pool);

      for (i = 0; i < children_with_mergeinfo->nelts; i++)
        {
          svn_client__merge_path_t *child =
            APR_ARRAY_IDX(children_with_mergeinfo, i,
                          svn_client__merge_path_t *);
          svn_pool_clear(iterpool);

          /* Case 3) Where merging to a path with a switched child the path
             gets non-inheritable mergeinfo for the merge range performed and
             the child gets its own set of mergeinfo.  If the switched child
             later "returns", e.g. a switched path is unswitched, the child
             may not have any explicit mergeinfo.  If the initial merge is
             repeated we don't want to repeat the merge for the path, but we
             do want to repeat it for the previously switched child.  To
             ensure this we check if all of CHILD's non-missing children have
             explicit mergeinfo (they should already be present in
             CHILDREN_WITH_MERGEINFO if they do).  If not,
             add the children without mergeinfo to CHILDREN_WITH_MERGEINFO so
             do_directory_merge() will merge them independently.

             But that's not enough!  Since do_directory_merge() performs
             the merges on the paths in CHILDREN_WITH_MERGEINFO in a depth
             first manner it will merge the previously switched path's parent
             first.  As part of this merge it will update the parent's
             previously non-inheritable mergeinfo and make it inheritable
             (since it notices the path has no missing children), then when
             do_directory_merge() finally merges the previously missing
             child it needs to get mergeinfo from the child's nearest
             ancestor, but since do_directory_merge() already tweaked that
             mergeinfo, removing the non-inheritable flag, it appears that the
             child already has been merged to.  To prevent this we set
             override mergeinfo on the child now, before any merging is done,
             so it has explicit mergeinfo that reflects only CHILD's
             inheritable mergeinfo. */

          if (child->has_noninheritable)
            {
              apr_hash_t *entries;
              apr_hash_index_t *hi;
              svn_wc_adm_access_t *child_access;
              SVN_ERR(svn_wc_adm_probe_try3(
                &child_access, adm_access,
                child->path, TRUE, -1,
                merge_cmd_baton->ctx->cancel_func,
                merge_cmd_baton->ctx->cancel_baton,
                iterpool));
              SVN_ERR(svn_wc_entries_read(&entries, child_access, FALSE,
                                          iterpool));
              for (hi = apr_hash_first(iterpool, entries); hi;
                   hi = apr_hash_next(hi))
                {
                  const void *key;
                  svn_client__merge_path_t *child_of_noninheritable;
                  const char *child_path;

                  apr_hash_this(hi, &key, NULL, NULL);

                  if (strcmp(key, SVN_WC_ENTRY_THIS_DIR) == 0)
                    continue;

                  /* Does this child already exist in CHILDREN_WITH_MERGEINFO?
                     If not, create it and insert it into
                     CHILDREN_WITH_MERGEINFO and set override mergeinfo on
                     it. */
                  child_path = svn_path_join(child->path, key, iterpool);
                  child_of_noninheritable =
                    get_child_with_mergeinfo(children_with_mergeinfo,
                                             child_path);
                  if (!child_of_noninheritable)
                    {
                      /* Don't add directory children if DEPTH
                         is svn_depth_files. */
                      if (depth == svn_depth_files)
                        {
                          const svn_wc_entry_t *child_entry;
                          SVN_ERR(svn_wc_entry(&child_entry, child_path,
                                               adm_access, FALSE, iterpool));
                          if (child_entry->kind != svn_node_file)
                            continue;
                        }
                      /* else DEPTH is infinity or immediates so we want both
                         directory and file children. */

                      child_of_noninheritable =
                        apr_pcalloc(pool,
                                    sizeof(*child_of_noninheritable));
                      child_of_noninheritable->path =
                        apr_pstrdup(pool,
                                    child_path);
                      insert_child_to_merge(children_with_mergeinfo,
                                            child_of_noninheritable,
                                            pool);
                      if (!merge_cmd_baton->dry_run
                          && merge_cmd_baton->same_repos)
                        {
                          svn_boolean_t inherited;
                          svn_mergeinfo_t mergeinfo;
                          const svn_wc_entry_t *child_entry;

                          SVN_ERR(svn_wc__entry_versioned(
                            &child_entry, child_of_noninheritable->path,
                            adm_access, FALSE, iterpool));

                          SVN_ERR(svn_client__get_wc_mergeinfo
                                  (&mergeinfo, &inherited, FALSE,
                                   svn_mergeinfo_nearest_ancestor,
                                   child_entry, child_of_noninheritable->path,
                                   merge_cmd_baton->target, NULL, adm_access,
                                   merge_cmd_baton->ctx, iterpool));

                          SVN_ERR(svn_client__record_wc_mergeinfo(
                            child_of_noninheritable->path, mergeinfo,
                            adm_access, iterpool));
                        }
                    }
                }
            }
          /* Case 4 and 5 are handled by the following function. */
          SVN_ERR(insert_parent_and_sibs_of_sw_absent_del_entry(
            children_with_mergeinfo, merge_cmd_baton, &i, child,
            depth, adm_access, pool));
        } /* i < children_with_mergeinfo->nelts */
      svn_pool_destroy(iterpool);
    } /* honor_mergeinfo */

  return SVN_NO_ERROR;
}


/* Implements the svn_log_entry_receiver_t interface.
 *
 * BATON is an 'apr_array_header_t *'.  Copy LOG_ENTRY->revision (in
 * BATON's pool, not POOL) and push the copy onto BATON.  Thus, a
 * series of invocations of this callback accumulates the
 * corresponding set of revisions into BATON.
 */
static svn_error_t *
log_changed_revs(void *baton,
                  svn_log_entry_t *log_entry,
                  apr_pool_t *pool)
{
  apr_array_header_t *revs = baton;
  svn_revnum_t *revision = apr_palloc(revs->pool, sizeof(*revision));
  *revision = log_entry->revision;
  APR_ARRAY_PUSH(revs, svn_revnum_t *) = revision;
  return SVN_NO_ERROR;
}


/* Set *OPERATIVE_RANGES_P to an array of svn_merge_range_t * merge
   range objects copied wholesale from RANGES which have the property
   that in some revision within that range the object identified by
   RA_SESSION was modified (if by "modified" we mean "'svn log' would
   return that revision).  *OPERATIVE_RANGES_P is allocated from the
   same pool as RANGES, and the ranges within it are shared with
   RANGES, too.

   *OPERATIVE_RANGES_P may be the same as RANGES (that is, the output
   parameter is set only after the input is no longer used).

   Use POOL for temporary allocations.  */
static svn_error_t *
remove_noop_merge_ranges(apr_array_header_t **operative_ranges_p,
                         svn_ra_session_t *ra_session,
                         apr_array_header_t *ranges,
                         apr_pool_t *pool)
{
  int i;
  svn_revnum_t oldest_rev = SVN_INVALID_REVNUM;
  svn_revnum_t youngest_rev = SVN_INVALID_REVNUM;
  svn_revnum_t oldest_changed_rev, youngest_changed_rev;
  apr_array_header_t *changed_revs =
    apr_array_make(pool, ranges->nelts, sizeof(svn_revnum_t *));
  apr_array_header_t *operative_ranges =
    apr_array_make(ranges->pool, ranges->nelts, ranges->elt_size);
  apr_array_header_t *log_targets =
    apr_array_make(pool, 1, sizeof(const char *));
  APR_ARRAY_PUSH(log_targets, const char *) = "";

  /* Find the revision extremes of the RANGES we have. */
  for (i = 0; i < ranges->nelts; i++)
    {
      svn_merge_range_t *r = APR_ARRAY_IDX(ranges, i, svn_merge_range_t *);
      svn_revnum_t max_rev = MAX(r->start, r->end);
      svn_revnum_t min_rev = MIN(r->start, r->end) + 1;

      if ((! SVN_IS_VALID_REVNUM(youngest_rev)) || (max_rev > youngest_rev))
        youngest_rev = max_rev;
      if ((! SVN_IS_VALID_REVNUM(oldest_rev)) || (min_rev < oldest_rev))
        oldest_rev = min_rev;
    }

  /* Get logs across those ranges, recording which revisions hold
     changes to our object's history. */
  SVN_ERR(svn_ra_get_log2(ra_session, log_targets, youngest_rev,
                          oldest_rev, 0, FALSE, FALSE, FALSE,
                          apr_array_make(pool, 0, sizeof(const char *)),
                          log_changed_revs, changed_revs, pool));

  /* Are there *any* changes? */
  if (changed_revs->nelts)
    {
      /* Our list of changed revisions should be in youngest-to-oldest
         order. */
      youngest_changed_rev = *(APR_ARRAY_IDX(changed_revs,
                                             0, svn_revnum_t *));
      oldest_changed_rev = *(APR_ARRAY_IDX(changed_revs,
                                           changed_revs->nelts - 1,
                                           svn_revnum_t *));

      /* Now, copy from RANGES to *OPERATIVE_RANGES, filtering out ranges
         that aren't operative (by virtue of not having any revisions
         represented in the CHANGED_REVS array). */
      for (i = 0; i < ranges->nelts; i++)
        {
          svn_merge_range_t *range = APR_ARRAY_IDX(ranges, i,
                                                   svn_merge_range_t *);
          svn_revnum_t range_min = MIN(range->start, range->end) + 1;
          svn_revnum_t range_max = MAX(range->start, range->end);
          int j;

          /* If the merge range is entirely outside the range of changed
             revisions, we've no use for it. */
          if ((range_min > youngest_changed_rev)
              || (range_max < oldest_changed_rev))
            continue;

          /* Walk through the changed_revs to see if any of them fall
             inside our current range. */
          for (j = 0; j < changed_revs->nelts; j++)
            {
              svn_revnum_t *changed_rev =
                APR_ARRAY_IDX(changed_revs, j, svn_revnum_t *);
              if ((*changed_rev >= range_min) && (*changed_rev <= range_max))
                {
                  APR_ARRAY_PUSH(operative_ranges, svn_merge_range_t *) =
                    range;
                  break;
                }
            }
        }
    }

  *operative_ranges_p = operative_ranges;
  return SVN_NO_ERROR;
}


/*-----------------------------------------------------------------------*/

/*** Merge Source Normalization ***/

/* qsort-compatible sort routine, rating merge_source_t * objects to
   be in descending (youngest-to-oldest) order based on their ->rev1
   component. */
static int
compare_merge_source_ts(const void *a,
                        const void *b)
{
  svn_revnum_t a_rev = ((const merge_source_t *)a)->rev1;
  svn_revnum_t b_rev = ((const merge_source_t *)b)->rev1;
  if (a_rev == b_rev)
    return 0;
  return a_rev < b_rev ? 1 : -1;
}

/* Set *MERGE_SOURCE_TS_P to a list of merge sources generated by
   slicing history location SEGMENTS with a given requested merge
   RANGE.  Use SOURCE_ROOT_URL for full source URL calculation.

   Order the merge sources in *MERGE_SOURCE_TS_P from oldest to
   youngest. */
static svn_error_t *
combine_range_with_segments(apr_array_header_t **merge_source_ts_p,
                            svn_merge_range_t *range,
                            apr_array_header_t *segments,
                            const char *source_root_url,
                            apr_pool_t *pool)
{
  apr_array_header_t *merge_source_ts =
    apr_array_make(pool, 1, sizeof(merge_source_t *));
  svn_revnum_t minrev = MIN(range->start, range->end) + 1;
  svn_revnum_t maxrev = MAX(range->start, range->end);
  svn_boolean_t subtractive = (range->start > range->end);
  int i;

  for (i = 0; i < segments->nelts; i++)
    {
      svn_location_segment_t *segment =
        APR_ARRAY_IDX(segments, i, svn_location_segment_t *);
      merge_source_t *merge_source;
      const char *path1 = NULL;
      svn_revnum_t rev1;

      /* If this segment doesn't overlap our range at all, or
         represents a gap, ignore it. */
      if ((segment->range_end < minrev)
          || (segment->range_start > maxrev)
          || (! segment->path))
        continue;

      /* If our range spans a segment boundary, we have to point our
         merge_source_t's path1 to the path of the immediately older
         segment, else it points to the same location as its path2.  */
      rev1 = MAX(segment->range_start, minrev) - 1;
      if (minrev <= segment->range_start)
        {
          if (i > 0)
            {
              path1 = (APR_ARRAY_IDX(segments, i - 1,
                                     svn_location_segment_t *))->path;
            }
          /* If we've backed PATH1 up into a segment gap, let's back
             it up further still to the segment before the gap.  We'll
             have to adjust rev1, too. */
          if ((! path1) && (i > 1))
            {
              path1 = (APR_ARRAY_IDX(segments, i - 2,
                                     svn_location_segment_t *))->path;
              rev1 = (APR_ARRAY_IDX(segments, i - 2,
                                    svn_location_segment_t *))->range_end;
            }
        }
      else
        {
          path1 = apr_pstrdup(pool, segment->path);
        }

      /* If we don't have two valid paths, we won't know what to do
         when merging.  This could happen if someone requested a merge
         where the source didn't exist in a particular revision or
         something.  The merge code would probably bomb out anyway, so
         we'll just *not* create a merge source in this case. */
      if (! (path1 && segment->path))
        continue;

      /* Build our merge source structure. */
      merge_source = apr_pcalloc(pool, sizeof(*merge_source));
      merge_source->url1 = svn_path_url_add_component2(source_root_url,
                                                       path1,
                                                       pool);
      merge_source->url2 = svn_path_url_add_component2(source_root_url,
                                                       segment->path,
                                                       pool);
      merge_source->rev1 = rev1;
      merge_source->rev2 = MIN(segment->range_end, maxrev);

      /* If this is subtractive, reverse the whole calculation. */
      if (subtractive)
        {
          svn_revnum_t tmprev = merge_source->rev1;
          const char *tmpurl = merge_source->url1;
          merge_source->rev1 = merge_source->rev2;
          merge_source->url1 = merge_source->url2;
          merge_source->rev2 = tmprev;
          merge_source->url2 = tmpurl;
        }

      APR_ARRAY_PUSH(merge_source_ts, merge_source_t *) = merge_source;
    }

  /* If this was a subtractive merge, and we created more than one
     merge source, we need to reverse the sort ordering of our sources. */
  if (subtractive && (merge_source_ts->nelts > 1))
    qsort(merge_source_ts->elts, merge_source_ts->nelts,
          merge_source_ts->elt_size, compare_merge_source_ts);

  *merge_source_ts_p = merge_source_ts;
  return SVN_NO_ERROR;
}

/* Set *MERGE_SOURCES to an array of merge_source_t * objects, each
   holding the paths and revisions needed to fully describe a range of
   requested merges; order the objects from oldest to youngest.

   Determine the requested merges by examining SOURCE (and its
   associated URL, SOURCE_URL) and PEG_REVISION (which specifies the
   line of history from which merges will be pulled) and
   RANGES_TO_MERGE (a list of svn_opt_revision_range_t's which provide
   revision ranges).

   If PEG_REVISION is unspecified, treat that it as HEAD.

   SOURCE_ROOT_URL is the root URL of the source repository.

   Use RA_SESSION -- whose session URL matches SOURCE_URL -- to answer
   historical questions.

   CTX is a client context baton.

   Use POOL for all allocation.

   See `MERGEINFO MERGE SOURCE NORMALIZATION' for more on the
   background of this function.
*/
static svn_error_t *
normalize_merge_sources(apr_array_header_t **merge_sources_p,
                        const char *source,
                        const char *source_url,
                        const char *source_root_url,
                        const svn_opt_revision_t *peg_revision,
                        const apr_array_header_t *ranges_to_merge,
                        svn_ra_session_t *ra_session,
                        svn_client_ctx_t *ctx,
                        apr_pool_t *pool)
{
  svn_revnum_t youngest_rev = SVN_INVALID_REVNUM;
  svn_revnum_t peg_revnum;
  svn_revnum_t oldest_requested = SVN_INVALID_REVNUM;
  svn_revnum_t youngest_requested = SVN_INVALID_REVNUM;
  svn_revnum_t trim_revision = SVN_INVALID_REVNUM;
  svn_opt_revision_t youngest_opt_rev;
  apr_array_header_t *merge_range_ts, *segments;
  apr_pool_t *subpool;
  int i;
  youngest_opt_rev.kind = svn_opt_revision_head;

  /* Initialize our return variable. */
  *merge_sources_p = apr_array_make(pool, 1, sizeof(merge_source_t *));

  /* Resolve our PEG_REVISION to a real number. */
  SVN_ERR(svn_client__get_revision_number(&peg_revnum, &youngest_rev,
                                          ra_session, peg_revision,
                                          source, pool));
  if (! SVN_IS_VALID_REVNUM(peg_revnum))
    return svn_error_create(SVN_ERR_CLIENT_BAD_REVISION, NULL, NULL);

  /* Create a list to hold svn_merge_range_t's. */
  merge_range_ts = apr_array_make(pool, ranges_to_merge->nelts,
                                  sizeof(svn_merge_range_t *));

  subpool = svn_pool_create(pool);
  for (i = 0; i < ranges_to_merge->nelts; i++)
    {
      svn_revnum_t range_start_rev, range_end_rev;
      svn_opt_revision_t *range_start =
        &((APR_ARRAY_IDX(ranges_to_merge, i,
                         svn_opt_revision_range_t *))->start);
      svn_opt_revision_t *range_end =
        &((APR_ARRAY_IDX(ranges_to_merge, i,
                         svn_opt_revision_range_t *))->end);

      svn_pool_clear(subpool);

      /* Resolve revisions to real numbers, validating as we go. */
      if ((range_start->kind == svn_opt_revision_unspecified)
          || (range_end->kind == svn_opt_revision_unspecified))
        return svn_error_create(SVN_ERR_CLIENT_BAD_REVISION, NULL,
                                _("Not all required revisions are specified"));
      SVN_ERR(svn_client__get_revision_number(&range_start_rev, &youngest_rev,
                                              ra_session, range_start,
                                              source, subpool));
      SVN_ERR(svn_client__get_revision_number(&range_end_rev, &youngest_rev,
                                              ra_session, range_end,
                                              source, subpool));

      /* If this isn't a no-op range... */
      if (range_start_rev != range_end_rev)
        {
          /* ...then create an svn_merge_range_t object for it. */
          svn_merge_range_t *range = apr_pcalloc(pool, sizeof(*range));
          range->start = range_start_rev;
          range->end = range_end_rev;
          range->inheritable = TRUE;

          /* Add our merge range to our list thereof. */
          APR_ARRAY_PUSH(merge_range_ts, svn_merge_range_t *) = range;
        }
    }

  /* No ranges to merge?  No problem. */
  if (merge_range_ts->nelts == 0)
    return SVN_NO_ERROR;

  /* Find the extremes of the revisions across our set of ranges. */
  for (i = 0; i < merge_range_ts->nelts; i++)
    {
      svn_merge_range_t *range =
        APR_ARRAY_IDX(merge_range_ts, i, svn_merge_range_t *);
      svn_revnum_t minrev = MIN(range->start, range->end);
      svn_revnum_t maxrev = MAX(range->start, range->end);

      /* Keep a running tally of the oldest and youngest requested
         revisions. */
      if ((! SVN_IS_VALID_REVNUM(oldest_requested))
          || (minrev < oldest_requested))
        oldest_requested = minrev;
      if ((! SVN_IS_VALID_REVNUM(youngest_requested))
          || (maxrev > youngest_requested))
        youngest_requested = maxrev;
    }

  /* ### FIXME:  Our underlying APIs can't yet handle the case where
     the peg revision isn't the youngest of the three revisions.  So
     we'll just verify that the source in the peg revision is related
     to the the source in the youngest requested revision (which is
     all the underlying APIs would do in this case right now anyway). */
  if (peg_revnum < youngest_requested)
    {
      const char *start_url;
      svn_opt_revision_t requested, unspec, pegrev, *start_revision;
      unspec.kind = svn_opt_revision_unspecified;
      requested.kind = svn_opt_revision_number;
      requested.value.number = youngest_requested;
      pegrev.kind = svn_opt_revision_number;
      pegrev.value.number = peg_revnum;

      SVN_ERR(svn_client__repos_locations(&start_url, &start_revision,
                                          NULL, NULL,
                                          ra_session, source_url,
                                          &pegrev, &requested,
                                          &unspec, ctx, pool));
      peg_revnum = youngest_requested;
    }

  /* Fetch the locations for our merge range span. */
  SVN_ERR(svn_client__repos_location_segments(&segments,
                                              ra_session, "",
                                              peg_revnum,
                                              youngest_requested,
                                              oldest_requested,
                                              ctx, pool));

  /* See if we fetched enough history to do the job.  "Surely we did,"
     you say.  "After all, we covered the entire requested merge
     range."  Yes, that's true, but if our first segment doesn't
     extend back to the oldest request revision, we've got a special
     case to deal with.  Or if the first segment represents a gap,
     that's another special case.  */
  trim_revision = SVN_INVALID_REVNUM;
  if (segments->nelts)
    {
      svn_location_segment_t *segment =
        APR_ARRAY_IDX(segments, 0, svn_location_segment_t *);

      /* If the first segment doesn't start with the OLDEST_REQUESTED
         revision, we'll need to pass a trim revision to our range
         cruncher. */
      if (segment->range_start != oldest_requested)
        {
          trim_revision = segment->range_start;
        }

      /* Else, if the first segment has no path (and therefore is a
         gap), then we'll fetch the copy source revision from the
         second segment (provided there is one, of course) and use it
         to prepend an extra pathful segment to our list.

         ### We could avoid this bit entirely if we'd passed
         ### SVN_INVALID_REVNUM instead of OLDEST_REQUESTED to
         ### svn_client__repos_location_segments(), but that would
         ### really penalize clients hitting pre-1.5 repositories with
         ### the typical small merge range request (because of the
         ### lack of a node-origins cache in the repository).  */
      else if (! segment->path)
        {
          if (segments->nelts > 1)
            {
              svn_location_segment_t *segment2 =
                APR_ARRAY_IDX(segments, 1, svn_location_segment_t *);
              const char *copyfrom_path, *segment_url;
              svn_revnum_t copyfrom_rev;
              svn_opt_revision_t range_start_rev;
              range_start_rev.kind = svn_opt_revision_number;
              range_start_rev.value.number = segment2->range_start;

              segment_url = svn_path_url_add_component2(source_root_url,
                                                        segment2->path, pool);
              SVN_ERR(svn_client__get_copy_source(segment_url,
                                                  &range_start_rev,
                                                  &copyfrom_path,
                                                  &copyfrom_rev,
                                                  ctx, pool));
              /* Got copyfrom data?  Fix up the first segment to cover
                 back to COPYFROM_REV + 1, and then prepend a new
                 segment covering just COPYFROM_REV. */
              if (copyfrom_path && SVN_IS_VALID_REVNUM(copyfrom_rev))
                {
                  svn_location_segment_t *new_segment =
                    apr_pcalloc(pool, sizeof(*new_segment));
                  /* Skip the leading '/'. */
                  new_segment->path = (*copyfrom_path == '/')
                    ? copyfrom_path + 1 : copyfrom_path;
                  new_segment->range_start = copyfrom_rev;
                  new_segment->range_end = copyfrom_rev;
                  segment->range_start = copyfrom_rev + 1;
                  APR_ARRAY_PUSH(segments, svn_location_segment_t *) = NULL;
                  memmove(segments->elts + segments->elt_size,
                          segments->elts,
                          segments->elt_size * (segments->nelts - 1));
                  APR_ARRAY_IDX(segments, 0, svn_location_segment_t *) =
                    new_segment;
                }
            }
        }
    }

  /* For each range in our requested range set, try to determine the
     path(s) associated with that range.  */
  for (i = 0; i < merge_range_ts->nelts; i++)
    {
      svn_merge_range_t *range =
        APR_ARRAY_IDX(merge_range_ts, i, svn_merge_range_t *);
      apr_array_header_t *merge_sources;
      int j;

      if (SVN_IS_VALID_REVNUM(trim_revision))
        {
          /* If the youngest of the range revisions predates the trim
             revision, discard the range. */
          if (MAX(range->start, range->end) < trim_revision)
            continue;

          /* Otherwise, if either of oldest of the range revisions predates
             the trim revision, update the range revision to be equal
             to the trim revision. */
          if (range->start < trim_revision)
            range->start = trim_revision;
          if (range->end < trim_revision)
            range->end = trim_revision;
        }

      /* Copy the resulting merge sources into master list thereof. */
      SVN_ERR(combine_range_with_segments(&merge_sources, range,
                                          segments, source_root_url, pool));
      for (j = 0; j < merge_sources->nelts; j++)
        {
          APR_ARRAY_PUSH(*merge_sources_p, merge_source_t *) =
            APR_ARRAY_IDX(merge_sources, j, merge_source_t *);
        }
    }

  return SVN_NO_ERROR;
}


/*-----------------------------------------------------------------------*/

/*** Merge Workhorse Functions ***/

/* Helper for do_directory_merge() and do_file_merge() which filters out a
   path's own natural history from the mergeinfo describing a merge.

   Given the natural history IMPLICIT_MERGEINFO of some wc merge target path,
   the repository-relative merge source path SOURCE_REL_PATH, and the
   requested merge range REQUESTED_RANGE from SOURCE_REL_PATH, remove any
   portion of REQUESTED_RANGE which is already described in
   IMPLICIT_MERGEINFO.  Store the result in *FILTERED_RANGELIST.

   This function only filters natural history for mergeinfo that will be
   *added* during a forward merge.  Removing natural history from explicit
   mergeinfo is harmless.  If REQUESTED_RANGE describes a reverse merge,
   then *FILTERED_RANGELIST is simply populated with one range described
   by REQUESTED_RANGE.  *FILTERED_RANGELIST is never NULL.

   Allocate *FILTERED_RANGELIST in POOL. */
static svn_error_t *
filter_natural_history_from_mergeinfo(apr_array_header_t **filtered_rangelist,
                                      const char *source_rel_path,
                                      svn_mergeinfo_t implicit_mergeinfo,
                                      svn_merge_range_t *requested_range,
                                      apr_pool_t *pool)
{
  /* Make the REQUESTED_RANGE into a rangelist. */
  apr_array_header_t *requested_rangelist =
    apr_array_make(pool, 0, sizeof(svn_merge_range_t *));
  APR_ARRAY_PUSH(requested_rangelist, svn_merge_range_t *) =
    svn_merge_range_dup(requested_range, pool);

  *filtered_rangelist = NULL;

  /* For forward merges: If the IMPLICIT_MERGEINFO already describes ranges
     associated with SOURCE_REL_PATH then filter those ranges out. */
  if (implicit_mergeinfo
      && (requested_range->start < requested_range->end))
    {
      apr_array_header_t *implied_rangelist =
        apr_hash_get(implicit_mergeinfo, source_rel_path,
                     APR_HASH_KEY_STRING);

      if (implied_rangelist)
        SVN_ERR(svn_rangelist_remove(filtered_rangelist,
                                     implied_rangelist,
                                     requested_rangelist,
                                     FALSE, pool));
    }

  /* If no filtering was performed the filtered rangelist is
     simply the requested rangelist.*/
  if (! (*filtered_rangelist))
    *filtered_rangelist = requested_rangelist;

  return SVN_NO_ERROR;
}

/* The single-file, simplified version of do_directory_merge(), which see for
   parameter descriptions.

   Additional parameters:

   If SOURCES_RELATED is set, the "left" and "right" sides of the
   merge source are historically related (ancestors, uncles, second
   cousins thrice removed, etc...).  (This is used to simulate the
   history checks that the repository logic does in the directory case.)

   Note: MERGE_B->RA_SESSION1 must be associated with URL1 and
   MERGE_B->RA_SESSION2 with URL2.
*/
static svn_error_t *
do_file_merge(const char *url1,
              svn_revnum_t revision1,
              const char *url2,
              svn_revnum_t revision2,
              const char *target_wcpath,
              svn_boolean_t sources_related,
              svn_wc_adm_access_t *adm_access,
              notification_receiver_baton_t *notify_b,
              merge_cmd_baton_t *merge_b,
              apr_pool_t *pool)
{
  apr_hash_t *props1, *props2;
  const char *tmpfile1, *tmpfile2;
  const char *mimetype1, *mimetype2;
  svn_string_t *pval;
  apr_array_header_t *propchanges, *remaining_ranges;
  svn_wc_notify_state_t prop_state = svn_wc_notify_state_unknown;
  svn_wc_notify_state_t text_state = svn_wc_notify_state_unknown;
  svn_boolean_t tree_conflicted = FALSE;
  svn_client_ctx_t *ctx = merge_b->ctx;
  const char *mergeinfo_path;
  svn_merge_range_t range;
  svn_mergeinfo_t target_mergeinfo;
  const svn_wc_entry_t *entry;
  svn_merge_range_t *conflicted_range = NULL;
  int i;
  svn_boolean_t indirect = FALSE;
  apr_pool_t *subpool;
  svn_boolean_t is_rollback = (revision1 > revision2);
  const char *primary_url = is_rollback ? url1 : url2;
  svn_boolean_t honor_mergeinfo, record_mergeinfo;
  svn_client__merge_path_t *merge_target = NULL;

  mergeinfo_behavior(&honor_mergeinfo, &record_mergeinfo, merge_b);

  /* Note that this is a single-file merge. */
  notify_b->is_single_file_merge = TRUE;

  /* Ensure that the adm_access we're playing with is our TARGET_WCPATH's
     parent, as required by some of underlying helper functions. */
  SVN_ERR(svn_wc_adm_probe_try3(&adm_access, adm_access, target_wcpath,
                                TRUE, -1, merge_b->ctx->cancel_func,
                                merge_b->ctx->cancel_baton,
                                pool));

  SVN_ERR(svn_wc__entry_versioned(&entry, target_wcpath, adm_access, FALSE,
                                  pool));

  range.start = revision1;
  range.end = revision2;
  range.inheritable = TRUE;
  if (honor_mergeinfo)
    {
      const char *source_root_url;
      merge_target = apr_pcalloc(pool, sizeof(*merge_target));

      SVN_ERR(svn_ra_get_repos_root2(merge_b->ra_session1,
                                     &source_root_url, pool));
      SVN_ERR(svn_client__path_relative_to_root(&mergeinfo_path, primary_url,
                                                source_root_url, TRUE, NULL,
                                                NULL, pool));

      /* Fetch mergeinfo (temporarily reparenting ra_session1 to
         working copy target URL). */
      SVN_ERR(svn_ra_reparent(merge_b->ra_session1, entry->url, pool));
      SVN_ERR(get_full_mergeinfo(&target_mergeinfo,
                                 &(merge_target->implicit_mergeinfo),
                                 entry, &indirect, svn_mergeinfo_inherited,
                                 merge_b->ra_session1, target_wcpath,
                                 MAX(revision1, revision2),
                                 MIN(revision1, revision2),
                                 adm_access, ctx, pool));

      SVN_ERR(svn_ra_reparent(merge_b->ra_session1, url1, pool));

      /* Calculate remaining merges unless this is a record only merge.
         In that case the remaining range is the whole range described
         by REVISION1:REVISION2. */
      if (!merge_b->record_only)
        {
          SVN_ERR(calculate_remaining_ranges(NULL, merge_target,
                                             source_root_url,
                                             url1, revision1, url2, revision2,
                                             target_mergeinfo,
                                             merge_b->implicit_src_gap, FALSE,
                                             FALSE, merge_b->ra_session1,
                                             entry, adm_access, ctx, pool));
          remaining_ranges = merge_target->remaining_ranges;
        }
    }

  /* The simple cases where our remaining range is REVISION1:REVISION2. */
  if (!honor_mergeinfo || merge_b->record_only)
    {
      remaining_ranges = apr_array_make(pool, 1, sizeof(&range));
      APR_ARRAY_PUSH(remaining_ranges, svn_merge_range_t *) = &range;
    }

  subpool = svn_pool_create(pool);

  if (!merge_b->record_only)
    {
      apr_array_header_t *ranges_to_merge = remaining_ranges;

      /* If we have ancestrally related sources and more than one
         range to merge, eliminate no-op ranges before going through
         the effort of downloading the many copies of the file
         required to do these merges (two copies per range). */
      if (merge_b->sources_ancestral && (remaining_ranges->nelts > 1))
        {
          const char *old_sess_url = NULL;
          SVN_ERR(svn_client__ensure_ra_session_url(&old_sess_url,
                                                    merge_b->ra_session1,
                                                    primary_url, subpool));
          SVN_ERR(remove_noop_merge_ranges(&ranges_to_merge,
                                           merge_b->ra_session1,
                                           remaining_ranges, subpool));
          if (old_sess_url)
            SVN_ERR(svn_ra_reparent(merge_b->ra_session1, old_sess_url,
                                    subpool));
          svn_pool_clear(subpool);
        }

      for (i = 0; i < ranges_to_merge->nelts; i++)
        {
          svn_wc_notify_t *n;
          svn_boolean_t header_sent = FALSE;
          svn_error_t *err = SVN_NO_ERROR;
          svn_ra_session_t *ra_session1, *ra_session2;

          /* When using this merge range, account for the exclusivity of
             its low value (which is indicated by this operation being a
             merge vs. revert). */
          svn_merge_range_t *r = APR_ARRAY_IDX(ranges_to_merge, i,
                                               svn_merge_range_t *);

          svn_pool_clear(subpool);

          n = svn_wc_create_notify(target_wcpath,
                                   merge_b->same_repos
                                     ? svn_wc_notify_merge_begin
                                     : svn_wc_notify_foreign_merge_begin,
                                   subpool);
          if (merge_b->sources_ancestral)
            n->merge_range = r;

          /* Issue #3174: If we are honoring mergeinfo, then URL1, URL2,
             REVISION1, and REVISION2 meet the conditions described in
             'MERGEINFO MERGE SOURCE NORMALIZATION'.  This means that
             URL1@REVISION1 may be the copy source of URL2@REVISION2.
             If this is the case, then URL1 != URL2.  Since
             MERGE_B->RA_SESSION1 is always opened with URL1, the only time
             we can safely call single_file_merge_get_file() with that RA
             session is for REVISION1 (or REVISION2 if this is a reverse
             merge). */
          ra_session1 = merge_b->ra_session1;
          ra_session2 = merge_b->ra_session2;
          if (honor_mergeinfo && strcmp(url1, url2) != 0)
            {
              if (!is_rollback && r->start != revision1)
                ra_session1 = ra_session2; /* Use URL2's RA session. */
              else if (is_rollback && r->end != revision2)
                ra_session2 = ra_session1; /* Use URL1's RA session. */
            }

          /* While we currently don't allow it, in theory we could be
             fetching two fulltexts from two different repositories here. */
          SVN_ERR(single_file_merge_get_file(&tmpfile1, ra_session1,
                                             &props1, r->start, target_wcpath,
                                             subpool));
          SVN_ERR(single_file_merge_get_file(&tmpfile2, ra_session2,
                                             &props2, r->end, target_wcpath,
                                             subpool));

          /* Discover any svn:mime-type values in the proplists */
          pval = apr_hash_get(props1, SVN_PROP_MIME_TYPE,
                              strlen(SVN_PROP_MIME_TYPE));
          mimetype1 = pval ? pval->data : NULL;

          pval = apr_hash_get(props2, SVN_PROP_MIME_TYPE,
                              strlen(SVN_PROP_MIME_TYPE));
          mimetype2 = pval ? pval->data : NULL;

          /* Deduce property diffs. */
          SVN_ERR(svn_prop_diffs(&propchanges, props2, props1, subpool));

          /* If we aren't ignoring ancestry, then we've already done
             ancestry relatedness checks.  If we are ignoring ancestry, or
             our sources are known to be related, then we can do
             text-n-props merge; otherwise, we have to do a delete-n-add
             merge.  */
          if (! (merge_b->ignore_ancestry || sources_related))
            {
              /* Delete... */
              SVN_ERR(merge_file_deleted(adm_access,
                                         &text_state,
                                         &tree_conflicted,
                                         target_wcpath,
                                         tmpfile1,
                                         tmpfile2,
                                         mimetype1, mimetype2,
                                         props1,
                                         merge_b));
              single_file_merge_notify(notify_b, target_wcpath,
                                       tree_conflicted
                                         ? svn_wc_notify_tree_conflict
                                         : svn_wc_notify_update_delete,
                                       text_state,
                                       svn_wc_notify_state_unknown,
                                       n, &header_sent, subpool);

              /* ...plus add... */
              SVN_ERR(merge_file_added(adm_access,
                                       &text_state, &prop_state,
                                       &tree_conflicted,
                                       target_wcpath,
                                       tmpfile1,
                                       tmpfile2,
                                       r->start,
                                       r->end,
                                       mimetype1, mimetype2,
                                       propchanges, props1,
                                       merge_b));
              single_file_merge_notify(notify_b, target_wcpath,
                                       tree_conflicted
                                         ? svn_wc_notify_tree_conflict
                                         : svn_wc_notify_update_add,
                                       text_state, prop_state, n,
                                       &header_sent, subpool);
              /* ... equals replace. */
            }
          else
            {
              SVN_ERR(merge_file_changed(adm_access,
                                         &text_state, &prop_state,
                                         &tree_conflicted,
                                         target_wcpath,
                                         tmpfile1,
                                         tmpfile2,
                                         r->start,
                                         r->end,
                                         mimetype1, mimetype2,
                                         propchanges, props1,
                                         merge_b));
              single_file_merge_notify(notify_b, target_wcpath,
                                       tree_conflicted
                                         ? svn_wc_notify_tree_conflict
                                         : svn_wc_notify_update_update,
                                       text_state, prop_state, n,
                                       &header_sent, subpool);
            }

          /* Ignore if temporary file not found. It may have been renamed. */
          /* (This is where we complain about missing Lisp, or better yet,
             Python...) */
          err = svn_io_remove_file(tmpfile1, subpool);
          if (err && ! APR_STATUS_IS_ENOENT(err->apr_err))
            return err;
          svn_error_clear(err);
          err = svn_io_remove_file(tmpfile2, subpool);
          if (err && ! APR_STATUS_IS_ENOENT(err->apr_err))
            return err;
          svn_error_clear(err);

          if ((i < (ranges_to_merge->nelts - 1))
              && is_path_conflicted_by_merge(merge_b))
            {
              conflicted_range = r;
              break;
            }
        }
    } /* !merge_b->record_only */

  /* Record updated WC mergeinfo to account for our new merges, minus
     any unresolved conflicts and skips.  We use the original
     REMAINING_RANGES here instead of the possibly-pared-down
     RANGES_TO_MERGE because we want to record all the requested
     merge ranges, include the noop ones.  */
  if (record_mergeinfo && remaining_ranges->nelts)
    {
      apr_array_header_t *filtered_rangelist;

      /* Filter any ranges from TARGET_WCPATH's own history, there is no
         need to record this explicitly in mergeinfo, it is already part
         of TARGET_WCPATH's natural history (implicit mergeinfo). */
      SVN_ERR(filter_natural_history_from_mergeinfo(
        &filtered_rangelist,
        mergeinfo_path,
        merge_target->implicit_mergeinfo,
        &range, subpool));

      /* Only record mergeinfo if there is something other than
         self-referential mergeinfo, but don't record mergeinfo if
         TARGET_WCPATH was skipped. */
      if (filtered_rangelist->nelts
          && (!notify_b->skipped_paths
              || (apr_hash_count(notify_b->skipped_paths) == 0)))
        {
          apr_hash_t *merges = apr_hash_make(subpool);

          /* If merge target has indirect mergeinfo set it before
             recording the first merge range. */
          if (indirect)
            SVN_ERR(svn_client__record_wc_mergeinfo(target_wcpath,
                                                    target_mergeinfo,
                                                    adm_access, subpool));

          apr_hash_set(merges, target_wcpath, APR_HASH_KEY_STRING,
                       filtered_rangelist);
          SVN_ERR(update_wc_mergeinfo(target_wcpath, entry, mergeinfo_path,
                                      merges, is_rollback, adm_access,
                                      ctx, subpool));
        }
    }

  svn_pool_destroy(subpool);

  /* Caller must call svn_sleep_for_timestamps() */
  *(merge_b->use_sleep) = TRUE;

  /* If our multi-pass merge terminated early due to conflicts, return
     that fact as an error. */
  if (conflicted_range)
    return make_merge_conflict_error(target_wcpath, conflicted_range, pool);

  return SVN_NO_ERROR;
}

/* Helper for do_directory_merge() to handle the case were a merge editor
   drive adds explicit mergeinfo to a path which didn't have any explicit
   mergeinfo previously.

   MERGE_B, NOTIFY_B, ADM_ACCESS are cascaded from the arguments of the same
   name in do_directory_merge().  Should be called only after
   do_directory_merge() has called populate_remaining_ranges() and populated
   the remaining_ranges field of each child in
   NOTIFY_B->CHILDREN_WITH_MERGEINFO (i.e. the remaining_ranges fields can be
   empty but never NULL).

   If MERGE_B->DRY_RUN is true do nothing, if it is false then
   for each path (if any) in MERGE_B->PATHS_WITH_NEW_MERGEINFO merge that
   path's inherited mergeinfo (if any) with its working explicit mergeinfo
   and set that as the path's new explicit mergeinfo.  Then add an
   svn_client__merge_path_t * element representing the path to
   NOTIFY_B->CHILDREN_WITH_MERGEINFO if it isn't already present.  All fields
   in any elements added to NOTIFY_B->CHILDREN_WITH_MERGEINFO are initialized
   to FALSE/NULL with the exception of 'path' and 'remaining_ranges'.  The
   latter is set to a rangelist equal to the remaining_ranges of the path's
   nearest path-wise ancestor in NOTIFY_B->CHILDREN_WITH_MERGEINFO.

   Any elements added to NOTIFY_B->CHILDREN_WITH_MERGEINFO are allocated
   in POOL. */
static svn_error_t *
process_children_with_new_mergeinfo(merge_cmd_baton_t *merge_b,
                                    notification_receiver_baton_t *notify_b,
                                    svn_wc_adm_access_t *adm_access,
                                    apr_pool_t *pool)
{
  if (merge_b->paths_with_new_mergeinfo && !merge_b->dry_run)
    {
      apr_pool_t *iterpool = svn_pool_create(pool);
      apr_hash_index_t *hi;

      /* Iterate over each path with explicit mergeinfo added by the merge. */
      for (hi = apr_hash_first(NULL, merge_b->paths_with_new_mergeinfo);
           hi;
           hi = apr_hash_next(hi))
        {
          const void *key;
          const char *path_with_new_mergeinfo;
          const char *old_session_url = NULL;
          svn_mergeinfo_t path_inherited_mergeinfo;
          svn_mergeinfo_t path_explicit_mergeinfo;
          const svn_wc_entry_t *path_entry;
          svn_boolean_t indirect;
          svn_client__merge_path_t *new_child;

          apr_pool_clear(iterpool);
          apr_hash_this(hi, &key, NULL, NULL);
          path_with_new_mergeinfo = key;
          SVN_ERR(svn_wc__entry_versioned(&path_entry,
                                          path_with_new_mergeinfo,
                                          adm_access, FALSE,
                                          iterpool));

          /* Get the path's new explicit mergeinfo... */
          SVN_ERR(svn_client__get_wc_mergeinfo(&path_explicit_mergeinfo,
                                               &indirect, FALSE,
                                               svn_mergeinfo_explicit,
                                               path_entry,
                                               path_with_new_mergeinfo,
                                               NULL, NULL, adm_access,
                                               merge_b->ctx, iterpool));
          /* ...there *should* always be explicit mergeinfo at this point
             but you can't be too careful. */
          if (path_explicit_mergeinfo)
            {
              /* Temporarily reparent MERGE_B->RA_SESSION2 in case we need to
                 contact the repository for inherited mergeinfo. */
              SVN_ERR(svn_client__ensure_ra_session_url(&old_session_url,
                                                        merge_b->ra_session2,
                                                        path_entry->url,
                                                        iterpool));
              /* Get the mergeinfo the path would have inherited before
                 the merge. */
              SVN_ERR(svn_client__get_wc_or_repos_mergeinfo(
                &path_inherited_mergeinfo,
                path_entry,
                &indirect,
                FALSE,
                svn_mergeinfo_nearest_ancestor, /* We only want inherited MI */
                merge_b->ra_session2,
                path_with_new_mergeinfo,
                adm_access,
                merge_b->ctx,
                iterpool));

              /* If the path inherited any mergeinfo then merge that with the
                 explicit mergeinfo and record the result as the path's new
                 explicit mergeinfo. */
              if (path_inherited_mergeinfo)
                {
                  SVN_ERR(svn_mergeinfo_merge(path_explicit_mergeinfo,
                                              path_inherited_mergeinfo,
                                              iterpool));
                  SVN_ERR(svn_client__record_wc_mergeinfo(path_with_new_mergeinfo,
                                                          path_explicit_mergeinfo,
                                                          adm_access, iterpool));
                }

              /* If the path is not in NOTIFY_B->CHILDREN_WITH_MERGEINFO
                 then add it. */
              new_child =
                get_child_with_mergeinfo(notify_b->children_with_mergeinfo,
                                         path_with_new_mergeinfo);
              if (!new_child)
                {
                  int parent_index =
                    find_nearest_ancestor(notify_b->children_with_mergeinfo,
                                          FALSE, path_with_new_mergeinfo);
                  svn_client__merge_path_t *parent =
                    APR_ARRAY_IDX(notify_b->children_with_mergeinfo,
                                  parent_index,
                                  svn_client__merge_path_t *);
                  new_child = apr_pcalloc(pool, sizeof(*new_child));
                  new_child->path = apr_pstrdup(pool,
                                                path_with_new_mergeinfo);

                  /* If path_with_new_mergeinfo is the merge target itself
                     then it should already be in
                     NOTIFY_B->CHILDREN_WITH_MERGEINFO per the criteria of
                     get_mergeinfo_paths() and we shouldn't be in this block.
                     If path_with_new_mergeinfo is a subtree then it must have
                     a parent in NOTIFY_B->CHILDREN_WITH_MERGEINFO if only
                     the merge target itself...so if we don't find a parent
                     the caller has done something quite wrong. */
                  SVN_ERR_ASSERT(parent);
                  SVN_ERR_ASSERT(parent->remaining_ranges);

                  /* Set the path's remaining_ranges equal to its parent's. */
                  new_child->remaining_ranges = svn_rangelist_dup(
                     parent->remaining_ranges, pool);
                  insert_child_to_merge(notify_b->children_with_mergeinfo,
                                        new_child, pool);
                }
            }
          /* Return MERGE_B->RA_SESSION2 to its initial state if we
             reparented it. */
          if (old_session_url)
            SVN_ERR(svn_ra_reparent(merge_b->ra_session2, old_session_url,
                                    iterpool));
        }
      svn_pool_destroy(iterpool);
    }
  return SVN_NO_ERROR;
}

/* Helper for do_directory_merge() when performing mergeinfo unaware merges.

   Merge the diff of URL1@REVISION1:URL2@REVISION2 to TARGET_DIR_WCPATH.

   URL1, REVISION1, URL2, REVISION2, ADM_ACCESS, DEPTH, NOTIFY_B, and MERGE_B
   are all cascaded from do_directory_merge's arguments of the same names.

   NOTE: This is a very thin wrapper around drive_merge_report_editor() and
   exists only to populate NOTIFY_B->CHILREN_WITH_MERGEINFO with the single
   element expected during mergeinfo unaware merges..
*/
static svn_error_t *
do_mergeinfo_unaware_dir_merge(const char *url1,
                               svn_revnum_t revision1,
                               const char *url2,
                               svn_revnum_t revision2,
                               const char *target_dir_wcpath,
                               svn_wc_adm_access_t *adm_access,
                               svn_depth_t depth,
                               notification_receiver_baton_t *notify_b,
                               merge_cmd_baton_t *merge_b,
                               apr_pool_t *pool)
{
  /* Initialize NOTIFY_B->CHILDREN_WITH_MERGEINFO and populate it with
     one element describing the merge of REVISION1:REVISION2 to
     TARGET_DIR_WCPATH. */
  svn_client__merge_path_t *item = apr_pcalloc(pool, sizeof(*item));
  svn_merge_range_t *itemrange = apr_pcalloc(pool, sizeof(*itemrange));
  apr_array_header_t *remaining_ranges = apr_array_make(
    pool, 1, sizeof(svn_merge_range_t *));

  itemrange->start = revision1;
  itemrange->end = revision2;
  itemrange->inheritable = TRUE;

  APR_ARRAY_PUSH(remaining_ranges, svn_merge_range_t *) = itemrange;

  item->path = apr_pstrdup(pool, target_dir_wcpath);
  item->remaining_ranges = remaining_ranges;
  APR_ARRAY_PUSH(notify_b->children_with_mergeinfo,
                 svn_client__merge_path_t *) = item;
  return drive_merge_report_editor(target_dir_wcpath,
                                   url1, revision1, url2, revision2,
                                   NULL, depth, notify_b,
                                   adm_access, &merge_callbacks,
                                   merge_b, pool);
}

/* Helper for do_directory_merge().

   Record mergeinfo describing a merge of MERGED_RANGE->START:
   MERGED_RANGE->END from the repository relative path MERGEINFO_PATH to
   the directory represented by TARGET_ENTRY.  Obviously this should only
   be called if recording mergeinfo -- see doc string for
   mergeinfo_behavior().

   TARGET_ENTRY, DEPTH, NOTIFY_B, MERGE_B, and ADM_ACCESS are all cascaded
   from do_directory_merge's arguments of the same names.
*/
static svn_error_t *
record_mergeinfo_for_dir_merge(const svn_wc_entry_t *target_entry,
                               svn_merge_range_t *merged_range,
                               const char *mergeinfo_path,
                               svn_depth_t depth,
                               notification_receiver_baton_t *notify_b,
                               merge_cmd_baton_t *merge_b,
                               svn_wc_adm_access_t *adm_access,
                               apr_pool_t *pool)
{
  int i;
  int merge_target_len = strlen(merge_b->target);
  svn_boolean_t is_rollback = (merged_range->start > merged_range->end);

  /* Update the WC mergeinfo here to account for our new
     merges, minus any unresolved conflicts and skips. */

  /* We need a scratch pool for iterations below. */
  apr_pool_t *iterpool = svn_pool_create(pool);

  /* Remove absent children at or under TARGET_WCPATH from
     NOTIFY_B->SKIPPED_PATHS and NOTIFY_B->CHILDREN_WITH_MERGEINFO
     before we calculate the merges performed. */
  remove_absent_children(merge_b->target,
                         notify_b->children_with_mergeinfo, notify_b);

  for (i = 0; i < notify_b->children_with_mergeinfo->nelts; i++)
    {
      const char *child_repos_path;
      const char *child_merge_src_canon_path;
      const svn_wc_entry_t *child_entry;
      apr_array_header_t *child_merge_rangelist;
      apr_hash_t *child_merges;
      svn_client__merge_path_t *child =
                     APR_ARRAY_IDX(notify_b->children_with_mergeinfo, i,
                                   svn_client__merge_path_t *);
      SVN_ERR_ASSERT(child);
      if (child->absent)
        continue;

      svn_pool_clear(iterpool);

      if (strlen(child->path) == merge_target_len)
        child_repos_path = "";
      else
        child_repos_path = child->path +
          (merge_target_len ? merge_target_len + 1 : 0);
      child_merge_src_canon_path = svn_path_join(mergeinfo_path,
                                                 child_repos_path,
                                                 iterpool);
      SVN_ERR(svn_wc__entry_versioned(&child_entry, child->path,
                                      adm_access, FALSE, iterpool));

      /* Filter any ranges from each child's natural history before
         setting mergeinfo describing the merge. */
      SVN_ERR(filter_natural_history_from_mergeinfo(
        &child_merge_rangelist, child_merge_src_canon_path,
        child->implicit_mergeinfo, merged_range, iterpool));

      if (child_merge_rangelist->nelts == 0)
        continue;

      /* If we are here we know we will be recording some mergeinfo, but
         before we do set override mergeinfo on skipped paths so they
         don't incorrectly inherit the mergeinfo we are about to set.
         We only need to do this once. */
      if (i == 0)
        SVN_ERR(record_skips(mergeinfo_path,
                             target_entry, child_merge_rangelist,
                             is_rollback, adm_access,
                             notify_b, merge_b, iterpool));

      SVN_ERR(calculate_merge_inheritance(child_merge_rangelist, child->path,
                                          child_entry, i == 0,
                                          child->missing_child,
                                          depth));

      /* If CHILD has indirect mergeinfo set it before
         recording the first merge range. */
      if (child->indirect_mergeinfo)
        SVN_ERR(svn_client__record_wc_mergeinfo(child->path,
                                                child->pre_merge_mergeinfo,
                                                adm_access,
                                                iterpool));
      if (merge_b->implicit_src_gap)
        {
          /* If this is a reverse merge reorder CHILD->REMAINING_RANGES
             so it will work with the svn_rangelist_remove API. */
          if (is_rollback)
            SVN_ERR(svn_rangelist_reverse(child_merge_rangelist, iterpool));

            SVN_ERR(svn_rangelist_remove(&child_merge_rangelist,
                                         merge_b->implicit_src_gap,
                                         child_merge_rangelist, FALSE,
                                         iterpool));
          if (is_rollback)
            SVN_ERR(svn_rangelist_reverse(child_merge_rangelist, iterpool));
        }

      child_merges = apr_hash_make(iterpool);
      apr_hash_set(child_merges, child->path, APR_HASH_KEY_STRING,
                   child_merge_rangelist);
      SVN_ERR(update_wc_mergeinfo(child->path, child_entry,
                                  child_merge_src_canon_path,
                                  child_merges, is_rollback,
                                  adm_access, merge_b->ctx, iterpool));

      /* Elide explicit subtree mergeinfo. */
      if (i > 0)
        {
          svn_boolean_t in_switched_subtree = FALSE;

          if (child->switched)
            in_switched_subtree = TRUE;
          else if (i > 1)
            {
              /* Check if CHILD is part of a switched subtree */
              svn_client__merge_path_t *parent;
              int j = i - 1;
              for (; j > 0; j--)
                {
                  parent = APR_ARRAY_IDX(notify_b->children_with_mergeinfo,
                                         j, svn_client__merge_path_t *);
                  if (parent
                      && parent->switched
                      && svn_path_is_ancestor(parent->path, child->path))
                    {
                      in_switched_subtree = TRUE;
                      break;
                    }
                }
            }

          /* Allow mergeinfo on switched subtrees to elide to the
             repository. Otherwise limit elision to the merge target
             for now.  do_directory_merge() will eventually try to
             elide that when the merge is complete. */
          SVN_ERR(svn_client__elide_mergeinfo(
            child->path,
            in_switched_subtree ? NULL : merge_b->target,
            child_entry, adm_access, merge_b->ctx, iterpool));
        }
    } /* (i = 0; i < notify_b->children_with_mergeinfo->nelts; i++) */

  svn_pool_destroy(iterpool);
  return SVN_NO_ERROR;
}

/* Helper for do_directory_merge().

   Similar to record_mergeinfo_for_dir_merge in that it records mergeinfo
   describing a merge of MERGED_RANGE->START:MERGED_RANGE->END from the
   repository relative path MERGEINFO_PATH to the directory represented by
   TARGET_ENTRY.  Unlike record_mergeinfo_for_dir_merge() though, this
   funtion only records mergeinfo on *new* subtrees added by the merge which
   are children of paths with non-inheritable ranges or which have missing
   siblings - see criteria 3 and 5 in the doc string for get_mergeinfo_paths.
   See also issue #2829
   http://subversion.tigris.org/issues/show_bug.cgi?id=2829#desc14.

   DEPTH, NOTIFY_B, MERGE_B, and ADM_ACCESS are all cascaded from
   do_directory_merge's arguments of the same names.
*/
static svn_error_t *
record_mergeinfo_for_added_subtrees(svn_merge_range_t *merged_range,
                                    const char *mergeinfo_path,
                                    svn_depth_t depth,
                                    notification_receiver_baton_t *notify_b,
                                    merge_cmd_baton_t *merge_b,
                                    svn_wc_adm_access_t *adm_access,
                                    apr_pool_t *pool)
{
  /* If no paths were added by the merge then we have nothing to do. */
  if (notify_b->added_paths)
    {
      apr_pool_t *iterpool = svn_pool_create(pool);
      apr_hash_index_t *hi;

      for (hi = apr_hash_first(NULL, notify_b->added_paths); hi;
           hi = apr_hash_next(hi))
        {
          const void *key;
          const char *added_path;
          const svn_string_t *added_path_parent_propval;

          apr_hash_this(hi, &key, NULL, NULL);
          added_path = key;

          apr_pool_clear(iterpool);

          /* Rather than using svn_client__get_wc_mergeinfo() and
             analyzing the mergeinfo it returns to determine if
             ADDED_PATH's parent has non-inheritable mergeinfo, it is
             much simpler to just get the svn_string_t representation
             of the svn:mergeinfo prop and look for the '*'
             non-inheritable marker. */
          SVN_ERR(svn_wc_prop_get(&added_path_parent_propval,
                                  SVN_PROP_MERGEINFO,
                                  svn_dirent_dirname(added_path, iterpool),
                                  adm_access, iterpool));
          if (added_path_parent_propval
              && strstr(added_path_parent_propval->data,
                        SVN_MERGEINFO_NONINHERITABLE_STR))
            {
              /* ADDED_PATH's immediate parent has non-inheritable
                 mergeinfo. */
              svn_client__merge_path_t *target_merge_path =
                APR_ARRAY_IDX(notify_b->children_with_mergeinfo, 0,
                              svn_client__merge_path_t *);
              svn_boolean_t inherited;
              svn_merge_range_t *rng;
              svn_mergeinfo_t merge_mergeinfo, added_path_mergeinfo;
              apr_array_header_t *rangelist;
              const svn_wc_entry_t *entry;
              const char *rel_added_path,
                *abs_added_path, *abs_target_path,
                *added_path_mergeinfo_path;

              SVN_ERR(svn_wc__entry_versioned(&entry, added_path,
                                              adm_access, FALSE,
                                              iterpool));

              /* Calculate the mergeinfo resulting from this merge. */
              merge_mergeinfo = apr_hash_make(iterpool);
              rangelist = apr_array_make(iterpool, 1,
                                         sizeof(svn_merge_range_t *));
              rng = svn_merge_range_dup(merged_range, iterpool);
              if (entry->kind == svn_node_file)
                rng->inheritable = TRUE;
              else
                rng->inheritable =
                  (!(depth == svn_depth_infinity
                     || depth == svn_depth_immediates));
              APR_ARRAY_PUSH(rangelist, svn_merge_range_t *) = rng;

              /* Create the new mergeinfo path for
                 added_path's mergeinfo. */
              SVN_ERR(svn_path_get_absolute(&abs_target_path,
                                            target_merge_path->path,
                                            iterpool));
              SVN_ERR(svn_path_get_absolute(&abs_added_path,
                                            added_path,
                                            iterpool));

              /* abs_added_path had better be a child of abs_target_path
                 or something is *really* wrong. */

              rel_added_path = svn_path_is_child(abs_target_path,
                                                 abs_added_path,
                                                 iterpool);
              SVN_ERR_ASSERT(rel_added_path);
              added_path_mergeinfo_path = svn_path_join(mergeinfo_path,
                                                        rel_added_path,
                                                        iterpool);
              apr_hash_set(merge_mergeinfo,
                           added_path_mergeinfo_path,
                           APR_HASH_KEY_STRING, rangelist);

              /* Get any explicit mergeinfo the added path has. */
              SVN_ERR(svn_client__get_wc_mergeinfo(
                &added_path_mergeinfo, &inherited, FALSE,
                svn_mergeinfo_explicit, entry, added_path,
                NULL, NULL, adm_access, merge_b->ctx, iterpool));

              /* Combine the explict mergeinfo on the added path (if any)
                 with the mergeinfo for this merge. */
              if (added_path_mergeinfo)
                SVN_ERR(svn_mergeinfo_merge(merge_mergeinfo,
                                            added_path_mergeinfo,
                                            iterpool));
              SVN_ERR(svn_client__record_wc_mergeinfo(added_path,
                                                      merge_mergeinfo,
                                                      adm_access,
                                                      iterpool));
            }
        }
    }
  return SVN_NO_ERROR;
}

/* Helper for do_merge() when the merge target is a directory.

   Perform a merge of changes between URL1@REVISION1 and URL2@REVISION2
   to the working copy path represented by TARGET_ENTRY and ADM_ACCESS.
   URL1, URL2, and TARGET_ENTRY all represent directories -- for the
   single file case, the caller should use do_file_merge().

   MERGE_B is the merge_cmd_baton_t created by do_merge() that describes
   the merge being performed.  If MERGE_B->sources_ancestral is set, then
   URL1@REVISION1 must be a historical ancestor of URL2@REVISION2, or
   vice-versa (see `MERGEINFO MERGE SOURCE NORMALIZATION' for more
   requirements around the values of URL1, REVISION1, URL2, and REVISION2
   in this case).

   Handle DEPTH as documented for svn_client_merge3().

   NOTE: This is a wrapper around drive_merge_report_editor() which
   handles the complexities inherent to situations where a given
   directory's children may have intersecting merges (because they
   meet one or more of the criteria described in get_mergeinfo_paths()).
*/
static svn_error_t *
do_directory_merge(const char *url1,
                   svn_revnum_t revision1,
                   const char *url2,
                   svn_revnum_t revision2,
                   const svn_wc_entry_t *target_entry,
                   svn_wc_adm_access_t *adm_access,
                   svn_depth_t depth,
                   notification_receiver_baton_t *notify_b,
                   merge_cmd_baton_t *merge_b,
                   apr_pool_t *pool)
{
  svn_error_t *err = SVN_NO_ERROR;
  svn_merge_range_t range;
  svn_ra_session_t *ra_session;
  const char *target_wcpath = svn_wc_adm_access_path(adm_access);
  svn_client__merge_path_t *target_merge_path;
  svn_boolean_t is_rollback = (revision1 > revision2);
  const char *primary_url = is_rollback ? url1 : url2;
  const char *source_root_url, *mergeinfo_path;
  svn_boolean_t honor_mergeinfo, record_mergeinfo;
  svn_boolean_t same_urls = (strcmp(url1, url2) == 0);

  mergeinfo_behavior(&honor_mergeinfo, &record_mergeinfo, merge_b);

  /* Initialize NOTIFY_B->CHILDREN_WITH_MERGEINFO. See the comment
     'THE CHILDREN_WITH_MERGEINFO ARRAY' at the start of this file. */
  notify_b->children_with_mergeinfo =
    apr_array_make(pool, 0, sizeof(svn_client__merge_path_t *));

  /* If we are not honoring mergeinfo we can skip right to the
     business of merging changes! */
  if (!honor_mergeinfo)
    return do_mergeinfo_unaware_dir_merge(url1, revision1, url2, revision2,
                                          target_wcpath, adm_access, depth,
                                          notify_b, merge_b, pool);

  /*** If we get here, we're dealing with related sources from the
       same repository as the target -- merge tracking might be
       happenin'! ***/

  /* Point our RA_SESSION to the URL of our youngest merge source side. */
  ra_session = is_rollback ? merge_b->ra_session1 : merge_b->ra_session2;

  /* Fill NOTIFY_B->CHILDREN_WITH_MERGEINFO with child paths (const
     svn_client__merge_path_t *) which might have intersecting merges
     because they meet one or more of the criteria described in
     get_mergeinfo_paths(). Here the paths are arranged in a depth
     first order. */
  SVN_ERR(svn_ra_get_repos_root2(ra_session, &source_root_url, pool));
  SVN_ERR(svn_client__path_relative_to_root(&mergeinfo_path, primary_url,
                                            source_root_url, TRUE, NULL,
                                            NULL, pool));
  SVN_ERR(get_mergeinfo_paths(notify_b->children_with_mergeinfo, merge_b,
                              mergeinfo_path, target_entry, source_root_url,
                              url1, url2, revision1, revision2,
                              honor_mergeinfo, ra_session, adm_access,
                              depth, pool));

  /* The first item from the NOTIFY_B->CHILDREN_WITH_MERGEINFO is always
     the target thanks to depth-first ordering. */
  target_merge_path = APR_ARRAY_IDX(notify_b->children_with_mergeinfo, 0,
                                    svn_client__merge_path_t *);
  merge_b->target_missing_child = target_merge_path->missing_child;

  /* If we are honoring mergeinfo, then for each item in
     NOTIFY_B->CHILDREN_WITH_MERGEINFO, we need to calculate what needs to be
     merged, and then merge it.  Otherwise, we just merge what we were asked
     to merge across the whole tree.  */
  SVN_ERR(populate_remaining_ranges(notify_b->children_with_mergeinfo,
                                    source_root_url,
                                    url1, revision1, url2, revision2,
                                    honor_mergeinfo,
                                    ra_session, mergeinfo_path,
                                    adm_access, merge_b, pool));

  /* Always start with a range which describes the most inclusive merge
     possible, i.e. REVISION1:REVISION2. */
  range.start = revision1;
  range.end = revision2;
  range.inheritable = TRUE;

  if (honor_mergeinfo && !merge_b->record_only)
    {
      svn_revnum_t start_rev, end_rev;

      /* The merge target target_wcpath and/or its subtrees may not need all
         of REVISION1:REVISION2 applied.  So examine
         NOTIFY_B->CHILDREN_WITH_MERGEINFO to find the oldest starting
         revision that actually needs to be merged (for reverse merges this is
         the youngest starting revision). */
      start_rev =
        get_most_inclusive_start_rev(notify_b->children_with_mergeinfo,
                                     is_rollback);

      /* Is there anything to merge? */
      if (SVN_IS_VALID_REVNUM(start_rev))
        {
          apr_pool_t *iterpool;

          /* Adjust range to describe the start of our most
             inclusive merge. */
          range.start = start_rev;

          /* Now examine NOTIFY_B->CHILDREN_WITH_MERGEINFO to find the youngest
             ending revision that actually needs to be merged (for reverse
             merges this is the oldest starting revision). */
           end_rev =
             get_most_inclusive_end_rev(notify_b->children_with_mergeinfo,
                                        is_rollback);

          /* While END_REV is valid, do the following:

             1. Tweak each NOTIFY_B->CHILDREN_WITH_MERGEINFO element so that
                the element's remaing_ranges member has as it's first element
                a range that ends with end_rev.

             2. Starting with start_rev, call drive_merge_report_editor()
                on MERGE_B->target for start_rev:end_rev.

             3. Remove the first element from each
                NOTIFY_B->CHILDREN_WITH_MERGEINFO element's remaining_ranges
                member.

             4. Again examine NOTIFY_B->CHILDREN_WITH_MERGEINFO to find the most
                inclusive starting revision that actually needs to be merged and
                update start_rev.  This prevents us from needlessly contacting the
                repository and doing a diff where we describe the entire target
                tree as *not* needing any of the requested range.  This can happen
                whenever we have mergeinfo with gaps in it for the merge source.

             5. Again examine NOTIFY_B->CHILDREN_WITH_MERGEINFO to find the most
                inclusive ending revision that actually needs to be merged and
                update end_rev.

             6. Lather, rinse, repeat.
          */
          iterpool = svn_pool_create(pool);
          while (end_rev != SVN_INVALID_REVNUM)
            {
              svn_revnum_t next_end_rev;
              const char *real_url1 = url1, *real_url2 = url2;
              const char *old_sess1_url = NULL, *old_sess2_url = NULL;

              svn_pool_clear(iterpool);

              /* Use persistent pool while playing with remaining_ranges. */
              slice_remaining_ranges(notify_b->children_with_mergeinfo,
                                     is_rollback, end_rev, pool);
              notify_b->cur_ancestor_index = -1;

              /* URL1@REVISION1 is a real location; URL2@REVISION2 is a
                 real location -- that much we know (thanks to the merge
                 source normalization code).  But for revisions between
                 them, the URLs might differ.  Here are the rules:

                   * If URL1 == URL2, then all URLs between REVISION1 and
                     REVISION2 also match URL1/URL2.

                   * If URL1 != URL2, then:

                       * If REVISION1 < REVISION2, only REVISION1 maps to
                         URL1.  The revisions between REVISION1+1 and
                         REVISION2 (inclusive) map to URL2.

                       * If REVISION1 > REVISION2, Only REVISION2 maps to
                         URL2.  The revisions between REVISION1 and
                         REVISION2+1 (inclusive) map to URL1.

                 We need to adjust our URLs accordingly, here.
              */
              if (! same_urls)
                {
                  if (is_rollback && (end_rev != revision2))
                    {
                      real_url2 = url1;
                      SVN_ERR(svn_client__ensure_ra_session_url
                              (&old_sess2_url, merge_b->ra_session2,
                               real_url2, iterpool));
                    }
                  if ((! is_rollback) && (start_rev != revision1))
                    {
                      real_url1 = url2;
                      SVN_ERR(svn_client__ensure_ra_session_url
                              (&old_sess1_url, merge_b->ra_session1,
                               real_url1, iterpool));
                    }
                }
              SVN_ERR(drive_merge_report_editor(
                merge_b->target,
                real_url1, start_rev,
                real_url2, end_rev,
                notify_b->children_with_mergeinfo,
                depth, notify_b, adm_access,
                &merge_callbacks, merge_b,
                iterpool));
              if (old_sess1_url)
                SVN_ERR(svn_ra_reparent(merge_b->ra_session1,
                                        old_sess1_url, iterpool));
              if (old_sess2_url)
                SVN_ERR(svn_ra_reparent(merge_b->ra_session2,
                                        old_sess2_url, iterpool));

              /* If any paths picked up explicit mergeinfo as a result of
                 the merge we need to make sure any mergeinfo those paths
                 inherited is recorded and then add these paths to
                 MERGE_B->CHILDREN_WITH_MERGEINFO.*/
              SVN_ERR(process_children_with_new_mergeinfo(merge_b, notify_b,
                                                          adm_access, pool));

              /* If any subtrees had their explicit mergeinfo deleted as a
                 result of the merge then remove these paths from
                 MERGE_B->CHILDREN_WITH_MERGEINFO since there is no need
                 to consider these subtrees for subsequent editor drives
                 nor do we want to record mergeinfo on them describing
                 the merge itself. */
              remove_children_with_deleted_mergeinfo(merge_b, notify_b);

              /* Prepare for the next iteration (if any). */
              remove_first_range_from_remaining_ranges(
                end_rev, notify_b->children_with_mergeinfo, pool);
              next_end_rev =
                get_most_inclusive_end_rev(notify_b->children_with_mergeinfo,
                                           is_rollback);
              if ((next_end_rev != SVN_INVALID_REVNUM)
                  && is_path_conflicted_by_merge(merge_b))
                {
                  svn_merge_range_t conflicted_range;
                  conflicted_range.start = start_rev;
                  conflicted_range.end = end_rev;
                  err = make_merge_conflict_error(merge_b->target,
                                                  &conflicted_range, pool);
                  range.end = end_rev;
                  break;
                }
              start_rev =
                get_most_inclusive_start_rev(notify_b->children_with_mergeinfo,
                                             is_rollback);
              end_rev = next_end_rev;
            }
          svn_pool_destroy(iterpool);
        }
    }
  else
    {
      if (!merge_b->record_only)
        {
          /* Reset cur_ancestor_index to -1 so that subsequent cherry
             picked revision ranges will be notified upon subsequent
             operative merge. */
          notify_b->cur_ancestor_index = -1;

          SVN_ERR(drive_merge_report_editor(merge_b->target,
                                            url1, revision1, url2, revision2,
                                            NULL,
                                            depth, notify_b, adm_access,
                                            &merge_callbacks, merge_b,
                                            pool));
        }
    }

  /* Record mergeinfo where appropriate.*/
  if (record_mergeinfo)
    {
      SVN_ERR(record_mergeinfo_for_dir_merge(target_entry,
                                             &range,
                                             mergeinfo_path,
                                             depth,
                                             notify_b,
                                             merge_b,
                                             adm_access,
                                             pool));

      /* If a path has an immediate parent with non-inheritable mergeinfo at
         this point, then it meets criteria 3 or 5 described in
         get_mergeinfo_paths' doc string.  For paths which exist prior to a
         merge explicit mergeinfo has already been set.  But for paths added
         during the merge this is not the case.  The path might have explicit
         mergeinfo from the merge source, but no mergeinfo yet exists
         describing *this* merge.  So the added path has either incomplete
         explicit mergeinfo or inherits incomplete mergeinfo from its
         immediate parent (if any, the parent might have only non-inheritable
         ranges in which case the path simply inherits empty mergeinfo).

         So here we look at the root path of each subtree added during the
         merge and set explicit mergeinfo on it if it meets the aforementioned
         conditions. */
      SVN_ERR(record_mergeinfo_for_added_subtrees(&range,
                                                  mergeinfo_path,
                                                  depth,
                                                  notify_b,
                                                  merge_b,
                                                  adm_access,
                                                  pool));
    }

  return err;
}

/** Ensure that *RA_SESSION is opened to URL, either by reusing
 * *RA_SESSION if it is non-null and already opened to URL's
 * repository, or by allocating a new *RA_SESSION in POOL.
 * (RA_SESSION itself cannot be null, of course.)
 *
 * CTX is used as for svn_client__open_ra_session_internal().
 */
static svn_error_t *
ensure_ra_session_url(svn_ra_session_t **ra_session,
                      const char *url,
                      svn_client_ctx_t *ctx,
                      apr_pool_t *pool)
{
  svn_error_t *err = SVN_NO_ERROR;

  if (*ra_session)
    {
      const char *old_session_url;
      err = svn_client__ensure_ra_session_url(&old_session_url,
                                              *ra_session,
                                              url,
                                              pool);
    }

  /* SVN_ERR_RA_ILLEGAL_URL is raised when url doesn't point to the same
     repository as ra_session. */
  if (! *ra_session || (err && err->apr_err == SVN_ERR_RA_ILLEGAL_URL))
    {
      svn_error_clear(err);
      err = svn_client__open_ra_session_internal(ra_session, url,
                                                 NULL, NULL, NULL,
                                                 FALSE, TRUE, ctx, pool);
    }
  SVN_ERR(err);

  return SVN_NO_ERROR;
}

/* Drive a merge of MERGE_SOURCES into working copy path TARGET (with
   associated TARGET_ENTRY and ADM_ACCESS baton).

   If SOURCES_ANCESTRAL is set, then for every merge source in
   MERGE_SOURCES, the "left" and "right" side of the merge source are
   ancestrally related.  (See 'MERGEINFO MERGE SOURCE NORMALIZATION'
   for more on what that means and how it matters.)

   If SOURCES_RELATED is set, the "left" and "right" sides of the
   merge source are historically related (ancestors, uncles, second
   cousins thrice removed, etc...).  (This is passed through to
   do_file_merge() to simulate the history checks that the repository
   logic does in the directory case.)

   SAME_REPOS is TRUE iff the merge sources live in the same
   repository as the one from which the target working copy has been
   checked out.

   FORCE, DRY_RUN, RECORD_ONLY, IGNORE_ANCESTRY, DEPTH, MERGE_OPTIONS,
   and CTX are as described in the docstring for svn_client_merge_peg3().

   REINTEGRATE_MERGE is TRUE if this is a reintegrate merge.

   *USE_SLEEP will be set TRUE if a sleep is required to ensure timestamp
   integrity, *USE_SLEEP will be unchanged if no sleep is required.
*/
static svn_error_t *
do_merge(apr_array_header_t *merge_sources,
         const char *target,
         const svn_wc_entry_t *target_entry,
         svn_wc_adm_access_t *adm_access,
         svn_boolean_t sources_ancestral,
         svn_boolean_t sources_related,
         svn_boolean_t same_repos,
         svn_boolean_t ignore_ancestry,
         svn_boolean_t force,
         svn_boolean_t dry_run,
         svn_boolean_t record_only,
         svn_boolean_t reintegrate_merge,
         svn_depth_t depth,
         const apr_array_header_t *merge_options,
         svn_boolean_t *use_sleep,
         svn_client_ctx_t *ctx,
         apr_pool_t *pool)
{
  apr_pool_t *subpool = svn_pool_create(pool);
  merge_cmd_baton_t merge_cmd_baton;
  notification_receiver_baton_t notify_baton;
  svn_config_t *cfg;
  const char *diff3_cmd;
  int i;
  svn_boolean_t checked_mergeinfo_capability = FALSE;
  svn_ra_session_t *ra_session1 = NULL, *ra_session2 = NULL;

  /* Check from some special conditions when in record-only mode
     (which is a merge-tracking thing). */
  if (record_only)
    {
      /* We can't do a record-only merge if the sources aren't related. */
      if (! sources_ancestral)
        return svn_error_create(SVN_ERR_INCORRECT_PARAMS, NULL,
                                _("Use of two URLs is not compatible with "
                                  "mergeinfo modification"));

      /* We can't do a record-only merge if the sources aren't from
         the same repository as the target. */
      if (! same_repos)
        return svn_error_create(SVN_ERR_INCORRECT_PARAMS, NULL,
                                _("Merge from foreign repository is not "
                                  "compatible with mergeinfo modification"));

      /* If this is a dry-run record-only merge, there's nothing to do. */
      if (dry_run)
        return SVN_NO_ERROR;
    }

  /* Ensure a known depth. */
  if (depth == svn_depth_unknown)
    depth = svn_depth_infinity;

  /* Set up the diff3 command, so various callers don't have to. */
  cfg = ctx->config ? apr_hash_get(ctx->config, SVN_CONFIG_CATEGORY_CONFIG,
                                   APR_HASH_KEY_STRING) : NULL;
  svn_config_get(cfg, &diff3_cmd, SVN_CONFIG_SECTION_HELPERS,
                 SVN_CONFIG_OPTION_DIFF3_CMD, NULL);


  /* Build the merge context baton (or at least the parts of it that
     don't need to be reset for each merge source).  */
  merge_cmd_baton.force = force;
  merge_cmd_baton.dry_run = dry_run;
  merge_cmd_baton.record_only = record_only;
  merge_cmd_baton.ignore_ancestry = ignore_ancestry;
  merge_cmd_baton.same_repos = same_repos;
  merge_cmd_baton.mergeinfo_capable = FALSE;
  merge_cmd_baton.sources_ancestral = sources_ancestral;
  merge_cmd_baton.ctx = ctx;
  merge_cmd_baton.target_missing_child = FALSE;
  merge_cmd_baton.reintegrate_merge = reintegrate_merge;
  merge_cmd_baton.target = target;
  merge_cmd_baton.pool = subpool;
  merge_cmd_baton.merge_options = merge_options;
  merge_cmd_baton.diff3_cmd = diff3_cmd;
  merge_cmd_baton.use_sleep = use_sleep;

  /* Build the notification receiver baton. */
  notify_baton.wrapped_func = ctx->notify_func2;
  notify_baton.wrapped_baton = ctx->notify_baton2;
  notify_baton.nbr_notifications = 0;
  notify_baton.nbr_operative_notifications = 0;
  notify_baton.merged_paths = NULL;
  notify_baton.skipped_paths = NULL;
  notify_baton.added_paths = NULL;
  notify_baton.is_single_file_merge = FALSE;
  notify_baton.children_with_mergeinfo = NULL;
  notify_baton.cur_ancestor_index = -1;
  notify_baton.merge_b = &merge_cmd_baton;
  notify_baton.pool = pool;

  for (i = 0; i < merge_sources->nelts; i++)
    {
      merge_source_t *merge_source =
        APR_ARRAY_IDX(merge_sources, i, merge_source_t *);
      const char *url1, *url2;
      svn_revnum_t rev1, rev2;

      svn_pool_clear(subpool);

      /* Convenience variables. */
      url1 = merge_source->url1;
      url2 = merge_source->url2;
      rev1 = merge_source->rev1;
      rev2 = merge_source->rev2;

      /* Sanity check:  if our left- and right-side merge sources are
         the same, there's nothing to here. */
      if ((strcmp(url1, url2) == 0) && (rev1 == rev2))
        continue;

      /* Establish RA sessions to our URLs, reuse where possible. */
      SVN_ERR(ensure_ra_session_url(&ra_session1, url1, ctx, pool));
      SVN_ERR(ensure_ra_session_url(&ra_session2, url2, ctx, pool));

      /* Populate the portions of the merge context baton that need to
         be reset for each merge source iteration. */
      merge_cmd_baton.merge_source = *merge_source;
      merge_cmd_baton.implicit_src_gap = NULL;
      merge_cmd_baton.added_path = NULL;
      merge_cmd_baton.add_necessitated_merge = FALSE;
      merge_cmd_baton.dry_run_deletions =
        dry_run ? apr_hash_make(subpool) : NULL;
      merge_cmd_baton.conflicted_paths = NULL;
      merge_cmd_baton.paths_with_new_mergeinfo = NULL;
      merge_cmd_baton.paths_with_deleted_mergeinfo = NULL;
      merge_cmd_baton.ra_session1 = ra_session1;
      merge_cmd_baton.ra_session2 = ra_session2;

      /* Populate the portions of the merge context baton that require
         an RA session to set, but shouldn't be reset for each iteration. */
      if (! checked_mergeinfo_capability)
        {
          SVN_ERR(svn_ra_has_capability(ra_session1,
                                        &merge_cmd_baton.mergeinfo_capable,
                                        SVN_RA_CAPABILITY_MERGEINFO, subpool));
          checked_mergeinfo_capability = TRUE;
        }

      /* Call our merge helpers based on entry kind. */
      if (target_entry->kind == svn_node_file)
        {
          SVN_ERR(do_file_merge(url1, rev1, url2, rev2, target,
                                sources_related, adm_access, &notify_baton,
                                &merge_cmd_baton, subpool));
        }
      else if (target_entry->kind == svn_node_dir)
        {
          SVN_ERR(do_directory_merge(url1, rev1, url2, rev2, target_entry,
                                     adm_access, depth, &notify_baton,
                                     &merge_cmd_baton, subpool));
        }

      /* The final mergeinfo on TARGET_WCPATH may itself elide. */
      if (! dry_run)
        SVN_ERR(svn_client__elide_mergeinfo(target, NULL, target_entry,
                                            adm_access, ctx, subpool));
    }

  /* Let everyone know we're finished here. */
  if (ctx->notify_func2)
    {
      svn_wc_notify_t *notify
        = svn_wc_create_notify(target, svn_wc_notify_merge_completed,
                               subpool);
      notify->kind = svn_node_none;
      notify->content_state = notify->prop_state
        = svn_wc_notify_state_inapplicable;
      notify->lock_state = svn_wc_notify_lock_state_inapplicable;
      notify->revision = SVN_INVALID_REVNUM;
      (*ctx->notify_func2)(ctx->notify_baton2, notify, pool);
    }

  svn_pool_destroy(subpool);
  return SVN_NO_ERROR;
}

/* Perform a two-URL merge between URLs which are related, but neither
   is a direct ancestor of the other.  This first does a real two-URL
   merge (unless this is record-only), followed by record-only merges
   to represent the changed mergeinfo.

   The merge is between URL1@REV1 (in URL1_RA_SESSION1) and URL2@REV2 (in
   URL2_RA_SESSION2); YC_REV is their youngest common ancestor.
   SOURCE_REPOS_ROOT and WC_REPOS_ROOT are the repository roots of the
   source URL and the target working copy.  ENTRY is the wc entry for
   TARGET_WCPATH.  Other arguments are as in all of the public merge
   APIs.

   *USE_SLEEP will be set TRUE if a sleep is required to ensure timestamp
   integrity, *USE_SLEEP will be unchanged if no sleep is required.
 */
static svn_error_t *
merge_cousins_and_supplement_mergeinfo(const char *target_wcpath,
                                       const svn_wc_entry_t *entry,
                                       svn_wc_adm_access_t *adm_access,
                                       svn_ra_session_t *URL1_ra_session,
                                       svn_ra_session_t *URL2_ra_session,
                                       const char *URL1,
                                       svn_revnum_t rev1,
                                       const char *URL2,
                                       svn_revnum_t rev2,
                                       svn_revnum_t yc_rev,
                                       const char *source_repos_root,
                                       const char *wc_repos_root,
                                       svn_depth_t depth,
                                       svn_boolean_t ignore_ancestry,
                                       svn_boolean_t force,
                                       svn_boolean_t record_only,
                                       svn_boolean_t dry_run,
                                       const apr_array_header_t *merge_options,
                                       svn_boolean_t *use_sleep,
                                       svn_client_ctx_t *ctx,
                                       apr_pool_t *pool)
{
  svn_opt_revision_range_t *range;
  apr_array_header_t *remove_sources, *add_sources, *ranges;
  svn_opt_revision_t peg_revision;
  svn_boolean_t same_repos;

  if (strcmp(wc_repos_root, source_repos_root) != 0)
    {
      const char *source_repos_uuid;
      const char *wc_repos_uuid;

      SVN_ERR(svn_ra_get_uuid2(URL1_ra_session, &source_repos_uuid, pool));
      if (entry)
        wc_repos_uuid = entry->uuid;
      else
        SVN_ERR(svn_client_uuid_from_url(&wc_repos_uuid, wc_repos_root,
                                         ctx, pool));
      same_repos = (strcmp(wc_repos_uuid, source_repos_uuid) == 0);
    }
  else
    same_repos = TRUE;

  peg_revision.kind = svn_opt_revision_number;

  range = apr_pcalloc(pool, sizeof(*range));
  range->start.kind = svn_opt_revision_number;
  range->start.value.number = rev1;
  range->end.kind = svn_opt_revision_number;
  range->end.value.number = yc_rev;
  ranges = apr_array_make(pool, 2, sizeof(svn_opt_revision_range_t *));
  APR_ARRAY_PUSH(ranges, svn_opt_revision_range_t *) = range;
  peg_revision.value.number = rev1;
  SVN_ERR(normalize_merge_sources(&remove_sources, URL1, URL1,
                                  source_repos_root, &peg_revision,
                                  ranges, URL1_ra_session, ctx, pool));

  range = apr_pcalloc(pool, sizeof(*range));
  range->start.kind = svn_opt_revision_number;
  range->start.value.number = yc_rev;
  range->end.kind = svn_opt_revision_number;
  range->end.value.number = rev2;
  ranges = apr_array_make(pool, 2, sizeof(svn_opt_revision_range_t *));
  APR_ARRAY_PUSH(ranges, svn_opt_revision_range_t *) = range;
  peg_revision.value.number = rev2;
  SVN_ERR(normalize_merge_sources(&add_sources, URL2, URL2,
                                  source_repos_root, &peg_revision,
                                  ranges, URL2_ra_session, ctx, pool));

  /* If this isn't a record-only merge, we'll first do a stupid
     point-to-point merge... */
  if (! record_only)
    {
      merge_source_t *faux_source;
      apr_array_header_t *faux_sources =
        apr_array_make(pool, 1, sizeof(merge_source_t *));
      faux_source = apr_pcalloc(pool, sizeof(*faux_source));
      faux_source->url1 = URL1;
      faux_source->url2 = URL2;
      faux_source->rev1 = rev1;
      faux_source->rev2 = rev2;
      APR_ARRAY_PUSH(faux_sources, merge_source_t *) = faux_source;
      SVN_ERR(do_merge(faux_sources, target_wcpath, entry, adm_access,
                       FALSE, TRUE, same_repos,
                       ignore_ancestry, force, dry_run, FALSE, TRUE,
                       depth, merge_options, use_sleep, ctx, pool));
    }
  else if (! same_repos)
    {
      return svn_error_create(SVN_ERR_INCORRECT_PARAMS, NULL,
                              _("Merge from foreign repository is not "
                                "compatible with mergeinfo modification"));
    }

  /* ... and now, if we're doing the mergeinfo thang, we execute a
     pair of record-only merges using the real sources we've
     calculated.  (We know that each tong in our fork of our merge
     source history tree has an ancestral relationship with the common
     ancestral, so we force ancestral=TRUE here.) */
  if (same_repos)
    {
      SVN_ERR(do_merge(add_sources, target_wcpath, entry,
                       adm_access, TRUE, TRUE, same_repos,
                       ignore_ancestry, force, dry_run, TRUE, TRUE,
                       depth, merge_options, use_sleep, ctx, pool));
      SVN_ERR(do_merge(remove_sources, target_wcpath, entry,
                       adm_access, TRUE, TRUE, same_repos,
                       ignore_ancestry, force, dry_run, TRUE, TRUE,
                       depth, merge_options, use_sleep, ctx, pool));
    }
  return SVN_NO_ERROR;
}

/*-----------------------------------------------------------------------*/

/*** Public APIs ***/

svn_error_t *
svn_client_merge3(const char *source1,
                  const svn_opt_revision_t *revision1,
                  const char *source2,
                  const svn_opt_revision_t *revision2,
                  const char *target_wcpath,
                  svn_depth_t depth,
                  svn_boolean_t ignore_ancestry,
                  svn_boolean_t force,
                  svn_boolean_t record_only,
                  svn_boolean_t dry_run,
                  const apr_array_header_t *merge_options,
                  svn_client_ctx_t *ctx,
                  apr_pool_t *pool)
{
  svn_wc_adm_access_t *adm_access;
  const svn_wc_entry_t *entry;
  const char *URL1, *URL2;
  svn_revnum_t rev1, rev2;
  svn_boolean_t related = FALSE, ancestral = FALSE;
  const char *wc_repos_root, *source_repos_root;
  svn_revnum_t youngest_rev = SVN_INVALID_REVNUM;
  svn_ra_session_t *ra_session1, *ra_session2;
  apr_array_header_t *merge_sources;
  merge_source_t *merge_source;
  svn_opt_revision_t working_rev;
  svn_error_t *err;
  svn_boolean_t use_sleep = FALSE;
  const char *yc_path = NULL;
  svn_revnum_t yc_rev = SVN_INVALID_REVNUM;
  apr_pool_t *sesspool;
  svn_boolean_t same_repos;
  const char *source_repos_uuid1, *source_repos_uuid2;

  /* Sanity check our input -- we require specified revisions. */
  if ((revision1->kind == svn_opt_revision_unspecified)
      || (revision2->kind == svn_opt_revision_unspecified))
    return svn_error_create(SVN_ERR_CLIENT_BAD_REVISION, NULL,
                            _("Not all required revisions are specified"));

  /* ### FIXME: This function really ought to do a history check on
     the left and right sides of the merge source, and -- if one is an
     ancestor of the other -- just call svn_client_merge_peg3() with
     the appropriate args. */

  /* If source1 or source2 are paths, we need to get the underlying
     URL from the wc and save the initial path we were passed so we
     can use it as a path parameter (either in the baton or not).
     otherwise, the path will just be NULL, which means we won't be
     able to figure out some kind of revision specifications, but in
     that case it won't matter, because those ways of specifying a
     revision are meaningless for a url. */
  SVN_ERR(svn_client_url_from_path(&URL1, source1, pool));
  if (! URL1)
    return svn_error_createf(SVN_ERR_ENTRY_MISSING_URL, NULL,
                             _("'%s' has no URL"),
                             svn_path_local_style(source1, pool));

  SVN_ERR(svn_client_url_from_path(&URL2, source2, pool));
  if (! URL2)
    return svn_error_createf(SVN_ERR_ENTRY_MISSING_URL, NULL,
                             _("'%s' has no URL"),
                             svn_path_local_style(source2, pool));

  /* Open an admistrative session with the working copy. */
  SVN_ERR(svn_wc_adm_probe_open3(&adm_access, NULL, target_wcpath,
                                 ! dry_run, -1, ctx->cancel_func,
                                 ctx->cancel_baton, pool));

  /* Fetch the target's entry. */
  SVN_ERR(svn_wc__entry_versioned(&entry, target_wcpath, adm_access,
                                  FALSE, pool));

  /* Determine the working copy target's repository root URL. */
  working_rev.kind = svn_opt_revision_working;
  SVN_ERR(svn_client__get_repos_root(&wc_repos_root, target_wcpath,
                                     &working_rev, adm_access, ctx, pool));

  /* Open some RA sessions to our merge source sides. */
  sesspool = svn_pool_create(pool);
  SVN_ERR(svn_client__open_ra_session_internal(&ra_session1,
                                               URL1, NULL, NULL, NULL,
                                               FALSE, TRUE, ctx, sesspool));
  SVN_ERR(svn_client__open_ra_session_internal(&ra_session2,
                                               URL2, NULL, NULL, NULL,
                                               FALSE, TRUE, ctx, sesspool));

  /* Resolve revisions to real numbers. */
  SVN_ERR(svn_client__get_revision_number(&rev1, &youngest_rev, ra_session1,
                                          revision1, NULL, sesspool));
  SVN_ERR(svn_client__get_revision_number(&rev2, &youngest_rev, ra_session2,
                                          revision2, NULL, sesspool));

  SVN_ERR(svn_ra_get_uuid2(ra_session1, &source_repos_uuid1, pool));
  SVN_ERR(svn_ra_get_uuid2(ra_session2, &source_repos_uuid2, pool));

  /* We can't do a diff between different repositories. */
  if (strcmp(source_repos_uuid1, source_repos_uuid2) != 0)
    return svn_error_createf(SVN_ERR_RA_UUID_MISMATCH, NULL,
                             _("'%s' isn't in the same repository as '%s'"),
                             URL1, URL2);

  /* Get the repository root URL from one of our sessions. */
  SVN_ERR(svn_ra_get_repos_root2(ra_session1, &source_repos_root, sesspool));

  /* Do our working copy and sources come from the same repository? */
  if (strcmp(wc_repos_root, source_repos_root) != 0)
    {
      const char *wc_repos_uuid;

      if (entry)
        wc_repos_uuid = entry->uuid;
      else
        SVN_ERR(svn_client_uuid_from_url(&wc_repos_uuid, wc_repos_root,
                                         ctx, pool));
      same_repos = (strcmp(wc_repos_uuid, source_repos_uuid1) == 0);
    }
  else
    same_repos = TRUE;

  /* Unless we're ignoring ancestry, see if the two sources are related.  */
  if (! ignore_ancestry)
    SVN_ERR(svn_client__get_youngest_common_ancestor(&yc_path, &yc_rev,
                                                     URL1, rev1,
                                                     URL2, rev2,
                                                     ctx, pool));

  /* Check for a youngest common ancestor.  If we have one, we'll be
     doing merge tracking.

     So, given a requested merge of the differences between A and
     B, and a common ancestor of C, we will find ourselves in one of
     four positions, and four different approaches:

        A == B == C   there's nothing to merge

        A == C != B   we merge the changes between A (or C) and B

        B == C != A   we merge the changes between B (or C) and A

        A != B != C   we merge the changes between A and B without
                      merge recording, then record-only two merges:
                      from A to C, and from C to B
  */
  if (yc_path && SVN_IS_VALID_REVNUM(yc_rev))
    {
      apr_array_header_t *ranges;
      svn_opt_revision_range_t *range;
      svn_opt_revision_t peg_revision;
      peg_revision.kind = svn_opt_revision_number;

      /* Note that our merge sources are related. */
      related = TRUE;

      /* Make YC_PATH into a full URL. */
      yc_path = svn_path_url_add_component2(source_repos_root, yc_path, pool);

      /* If the common ancestor matches the right side of our merge,
         then we only need to reverse-merge the left side. */
      if ((strcmp(yc_path, URL2) == 0) && (yc_rev == rev2))
        {
          ancestral = TRUE;
          range = apr_pcalloc(pool, sizeof(*range));
          range->start.kind = svn_opt_revision_number;
          range->start.value.number = rev1;
          range->end.kind = svn_opt_revision_number;
          range->end.value.number = yc_rev;
          ranges = apr_array_make(pool, 2, sizeof(svn_opt_revision_range_t *));
          APR_ARRAY_PUSH(ranges, svn_opt_revision_range_t *) = range;
          peg_revision.value.number = rev1;
          SVN_ERR(normalize_merge_sources(&merge_sources, URL1, URL1,
                                          source_repos_root, &peg_revision,
                                          ranges, ra_session1, ctx, pool));
        }
      /* If the common ancestor matches the left side of our merge,
         then we only need to merge the right side. */
      else if ((strcmp(yc_path, URL1) == 0) && (yc_rev == rev1))
        {
          ancestral = TRUE;
          range = apr_pcalloc(pool, sizeof(*range));
          range->start.kind = svn_opt_revision_number;
          range->start.value.number = yc_rev;
          range->end.kind = svn_opt_revision_number;
          range->end.value.number = rev2;
          ranges = apr_array_make(pool, 2, sizeof(svn_opt_revision_range_t *));
          APR_ARRAY_PUSH(ranges, svn_opt_revision_range_t *) = range;
          peg_revision.value.number = rev2;
          SVN_ERR(normalize_merge_sources(&merge_sources, URL2, URL2,
                                          source_repos_root, &peg_revision,
                                          ranges, ra_session2, ctx, pool));
        }
      /* And otherwise, we need to do both: reverse merge the left
         side, and merge the right. */
      else
        {
          err = merge_cousins_and_supplement_mergeinfo(target_wcpath, entry,
                                                       adm_access,
                                                       ra_session1,
                                                       ra_session2,
                                                       URL1, rev1,
                                                       URL2, rev2,
                                                       yc_rev,
                                                       source_repos_root,
                                                       wc_repos_root,
                                                       depth,
                                                       ignore_ancestry, force,
                                                       record_only, dry_run,
                                                       merge_options,
                                                       &use_sleep, ctx,
                                                       pool);
          if (err)
            {
              if (use_sleep)
                svn_io_sleep_for_timestamps(target_wcpath, pool);

              return err;
            }

          /* Close our temporary RA sessions (this could've happened
             after the second call to normalize_merge_sources() inside
             the merge_cousins_and_supplement_mergeinfo() routine). */
          svn_pool_destroy(sesspool);

          return svn_wc_adm_close2(adm_access, pool);
        }
    }
  else
    {
      /* Build a single-item merge_source_t array. */
      merge_sources = apr_array_make(pool, 1, sizeof(merge_source_t *));
      merge_source = apr_pcalloc(pool, sizeof(*merge_source));
      merge_source->url1 = URL1;
      merge_source->url2 = URL2;
      merge_source->rev1 = rev1;
      merge_source->rev2 = rev2;
      APR_ARRAY_PUSH(merge_sources, merge_source_t *) = merge_source;
    }

  /* Close our temporary RA sessions. */
  svn_pool_destroy(sesspool);

  err = do_merge(merge_sources, target_wcpath, entry, adm_access,
                 ancestral, related, same_repos,
                 ignore_ancestry, force, dry_run,
                 record_only, FALSE, depth, merge_options,
                 &use_sleep, ctx, pool);

  if (use_sleep)
    svn_io_sleep_for_timestamps(target_wcpath, pool);

  if (err)
    return err;

  return svn_wc_adm_close2(adm_access, pool);
}


/* If TARGET_WCPATH does not reflect a single-revision,
   svn_depth_infinity, pristine, unswitched working copy -- in other
   words, a subtree found in a single revision -- raise
   SVN_ERR_CLIENT_NOT_READY_TO_MERGE. */
static svn_error_t *
ensure_wc_reflects_repository_subtree(const char *target_wcpath,
                                      svn_client_ctx_t *ctx,
                                      apr_pool_t *pool)
{
  svn_wc_revision_status_t *wc_stat;

  /* Get a WC summary with min/max revisions set to the BASE revision. */
  SVN_ERR(svn_wc_revision_status(&wc_stat, target_wcpath, NULL, FALSE,
                                 ctx->cancel_func, ctx->cancel_baton, pool));

  if (wc_stat->switched)
    return svn_error_create(SVN_ERR_CLIENT_NOT_READY_TO_MERGE, NULL,
                            _("Cannot reintegrate into a working copy "
                              "with a switched subtree"));

  if (wc_stat->sparse_checkout)
    return svn_error_create(SVN_ERR_CLIENT_NOT_READY_TO_MERGE, NULL,
                            _("Cannot reintegrate into a working copy "
                              "not entirely at infinite depth"));

  if (wc_stat->modified)
    return svn_error_create(SVN_ERR_CLIENT_NOT_READY_TO_MERGE, NULL,
                            _("Cannot reintegrate into a working copy "
                              "that has local modifications"));

  if (! (SVN_IS_VALID_REVNUM(wc_stat->min_rev)
         && SVN_IS_VALID_REVNUM(wc_stat->max_rev)))
    return svn_error_create(SVN_ERR_CLIENT_NOT_READY_TO_MERGE, NULL,
                            _("Cannot determine revision of working copy"));

  if (wc_stat->min_rev != wc_stat->max_rev)
    return svn_error_create(SVN_ERR_CLIENT_NOT_READY_TO_MERGE, NULL,
                            _("Cannot reintegrate into mixed-revision "
                              "working copy; try updating first"));

  return SVN_NO_ERROR;
}

/* Given a mergeinfo catalog UNMERGED_HISTORY representing the history
   (as mergeinfo) from a merge target that is not represented in the merge
   source, check (using TARGET_RA_SESSION, which points to
   MERGE_TARGET_REPOS_REL_PATH) that all of the ranges in the catalog's
   mergeinfos are "phantoms": that is, their corresponding path did not
   change in any of their revisions.  Raises SVN_ERR_CLIENT_NOT_READY_TO_MERGE
   if any are not phantoms.  Temporary allocations in POOL.
 */
static svn_error_t *
ensure_all_missing_ranges_are_phantoms(const char *target_repos_rel_path,
                                       svn_ra_session_t *target_ra_session,
                                       svn_mergeinfo_catalog_t unmerged_history,
                                       apr_pool_t *pool)
{
  apr_hash_index_t *hi1, *hi2;
  apr_pool_t *iterpool = svn_pool_create(pool);
  apr_size_t target_repos_rel_len = strlen(target_repos_rel_path);

  for (hi1 = apr_hash_first(pool, unmerged_history); hi1;
       hi1 = apr_hash_next(hi1))
    {
      const void *key;
      void *value;
      const char *catalog_path;
      svn_mergeinfo_t history_as_mergeinfo;

      apr_hash_this(hi1, &key, NULL, &value);
      catalog_path = key;
      history_as_mergeinfo = value;

      for (hi2 = apr_hash_first(pool, history_as_mergeinfo); hi2;
           hi2 = apr_hash_next(hi2))
        {
          const char *path;
          apr_array_header_t *rangelist;
          int i;

          apr_hash_this(hi2, &key, NULL, &value);
          path = key;
          rangelist = value;

          /* Mergeinfo source paths are always repository absolute, so adjust
             the path so it is relative to TARGET_RA_SESSION. */
          path = path + target_repos_rel_len + 1;
          if (path[0] == '/')
            path++;

          for (i = 0; i < rangelist->nelts; i++)
            {
              svn_merge_range_t *range = APR_ARRAY_IDX(rangelist, i,
                                                       svn_merge_range_t *);
              svn_dirent_t *dirent;

              /* This function should not receive any "rollback"
                 ranges. */
              SVN_ERR_ASSERT(range->start < range->end);

              svn_pool_clear(iterpool);

              SVN_ERR(svn_ra_stat(target_ra_session,
                                  path,
                                  range->end,
                                  &dirent,
                                  iterpool));

              if (svn_merge_range_contains_rev(range, dirent->created_rev))
                {
                  const char *full_url;

                  svn_pool_destroy(iterpool);

                  SVN_ERR(svn_ra_get_session_url(target_ra_session, &full_url,
                                                 pool));
                  full_url = svn_path_url_add_component2(full_url, path, pool);
                  return svn_error_createf(SVN_ERR_CLIENT_NOT_READY_TO_MERGE,
                                           NULL,
                                           _("At least one revision (r%ld) "
                                             "not yet merged from '%s'"),
                                           dirent->created_rev, full_url);
                }
            }
        }
    }

  svn_pool_destroy(iterpool);
  return SVN_NO_ERROR;
}


/* Helper for calculate_left_hand_side() which produces a mergeinfo catalog
   describing what parts of of the reintegrate target have not previously been
   merged to the reintegrate source.

   SOURCE_CATALOG is the collection of explicit mergeinfo on
   SOURCE_REPOS_REL_PATH@SOURCE_REV and all its children, i.e. the mergeinfo
   catalog for the reintegrate source.

   TARGET_SEGMENTS_HASH is a hash of (const char *) paths mapped to
   (apr_array_header_t *) arrays of svn_location_segment_t *.  Each of these
   path keys represent a path in the reintegrate target, relative to the
   repository root, which has explicit mergeinfo and/or is the reintegrate
   target itself.  The segment arrays contain the natural history of each
   path@TARGET_REV.  Effectively this is the mergeinfo catalog on the
   reintegrate target.

   YC_ANCESTOR_REV is the revision of the youngest common ancestor of the
   reintegrate source and the reintegrate target.

   SOURCE_REPOS_REL_PATH is the path of the reintegrate source relative to
   the root of the repository.  TARGET_REPOS_REL_PATH is the path of the
   reintegrate target relative to the root of the repository.

   TARGET_REV is the working revision the entire WC tree rooted at
   TARGET_REPOS_REL_PATH is at.  SOURCE_REV is the peg revision of the
   reintegrate source.

   SOURCE_RA_SESSION is a session opened to the SOURCE_REPOS_REL_PATH
   and TARGET_RA_SESSION is open to TARGET_REPOS_REL_PATH.

   For each path/segment in TARGET_SEGMENTS_HASH check that the history that
   segment represents is contained in either the explicit mergeinfo for the
   corresponding path in SOURCE_CATALOG, the corresponding path's inherited
   mergeinfo (if no explicit mergeinfo for the path is found in
   SOURCE_CATALOG), or the corresponding path's natural history.  Populate
   *UNMERGED_TO_SOURCE_CATALOG with the corresponding source paths mapped to
   the mergeinfo from the target's natural history which is *not* found.  Also
   include any mergeinfo from SOURCE_CATALOG which explicitly describes the
   target's history but for which *no* path/segment was found in
   TARGET_SEGMENTS_HASH.

   If no part of TARGET_SEGMENTS_HASH is found in SOURCE_CATALOG set
   *NEVER_SYNCHED to TRUE and set *YOUNGEST_MERGED_REV to SVN_INVALID_REVNUM.
   Otherwise set *NEVER_SYNCHED to FALSE, *YOUNGEST_MERGED_REV to the youngest
   revision previously merged from the target to the source, and filter
   *UNMERGED_TO_SOURCE_CATALOG so that it contains no ranges greater than
   *YOUNGEST_MERGED_REV.

   *UNMERGED_TO_SOURCE_CATALOG is (deeply) allocated in POOL. */
static svn_error_t *
find_unmerged_mergeinfo(svn_mergeinfo_catalog_t *unmerged_to_source_catalog,
                        svn_boolean_t *never_synched,
                        svn_revnum_t *youngest_merged_rev,
                        svn_revnum_t yc_ancestor_rev,
                        svn_mergeinfo_catalog_t source_catalog,
                        apr_hash_t *target_segments_hash,
                        const char *source_repos_rel_path,
                        const char *target_repos_rel_path,
                        svn_revnum_t target_rev,
                        svn_revnum_t source_rev,
                        svn_ra_session_t *source_ra_session,
                        svn_ra_session_t *target_ra_session,
                        svn_client_ctx_t *ctx,
                        apr_pool_t *pool)
{
  apr_hash_index_t *hi;
  svn_mergeinfo_catalog_t new_catalog = apr_hash_make(pool);
  svn_mergeinfo_t target_history_as_mergeinfo, source_history_as_mergeinfo;
  svn_mergeinfo_t common_mergeinfo;
  apr_pool_t *subpool = svn_pool_create(pool);
  apr_pool_t *iterpool = svn_pool_create(subpool);
  svn_revnum_t old_rev, young_rev;
  apr_size_t source_repos_rel_len = strlen(source_repos_rel_path);

  *never_synched = TRUE;
  *youngest_merged_rev = SVN_INVALID_REVNUM;

  /* Examine the natural history of each path in the reintegrate target
     with explicit mergeinfo. */
  for (hi = apr_hash_first(subpool, target_segments_hash);
       hi;
       hi = apr_hash_next(hi))
    {
      const void *key;
      void *val;
      const char *path, *source_path;
      apr_array_header_t *segments;
      const char *source_path_rel_to_session;
      svn_mergeinfo_t source_mergeinfo, filtered_mergeinfo;

      svn_pool_clear(iterpool);
      apr_hash_this(hi, &key, NULL, &val);
      path = key;
      segments = val;

      source_path = path + strlen(target_repos_rel_path);
      if (source_path[0] == '/') /* Remove leading '/' for svn_path_join. */
        source_path++;
      source_path = svn_path_join(source_repos_rel_path, source_path,
        iterpool);
      source_path_rel_to_session = source_path + source_repos_rel_len;
      if (source_path_rel_to_session[0] == '/')
        source_path_rel_to_session++;

      /* Convert this target path's natural history into mergeinfo. */
      SVN_ERR(svn_client__mergeinfo_from_segments(&target_history_as_mergeinfo,
                                                  segments,
                                                  iterpool));

      /* Remove any target history that is also part of the source's history,
         i.e. their common ancestry.  By definition this has already been
         "merged" from the target to the source.  If the source has explict
         self referential mergeinfo it would intersect with the target's
         history below, making it appear that some merges had been done from
         the target to the source, when this might not actually be the case. */
      SVN_ERR(svn_mergeinfo__filter_mergeinfo_by_ranges(
        &target_history_as_mergeinfo, target_history_as_mergeinfo,
        source_rev, yc_ancestor_rev, iterpool));

      /* Look for any explicit mergeinfo on the source path corresponding to
         the target path.  If we find any remove that from SOURCE_CATALOG.
         When this iteration over TARGET_SEGMENTS_HASH is complete all that
         should be left in SOURCE_CATALOG are subtrees that have explicit
         mergeinfo on the reintegrate source where there is no corresponding
         explicit mergeinfo on the reintegrate target. */
      source_mergeinfo = apr_hash_get(source_catalog, source_path,
                                      APR_HASH_KEY_STRING);
      if (source_mergeinfo)
        {
          svn_mergeinfo_t explicit_source_target_history_intersection;

          apr_hash_set(source_catalog, source_path, APR_HASH_KEY_STRING,
                       NULL);
          /* If there is an intersection between the *explicit* mergeinfo on
             this source path and the corresponding target's history then we
             know that at least one merge was done from the target to the
             source. */
          SVN_ERR(svn_mergeinfo_intersect(
            &explicit_source_target_history_intersection,
            source_mergeinfo, target_history_as_mergeinfo,
            iterpool));
          if (apr_hash_count(explicit_source_target_history_intersection))
            {
              *never_synched = FALSE;
              /* Keep track of the youngest revision merged from the
                 target to the source. */
              SVN_ERR(svn_mergeinfo__get_range_endpoints(
                &young_rev, &old_rev,
                explicit_source_target_history_intersection,
                iterpool));
              if (!SVN_IS_VALID_REVNUM(*youngest_merged_rev)
                  || (young_rev > *youngest_merged_rev))
                *youngest_merged_rev = young_rev;
            }
        }
      else
        {
          /* There is no mergeinfo on source_path *or* source_path doesn't
             exist at all.  If simply doesn't exist we can ignore it
             altogether. */
          svn_node_kind_t kind;
          svn_mergeinfo_catalog_t subtree_catalog;
          apr_array_header_t *source_repos_rel_path_as_array;
          SVN_ERR(svn_ra_check_path(source_ra_session,
                                    source_path_rel_to_session,
                                    source_rev, &kind, iterpool));
          if (kind == svn_node_none)
              continue;
          /* Else source_path does exist though it has no explicit mergeinfo.
             Find its inherited mergeinfo.  If it doesn't have any then simply
             set source_mergeinfo to an empty hash. */
          source_repos_rel_path_as_array =
            apr_array_make(iterpool, 1, sizeof(const char *));
          APR_ARRAY_PUSH(source_repos_rel_path_as_array, const char *)
            = source_path_rel_to_session;
          SVN_ERR(svn_ra_get_mergeinfo(source_ra_session, &subtree_catalog,
                                       source_repos_rel_path_as_array,
                                       source_rev, svn_mergeinfo_inherited,
                                       FALSE, iterpool));
          if (subtree_catalog)
            source_mergeinfo = apr_hash_get(subtree_catalog, source_path,
                                            APR_HASH_KEY_STRING);

          /* A path might not have any inherited mergeinfo either. */
          if (!source_mergeinfo)
            source_mergeinfo = apr_hash_make(iterpool);
        }

      /* Get the source path's natural history and convert it to mergeinfo.
         Then merge that natural history into source path's explicit
         or inherited mergeinfo. */
      SVN_ERR(svn_client__repos_location_segments(&segments,
                                                  source_ra_session,
                                                  source_path_rel_to_session,
                                                  source_rev, source_rev,
                                                  SVN_INVALID_REVNUM,
                                                  ctx, iterpool));
      SVN_ERR(svn_client__mergeinfo_from_segments(&source_history_as_mergeinfo,
                                                  segments, iterpool));
      SVN_ERR(svn_mergeinfo_merge(source_mergeinfo,
                                  source_history_as_mergeinfo, iterpool));

      /* Now source_mergeinfo represents everything we know about
         source_path's history.  Now we need to know what part, if any, of the
         corresponding target's history is *not* part of source_path's total
         history; because it is neither shared history nor was it ever merged
         from the target to the source. */
      SVN_ERR(svn_mergeinfo_intersect(&common_mergeinfo,
                                      source_mergeinfo,
                                      target_history_as_mergeinfo,
                                      iterpool));

      /* Use subpool rather than iterpool because filtered_mergeinfo is
         going into new_catalog below and needs to last to the end of
         this function. */
      SVN_ERR(svn_mergeinfo_remove(&filtered_mergeinfo,
                                   common_mergeinfo,
                                   target_history_as_mergeinfo,
                                   subpool));

      /* As with svn_mergeinfo_intersect above, we need to use subpool
         rather than iterpool. */
      apr_hash_set(new_catalog,
                   apr_pstrdup(subpool, source_path),
                   APR_HASH_KEY_STRING,
                   filtered_mergeinfo);
    }

  /* Are there any subtrees with explicit mergeinfo still left in the merge
     source where there was no explicit mergeinfo for the corresponding path
     in the merge target?  If so, add the intersection of those path's
     mergeinfo and the corresponding target path's mergeinfo to
     new_catalog. */
  if (apr_hash_count(source_catalog))
    {
      for (hi = apr_hash_first(subpool, source_catalog);
           hi;
           hi = apr_hash_next(hi))
        {
          const void *key;
          void *val;
          const char *source_path;
          const char *source_path_rel_to_session;
          svn_mergeinfo_t source_mergeinfo, filtered_mergeinfo;
          const char *target_path;
          apr_array_header_t *segments;
          svn_error_t *err;

          svn_pool_clear(iterpool);
          apr_hash_this(hi, &key, NULL, &val);
          source_path = key;
          source_mergeinfo = val;

          target_path = source_path + source_repos_rel_len;
          if (target_path[0] == '/') /* Remove leading '/' for svn_path_join */
            target_path++;

          source_path_rel_to_session = source_path + source_repos_rel_len;
          if (source_path_rel_to_session[0] == '/')
            source_path_rel_to_session++;

          err = svn_client__repos_location_segments(&segments,
                                                    target_ra_session,
                                                    target_path,
                                                    target_rev, target_rev,
                                                    SVN_INVALID_REVNUM,
                                                    ctx, iterpool);
          if (err)
            {
              if (err->apr_err == SVN_ERR_FS_NOT_FOUND
                  || err->apr_err == SVN_ERR_RA_DAV_REQUEST_FAILED)
                {
                  /* This path with explicit mergeinfo in the source doesn't
                     exist on the target. */
                  svn_error_clear(err);
                  err = NULL;
                }
              else
                {
                  return err;
                }
            }
          else
            {
              svn_mergeinfo_t explicit_source_target_history_intersection;

              SVN_ERR(svn_client__mergeinfo_from_segments(
                &target_history_as_mergeinfo, segments, iterpool));

              /* If there is an intersection between the *explicit* mergeinfo
                 on this source path and the corresponding target's history
                 then we know that at least one merge was done from the target
                 to the source. */
              SVN_ERR(svn_mergeinfo_intersect(
                &explicit_source_target_history_intersection,
                source_mergeinfo, target_history_as_mergeinfo,
                                                          iterpool));
              if (apr_hash_count(explicit_source_target_history_intersection))
                {
                  *never_synched = FALSE;
                  /* Keep track of the youngest revision merged from the
                     target to the source. */
                  SVN_ERR(svn_mergeinfo__get_range_endpoints(
                    &young_rev, &old_rev,
                    explicit_source_target_history_intersection, iterpool));
                  if (!SVN_IS_VALID_REVNUM(*youngest_merged_rev)
                      || (young_rev > *youngest_merged_rev))
                    *youngest_merged_rev = young_rev;
                }

              /* Get the source path's natural history and convert it to
                 mergeinfo.  Then merge that natural history into source
                 path's explicit or inherited mergeinfo. */
              SVN_ERR(svn_client__repos_location_segments(
                &segments,
                source_ra_session,
                source_path_rel_to_session,
                target_rev,
                target_rev,
                SVN_INVALID_REVNUM,
                ctx, iterpool));
              SVN_ERR(svn_client__mergeinfo_from_segments(
                &source_history_as_mergeinfo, segments, iterpool));
              SVN_ERR(svn_mergeinfo_merge(source_mergeinfo,
                                          source_history_as_mergeinfo,
                                          iterpool));
              SVN_ERR(svn_mergeinfo_intersect(&common_mergeinfo,
                                              source_mergeinfo,
                                              target_history_as_mergeinfo,
                                              iterpool));
              /* Use subpool rather than iterpool because filtered_mergeinfo
                 is  going into new_catalog below and needs to last to the
                 end of this function. */
              SVN_ERR(svn_mergeinfo_remove(&filtered_mergeinfo,
                                           common_mergeinfo,
                                           target_history_as_mergeinfo,
                                           subpool));
              if (apr_hash_count(filtered_mergeinfo))
                apr_hash_set(new_catalog,
                             apr_pstrdup(subpool, source_path),
                             APR_HASH_KEY_STRING,
                             filtered_mergeinfo);
            }
        }
    }

  /* Limit new_catalog to the youngest revisions previously merged from
     the target to the source. */
  if (SVN_IS_VALID_REVNUM(*youngest_merged_rev))
    SVN_ERR(svn_mergeinfo__filter_catalog_by_ranges(&new_catalog,
                                                    new_catalog,
                                                    *youngest_merged_rev,
                                                    0, /* No oldest bound. */
                                                    subpool));

  /* Make a shiny new copy before blowing away all the temporary pools. */
  *unmerged_to_source_catalog = svn_mergeinfo_catalog_dup(new_catalog, pool);

  /* iterpool was allocated out of subpool so this destroys both. */
  svn_pool_destroy(subpool);
  return SVN_NO_ERROR;
}

/* Helper for svn_client_merge_reintegrate() which calculates the
   'left hand side' of the underlying two-URL merge that a --reintegrate
   merge actually performs.

   TARGET_REPOS_REL_PATH is the path of the reintegrate target relative to
   the root of the repository.  SOURCE_REPOS_REL_PATH is the path of the
   reintegrate source relative to the root of the repository.

   SUBTREES_WITH_MERGEINFO is a hash of (const char *) paths in the
   reintegrate target, relative to the root of the repository, which have
   explicit mergeinfo set on them.  The reintegrate target itself should
   always be in this hash, regardless of whether it has explicit mergeinfo.

   TARGET_REV is the working revision the entire WC tree rooted at
   TARGET_REPOS_REL_PATH is at.  SOURCE_REV is the peg revision of the
   reintegrate source.

   Populate *UNMERGED_TO_SOURCE_CATALOG with the mergeinfo describing what
   parts of TARGET_REPOS_REL_PATH@TARGET_REV have not been merged to
   SOURCE_REPOS_REL_PATH@SOURCE_REV, up to the youngest revision ever merged
   from the target to the source if such exists, see doc string for
   find_unmerged_mergeinfo().

   SOURCE_RA_SESSION is a session opened to the SOURCE_REPOS_REL_PATH
   and TARGET_RA_SESSION is open to TARGET_REPOS_REL_PATH. */
static svn_error_t *
calculate_left_hand_side(const char **url_left,
                         svn_revnum_t *rev_left,
                         svn_mergeinfo_t *unmerged_to_source_catalog,
                         const char *target_repos_rel_path,
                         apr_hash_t *subtrees_with_mergeinfo,
                         svn_revnum_t target_rev,
                         const char *source_repos_rel_path,
                         const char *source_repos_root,
                         svn_revnum_t source_rev,
                         svn_ra_session_t *source_ra_session,
                         svn_ra_session_t *target_ra_session,
                         svn_client_ctx_t *ctx,
                         apr_pool_t *pool)
{
  apr_array_header_t *segments; /* array of (svn_location_segment_t *) */
  svn_mergeinfo_catalog_t mergeinfo_catalog, unmerged_catalog;
  apr_array_header_t *source_repos_rel_path_as_array
    = apr_array_make(pool, 1, sizeof(const char *));
  apr_pool_t *subpool = svn_pool_create(pool);
  apr_hash_index_t *hi;
  /* hash of paths mapped to arrays of svn_location_segment_t *. */
  apr_hash_t *segments_hash = apr_hash_make(pool);
  svn_boolean_t never_synced;
  svn_revnum_t youngest_merged_rev;
  const char *yc_ancestor_path;
  const char *source_url;
  const char *target_url;
  apr_size_t target_repos_rel_len = strlen(target_repos_rel_path);

  /* Get the history (segments) for the target and any of its subtrees
     with explicit mergeinfo. */
  for (hi = apr_hash_first(pool, subtrees_with_mergeinfo);
       hi;
       hi = apr_hash_next(hi))
    {
      const void *key;
      void *val;
      const char *path;
      const char *path_rel_to_session;

      apr_hash_this(hi, &key, NULL, &val);
      path = key;
      path_rel_to_session = path + target_repos_rel_len;
      if (path_rel_to_session[0] == '/')
        path_rel_to_session++;

      SVN_ERR(svn_client__repos_location_segments(&segments,
                                                  target_ra_session,
                                                  path_rel_to_session,
                                                  target_rev, target_rev,
                                                  SVN_INVALID_REVNUM,
                                                  ctx, subpool));
      apr_hash_set(segments_hash,
                   apr_pstrdup(subpool, path),
                   APR_HASH_KEY_STRING, segments);
    }

  /* Check that SOURCE_URL@SOURCE_REV and TARGET_URL@TARGET_REV are
     actually related, we can't reintegrate if they are not.  Also
     get an initial value for *REV_LEFT. */
  source_url = svn_path_url_add_component2(source_repos_root,
                                           source_repos_rel_path,
                                           subpool),
  target_url = svn_path_url_add_component2(source_repos_root,
                                           target_repos_rel_path,
                                           subpool);
  SVN_ERR(svn_client__get_youngest_common_ancestor(&yc_ancestor_path,
                                                   rev_left,
                                                   source_url, source_rev,
                                                   target_url, target_rev,
                                                   ctx, subpool));
  if (!(yc_ancestor_path && SVN_IS_VALID_REVNUM(*rev_left)))
    return svn_error_createf(SVN_ERR_CLIENT_NOT_READY_TO_MERGE, NULL,
                             _("'%s@%ld' must be ancestrally related to "
                               "'%s@%ld'"), source_url, source_rev,
                             target_url, target_rev);

  /* Get the mergeinfo from the source, including its descendants
     with differing explicit mergeinfo. */
  APR_ARRAY_PUSH(source_repos_rel_path_as_array, const char *) = "";
  SVN_ERR(svn_ra_get_mergeinfo(source_ra_session, &mergeinfo_catalog,
                               source_repos_rel_path_as_array, source_rev,
                               svn_mergeinfo_inherited, TRUE, subpool));

  if (mergeinfo_catalog)
    SVN_ERR(svn_mergeinfo__add_prefix_to_catalog(&mergeinfo_catalog,
                                                 mergeinfo_catalog,
                                                 source_repos_rel_path,
                                                 subpool, subpool));

  if (!mergeinfo_catalog)
    mergeinfo_catalog = apr_hash_make(subpool);

  /* Filter the source's mergeinfo catalog so that we are left with
     mergeinfo that describes what has *not* previously been merged from
     TARGET_REPOS_REL_PATH@TARGET_REV to SOURCE_REPOS_REL_PATH@SOURCE_REV. */
  SVN_ERR(find_unmerged_mergeinfo(&unmerged_catalog,
                                  &never_synced,
                                  &youngest_merged_rev,
                                  *rev_left,
                                  mergeinfo_catalog,
                                  segments_hash,
                                  source_repos_rel_path,
                                  target_repos_rel_path,
                                  target_rev,
                                  source_rev,
                                  source_ra_session,
                                  target_ra_session,
                                  ctx,
                                  subpool));

  /* Simplify unmerged_catalog through elision then make a copy in POOL. */
  SVN_ERR(svn_client__elide_mergeinfo_catalog(unmerged_catalog,
                                              subpool));
  *unmerged_to_source_catalog = svn_mergeinfo_catalog_dup(unmerged_catalog,
                                                          pool);

  if (never_synced)
    {
      /* We never merged to the source.  Just return the branch point. */
      *url_left = svn_path_url_add_component2(source_repos_root,
                                              yc_ancestor_path, pool);
    }
  else
    {
      /* We've previously merged some or all of the target, up to
         youngest_merged_rev, from the target to the source.  Set *URL_LEFT
         and *REV_LEFT to cover the youngest part of this range. */
      svn_opt_revision_t peg_revision;
      const char *youngest_url;

      peg_revision.kind = svn_opt_revision_number;
      peg_revision.value.number = youngest_merged_rev;

      *rev_left = youngest_merged_rev;
      SVN_ERR(svn_client__derive_location(
        &youngest_url, NULL,
        svn_path_url_add_component2(source_repos_root,
                                    target_repos_rel_path,
                                    subpool),
        &peg_revision, target_ra_session, NULL, ctx, subpool));
      *url_left = apr_pstrdup(pool, youngest_url);
    }

  svn_pool_destroy(subpool);
  return SVN_NO_ERROR;
}

/* A baton for get_subtree_mergeinfo_walk_cb. */
struct get_subtree_mergeinfo_walk_baton
{
  /* Merge target and target relative to repository root. */
  const char *target_path;
  const char *target_repos_root;

  /* Hash of paths (const char *) that have explicit mergeinfo. */
  apr_hash_t *subtrees_with_mergeinfo;

  /* Access for the tree being walked. */
  svn_wc_adm_access_t *base_access;
  svn_client_ctx_t *ctx;
};

/* svn_wc_entry_callbacks2_t found_entry() callback for get_mergeinfo_paths.

   Given the working copy path PATH, its corresponding ENTRY, and WALK_BATON,
   where WALK_BATON is of type get_subtree_mergeinfo_walk_baton *:

   If PATH has explicit mergeinfo or is the same as WALK_BATON->TARGET_PATH,
   then store a copy of PATH in WALK_BATON->SUBTREES_WITH_MERGEINFO.  The copy
   is allocated in WALK_BATON->SUBTREES_WITH_MERGEINFO's pool.

   POOL is used only for temporary allocations. */
static svn_error_t *
get_subtree_mergeinfo_walk_cb(const char *path,
                              const svn_wc_entry_t *entry,
                              void *walk_baton,
                              apr_pool_t *pool)
{
  struct get_subtree_mergeinfo_walk_baton *wb = walk_baton;
  const svn_string_t *propval;

  /* We're going to receive dirents twice;  we want to ignore the
     first one (where it's a child of a parent dir), and only use
     the second one (where we're looking at THIS_DIR).  The exception
     is absent dirs, these only come through once, so continue. */
  if ((entry->kind == svn_node_dir)
      && (strcmp(entry->name, SVN_WC_ENTRY_THIS_DIR) != 0)
      && !entry->absent)
    return SVN_NO_ERROR;

  SVN_ERR(svn_wc_prop_get(&propval, SVN_PROP_MERGEINFO, path,
                          wb->base_access, pool));

  /* We always want to include the reintegrate target even if it has
     no explicit mergeinfo.  It still has natural history we'll need
     to consider. */
  if (propval || strcmp(path, wb->target_path) == 0)
    {
      const char *stored_path;

      SVN_ERR(svn_client__path_relative_to_root(&stored_path, path,
                                                wb->target_repos_root, FALSE,
                                                NULL, wb->base_access, pool));
      stored_path = apr_pstrdup(apr_hash_pool_get(wb->subtrees_with_mergeinfo),
                                stored_path);
      apr_hash_set(wb->subtrees_with_mergeinfo, stored_path,
                   APR_HASH_KEY_STRING, stored_path);
    }

  return SVN_NO_ERROR;
}

svn_error_t *
svn_client_merge_reintegrate(const char *source,
                             const svn_opt_revision_t *peg_revision,
                             const char *target_wcpath,
                             svn_boolean_t dry_run,
                             const apr_array_header_t *merge_options,
                             svn_client_ctx_t *ctx,
                             apr_pool_t *pool)
{
  svn_wc_adm_access_t *adm_access;
  const svn_wc_entry_t *entry;
  const char *wc_repos_root, *source_repos_root;
  svn_opt_revision_t working_revision;
  svn_ra_session_t *target_ra_session;
  svn_ra_session_t *source_ra_session;
  const char *source_repos_rel_path, *target_repos_rel_path;
  const char *yc_ancestor_path;
  svn_revnum_t yc_ancestor_rev;
  const char *url1, *url2;
  svn_revnum_t rev1, rev2;
  svn_mergeinfo_t unmerged_to_source_mergeinfo_catalog;
  svn_boolean_t use_sleep = FALSE;
  svn_error_t *err;
  static const svn_wc_entry_callbacks2_t walk_callbacks =
    { get_subtree_mergeinfo_walk_cb, get_mergeinfo_error_handler };
  struct get_subtree_mergeinfo_walk_baton wb;

  /* Open an admistrative session with the working copy. */
  SVN_ERR(svn_wc_adm_probe_open3(&adm_access, NULL, target_wcpath,
                                 (! dry_run), -1, ctx->cancel_func,
                                 ctx->cancel_baton, pool));

  /* Fetch the target's entry. */
  SVN_ERR(svn_wc__entry_versioned(&entry, target_wcpath, adm_access,
                                  FALSE, pool));

  /* Make sure we're dealing with a real URL. */
  SVN_ERR(svn_client_url_from_path(&url2, source, pool));
  if (! url2)
    return svn_error_createf(SVN_ERR_ENTRY_MISSING_URL, NULL,
                             _("'%s' has no URL"),
                             svn_path_local_style(source, pool));

  /* Determine the working copy target's repository root URL. */
  working_revision.kind = svn_opt_revision_working;
  SVN_ERR(svn_client__get_repos_root(&wc_repos_root, target_wcpath,
                                     &working_revision, adm_access, ctx,
                                     pool));

  /* Determine the source's repository root URL. */
<<<<<<< HEAD
  SVN_ERR(svn_client__get_repos_root(&source_repos_root, url2,
                                     peg_revision, adm_access, ctx, pool));
=======
  SVN_ERR(svn_client__get_repos_root(&source_repos_root, url2, peg_revision,
                                     adm_access, ctx, pool));
>>>>>>> 8ddfd140

  /* source_repos_root and wc_repos_root are required to be the same,
     as mergeinfo doesn't come into play for cross-repository merging. */
  if (strcmp(source_repos_root, wc_repos_root) != 0)
    return svn_error_createf(SVN_ERR_CLIENT_UNRELATED_RESOURCES, NULL,
                             _("'%s' must be from the same repository as "
                               "'%s'"), svn_path_local_style(source, pool),
                             svn_path_local_style(target_wcpath, pool));

  /* Open an RA session to our (common) repository root URL */

  /* ### FIXME: Oops!  Can we open this session to a more conservative
     ### location, in case the user lacks read access at the
     ### repository root? */
  SVN_ERR(svn_client__open_ra_session_internal(&ra_session, wc_repos_root,
                                               NULL, NULL, NULL,
                                               FALSE, FALSE, ctx,
                                               pool));

  SVN_ERR(ensure_wc_reflects_repository_subtree(target_wcpath, ctx, pool));

  /* As the WC tree is "pure", use its last-updated-to revision as
     the default revision for the left side of our merge, since that's
     what the repository sub-tree is required to be up to date with
     (with regard to the WC). */
  rev1 = entry->revision;

  source_repos_rel_path =
    url2 + 1 + strlen(svn_path_get_longest_ancestor(wc_repos_root, url2,
                                                    pool));
  source_repos_rel_path = svn_path_uri_decode(source_repos_rel_path, pool);
  SVN_ERR(svn_client__path_relative_to_root(&target_repos_rel_path,
                                            target_wcpath, wc_repos_root,
                                            FALSE, NULL, NULL, pool));

  /* Can't reintegrate to or from the root of the repository. */
  if (svn_path_is_empty(source_repos_rel_path)
      || svn_path_is_empty(target_repos_rel_path))
    return svn_error_createf(SVN_ERR_CLIENT_NOT_READY_TO_MERGE, NULL,
                             _("Neither the reintegrate source nor target "
                               "can be the root of the repository"));

  /* Find all the subtree's in TARGET_WCPATH that have explicit mergeinfo. */
  wb.target_path = target_wcpath;
  wb.target_repos_root = wc_repos_root;
  wb.base_access = adm_access;
  wb.subtrees_with_mergeinfo = apr_hash_make(pool);
  wb.ctx = ctx;
  SVN_ERR(svn_wc_walk_entries3(target_wcpath, adm_access, &walk_callbacks,
                               &wb, svn_depth_infinity, TRUE,
                               ctx->cancel_func, ctx->cancel_baton, pool));

  /* Open two RA sessions, one to our source and one to our target. */
  SVN_ERR(svn_client__open_ra_session_internal(&target_ra_session, entry->url,
                                               NULL, NULL, NULL, FALSE, FALSE,
                                               ctx, pool));
  SVN_ERR(svn_client__open_ra_session_internal(&source_ra_session, url2,
                                               NULL, NULL, NULL, FALSE, FALSE,
                                               ctx, pool));

  SVN_ERR(svn_client__get_revision_number(&rev2, NULL, source_ra_session,
                                          peg_revision, "", pool));

  SVN_ERR(calculate_left_hand_side(&url1, &rev1,
                                   &unmerged_to_source_mergeinfo_catalog,
                                   target_repos_rel_path,
                                   wb.subtrees_with_mergeinfo,
                                   rev1,
                                   source_repos_rel_path,
                                   source_repos_root,
                                   rev2,
                                   source_ra_session,
                                   target_ra_session,
                                   ctx,
                                   pool));

  /* If the target was moved after the source was branched from it,
     it is possible that the left URL differs from the target's current
     URL.  If so, then adjust TARGET_RA_SESSION to point to the old URL. */
  if (strcmp(url1, entry->url))
    SVN_ERR(svn_ra_reparent(target_ra_session, url1, pool));

  SVN_ERR(svn_client__get_youngest_common_ancestor(&yc_ancestor_path,
                                                   &yc_ancestor_rev,
                                                   url2, rev2,
                                                   url1, rev1,
                                                   ctx, pool));

  if (!(yc_ancestor_path && SVN_IS_VALID_REVNUM(yc_ancestor_rev)))
    return svn_error_createf(SVN_ERR_CLIENT_NOT_READY_TO_MERGE, NULL,
                             _("'%s@%ld' must be ancestrally related to "
                               "'%s@%ld'"), url1, rev1, url2, rev2);

  if (rev1 > yc_ancestor_rev)
    {
      /* Have we actually merged anything to the source from the
         target?  If so, make sure we've merged a contiguous
         prefix. */
      err = ensure_all_missing_ranges_are_phantoms(
        target_repos_rel_path, target_ra_session,
        unmerged_to_source_mergeinfo_catalog, pool);
      if (err)
        {
          if (err->apr_err == SVN_ERR_CLIENT_NOT_READY_TO_MERGE)
            {
              svn_string_t *source_mergeinfo_cat_string;

              svn_error_clear(err);
              err = NULL;
              SVN_ERR(svn_mergeinfo__catalog_to_formatted_string(
                &source_mergeinfo_cat_string,
                unmerged_to_source_mergeinfo_catalog,
                "  ", "    Missing ranges: ", pool));
              return svn_error_createf(SVN_ERR_CLIENT_NOT_READY_TO_MERGE,
                                       NULL,
                                       _("Reintegrate can only be used if "
                                         "revisions %ld through %ld were "
                                         "previously merged from %s to the "
                                         "reintegrate source, but this is "
                                         "not the case:\n%s"),
                                       yc_ancestor_rev + 1, rev2,
                                       entry->url,
                                       source_mergeinfo_cat_string->data);
            }
          else
            {
              return err;
            }
        }
    }

  /* Left side: trunk@youngest-trunk-rev-merged-to-branch-at-specified-peg-rev
   * Right side: branch@specified-peg-revision */

  /* Do the real merge! */
  /* ### TODO(reint): Make sure that one isn't the same line ancestor
     ### of the other (what's erroneously referred to as "ancestrally
     ### related" in this source file).  We can merge to trunk without
     ### implementing this. */
  err = merge_cousins_and_supplement_mergeinfo(target_wcpath, entry,
                                               adm_access,
                                               target_ra_session,
                                               source_ra_session,
                                               url1, rev1, url2, rev2,
                                               yc_ancestor_rev,
                                               source_repos_root,
                                               wc_repos_root,
                                               svn_depth_infinity,
                                               FALSE, FALSE, FALSE, dry_run,
                                               merge_options, &use_sleep,
                                               ctx, pool);

  if (use_sleep)
    svn_io_sleep_for_timestamps(target_wcpath, pool);

  if (err)
    return err;

  /* Shutdown the administrative session. */
  return svn_wc_adm_close2(adm_access, pool);
}



svn_error_t *
svn_client_merge_peg3(const char *source,
                      const apr_array_header_t *ranges_to_merge,
                      const svn_opt_revision_t *peg_revision,
                      const char *target_wcpath,
                      svn_depth_t depth,
                      svn_boolean_t ignore_ancestry,
                      svn_boolean_t force,
                      svn_boolean_t record_only,
                      svn_boolean_t dry_run,
                      const apr_array_header_t *merge_options,
                      svn_client_ctx_t *ctx,
                      apr_pool_t *pool)
{
  svn_wc_adm_access_t *adm_access;
  const svn_wc_entry_t *entry;
  const char *URL;
  apr_array_header_t *merge_sources;
  const char *wc_repos_root, *source_repos_root;
  svn_opt_revision_t working_rev;
  svn_ra_session_t *ra_session;
  apr_pool_t *sesspool;
  svn_boolean_t use_sleep = FALSE;
  svn_error_t *err;
  svn_boolean_t same_repos;

  /* No ranges to merge?  No problem. */
  if (ranges_to_merge->nelts == 0)
    return SVN_NO_ERROR;

  /* Open an admistrative session with the working copy. */
  SVN_ERR(svn_wc_adm_probe_open3(&adm_access, NULL, target_wcpath,
                                 (! dry_run), -1, ctx->cancel_func,
                                 ctx->cancel_baton, pool));

  /* Fetch the target's entry. */
  SVN_ERR(svn_wc__entry_versioned(&entry, target_wcpath, adm_access,
                                  FALSE, pool));

  /* Make sure we're dealing with a real URL. */
  SVN_ERR(svn_client_url_from_path(&URL, source, pool));
  if (! URL)
    return svn_error_createf(SVN_ERR_ENTRY_MISSING_URL, NULL,
                             _("'%s' has no URL"),
                             svn_path_local_style(source, pool));

  /* Determine the working copy target's repository root URL. */
  working_rev.kind = svn_opt_revision_working;
  SVN_ERR(svn_client__get_repos_root(&wc_repos_root, target_wcpath,
                                     &working_rev, adm_access, ctx, pool));

  /* Open an RA session to our source URL, and determine its root URL. */
  sesspool = svn_pool_create(pool);
  SVN_ERR(svn_client__open_ra_session_internal(&ra_session,
                                               URL, NULL, NULL, NULL,
                                               FALSE, TRUE, ctx, sesspool));
  SVN_ERR(svn_ra_get_repos_root2(ra_session, &source_repos_root, pool));

  /* Normalize our merge sources. */
  SVN_ERR(normalize_merge_sources(&merge_sources, source, URL,
                                  source_repos_root, peg_revision,
                                  ranges_to_merge, ra_session, ctx, pool));

  /* Check for same_repos. */
  if (strcmp(wc_repos_root, source_repos_root) != 0)
    {
      const char *source_repos_uuid;
      const char *wc_repos_uuid;

      SVN_ERR(svn_ra_get_uuid2(ra_session, &source_repos_uuid, pool));
      if (entry)
        wc_repos_uuid = entry->uuid;
      else
        SVN_ERR(svn_client_uuid_from_url(&wc_repos_uuid, wc_repos_root,
                                         ctx, pool));
      same_repos = (strcmp(wc_repos_uuid, source_repos_uuid) == 0);
    }
  else
    same_repos = TRUE;

  /* We're done with our little RA session. */
  svn_pool_destroy(sesspool);

  /* Do the real merge!  (We say with confidence that our merge
     sources are both ancestral and related.) */
  err = do_merge(merge_sources, target_wcpath, entry, adm_access,
                 TRUE, TRUE, same_repos, ignore_ancestry, force, dry_run,
                 record_only, FALSE, depth, merge_options,
                 &use_sleep, ctx, pool);

  if (use_sleep)
    svn_io_sleep_for_timestamps(target_wcpath, pool);

  if (err)
    return err;

  /* Shutdown the administrative session. */
  return svn_wc_adm_close2(adm_access, pool);
}<|MERGE_RESOLUTION|>--- conflicted
+++ resolved
@@ -8561,13 +8561,8 @@
                                      pool));
 
   /* Determine the source's repository root URL. */
-<<<<<<< HEAD
-  SVN_ERR(svn_client__get_repos_root(&source_repos_root, url2,
-                                     peg_revision, adm_access, ctx, pool));
-=======
   SVN_ERR(svn_client__get_repos_root(&source_repos_root, url2, peg_revision,
                                      adm_access, ctx, pool));
->>>>>>> 8ddfd140
 
   /* source_repos_root and wc_repos_root are required to be the same,
      as mergeinfo doesn't come into play for cross-repository merging. */
@@ -8576,16 +8571,6 @@
                              _("'%s' must be from the same repository as "
                                "'%s'"), svn_path_local_style(source, pool),
                              svn_path_local_style(target_wcpath, pool));
-
-  /* Open an RA session to our (common) repository root URL */
-
-  /* ### FIXME: Oops!  Can we open this session to a more conservative
-     ### location, in case the user lacks read access at the
-     ### repository root? */
-  SVN_ERR(svn_client__open_ra_session_internal(&ra_session, wc_repos_root,
-                                               NULL, NULL, NULL,
-                                               FALSE, FALSE, ctx,
-                                               pool));
 
   SVN_ERR(ensure_wc_reflects_repository_subtree(target_wcpath, ctx, pool));
 
