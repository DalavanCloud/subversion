/*
 * deprecated.c:  holding file for all deprecated APIs.
 *                "we can't lose 'em, but we can shun 'em!"
 *
 * ====================================================================
 *    Licensed to the Apache Software Foundation (ASF) under one
 *    or more contributor license agreements.  See the NOTICE file
 *    distributed with this work for additional information
 *    regarding copyright ownership.  The ASF licenses this file
 *    to you under the Apache License, Version 2.0 (the
 *    "License"); you may not use this file except in compliance
 *    with the License.  You may obtain a copy of the License at
 *
 *      http://www.apache.org/licenses/LICENSE-2.0
 *
 *    Unless required by applicable law or agreed to in writing,
 *    software distributed under the License is distributed on an
 *    "AS IS" BASIS, WITHOUT WARRANTIES OR CONDITIONS OF ANY
 *    KIND, either express or implied.  See the License for the
 *    specific language governing permissions and limitations
 *    under the License.
 * ====================================================================
 */

/* ==================================================================== */



/*** Includes. ***/

/* We define this here to remove any further warnings about the usage of
   deprecated functions in this file. */
#define SVN_DEPRECATED

#include <string.h>
#include "svn_client.h"
#include "svn_path.h"
#include "svn_compat.h"
#include "svn_props.h"
#include "svn_utf.h"

#include "client.h"
#include "mergeinfo.h"

#include "private/svn_wc_private.h"
#include "svn_private_config.h"




/*** Code. ***/


/* Baton for capture_commit_info() */
struct capture_baton_t {
  svn_commit_info_t **info;
  apr_pool_t *pool;
};


/* Callback which implements svn_commit_callback2_t for use with some
   backward compat functions. */
static svn_error_t *
capture_commit_info(const svn_commit_info_t *commit_info,
                    void *baton,
                    apr_pool_t *pool)
{
  struct capture_baton_t *cb = baton;

  *(cb->info) = svn_commit_info_dup(commit_info, cb->pool);

  return SVN_NO_ERROR;
}


/*** From add.c ***/
svn_error_t *
svn_client_add3(const char *path,
                svn_boolean_t recursive,
                svn_boolean_t force,
                svn_boolean_t no_ignore,
                svn_client_ctx_t *ctx,
                apr_pool_t *pool)
{
  return svn_client_add4(path, SVN_DEPTH_INFINITY_OR_EMPTY(recursive),
                         force, no_ignore, FALSE, ctx,
                         pool);
}

svn_error_t *
svn_client_add2(const char *path,
                svn_boolean_t recursive,
                svn_boolean_t force,
                svn_client_ctx_t *ctx,
                apr_pool_t *pool)
{
  return svn_client_add3(path, recursive, force, FALSE, ctx, pool);
}

svn_error_t *
svn_client_add(const char *path,
               svn_boolean_t recursive,
               svn_client_ctx_t *ctx,
               apr_pool_t *pool)
{
  return svn_client_add3(path, recursive, FALSE, FALSE, ctx, pool);
}

svn_error_t *
svn_client_mkdir3(svn_commit_info_t **commit_info_p,
                  const apr_array_header_t *paths,
                  svn_boolean_t make_parents,
                  const apr_hash_t *revprop_table,
                  svn_client_ctx_t *ctx,
                  apr_pool_t *pool)
{
  struct capture_baton_t cb;

  cb.info = commit_info_p;
  cb.pool = pool;

  return svn_client_mkdir4(paths, make_parents, revprop_table,
                           capture_commit_info, &cb, ctx, pool);
}

svn_error_t *
svn_client_mkdir2(svn_commit_info_t **commit_info_p,
                  const apr_array_header_t *paths,
                  svn_client_ctx_t *ctx,
                  apr_pool_t *pool)
{
  return svn_client_mkdir3(commit_info_p, paths, FALSE, NULL, ctx, pool);
}


svn_error_t *
svn_client_mkdir(svn_client_commit_info_t **commit_info_p,
                 const apr_array_header_t *paths,
                 svn_client_ctx_t *ctx,
                 apr_pool_t *pool)
{
  svn_commit_info_t *commit_info = NULL;
  svn_error_t *err;

  err = svn_client_mkdir2(&commit_info, paths, ctx, pool);
  /* These structs have the same layout for the common fields. */
  *commit_info_p = (svn_client_commit_info_t *) commit_info;
  return svn_error_return(err);
}

/*** From blame.c ***/

struct blame_receiver_wrapper_baton2 {
  void *baton;
  svn_client_blame_receiver2_t receiver;
};

static svn_error_t *
blame_wrapper_receiver2(void *baton,
   svn_revnum_t start_revnum,
   svn_revnum_t end_revnum,
   apr_int64_t line_no,
   svn_revnum_t revision,
   apr_hash_t *rev_props,
   svn_revnum_t merged_revision,
   apr_hash_t *merged_rev_props,
   const char *merged_path,
   const char *line,
   svn_boolean_t local_change,
   apr_pool_t *pool)
{
  struct blame_receiver_wrapper_baton2 *brwb = baton;
  const char *author = NULL;
  const char *date = NULL;
  const char *merged_author = NULL;
  const char *merged_date = NULL;

  if (rev_props != NULL)
    {
      author = svn_prop_get_value(rev_props, SVN_PROP_REVISION_AUTHOR);
      date = svn_prop_get_value(rev_props, SVN_PROP_REVISION_DATE);
    }
  if (merged_rev_props != NULL)
    {
      merged_author = svn_prop_get_value(merged_rev_props,
                                         SVN_PROP_REVISION_AUTHOR);
      merged_date = svn_prop_get_value(merged_rev_props,
                                       SVN_PROP_REVISION_DATE);
    }

  if (brwb->receiver)
    return brwb->receiver(brwb->baton, line_no, revision, author, date,
                          merged_revision, merged_author, merged_date,
                          merged_path, line, pool);

  return SVN_NO_ERROR;
}

svn_error_t *
svn_client_blame4(const char *target,
                  const svn_opt_revision_t *peg_revision,
                  const svn_opt_revision_t *start,
                  const svn_opt_revision_t *end,
                  const svn_diff_file_options_t *diff_options,
                  svn_boolean_t ignore_mime_type,
                  svn_boolean_t include_merged_revisions,
                  svn_client_blame_receiver2_t receiver,
                  void *receiver_baton,
                  svn_client_ctx_t *ctx,
                  apr_pool_t *pool)
{
  struct blame_receiver_wrapper_baton2 baton;

  baton.receiver = receiver;
  baton.baton = receiver_baton;

  return svn_client_blame5(target, peg_revision, start, end, diff_options,
                           ignore_mime_type, include_merged_revisions,
                           blame_wrapper_receiver2, &baton, ctx, pool);
}


/* Baton for use with wrap_blame_receiver */
struct blame_receiver_wrapper_baton {
  void *baton;
  svn_client_blame_receiver_t receiver;
};

/* This implements svn_client_blame_receiver2_t */
static svn_error_t *
blame_wrapper_receiver(void *baton,
                       apr_int64_t line_no,
                       svn_revnum_t revision,
                       const char *author,
                       const char *date,
                       svn_revnum_t merged_revision,
                       const char *merged_author,
                       const char *merged_date,
                       const char *merged_path,
                       const char *line,
                       apr_pool_t *pool)
{
  struct blame_receiver_wrapper_baton *brwb = baton;

  if (brwb->receiver)
    return brwb->receiver(brwb->baton,
                          line_no, revision, author, date, line, pool);

  return SVN_NO_ERROR;
}

static void
wrap_blame_receiver(svn_client_blame_receiver2_t *receiver2,
                    void **receiver2_baton,
                    svn_client_blame_receiver_t receiver,
                    void *receiver_baton,
                    apr_pool_t *pool)
{
  struct blame_receiver_wrapper_baton *brwb = apr_palloc(pool, sizeof(*brwb));

  /* Set the user provided old format callback in the baton. */
  brwb->baton = receiver_baton;
  brwb->receiver = receiver;

  *receiver2_baton = brwb;
  *receiver2 = blame_wrapper_receiver;
}

svn_error_t *
svn_client_blame3(const char *target,
                  const svn_opt_revision_t *peg_revision,
                  const svn_opt_revision_t *start,
                  const svn_opt_revision_t *end,
                  const svn_diff_file_options_t *diff_options,
                  svn_boolean_t ignore_mime_type,
                  svn_client_blame_receiver_t receiver,
                  void *receiver_baton,
                  svn_client_ctx_t *ctx,
                  apr_pool_t *pool)
{
  svn_client_blame_receiver2_t receiver2;
  void *receiver2_baton;

  wrap_blame_receiver(&receiver2, &receiver2_baton, receiver, receiver_baton,
                      pool);

  return svn_client_blame4(target, peg_revision, start, end, diff_options,
                           ignore_mime_type, FALSE, receiver2, receiver2_baton,
                           ctx, pool);
}

/* svn_client_blame3 guarantees 'no EOL chars' as part of the receiver
   LINE argument.  Older versions depend on the fact that if a CR is
   required, that CR is already part of the LINE data.

   Because of this difference, we need to trap old receivers and append
   a CR to LINE before passing it on to the actual receiver on platforms
   which want CRLF line termination.

*/

struct wrapped_receiver_baton_s
{
  svn_client_blame_receiver_t orig_receiver;
  void *orig_baton;
};

static svn_error_t *
wrapped_receiver(void *baton,
                 apr_int64_t line_no,
                 svn_revnum_t revision,
                 const char *author,
                 const char *date,
                 const char *line,
                 apr_pool_t *pool)
{
  struct wrapped_receiver_baton_s *b = baton;
  svn_stringbuf_t *expanded_line = svn_stringbuf_create(line, pool);

  svn_stringbuf_appendbytes(expanded_line, "\r", 1);

  return b->orig_receiver(b->orig_baton, line_no, revision, author,
                          date, expanded_line->data, pool);
}

static void
wrap_pre_blame3_receiver(svn_client_blame_receiver_t *receiver,
                         void **receiver_baton,
                         apr_pool_t *pool)
{
  if (sizeof(APR_EOL_STR) == 3)
    {
      struct wrapped_receiver_baton_s *b = apr_palloc(pool,sizeof(*b));

      b->orig_receiver = *receiver;
      b->orig_baton = *receiver_baton;

      *receiver_baton = b;
      *receiver = wrapped_receiver;
    }
}

svn_error_t *
svn_client_blame2(const char *target,
                  const svn_opt_revision_t *peg_revision,
                  const svn_opt_revision_t *start,
                  const svn_opt_revision_t *end,
                  svn_client_blame_receiver_t receiver,
                  void *receiver_baton,
                  svn_client_ctx_t *ctx,
                  apr_pool_t *pool)
{
  wrap_pre_blame3_receiver(&receiver, &receiver_baton, pool);
  return svn_client_blame3(target, peg_revision, start, end,
                           svn_diff_file_options_create(pool), FALSE,
                           receiver, receiver_baton, ctx, pool);
}
svn_error_t *
svn_client_blame(const char *target,
                 const svn_opt_revision_t *start,
                 const svn_opt_revision_t *end,
                 svn_client_blame_receiver_t receiver,
                 void *receiver_baton,
                 svn_client_ctx_t *ctx,
                 apr_pool_t *pool)
{
  wrap_pre_blame3_receiver(&receiver, &receiver_baton, pool);
  return svn_client_blame2(target, end, start, end,
                           receiver, receiver_baton, ctx, pool);
}

/*** From commit.c ***/
svn_error_t *
svn_client_import3(svn_commit_info_t **commit_info_p,
                   const char *path,
                   const char *url,
                   svn_depth_t depth,
                   svn_boolean_t no_ignore,
                   svn_boolean_t ignore_unknown_node_types,
                   const apr_hash_t *revprop_table,
                   svn_client_ctx_t *ctx,
                   apr_pool_t *pool)
{
  struct capture_baton_t cb;

  cb.info = commit_info_p;
  cb.pool = pool;

  return svn_client_import4(path, url, depth, no_ignore,
                            ignore_unknown_node_types, revprop_table,
                            capture_commit_info, &cb, ctx, pool);
}

svn_error_t *
svn_client_import2(svn_commit_info_t **commit_info_p,
                   const char *path,
                   const char *url,
                   svn_boolean_t nonrecursive,
                   svn_boolean_t no_ignore,
                   svn_client_ctx_t *ctx,
                   apr_pool_t *pool)
{
  return svn_client_import3(commit_info_p,
                            path, url,
                            SVN_DEPTH_INFINITY_OR_FILES(! nonrecursive),
                            no_ignore, FALSE, NULL, ctx, pool);
}

svn_error_t *
svn_client_import(svn_client_commit_info_t **commit_info_p,
                  const char *path,
                  const char *url,
                  svn_boolean_t nonrecursive,
                  svn_client_ctx_t *ctx,
                  apr_pool_t *pool)
{
  svn_commit_info_t *commit_info = NULL;
  svn_error_t *err;

  err = svn_client_import2(&commit_info,
                           path, url, nonrecursive,
                           FALSE, ctx, pool);
  /* These structs have the same layout for the common fields. */
  *commit_info_p = (svn_client_commit_info_t *) commit_info;
  return svn_error_return(err);
}

svn_error_t *
svn_client_commit4(svn_commit_info_t **commit_info_p,
                   const apr_array_header_t *targets,
                   svn_depth_t depth,
                   svn_boolean_t keep_locks,
                   svn_boolean_t keep_changelists,
                   const apr_array_header_t *changelists,
                   const apr_hash_t *revprop_table,
                   svn_client_ctx_t *ctx,
                   apr_pool_t *pool)
{
  struct capture_baton_t cb;

  *commit_info_p = NULL;
  cb.info = commit_info_p;
  cb.pool = pool;

  SVN_ERR(svn_client_commit5(targets, depth, keep_locks, keep_changelists,
                             changelists, revprop_table,
                             capture_commit_info, &cb, ctx, pool));

  if (! *commit_info_p)
    *commit_info_p = svn_create_commit_info(pool);

  return SVN_NO_ERROR;
}

svn_error_t *
svn_client_commit3(svn_commit_info_t **commit_info_p,
                   const apr_array_header_t *targets,
                   svn_boolean_t recurse,
                   svn_boolean_t keep_locks,
                   svn_client_ctx_t *ctx,
                   apr_pool_t *pool)
{
  svn_depth_t depth = SVN_DEPTH_INFINITY_OR_EMPTY(recurse);

  return svn_client_commit4(commit_info_p, targets, depth, keep_locks,
                            FALSE, NULL, NULL, ctx, pool);
}

svn_error_t *
svn_client_commit2(svn_client_commit_info_t **commit_info_p,
                   const apr_array_header_t *targets,
                   svn_boolean_t recurse,
                   svn_boolean_t keep_locks,
                   svn_client_ctx_t *ctx,
                   apr_pool_t *pool)
{
  svn_commit_info_t *commit_info = NULL;
  svn_error_t *err;

  err = svn_client_commit3(&commit_info, targets, recurse, keep_locks,
                           ctx, pool);
  /* These structs have the same layout for the common fields. */
  *commit_info_p = (svn_client_commit_info_t *) commit_info;
  return svn_error_return(err);
}

svn_error_t *
svn_client_commit(svn_client_commit_info_t **commit_info_p,
                  const apr_array_header_t *targets,
                  svn_boolean_t nonrecursive,
                  svn_client_ctx_t *ctx,
                  apr_pool_t *pool)
{
  return svn_client_commit2(commit_info_p, targets,
                            ! nonrecursive,
                            TRUE,
                            ctx, pool);
}

/*** From copy.c ***/
svn_error_t *
svn_client_copy5(svn_commit_info_t **commit_info_p,
                 const apr_array_header_t *sources,
                 const char *dst_path,
                 svn_boolean_t copy_as_child,
                 svn_boolean_t make_parents,
                 svn_boolean_t ignore_externals,
                 const apr_hash_t *revprop_table,
                 svn_client_ctx_t *ctx,
                 apr_pool_t *pool)
{
  struct capture_baton_t cb;

  cb.info = commit_info_p;
  cb.pool = pool;

  return svn_client_copy6(sources, dst_path, copy_as_child, make_parents,
                          ignore_externals, revprop_table,
                          capture_commit_info, &cb, ctx, pool);
}

svn_error_t *
svn_client_copy4(svn_commit_info_t **commit_info_p,
                 const apr_array_header_t *sources,
                 const char *dst_path,
                 svn_boolean_t copy_as_child,
                 svn_boolean_t make_parents,
                 const apr_hash_t *revprop_table,
                 svn_client_ctx_t *ctx,
                 apr_pool_t *pool)
{
  return svn_client_copy5(commit_info_p, sources, dst_path, copy_as_child,
                          make_parents, FALSE, revprop_table, ctx, pool);
}

svn_error_t *
svn_client_copy3(svn_commit_info_t **commit_info_p,
                 const char *src_path,
                 const svn_opt_revision_t *src_revision,
                 const char *dst_path,
                 svn_client_ctx_t *ctx,
                 apr_pool_t *pool)
{
  apr_array_header_t *sources = apr_array_make(pool, 1,
                                  sizeof(const svn_client_copy_source_t *));
  svn_client_copy_source_t copy_source;

  copy_source.path = src_path;
  copy_source.revision = src_revision;
  copy_source.peg_revision = src_revision;

  APR_ARRAY_PUSH(sources, const svn_client_copy_source_t *) = &copy_source;

  return svn_client_copy4(commit_info_p, sources, dst_path, FALSE, FALSE,
                          NULL, ctx, pool);
}

svn_error_t *
svn_client_copy2(svn_commit_info_t **commit_info_p,
                 const char *src_path,
                 const svn_opt_revision_t *src_revision,
                 const char *dst_path,
                 svn_client_ctx_t *ctx,
                 apr_pool_t *pool)
{
  svn_error_t *err;

  err = svn_client_copy3(commit_info_p, src_path, src_revision,
                         dst_path, ctx, pool);

  /* If the target exists, try to copy the source as a child of the target.
     This will obviously fail if target is not a directory, but that's exactly
     what we want. */
  if (err && (err->apr_err == SVN_ERR_ENTRY_EXISTS
              || err->apr_err == SVN_ERR_FS_ALREADY_EXISTS))
    {
      const char *src_basename = svn_path_basename(src_path, pool);

      svn_error_clear(err);

      return svn_client_copy3(commit_info_p, src_path, src_revision,
                              svn_path_join(dst_path, src_basename, pool),
                              ctx, pool);
    }

  return svn_error_return(err);
}

svn_error_t *
svn_client_copy(svn_client_commit_info_t **commit_info_p,
                const char *src_path,
                const svn_opt_revision_t *src_revision,
                const char *dst_path,
                svn_client_ctx_t *ctx,
                apr_pool_t *pool)
{
  svn_commit_info_t *commit_info = NULL;
  svn_error_t *err;

  err = svn_client_copy2(&commit_info, src_path, src_revision, dst_path,
                         ctx, pool);
  /* These structs have the same layout for the common fields. */
  *commit_info_p = (svn_client_commit_info_t *) commit_info;
  return svn_error_return(err);
}

svn_error_t *
svn_client_move5(svn_commit_info_t **commit_info_p,
                 const apr_array_header_t *src_paths,
                 const char *dst_path,
                 svn_boolean_t force,
                 svn_boolean_t move_as_child,
                 svn_boolean_t make_parents,
                 const apr_hash_t *revprop_table,
                 svn_client_ctx_t *ctx,
                 apr_pool_t *pool)
{
  struct capture_baton_t cb;

  cb.info = commit_info_p;
  cb.pool = pool;

  return svn_client_move6(src_paths, dst_path, force, move_as_child,
                          make_parents, revprop_table,
                          capture_commit_info, &cb, ctx, pool);
}

svn_error_t *
svn_client_move4(svn_commit_info_t **commit_info_p,
                 const char *src_path,
                 const char *dst_path,
                 svn_boolean_t force,
                 svn_client_ctx_t *ctx,
                 apr_pool_t *pool)
{
  apr_array_header_t *src_paths =
    apr_array_make(pool, 1, sizeof(const char *));
  APR_ARRAY_PUSH(src_paths, const char *) = src_path;

  return svn_client_move5(commit_info_p, src_paths, dst_path, force, FALSE,
                          FALSE, NULL, ctx, pool);
}

svn_error_t *
svn_client_move3(svn_commit_info_t **commit_info_p,
                 const char *src_path,
                 const char *dst_path,
                 svn_boolean_t force,
                 svn_client_ctx_t *ctx,
                 apr_pool_t *pool)
{
  svn_error_t *err;

  err = svn_client_move4(commit_info_p, src_path, dst_path, force, ctx, pool);

  /* If the target exists, try to move the source as a child of the target.
     This will obviously fail if target is not a directory, but that's exactly
     what we want. */
  if (err && (err->apr_err == SVN_ERR_ENTRY_EXISTS
              || err->apr_err == SVN_ERR_FS_ALREADY_EXISTS))
    {
      const char *src_basename = svn_path_basename(src_path, pool);

      svn_error_clear(err);

      return svn_client_move4(commit_info_p, src_path,
                              svn_path_join(dst_path, src_basename, pool),
                              force, ctx, pool);
    }

  return svn_error_return(err);
}

svn_error_t *
svn_client_move2(svn_client_commit_info_t **commit_info_p,
                 const char *src_path,
                 const char *dst_path,
                 svn_boolean_t force,
                 svn_client_ctx_t *ctx,
                 apr_pool_t *pool)
{
  svn_commit_info_t *commit_info = NULL;
  svn_error_t *err;

  err = svn_client_move3(&commit_info, src_path, dst_path, force, ctx, pool);
  /* These structs have the same layout for the common fields. */
  *commit_info_p = (svn_client_commit_info_t *) commit_info;
  return svn_error_return(err);
}


svn_error_t *
svn_client_move(svn_client_commit_info_t **commit_info_p,
                const char *src_path,
                const svn_opt_revision_t *src_revision,
                const char *dst_path,
                svn_boolean_t force,
                svn_client_ctx_t *ctx,
                apr_pool_t *pool)
{
  /* It doesn't make sense to specify revisions in a move. */

  /* ### todo: this check could fail wrongly.  For example,
     someone could pass in an svn_opt_revision_number that just
     happens to be the HEAD.  It's fair enough to punt then, IMHO,
     and just demand that the user not specify a revision at all;
     beats mucking up this function with RA calls and such. */
  if (src_revision->kind != svn_opt_revision_unspecified
      && src_revision->kind != svn_opt_revision_head)
    {
      return svn_error_create
        (SVN_ERR_UNSUPPORTED_FEATURE, NULL,
         _("Cannot specify revisions (except HEAD) with move operations"));
    }

  return svn_client_move2(commit_info_p, src_path, dst_path, force, ctx, pool);
}

/*** From delete.c ***/
svn_error_t *
svn_client_delete3(svn_commit_info_t **commit_info_p,
                   const apr_array_header_t *paths,
                   svn_boolean_t force,
                   svn_boolean_t keep_local,
                   const apr_hash_t *revprop_table,
                   svn_client_ctx_t *ctx,
                   apr_pool_t *pool)
{
  struct capture_baton_t cb;

  cb.info = commit_info_p;
  cb.pool = pool;

  return svn_client_delete4(paths, force, keep_local, revprop_table,
                            capture_commit_info, &cb, ctx, pool);
}

svn_error_t *
svn_client_delete2(svn_commit_info_t **commit_info_p,
                   const apr_array_header_t *paths,
                   svn_boolean_t force,
                   svn_client_ctx_t *ctx,
                   apr_pool_t *pool)
{
  return svn_client_delete3(commit_info_p, paths, force, FALSE, NULL,
                            ctx, pool);
}

svn_error_t *
svn_client_delete(svn_client_commit_info_t **commit_info_p,
                  const apr_array_header_t *paths,
                  svn_boolean_t force,
                  svn_client_ctx_t *ctx,
                  apr_pool_t *pool)
{
  svn_commit_info_t *commit_info = NULL;
  svn_error_t *err = NULL;

  err = svn_client_delete2(&commit_info, paths, force, ctx, pool);
  /* These structs have the same layout for the common fields. */
  *commit_info_p = (svn_client_commit_info_t *) commit_info;
  return svn_error_return(err);
}

/*** From diff.c ***/

svn_error_t *
svn_client_diff4(const apr_array_header_t *options,
                 const char *path1,
                 const svn_opt_revision_t *revision1,
                 const char *path2,
                 const svn_opt_revision_t *revision2,
                 const char *relative_to_dir,
                 svn_depth_t depth,
                 svn_boolean_t ignore_ancestry,
                 svn_boolean_t no_diff_deleted,
                 svn_boolean_t ignore_content_type,
                 const char *header_encoding,
                 apr_file_t *outfile,
                 apr_file_t *errfile,
                 const apr_array_header_t *changelists,
                 svn_client_ctx_t *ctx,
                 apr_pool_t *pool)
{
  return svn_client_diff5(options, path1, revision1, path2,
                          revision2, relative_to_dir, depth,
                          ignore_ancestry, no_diff_deleted, FALSE,
<<<<<<< HEAD
                          FALSE, ignore_content_type, header_encoding,
=======
                          ignore_content_type, header_encoding,
>>>>>>> 75094781
                          outfile, errfile, changelists, ctx, pool);
}

svn_error_t *
svn_client_diff3(const apr_array_header_t *options,
                 const char *path1,
                 const svn_opt_revision_t *revision1,
                 const char *path2,
                 const svn_opt_revision_t *revision2,
                 svn_boolean_t recurse,
                 svn_boolean_t ignore_ancestry,
                 svn_boolean_t no_diff_deleted,
                 svn_boolean_t ignore_content_type,
                 const char *header_encoding,
                 apr_file_t *outfile,
                 apr_file_t *errfile,
                 svn_client_ctx_t *ctx,
                 apr_pool_t *pool)
{
  return svn_client_diff4(options, path1, revision1, path2,
                          revision2, NULL,
                          SVN_DEPTH_INFINITY_OR_FILES(recurse),
                          ignore_ancestry, no_diff_deleted,
                          ignore_content_type, header_encoding,
                          outfile, errfile, NULL, ctx, pool);
}

svn_error_t *
svn_client_diff2(const apr_array_header_t *options,
                 const char *path1,
                 const svn_opt_revision_t *revision1,
                 const char *path2,
                 const svn_opt_revision_t *revision2,
                 svn_boolean_t recurse,
                 svn_boolean_t ignore_ancestry,
                 svn_boolean_t no_diff_deleted,
                 svn_boolean_t ignore_content_type,
                 apr_file_t *outfile,
                 apr_file_t *errfile,
                 svn_client_ctx_t *ctx,
                 apr_pool_t *pool)
{
  return svn_client_diff3(options, path1, revision1, path2, revision2,
                          recurse, ignore_ancestry, no_diff_deleted,
                          ignore_content_type, SVN_APR_LOCALE_CHARSET,
                          outfile, errfile, ctx, pool);
}

svn_error_t *
svn_client_diff(const apr_array_header_t *options,
                const char *path1,
                const svn_opt_revision_t *revision1,
                const char *path2,
                const svn_opt_revision_t *revision2,
                svn_boolean_t recurse,
                svn_boolean_t ignore_ancestry,
                svn_boolean_t no_diff_deleted,
                apr_file_t *outfile,
                apr_file_t *errfile,
                svn_client_ctx_t *ctx,
                apr_pool_t *pool)
{
  return svn_client_diff2(options, path1, revision1, path2, revision2,
                          recurse, ignore_ancestry, no_diff_deleted, FALSE,
                          outfile, errfile, ctx, pool);
}

svn_error_t *
svn_client_diff_peg4(const apr_array_header_t *options,
                     const char *path,
                     const svn_opt_revision_t *peg_revision,
                     const svn_opt_revision_t *start_revision,
                     const svn_opt_revision_t *end_revision,
                     const char *relative_to_dir,
                     svn_depth_t depth,
                     svn_boolean_t ignore_ancestry,
                     svn_boolean_t no_diff_deleted,
                     svn_boolean_t ignore_content_type,
                     const char *header_encoding,
                     apr_file_t *outfile,
                     apr_file_t *errfile,
                     const apr_array_header_t *changelists,
                     svn_client_ctx_t *ctx,
                     apr_pool_t *pool)
{
  return svn_client_diff_peg5(options,
                              path,
                              peg_revision,
                              start_revision,
                              end_revision,
                              relative_to_dir,
                              depth,
                              ignore_ancestry,
                              no_diff_deleted,
                              FALSE,
<<<<<<< HEAD
                              FALSE,
=======
>>>>>>> 75094781
                              ignore_content_type,
                              header_encoding,
                              outfile,
                              errfile,
                              changelists,
                              ctx,
                              pool);
}

svn_error_t *
svn_client_diff_peg3(const apr_array_header_t *options,
                     const char *path,
                     const svn_opt_revision_t *peg_revision,
                     const svn_opt_revision_t *start_revision,
                     const svn_opt_revision_t *end_revision,
                     svn_boolean_t recurse,
                     svn_boolean_t ignore_ancestry,
                     svn_boolean_t no_diff_deleted,
                     svn_boolean_t ignore_content_type,
                     const char *header_encoding,
                     apr_file_t *outfile,
                     apr_file_t *errfile,
                     svn_client_ctx_t *ctx,
                     apr_pool_t *pool)
{
  return svn_client_diff_peg4(options,
                              path,
                              peg_revision,
                              start_revision,
                              end_revision,
                              NULL,
                              SVN_DEPTH_INFINITY_OR_FILES(recurse),
                              ignore_ancestry,
                              no_diff_deleted,
                              ignore_content_type,
                              header_encoding,
                              outfile,
                              errfile,
                              NULL,
                              ctx,
                              pool);
}

svn_error_t *
svn_client_diff_peg2(const apr_array_header_t *options,
                     const char *path,
                     const svn_opt_revision_t *peg_revision,
                     const svn_opt_revision_t *start_revision,
                     const svn_opt_revision_t *end_revision,
                     svn_boolean_t recurse,
                     svn_boolean_t ignore_ancestry,
                     svn_boolean_t no_diff_deleted,
                     svn_boolean_t ignore_content_type,
                     apr_file_t *outfile,
                     apr_file_t *errfile,
                     svn_client_ctx_t *ctx,
                     apr_pool_t *pool)
{
  return svn_client_diff_peg3(options, path, peg_revision, start_revision,
                              end_revision,
                              SVN_DEPTH_INFINITY_OR_FILES(recurse),
                              ignore_ancestry, no_diff_deleted,
                              ignore_content_type, SVN_APR_LOCALE_CHARSET,
                              outfile, errfile, ctx, pool);
}

svn_error_t *
svn_client_diff_peg(const apr_array_header_t *options,
                    const char *path,
                    const svn_opt_revision_t *peg_revision,
                    const svn_opt_revision_t *start_revision,
                    const svn_opt_revision_t *end_revision,
                    svn_boolean_t recurse,
                    svn_boolean_t ignore_ancestry,
                    svn_boolean_t no_diff_deleted,
                    apr_file_t *outfile,
                    apr_file_t *errfile,
                    svn_client_ctx_t *ctx,
                    apr_pool_t *pool)
{
  return svn_client_diff_peg2(options, path, peg_revision,
                              start_revision, end_revision, recurse,
                              ignore_ancestry, no_diff_deleted, FALSE,
                              outfile, errfile, ctx, pool);
}

svn_error_t *
svn_client_diff_summarize(const char *path1,
                          const svn_opt_revision_t *revision1,
                          const char *path2,
                          const svn_opt_revision_t *revision2,
                          svn_boolean_t recurse,
                          svn_boolean_t ignore_ancestry,
                          svn_client_diff_summarize_func_t summarize_func,
                          void *summarize_baton,
                          svn_client_ctx_t *ctx,
                          apr_pool_t *pool)
{
  return svn_client_diff_summarize2(path1, revision1, path2,
                                    revision2,
                                    SVN_DEPTH_INFINITY_OR_FILES(recurse),
                                    ignore_ancestry, NULL, summarize_func,
                                    summarize_baton, ctx, pool);
}

svn_error_t *
svn_client_diff_summarize_peg(const char *path,
                              const svn_opt_revision_t *peg_revision,
                              const svn_opt_revision_t *start_revision,
                              const svn_opt_revision_t *end_revision,
                              svn_boolean_t recurse,
                              svn_boolean_t ignore_ancestry,
                              svn_client_diff_summarize_func_t summarize_func,
                              void *summarize_baton,
                              svn_client_ctx_t *ctx,
                              apr_pool_t *pool)
{
  return svn_client_diff_summarize_peg2(path, peg_revision,
                                        start_revision, end_revision,
                                        SVN_DEPTH_INFINITY_OR_FILES(recurse),
                                        ignore_ancestry, NULL,
                                        summarize_func, summarize_baton,
                                        ctx, pool);
}

/*** From export.c ***/
svn_error_t *
svn_client_export4(svn_revnum_t *result_rev,
                   const char *from,
                   const char *to,
                   const svn_opt_revision_t *peg_revision,
                   const svn_opt_revision_t *revision,
                   svn_boolean_t overwrite,
                   svn_boolean_t ignore_externals,
                   svn_depth_t depth,
                   const char *native_eol,
                   svn_client_ctx_t *ctx,
                   apr_pool_t *pool)
{
  return svn_client_export5(result_rev, from, to, peg_revision, revision,
                            overwrite, ignore_externals, FALSE, depth,
                            native_eol, ctx, pool);
}

svn_error_t *
svn_client_export3(svn_revnum_t *result_rev,
                   const char *from,
                   const char *to,
                   const svn_opt_revision_t *peg_revision,
                   const svn_opt_revision_t *revision,
                   svn_boolean_t overwrite,
                   svn_boolean_t ignore_externals,
                   svn_boolean_t recurse,
                   const char *native_eol,
                   svn_client_ctx_t *ctx,
                   apr_pool_t *pool)
{
  return svn_client_export4(result_rev, from, to, peg_revision, revision,
                            overwrite, ignore_externals,
                            SVN_DEPTH_INFINITY_OR_FILES(recurse),
                            native_eol, ctx, pool);
}

svn_error_t *
svn_client_export2(svn_revnum_t *result_rev,
                   const char *from,
                   const char *to,
                   svn_opt_revision_t *revision,
                   svn_boolean_t force,
                   const char *native_eol,
                   svn_client_ctx_t *ctx,
                   apr_pool_t *pool)
{
  svn_opt_revision_t peg_revision;

  peg_revision.kind = svn_opt_revision_unspecified;

  return svn_client_export3(result_rev, from, to, &peg_revision,
                            revision, force, FALSE, TRUE,
                            native_eol, ctx, pool);
}


svn_error_t *
svn_client_export(svn_revnum_t *result_rev,
                  const char *from,
                  const char *to,
                  svn_opt_revision_t *revision,
                  svn_boolean_t force,
                  svn_client_ctx_t *ctx,
                  apr_pool_t *pool)
{
  return svn_client_export2(result_rev, from, to, revision, force, NULL, ctx,
                            pool);
}

/*** From list.c ***/
svn_error_t *
svn_client_list(const char *path_or_url,
                const svn_opt_revision_t *peg_revision,
                const svn_opt_revision_t *revision,
                svn_boolean_t recurse,
                apr_uint32_t dirent_fields,
                svn_boolean_t fetch_locks,
                svn_client_list_func_t list_func,
                void *baton,
                svn_client_ctx_t *ctx,
                apr_pool_t *pool)
{
  return svn_client_list2(path_or_url,
                          peg_revision,
                          revision,
                          SVN_DEPTH_INFINITY_OR_IMMEDIATES(recurse),
                          dirent_fields,
                          fetch_locks,
                          list_func,
                          baton,
                          ctx,
                          pool);
}

/* Baton used by compatibility wrapper svn_client_ls3. */
struct ls_baton {
  apr_hash_t *dirents;
  apr_hash_t *locks;
  apr_pool_t *pool;
};

/* This implements svn_client_list_func_t. */
static svn_error_t *
store_dirent(void *baton, const char *path, const svn_dirent_t *dirent,
             const svn_lock_t *lock, const char *abs_path, apr_pool_t *pool)
{
  struct ls_baton *lb = baton;

  /* The dirent is allocated in a temporary pool, so duplicate it into the
     correct pool.  Note, however, that the locks are stored in the correct
     pool already. */
  dirent = svn_dirent_dup(dirent, lb->pool);

  /* An empty path means we are called for the target of the operation.
     For compatibility, we only store the target if it is a file, and we
     store it under the basename of the URL.  Note that this makes it
     impossible to differentiate between the target being a directory with a
     child with the same basename as the target and the target being a file,
     but that's how it was implemented. */
  if (path[0] == '\0')
    {
      if (dirent->kind == svn_node_file)
        {
          const char *base_name = svn_path_basename(abs_path, lb->pool);
          apr_hash_set(lb->dirents, base_name, APR_HASH_KEY_STRING, dirent);
          if (lock)
            apr_hash_set(lb->locks, base_name, APR_HASH_KEY_STRING, lock);
        }
    }
  else
    {
      path = apr_pstrdup(lb->pool, path);
      apr_hash_set(lb->dirents, path, APR_HASH_KEY_STRING, dirent);
      if (lock)
        apr_hash_set(lb->locks, path, APR_HASH_KEY_STRING, lock);
    }

  return SVN_NO_ERROR;
}

svn_error_t *
svn_client_ls3(apr_hash_t **dirents,
               apr_hash_t **locks,
               const char *path_or_url,
               const svn_opt_revision_t *peg_revision,
               const svn_opt_revision_t *revision,
               svn_boolean_t recurse,
               svn_client_ctx_t *ctx,
               apr_pool_t *pool)
{
  struct ls_baton lb;

  *dirents = lb.dirents = apr_hash_make(pool);
  if (locks)
    *locks = lb.locks = apr_hash_make(pool);
  lb.pool = pool;

  return svn_client_list(path_or_url, peg_revision, revision, recurse,
                         SVN_DIRENT_ALL, locks != NULL,
                         store_dirent, &lb, ctx, pool);
}

svn_error_t *
svn_client_ls2(apr_hash_t **dirents,
               const char *path_or_url,
               const svn_opt_revision_t *peg_revision,
               const svn_opt_revision_t *revision,
               svn_boolean_t recurse,
               svn_client_ctx_t *ctx,
               apr_pool_t *pool)
{

  return svn_client_ls3(dirents, NULL, path_or_url, peg_revision,
                        revision, recurse, ctx, pool);
}


svn_error_t *
svn_client_ls(apr_hash_t **dirents,
              const char *path_or_url,
              svn_opt_revision_t *revision,
              svn_boolean_t recurse,
              svn_client_ctx_t *ctx,
              apr_pool_t *pool)
{
  return svn_client_ls2(dirents, path_or_url, revision,
                        revision, recurse, ctx, pool);
}

/*** From log.c ***/
svn_error_t *
svn_client_log4(const apr_array_header_t *targets,
                const svn_opt_revision_t *peg_revision,
                const svn_opt_revision_t *start,
                const svn_opt_revision_t *end,
                int limit,
                svn_boolean_t discover_changed_paths,
                svn_boolean_t strict_node_history,
                svn_boolean_t include_merged_revisions,
                const apr_array_header_t *revprops,
                svn_log_entry_receiver_t receiver,
                void *receiver_baton,
                svn_client_ctx_t *ctx,
                apr_pool_t *pool)
{
  apr_array_header_t *revision_ranges;
  svn_opt_revision_range_t *range;

  range = apr_palloc(pool, sizeof(svn_opt_revision_range_t));
  range->start = *start;
  range->end = *end;

  revision_ranges = apr_array_make(pool, 1,
                                   sizeof(svn_opt_revision_range_t *));

  APR_ARRAY_PUSH(revision_ranges, svn_opt_revision_range_t *) = range;

  return svn_client_log5(targets, peg_revision, revision_ranges, limit,
                         discover_changed_paths, strict_node_history,
                         include_merged_revisions, revprops, receiver,
                         receiver_baton, ctx, pool);
}


svn_error_t *
svn_client_log3(const apr_array_header_t *targets,
                const svn_opt_revision_t *peg_revision,
                const svn_opt_revision_t *start,
                const svn_opt_revision_t *end,
                int limit,
                svn_boolean_t discover_changed_paths,
                svn_boolean_t strict_node_history,
                svn_log_message_receiver_t receiver,
                void *receiver_baton,
                svn_client_ctx_t *ctx,
                apr_pool_t *pool)
{
  svn_log_entry_receiver_t receiver2;
  void *receiver2_baton;

  svn_compat_wrap_log_receiver(&receiver2, &receiver2_baton,
                               receiver, receiver_baton,
                               pool);

  return svn_client_log4(targets, peg_revision, start, end, limit,
                         discover_changed_paths, strict_node_history, FALSE,
                         svn_compat_log_revprops_in(pool),
                         receiver2, receiver2_baton, ctx, pool);
}

svn_error_t *
svn_client_log2(const apr_array_header_t *targets,
                const svn_opt_revision_t *start,
                const svn_opt_revision_t *end,
                int limit,
                svn_boolean_t discover_changed_paths,
                svn_boolean_t strict_node_history,
                svn_log_message_receiver_t receiver,
                void *receiver_baton,
                svn_client_ctx_t *ctx,
                apr_pool_t *pool)
{
  svn_opt_revision_t peg_revision;
  peg_revision.kind = svn_opt_revision_unspecified;
  return svn_client_log3(targets, &peg_revision, start, end, limit,
                         discover_changed_paths, strict_node_history,
                         receiver, receiver_baton, ctx, pool);
}

svn_error_t *
svn_client_log(const apr_array_header_t *targets,
               const svn_opt_revision_t *start,
               const svn_opt_revision_t *end,
               svn_boolean_t discover_changed_paths,
               svn_boolean_t strict_node_history,
               svn_log_message_receiver_t receiver,
               void *receiver_baton,
               svn_client_ctx_t *ctx,
               apr_pool_t *pool)
{
  svn_error_t *err = SVN_NO_ERROR;

  err = svn_client_log2(targets, start, end, 0, discover_changed_paths,
                        strict_node_history, receiver, receiver_baton, ctx,
                        pool);

  /* Special case: If there have been no commits, we'll get an error
   * for requesting log of a revision higher than 0.  But the
   * default behavior of "svn log" is to give revisions HEAD through
   * 1, on the assumption that HEAD >= 1.
   *
   * So if we got that error for that reason, and it looks like the
   * user was just depending on the defaults (rather than explicitly
   * requesting the log for revision 1), then we don't error.  Instead
   * we just invoke the receiver manually on a hand-constructed log
   * message for revision 0.
   *
   * See also http://subversion.tigris.org/issues/show_bug.cgi?id=692.
   */
  if (err && (err->apr_err == SVN_ERR_FS_NO_SUCH_REVISION)
      && (start->kind == svn_opt_revision_head)
      && ((end->kind == svn_opt_revision_number)
          && (end->value.number == 1)))
    {

      /* We don't need to check if HEAD is 0, because that must be the case,
       * by logical deduction: The revision range specified is HEAD:1.
       * HEAD cannot not exist, so the revision to which "no such revision"
       * applies is 1. If revision 1 does not exist, then HEAD is 0.
       * Hence, we deduce the repository is empty without needing access
       * to further information. */

      svn_error_clear(err);
      err = SVN_NO_ERROR;

      /* Log receivers are free to handle revision 0 specially... But
         just in case some don't, we make up a message here. */
      SVN_ERR(receiver(receiver_baton,
                       NULL, 0, "", "", _("No commits in repository"),
                       pool));
    }

  return svn_error_return(err);
}

/*** From merge.c ***/

svn_error_t *
svn_client_merge2(const char *source1,
                  const svn_opt_revision_t *revision1,
                  const char *source2,
                  const svn_opt_revision_t *revision2,
                  const char *target_wcpath,
                  svn_boolean_t recurse,
                  svn_boolean_t ignore_ancestry,
                  svn_boolean_t force,
                  svn_boolean_t dry_run,
                  const apr_array_header_t *merge_options,
                  svn_client_ctx_t *ctx,
                  apr_pool_t *pool)
{
  return svn_client_merge3(source1, revision1, source2, revision2,
                           target_wcpath,
                           SVN_DEPTH_INFINITY_OR_FILES(recurse),
                           ignore_ancestry, force, FALSE, dry_run,
                           merge_options, ctx, pool);
}

svn_error_t *
svn_client_merge(const char *source1,
                 const svn_opt_revision_t *revision1,
                 const char *source2,
                 const svn_opt_revision_t *revision2,
                 const char *target_wcpath,
                 svn_boolean_t recurse,
                 svn_boolean_t ignore_ancestry,
                 svn_boolean_t force,
                 svn_boolean_t dry_run,
                 svn_client_ctx_t *ctx,
                 apr_pool_t *pool)
{
  return svn_client_merge2(source1, revision1, source2, revision2,
                           target_wcpath, recurse, ignore_ancestry, force,
                           dry_run, NULL, ctx, pool);
}



svn_error_t *
svn_client_merge_peg2(const char *source,
                      const svn_opt_revision_t *revision1,
                      const svn_opt_revision_t *revision2,
                      const svn_opt_revision_t *peg_revision,
                      const char *target_wcpath,
                      svn_boolean_t recurse,
                      svn_boolean_t ignore_ancestry,
                      svn_boolean_t force,
                      svn_boolean_t dry_run,
                      const apr_array_header_t *merge_options,
                      svn_client_ctx_t *ctx,
                      apr_pool_t *pool)
{
  svn_opt_revision_range_t range;
  apr_array_header_t *ranges_to_merge =
    apr_array_make(pool, 1, sizeof(svn_opt_revision_range_t *));

  range.start = *revision1;
  range.end = *revision2;
  APR_ARRAY_PUSH(ranges_to_merge, svn_opt_revision_range_t *) = &range;
  return svn_client_merge_peg3(source, ranges_to_merge,
                               peg_revision,
                               target_wcpath,
                               SVN_DEPTH_INFINITY_OR_FILES(recurse),
                               ignore_ancestry, force, FALSE, dry_run,
                               merge_options, ctx, pool);
}

svn_error_t *
svn_client_merge_peg(const char *source,
                     const svn_opt_revision_t *revision1,
                     const svn_opt_revision_t *revision2,
                     const svn_opt_revision_t *peg_revision,
                     const char *target_wcpath,
                     svn_boolean_t recurse,
                     svn_boolean_t ignore_ancestry,
                     svn_boolean_t force,
                     svn_boolean_t dry_run,
                     svn_client_ctx_t *ctx,
                     apr_pool_t *pool)
{
  return svn_client_merge_peg2(source, revision1, revision2, peg_revision,
                               target_wcpath, recurse, ignore_ancestry, force,
                               dry_run, NULL, ctx, pool);
}

/*** From prop_commands.c ***/
svn_error_t *
svn_client_propset3(svn_commit_info_t **commit_info_p,
                    const char *propname,
                    const svn_string_t *propval,
                    const char *target,
                    svn_depth_t depth,
                    svn_boolean_t skip_checks,
                    svn_revnum_t base_revision_for_url,
                    const apr_array_header_t *changelists,
                    const apr_hash_t *revprop_table,
                    svn_client_ctx_t *ctx,
                    apr_pool_t *pool)
{
  struct capture_baton_t cb;

  cb.info = commit_info_p;
  cb.pool = pool;

  return svn_client_propset4(propname, propval, target, depth, skip_checks,
                             base_revision_for_url, changelists, revprop_table,
                             capture_commit_info, &cb, ctx, pool);
}

svn_error_t *
svn_client_propset2(const char *propname,
                    const svn_string_t *propval,
                    const char *target,
                    svn_boolean_t recurse,
                    svn_boolean_t skip_checks,
                    svn_client_ctx_t *ctx,
                    apr_pool_t *pool)
{
  return svn_client_propset3(NULL, propname, propval, target,
                             SVN_DEPTH_INFINITY_OR_EMPTY(recurse),
                             skip_checks, SVN_INVALID_REVNUM,
                             NULL, NULL, ctx, pool);
}


svn_error_t *
svn_client_propset(const char *propname,
                   const svn_string_t *propval,
                   const char *target,
                   svn_boolean_t recurse,
                   apr_pool_t *pool)
{
  svn_client_ctx_t *ctx;

  SVN_ERR(svn_client_create_context(&ctx, pool));

  return svn_client_propset2(propname, propval, target, recurse, FALSE,
                             ctx, pool);
}

svn_error_t *
svn_client_revprop_set(const char *propname,
                       const svn_string_t *propval,
                       const char *URL,
                       const svn_opt_revision_t *revision,
                       svn_revnum_t *set_rev,
                       svn_boolean_t force,
                       svn_client_ctx_t *ctx,
                       apr_pool_t *pool)
{
  return svn_client_revprop_set2(propname, propval, NULL, URL,
                                 revision, set_rev, force, ctx, pool);

}

svn_error_t *
svn_client_propget2(apr_hash_t **props,
                    const char *propname,
                    const char *target,
                    const svn_opt_revision_t *peg_revision,
                    const svn_opt_revision_t *revision,
                    svn_boolean_t recurse,
                    svn_client_ctx_t *ctx,
                    apr_pool_t *pool)
{
  return svn_client_propget3(props,
                             propname,
                             target,
                             peg_revision,
                             revision,
                             NULL,
                             SVN_DEPTH_INFINITY_OR_EMPTY(recurse),
                             NULL,
                             ctx,
                             pool);
}

svn_error_t *
svn_client_propget(apr_hash_t **props,
                   const char *propname,
                   const char *target,
                   const svn_opt_revision_t *revision,
                   svn_boolean_t recurse,
                   svn_client_ctx_t *ctx,
                   apr_pool_t *pool)
{
  return svn_client_propget2(props, propname, target, revision, revision,
                             recurse, ctx, pool);
}


/* Receiver baton used by proplist2() */
struct proplist_receiver_baton {
  apr_array_header_t *props;
  apr_pool_t *pool;
};

/* Receiver function used by proplist2(). */
static svn_error_t *
proplist_receiver_cb(void *baton,
                     const char *path,
                     apr_hash_t *prop_hash,
                     apr_pool_t *pool)
{
  struct proplist_receiver_baton *pl_baton =
    (struct proplist_receiver_baton *) baton;
  svn_client_proplist_item_t *tmp_item = apr_palloc(pool, sizeof(*tmp_item));
  svn_client_proplist_item_t *item;

  /* Because the pool passed to the receiver function is likely to be a
     temporary pool of some kind, we need to make copies of *path and
     *prop_hash in the pool provided by the baton. */
  tmp_item->node_name = svn_stringbuf_create(path, pl_baton->pool);
  tmp_item->prop_hash = prop_hash;

  item = svn_client_proplist_item_dup(tmp_item, pl_baton->pool);

  APR_ARRAY_PUSH(pl_baton->props, const svn_client_proplist_item_t *) = item;

  return SVN_NO_ERROR;
}

svn_error_t *
svn_client_proplist2(apr_array_header_t **props,
                     const char *target,
                     const svn_opt_revision_t *peg_revision,
                     const svn_opt_revision_t *revision,
                     svn_boolean_t recurse,
                     svn_client_ctx_t *ctx,
                     apr_pool_t *pool)
{
  struct proplist_receiver_baton pl_baton;

  *props = apr_array_make(pool, 5, sizeof(svn_client_proplist_item_t *));
  pl_baton.props = *props;
  pl_baton.pool = pool;

  return svn_client_proplist3(target, peg_revision, revision,
                              SVN_DEPTH_INFINITY_OR_EMPTY(recurse), NULL,
                              proplist_receiver_cb, &pl_baton, ctx, pool);
}


svn_error_t *
svn_client_proplist(apr_array_header_t **props,
                    const char *target,
                    const svn_opt_revision_t *revision,
                    svn_boolean_t recurse,
                    svn_client_ctx_t *ctx,
                    apr_pool_t *pool)
{
  return svn_client_proplist2(props, target, revision, revision,
                              recurse, ctx, pool);
}

/*** From status.c ***/

struct status4_wrapper_baton
{
  svn_wc_status_func3_t old_func;
  svn_wc_context_t *wc_ctx;
  void *old_baton;
};

/* Implements svn_client_status_func_t */
static svn_error_t *
status4_wrapper_func(void *baton,
                     const char *path,
                     const svn_client_status_t *status,
                     apr_pool_t *scratch_pool)
{
  struct status4_wrapper_baton *swb = baton;
  svn_wc_status2_t *dup;
  const char *local_abspath;
  const svn_wc_status3_t *wc_status = status->backwards_compatibility_baton;

  SVN_ERR(svn_dirent_get_absolute(&local_abspath, path, scratch_pool));
  SVN_ERR(svn_wc__status2_from_3(&dup, wc_status, swb->wc_ctx,
                                 local_abspath, scratch_pool,
                                 scratch_pool));

  return (*swb->old_func)(swb->old_baton, path, dup, scratch_pool);
}

svn_error_t *
svn_client_status4(svn_revnum_t *result_rev,
                   const char *path,
                   const svn_opt_revision_t *revision,
                   svn_wc_status_func3_t status_func,
                   void *status_baton,
                   svn_depth_t depth,
                   svn_boolean_t get_all,
                   svn_boolean_t update,
                   svn_boolean_t no_ignore,
                   svn_boolean_t ignore_externals,
                   const apr_array_header_t *changelists,
                   svn_client_ctx_t *ctx,
                   apr_pool_t *pool)
{
  struct status4_wrapper_baton swb = { status_func, ctx->wc_ctx,
                                       status_baton };

  return svn_client_status5(result_rev, ctx, path, revision, depth, get_all,
                            update, no_ignore, ignore_externals, TRUE,
                            changelists, status4_wrapper_func, &swb, pool);
}

struct status3_wrapper_baton
{
  svn_wc_status_func2_t old_func;
  void *old_baton;
};

static svn_error_t *
status3_wrapper_func(void *baton,
                     const char *path,
                     svn_wc_status2_t *status,
                     apr_pool_t *pool)
{
  struct status3_wrapper_baton *swb = baton;

  swb->old_func(swb->old_baton, path, status);
  return SVN_NO_ERROR;
}

svn_error_t *
svn_client_status3(svn_revnum_t *result_rev,
                   const char *path,
                   const svn_opt_revision_t *revision,
                   svn_wc_status_func2_t status_func,
                   void *status_baton,
                   svn_depth_t depth,
                   svn_boolean_t get_all,
                   svn_boolean_t update,
                   svn_boolean_t no_ignore,
                   svn_boolean_t ignore_externals,
                   const apr_array_header_t *changelists,
                   svn_client_ctx_t *ctx,
                   apr_pool_t *pool)
{
  struct status3_wrapper_baton swb = { 0 };
  swb.old_func = status_func;
  swb.old_baton = status_baton;
  return svn_client_status4(result_rev, path, revision, status3_wrapper_func,
                            &swb, depth, get_all, update, no_ignore,
                            ignore_externals, changelists, ctx, pool);
}

svn_error_t *
svn_client_status2(svn_revnum_t *result_rev,
                   const char *path,
                   const svn_opt_revision_t *revision,
                   svn_wc_status_func2_t status_func,
                   void *status_baton,
                   svn_boolean_t recurse,
                   svn_boolean_t get_all,
                   svn_boolean_t update,
                   svn_boolean_t no_ignore,
                   svn_boolean_t ignore_externals,
                   svn_client_ctx_t *ctx,
                   apr_pool_t *pool)
{
  return svn_client_status3(result_rev, path, revision,
                            status_func, status_baton,
                            SVN_DEPTH_INFINITY_OR_IMMEDIATES(recurse),
                            get_all, update, no_ignore, ignore_externals, NULL,
                            ctx, pool);
}


/* Baton for old_status_func_cb; does what you think it does. */
struct old_status_func_cb_baton
{
  svn_wc_status_func_t original_func;
  void *original_baton;
};

/* Help svn_client_status() accept an old-style status func and baton,
   by wrapping them before passing along to svn_client_status2().

   This implements the 'svn_wc_status_func2_t' function type. */
static void old_status_func_cb(void *baton,
                               const char *path,
                               svn_wc_status2_t *status)
{
  struct old_status_func_cb_baton *b = baton;
  svn_wc_status_t *stat = (svn_wc_status_t *) status;

  b->original_func(b->original_baton, path, stat);
}


svn_error_t *
svn_client_status(svn_revnum_t *result_rev,
                  const char *path,
                  svn_opt_revision_t *revision,
                  svn_wc_status_func_t status_func,
                  void *status_baton,
                  svn_boolean_t recurse,
                  svn_boolean_t get_all,
                  svn_boolean_t update,
                  svn_boolean_t no_ignore,
                  svn_client_ctx_t *ctx,
                  apr_pool_t *pool)
{
  struct old_status_func_cb_baton *b = apr_pcalloc(pool, sizeof(*b));
  b->original_func = status_func;
  b->original_baton = status_baton;

  return svn_client_status2(result_rev, path, revision,
                            old_status_func_cb, b,
                            recurse, get_all, update, no_ignore, FALSE,
                            ctx, pool);
}

/*** From update.c ***/
svn_error_t *
svn_client_update2(apr_array_header_t **result_revs,
                   const apr_array_header_t *paths,
                   const svn_opt_revision_t *revision,
                   svn_boolean_t recurse,
                   svn_boolean_t ignore_externals,
                   svn_client_ctx_t *ctx,
                   apr_pool_t *pool)
{
  return svn_client_update3(result_revs, paths, revision,
                            SVN_DEPTH_INFINITY_OR_FILES(recurse), FALSE,
                            ignore_externals, FALSE, ctx, pool);
}

svn_error_t *
svn_client_update(svn_revnum_t *result_rev,
                  const char *path,
                  const svn_opt_revision_t *revision,
                  svn_boolean_t recurse,
                  svn_client_ctx_t *ctx,
                  apr_pool_t *pool)
{
  apr_array_header_t *paths = apr_array_make(pool, 1, sizeof(const char *));
  apr_array_header_t *result_revs;
  
  APR_ARRAY_PUSH(paths, const char *) = path;

  SVN_ERR(svn_client_update2(&result_revs, paths, revision, recurse, FALSE,
                             ctx, pool));

  *result_rev = APR_ARRAY_IDX(result_revs, 0, svn_revnum_t);

  return SVN_NO_ERROR;
}

/*** From switch.c ***/
svn_error_t *
svn_client_switch(svn_revnum_t *result_rev,
                  const char *path,
                  const char *switch_url,
                  const svn_opt_revision_t *revision,
                  svn_boolean_t recurse,
                  svn_client_ctx_t *ctx,
                  apr_pool_t *pool)
{
  svn_opt_revision_t peg_revision;
  peg_revision.kind = svn_opt_revision_unspecified;
  return svn_client__switch_internal(result_rev, path, switch_url,
                                     &peg_revision, revision,
                                     SVN_DEPTH_INFINITY_OR_FILES(recurse),
                                     FALSE, NULL, FALSE, FALSE, FALSE, ctx,
                                     pool);
}

/*** From cat.c ***/
svn_error_t *
svn_client_cat(svn_stream_t *out,
               const char *path_or_url,
               const svn_opt_revision_t *revision,
               svn_client_ctx_t *ctx,
               apr_pool_t *pool)
{
  return svn_client_cat2(out, path_or_url, revision, revision,
                         ctx, pool);
}

/*** From checkout.c ***/
svn_error_t *
svn_client_checkout2(svn_revnum_t *result_rev,
                     const char *URL,
                     const char *path,
                     const svn_opt_revision_t *peg_revision,
                     const svn_opt_revision_t *revision,
                     svn_boolean_t recurse,
                     svn_boolean_t ignore_externals,
                     svn_client_ctx_t *ctx,
                     apr_pool_t *pool)
{
  return svn_error_return(svn_client_checkout3(result_rev, URL, path,
                                        peg_revision, revision, 
                                        SVN_DEPTH_INFINITY_OR_FILES(recurse),
                                        ignore_externals, FALSE, ctx, pool));
}

svn_error_t *
svn_client_checkout(svn_revnum_t *result_rev,
                    const char *URL,
                    const char *path,
                    const svn_opt_revision_t *revision,
                    svn_boolean_t recurse,
                    svn_client_ctx_t *ctx,
                    apr_pool_t *pool)
{
  svn_opt_revision_t peg_revision;

  peg_revision.kind = svn_opt_revision_unspecified;

  return svn_error_return(svn_client_checkout2(result_rev, URL, path,
                                               &peg_revision, revision, recurse,
                                               FALSE, ctx, pool));
}

/*** From info.c ***/

struct info_to_relpath_baton
{
  const char *anchor_abspath;
  const char *anchor_relpath;
  svn_info_receiver_t info_receiver;
  void *info_baton;
};

static svn_error_t *
info_receiver_relpath_wrapper(void *baton,
                              const char *abspath_or_url,
                              const svn_info_t *info,
                              apr_pool_t *scratch_pool)
{
  struct info_to_relpath_baton *rb = baton;
  const char *path = abspath_or_url;

  if (rb->anchor_relpath &&
      svn_dirent_is_ancestor(rb->anchor_abspath, abspath_or_url))
    {
      path = svn_dirent_join(rb->anchor_relpath,
                             svn_dirent_skip_ancestor(rb->anchor_abspath,
                                                      abspath_or_url),
                             scratch_pool);
    }

  SVN_ERR(rb->info_receiver(rb->info_baton,
                            path,
                            info,
                            scratch_pool));

  return SVN_NO_ERROR;
}

svn_error_t *
svn_client_info2(const char *path_or_url,
                 const svn_opt_revision_t *peg_revision,
                 const svn_opt_revision_t *revision,
                 svn_info_receiver_t receiver,
                 void *receiver_baton,
                 svn_depth_t depth,
                 const apr_array_header_t *changelists,
                 svn_client_ctx_t *ctx,
                 apr_pool_t *pool)
{
  struct info_to_relpath_baton rb;
  const char *abspath_or_url = path_or_url;

  rb.anchor_relpath = NULL;
  rb.info_receiver = receiver;
  rb.info_baton = receiver_baton;

  if (!svn_path_is_url(path_or_url))
    {
      SVN_ERR(svn_dirent_get_absolute(&abspath_or_url, path_or_url, pool));
      rb.anchor_abspath = abspath_or_url;
      rb.anchor_relpath = path_or_url;
    }

  SVN_ERR(svn_client_info3(abspath_or_url,
                           peg_revision,
                           revision,
                           info_receiver_relpath_wrapper,
                           &rb,
                           depth,
                           changelists,
                           ctx,
                           pool));

  return SVN_NO_ERROR;
}

svn_error_t *
svn_client_info(const char *path_or_url,
                const svn_opt_revision_t *peg_revision,
                const svn_opt_revision_t *revision,
                svn_info_receiver_t receiver,
                void *receiver_baton,
                svn_boolean_t recurse,
                svn_client_ctx_t *ctx,
                apr_pool_t *pool)
{
  return svn_client_info2(path_or_url, peg_revision, revision,
                          receiver, receiver_baton,
                          SVN_DEPTH_INFINITY_OR_EMPTY(recurse),
                          NULL, ctx, pool);
}

/*** From resolved.c ***/
svn_error_t *
svn_client_resolved(const char *path,
                    svn_boolean_t recursive,
                    svn_client_ctx_t *ctx,
                    apr_pool_t *pool)
{
  svn_depth_t depth = SVN_DEPTH_INFINITY_OR_EMPTY(recursive);
  return svn_client_resolve(path, depth,
                            svn_wc_conflict_choose_merged, ctx, pool);
}
/*** From revert.c ***/
svn_error_t *
svn_client_revert(const apr_array_header_t *paths,
                  svn_boolean_t recursive,
                  svn_client_ctx_t *ctx,
                  apr_pool_t *pool)
{
  return svn_client_revert2(paths, SVN_DEPTH_INFINITY_OR_EMPTY(recursive),
                            NULL, ctx, pool);
}

/*** From ra.c ***/
svn_error_t *
svn_client_uuid_from_path(const char **uuid,
                          const char *path,
                          svn_wc_adm_access_t *adm_access,
                          svn_client_ctx_t *ctx,
                          apr_pool_t *pool)
{
  const char *local_abspath;

  SVN_ERR(svn_dirent_get_absolute(&local_abspath, path, pool));
  return svn_error_return(
    svn_client_uuid_from_path2(uuid, local_abspath, ctx, pool, pool));
}

/*** From url.c ***/
svn_error_t *
svn_client_url_from_path(const char **url,
                         const char *path_or_url,
                         apr_pool_t *pool)
{
  svn_client_ctx_t *ctx;

  SVN_ERR(svn_client_create_context(&ctx, pool));

  return svn_client_url_from_path2(url, path_or_url, ctx, pool, pool);
}

/*** From mergeinfo.c ***/
svn_error_t *
svn_client_mergeinfo_log_merged(const char *path_or_url,
                                const svn_opt_revision_t *peg_revision,
                                const char *merge_source_path_or_url,
                                const svn_opt_revision_t *src_peg_revision,
                                svn_log_entry_receiver_t log_receiver,
                                void *log_receiver_baton,
                                svn_boolean_t discover_changed_paths,
                                const apr_array_header_t *revprops,
                                svn_client_ctx_t *ctx,
                                apr_pool_t *pool)
{
<<<<<<< HEAD
  return svn_client_mergeinfo_log(TRUE, path_or_url, peg_revision,
=======
  return svn_client_mergeinfo_log(path_or_url, TRUE, peg_revision,
>>>>>>> 75094781
                                  merge_source_path_or_url,
                                  src_peg_revision,
                                  log_receiver, log_receiver_baton,
                                  discover_changed_paths,
                                  svn_depth_empty, revprops, ctx,
                                  pool);
}

svn_error_t *
svn_client_mergeinfo_log_eligible(const char *path_or_url,
                                  const svn_opt_revision_t *peg_revision,
                                  const char *merge_source_path_or_url,
                                  const svn_opt_revision_t *src_peg_revision,
                                  svn_log_entry_receiver_t log_receiver,
                                  void *log_receiver_baton,
                                  svn_boolean_t discover_changed_paths,
                                  const apr_array_header_t *revprops,
                                  svn_client_ctx_t *ctx,
                                  apr_pool_t *pool)
{
<<<<<<< HEAD
  return svn_client_mergeinfo_log(FALSE, path_or_url, peg_revision,
=======
  return svn_client_mergeinfo_log(path_or_url, FALSE, peg_revision,
>>>>>>> 75094781
                                  merge_source_path_or_url,
                                  src_peg_revision,
                                  log_receiver, log_receiver_baton,
                                  discover_changed_paths,
                                  svn_depth_empty, revprops, ctx,
                                  pool);
}<|MERGE_RESOLUTION|>--- conflicted
+++ resolved
@@ -319,7 +319,7 @@
   struct wrapped_receiver_baton_s *b = baton;
   svn_stringbuf_t *expanded_line = svn_stringbuf_create(line, pool);
 
-  svn_stringbuf_appendbytes(expanded_line, "\r", 1);
+  svn_stringbuf_appendbyte(expanded_line, '\r');
 
   return b->orig_receiver(b->orig_baton, line_no, revision, author,
                           date, expanded_line->data, pool);
@@ -787,11 +787,7 @@
   return svn_client_diff5(options, path1, revision1, path2,
                           revision2, relative_to_dir, depth,
                           ignore_ancestry, no_diff_deleted, FALSE,
-<<<<<<< HEAD
                           FALSE, ignore_content_type, header_encoding,
-=======
-                          ignore_content_type, header_encoding,
->>>>>>> 75094781
                           outfile, errfile, changelists, ctx, pool);
 }
 
@@ -887,10 +883,7 @@
                               ignore_ancestry,
                               no_diff_deleted,
                               FALSE,
-<<<<<<< HEAD
                               FALSE,
-=======
->>>>>>> 75094781
                               ignore_content_type,
                               header_encoding,
                               outfile,
@@ -2019,11 +2012,7 @@
                                 svn_client_ctx_t *ctx,
                                 apr_pool_t *pool)
 {
-<<<<<<< HEAD
   return svn_client_mergeinfo_log(TRUE, path_or_url, peg_revision,
-=======
-  return svn_client_mergeinfo_log(path_or_url, TRUE, peg_revision,
->>>>>>> 75094781
                                   merge_source_path_or_url,
                                   src_peg_revision,
                                   log_receiver, log_receiver_baton,
@@ -2044,11 +2033,7 @@
                                   svn_client_ctx_t *ctx,
                                   apr_pool_t *pool)
 {
-<<<<<<< HEAD
   return svn_client_mergeinfo_log(FALSE, path_or_url, peg_revision,
-=======
-  return svn_client_mergeinfo_log(path_or_url, FALSE, peg_revision,
->>>>>>> 75094781
                                   merge_source_path_or_url,
                                   src_peg_revision,
                                   log_receiver, log_receiver_baton,
