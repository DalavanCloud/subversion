/*
 * diff.c: comparing
 *
 * ====================================================================
 *    Licensed to the Apache Software Foundation (ASF) under one
 *    or more contributor license agreements.  See the NOTICE file
 *    distributed with this work for additional information
 *    regarding copyright ownership.  The ASF licenses this file
 *    to you under the Apache License, Version 2.0 (the
 *    "License"); you may not use this file except in compliance
 *    with the License.  You may obtain a copy of the License at
 *
 *      http://www.apache.org/licenses/LICENSE-2.0
 *
 *    Unless required by applicable law or agreed to in writing,
 *    software distributed under the License is distributed on an
 *    "AS IS" BASIS, WITHOUT WARRANTIES OR CONDITIONS OF ANY
 *    KIND, either express or implied.  See the License for the
 *    specific language governing permissions and limitations
 *    under the License.
 * ====================================================================
 */

/* ==================================================================== */



/*** Includes. ***/

#include <apr_strings.h>
#include <apr_pools.h>
#include <apr_hash.h>
#include "svn_types.h"
#include "svn_hash.h"
#include "svn_wc.h"
#include "svn_delta.h"
#include "svn_diff.h"
#include "svn_mergeinfo.h"
#include "svn_client.h"
#include "svn_string.h"
#include "svn_error.h"
#include "svn_dirent_uri.h"
#include "svn_path.h"
#include "svn_io.h"
#include "svn_utf.h"
#include "svn_pools.h"
#include "svn_config.h"
#include "svn_props.h"
#include "svn_time.h"
#include "svn_sorts.h"
#include "svn_subst.h"
#include "client.h"

#include "private/svn_wc_private.h"

#include "svn_private_config.h"


/*
 * Constant separator strings
 */
static const char equal_string[] =
  "===================================================================";
static const char under_string[] =
  "___________________________________________________________________";


/*-----------------------------------------------------------------*/

/* Utilities */


/* A helper function for display_prop_diffs.  Output the differences between
   the mergeinfo stored in ORIG_MERGEINFO_VAL and NEW_MERGEINFO_VAL in a
   human-readable form to OUTSTREAM, using ENCODING.  Use POOL for temporary
   allocations. */
static svn_error_t *
display_mergeinfo_diff(const char *old_mergeinfo_val,
                       const char *new_mergeinfo_val,
                       const char *encoding,
                       svn_stream_t *outstream,
                       apr_pool_t *pool)
{
  apr_hash_t *old_mergeinfo_hash, *new_mergeinfo_hash, *added, *deleted;
  apr_pool_t *iterpool = svn_pool_create(pool);
  apr_hash_index_t *hi;

  if (old_mergeinfo_val)
    SVN_ERR(svn_mergeinfo_parse(&old_mergeinfo_hash, old_mergeinfo_val, pool));
  else
    old_mergeinfo_hash = NULL;

  if (new_mergeinfo_val)
    SVN_ERR(svn_mergeinfo_parse(&new_mergeinfo_hash, new_mergeinfo_val, pool));
  else
    new_mergeinfo_hash = NULL;

  SVN_ERR(svn_mergeinfo_diff2(&deleted, &added, old_mergeinfo_hash,
                              new_mergeinfo_hash,
                              TRUE, pool, pool));

  for (hi = apr_hash_first(pool, deleted);
       hi; hi = apr_hash_next(hi))
    {
      const char *from_path = svn__apr_hash_index_key(hi);
      apr_array_header_t *merge_revarray = svn__apr_hash_index_val(hi);
      svn_string_t *merge_revstr;

      svn_pool_clear(iterpool);
      SVN_ERR(svn_rangelist_to_string(&merge_revstr, merge_revarray,
                                      iterpool));

      SVN_ERR(svn_stream_printf_from_utf8(outstream, encoding, iterpool,
                                          _("   Reverse-merged %s:r%s%s"),
                                          from_path, merge_revstr->data,
                                          APR_EOL_STR));
    }

  for (hi = apr_hash_first(pool, added);
       hi; hi = apr_hash_next(hi))
    {
      const char *from_path = svn__apr_hash_index_key(hi);
      apr_array_header_t *merge_revarray = svn__apr_hash_index_val(hi);
      svn_string_t *merge_revstr;

      svn_pool_clear(iterpool);
      SVN_ERR(svn_rangelist_to_string(&merge_revstr, merge_revarray,
                                      iterpool));

      SVN_ERR(svn_stream_printf_from_utf8(outstream, encoding, iterpool,
                                          _("   Merged %s:r%s%s"),
                                          from_path, merge_revstr->data,
                                          APR_EOL_STR));
    }

  svn_pool_destroy(iterpool);
  return SVN_NO_ERROR;
}

#define MAKE_ERR_BAD_RELATIVE_PATH(path, relative_to_dir) \
        svn_error_createf(SVN_ERR_BAD_RELATIVE_PATH, NULL, \
                          _("Path '%s' must be an immediate child of " \
                            "the directory '%s'"), path, relative_to_dir)

/* A helper function used by display_prop_diffs.
   TOKEN is a string holding a property value.
   If TOKEN is empty, or is already terminated by an EOL marker,
   return TOKEN unmodified. Else, return a new string consisting
   of the concatenation of TOKEN and the system's default EOL marker.
   The new string is allocated from POOL.
   If HAD_EOL is not NULL, indicate in *HAD_EOL if the token had a EOL. */
static const svn_string_t *
maybe_append_eol(const svn_string_t *token, svn_boolean_t *had_eol,
                 apr_pool_t *pool)
{
  const char *curp;

  if (had_eol)
    *had_eol = FALSE;

  if (token->len == 0)
    return token;

  curp = token->data + token->len - 1;
  if (*curp == '\r')
    {
      if (had_eol)
        *had_eol = TRUE;
      return token;
    }
  else if (*curp != '\n')
    {
      return svn_string_createf(pool, "%s%s", token->data, APR_EOL_STR);
    }
  else
    {
      if (had_eol)
        *had_eol = TRUE;
      return token;
    }
}

/* Adjust PATH to be relative to the repository root beneath ORIG_TARGET,
 * using RA_SESSION and WC_CTX, and return the result in *ADJUSTED_PATH.
 * ORIG_TARGET is one of the original targets passed to the diff command,
 * and may be used to derive leading path components missing from PATH.
 * WC_ROOT_ABSPATH is the absolute path to the root directory of a working
 * copy involved in a repos-wc diff, and may be NULL.
 * Do all allocations in POOL. */
static svn_error_t *
adjust_relative_to_repos_root(const char **adjusted_path,
                              const char *path,
                              const char *orig_target,
                              svn_ra_session_t *ra_session,
                              svn_wc_context_t *wc_ctx,
                              const char *wc_root_abspath,
                              apr_pool_t *pool)
{
  const char *local_abspath;
  const char *orig_relpath;
  const char *child_relpath;

  if (! ra_session)
    {
      /* We're doing a WC-WC diff, so we can retrieve all information we
       * need from the working copy. */
      SVN_ERR(svn_dirent_get_absolute(&local_abspath, path, pool));
      SVN_ERR(svn_wc__node_get_repos_relpath(adjusted_path, wc_ctx,
                                             local_abspath, pool, pool));
      return SVN_NO_ERROR;
    }

  /* Now deal with the repos-repos and repos-wc diff cases.
   * We need to make PATH appear as a child of ORIG_TARGET.
   * ORIG_TARGET is either a URL or a path to a working copy. First,
   * find out what ORIG_TARGET looks like relative to the repository root.*/
  if (svn_path_is_url(orig_target))
    SVN_ERR(svn_ra_get_path_relative_to_root(ra_session,
                                             &orig_relpath,
                                             orig_target, pool));
  else
    {
      const char *orig_abspath;

      SVN_ERR(svn_dirent_get_absolute(&orig_abspath, orig_target, pool));
      SVN_ERR(svn_wc__node_get_repos_relpath(&orig_relpath, wc_ctx,
                                             orig_abspath, pool, pool));
    }

  /* PATH is either a child of the working copy involved in the diff (in
   * the repos-wc diff case), or it's a relative path we can readily use
   * (in either of the repos-repos and repos-wc diff cases). */
  child_relpath = NULL;
  if (wc_root_abspath)
    {
      SVN_ERR(svn_dirent_get_absolute(&local_abspath, path, pool));
      child_relpath = svn_dirent_is_child(wc_root_abspath, local_abspath, pool);
    }
  if (child_relpath == NULL)
    child_relpath = path;

  *adjusted_path = svn_relpath_join(orig_relpath, child_relpath, pool);

  return SVN_NO_ERROR;
}

/* Adjust *PATH, *ORIG_PATH_1 and *ORIG_PATH_2, representing the changed file
 * and the two original targets passed to the diff command, to handle the
 * case when we're dealing with different anchors. RELATIVE_TO_DIR is the
 * directory the diff target should be considered relative to. All
 * allocations are done in POOL. */
static svn_error_t *
adjust_paths_for_diff_labels(const char **path,
                             const char **orig_path_1,
                             const char **orig_path_2,
                             const char *relative_to_dir,
                             apr_pool_t *pool)
{
  apr_size_t len;
  const char *new_path = *path;
  const char *new_path1 = *orig_path_1;
  const char *new_path2 = *orig_path_2;

  /* ### Holy cow.  Due to anchor/target weirdness, we can't
     simply join diff_cmd_baton->orig_path_1 with path, ditto for
     orig_path_2.  That will work when they're directory URLs, but
     not for file URLs.  Nor can we just use anchor1 and anchor2
     from do_diff(), at least not without some more logic here.
     What a nightmare.

     For now, to distinguish the two paths, we'll just put the
     unique portions of the original targets in parentheses after
     the received path, with ellipses for handwaving.  This makes
     the labels a bit clumsy, but at least distinctive.  Better
     solutions are possible, they'll just take more thought. */

  len = strlen(svn_dirent_get_longest_ancestor(new_path1, new_path2, pool));
  new_path1 = new_path1 + len;
  new_path2 = new_path2 + len;

  /* ### Should diff labels print paths in local style?  Is there
     already a standard for this?  In any case, this code depends on
     a particular style, so not calling svn_dirent_local_style() on the
     paths below.*/
  if (new_path1[0] == '\0')
    new_path1 = apr_psprintf(pool, "%s", new_path);
  else if (new_path1[0] == '/')
    new_path1 = apr_psprintf(pool, "%s\t(...%s)", new_path, new_path1);
  else
    new_path1 = apr_psprintf(pool, "%s\t(.../%s)", new_path, new_path1);

  if (new_path2[0] == '\0')
    new_path2 = apr_psprintf(pool, "%s", new_path);
  else if (new_path2[0] == '/')
    new_path2 = apr_psprintf(pool, "%s\t(...%s)", new_path, new_path2);
  else
    new_path2 = apr_psprintf(pool, "%s\t(.../%s)", new_path, new_path2);

  if (relative_to_dir)
    {
      /* Possibly adjust the paths shown in the output (see issue #2723). */
      const char *child_path = svn_dirent_is_child(relative_to_dir, new_path,
                                                   pool);

      if (child_path)
        new_path = child_path;
      else if (!svn_path_compare_paths(relative_to_dir, new_path))
        new_path = ".";
      else
        return MAKE_ERR_BAD_RELATIVE_PATH(new_path, relative_to_dir);

      child_path = svn_dirent_is_child(relative_to_dir, new_path1, pool);

      if (child_path)
        new_path1 = child_path;
      else if (!svn_path_compare_paths(relative_to_dir, new_path1))
        new_path1 = ".";
      else
        return MAKE_ERR_BAD_RELATIVE_PATH(new_path1, relative_to_dir);

      child_path = svn_dirent_is_child(relative_to_dir, new_path2, pool);

      if (child_path)
        new_path2 = child_path;
      else if (!svn_path_compare_paths(relative_to_dir, new_path2))
        new_path2 = ".";
      else
        return MAKE_ERR_BAD_RELATIVE_PATH(new_path2, relative_to_dir);
    }
  *path = new_path;
  *orig_path_1 = new_path1;
  *orig_path_2 = new_path2;

  return SVN_NO_ERROR;
}


/* Generate a label for the diff output for file PATH at revision REVNUM.
   If REVNUM is invalid then it is assumed to be the current working
   copy.  Assumes the paths are already in the desired style (local
   vs internal).  Allocate the label in POOL. */
static const char *
diff_label(const char *path,
           svn_revnum_t revnum,
           apr_pool_t *pool)
{
  const char *label;
  if (revnum != SVN_INVALID_REVNUM)
    label = apr_psprintf(pool, _("%s\t(revision %ld)"), path, revnum);
  else
    label = apr_psprintf(pool, _("%s\t(working copy)"), path);

  return label;
}

/* Print a git diff header for an addition within a diff between PATH1 and
 * PATH2 to the stream OS using HEADER_ENCODING.
 * All allocations are done in RESULT_POOL. */
static svn_error_t *
print_git_diff_header_added(svn_stream_t *os, const char *header_encoding,
                            const char *path1, const char *path2,
                            apr_pool_t *result_pool)
{
  SVN_ERR(svn_stream_printf_from_utf8(os, header_encoding, result_pool,
                                      "diff --git a/%s b/%s%s",
                                      path1, path2, APR_EOL_STR));
  SVN_ERR(svn_stream_printf_from_utf8(os, header_encoding, result_pool,
                                      "new file mode 10644" APR_EOL_STR));
  return SVN_NO_ERROR;
}

/* Print a git diff header for a deletion within a diff between PATH1 and
 * PATH2 to the stream OS using HEADER_ENCODING.
 * All allocations are done in RESULT_POOL. */
static svn_error_t *
print_git_diff_header_deleted(svn_stream_t *os, const char *header_encoding,
                              const char *path1, const char *path2,
                              apr_pool_t *result_pool)
{
  SVN_ERR(svn_stream_printf_from_utf8(os, header_encoding, result_pool,
                                      "diff --git a/%s b/%s%s",
                                      path1, path2, APR_EOL_STR));
  SVN_ERR(svn_stream_printf_from_utf8(os, header_encoding, result_pool,
                                      "deleted file mode 10644"
                                      APR_EOL_STR));
  return SVN_NO_ERROR;
}

/* Print a git diff header for a copy from COPYFROM_PATH to PATH to the stream
 * OS using HEADER_ENCODING. All allocations are done in RESULT_POOL. */
static svn_error_t *
print_git_diff_header_copied(svn_stream_t *os, const char *header_encoding,
                             const char *copyfrom_path,
                             svn_revnum_t copyfrom_rev,
                             const char *path,
                             apr_pool_t *result_pool)
{
  SVN_ERR(svn_stream_printf_from_utf8(os, header_encoding, result_pool,
                                      "diff --git a/%s b/%s%s",
                                      copyfrom_path, path, APR_EOL_STR));
  if (copyfrom_rev != SVN_INVALID_REVNUM)
    SVN_ERR(svn_stream_printf_from_utf8(os, header_encoding, result_pool,
                                        "copy from %s@%ld%s", copyfrom_path,
                                        copyfrom_rev, APR_EOL_STR));
  else
    SVN_ERR(svn_stream_printf_from_utf8(os, header_encoding, result_pool,
                                        "copy from %s%s", copyfrom_path,
                                        APR_EOL_STR));
  SVN_ERR(svn_stream_printf_from_utf8(os, header_encoding, result_pool,
                                      "copy to %s%s", path, APR_EOL_STR));
  return SVN_NO_ERROR;
}

/* Print a git diff header for a rename from COPYFROM_PATH to PATH to the
 * stream OS using HEADER_ENCODING. All allocations are done in RESULT_POOL. */
static svn_error_t *
print_git_diff_header_renamed(svn_stream_t *os, const char *header_encoding,
                              const char *copyfrom_path, const char *path,
                              apr_pool_t *result_pool)
{
  SVN_ERR(svn_stream_printf_from_utf8(os, header_encoding, result_pool,
                                      "diff --git a/%s b/%s%s",
                                      copyfrom_path, path, APR_EOL_STR));
  SVN_ERR(svn_stream_printf_from_utf8(os, header_encoding, result_pool,
                                      "rename from %s%s", copyfrom_path,
                                      APR_EOL_STR));
  SVN_ERR(svn_stream_printf_from_utf8(os, header_encoding, result_pool,
                                      "rename to %s%s", path, APR_EOL_STR));
  return SVN_NO_ERROR;
}

/* Print a git diff header for a modification within a diff between PATH1 and
 * PATH2 to the stream OS using HEADER_ENCODING.
 * All allocations are done in RESULT_POOL. */
static svn_error_t *
print_git_diff_header_modified(svn_stream_t *os, const char *header_encoding,
                               const char *path1, const char *path2,
                               apr_pool_t *result_pool)
{
  SVN_ERR(svn_stream_printf_from_utf8(os, header_encoding, result_pool,
                                      "diff --git a/%s b/%s%s",
                                      path1, path2, APR_EOL_STR));
  return SVN_NO_ERROR;
}

/* Print a git diff header showing the OPERATION to the stream OS using
 * HEADER_ENCODING. Return suitable diff labels for the git diff in *LABEL1
 * and *LABEL2. REPOS_RELPATH1 and REPOS_RELPATH2 are relative to reposroot.
 * are the paths passed to the original diff command. REV1 and REV2 are
 * revisions being diffed. COPYFROM_PATH and COPYFROM_REV indicate where the
 * diffed item was copied from.
 * Use SCRATCH_POOL for temporary allocations. */
static svn_error_t *
print_git_diff_header(svn_stream_t *os,
                      const char **label1, const char **label2,
                      svn_diff_operation_kind_t operation,
                      const char *repos_relpath1,
                      const char *repos_relpath2,
                      svn_revnum_t rev1,
                      svn_revnum_t rev2,
                      const char *copyfrom_path,
                      svn_revnum_t copyfrom_rev,
                      const char *header_encoding,
                      apr_pool_t *scratch_pool)
{
  if (operation == svn_diff_op_deleted)
    {
      SVN_ERR(print_git_diff_header_deleted(os, header_encoding,
                                            repos_relpath1, repos_relpath2,
                                            scratch_pool));
      *label1 = diff_label(apr_psprintf(scratch_pool, "a/%s", repos_relpath1),
                           rev1, scratch_pool);
      *label2 = diff_label("/dev/null", rev2, scratch_pool);

    }
  else if (operation == svn_diff_op_copied)
    {
      SVN_ERR(print_git_diff_header_copied(os, header_encoding,
                                           copyfrom_path, copyfrom_rev,
                                           repos_relpath2,
                                           scratch_pool));
      *label1 = diff_label(apr_psprintf(scratch_pool, "a/%s", copyfrom_path),
                           rev1, scratch_pool);
      *label2 = diff_label(apr_psprintf(scratch_pool, "b/%s", repos_relpath2),
                           rev2, scratch_pool);
    }
  else if (operation == svn_diff_op_added)
    {
      SVN_ERR(print_git_diff_header_added(os, header_encoding,
                                          repos_relpath1, repos_relpath2,
                                          scratch_pool));
      *label1 = diff_label("/dev/null", rev1, scratch_pool);
      *label2 = diff_label(apr_psprintf(scratch_pool, "b/%s", repos_relpath2),
                           rev2, scratch_pool);
    }
  else if (operation == svn_diff_op_modified)
    {
      SVN_ERR(print_git_diff_header_modified(os, header_encoding,
                                             repos_relpath1, repos_relpath2,
                                             scratch_pool));
      *label1 = diff_label(apr_psprintf(scratch_pool, "a/%s", repos_relpath1),
                           rev1, scratch_pool);
      *label2 = diff_label(apr_psprintf(scratch_pool, "b/%s", repos_relpath2),
                           rev2, scratch_pool);
    }
  else if (operation == svn_diff_op_moved)
    {
      SVN_ERR(print_git_diff_header_renamed(os, header_encoding,
                                            copyfrom_path, repos_relpath2,
                                            scratch_pool));
      *label1 = diff_label(apr_psprintf(scratch_pool, "a/%s", copyfrom_path),
                           rev1, scratch_pool);
      *label2 = diff_label(apr_psprintf(scratch_pool, "b/%s", repos_relpath2),
                           rev2, scratch_pool);
    }

  return SVN_NO_ERROR;
}

/* A helper func that writes out verbal descriptions of property diffs
   to OUTSTREAM.   Of course, OUTSTREAM will probably be whatever was
   passed to svn_client_diff6(), which is probably stdout.

   ### FIXME needs proper docstring

   If USE_GIT_DIFF_FORMAT is TRUE, pring git diff headers, which always
   show paths relative to the repository root. RA_SESSION and WC_CTX are
   needed to normalize paths relative the repository root, and are ignored
   if USE_GIT_DIFF_FORMAT is FALSE.

   WC_ROOT_ABSPATH is the absolute path to the root directory of a working
   copy involved in a repos-wc diff, and may be NULL. */
static svn_error_t *
display_prop_diffs(const apr_array_header_t *propchanges,
                   apr_hash_t *original_props,
                   const char *path,
                   const char *orig_path1,
                   const char *orig_path2,
                   svn_revnum_t rev1,
                   svn_revnum_t rev2,
                   const char *encoding,
                   svn_stream_t *outstream,
                   const char *relative_to_dir,
                   svn_boolean_t show_diff_header,
                   svn_boolean_t use_git_diff_format,
                   svn_ra_session_t *ra_session,
                   svn_wc_context_t *wc_ctx,
                   const char *wc_root_abspath,
                   apr_pool_t *pool)
{
  int i;
  const char *path1 = orig_path1;
  const char *path2 = orig_path2;
  apr_pool_t *iterpool;

  if (use_git_diff_format)
    {
<<<<<<< HEAD
      /* Possibly adjust the path shown in the output (see issue #2723). */
      const char *child_path = svn_dirent_is_child(relative_to_dir, path,
                                                   pool);
=======
      SVN_ERR(adjust_relative_to_repos_root(&path1, path, orig_path1,
                                            ra_session, wc_ctx,
                                            wc_root_abspath,
                                            pool));
      SVN_ERR(adjust_relative_to_repos_root(&path2, path, orig_path2,
                                            ra_session, wc_ctx,
                                            wc_root_abspath,
                                            pool));
    }
>>>>>>> 4cf18c3e

  /* If we're creating a diff on the wc root, path would be empty. */
  if (path[0] == '\0')
    path = apr_psprintf(pool, ".");

  if (show_diff_header)
    {
      const char *label1;
      const char *label2;
      const char *adjusted_path1 = path1;
      const char *adjusted_path2 = path2;

      SVN_ERR(adjust_paths_for_diff_labels(&path, &adjusted_path1,
                                           &adjusted_path2,
                                           relative_to_dir, pool));

      label1 = diff_label(adjusted_path1, rev1, pool);
      label2 = diff_label(adjusted_path2, rev2, pool);

      /* ### Should we show the paths in platform specific format,
       * ### diff_content_changed() does not! */

      SVN_ERR(svn_stream_printf_from_utf8(outstream, encoding, pool,
                                          "Index: %s" APR_EOL_STR
                                          "%s" APR_EOL_STR,
                                          path, equal_string));

      if (use_git_diff_format)
        SVN_ERR(print_git_diff_header(outstream, &label1, &label2,
                                      svn_diff_op_modified,
                                      path1, path2, rev1, rev2, NULL,
                                      SVN_INVALID_REVNUM,
                                      encoding, pool));

      SVN_ERR(svn_stream_printf_from_utf8(outstream, encoding, pool,
                                          "--- %s" APR_EOL_STR
                                          "+++ %s" APR_EOL_STR,
                                          label1,
                                          label2));
    }

  SVN_ERR(svn_stream_printf_from_utf8(outstream, encoding, pool,
                                      _("%sProperty changes on: %s%s"),
                                      APR_EOL_STR,
                                      use_git_diff_format ? path1 : path,
                                      APR_EOL_STR));

  SVN_ERR(svn_stream_printf_from_utf8(outstream, encoding, pool,
                                      "%s" APR_EOL_STR, under_string));

  iterpool = svn_pool_create(pool);
  for (i = 0; i < propchanges->nelts; i++)
    {
      const char *action;
      const svn_string_t *original_value;
      const svn_prop_t *propchange =
        &APR_ARRAY_IDX(propchanges, i, svn_prop_t);

      if (original_props)
        original_value = apr_hash_get(original_props,
                                      propchange->name, APR_HASH_KEY_STRING);
      else
        original_value = NULL;

      /* If the property doesn't exist on either side, or if it exists
         with the same value, skip it.  */
      if ((! (original_value || propchange->value))
          || (original_value && propchange->value
              && svn_string_compare(original_value, propchange->value)))
        continue;

      svn_pool_clear(iterpool);

      if (! original_value)
<<<<<<< HEAD
        action = _("Added");
      else if (! propchange->value)
        action = _("Deleted");
      else
        action = _("Modified");
      SVN_ERR(file_printf_from_utf8(file, encoding, "%s: %s%s", action,
                                    propchange->name, APR_EOL_STR));
=======
        action = "Added";
      else if (! propchange->value)
        action = "Deleted";
      else
        action = "Modified";
      SVN_ERR(svn_stream_printf_from_utf8(outstream, encoding, iterpool,
                                          "%s: %s%s", action,
                                          propchange->name, APR_EOL_STR));
>>>>>>> 4cf18c3e

      if (strcmp(propchange->name, SVN_PROP_MERGEINFO) == 0)
        {
          const char *orig = original_value ? original_value->data : NULL;
          const char *val = propchange->value ? propchange->value->data : NULL;
          svn_error_t *err = display_mergeinfo_diff(orig, val, encoding,
                                                    outstream, iterpool);

          /* Issue #3896: If we can't pretty-print mergeinfo differences
             because invalid mergeinfo is present, then don't let the diff
             fail, just print the diff as any other property. */
          if (err && err->apr_err == SVN_ERR_MERGEINFO_PARSE_ERROR)
            {
              svn_error_clear(err);
            }
          else
            {
              SVN_ERR(err);
              continue;
            }
        }

      {
        svn_diff_t *diff;
        svn_diff_file_options_t options = { 0 };
        const svn_string_t *tmp;
        const svn_string_t *orig;
        const svn_string_t *val;
        svn_boolean_t val_has_eol;

        /* The last character in a property is often not a newline.
           An eol character is appended to prevent the diff API to add a
           ' \ No newline at end of file' line. We add
           ' \ No newline at end of property' manually if needed. */
        tmp = original_value ? original_value
                             : svn_string_create_empty(iterpool);
        orig = maybe_append_eol(tmp, NULL, iterpool);

        tmp = propchange->value ? propchange->value :
                                  svn_string_create_empty(iterpool);
        val = maybe_append_eol(tmp, &val_has_eol, iterpool);

        SVN_ERR(svn_diff_mem_string_diff(&diff, orig, val, &options,
                                         iterpool));

        /* UNIX patch will try to apply a diff even if the diff header
         * is missing. It tries to be helpful by asking the user for a
         * target filename when it can't determine the target filename
         * from the diff header. But there usually are no files which
         * UNIX patch could apply the property diff to, so we use "##"
         * instead of "@@" as the default hunk delimiter for property diffs.
         * We also supress the diff header. */
        SVN_ERR(svn_diff_mem_string_output_unified2(outstream, diff, FALSE,
                                                    "##",
                                           svn_dirent_local_style(path,
                                                                  iterpool),
                                           svn_dirent_local_style(path,
                                                                  iterpool),
                                           encoding, orig, val, iterpool));
        if (!val_has_eol)
          {
            const char *s = "\\ No newline at end of property" APR_EOL_STR;
            SVN_ERR(svn_stream_puts(outstream, s));
          }
      }
    }
  svn_pool_destroy(iterpool);

  return SVN_NO_ERROR;
}

/*-----------------------------------------------------------------*/

/*** Callbacks for 'svn diff', invoked by the repos-diff editor. ***/


struct diff_cmd_baton {

  /* If non-null, the external diff command to invoke. */
  const char *diff_cmd;

  /* This is allocated in this struct's pool or a higher-up pool. */
  union {
    /* If 'diff_cmd' is null, then this is the parsed options to
       pass to the internal libsvn_diff implementation. */
    svn_diff_file_options_t *for_internal;
    /* Else if 'diff_cmd' is non-null, then... */
    struct {
      /* ...this is an argument array for the external command, and */
      const char **argv;
      /* ...this is the length of argv. */
      int argc;
    } for_external;
  } options;

  apr_pool_t *pool;
  svn_stream_t *outstream;
  svn_stream_t *errstream;

  const char *header_encoding;

  /* The original targets passed to the diff command.  We may need
     these to construct distinctive diff labels when comparing the
     same relative path in the same revision, under different anchors
     (for example, when comparing a trunk against a branch). */
  const char *orig_path_1;
  const char *orig_path_2;

  /* These are the numeric representations of the revisions passed to
     svn_client_diff6(), either may be SVN_INVALID_REVNUM.  We need these
     because some of the svn_wc_diff_callbacks4_t don't get revision
     arguments.

     ### Perhaps we should change the callback signatures and eliminate
     ### these?
  */
  svn_revnum_t revnum1;
  svn_revnum_t revnum2;

  /* Set this if you want diff output even for binary files. */
  svn_boolean_t force_binary;

  /* Set this flag if you want diff_file_changed to output diffs
     unconditionally, even if the diffs are empty. */
  svn_boolean_t force_empty;

  /* The directory that diff target paths should be considered as
     relative to for output generation (see issue #2723). */
  const char *relative_to_dir;

  /* Whether property differences are ignored. */
  svn_boolean_t ignore_properties;

  /* Whether to show only property changes. */
  svn_boolean_t properties_only;

  /* Whether we're producing a git-style diff. */
  svn_boolean_t use_git_diff_format;

  /* Whether deletion of a file is summarized versus showing a full diff. */
  svn_boolean_t no_diff_deleted;

  svn_wc_context_t *wc_ctx;

  /* The RA session used during diffs involving the repository. */
  svn_ra_session_t *ra_session;

  /* During a repos-wc diff, this is the absolute path to the root
   * directory of the working copy involved in the diff. */
  const char *wc_root_abspath;

  /* The anchor to prefix before wc paths */
  const char *anchor;

  /* Whether the local diff target of a repos->wc diff is a copy. */
  svn_boolean_t repos_wc_diff_target_is_copy;

  /* A hashtable using the visited paths as keys.
   * ### This is needed for us to know if we need to print a diff header for
   * ### a path that has property changes. */
  apr_hash_t *visited_paths;
};


/* A helper function that marks a path as visited. It copies PATH
 * into the correct pool before referencing it from the hash table. */
static void
mark_path_as_visited(struct diff_cmd_baton *diff_cmd_baton, const char *path)
{
  const char *p;

  p = apr_pstrdup(apr_hash_pool_get(diff_cmd_baton->visited_paths), path);
  apr_hash_set(diff_cmd_baton->visited_paths, p, APR_HASH_KEY_STRING, p);
}

/* An helper for diff_dir_props_changed, diff_file_changed and diff_file_added
 */
static svn_error_t *
<<<<<<< HEAD
diff_props_changed(const char *local_dir_abspath,
                   svn_wc_notify_state_t *state,
=======
diff_props_changed(svn_wc_notify_state_t *state,
>>>>>>> 4cf18c3e
                   svn_boolean_t *tree_conflicted,
                   const char *path,
                   svn_boolean_t dir_was_added,
                   const apr_array_header_t *propchanges,
                   apr_hash_t *original_props,
<<<<<<< HEAD
                   void *diff_baton,
=======
                   struct diff_cmd_baton *diff_cmd_baton,
>>>>>>> 4cf18c3e
                   apr_pool_t *scratch_pool)
{
  apr_array_header_t *props;
  svn_boolean_t show_diff_header;

  /* If property differences are ignored, there's nothing to do. */
  if (diff_cmd_baton->ignore_properties)
    return SVN_NO_ERROR;

  SVN_ERR(svn_categorize_props(propchanges, NULL, NULL, &props,
                               scratch_pool));

  if (apr_hash_get(diff_cmd_baton->visited_paths, path, APR_HASH_KEY_STRING))
    show_diff_header = FALSE;
  else
    show_diff_header = TRUE;

  if (props->nelts > 0)
    {
      /* We're using the revnums from the diff_cmd_baton since there's
       * no revision argument to the svn_wc_diff_callback_t
       * dir_props_changed(). */
      SVN_ERR(display_prop_diffs(props, original_props, path,
                                 diff_cmd_baton->orig_path_1,
                                 diff_cmd_baton->orig_path_2,
                                 diff_cmd_baton->revnum1,
                                 diff_cmd_baton->revnum2,
                                 diff_cmd_baton->header_encoding,
                                 diff_cmd_baton->outstream,
                                 diff_cmd_baton->relative_to_dir,
                                 show_diff_header,
                                 diff_cmd_baton->use_git_diff_format,
                                 diff_cmd_baton->ra_session,
                                 diff_cmd_baton->wc_ctx,
                                 diff_cmd_baton->wc_root_abspath,
                                 scratch_pool));

      /* We've printed the diff header so now we can mark the path as
       * visited. */
      if (show_diff_header)
        mark_path_as_visited(diff_cmd_baton, path);
    }

  if (state)
    *state = svn_wc_notify_state_unknown;
  if (tree_conflicted)
    *tree_conflicted = FALSE;

  return SVN_NO_ERROR;
}

/* An svn_wc_diff_callbacks4_t function. */
static svn_error_t *
diff_dir_props_changed(svn_wc_notify_state_t *state,
                       svn_boolean_t *tree_conflicted,
                       const char *path,
                       svn_boolean_t dir_was_added,
                       const apr_array_header_t *propchanges,
                       apr_hash_t *original_props,
                       void *diff_baton,
                       apr_pool_t *scratch_pool)
{
  struct diff_cmd_baton *diff_cmd_baton = diff_baton;

  if (diff_cmd_baton->anchor)
    path = svn_dirent_join(diff_cmd_baton->anchor, path, scratch_pool);

  return svn_error_trace(diff_props_changed(state,
                                            tree_conflicted, path,
                                            dir_was_added,
                                            propchanges,
                                            original_props,
                                            diff_cmd_baton,
                                            scratch_pool));
}


/* Show differences between TMPFILE1 and TMPFILE2. PATH, REV1, and REV2 are
   used in the headers to indicate the file and revisions.  If either
   MIMETYPE1 or MIMETYPE2 indicate binary content, don't show a diff,
   but instead print a warning message. */
static svn_error_t *
diff_content_changed(const char *path,
                     const char *tmpfile1,
                     const char *tmpfile2,
                     svn_revnum_t rev1,
                     svn_revnum_t rev2,
                     const char *mimetype1,
                     const char *mimetype2,
                     svn_diff_operation_kind_t operation,
                     const char *copyfrom_path,
                     svn_revnum_t copyfrom_rev,
                     struct diff_cmd_baton *diff_cmd_baton)
{
  int exitcode;
  apr_pool_t *subpool = svn_pool_create(diff_cmd_baton->pool);
  const char *rel_to_dir = diff_cmd_baton->relative_to_dir;
  svn_stream_t *errstream = diff_cmd_baton->errstream;
  svn_stream_t *outstream = diff_cmd_baton->outstream;
  const char *label1, *label2;
  svn_boolean_t mt1_binary = FALSE, mt2_binary = FALSE;
  const char *path1 = diff_cmd_baton->orig_path_1;
  const char *path2 = diff_cmd_baton->orig_path_2;

  /* If only property differences are shown, there's nothing to do. */
  if (diff_cmd_baton->properties_only)
    return SVN_NO_ERROR;

  /* Generate the diff headers. */
<<<<<<< HEAD

  /* ### Holy cow.  Due to anchor/target weirdness, we can't
     simply join diff_cmd_baton->orig_path_1 with path, ditto for
     orig_path_2.  That will work when they're directory URLs, but
     not for file URLs.  Nor can we just use anchor1 and anchor2
     from do_diff(), at least not without some more logic here.
     What a nightmare.

     For now, to distinguish the two paths, we'll just put the
     unique portions of the original targets in parentheses after
     the received path, with ellipses for handwaving.  This makes
     the labels a bit clumsy, but at least distinctive.  Better
     solutions are possible, they'll just take more thought. */

  path1 = diff_cmd_baton->orig_path_1;
  path2 = diff_cmd_baton->orig_path_2;
  len = strlen(svn_dirent_get_longest_ancestor(path1, path2, subpool));
  path1 = path1 + len;
  path2 = path2 + len;

  /* ### Should diff labels print paths in local style?  Is there
     already a standard for this?  In any case, this code depends on
     a particular style, so not calling svn_dirent_local_style() on the
     paths below.*/
  if (path1[0] == '\0')
    path1 = apr_psprintf(subpool, "%s", path);
  else if (path1[0] == '/')
    path1 = apr_psprintf(subpool, "%s\t(...%s)", path, path1);
  else
    path1 = apr_psprintf(subpool, "%s\t(.../%s)", path, path1);

  if (path2[0] == '\0')
    path2 = apr_psprintf(subpool, "%s", path);
  else if (path2[0] == '/')
    path2 = apr_psprintf(subpool, "%s\t(...%s)", path, path2);
  else
    path2 = apr_psprintf(subpool, "%s\t(.../%s)", path, path2);

  if (diff_cmd_baton->relative_to_dir)
    {
      /* Possibly adjust the paths shown in the output (see issue #2723). */
      const char *child_path = svn_dirent_is_child(rel_to_dir, path, subpool);

      if (child_path)
        path = child_path;
      else if (!svn_path_compare_paths(rel_to_dir, path))
        path = ".";
      else
        return MAKE_ERR_BAD_RELATIVE_PATH(path, rel_to_dir);

      child_path = svn_dirent_is_child(rel_to_dir, path1, subpool);

      if (child_path)
        path1 = child_path;
      else if (!svn_path_compare_paths(rel_to_dir, path1))
        path1 = ".";
      else
        return MAKE_ERR_BAD_RELATIVE_PATH(path1, rel_to_dir);

      child_path = svn_dirent_is_child(rel_to_dir, path2, subpool);

      if (child_path)
        path2 = child_path;
      else if (!svn_path_compare_paths(rel_to_dir, path2))
        path2 = ".";
      else
        return MAKE_ERR_BAD_RELATIVE_PATH(path2, rel_to_dir);
    }
=======
  SVN_ERR(adjust_paths_for_diff_labels(&path, &path1, &path2,
                                       rel_to_dir, subpool));
>>>>>>> 4cf18c3e

  label1 = diff_label(path1, rev1, subpool);
  label2 = diff_label(path2, rev2, subpool);

  /* Possible easy-out: if either mime-type is binary and force was not
     specified, don't attempt to generate a viewable diff at all.
     Print a warning and exit. */
  if (mimetype1)
    mt1_binary = svn_mime_type_is_binary(mimetype1);
  if (mimetype2)
    mt2_binary = svn_mime_type_is_binary(mimetype2);

  if (! diff_cmd_baton->force_binary && (mt1_binary || mt2_binary))
    {
      /* Print out the diff header. */
      SVN_ERR(svn_stream_printf_from_utf8(outstream,
               diff_cmd_baton->header_encoding, subpool,
               "Index: %s" APR_EOL_STR "%s" APR_EOL_STR, path, equal_string));

      /* ### Print git diff headers. */

      SVN_ERR(svn_stream_printf_from_utf8(outstream,
               diff_cmd_baton->header_encoding, subpool,
               _("Cannot display: file marked as a binary type.%s"),
               APR_EOL_STR));

      if (mt1_binary && !mt2_binary)
        SVN_ERR(svn_stream_printf_from_utf8(outstream,
                 diff_cmd_baton->header_encoding, subpool,
                 "svn:mime-type = %s" APR_EOL_STR, mimetype1));
      else if (mt2_binary && !mt1_binary)
        SVN_ERR(svn_stream_printf_from_utf8(outstream,
                 diff_cmd_baton->header_encoding, subpool,
                 "svn:mime-type = %s" APR_EOL_STR, mimetype2));
      else if (mt1_binary && mt2_binary)
        {
          if (strcmp(mimetype1, mimetype2) == 0)
            SVN_ERR(svn_stream_printf_from_utf8(outstream,
                     diff_cmd_baton->header_encoding, subpool,
                     "svn:mime-type = %s" APR_EOL_STR,
                     mimetype1));
          else
            SVN_ERR(svn_stream_printf_from_utf8(outstream,
                     diff_cmd_baton->header_encoding, subpool,
                     "svn:mime-type = (%s, %s)" APR_EOL_STR,
                     mimetype1, mimetype2));
        }

      /* Exit early. */
      svn_pool_destroy(subpool);
      return SVN_NO_ERROR;
    }


  if (diff_cmd_baton->diff_cmd)
    {
      apr_file_t *outfile;
      apr_file_t *errfile;
      const char *outfilename;
      const char *errfilename;
      svn_stream_t *stream;

      /* Print out the diff header. */
      SVN_ERR(svn_stream_printf_from_utf8(outstream,
               diff_cmd_baton->header_encoding, subpool,
               "Index: %s" APR_EOL_STR "%s" APR_EOL_STR, path, equal_string));

<<<<<<< HEAD
=======
      /* ### Do we want to add git diff headers here too? I'd say no. The
       * ### 'Index' and '===' line is something subversion has added. The rest
       * ### is up to the external diff application. We may be dealing with
       * ### a non-git compatible diff application.*/

      /* We deal in streams, but svn_io_run_diff2() deals in file handles,
         unfortunately, so we need to make these temporary files, and then
         copy the contents to our stream. */
      SVN_ERR(svn_io_open_unique_file3(&outfile, &outfilename, NULL,
                                       svn_io_file_del_on_pool_cleanup,
                                       subpool, subpool));
      SVN_ERR(svn_io_open_unique_file3(&errfile, &errfilename, NULL,
                                       svn_io_file_del_on_pool_cleanup,
                                       subpool, subpool));

>>>>>>> 4cf18c3e
      SVN_ERR(svn_io_run_diff2(".",
                               diff_cmd_baton->options.for_external.argv,
                               diff_cmd_baton->options.for_external.argc,
                               label1, label2,
                               tmpfile1, tmpfile2,
<<<<<<< HEAD
                               &exitcode, diff_cmd_baton->outfile, errfile,
                               diff_cmd_baton->diff_cmd, subpool));
=======
                               &exitcode, outfile, errfile,
                               diff_cmd_baton->diff_cmd, subpool));

      SVN_ERR(svn_io_file_close(outfile, subpool));
      SVN_ERR(svn_io_file_close(errfile, subpool));

      /* Now, open and copy our files to our output streams. */
      SVN_ERR(svn_stream_open_readonly(&stream, outfilename,
                                       subpool, subpool));
      SVN_ERR(svn_stream_copy3(stream, svn_stream_disown(outstream, subpool),
                               NULL, NULL, subpool));
      SVN_ERR(svn_stream_open_readonly(&stream, errfilename,
                                       subpool, subpool));
      SVN_ERR(svn_stream_copy3(stream, svn_stream_disown(errstream, subpool),
                               NULL, NULL, subpool));
>>>>>>> 4cf18c3e
    }
  else   /* use libsvn_diff to generate the diff  */
    {
      svn_diff_t *diff;

      SVN_ERR(svn_diff_file_diff_2(&diff, tmpfile1, tmpfile2,
                                   diff_cmd_baton->options.for_internal,
                                   subpool));

      if (svn_diff_contains_diffs(diff) || diff_cmd_baton->force_empty ||
          diff_cmd_baton->use_git_diff_format)
        {
          /* Print out the diff header. */
          SVN_ERR(svn_stream_printf_from_utf8(outstream,
                   diff_cmd_baton->header_encoding, subpool,
                   "Index: %s" APR_EOL_STR "%s" APR_EOL_STR,
                   path, equal_string));

          if (diff_cmd_baton->use_git_diff_format)
            {
              const char *tmp_path1, *tmp_path2;
              SVN_ERR(adjust_relative_to_repos_root(
                         &tmp_path1, path, diff_cmd_baton->orig_path_1,
                         diff_cmd_baton->ra_session, diff_cmd_baton->wc_ctx,
                         diff_cmd_baton->wc_root_abspath, subpool));
              SVN_ERR(adjust_relative_to_repos_root(
                         &tmp_path2, path, diff_cmd_baton->orig_path_2,
                         diff_cmd_baton->ra_session, diff_cmd_baton->wc_ctx,
                         diff_cmd_baton->wc_root_abspath, subpool));
              SVN_ERR(print_git_diff_header(outstream, &label1, &label2,
                                            operation,
                                            tmp_path1, tmp_path2, rev1, rev2,
                                            copyfrom_path,
                                            copyfrom_rev,
                                            diff_cmd_baton->header_encoding,
                                            subpool));
            }

          /* Output the actual diff */
          if (svn_diff_contains_diffs(diff) || diff_cmd_baton->force_empty)
            SVN_ERR(svn_diff_file_output_unified3(outstream, diff,
                     tmpfile1, tmpfile2, label1, label2,
                     diff_cmd_baton->header_encoding, rel_to_dir,
                     diff_cmd_baton->options.for_internal->show_c_function,
                     subpool));

          /* We have a printed a diff for this path, mark it as visited. */
          mark_path_as_visited(diff_cmd_baton, path);
        }
    }

  /* ### todo: someday we'll need to worry about whether we're going
     to need to write a diff plug-in mechanism that makes use of the
     two paths, instead of just blindly running SVN_CLIENT_DIFF.  */

  /* Destroy the subpool. */
  svn_pool_destroy(subpool);

  return SVN_NO_ERROR;
}

static svn_error_t *
diff_file_opened(svn_boolean_t *tree_conflicted,
                 svn_boolean_t *skip,
                 const char *path,
                 svn_revnum_t rev,
                 void *diff_baton,
                 apr_pool_t *scratch_pool)
{
  return SVN_NO_ERROR;
}

/* An svn_wc_diff_callbacks4_t function. */
static svn_error_t *
<<<<<<< HEAD
diff_file_changed(const char *local_dir_abspath,
                  svn_wc_notify_state_t *content_state,
=======
diff_file_changed(svn_wc_notify_state_t *content_state,
>>>>>>> 4cf18c3e
                  svn_wc_notify_state_t *prop_state,
                  svn_boolean_t *tree_conflicted,
                  const char *path,
                  const char *tmpfile1,
                  const char *tmpfile2,
                  svn_revnum_t rev1,
                  svn_revnum_t rev2,
                  const char *mimetype1,
                  const char *mimetype2,
                  const apr_array_header_t *prop_changes,
                  apr_hash_t *original_props,
                  void *diff_baton,
                  apr_pool_t *scratch_pool)
{
  struct diff_cmd_baton *diff_cmd_baton = diff_baton;

  /* During repos->wc diff of a copy revision numbers obtained
   * from the working copy are always SVN_INVALID_REVNUM. */
  if (diff_cmd_baton->repos_wc_diff_target_is_copy)
    {
      if (rev1 == SVN_INVALID_REVNUM &&
          diff_cmd_baton->revnum1 != SVN_INVALID_REVNUM)
        rev1 = diff_cmd_baton->revnum1;

      if (rev2 == SVN_INVALID_REVNUM &&
          diff_cmd_baton->revnum2 != SVN_INVALID_REVNUM)
        rev2 = diff_cmd_baton->revnum2;
    }

  if (diff_cmd_baton->anchor)
    path = svn_dirent_join(diff_cmd_baton->anchor, path, scratch_pool);
  if (tmpfile1)
    SVN_ERR(diff_content_changed(path,
                                 tmpfile1, tmpfile2, rev1, rev2,
                                 mimetype1, mimetype2,
                                 svn_diff_op_modified, NULL,
                                 SVN_INVALID_REVNUM, diff_cmd_baton));
  if (prop_changes->nelts > 0)
<<<<<<< HEAD
    SVN_ERR(diff_props_changed(local_dir_abspath, prop_state, tree_conflicted,
                               path, prop_changes,
                               original_props, diff_baton, scratch_pool));
=======
    SVN_ERR(diff_props_changed(prop_state, tree_conflicted,
                               path, FALSE, prop_changes,
                               original_props, diff_cmd_baton, scratch_pool));
>>>>>>> 4cf18c3e
  if (content_state)
    *content_state = svn_wc_notify_state_unknown;
  if (prop_state)
    *prop_state = svn_wc_notify_state_unknown;
  if (tree_conflicted)
    *tree_conflicted = FALSE;
  return SVN_NO_ERROR;
}

/* Because the repos-diff editor passes at least one empty file to
   each of these next two functions, they can be dumb wrappers around
   the main workhorse routine. */

/* An svn_wc_diff_callbacks4_t function. */
static svn_error_t *
<<<<<<< HEAD
diff_file_added(const char *local_dir_abspath,
                svn_wc_notify_state_t *content_state,
=======
diff_file_added(svn_wc_notify_state_t *content_state,
>>>>>>> 4cf18c3e
                svn_wc_notify_state_t *prop_state,
                svn_boolean_t *tree_conflicted,
                const char *path,
                const char *tmpfile1,
                const char *tmpfile2,
                svn_revnum_t rev1,
                svn_revnum_t rev2,
                const char *mimetype1,
                const char *mimetype2,
                const char *copyfrom_path,
                svn_revnum_t copyfrom_revision,
                const apr_array_header_t *prop_changes,
                apr_hash_t *original_props,
                void *diff_baton,
                apr_pool_t *scratch_pool)
{
  struct diff_cmd_baton *diff_cmd_baton = diff_baton;

  /* During repos->wc diff of a copy revision numbers obtained
   * from the working copy are always SVN_INVALID_REVNUM. */
  if (diff_cmd_baton->repos_wc_diff_target_is_copy)
    {
      if (rev1 == SVN_INVALID_REVNUM &&
          diff_cmd_baton->revnum1 != SVN_INVALID_REVNUM)
        rev1 = diff_cmd_baton->revnum1;

      if (rev2 == SVN_INVALID_REVNUM &&
          diff_cmd_baton->revnum2 != SVN_INVALID_REVNUM)
        rev2 = diff_cmd_baton->revnum2;
    }

  if (diff_cmd_baton->anchor)
    path = svn_dirent_join(diff_cmd_baton->anchor, path, scratch_pool);

  /* We want diff_file_changed to unconditionally show diffs, even if
     the diff is empty (as would be the case if an empty file were
     added.)  It's important, because 'patch' would still see an empty
     diff and create an empty file.  It's also important to let the
     user see that *something* happened. */
  diff_cmd_baton->force_empty = TRUE;

<<<<<<< HEAD
  SVN_ERR(diff_file_changed(local_dir_abspath, content_state, prop_state,
                            tree_conflicted, path,
                            tmpfile1, tmpfile2,
                            rev1, rev2,
                            mimetype1, mimetype2,
                            prop_changes, original_props, diff_baton,
                            scratch_pool));
=======
  if (tmpfile1 && copyfrom_path)
    SVN_ERR(diff_content_changed(path,
                                 tmpfile1, tmpfile2, rev1, rev2,
                                 mimetype1, mimetype2,
                                 svn_diff_op_copied, copyfrom_path,
                                 copyfrom_revision, diff_cmd_baton));
  else if (tmpfile1)
    SVN_ERR(diff_content_changed(path,
                                 tmpfile1, tmpfile2, rev1, rev2,
                                 mimetype1, mimetype2,
                                 svn_diff_op_added, NULL, SVN_INVALID_REVNUM,
                                 diff_cmd_baton));
  if (prop_changes->nelts > 0)
    SVN_ERR(diff_props_changed(prop_state, tree_conflicted,
                               path, FALSE, prop_changes,
                               original_props, diff_cmd_baton, scratch_pool));
  if (content_state)
    *content_state = svn_wc_notify_state_unknown;
  if (prop_state)
    *prop_state = svn_wc_notify_state_unknown;
  if (tree_conflicted)
    *tree_conflicted = FALSE;
>>>>>>> 4cf18c3e

  diff_cmd_baton->force_empty = FALSE;

  return SVN_NO_ERROR;
}

/* An svn_wc_diff_callbacks4_t function. */
static svn_error_t *
<<<<<<< HEAD
diff_file_deleted_with_diff(const char *local_dir_abspath,
                            svn_wc_notify_state_t *state,
                            svn_boolean_t *tree_conflicted,
                            const char *path,
                            const char *tmpfile1,
                            const char *tmpfile2,
                            const char *mimetype1,
                            const char *mimetype2,
                            apr_hash_t *original_props,
                            void *diff_baton,
                            apr_pool_t *scratch_pool)
{
  struct diff_cmd_baton *diff_cmd_baton = diff_baton;

  /* We don't list all the deleted properties. */
  return diff_file_changed(local_dir_abspath, state, NULL, tree_conflicted,
                           path, tmpfile1, tmpfile2,
                           diff_cmd_baton->revnum1, diff_cmd_baton->revnum2,
                           mimetype1, mimetype2,
                           apr_array_make(diff_cmd_baton->pool, 1,
                                          sizeof(svn_prop_t)),
                           apr_hash_make(diff_cmd_baton->pool), diff_baton,
                           scratch_pool);
}

/* An svn_wc_diff_callbacks4_t function. */
static svn_error_t *
diff_file_deleted_no_diff(const char *local_dir_abspath,
                          svn_wc_notify_state_t *state,
                          svn_boolean_t *tree_conflicted,
                          const char *path,
                          const char *tmpfile1,
                          const char *tmpfile2,
                          const char *mimetype1,
                          const char *mimetype2,
                          apr_hash_t *original_props,
                          void *diff_baton,
                          apr_pool_t *scratch_pool)
{
  struct diff_cmd_baton *diff_cmd_baton = diff_baton;
=======
diff_file_deleted(svn_wc_notify_state_t *state,
                  svn_boolean_t *tree_conflicted,
                  const char *path,
                  const char *tmpfile1,
                  const char *tmpfile2,
                  const char *mimetype1,
                  const char *mimetype2,
                  apr_hash_t *original_props,
                  void *diff_baton,
                  apr_pool_t *scratch_pool)
{
  struct diff_cmd_baton *diff_cmd_baton = diff_baton;

  if (diff_cmd_baton->anchor)
    path = svn_dirent_join(diff_cmd_baton->anchor, path, scratch_pool);

  if (diff_cmd_baton->no_diff_deleted)
    {
      SVN_ERR(svn_stream_printf_from_utf8(diff_cmd_baton->outstream,
                diff_cmd_baton->header_encoding, scratch_pool,
                "Index: %s (deleted)" APR_EOL_STR "%s" APR_EOL_STR,
                path, equal_string));
    }
  else
    {
      if (tmpfile1)
        SVN_ERR(diff_content_changed(path,
                                     tmpfile1, tmpfile2,
                                     diff_cmd_baton->revnum1,
                                     diff_cmd_baton->revnum2,
                                     mimetype1, mimetype2,
                                     svn_diff_op_deleted, NULL,
                                     SVN_INVALID_REVNUM, diff_cmd_baton));
    }

  /* We don't list all the deleted properties. */
>>>>>>> 4cf18c3e

  if (state)
    *state = svn_wc_notify_state_unknown;
  if (tree_conflicted)
    *tree_conflicted = FALSE;

  return SVN_NO_ERROR;
}

/* An svn_wc_diff_callbacks4_t function. */
static svn_error_t *
<<<<<<< HEAD
diff_dir_added(const char *local_dir_abspath,
               svn_wc_notify_state_t *state,
=======
diff_dir_added(svn_wc_notify_state_t *state,
>>>>>>> 4cf18c3e
               svn_boolean_t *tree_conflicted,
               svn_boolean_t *skip,
               svn_boolean_t *skip_children,
               const char *path,
               svn_revnum_t rev,
               const char *copyfrom_path,
               svn_revnum_t copyfrom_revision,
               void *diff_baton,
               apr_pool_t *scratch_pool)
{
  /*struct diff_cmd_baton *diff_cmd_baton = diff_baton;
  if (diff_cmd_baton->anchor)
    path = svn_dirent_join(diff_cmd_baton->anchor, path, scratch_pool);*/

  /* Do nothing. */

  return SVN_NO_ERROR;
}

/* An svn_wc_diff_callbacks4_t function. */
static svn_error_t *
<<<<<<< HEAD
diff_dir_deleted(const char *local_dir_abspath,
                 svn_wc_notify_state_t *state,
=======
diff_dir_deleted(svn_wc_notify_state_t *state,
>>>>>>> 4cf18c3e
                 svn_boolean_t *tree_conflicted,
                 const char *path,
                 void *diff_baton,
                 apr_pool_t *scratch_pool)
{
  /*struct diff_cmd_baton *diff_cmd_baton = diff_baton;
  if (diff_cmd_baton->anchor)
    path = svn_dirent_join(diff_cmd_baton->anchor, path, scratch_pool);*/

  /* Do nothing. */

  return SVN_NO_ERROR;
}

/* An svn_wc_diff_callbacks4_t function. */
static svn_error_t *
<<<<<<< HEAD
diff_dir_opened(const char *local_dir_abspath,
                svn_boolean_t *tree_conflicted,
=======
diff_dir_opened(svn_boolean_t *tree_conflicted,
                svn_boolean_t *skip,
                svn_boolean_t *skip_children,
>>>>>>> 4cf18c3e
                const char *path,
                svn_revnum_t rev,
                void *diff_baton,
                apr_pool_t *scratch_pool)
{
  /*struct diff_cmd_baton *diff_cmd_baton = diff_baton;
  if (diff_cmd_baton->anchor)
    path = svn_dirent_join(diff_cmd_baton->anchor, path, scratch_pool);*/

  /* Do nothing. */

  return SVN_NO_ERROR;
}

/* An svn_wc_diff_callbacks4_t function. */
static svn_error_t *
<<<<<<< HEAD
diff_dir_closed(const char *local_dir_abspath,
                svn_wc_notify_state_t *contentstate,
                svn_wc_notify_state_t *propstate,
                svn_boolean_t *tree_conflicted,
                const char *path,
=======
diff_dir_closed(svn_wc_notify_state_t *contentstate,
                svn_wc_notify_state_t *propstate,
                svn_boolean_t *tree_conflicted,
                const char *path,
                svn_boolean_t dir_was_added,
>>>>>>> 4cf18c3e
                void *diff_baton,
                apr_pool_t *scratch_pool)
{
  /*struct diff_cmd_baton *diff_cmd_baton = diff_baton;
  if (diff_cmd_baton->anchor)
    path = svn_dirent_join(diff_cmd_baton->anchor, path, scratch_pool);*/

  /* Do nothing. */

  return SVN_NO_ERROR;
}

static const svn_wc_diff_callbacks4_t diff_callbacks =
{
  diff_file_opened,
  diff_file_changed,
  diff_file_added,
  diff_file_deleted,
  diff_dir_deleted,
  diff_dir_opened,
  diff_dir_added,
  diff_dir_props_changed,
  diff_dir_closed
};

/*-----------------------------------------------------------------*/

/** The logic behind 'svn diff' and 'svn merge'.  */


/* Hi!  This is a comment left behind by Karl, and Ben is too afraid
   to erase it at this time, because he's not fully confident that all
   this knowledge has been grokked yet.

   There are five cases:
      1. path is not a URL and start_revision != end_revision
      2. path is not a URL and start_revision == end_revision
      3. path is a URL and start_revision != end_revision
      4. path is a URL and start_revision == end_revision
      5. path is not a URL and no revisions given

   With only one distinct revision the working copy provides the
   other.  When path is a URL there is no working copy. Thus

     1: compare repository versions for URL coresponding to working copy
     2: compare working copy against repository version
     3: compare repository versions for URL
     4: nothing to do.
     5: compare working copy against text-base

   Case 4 is not as stupid as it looks, for example it may occur if
   the user specifies two dates that resolve to the same revision.  */




/* Helper function: given a working-copy ABSPATH_OR_URL, return its
   associated url in *URL, allocated in RESULT_POOL.  If ABSPATH_OR_URL is
   *already* a URL, that's fine, return ABSPATH_OR_URL allocated in
   RESULT_POOL.

   Use SCRATCH_POOL for temporary allocations. */
static svn_error_t *
convert_to_url(const char **url,
               svn_wc_context_t *wc_ctx,
               const char *abspath_or_url,
               apr_pool_t *result_pool,
               apr_pool_t *scratch_pool)
{
  if (svn_path_is_url(abspath_or_url))
    {
      *url = apr_pstrdup(result_pool, abspath_or_url);
      return SVN_NO_ERROR;
    }

  SVN_ERR(svn_wc__node_get_url(url, wc_ctx, abspath_or_url,
                               result_pool, scratch_pool));
  if (! *url)
    return svn_error_createf(SVN_ERR_ENTRY_MISSING_URL, NULL,
                             _("Path '%s' has no URL"),
                             svn_dirent_local_style(abspath_or_url,
                                                    scratch_pool));
  return SVN_NO_ERROR;
}

<<<<<<< HEAD
/** Helper structure: for passing around the diff parameters */
struct diff_parameters
{
  /* First input path */
  const char *path1;

  /* Revision of first input path */
  const svn_opt_revision_t *revision1;

  /* Second input path */
  const char *path2;

  /* Revision of second input path */
  const svn_opt_revision_t *revision2;

  /* Peg revision */
  const svn_opt_revision_t *peg_revision;

  /* Desired depth */
  svn_depth_t depth;

  /* Ignore ancestry */
  svn_boolean_t ignore_ancestry;

  /* Ignore deleted */
  svn_boolean_t no_diff_deleted;

  /* Don't follow copyfrom when diffing copies. */
  svn_boolean_t show_copies_as_adds;

  /* Changelists of interest */
  const apr_array_header_t *changelists;
};

/** Helper structure: filled by check_paths() */
struct diff_paths
{
  /* path1 can only be found in the repository? */
  svn_boolean_t is_repos1;

  /* path2 can only be found in the repository? */
  svn_boolean_t is_repos2;
};


/** Check if paths are urls and if the revisions are local, and, for
    pegged revisions, ensure that at least one revision is non-local.
    Fills the PATHS structure. */
=======
/** Check if paths PATH_OR_URL1 and PATH_OR_URL2 are urls and if the
 * revisions REVISION1 and REVISION2 are local. If PEG_REVISION is not
 * unspecified, ensure that at least one of the two revisions is not
 * BASE or WORKING.
 * If PATH_OR_URL1 can only be found in the repository, set *IS_REPOS1
 * to TRUE. If PATH_OR_URL2 can only be found in the repository, set
 * *IS_REPOS2 to TRUE. */
>>>>>>> 4cf18c3e
static svn_error_t *
check_paths(svn_boolean_t *is_repos1,
            svn_boolean_t *is_repos2,
            const char *path_or_url1,
            const char *path_or_url2,
            const svn_opt_revision_t *revision1,
            const svn_opt_revision_t *revision2,
            const svn_opt_revision_t *peg_revision)
{
  svn_boolean_t is_local_rev1, is_local_rev2;

  /* Verify our revision arguments in light of the paths. */
  if ((revision1->kind == svn_opt_revision_unspecified)
      || (revision2->kind == svn_opt_revision_unspecified))
    return svn_error_create(SVN_ERR_CLIENT_BAD_REVISION, NULL,
                            _("Not all required revisions are specified"));

  /* Revisions can be said to be local or remote.
   * BASE and WORKING are local revisions.  */
  is_local_rev1 =
    ((revision1->kind == svn_opt_revision_base)
     || (revision1->kind == svn_opt_revision_working));
  is_local_rev2 =
    ((revision2->kind == svn_opt_revision_base)
     || (revision2->kind == svn_opt_revision_working));

  if (peg_revision->kind != svn_opt_revision_unspecified &&
      is_local_rev1 && is_local_rev2)
    return svn_error_create(SVN_ERR_CLIENT_BAD_REVISION, NULL,
                            _("At least one revision must be something other "
                              "than BASE or WORKING when diffing a URL"));

  /* Working copy paths with non-local revisions get turned into
     URLs.  We don't do that here, though.  We simply record that it
     needs to be done, which is information that helps us choose our
     diff helper function.  */
  *is_repos1 = ! is_local_rev1 || svn_path_is_url(path_or_url1);
  *is_repos2 = ! is_local_rev2 || svn_path_is_url(path_or_url2);

  return SVN_NO_ERROR;
}

/* Raise an error if the diff target URL does not exist at REVISION.
 * If REVISION does not equal OTHER_REVISION, mention both revisions in
 * the error message. Use RA_SESSION to contact the repository.
 * Use POOL for temporary allocations. */
static svn_error_t *
check_diff_target_exists(const char *url,
                         svn_revnum_t revision,
                         svn_revnum_t other_revision,
                         svn_ra_session_t *ra_session,
                         apr_pool_t *pool)
{
  svn_node_kind_t kind;
  const char *session_url;

  SVN_ERR(svn_ra_get_session_url(ra_session, &session_url, pool));

  if (strcmp(url, session_url) != 0)
    SVN_ERR(svn_ra_reparent(ra_session, url, pool));

  SVN_ERR(svn_ra_check_path(ra_session, "", revision, &kind, pool));
  if (kind == svn_node_none)
    {
      if (revision == other_revision)
        return svn_error_createf(SVN_ERR_FS_NOT_FOUND, NULL,
                                 _("Diff target '%s' was not found in the "
                                   "repository at revision '%ld'"),
                                 url, revision);
      else
        return svn_error_createf(SVN_ERR_FS_NOT_FOUND, NULL,
                                 _("Diff target '%s' was not found in the "
                                   "repository at revision '%ld' or '%ld'"),
                                 url, revision, other_revision);
     }

  if (strcmp(url, session_url) != 0)
    SVN_ERR(svn_ra_reparent(ra_session, session_url, pool));

  return SVN_NO_ERROR;
}


/* Return in *RESOLVED_URL the URL which PATH_OR_URL@PEG_REVISION has in
 * REVISION. If the object has no location in REVISION, set *RESOLVED_URL
 * to NULL. */
static svn_error_t *
resolve_pegged_diff_target_url(const char **resolved_url,
                               svn_ra_session_t *ra_session,
                               const char *path_or_url,
                               const svn_opt_revision_t *peg_revision,
                               const svn_opt_revision_t *revision,
                               svn_client_ctx_t *ctx,
                               apr_pool_t *scratch_pool)
{
  svn_error_t *err;

  /* Check if the PATH_OR_URL exists at REVISION. */
  err = svn_client__repos_locations(resolved_url, NULL,
                                    NULL, NULL,
                                    ra_session,
                                    path_or_url,
                                    peg_revision,
                                    revision,
                                    NULL,
                                    ctx, scratch_pool);
  if (err)
    {
      if (err->apr_err == SVN_ERR_CLIENT_UNRELATED_RESOURCES ||
          err->apr_err == SVN_ERR_FS_NOT_FOUND)
        {
          svn_error_clear(err);
          *resolved_url = NULL;
        }
      else
        return svn_error_trace(err);
    }

  return SVN_NO_ERROR;
}

/** Prepare a repos repos diff between PATH_OR_URL1 and
 * PATH_OR_URL2@PEG_REVISION, in the revision range REVISION1:REVISION2.
 * Return URLs and peg revisions in *URL1, *REV1 and in *URL2, *REV2.
 * Return suitable anchors in *ANCHOR1 and *ANCHOR2, and targets in
 * *TARGET1 and *TARGET2, based on *URL1 and *URL2.
 * Indicate the corresponding node kinds in *KIND1 and *KIND2, and verify
 * that at least one of the diff targets exists.
 * Set *BASE_PATH corresponding to the URL opened in the new *RA_SESSION
 * which is pointing at *ANCHOR1.
 * Use client context CTX. Do all allocations in POOL. */
static svn_error_t *
diff_prepare_repos_repos(const char **url1,
                         const char **url2,
                         const char **base_path,
                         svn_revnum_t *rev1,
                         svn_revnum_t *rev2,
                         const char **anchor1,
                         const char **anchor2,
                         const char **target1,
                         const char **target2,
                         svn_node_kind_t *kind1,
                         svn_node_kind_t *kind2,
                         svn_ra_session_t **ra_session,
                         svn_client_ctx_t *ctx,
                         const char *path_or_url1,
                         const char *path_or_url2,
                         const svn_opt_revision_t *revision1,
                         const svn_opt_revision_t *revision2,
                         const svn_opt_revision_t *peg_revision,
                         apr_pool_t *pool)
{
  const char *abspath_or_url2;
  const char *abspath_or_url1;

  if (!svn_path_is_url(path_or_url2))
    SVN_ERR(svn_dirent_get_absolute(&abspath_or_url2, path_or_url2,
                                    pool));
  else
    abspath_or_url2 = path_or_url2;

  if (!svn_path_is_url(path_or_url1))
    SVN_ERR(svn_dirent_get_absolute(&abspath_or_url1, path_or_url1,
                                    pool));
  else
    abspath_or_url1 = path_or_url1;

  /* Figure out URL1 and URL2. */
  SVN_ERR(convert_to_url(url1, ctx->wc_ctx, abspath_or_url1,
                         pool, pool));
  SVN_ERR(convert_to_url(url2, ctx->wc_ctx, abspath_or_url2,
                         pool, pool));

  /* We need exactly one BASE_PATH, so we'll let the BASE_PATH
     calculated for PATH_OR_URL2 override the one for PATH_OR_URL1
     (since the diff will be "applied" to URL2 anyway). */
  *base_path = NULL;
  if (strcmp(*url1, path_or_url1) != 0)
    *base_path = path_or_url1;
  if (strcmp(*url2, path_or_url2) != 0)
    *base_path = path_or_url2;

  SVN_ERR(svn_client__open_ra_session_internal(ra_session, NULL, *url2,
                                               NULL, NULL, FALSE,
                                               TRUE, ctx, pool));

  /* If we are performing a pegged diff, we need to find out what our
     actual URLs will be. */
  if (peg_revision->kind != svn_opt_revision_unspecified)
    {
      const char *resolved_url1;
      const char *resolved_url2;

      SVN_ERR(resolve_pegged_diff_target_url(&resolved_url2, *ra_session,
                                             path_or_url2, peg_revision,
                                             revision2, ctx, pool));

      SVN_ERR(svn_ra_reparent(*ra_session, *url1, pool));
      SVN_ERR(resolve_pegged_diff_target_url(&resolved_url1, *ra_session,
                                             path_or_url1, peg_revision,
                                             revision1, ctx, pool));

      /* Either or both URLs might have changed as a result of resolving
       * the PATH_OR_URL@PEG_REVISION's history. If only one of the URLs
       * could be resolved, use the same URL for URL1 and URL2, so we can
       * show a diff that adds or removes the object (see issue #4153). */
      if (resolved_url2)
        {
          *url2 = resolved_url2;
          if (!resolved_url1)
            *url1 = resolved_url2;
        }
      if (resolved_url1)
        {
          *url1 = resolved_url1;
          if (!resolved_url2)
            *url2 = resolved_url1;
        }

      /* Reparent the session, since *URL2 might have changed as a result
         the above call. */
      SVN_ERR(svn_ra_reparent(*ra_session, *url2, pool));
    }

  /* Resolve revision and get path kind for the second target. */
  SVN_ERR(svn_client__get_revision_number(rev2, NULL, ctx->wc_ctx,
           (path_or_url2 == *url2) ? NULL : abspath_or_url2,
           *ra_session, revision2, pool));
  SVN_ERR(svn_ra_check_path(*ra_session, "", *rev2, kind2, pool));

  /* Do the same for the first target. */
  SVN_ERR(svn_ra_reparent(*ra_session, *url1, pool));
  SVN_ERR(svn_client__get_revision_number(rev1, NULL, ctx->wc_ctx,
           (strcmp(path_or_url1, *url1) == 0) ? NULL : abspath_or_url1,
           *ra_session, revision1, pool));
  SVN_ERR(svn_ra_check_path(*ra_session, "", *rev1, kind1, pool));

  /* Either both URLs must exist at their respective revisions,
   * or one of them may be missing from one side of the diff. */
  if (*kind1 == svn_node_none && *kind2 == svn_node_none)
    {
      if (strcmp(*url1, *url2) == 0)
        return svn_error_createf(SVN_ERR_FS_NOT_FOUND, NULL,
                                 _("Diff target '%s' was not found in the "
                                   "repository at revisions '%ld' and '%ld'"),
                                 *url1, *rev1, *rev2);
      else
        return svn_error_createf(SVN_ERR_FS_NOT_FOUND, NULL,
                                 _("Diff targets '%s' and '%s' were not found "
                                   "in the repository at revisions '%ld' and "
                                   "'%ld'"),
                                 *url1, *url2, *rev1, *rev2);
    }
  else if (*kind1 == svn_node_none)
    SVN_ERR(check_diff_target_exists(*url1, *rev2, *rev1, *ra_session, pool));
  else if (*kind2 == svn_node_none)
    SVN_ERR(check_diff_target_exists(*url2, *rev1, *rev2, *ra_session, pool));

  /* Choose useful anchors and targets for our two URLs. */
  *anchor1 = *url1;
  *anchor2 = *url2;
  *target1 = "";
  *target2 = "";

  /* If one of the targets is a file, use the parent directory as anchor. */
  if (*kind1 == svn_node_file || *kind2 == svn_node_file)
    {
      svn_uri_split(anchor1, target1, *url1, pool);
      svn_uri_split(anchor2, target2, *url2, pool);
      if (*base_path)
        *base_path = svn_dirent_dirname(*base_path, pool);
      SVN_ERR(svn_ra_reparent(*ra_session, *anchor1, pool));
    }

  return SVN_NO_ERROR;
}

/* A Theoretical Note From Ben, regarding do_diff().

   This function is really svn_client_diff6().  If you read the public
   API description for svn_client_diff6(), it sounds quite Grand.  It
   sounds really generalized and abstract and beautiful: that it will
   diff any two paths, be they working-copy paths or URLs, at any two
   revisions.

   Now, the *reality* is that we have exactly three 'tools' for doing
   diffing, and thus this routine is built around the use of the three
   tools.  Here they are, for clarity:

     - svn_wc_diff:  assumes both paths are the same wcpath.
                     compares wcpath@BASE vs. wcpath@WORKING

     - svn_wc_get_diff_editor:  compares some URL@REV vs. wcpath@WORKING

     - svn_client__get_diff_editor:  compares some URL1@REV1 vs. URL2@REV2

   So the truth of the matter is, if the caller's arguments can't be
   pigeonholed into one of these three use-cases, we currently bail
   with a friendly apology.

   Perhaps someday a brave soul will truly make svn_client_diff6()
   perfectly general.  For now, we live with the 90% case.  Certainly,
   the commandline client only calls this function in legal ways.
   When there are other users of svn_client.h, maybe this will become
   a more pressing issue.
 */

/* Return a "you can't do that" error, optionally wrapping another
   error CHILD_ERR. */
static svn_error_t *
unsupported_diff_error(svn_error_t *child_err)
{
  return svn_error_create(SVN_ERR_INCORRECT_PARAMS, child_err,
                          _("Sorry, svn_client_diff6 was called in a way "
                            "that is not yet supported"));
}

/* Try to get properties for LOCAL_ABSPATH and return them in the property
 * hash *PROPS. If there are no properties because LOCAL_ABSPATH is not
 * versioned, return an empty property hash. */
static svn_error_t *
get_props(apr_hash_t **props,
          const char *local_abspath,
          svn_wc_context_t *wc_ctx,
          apr_pool_t *result_pool,
          apr_pool_t *scratch_pool)
{
  svn_error_t *err;

  err = svn_wc_prop_list2(props, wc_ctx, local_abspath, result_pool,
                          scratch_pool);
  if (err)
    {
      if (err->apr_err == SVN_ERR_WC_PATH_NOT_FOUND ||
          err->apr_err == SVN_ERR_WC_NOT_WORKING_COPY ||
          err->apr_err == SVN_ERR_WC_UPGRADE_REQUIRED)
        {
          svn_error_clear(err);
          *props = apr_hash_make(result_pool);
        }
      else
        return svn_error_trace(err);
    }

  return SVN_NO_ERROR;
}

/* Produce a diff between two arbitrary files at LOCAL_ABSPATH1 and
 * LOCAL_ABSPATH2, using the diff callbacks from CALLBACKS.
 * Use PATH as the name passed to diff callbacks.
 * FILE1_IS_EMPTY and FILE2_IS_EMPTY are used as hints which diff callback
 * function to use to compare the files (added/deleted/changed).
 *
 * If ORIGINAL_PROPS_OVERRIDE is not NULL, use it as original properties
 * instead of reading properties from LOCAL_ABSPATH1. This is required when
 * a file replaces a directory, where LOCAL_ABSPATH1 is an empty file that
 * file content must be diffed against, but properties to diff against come
 * from the replaced directory. */
static svn_error_t *
do_arbitrary_files_diff(const char *local_abspath1,
                        const char *local_abspath2,
                        const char *path,
                        svn_boolean_t file1_is_empty,
                        svn_boolean_t file2_is_empty,
                        apr_hash_t *original_props_override,
                        const svn_wc_diff_callbacks4_t *callbacks,
                        struct diff_cmd_baton *diff_cmd_baton,
                        svn_client_ctx_t *ctx,
                        apr_pool_t *scratch_pool)
{
  apr_hash_t *original_props;
  apr_hash_t *modified_props;
  apr_array_header_t *prop_changes;
  svn_string_t *original_mime_type = NULL;
  svn_string_t *modified_mime_type = NULL;

  if (ctx->cancel_func)
    SVN_ERR(ctx->cancel_func(ctx->cancel_baton));

  if (diff_cmd_baton->ignore_properties)
    {
      original_props = apr_hash_make(scratch_pool);
      modified_props = apr_hash_make(scratch_pool);
    }
  else
    {
      /* Try to get properties from either file. It's OK if the files do not
       * have properties, or if they are unversioned. */
      if (original_props_override)
        original_props = original_props_override;
      else
        SVN_ERR(get_props(&original_props, local_abspath1, ctx->wc_ctx,
                          scratch_pool, scratch_pool));
      SVN_ERR(get_props(&modified_props, local_abspath2, ctx->wc_ctx,
                        scratch_pool, scratch_pool));
    }

  SVN_ERR(svn_prop_diffs(&prop_changes, modified_props, original_props,
                         scratch_pool));

  if (!diff_cmd_baton->force_binary)
    {
      /* Try to determine the mime-type of each file. */
      original_mime_type = apr_hash_get(original_props, SVN_PROP_MIME_TYPE,
                                        APR_HASH_KEY_STRING);
      if (!file1_is_empty && !original_mime_type)
        {
          const char *mime_type;
          SVN_ERR(svn_io_detect_mimetype2(&mime_type, local_abspath1,
                                          ctx->mimetypes_map, scratch_pool));

          if (mime_type)
            original_mime_type = svn_string_create(mime_type, scratch_pool);
        }

      modified_mime_type = apr_hash_get(modified_props, SVN_PROP_MIME_TYPE,
                                        APR_HASH_KEY_STRING);
      if (!file2_is_empty && !modified_mime_type)
        {
          const char *mime_type;
          SVN_ERR(svn_io_detect_mimetype2(&mime_type, local_abspath1,
                                          ctx->mimetypes_map, scratch_pool));

          if (mime_type)
            modified_mime_type = svn_string_create(mime_type, scratch_pool);
        }
    }

  /* Produce the diff. */
  if (file1_is_empty && !file2_is_empty)
    SVN_ERR(callbacks->file_added(NULL, NULL, NULL, path,
                                  local_abspath1, local_abspath2,
                                  /* ### TODO get real revision info
                                   * for versioned files? */
                                  SVN_INVALID_REVNUM, SVN_INVALID_REVNUM,
                                  original_mime_type ?
                                    original_mime_type->data : NULL,
                                  modified_mime_type ?
                                    modified_mime_type->data : NULL,
                                  /* ### TODO get copyfrom? */
                                  NULL, SVN_INVALID_REVNUM,
                                  prop_changes, original_props,
                                  diff_cmd_baton, scratch_pool));
  else if (!file1_is_empty && file2_is_empty)
    SVN_ERR(callbacks->file_deleted(NULL, NULL, path,
                                    local_abspath1, local_abspath2,
                                    original_mime_type ?
                                      original_mime_type->data : NULL,
                                    modified_mime_type ?
                                      modified_mime_type->data : NULL,
                                    original_props,
                                    diff_cmd_baton, scratch_pool));
  else
    SVN_ERR(callbacks->file_changed(NULL, NULL, NULL, path,
                                    local_abspath1, local_abspath2,
                                    /* ### TODO get real revision info
                                     * for versioned files? */
                                    SVN_INVALID_REVNUM, SVN_INVALID_REVNUM,
                                    original_mime_type ?
                                      original_mime_type->data : NULL,
                                    modified_mime_type ?
                                      modified_mime_type->data : NULL,
                                    prop_changes, original_props,
                                    diff_cmd_baton, scratch_pool));

  return SVN_NO_ERROR;
}

struct arbitrary_diff_walker_baton {
  /* The root directories of the trees being compared. */
  const char *root1_abspath;
  const char *root2_abspath;

  /* TRUE if recursing within an added subtree of root2_abspath that
   * does not exist in root1_abspath. */
  svn_boolean_t recursing_within_added_subtree;

  /* TRUE if recursing within an administrative (.i.e. .svn) directory. */
  svn_boolean_t recursing_within_adm_dir;

  /* The absolute path of the adm dir if RECURSING_WITHIN_ADM_DIR is TRUE.
   * Else this is NULL.*/
  const char *adm_dir_abspath;

  /* A path to an empty file used for diffs that add/delete files. */
  const char *empty_file_abspath;

  const svn_wc_diff_callbacks4_t *callbacks;
  struct diff_cmd_baton *callback_baton;
  svn_client_ctx_t *ctx;
  apr_pool_t *pool;
} arbitrary_diff_walker_baton;

/* Forward declaration needed because this function has a cyclic
 * dependency with do_arbitrary_dirs_diff(). */
static svn_error_t *
arbitrary_diff_walker(void *baton, const char *local_abspath,
                      const apr_finfo_t *finfo,
                      apr_pool_t *scratch_pool);

/* Produce a diff between two arbitrary directories at LOCAL_ABSPATH1 and
 * LOCAL_ABSPATH2, using the provided diff callbacks to show file changes
 * and, for versioned nodes, property changes.
 *
 * If ROOT_ABSPATH1 and ROOT_ABSPATH2 are not NULL, show paths in diffs
 * relative to these roots, rather than relative to LOCAL_ABSPATH1 and
 * LOCAL_ABSPATH2. This is needed when crawling a subtree that exists
 * only within LOCAL_ABSPATH2. */
static svn_error_t *
do_arbitrary_dirs_diff(const char *local_abspath1,
                       const char *local_abspath2,
                       const char *root_abspath1,
                       const char *root_abspath2,
                       const svn_wc_diff_callbacks4_t *callbacks,
                       struct diff_cmd_baton *callback_baton,
                       svn_client_ctx_t *ctx,
                       apr_pool_t *scratch_pool)
{
  apr_file_t *empty_file;
  svn_node_kind_t kind1;

  struct arbitrary_diff_walker_baton b;

  /* If LOCAL_ABSPATH1 is not a directory, crawl LOCAL_ABSPATH2 instead
   * and compare it to LOCAL_ABSPATH1, showing only additions.
   * This case can only happen during recursion from arbitrary_diff_walker(),
   * because do_arbitrary_nodes_diff() prevents this from happening at
   * the root of the comparison. */
  SVN_ERR(svn_io_check_resolved_path(local_abspath1, &kind1, scratch_pool));
  b.recursing_within_added_subtree = (kind1 != svn_node_dir);

  b.root1_abspath = root_abspath1 ? root_abspath1 : local_abspath1;
  b.root2_abspath = root_abspath2 ? root_abspath2 : local_abspath2;
  b.recursing_within_adm_dir = FALSE;
  b.adm_dir_abspath = NULL;
  b.callbacks = callbacks;
  b.callback_baton = callback_baton;
  b.ctx = ctx;
  b.pool = scratch_pool;

  SVN_ERR(svn_io_open_unique_file3(&empty_file, &b.empty_file_abspath,
                                   NULL, svn_io_file_del_on_pool_cleanup,
                                   scratch_pool, scratch_pool));

  SVN_ERR(svn_io_dir_walk2(b.recursing_within_added_subtree ? local_abspath2
                                                            : local_abspath1,
                           0, arbitrary_diff_walker, &b, scratch_pool));

  return SVN_NO_ERROR;
}

/* An implementation of svn_io_walk_func_t.
 * Note: LOCAL_ABSPATH is the path being crawled and can be on either side
 * of the diff depending on baton->recursing_within_added_subtree. */
static svn_error_t *
arbitrary_diff_walker(void *baton, const char *local_abspath,
                      const apr_finfo_t *finfo,
                      apr_pool_t *scratch_pool)
{
  struct arbitrary_diff_walker_baton *b = baton;
  const char *local_abspath1;
  const char *local_abspath2;
  svn_node_kind_t kind1;
  svn_node_kind_t kind2;
  const char *child_relpath;
  apr_hash_t *dirents1;
  apr_hash_t *dirents2;
  apr_hash_t *merged_dirents;
  apr_array_header_t *sorted_dirents;
  int i;
  apr_pool_t *iterpool;

  if (b->ctx->cancel_func)
    SVN_ERR(b->ctx->cancel_func(b->ctx->cancel_baton));

  if (finfo->filetype != APR_DIR)
    return SVN_NO_ERROR;

  if (b->recursing_within_adm_dir)
    {
      if (svn_dirent_skip_ancestor(b->adm_dir_abspath, local_abspath))
        return SVN_NO_ERROR;
      else
        {
          b->recursing_within_adm_dir = FALSE;
          b->adm_dir_abspath = NULL;
        }
    }
  else if (strcmp(svn_dirent_basename(local_abspath, scratch_pool),
                  SVN_WC_ADM_DIR_NAME) == 0)
    {
      b->recursing_within_adm_dir = TRUE;
      b->adm_dir_abspath = apr_pstrdup(b->pool, local_abspath);
      return SVN_NO_ERROR;
    }

  if (b->recursing_within_added_subtree)
    child_relpath = svn_dirent_skip_ancestor(b->root2_abspath, local_abspath);
  else
    child_relpath = svn_dirent_skip_ancestor(b->root1_abspath, local_abspath);
  if (!child_relpath)
    return SVN_NO_ERROR;

  local_abspath1 = svn_dirent_join(b->root1_abspath, child_relpath,
                                   scratch_pool);
  SVN_ERR(svn_io_check_resolved_path(local_abspath1, &kind1, scratch_pool));

  local_abspath2 = svn_dirent_join(b->root2_abspath, child_relpath,
                                   scratch_pool);
  SVN_ERR(svn_io_check_resolved_path(local_abspath2, &kind2, scratch_pool));

  if (kind1 == svn_node_dir)
    SVN_ERR(svn_io_get_dirents3(&dirents1, local_abspath1,
                                TRUE, /* only_check_type */
                                scratch_pool, scratch_pool));
  else
    dirents1 = apr_hash_make(scratch_pool);

  if (kind2 == svn_node_dir)
    {
      apr_hash_t *original_props;
      apr_hash_t *modified_props;
      apr_array_header_t *prop_changes;

      /* Show any property changes for this directory. */
      SVN_ERR(get_props(&original_props, local_abspath1, b->ctx->wc_ctx,
                        scratch_pool, scratch_pool));
      SVN_ERR(get_props(&modified_props, local_abspath2, b->ctx->wc_ctx,
                        scratch_pool, scratch_pool));
      SVN_ERR(svn_prop_diffs(&prop_changes, modified_props, original_props,
                             scratch_pool));
      if (prop_changes->nelts > 0)
        SVN_ERR(diff_props_changed(NULL, NULL, child_relpath,
                                   b->recursing_within_added_subtree,
                                   prop_changes, original_props,
                                   b->callback_baton, scratch_pool));

      /* Read directory entries. */
      SVN_ERR(svn_io_get_dirents3(&dirents2, local_abspath2,
                                  TRUE, /* only_check_type */
                                  scratch_pool, scratch_pool));
    }
  else
    dirents2 = apr_hash_make(scratch_pool);

  /* Compare dirents1 to dirents2 and show added/deleted/changed files. */
  merged_dirents = apr_hash_merge(scratch_pool, dirents1, dirents2,
                                  NULL, NULL);
  sorted_dirents = svn_sort__hash(merged_dirents,
                                  svn_sort_compare_items_as_paths,
                                  scratch_pool);
  iterpool = svn_pool_create(scratch_pool);
  for (i = 0; i < sorted_dirents->nelts; i++)
    {
      svn_sort__item_t elt = APR_ARRAY_IDX(sorted_dirents, i, svn_sort__item_t);
      const char *name = elt.key;
      svn_io_dirent2_t *dirent1;
      svn_io_dirent2_t *dirent2;
      const char *child1_abspath;
      const char *child2_abspath;

      svn_pool_clear(iterpool);

      if (b->ctx->cancel_func)
        SVN_ERR(b->ctx->cancel_func(b->ctx->cancel_baton));

      if (strcmp(name, SVN_WC_ADM_DIR_NAME) == 0)
        continue;

      dirent1 = apr_hash_get(dirents1, name, APR_HASH_KEY_STRING);
      if (!dirent1)
        {
          dirent1 = svn_io_dirent2_create(iterpool);
          dirent1->kind = svn_node_none;
        }
      dirent2 = apr_hash_get(dirents2, name, APR_HASH_KEY_STRING);
      if (!dirent2)
        {
          dirent2 = svn_io_dirent2_create(iterpool);
          dirent2->kind = svn_node_none;
        }

      child1_abspath = svn_dirent_join(local_abspath1, name, iterpool);
      child2_abspath = svn_dirent_join(local_abspath2, name, iterpool);

      if (dirent1->special)
        SVN_ERR(svn_io_check_resolved_path(child1_abspath, &dirent1->kind,
                                           iterpool));
      if (dirent2->special)
        SVN_ERR(svn_io_check_resolved_path(child1_abspath, &dirent2->kind,
                                           iterpool));

      if (dirent1->kind == svn_node_dir &&
          dirent2->kind == svn_node_dir)
        continue;

      /* Files that exist only in dirents1. */
      if (dirent1->kind == svn_node_file &&
          (dirent2->kind == svn_node_dir || dirent2->kind == svn_node_none))
        SVN_ERR(do_arbitrary_files_diff(child1_abspath, b->empty_file_abspath,
                                        svn_relpath_join(child_relpath, name,
                                                         iterpool),
                                        FALSE, TRUE, NULL,
                                        b->callbacks, b->callback_baton,
                                        b->ctx, iterpool));

      /* Files that exist only in dirents2. */
      if (dirent2->kind == svn_node_file &&
          (dirent1->kind == svn_node_dir || dirent1->kind == svn_node_none))
        {
          apr_hash_t *original_props;

          SVN_ERR(get_props(&original_props, child1_abspath, b->ctx->wc_ctx,
                            scratch_pool, scratch_pool));
          SVN_ERR(do_arbitrary_files_diff(b->empty_file_abspath, child2_abspath,
                                          svn_relpath_join(child_relpath, name,
                                                           iterpool),
                                          TRUE, FALSE, original_props,
                                          b->callbacks, b->callback_baton,
                                          b->ctx, iterpool));
        }

      /* Files that exist in dirents1 and dirents2. */
      if (dirent1->kind == svn_node_file && dirent2->kind == svn_node_file)
        SVN_ERR(do_arbitrary_files_diff(child1_abspath, child2_abspath,
                                        svn_relpath_join(child_relpath, name,
                                                         iterpool),
                                        FALSE, FALSE, NULL,
                                        b->callbacks, b->callback_baton,
                                        b->ctx, scratch_pool));

      /* Directories that only exist in dirents2. These aren't crawled
       * by this walker so we have to crawl them separately. */
      if (dirent2->kind == svn_node_dir &&
          (dirent1->kind == svn_node_file || dirent1->kind == svn_node_none))
        SVN_ERR(do_arbitrary_dirs_diff(child1_abspath, child2_abspath,
                                       b->root1_abspath, b->root2_abspath,
                                       b->callbacks, b->callback_baton,
                                       b->ctx, iterpool));
    }

  svn_pool_destroy(iterpool);

  return SVN_NO_ERROR;
}

/* Produce a diff between two files or two directories at LOCAL_ABSPATH1
 * and LOCAL_ABSPATH2, using the provided diff callbacks to show changes
 * in files. The files and directories involved may be part of a working
 * copy or they may be unversioned. For versioned files, show property
 * changes, too. */
static svn_error_t *
do_arbitrary_nodes_diff(const char *local_abspath1,
                        const char *local_abspath2,
                        const svn_wc_diff_callbacks4_t *callbacks,
                        struct diff_cmd_baton *callback_baton,
                        svn_client_ctx_t *ctx,
                        apr_pool_t *scratch_pool)
{
  svn_node_kind_t kind1;
  svn_node_kind_t kind2;

  SVN_ERR(svn_io_check_resolved_path(local_abspath1, &kind1, scratch_pool));
  SVN_ERR(svn_io_check_resolved_path(local_abspath2, &kind2, scratch_pool));
  if (kind1 != kind2)
    return svn_error_createf(SVN_ERR_NODE_UNEXPECTED_KIND, NULL,
                             _("'%s' is not the same node kind as '%s'"),
                             local_abspath1, local_abspath2);

  if (kind1 == svn_node_file)
    SVN_ERR(do_arbitrary_files_diff(local_abspath1, local_abspath2,
                                    svn_dirent_basename(local_abspath2,
                                                        scratch_pool),
                                    FALSE, FALSE, NULL,
                                    callbacks, callback_baton,
                                    ctx, scratch_pool));
  else if (kind1 == svn_node_dir)
    SVN_ERR(do_arbitrary_dirs_diff(local_abspath1, local_abspath2,
                                   NULL, NULL,
                                   callbacks, callback_baton,
                                   ctx, scratch_pool));
  else
    return svn_error_createf(SVN_ERR_NODE_UNEXPECTED_KIND, NULL,
                             _("'%s' is not a file or directory"),
                             kind1 == svn_node_none ?
                              local_abspath1 : local_abspath2);
  return SVN_NO_ERROR;
}


/* Perform a diff between two working-copy paths.

   PATH1 and PATH2 are both working copy paths.  REVISION1 and
   REVISION2 are their respective revisions.

   All other options are the same as those passed to svn_client_diff6(). */
static svn_error_t *
diff_wc_wc(const char *path1,
           const svn_opt_revision_t *revision1,
           const char *path2,
           const svn_opt_revision_t *revision2,
           svn_depth_t depth,
           svn_boolean_t ignore_ancestry,
           svn_boolean_t show_copies_as_adds,
<<<<<<< HEAD
=======
           svn_boolean_t use_git_diff_format,
>>>>>>> 4cf18c3e
           const apr_array_header_t *changelists,
           const svn_wc_diff_callbacks4_t *callbacks,
           struct diff_cmd_baton *callback_baton,
           svn_client_ctx_t *ctx,
           apr_pool_t *pool)
{
  const char *abspath1;
<<<<<<< HEAD
=======
  svn_error_t *err;
  svn_node_kind_t kind;
>>>>>>> 4cf18c3e

  SVN_ERR_ASSERT(! svn_path_is_url(path1));
  SVN_ERR_ASSERT(! svn_path_is_url(path2));

  SVN_ERR(svn_dirent_get_absolute(&abspath1, path1, pool));

  if ((strcmp(path1, path2) != 0)
      || (! ((revision1->kind == svn_opt_revision_base)
             && (revision2->kind == svn_opt_revision_working))))
    {
      const char *abspath2;

<<<<<<< HEAD
=======
      SVN_ERR(svn_dirent_get_absolute(&abspath2, path2, pool));
      return svn_error_trace(do_arbitrary_nodes_diff(abspath1, abspath2,
                                                     callbacks,
                                                     callback_baton,
                                                     ctx, pool));
    }

>>>>>>> 4cf18c3e
  /* Resolve named revisions to real numbers. */
  err = svn_client__get_revision_number(&callback_baton->revnum1, NULL,
                                        ctx->wc_ctx, abspath1, NULL,
                                        revision1, pool);

  /* In case of an added node, we have no base rev, and we show a revision
   * number of 0. Note that this code is currently always asking for
   * svn_opt_revision_base.
   * ### TODO: get rid of this 0 for added nodes. */
  if (err && (err->apr_err == SVN_ERR_CLIENT_BAD_REVISION))
    {
      svn_error_clear(err);
      callback_baton->revnum1 = 0;
    }
  else
    SVN_ERR(err);

  callback_baton->revnum2 = SVN_INVALID_REVNUM;  /* WC */

<<<<<<< HEAD
  SVN_ERR(svn_wc_diff6(ctx->wc_ctx,
                       path1,
                       callbacks, callback_baton,
                       depth,
                       ignore_ancestry,
                       show_copies_as_adds,
                       changelists,
                       ctx->cancel_func, ctx->cancel_baton,
                       pool));
  return SVN_NO_ERROR;
=======
  SVN_ERR(svn_wc_read_kind(&kind, ctx->wc_ctx, abspath1, FALSE, pool));

  if (kind != svn_node_dir)
    callback_baton->anchor = svn_dirent_dirname(path1, pool);
  else
    callback_baton->anchor = path1;

  SVN_ERR(svn_wc_diff6(ctx->wc_ctx,
                       abspath1,
                       callbacks, callback_baton,
                       depth,
                       ignore_ancestry, show_copies_as_adds,
                       use_git_diff_format, changelists,
                       ctx->cancel_func, ctx->cancel_baton,
                       pool));
  return SVN_NO_ERROR;
}

/* Create an array of regular properties in PROP_HASH, filtering entry-props
 * and wc-props. Allocate the returned array in RESULT_POOL.
 * Use SCRATCH_POOL for temporary allocations. */
static apr_array_header_t *
make_regular_props_array(apr_hash_t *prop_hash,
                         apr_pool_t *result_pool,
                         apr_pool_t *scratch_pool)
{
  apr_array_header_t *regular_props;
  apr_hash_index_t *hi;

  regular_props = apr_array_make(result_pool, 0, sizeof(svn_prop_t));
  for (hi = apr_hash_first(scratch_pool, prop_hash); hi;
       hi = apr_hash_next(hi))
    {
      const char *name = svn__apr_hash_index_key(hi);
      svn_string_t *value = svn__apr_hash_index_val(hi);
      svn_prop_kind_t prop_kind = svn_property_kind2(name);

      if (prop_kind == svn_prop_regular_kind)
        {
          svn_prop_t *prop = apr_palloc(scratch_pool, sizeof(svn_prop_t));

          prop->name = name;
          prop->value = value;
          APR_ARRAY_PUSH(regular_props, svn_prop_t) = *prop;
        }
    }

  return regular_props;
}

/* Create a hash of regular properties from PROP_HASH, filtering entry-props
 * and wc-props. Allocate the returned hash in RESULT_POOL.
 * Use SCRATCH_POOL for temporary allocations. */
static apr_hash_t *
make_regular_props_hash(apr_hash_t *prop_hash,
                        apr_pool_t *result_pool,
                        apr_pool_t *scratch_pool)
{
  apr_hash_t *regular_props;
  apr_hash_index_t *hi;

  regular_props = apr_hash_make(result_pool);
  for (hi = apr_hash_first(scratch_pool, prop_hash); hi;
       hi = apr_hash_next(hi))
    {
      const char *name = svn__apr_hash_index_key(hi);
      svn_string_t *value = svn__apr_hash_index_val(hi);
      svn_prop_kind_t prop_kind = svn_property_kind2(name);

      if (prop_kind == svn_prop_regular_kind)
        apr_hash_set(regular_props, name, APR_HASH_KEY_STRING, value);
    }

  return regular_props;
}

/* Handle an added or deleted diff target file for a repos<->repos diff.
 *
 * Using the provided diff CALLBACKS and the CALLBACK_BATON, show the file
 * TARGET@PEG_REVISION as added or deleted, depending on SHOW_DELETION.
 * TARGET is a path relative to RA_SESSION's URL.
 * REV1 and REV2 are the revisions being compared.
 * Use SCRATCH_POOL for temporary allocations. */
static svn_error_t *
diff_repos_repos_added_or_deleted_file(const char *target,
                                       svn_revnum_t peg_revision,
                                       svn_revnum_t rev1,
                                       svn_revnum_t rev2,
                                       svn_boolean_t show_deletion,
                                      const char *empty_file,
                                       const svn_wc_diff_callbacks4_t
                                         *callbacks,
                                       struct diff_cmd_baton *callback_baton,
                                       svn_ra_session_t *ra_session,
                                       apr_pool_t *scratch_pool)
{
  const char *file_abspath;
  svn_stream_t *content;
  apr_hash_t *prop_hash;

  SVN_ERR(svn_stream_open_unique(&content, &file_abspath, NULL,
                                 svn_io_file_del_on_pool_cleanup,
                                 scratch_pool, scratch_pool));
  SVN_ERR(svn_ra_get_file(ra_session, target, peg_revision, content, NULL,
                          &prop_hash, scratch_pool));
  SVN_ERR(svn_stream_close(content));

  if (show_deletion)
    {
      SVN_ERR(callbacks->file_deleted(NULL, NULL,
                                      target, file_abspath, empty_file,
                                      apr_hash_get(prop_hash,
                                                   SVN_PROP_MIME_TYPE,
                                                   APR_HASH_KEY_STRING),
                                      NULL,
                                      make_regular_props_hash(
                                        prop_hash, scratch_pool, scratch_pool),
                                      callback_baton, scratch_pool));
    }
  else
    {
      SVN_ERR(callbacks->file_added(NULL, NULL, NULL,
                                    target, empty_file, file_abspath,
                                    rev1, rev2, NULL,
                                    apr_hash_get(prop_hash, SVN_PROP_MIME_TYPE,
                                                 APR_HASH_KEY_STRING),
                                    NULL, SVN_INVALID_REVNUM,
                                    make_regular_props_array(prop_hash,
                                                             scratch_pool,
                                                             scratch_pool),
                                    NULL, callback_baton, scratch_pool));
    }
    
  return SVN_NO_ERROR;
}

/* Handle an added or deleted diff target directory for a repos<->repos diff.
 *
 * Using the provided diff CALLBACKS and the CALLBACK_BATON, show the
 * directory TARGET@PEG_REVISION, and all of its children, as added or deleted,
 * depending on SHOW_DELETION. TARGET is a path relative to RA_SESSION's URL.
 * REV1 and REV2 are the revisions being compared.
 * Use SCRATCH_POOL for temporary allocations. */
static svn_error_t *
diff_repos_repos_added_or_deleted_dir(const char *target,
                                      svn_revnum_t revision,
                                      svn_revnum_t rev1,
                                      svn_revnum_t rev2,
                                      svn_boolean_t show_deletion,
                                      const char *empty_file,
                                      const svn_wc_diff_callbacks4_t
                                        *callbacks,
                                      struct diff_cmd_baton *callback_baton,
                                      svn_ra_session_t *ra_session,
                                      apr_pool_t *scratch_pool)
{
  apr_hash_t *dirents;
  apr_hash_t *props;
  apr_pool_t *iterpool;
  apr_hash_index_t *hi;

  SVN_ERR(svn_ra_get_dir2(ra_session, &dirents, NULL, &props,
                          target, revision, SVN_DIRENT_KIND,
                          scratch_pool));

  if (show_deletion)
    SVN_ERR(callbacks->dir_deleted(NULL, NULL, target, callback_baton,
                                   scratch_pool));
  else
    SVN_ERR(callbacks->dir_added(NULL, NULL, NULL, NULL,
                                 target, revision,
                                 NULL, SVN_INVALID_REVNUM,
                                 callback_baton, scratch_pool));
  if (props)
    {
      if (show_deletion)
        SVN_ERR(callbacks->dir_props_changed(NULL, NULL, target, FALSE,
                                             apr_array_make(scratch_pool, 0,
                                                            sizeof(svn_prop_t)),
                                             make_regular_props_hash(
                                               props, scratch_pool,
                                               scratch_pool),
                                             callback_baton, scratch_pool));
      else
        SVN_ERR(callbacks->dir_props_changed(NULL, NULL, target, TRUE,
                                             make_regular_props_array(
                                               props, scratch_pool,
                                               scratch_pool),
                                             NULL,
                                             callback_baton, scratch_pool));
    }

  iterpool = svn_pool_create(scratch_pool);
  for (hi = apr_hash_first(scratch_pool, dirents); hi; hi = apr_hash_next(hi))
    {
      const char *name = svn__apr_hash_index_key(hi);
      svn_dirent_t *dirent = svn__apr_hash_index_val(hi);
      const char *child_target;

      svn_pool_clear(iterpool);

      child_target = svn_relpath_join(target, name, iterpool);

      if (dirent->kind == svn_node_dir)
        SVN_ERR(diff_repos_repos_added_or_deleted_dir(child_target,
                                                      revision, rev1, rev2,
                                                      show_deletion,
                                                      empty_file,
                                                      callbacks,
                                                      callback_baton,
                                                      ra_session,
                                                      iterpool));
      else if (dirent->kind == svn_node_file)
        SVN_ERR(diff_repos_repos_added_or_deleted_file(child_target,
                                                       revision, rev1, rev2,
                                                       show_deletion,
                                                       empty_file,
                                                       callbacks,
                                                       callback_baton,
                                                       ra_session,
                                                       iterpool));
    }
  svn_pool_destroy(iterpool);

  if (!show_deletion)
    SVN_ERR(callbacks->dir_closed(NULL, NULL, NULL, target, TRUE,
                                  callback_baton, scratch_pool));

  return SVN_NO_ERROR;
>>>>>>> 4cf18c3e
}


/* Handle an added or deleted diff target for a repos<->repos diff.
 *
 * Using the provided diff CALLBACKS and the CALLBACK_BATON, show
 * TARGET@PEG_REVISION, and all of its children, if any, as added or deleted.
 * TARGET is a path relative to RA_SESSION's URL.
 * REV1 and REV2 are the revisions being compared.
 * Use SCRATCH_POOL for temporary allocations. */
static svn_error_t *
diff_repos_repos_added_or_deleted_target(const char *target1,
                                         const char *target2,
                                         svn_revnum_t rev1,
                                         svn_revnum_t rev2,
                                         svn_node_kind_t kind1,
                                         svn_node_kind_t kind2,
                                         const svn_wc_diff_callbacks4_t
                                           *callbacks,
                                         struct diff_cmd_baton *callback_baton,
                                         svn_ra_session_t *ra_session,
                                         apr_pool_t *scratch_pool)
{
  const char *existing_target;
  svn_revnum_t existing_rev;
  svn_node_kind_t existing_kind;
  svn_boolean_t show_deletion;
  const char *empty_file;

  SVN_ERR_ASSERT(kind1 == svn_node_none || kind2 == svn_node_none);

  /* Are we showing an addition or deletion? */
  show_deletion = (kind2 == svn_node_none);

  /* Which target is being added/deleted? Is it a file or a directory? */
  if (show_deletion)
    {
      existing_target = target1;
      existing_rev = rev1;
      existing_kind = kind1;
    }
  else
    {
      existing_target = target2;
      existing_rev = rev2;
      existing_kind = kind2;
    }

  /* All file content will be diffed against the empty file. */
  SVN_ERR(svn_io_open_unique_file3(NULL, &empty_file, NULL,
                                   svn_io_file_del_on_pool_cleanup,
                                   scratch_pool, scratch_pool));

  if (existing_kind == svn_node_file)
    {
      /* Get file content and show a diff against the empty file. */
      SVN_ERR(diff_repos_repos_added_or_deleted_file(existing_target,
                                                     existing_rev,
                                                     rev1, rev2,
                                                     show_deletion,
                                                     empty_file,
                                                     callbacks,
                                                     callback_baton,
                                                     ra_session,
                                                     scratch_pool));
    }
  else
    {
      /* Walk the added/deleted tree and show a diff for each child. */
      SVN_ERR(diff_repos_repos_added_or_deleted_dir(existing_target,
                                                    existing_rev,
                                                    rev1, rev2,
                                                    show_deletion,
                                                    empty_file,
                                                    callbacks,
                                                    callback_baton,
                                                    ra_session,
                                                    scratch_pool));
    }

  return SVN_NO_ERROR;
}

/* Perform a diff between two repository paths.

   PATH_OR_URL1 and PATH_OR_URL2 may be either URLs or the working copy paths.
   REVISION1 and REVISION2 are their respective revisions.
   If PEG_REVISION is specified, PATH_OR_URL2 is the path at the peg revision,
   and the actual two paths compared are determined by following copy
   history from PATH_OR_URL2.

   All other options are the same as those passed to svn_client_diff6(). */
static svn_error_t *
diff_repos_repos(const svn_wc_diff_callbacks4_t *callbacks,
                 struct diff_cmd_baton *callback_baton,
                 svn_client_ctx_t *ctx,
                 const char *path_or_url1,
                 const char *path_or_url2,
                 const svn_opt_revision_t *revision1,
                 const svn_opt_revision_t *revision2,
                 const svn_opt_revision_t *peg_revision,
                 svn_depth_t depth,
                 svn_boolean_t ignore_ancestry,
                 apr_pool_t *pool)
{
  svn_ra_session_t *extra_ra_session;

  const svn_ra_reporter3_t *reporter;
  void *reporter_baton;

  const svn_delta_editor_t *diff_editor;
  void *diff_edit_baton;

  const char *url1;
  const char *url2;
  const char *base_path;
  svn_revnum_t rev1;
  svn_revnum_t rev2;
  svn_node_kind_t kind1;
  svn_node_kind_t kind2;
  const char *anchor1;
  const char *anchor2;
  const char *target1;
  const char *target2;
  svn_ra_session_t *ra_session;

  /* Prepare info for the repos repos diff. */
  SVN_ERR(diff_prepare_repos_repos(&url1, &url2, &base_path, &rev1, &rev2,
                                   &anchor1, &anchor2, &target1, &target2,
                                   &kind1, &kind2, &ra_session,
                                   ctx, path_or_url1, path_or_url2,
                                   revision1, revision2, peg_revision,
                                   pool));

  /* Get actual URLs. */
  callback_baton->orig_path_1 = url1;
  callback_baton->orig_path_2 = url2;

  /* Get numeric revisions. */
  callback_baton->revnum1 = rev1;
  callback_baton->revnum2 = rev2;

  callback_baton->ra_session = ra_session;
  callback_baton->anchor = base_path;

  if (kind1 == svn_node_none || kind2 == svn_node_none)
    {
      /* One side of the diff does not exist.
       * Walk the tree that does exist, showing a series of additions
       * or deletions. */
      SVN_ERR(diff_repos_repos_added_or_deleted_target(target1, target2,
                                                       rev1, rev2,
                                                       kind1, kind2,
                                                       callbacks,
                                                       callback_baton,
                                                       ra_session,
                                                       pool));
      return SVN_NO_ERROR;
    }

  /* Now, we open an extra RA session to the correct anchor
     location for URL1.  This is used during the editor calls to fetch file
     contents.  */
  SVN_ERR(svn_client__open_ra_session_internal(&extra_ra_session, NULL,
                                               anchor1, NULL, NULL, FALSE,
                                               TRUE, ctx, pool));

  /* Set up the repos_diff editor on BASE_PATH, if available.
     Otherwise, we just use "". */
<<<<<<< HEAD
  SVN_ERR(svn_client__get_diff_editor
          (drr.base_path ? drr.base_path : "",
           ctx->wc_ctx, callbacks, callback_baton, diff_param->depth,
           FALSE /* doesn't matter for diff */, extra_ra_session, drr.rev1,
           NULL /* no notify_func */, NULL /* no notify_baton */,
           ctx->cancel_func, ctx->cancel_baton,
           &diff_editor, &diff_edit_baton, pool));
=======
  SVN_ERR(svn_client__get_diff_editor(
                &diff_editor, &diff_edit_baton,
                depth,
                extra_ra_session, rev1, TRUE /* walk_deleted_dirs */,
                TRUE /* text_deltas */,
                callbacks, callback_baton,
                ctx->cancel_func, ctx->cancel_baton,
                NULL /* no notify_func */, NULL /* no notify_baton */,
                pool));
>>>>>>> 4cf18c3e

  /* We want to switch our txn into URL2 */
  SVN_ERR(svn_ra_do_diff3
          (ra_session, &reporter, &reporter_baton, rev2, target1,
           depth, ignore_ancestry, TRUE /* text_deltas */,
           url2, diff_editor, diff_edit_baton, pool));

  /* Drive the reporter; do the diff. */
  SVN_ERR(reporter->set_path(reporter_baton, "", rev1,
                             svn_depth_infinity,
                             FALSE, NULL,
                             pool));
  return reporter->finish_report(reporter_baton, pool);
}


/* Using CALLBACKS, show a REPOS->WC diff for a file TARGET, which in the
 * working copy is at FILE2_ABSPATH. KIND1 is the node kind of the repository
 * target (either svn_node_file or svn_node_none). REV is the revision the
 * working file is diffed against. RA_SESSION points at the URL of the file
 * in the repository and is used to get the file's repository-version content,
 * if necessary. The other parameters are as in diff_repos_wc(). */
static svn_error_t *
diff_repos_wc_file_target(const char *target,
                          const char *file2_abspath,
                          svn_node_kind_t kind1,
                          svn_revnum_t rev,
                          svn_boolean_t reverse,
                          svn_boolean_t show_copies_as_adds,
                          const svn_wc_diff_callbacks4_t *callbacks,
                          void *callback_baton,
                          svn_ra_session_t *ra_session,
                          svn_client_ctx_t *ctx,
                          apr_pool_t *scratch_pool)
{
  const char *file1_abspath;
  svn_stream_t *file1_content;
  svn_stream_t *file2_content;
  apr_hash_t *file1_props = NULL;
  apr_hash_t *file2_props;
  svn_boolean_t is_copy = FALSE;
  apr_hash_t *keywords = NULL;
  svn_string_t *keywords_prop;
  svn_subst_eol_style_t eol_style;
  const char *eol_str;

  /* Get content and props of file 1 (the remote file). */
  SVN_ERR(svn_stream_open_unique(&file1_content, &file1_abspath, NULL,
                                 svn_io_file_del_on_pool_cleanup,
                                 scratch_pool, scratch_pool));
  if (kind1 == svn_node_file)
    {
      if (show_copies_as_adds)
        SVN_ERR(svn_wc__node_get_origin(&is_copy, 
                                        NULL, NULL, NULL, NULL, NULL,
                                        ctx->wc_ctx, file2_abspath,
                                        FALSE, scratch_pool, scratch_pool));
      /* If showing copies as adds, diff against the empty file. */
      if (!(show_copies_as_adds && is_copy))
        SVN_ERR(svn_ra_get_file(ra_session, "", rev, file1_content,
                                NULL, &file1_props, scratch_pool));
    }

  SVN_ERR(svn_stream_close(file1_content));

  SVN_ERR(svn_wc_prop_list2(&file2_props, ctx->wc_ctx, file2_abspath,
                            scratch_pool, scratch_pool));

  /* We might have to create a normalised version of the working file. */
  svn_subst_eol_style_from_value(&eol_style, &eol_str,
                                 apr_hash_get(file2_props,
                                              SVN_PROP_EOL_STYLE,
                                              APR_HASH_KEY_STRING));
  keywords_prop = apr_hash_get(file2_props, SVN_PROP_KEYWORDS,
                               APR_HASH_KEY_STRING);
  if (keywords_prop)
    SVN_ERR(svn_subst_build_keywords2(&keywords, keywords_prop->data,
                                      NULL, NULL, 0, NULL,
                                      scratch_pool));
  if (svn_subst_translation_required(eol_style, SVN_SUBST_NATIVE_EOL_STR,
                                     keywords, FALSE, TRUE))
    {
      svn_stream_t *working_content;
      svn_stream_t *normalized_content;

      SVN_ERR(svn_stream_open_readonly(&working_content, file2_abspath,
                                       scratch_pool, scratch_pool));

      /* Create a temporary file and copy normalised data into it. */
      SVN_ERR(svn_stream_open_unique(&file2_content, &file2_abspath, NULL,
                                     svn_io_file_del_on_pool_cleanup,
                                     scratch_pool, scratch_pool));
      normalized_content = svn_subst_stream_translated(
                             file2_content, SVN_SUBST_NATIVE_EOL_STR,
                             TRUE, keywords, FALSE, scratch_pool);
      SVN_ERR(svn_stream_copy3(working_content, normalized_content,
                               ctx->cancel_func, ctx->cancel_baton,
                               scratch_pool));
    }

  if (kind1 == svn_node_file && !(show_copies_as_adds && is_copy))
    {
      SVN_ERR(callbacks->file_opened(NULL, NULL, target,
                                     reverse ? SVN_INVALID_REVNUM : rev,
                                     callback_baton, scratch_pool));

      if (reverse)
        SVN_ERR(callbacks->file_changed(NULL, NULL, NULL, target,
                                        file2_abspath, file1_abspath,
                                        SVN_INVALID_REVNUM, rev,
                                        apr_hash_get(file2_props,
                                                     SVN_PROP_MIME_TYPE,
                                                     APR_HASH_KEY_STRING),
                                        apr_hash_get(file1_props,
                                                     SVN_PROP_MIME_TYPE,
                                                     APR_HASH_KEY_STRING),
                                        make_regular_props_array(
                                          file1_props, scratch_pool,
                                          scratch_pool),
                                        file2_props,
                                        callback_baton, scratch_pool));
      else
        SVN_ERR(callbacks->file_changed(NULL, NULL, NULL, target,
                                        file1_abspath, file2_abspath,
                                        rev, SVN_INVALID_REVNUM,
                                        apr_hash_get(file1_props,
                                                     SVN_PROP_MIME_TYPE,
                                                     APR_HASH_KEY_STRING),
                                        apr_hash_get(file2_props,
                                                     SVN_PROP_MIME_TYPE,
                                                     APR_HASH_KEY_STRING),
                                        make_regular_props_array(
                                          file2_props, scratch_pool,
                                          scratch_pool),
                                        file1_props,
                                        callback_baton, scratch_pool));
    }
  else
    {
      if (reverse)
        {
          SVN_ERR(callbacks->file_deleted(NULL, NULL,
                                          target, file2_abspath, file1_abspath,
                                          apr_hash_get(file2_props,
                                                       SVN_PROP_MIME_TYPE,
                                                       APR_HASH_KEY_STRING),
                                          NULL,
                                          make_regular_props_hash(
                                            file2_props, scratch_pool,
                                            scratch_pool),
                                          callback_baton, scratch_pool));
        }
      else
        {
          SVN_ERR(callbacks->file_added(NULL, NULL, NULL, target,
                                        file1_abspath, file2_abspath,
                                        rev, SVN_INVALID_REVNUM,
                                        NULL,
                                        apr_hash_get(file2_props,
                                                     SVN_PROP_MIME_TYPE,
                                                     APR_HASH_KEY_STRING),
                                        NULL, SVN_INVALID_REVNUM,
                                        make_regular_props_array(
                                          file2_props, scratch_pool,
                                          scratch_pool),
                                        NULL,
                                        callback_baton, scratch_pool));
        }
    }

  return SVN_NO_ERROR;
}

/* Perform a diff between a repository path and a working-copy path.

   PATH_OR_URL1 may be either a URL or a working copy path.  PATH2 is a
   working copy path.  REVISION1 and REVISION2 are their respective
   revisions.  If REVERSE is TRUE, the diff will be done in reverse.
   If PEG_REVISION is specified, then PATH_OR_URL1 is the path in the peg
   revision, and the actual repository path to be compared is
   determined by following copy history.

   All other options are the same as those passed to svn_client_diff6(). */
static svn_error_t *
diff_repos_wc(const char *path_or_url1,
              const svn_opt_revision_t *revision1,
              const svn_opt_revision_t *peg_revision,
              const char *path2,
              const svn_opt_revision_t *revision2,
              svn_boolean_t reverse,
              svn_depth_t depth,
              svn_boolean_t ignore_ancestry,
              svn_boolean_t show_copies_as_adds,
<<<<<<< HEAD
=======
              svn_boolean_t use_git_diff_format,
>>>>>>> 4cf18c3e
              const apr_array_header_t *changelists,
              const svn_wc_diff_callbacks4_t *callbacks,
              struct diff_cmd_baton *callback_baton,
              svn_client_ctx_t *ctx,
              apr_pool_t *pool)
{
  const char *url1, *anchor, *anchor_url, *target;
  svn_revnum_t rev;
  svn_ra_session_t *ra_session;
  svn_depth_t diff_depth;
  const svn_ra_reporter3_t *reporter;
  void *reporter_baton;
  const svn_delta_editor_t *diff_editor;
  void *diff_edit_baton;
  svn_boolean_t rev2_is_base = (revision2->kind == svn_opt_revision_base);
  svn_boolean_t server_supports_depth;
<<<<<<< HEAD
  const char *abspath1;
=======
  const char *abspath_or_url1;
>>>>>>> 4cf18c3e
  const char *abspath2;
  const char *anchor_abspath;
  svn_node_kind_t kind1;
  svn_node_kind_t kind2;
  svn_boolean_t is_copy;
  svn_revnum_t copyfrom_rev;
  const char *copy_source_repos_relpath;
  const char *copy_source_repos_root_url;

  SVN_ERR_ASSERT(! svn_path_is_url(path2));

  if (!svn_path_is_url(path_or_url1))
    SVN_ERR(svn_dirent_get_absolute(&abspath_or_url1, path_or_url1, pool));
  else
    abspath_or_url1 = path_or_url1;

  SVN_ERR(svn_dirent_get_absolute(&abspath2, path2, pool));
<<<<<<< HEAD

  /* Convert path1 to a URL to feed to do_diff. */
  SVN_ERR(convert_to_url(&url1, ctx->wc_ctx, abspath1, pool, pool));

=======

  /* Convert path_or_url1 to a URL to feed to do_diff. */
  SVN_ERR(convert_to_url(&url1, ctx->wc_ctx, abspath_or_url1, pool, pool));

>>>>>>> 4cf18c3e
  SVN_ERR(svn_wc_get_actual_target2(&anchor, &target,
                                    ctx->wc_ctx, path2,
                                    pool, pool));

  /* Fetch the URL of the anchor directory. */
  SVN_ERR(svn_dirent_get_absolute(&anchor_abspath, anchor, pool));
  SVN_ERR(svn_wc__node_get_url(&anchor_url, ctx->wc_ctx, anchor_abspath,
                               pool, pool));
  if (! anchor_url)
    return svn_error_createf(SVN_ERR_ENTRY_MISSING_URL, NULL,
                             _("Directory '%s' has no URL"),
                             svn_dirent_local_style(anchor, pool));

  /* If we are performing a pegged diff, we need to find out what our
     actual URLs will be. */
  if (peg_revision->kind != svn_opt_revision_unspecified)
    {
      SVN_ERR(svn_client__repos_locations(&url1, NULL, NULL, NULL,
                                          NULL,
                                          path_or_url1,
                                          peg_revision,
                                          revision1, NULL,
                                          ctx, pool));
      if (!reverse)
        {
          callback_baton->orig_path_1 = url1;
<<<<<<< HEAD
          callback_baton->orig_path_2 = svn_uri_join(anchor_url, target, pool);
        }
      else
        {
          callback_baton->orig_path_1 = svn_uri_join(anchor_url, target, pool);
=======
          callback_baton->orig_path_2 =
            svn_path_url_add_component2(anchor_url, target, pool);
        }
      else
        {
          callback_baton->orig_path_1 =
            svn_path_url_add_component2(anchor_url, target, pool);
>>>>>>> 4cf18c3e
          callback_baton->orig_path_2 = url1;
        }
    }

  if (use_git_diff_format)
    {
      SVN_ERR(svn_wc__get_wc_root(&callback_baton->wc_root_abspath,
                                  ctx->wc_ctx, anchor_abspath,
                                  pool, pool));
    }

  /* Open an RA session to URL1 to figure out its node kind. */
  SVN_ERR(svn_client__open_ra_session_internal(&ra_session, NULL, url1,
                                               NULL, NULL, FALSE, TRUE,
                                               ctx, pool));
<<<<<<< HEAD

  SVN_ERR(svn_wc_get_diff_editor6(&diff_editor, &diff_edit_baton,
                                  ctx->wc_ctx,
                                  anchor,
                                  target,
                                  callbacks, callback_baton,
                                  depth,
                                  ignore_ancestry,
                                  show_copies_as_adds,
                                  rev2_is_base,
                                  reverse,
                                  changelists,
                                  ctx->cancel_func, ctx->cancel_baton,
                                  pool, pool));

  /* Tell the RA layer we want a delta to change our txn to URL1 */
=======
  /* Resolve the revision to use for URL1. */
>>>>>>> 4cf18c3e
  SVN_ERR(svn_client__get_revision_number(&rev, NULL, ctx->wc_ctx,
                                          (strcmp(path_or_url1, url1) == 0)
                                                    ? NULL : abspath_or_url1,
                                          ra_session, revision1, pool));
  SVN_ERR(svn_ra_check_path(ra_session, "", rev, &kind1, pool));

  /* Figure out the node kind of the local target. */
  SVN_ERR(svn_io_check_resolved_path(abspath2, &kind2, pool));

  callback_baton->ra_session = ra_session;
  callback_baton->anchor = anchor;

  if (!reverse)
    callback_baton->revnum1 = rev;
  else
    callback_baton->revnum2 = rev;

  /* Check if our diff target is a copied node. */
  SVN_ERR(svn_wc__node_get_origin(&is_copy, 
                                  &copyfrom_rev,
                                  &copy_source_repos_relpath,
                                  &copy_source_repos_root_url,
                                  NULL, NULL,
                                  ctx->wc_ctx, abspath2,
                                  FALSE, pool, pool));

  /* If both diff targets can be diffed as files, fetch the appropriate
   * file content from the repository and generate a diff against the
   * local version of the file.
   * However, if comparing the repository version of the file to the BASE
   * tree version we can use the diff editor to transmit a delta instead
   * of potentially huge file content. */
  if ((!rev2_is_base || is_copy) &&
      (kind1 == svn_node_file || kind1 == svn_node_none)
       && kind2 == svn_node_file)
    {
      SVN_ERR(diff_repos_wc_file_target(target, abspath2, kind1, rev,
                                        reverse, show_copies_as_adds,
                                        callbacks, callback_baton,
                                        ra_session, ctx, pool));

      return SVN_NO_ERROR;
    }

  /* Use the diff editor to generate the diff. */
  SVN_ERR(svn_ra_has_capability(ra_session, &server_supports_depth,
                                SVN_RA_CAPABILITY_DEPTH, pool));
  SVN_ERR(svn_wc__get_diff_editor(&diff_editor, &diff_edit_baton,
                                  ctx->wc_ctx,
                                  anchor_abspath,
                                  target,
                                  depth,
                                  ignore_ancestry,
                                  show_copies_as_adds,
                                  use_git_diff_format,
                                  rev2_is_base,
                                  reverse,
                                  server_supports_depth,
                                  changelists,
                                  callbacks, callback_baton,
                                  ctx->cancel_func, ctx->cancel_baton,
                                  pool, pool));
  SVN_ERR(svn_ra_reparent(ra_session, anchor_url, pool));

  if (depth != svn_depth_infinity)
    diff_depth = depth;
  else
    diff_depth = svn_depth_unknown;

<<<<<<< HEAD
  /* Create a txn mirror of path2;  the diff editor will print
     diffs in reverse.  :-)  */
  SVN_ERR(svn_wc_crawl_revisions5(ctx->wc_ctx, abspath2,
                                  reporter, reporter_baton,
                                  FALSE, depth, TRUE, (! server_supports_depth),
                                  FALSE, NULL, NULL, /* notification is N/A */
                                  NULL, NULL, pool));
=======
  if (is_copy)
    {
      const char *copyfrom_url;
      const char *copyfrom_parent_url;
      const char *copyfrom_basename;
      svn_depth_t copy_depth;

      callback_baton->repos_wc_diff_target_is_copy = TRUE;
      
      /* We're diffing a locally copied/moved directory.
       * Describe the copy source to the reporter instead of the copy itself.
       * Doing the latter would generate a single add_directory() call to the
       * diff editor which results in an unexpected diff (the copy would
       * be shown as deleted). */

      copyfrom_url = apr_pstrcat(pool, copy_source_repos_root_url, "/",
                                 copy_source_repos_relpath, (char *)NULL);
      svn_uri_split(&copyfrom_parent_url, &copyfrom_basename,
                    copyfrom_url, pool);
      SVN_ERR(svn_ra_reparent(ra_session, copyfrom_parent_url, pool));

      /* Tell the RA layer we want a delta to change our txn to URL1 */ 
      SVN_ERR(svn_ra_do_diff3(ra_session,
                              &reporter, &reporter_baton,
                              rev,
                              copyfrom_basename,
                              diff_depth,
                              ignore_ancestry,
                              TRUE,  /* text_deltas */
                              url1,
                              diff_editor, diff_edit_baton, pool));

      /* Report the copy source. */
      SVN_ERR(svn_wc__node_get_depth(&copy_depth, ctx->wc_ctx, abspath2,
                                     pool));
      SVN_ERR(reporter->set_path(reporter_baton, "", copyfrom_rev,
                                 copy_depth, FALSE, NULL, pool));
      
      /* Finish the report to generate the diff. */
      SVN_ERR(reporter->finish_report(reporter_baton, pool));
    }
  else
    {
      /* Tell the RA layer we want a delta to change our txn to URL1 */ 
      SVN_ERR(svn_ra_do_diff3(ra_session,
                              &reporter, &reporter_baton,
                              rev,
                              target,
                              diff_depth,
                              ignore_ancestry,
                              TRUE,  /* text_deltas */
                              url1,
                              diff_editor, diff_edit_baton, pool));

      /* Create a txn mirror of path2;  the diff editor will print
         diffs in reverse.  :-)  */
      SVN_ERR(svn_wc_crawl_revisions5(ctx->wc_ctx, abspath2,
                                      reporter, reporter_baton,
                                      FALSE, depth, TRUE,
                                      (! server_supports_depth),
                                      FALSE,
                                      ctx->cancel_func, ctx->cancel_baton,
                                      NULL, NULL, /* notification is N/A */
                                      pool));
    }
>>>>>>> 4cf18c3e

  return SVN_NO_ERROR;
}


/* This is basically just the guts of svn_client_diff[_peg]6(). */
static svn_error_t *
do_diff(const svn_wc_diff_callbacks4_t *callbacks,
        struct diff_cmd_baton *callback_baton,
        svn_client_ctx_t *ctx,
        const char *path_or_url1,
        const char *path_or_url2,
        const svn_opt_revision_t *revision1,
        const svn_opt_revision_t *revision2,
        const svn_opt_revision_t *peg_revision,
        svn_depth_t depth,
        svn_boolean_t ignore_ancestry,
        svn_boolean_t show_copies_as_adds,
        svn_boolean_t use_git_diff_format,
        const apr_array_header_t *changelists,
        apr_pool_t *pool)
{
  svn_boolean_t is_repos1;
  svn_boolean_t is_repos2;

  /* Check if paths/revisions are urls/local. */
  SVN_ERR(check_paths(&is_repos1, &is_repos2, path_or_url1, path_or_url2,
                      revision1, revision2, peg_revision));

  if (is_repos1)
    {
      if (is_repos2)
        {
          /* ### Ignores 'show_copies_as_adds'. */
          SVN_ERR(diff_repos_repos(callbacks, callback_baton, ctx,
                                   path_or_url1, path_or_url2,
                                   revision1, revision2,
                                   peg_revision, depth, ignore_ancestry,
                                   pool));
        }
      else /* path_or_url2 is a working copy path */
        {
<<<<<<< HEAD
          SVN_ERR(diff_repos_wc(diff_param->path1, diff_param->revision1,
                                diff_param->peg_revision,
                                diff_param->path2, diff_param->revision2,
                                FALSE, diff_param->depth,
                                diff_param->ignore_ancestry,
                                diff_param->show_copies_as_adds,
                                diff_param->changelists,
=======
          SVN_ERR(diff_repos_wc(path_or_url1, revision1, peg_revision,
                                path_or_url2, revision2, FALSE, depth,
                                ignore_ancestry, show_copies_as_adds,
                                use_git_diff_format, changelists,
>>>>>>> 4cf18c3e
                                callbacks, callback_baton, ctx, pool));
        }
    }
  else /* path_or_url1 is a working copy path */
    {
      if (is_repos2)
        {
<<<<<<< HEAD
          SVN_ERR(diff_repos_wc(diff_param->path2, diff_param->revision2,
                                diff_param->peg_revision,
                                diff_param->path1, diff_param->revision1,
                                TRUE, diff_param->depth,
                                diff_param->ignore_ancestry,
                                diff_param->show_copies_as_adds,
                                diff_param->changelists,
=======
          SVN_ERR(diff_repos_wc(path_or_url2, revision2, peg_revision,
                                path_or_url1, revision1, TRUE, depth,
                                ignore_ancestry, show_copies_as_adds,
                                use_git_diff_format, changelists,
>>>>>>> 4cf18c3e
                                callbacks, callback_baton, ctx, pool));
        }
      else /* path_or_url2 is a working copy path */
        {
<<<<<<< HEAD
          SVN_ERR(diff_wc_wc(diff_param->path1, diff_param->revision1,
                             diff_param->path2, diff_param->revision2,
                             diff_param->depth,
                             diff_param->ignore_ancestry,
                             diff_param->show_copies_as_adds,
                             diff_param->changelists,
=======
          SVN_ERR(diff_wc_wc(path_or_url1, revision1, path_or_url2, revision2,
                             depth, ignore_ancestry, show_copies_as_adds,
                             use_git_diff_format, changelists,
>>>>>>> 4cf18c3e
                             callbacks, callback_baton, ctx, pool));
        }
    }

  return SVN_NO_ERROR;
}

/* Perform a summary diff between two working-copy paths.

   PATH1 and PATH2 are both working copy paths.  REVISION1 and
   REVISION2 are their respective revisions.

   All other options are the same as those passed to svn_client_diff6(). */
static svn_error_t *
diff_summarize_wc_wc(svn_client_diff_summarize_func_t summarize_func,
                     void *summarize_baton,
                     const char *path1,
                     const svn_opt_revision_t *revision1,
                     const char *path2,
                     const svn_opt_revision_t *revision2,
                     svn_depth_t depth,
                     svn_boolean_t ignore_ancestry,
                     const apr_array_header_t *changelists,
                     svn_client_ctx_t *ctx,
                     apr_pool_t *pool)
{
  svn_wc_diff_callbacks4_t *callbacks;
  void *callback_baton;
  const char *abspath1, *target1;
  svn_node_kind_t kind;

  SVN_ERR_ASSERT(! svn_path_is_url(path1));
  SVN_ERR_ASSERT(! svn_path_is_url(path2));

  /* Currently we support only the case where path1 and path2 are the
     same path. */
  if ((strcmp(path1, path2) != 0)
      || (! ((revision1->kind == svn_opt_revision_base)
             && (revision2->kind == svn_opt_revision_working))))
    return unsupported_diff_error
      (svn_error_create
       (SVN_ERR_INCORRECT_PARAMS, NULL,
        _("Summarized diffs are only supported between a path's text-base "
          "and its working files at this time")));

  /* Find the node kind of PATH1 so that we know whether the diff drive will
     be anchored at PATH1 or its parent dir. */
  SVN_ERR(svn_dirent_get_absolute(&abspath1, path1, pool));
  SVN_ERR(svn_wc_read_kind(&kind, ctx->wc_ctx, abspath1, FALSE, pool));
  target1 = (kind == svn_node_dir) ? "" : svn_dirent_basename(path1, pool);
  SVN_ERR(svn_client__get_diff_summarize_callbacks(
            &callbacks, &callback_baton, target1,
            summarize_func, summarize_baton, pool));

  SVN_ERR(svn_wc_diff6(ctx->wc_ctx,
                       abspath1,
                       callbacks, callback_baton,
                       depth,
                       ignore_ancestry, FALSE /* show_copies_as_adds */,
                       FALSE /* use_git_diff_format */, changelists,
                       ctx->cancel_func, ctx->cancel_baton,
                       pool));
  return SVN_NO_ERROR;
}

/* Perform a diff summary between two repository paths. */
static svn_error_t *
diff_summarize_repos_repos(svn_client_diff_summarize_func_t summarize_func,
                           void *summarize_baton,
                           svn_client_ctx_t *ctx,
                           const char *path_or_url1,
                           const char *path_or_url2,
                           const svn_opt_revision_t *revision1,
                           const svn_opt_revision_t *revision2,
                           const svn_opt_revision_t *peg_revision,
                           svn_depth_t depth,
                           svn_boolean_t ignore_ancestry,
                           apr_pool_t *pool)
{
  svn_ra_session_t *extra_ra_session;

  const svn_ra_reporter3_t *reporter;
  void *reporter_baton;

  const svn_delta_editor_t *diff_editor;
  void *diff_edit_baton;

  const char *url1;
  const char *url2;
  const char *base_path;
  svn_revnum_t rev1;
  svn_revnum_t rev2;
  svn_node_kind_t kind1;
  svn_node_kind_t kind2;
  const char *anchor1;
  const char *anchor2;
  const char *target1;
  const char *target2;
  svn_ra_session_t *ra_session;
  svn_wc_diff_callbacks4_t *callbacks;
  void *callback_baton;

  /* Prepare info for the repos repos diff. */
  SVN_ERR(diff_prepare_repos_repos(&url1, &url2, &base_path, &rev1, &rev2,
                                   &anchor1, &anchor2, &target1, &target2,
                                   &kind1, &kind2, &ra_session,
                                   ctx, path_or_url1, path_or_url2,
                                   revision1, revision2,
                                   peg_revision, pool));

  if (kind1 == svn_node_none || kind2 == svn_node_none)
    {
      /* One side of the diff does not exist.
       * Walk the tree that does exist, showing a series of additions
       * or deletions. */
      SVN_ERR(svn_client__get_diff_summarize_callbacks(
                &callbacks, &callback_baton, target1,
                summarize_func, summarize_baton, pool));
      SVN_ERR(diff_repos_repos_added_or_deleted_target(target1, target2,
                                                       rev1, rev2,
                                                       kind1, kind2,
                                                       callbacks,
                                                       callback_baton,
                                                       ra_session,
                                                       pool));
      return SVN_NO_ERROR;
    }

  SVN_ERR(svn_client__get_diff_summarize_callbacks(
            &callbacks, &callback_baton,
            target1, summarize_func, summarize_baton, pool));

  /* Now, we open an extra RA session to the correct anchor
     location for URL1.  This is used to get the kind of deleted paths.  */
  SVN_ERR(svn_client__open_ra_session_internal(&extra_ra_session, NULL,
                                               anchor1, NULL, NULL, FALSE,
                                               TRUE, ctx, pool));

  /* Set up the repos_diff editor. */
  SVN_ERR(svn_client__get_diff_editor(&diff_editor, &diff_edit_baton,
            depth,
            extra_ra_session, rev1, TRUE /* walk_deleted_dirs */,
            FALSE /* text_deltas */,
            callbacks, callback_baton,
            ctx->cancel_func, ctx->cancel_baton,
            NULL /* notify_func */, NULL /* notify_baton */, pool));

  /* We want to switch our txn into URL2 */
  SVN_ERR(svn_ra_do_diff3
          (ra_session, &reporter, &reporter_baton, rev2, target1,
           depth, ignore_ancestry,
           FALSE /* do not create text delta */, url2, diff_editor,
           diff_edit_baton, pool));

  /* Drive the reporter; do the diff. */
  SVN_ERR(reporter->set_path(reporter_baton, "", rev1,
                             svn_depth_infinity,
                             FALSE, NULL, pool));
  return reporter->finish_report(reporter_baton, pool);
}

/* This is basically just the guts of svn_client_diff_summarize[_peg]2(). */
static svn_error_t *
do_diff_summarize(svn_client_diff_summarize_func_t summarize_func,
                  void *summarize_baton,
                  svn_client_ctx_t *ctx,
                  const char *path_or_url1,
                  const char *path_or_url2,
                  const svn_opt_revision_t *revision1,
                  const svn_opt_revision_t *revision2,
                  const svn_opt_revision_t *peg_revision,
                  svn_depth_t depth,
                  svn_boolean_t ignore_ancestry,
                  const apr_array_header_t *changelists,
                  apr_pool_t *pool)
{
  svn_boolean_t is_repos1;
  svn_boolean_t is_repos2;

  /* Check if paths/revisions are urls/local. */
  SVN_ERR(check_paths(&is_repos1, &is_repos2, path_or_url1, path_or_url2,
                      revision1, revision2, peg_revision));

  if (is_repos1 && is_repos2)
    return diff_summarize_repos_repos(summarize_func, summarize_baton, ctx,
                                      path_or_url1, path_or_url2,
                                      revision1, revision2,
                                      peg_revision, depth, ignore_ancestry,
                                      pool);
  else if (! is_repos1 && ! is_repos2)
    return diff_summarize_wc_wc(summarize_func, summarize_baton,
                                path_or_url1, revision1,
                                path_or_url2, revision2,
                                depth, ignore_ancestry,
                                changelists, ctx, pool);
  else
   return unsupported_diff_error(
            svn_error_create(SVN_ERR_UNSUPPORTED_FEATURE, NULL,
                             _("Summarizing diff cannot compare repository "
                               "to WC")));
}


/* Initialize DIFF_CMD_BATON.diff_cmd and DIFF_CMD_BATON.options,
 * according to OPTIONS and CONFIG.  CONFIG and OPTIONS may be null.
 * Allocate the fields in POOL, which should be at least as long-lived
 * as the pool DIFF_CMD_BATON itself is allocated in.
 */
static svn_error_t *
set_up_diff_cmd_and_options(struct diff_cmd_baton *diff_cmd_baton,
                            const apr_array_header_t *options,
                            apr_hash_t *config, apr_pool_t *pool)
{
  const char *diff_cmd = NULL;

  /* See if there is a diff command and/or diff arguments. */
  if (config)
    {
      svn_config_t *cfg = apr_hash_get(config, SVN_CONFIG_CATEGORY_CONFIG,
                                       APR_HASH_KEY_STRING);
      svn_config_get(cfg, &diff_cmd, SVN_CONFIG_SECTION_HELPERS,
                     SVN_CONFIG_OPTION_DIFF_CMD, NULL);
      if (options == NULL)
        {
          const char *diff_extensions;
          svn_config_get(cfg, &diff_extensions, SVN_CONFIG_SECTION_HELPERS,
                         SVN_CONFIG_OPTION_DIFF_EXTENSIONS, NULL);
          if (diff_extensions)
            options = svn_cstring_split(diff_extensions, " \t\n\r", TRUE, pool);
        }
    }

<<<<<<< HEAD
=======
  if (options == NULL)
    options = apr_array_make(pool, 0, sizeof(const char *));

>>>>>>> 4cf18c3e
  if (diff_cmd)
    SVN_ERR(svn_path_cstring_to_utf8(&diff_cmd_baton->diff_cmd, diff_cmd,
                                     pool));
  else
    diff_cmd_baton->diff_cmd = NULL;

  /* If there was a command, arrange options to pass to it. */
  if (diff_cmd_baton->diff_cmd)
    {
      const char **argv = NULL;
      int argc = options->nelts;
      if (argc)
        {
          int i;
          argv = apr_palloc(pool, argc * sizeof(char *));
          for (i = 0; i < argc; i++)
            SVN_ERR(svn_utf_cstring_to_utf8(&argv[i],
                      APR_ARRAY_IDX(options, i, const char *), pool));
        }
      diff_cmd_baton->options.for_external.argv = argv;
      diff_cmd_baton->options.for_external.argc = argc;
    }
  else  /* No command, so arrange options for internal invocation instead. */
    {
      diff_cmd_baton->options.for_internal
        = svn_diff_file_options_create(pool);
      SVN_ERR(svn_diff_file_options_parse
              (diff_cmd_baton->options.for_internal, options, pool));
    }

  return SVN_NO_ERROR;
}

/*----------------------------------------------------------------------- */

/*** Public Interfaces. ***/

/* Display context diffs between two PATH/REVISION pairs.  Each of
   these inputs will be one of the following:

   - a repository URL at a given revision.
   - a working copy path, ignoring local mods.
   - a working copy path, including local mods.

   We can establish a matrix that shows the nine possible types of
   diffs we expect to support.


      ` .     DST ||  URL:rev   | WC:base    | WC:working |
          ` .     ||            |            |            |
      SRC     ` . ||            |            |            |
      ============++============+============+============+
       URL:rev    || (*)        | (*)        | (*)        |
                  ||            |            |            |
                  ||            |            |            |
                  ||            |            |            |
      ------------++------------+------------+------------+
       WC:base    || (*)        |                         |
                  ||            | New svn_wc_diff which   |
                  ||            | is smart enough to      |
                  ||            | handle two WC paths     |
      ------------++------------+ and their related       +
       WC:working || (*)        | text-bases and working  |
                  ||            | files.  This operation  |
                  ||            | is entirely local.      |
                  ||            |                         |
      ------------++------------+------------+------------+
      * These cases require server communication.
*/
svn_error_t *
<<<<<<< HEAD
svn_client_diff5(const apr_array_header_t *options,
                 const char *path1,
=======
svn_client_diff6(const apr_array_header_t *options,
                 const char *path_or_url1,
>>>>>>> 4cf18c3e
                 const svn_opt_revision_t *revision1,
                 const char *path_or_url2,
                 const svn_opt_revision_t *revision2,
                 const char *relative_to_dir,
                 svn_depth_t depth,
                 svn_boolean_t ignore_ancestry,
                 svn_boolean_t no_diff_deleted,
                 svn_boolean_t show_copies_as_adds,
                 svn_boolean_t ignore_content_type,
                 svn_boolean_t ignore_properties,
                 svn_boolean_t properties_only,
                 svn_boolean_t use_git_diff_format,
                 const char *header_encoding,
                 svn_stream_t *outstream,
                 svn_stream_t *errstream,
                 const apr_array_header_t *changelists,
                 svn_client_ctx_t *ctx,
                 apr_pool_t *pool)
{
  struct diff_cmd_baton diff_cmd_baton = { 0 };
  svn_opt_revision_t peg_revision;

  if (ignore_properties && properties_only)
    return svn_error_create(SVN_ERR_INCORRECT_PARAMS, NULL,
                            _("Cannot ignore properties and show only "
                              "properties at the same time"));

  /* We will never do a pegged diff from here. */
  peg_revision.kind = svn_opt_revision_unspecified;

<<<<<<< HEAD
  /* fill diff_param */
  diff_params.path1 = path1;
  diff_params.revision1 = revision1;
  diff_params.path2 = path2;
  diff_params.revision2 = revision2;
  diff_params.peg_revision = &peg_revision;
  diff_params.depth = depth;
  diff_params.ignore_ancestry = ignore_ancestry;
  diff_params.no_diff_deleted = no_diff_deleted;
  diff_params.show_copies_as_adds = show_copies_as_adds;
  diff_params.changelists = changelists;

=======
>>>>>>> 4cf18c3e
  /* setup callback and baton */
  diff_cmd_baton.orig_path_1 = path_or_url1;
  diff_cmd_baton.orig_path_2 = path_or_url2;

  SVN_ERR(set_up_diff_cmd_and_options(&diff_cmd_baton, options,
                                      ctx->config, pool));
  diff_cmd_baton.pool = pool;
  diff_cmd_baton.outstream = outstream;
  diff_cmd_baton.errstream = errstream;
  diff_cmd_baton.header_encoding = header_encoding;
  diff_cmd_baton.revnum1 = SVN_INVALID_REVNUM;
  diff_cmd_baton.revnum2 = SVN_INVALID_REVNUM;

  diff_cmd_baton.force_empty = FALSE;
  diff_cmd_baton.force_binary = ignore_content_type;
  diff_cmd_baton.ignore_properties = ignore_properties;
  diff_cmd_baton.properties_only = properties_only;
  diff_cmd_baton.relative_to_dir = relative_to_dir;
  diff_cmd_baton.use_git_diff_format = use_git_diff_format;
  diff_cmd_baton.no_diff_deleted = no_diff_deleted;
  diff_cmd_baton.wc_ctx = ctx->wc_ctx;
  diff_cmd_baton.visited_paths = apr_hash_make(pool);
  diff_cmd_baton.ra_session = NULL;
  diff_cmd_baton.wc_root_abspath = NULL;
  diff_cmd_baton.anchor = NULL;

  return do_diff(&diff_callbacks, &diff_cmd_baton, ctx,
                 path_or_url1, path_or_url2, revision1, revision2,
                 &peg_revision,
                 depth, ignore_ancestry, show_copies_as_adds,
                 use_git_diff_format, changelists, pool);
}

svn_error_t *
<<<<<<< HEAD
svn_client_diff_peg5(const apr_array_header_t *options,
                     const char *path,
=======
svn_client_diff_peg6(const apr_array_header_t *options,
                     const char *path_or_url,
>>>>>>> 4cf18c3e
                     const svn_opt_revision_t *peg_revision,
                     const svn_opt_revision_t *start_revision,
                     const svn_opt_revision_t *end_revision,
                     const char *relative_to_dir,
                     svn_depth_t depth,
                     svn_boolean_t ignore_ancestry,
                     svn_boolean_t no_diff_deleted,
                     svn_boolean_t show_copies_as_adds,
                     svn_boolean_t ignore_content_type,
                     svn_boolean_t ignore_properties,
                     svn_boolean_t properties_only,
                     svn_boolean_t use_git_diff_format,
                     const char *header_encoding,
                     svn_stream_t *outstream,
                     svn_stream_t *errstream,
                     const apr_array_header_t *changelists,
                     svn_client_ctx_t *ctx,
                     apr_pool_t *pool)
{
  struct diff_cmd_baton diff_cmd_baton = { 0 };

<<<<<<< HEAD
  struct diff_cmd_baton diff_cmd_baton;
  svn_wc_diff_callbacks4_t diff_callbacks;

  if (svn_path_is_url(path) &&
        (start_revision->kind == svn_opt_revision_base
         || end_revision->kind == svn_opt_revision_base) )
    return svn_error_create(SVN_ERR_CLIENT_BAD_REVISION, NULL,
                            _("Revision type requires a working copy "
                              "path, not a URL"));

  /* fill diff_param */
  diff_params.path1 = path;
  diff_params.revision1 = start_revision;
  diff_params.path2 = path;
  diff_params.revision2 = end_revision;
  diff_params.peg_revision = peg_revision;
  diff_params.depth = depth;
  diff_params.ignore_ancestry = ignore_ancestry;
  diff_params.no_diff_deleted = no_diff_deleted;
  diff_params.show_copies_as_adds = show_copies_as_adds;
  diff_params.changelists = changelists;
=======
  if (ignore_properties && properties_only)
    return svn_error_create(SVN_ERR_INCORRECT_PARAMS, NULL,
                            _("Cannot ignore properties and show only "
                              "properties at the same time"));
>>>>>>> 4cf18c3e

  /* setup callback and baton */
  diff_cmd_baton.orig_path_1 = path_or_url;
  diff_cmd_baton.orig_path_2 = path_or_url;

  SVN_ERR(set_up_diff_cmd_and_options(&diff_cmd_baton, options,
                                      ctx->config, pool));
  diff_cmd_baton.pool = pool;
  diff_cmd_baton.outstream = outstream;
  diff_cmd_baton.errstream = errstream;
  diff_cmd_baton.header_encoding = header_encoding;
  diff_cmd_baton.revnum1 = SVN_INVALID_REVNUM;
  diff_cmd_baton.revnum2 = SVN_INVALID_REVNUM;

  diff_cmd_baton.force_empty = FALSE;
  diff_cmd_baton.force_binary = ignore_content_type;
  diff_cmd_baton.ignore_properties = ignore_properties;
  diff_cmd_baton.properties_only = properties_only;
  diff_cmd_baton.relative_to_dir = relative_to_dir;
  diff_cmd_baton.use_git_diff_format = use_git_diff_format;
  diff_cmd_baton.no_diff_deleted = no_diff_deleted;
  diff_cmd_baton.wc_ctx = ctx->wc_ctx;
  diff_cmd_baton.visited_paths = apr_hash_make(pool);
  diff_cmd_baton.ra_session = NULL;
  diff_cmd_baton.wc_root_abspath = NULL;
  diff_cmd_baton.anchor = NULL;

  return do_diff(&diff_callbacks, &diff_cmd_baton, ctx,
                 path_or_url, path_or_url, start_revision, end_revision,
                 peg_revision,
                 depth, ignore_ancestry, show_copies_as_adds,
                 use_git_diff_format, changelists, pool);
}

svn_error_t *
svn_client_diff_summarize2(const char *path_or_url1,
                           const svn_opt_revision_t *revision1,
                           const char *path_or_url2,
                           const svn_opt_revision_t *revision2,
                           svn_depth_t depth,
                           svn_boolean_t ignore_ancestry,
                           const apr_array_header_t *changelists,
                           svn_client_diff_summarize_func_t summarize_func,
                           void *summarize_baton,
                           svn_client_ctx_t *ctx,
                           apr_pool_t *pool)
{
  /* We will never do a pegged diff from here. */
  svn_opt_revision_t peg_revision;
  peg_revision.kind = svn_opt_revision_unspecified;

  return do_diff_summarize(summarize_func, summarize_baton, ctx,
                           path_or_url1, path_or_url2, revision1, revision2,
                           &peg_revision,
                           depth, ignore_ancestry, changelists, pool);
}

svn_error_t *
svn_client_diff_summarize_peg2(const char *path_or_url,
                               const svn_opt_revision_t *peg_revision,
                               const svn_opt_revision_t *start_revision,
                               const svn_opt_revision_t *end_revision,
                               svn_depth_t depth,
                               svn_boolean_t ignore_ancestry,
                               const apr_array_header_t *changelists,
                               svn_client_diff_summarize_func_t summarize_func,
                               void *summarize_baton,
                               svn_client_ctx_t *ctx,
                               apr_pool_t *pool)
{
  return do_diff_summarize(summarize_func, summarize_baton, ctx,
                           path_or_url, path_or_url,
                           start_revision, end_revision, peg_revision,
                           depth, ignore_ancestry, changelists, pool);
}

svn_client_diff_summarize_t *
svn_client_diff_summarize_dup(const svn_client_diff_summarize_t *diff,
                              apr_pool_t *pool)
{
  svn_client_diff_summarize_t *dup_diff = apr_palloc(pool, sizeof(*dup_diff));

  *dup_diff = *diff;

  if (diff->path)
    dup_diff->path = apr_pstrdup(pool, diff->path);

  return dup_diff;
}<|MERGE_RESOLUTION|>--- conflicted
+++ resolved
@@ -558,11 +558,6 @@
 
   if (use_git_diff_format)
     {
-<<<<<<< HEAD
-      /* Possibly adjust the path shown in the output (see issue #2723). */
-      const char *child_path = svn_dirent_is_child(relative_to_dir, path,
-                                                   pool);
-=======
       SVN_ERR(adjust_relative_to_repos_root(&path1, path, orig_path1,
                                             ra_session, wc_ctx,
                                             wc_root_abspath,
@@ -572,7 +567,6 @@
                                             wc_root_abspath,
                                             pool));
     }
->>>>>>> 4cf18c3e
 
   /* If we're creating a diff on the wc root, path would be empty. */
   if (path[0] == '\0')
@@ -647,15 +641,6 @@
       svn_pool_clear(iterpool);
 
       if (! original_value)
-<<<<<<< HEAD
-        action = _("Added");
-      else if (! propchange->value)
-        action = _("Deleted");
-      else
-        action = _("Modified");
-      SVN_ERR(file_printf_from_utf8(file, encoding, "%s: %s%s", action,
-                                    propchange->name, APR_EOL_STR));
-=======
         action = "Added";
       else if (! propchange->value)
         action = "Deleted";
@@ -664,7 +649,6 @@
       SVN_ERR(svn_stream_printf_from_utf8(outstream, encoding, iterpool,
                                           "%s: %s%s", action,
                                           propchange->name, APR_EOL_STR));
->>>>>>> 4cf18c3e
 
       if (strcmp(propchange->name, SVN_PROP_MERGEINFO) == 0)
         {
@@ -844,22 +828,13 @@
 /* An helper for diff_dir_props_changed, diff_file_changed and diff_file_added
  */
 static svn_error_t *
-<<<<<<< HEAD
-diff_props_changed(const char *local_dir_abspath,
-                   svn_wc_notify_state_t *state,
-=======
 diff_props_changed(svn_wc_notify_state_t *state,
->>>>>>> 4cf18c3e
                    svn_boolean_t *tree_conflicted,
                    const char *path,
                    svn_boolean_t dir_was_added,
                    const apr_array_header_t *propchanges,
                    apr_hash_t *original_props,
-<<<<<<< HEAD
-                   void *diff_baton,
-=======
                    struct diff_cmd_baton *diff_cmd_baton,
->>>>>>> 4cf18c3e
                    apr_pool_t *scratch_pool)
 {
   apr_array_header_t *props;
@@ -969,79 +944,8 @@
     return SVN_NO_ERROR;
 
   /* Generate the diff headers. */
-<<<<<<< HEAD
-
-  /* ### Holy cow.  Due to anchor/target weirdness, we can't
-     simply join diff_cmd_baton->orig_path_1 with path, ditto for
-     orig_path_2.  That will work when they're directory URLs, but
-     not for file URLs.  Nor can we just use anchor1 and anchor2
-     from do_diff(), at least not without some more logic here.
-     What a nightmare.
-
-     For now, to distinguish the two paths, we'll just put the
-     unique portions of the original targets in parentheses after
-     the received path, with ellipses for handwaving.  This makes
-     the labels a bit clumsy, but at least distinctive.  Better
-     solutions are possible, they'll just take more thought. */
-
-  path1 = diff_cmd_baton->orig_path_1;
-  path2 = diff_cmd_baton->orig_path_2;
-  len = strlen(svn_dirent_get_longest_ancestor(path1, path2, subpool));
-  path1 = path1 + len;
-  path2 = path2 + len;
-
-  /* ### Should diff labels print paths in local style?  Is there
-     already a standard for this?  In any case, this code depends on
-     a particular style, so not calling svn_dirent_local_style() on the
-     paths below.*/
-  if (path1[0] == '\0')
-    path1 = apr_psprintf(subpool, "%s", path);
-  else if (path1[0] == '/')
-    path1 = apr_psprintf(subpool, "%s\t(...%s)", path, path1);
-  else
-    path1 = apr_psprintf(subpool, "%s\t(.../%s)", path, path1);
-
-  if (path2[0] == '\0')
-    path2 = apr_psprintf(subpool, "%s", path);
-  else if (path2[0] == '/')
-    path2 = apr_psprintf(subpool, "%s\t(...%s)", path, path2);
-  else
-    path2 = apr_psprintf(subpool, "%s\t(.../%s)", path, path2);
-
-  if (diff_cmd_baton->relative_to_dir)
-    {
-      /* Possibly adjust the paths shown in the output (see issue #2723). */
-      const char *child_path = svn_dirent_is_child(rel_to_dir, path, subpool);
-
-      if (child_path)
-        path = child_path;
-      else if (!svn_path_compare_paths(rel_to_dir, path))
-        path = ".";
-      else
-        return MAKE_ERR_BAD_RELATIVE_PATH(path, rel_to_dir);
-
-      child_path = svn_dirent_is_child(rel_to_dir, path1, subpool);
-
-      if (child_path)
-        path1 = child_path;
-      else if (!svn_path_compare_paths(rel_to_dir, path1))
-        path1 = ".";
-      else
-        return MAKE_ERR_BAD_RELATIVE_PATH(path1, rel_to_dir);
-
-      child_path = svn_dirent_is_child(rel_to_dir, path2, subpool);
-
-      if (child_path)
-        path2 = child_path;
-      else if (!svn_path_compare_paths(rel_to_dir, path2))
-        path2 = ".";
-      else
-        return MAKE_ERR_BAD_RELATIVE_PATH(path2, rel_to_dir);
-    }
-=======
   SVN_ERR(adjust_paths_for_diff_labels(&path, &path1, &path2,
                                        rel_to_dir, subpool));
->>>>>>> 4cf18c3e
 
   label1 = diff_label(path1, rev1, subpool);
   label2 = diff_label(path2, rev2, subpool);
@@ -1109,8 +1013,6 @@
                diff_cmd_baton->header_encoding, subpool,
                "Index: %s" APR_EOL_STR "%s" APR_EOL_STR, path, equal_string));
 
-<<<<<<< HEAD
-=======
       /* ### Do we want to add git diff headers here too? I'd say no. The
        * ### 'Index' and '===' line is something subversion has added. The rest
        * ### is up to the external diff application. We may be dealing with
@@ -1126,16 +1028,11 @@
                                        svn_io_file_del_on_pool_cleanup,
                                        subpool, subpool));
 
->>>>>>> 4cf18c3e
       SVN_ERR(svn_io_run_diff2(".",
                                diff_cmd_baton->options.for_external.argv,
                                diff_cmd_baton->options.for_external.argc,
                                label1, label2,
                                tmpfile1, tmpfile2,
-<<<<<<< HEAD
-                               &exitcode, diff_cmd_baton->outfile, errfile,
-                               diff_cmd_baton->diff_cmd, subpool));
-=======
                                &exitcode, outfile, errfile,
                                diff_cmd_baton->diff_cmd, subpool));
 
@@ -1151,7 +1048,6 @@
                                        subpool, subpool));
       SVN_ERR(svn_stream_copy3(stream, svn_stream_disown(errstream, subpool),
                                NULL, NULL, subpool));
->>>>>>> 4cf18c3e
     }
   else   /* use libsvn_diff to generate the diff  */
     {
@@ -1226,12 +1122,7 @@
 
 /* An svn_wc_diff_callbacks4_t function. */
 static svn_error_t *
-<<<<<<< HEAD
-diff_file_changed(const char *local_dir_abspath,
-                  svn_wc_notify_state_t *content_state,
-=======
 diff_file_changed(svn_wc_notify_state_t *content_state,
->>>>>>> 4cf18c3e
                   svn_wc_notify_state_t *prop_state,
                   svn_boolean_t *tree_conflicted,
                   const char *path,
@@ -1270,15 +1161,9 @@
                                  svn_diff_op_modified, NULL,
                                  SVN_INVALID_REVNUM, diff_cmd_baton));
   if (prop_changes->nelts > 0)
-<<<<<<< HEAD
-    SVN_ERR(diff_props_changed(local_dir_abspath, prop_state, tree_conflicted,
-                               path, prop_changes,
-                               original_props, diff_baton, scratch_pool));
-=======
     SVN_ERR(diff_props_changed(prop_state, tree_conflicted,
                                path, FALSE, prop_changes,
                                original_props, diff_cmd_baton, scratch_pool));
->>>>>>> 4cf18c3e
   if (content_state)
     *content_state = svn_wc_notify_state_unknown;
   if (prop_state)
@@ -1294,12 +1179,7 @@
 
 /* An svn_wc_diff_callbacks4_t function. */
 static svn_error_t *
-<<<<<<< HEAD
-diff_file_added(const char *local_dir_abspath,
-                svn_wc_notify_state_t *content_state,
-=======
 diff_file_added(svn_wc_notify_state_t *content_state,
->>>>>>> 4cf18c3e
                 svn_wc_notify_state_t *prop_state,
                 svn_boolean_t *tree_conflicted,
                 const char *path,
@@ -1341,15 +1221,6 @@
      user see that *something* happened. */
   diff_cmd_baton->force_empty = TRUE;
 
-<<<<<<< HEAD
-  SVN_ERR(diff_file_changed(local_dir_abspath, content_state, prop_state,
-                            tree_conflicted, path,
-                            tmpfile1, tmpfile2,
-                            rev1, rev2,
-                            mimetype1, mimetype2,
-                            prop_changes, original_props, diff_baton,
-                            scratch_pool));
-=======
   if (tmpfile1 && copyfrom_path)
     SVN_ERR(diff_content_changed(path,
                                  tmpfile1, tmpfile2, rev1, rev2,
@@ -1372,7 +1243,6 @@
     *prop_state = svn_wc_notify_state_unknown;
   if (tree_conflicted)
     *tree_conflicted = FALSE;
->>>>>>> 4cf18c3e
 
   diff_cmd_baton->force_empty = FALSE;
 
@@ -1381,48 +1251,6 @@
 
 /* An svn_wc_diff_callbacks4_t function. */
 static svn_error_t *
-<<<<<<< HEAD
-diff_file_deleted_with_diff(const char *local_dir_abspath,
-                            svn_wc_notify_state_t *state,
-                            svn_boolean_t *tree_conflicted,
-                            const char *path,
-                            const char *tmpfile1,
-                            const char *tmpfile2,
-                            const char *mimetype1,
-                            const char *mimetype2,
-                            apr_hash_t *original_props,
-                            void *diff_baton,
-                            apr_pool_t *scratch_pool)
-{
-  struct diff_cmd_baton *diff_cmd_baton = diff_baton;
-
-  /* We don't list all the deleted properties. */
-  return diff_file_changed(local_dir_abspath, state, NULL, tree_conflicted,
-                           path, tmpfile1, tmpfile2,
-                           diff_cmd_baton->revnum1, diff_cmd_baton->revnum2,
-                           mimetype1, mimetype2,
-                           apr_array_make(diff_cmd_baton->pool, 1,
-                                          sizeof(svn_prop_t)),
-                           apr_hash_make(diff_cmd_baton->pool), diff_baton,
-                           scratch_pool);
-}
-
-/* An svn_wc_diff_callbacks4_t function. */
-static svn_error_t *
-diff_file_deleted_no_diff(const char *local_dir_abspath,
-                          svn_wc_notify_state_t *state,
-                          svn_boolean_t *tree_conflicted,
-                          const char *path,
-                          const char *tmpfile1,
-                          const char *tmpfile2,
-                          const char *mimetype1,
-                          const char *mimetype2,
-                          apr_hash_t *original_props,
-                          void *diff_baton,
-                          apr_pool_t *scratch_pool)
-{
-  struct diff_cmd_baton *diff_cmd_baton = diff_baton;
-=======
 diff_file_deleted(svn_wc_notify_state_t *state,
                   svn_boolean_t *tree_conflicted,
                   const char *path,
@@ -1459,7 +1287,6 @@
     }
 
   /* We don't list all the deleted properties. */
->>>>>>> 4cf18c3e
 
   if (state)
     *state = svn_wc_notify_state_unknown;
@@ -1471,12 +1298,7 @@
 
 /* An svn_wc_diff_callbacks4_t function. */
 static svn_error_t *
-<<<<<<< HEAD
-diff_dir_added(const char *local_dir_abspath,
-               svn_wc_notify_state_t *state,
-=======
 diff_dir_added(svn_wc_notify_state_t *state,
->>>>>>> 4cf18c3e
                svn_boolean_t *tree_conflicted,
                svn_boolean_t *skip,
                svn_boolean_t *skip_children,
@@ -1498,12 +1320,7 @@
 
 /* An svn_wc_diff_callbacks4_t function. */
 static svn_error_t *
-<<<<<<< HEAD
-diff_dir_deleted(const char *local_dir_abspath,
-                 svn_wc_notify_state_t *state,
-=======
 diff_dir_deleted(svn_wc_notify_state_t *state,
->>>>>>> 4cf18c3e
                  svn_boolean_t *tree_conflicted,
                  const char *path,
                  void *diff_baton,
@@ -1520,14 +1337,9 @@
 
 /* An svn_wc_diff_callbacks4_t function. */
 static svn_error_t *
-<<<<<<< HEAD
-diff_dir_opened(const char *local_dir_abspath,
-                svn_boolean_t *tree_conflicted,
-=======
 diff_dir_opened(svn_boolean_t *tree_conflicted,
                 svn_boolean_t *skip,
                 svn_boolean_t *skip_children,
->>>>>>> 4cf18c3e
                 const char *path,
                 svn_revnum_t rev,
                 void *diff_baton,
@@ -1544,19 +1356,11 @@
 
 /* An svn_wc_diff_callbacks4_t function. */
 static svn_error_t *
-<<<<<<< HEAD
-diff_dir_closed(const char *local_dir_abspath,
-                svn_wc_notify_state_t *contentstate,
-                svn_wc_notify_state_t *propstate,
-                svn_boolean_t *tree_conflicted,
-                const char *path,
-=======
 diff_dir_closed(svn_wc_notify_state_t *contentstate,
                 svn_wc_notify_state_t *propstate,
                 svn_boolean_t *tree_conflicted,
                 const char *path,
                 svn_boolean_t dir_was_added,
->>>>>>> 4cf18c3e
                 void *diff_baton,
                 apr_pool_t *scratch_pool)
 {
@@ -1643,56 +1447,6 @@
   return SVN_NO_ERROR;
 }
 
-<<<<<<< HEAD
-/** Helper structure: for passing around the diff parameters */
-struct diff_parameters
-{
-  /* First input path */
-  const char *path1;
-
-  /* Revision of first input path */
-  const svn_opt_revision_t *revision1;
-
-  /* Second input path */
-  const char *path2;
-
-  /* Revision of second input path */
-  const svn_opt_revision_t *revision2;
-
-  /* Peg revision */
-  const svn_opt_revision_t *peg_revision;
-
-  /* Desired depth */
-  svn_depth_t depth;
-
-  /* Ignore ancestry */
-  svn_boolean_t ignore_ancestry;
-
-  /* Ignore deleted */
-  svn_boolean_t no_diff_deleted;
-
-  /* Don't follow copyfrom when diffing copies. */
-  svn_boolean_t show_copies_as_adds;
-
-  /* Changelists of interest */
-  const apr_array_header_t *changelists;
-};
-
-/** Helper structure: filled by check_paths() */
-struct diff_paths
-{
-  /* path1 can only be found in the repository? */
-  svn_boolean_t is_repos1;
-
-  /* path2 can only be found in the repository? */
-  svn_boolean_t is_repos2;
-};
-
-
-/** Check if paths are urls and if the revisions are local, and, for
-    pegged revisions, ensure that at least one revision is non-local.
-    Fills the PATHS structure. */
-=======
 /** Check if paths PATH_OR_URL1 and PATH_OR_URL2 are urls and if the
  * revisions REVISION1 and REVISION2 are local. If PEG_REVISION is not
  * unspecified, ensure that at least one of the two revisions is not
@@ -1700,7 +1454,6 @@
  * If PATH_OR_URL1 can only be found in the repository, set *IS_REPOS1
  * to TRUE. If PATH_OR_URL2 can only be found in the repository, set
  * *IS_REPOS2 to TRUE. */
->>>>>>> 4cf18c3e
 static svn_error_t *
 check_paths(svn_boolean_t *is_repos1,
             svn_boolean_t *is_repos2,
@@ -2505,10 +2258,7 @@
            svn_depth_t depth,
            svn_boolean_t ignore_ancestry,
            svn_boolean_t show_copies_as_adds,
-<<<<<<< HEAD
-=======
            svn_boolean_t use_git_diff_format,
->>>>>>> 4cf18c3e
            const apr_array_header_t *changelists,
            const svn_wc_diff_callbacks4_t *callbacks,
            struct diff_cmd_baton *callback_baton,
@@ -2516,11 +2266,8 @@
            apr_pool_t *pool)
 {
   const char *abspath1;
-<<<<<<< HEAD
-=======
   svn_error_t *err;
   svn_node_kind_t kind;
->>>>>>> 4cf18c3e
 
   SVN_ERR_ASSERT(! svn_path_is_url(path1));
   SVN_ERR_ASSERT(! svn_path_is_url(path2));
@@ -2533,8 +2280,6 @@
     {
       const char *abspath2;
 
-<<<<<<< HEAD
-=======
       SVN_ERR(svn_dirent_get_absolute(&abspath2, path2, pool));
       return svn_error_trace(do_arbitrary_nodes_diff(abspath1, abspath2,
                                                      callbacks,
@@ -2542,7 +2287,6 @@
                                                      ctx, pool));
     }
 
->>>>>>> 4cf18c3e
   /* Resolve named revisions to real numbers. */
   err = svn_client__get_revision_number(&callback_baton->revnum1, NULL,
                                         ctx->wc_ctx, abspath1, NULL,
@@ -2562,18 +2306,6 @@
 
   callback_baton->revnum2 = SVN_INVALID_REVNUM;  /* WC */
 
-<<<<<<< HEAD
-  SVN_ERR(svn_wc_diff6(ctx->wc_ctx,
-                       path1,
-                       callbacks, callback_baton,
-                       depth,
-                       ignore_ancestry,
-                       show_copies_as_adds,
-                       changelists,
-                       ctx->cancel_func, ctx->cancel_baton,
-                       pool));
-  return SVN_NO_ERROR;
-=======
   SVN_ERR(svn_wc_read_kind(&kind, ctx->wc_ctx, abspath1, FALSE, pool));
 
   if (kind != svn_node_dir)
@@ -2803,7 +2535,6 @@
                                   callback_baton, scratch_pool));
 
   return SVN_NO_ERROR;
->>>>>>> 4cf18c3e
 }
 
 
@@ -2973,15 +2704,6 @@
 
   /* Set up the repos_diff editor on BASE_PATH, if available.
      Otherwise, we just use "". */
-<<<<<<< HEAD
-  SVN_ERR(svn_client__get_diff_editor
-          (drr.base_path ? drr.base_path : "",
-           ctx->wc_ctx, callbacks, callback_baton, diff_param->depth,
-           FALSE /* doesn't matter for diff */, extra_ra_session, drr.rev1,
-           NULL /* no notify_func */, NULL /* no notify_baton */,
-           ctx->cancel_func, ctx->cancel_baton,
-           &diff_editor, &diff_edit_baton, pool));
-=======
   SVN_ERR(svn_client__get_diff_editor(
                 &diff_editor, &diff_edit_baton,
                 depth,
@@ -2991,7 +2713,6 @@
                 ctx->cancel_func, ctx->cancel_baton,
                 NULL /* no notify_func */, NULL /* no notify_baton */,
                 pool));
->>>>>>> 4cf18c3e
 
   /* We want to switch our txn into URL2 */
   SVN_ERR(svn_ra_do_diff3
@@ -3185,10 +2906,7 @@
               svn_depth_t depth,
               svn_boolean_t ignore_ancestry,
               svn_boolean_t show_copies_as_adds,
-<<<<<<< HEAD
-=======
               svn_boolean_t use_git_diff_format,
->>>>>>> 4cf18c3e
               const apr_array_header_t *changelists,
               const svn_wc_diff_callbacks4_t *callbacks,
               struct diff_cmd_baton *callback_baton,
@@ -3205,11 +2923,7 @@
   void *diff_edit_baton;
   svn_boolean_t rev2_is_base = (revision2->kind == svn_opt_revision_base);
   svn_boolean_t server_supports_depth;
-<<<<<<< HEAD
-  const char *abspath1;
-=======
   const char *abspath_or_url1;
->>>>>>> 4cf18c3e
   const char *abspath2;
   const char *anchor_abspath;
   svn_node_kind_t kind1;
@@ -3227,17 +2941,10 @@
     abspath_or_url1 = path_or_url1;
 
   SVN_ERR(svn_dirent_get_absolute(&abspath2, path2, pool));
-<<<<<<< HEAD
-
-  /* Convert path1 to a URL to feed to do_diff. */
-  SVN_ERR(convert_to_url(&url1, ctx->wc_ctx, abspath1, pool, pool));
-
-=======
 
   /* Convert path_or_url1 to a URL to feed to do_diff. */
   SVN_ERR(convert_to_url(&url1, ctx->wc_ctx, abspath_or_url1, pool, pool));
 
->>>>>>> 4cf18c3e
   SVN_ERR(svn_wc_get_actual_target2(&anchor, &target,
                                     ctx->wc_ctx, path2,
                                     pool, pool));
@@ -3264,13 +2971,6 @@
       if (!reverse)
         {
           callback_baton->orig_path_1 = url1;
-<<<<<<< HEAD
-          callback_baton->orig_path_2 = svn_uri_join(anchor_url, target, pool);
-        }
-      else
-        {
-          callback_baton->orig_path_1 = svn_uri_join(anchor_url, target, pool);
-=======
           callback_baton->orig_path_2 =
             svn_path_url_add_component2(anchor_url, target, pool);
         }
@@ -3278,7 +2978,6 @@
         {
           callback_baton->orig_path_1 =
             svn_path_url_add_component2(anchor_url, target, pool);
->>>>>>> 4cf18c3e
           callback_baton->orig_path_2 = url1;
         }
     }
@@ -3294,26 +2993,7 @@
   SVN_ERR(svn_client__open_ra_session_internal(&ra_session, NULL, url1,
                                                NULL, NULL, FALSE, TRUE,
                                                ctx, pool));
-<<<<<<< HEAD
-
-  SVN_ERR(svn_wc_get_diff_editor6(&diff_editor, &diff_edit_baton,
-                                  ctx->wc_ctx,
-                                  anchor,
-                                  target,
-                                  callbacks, callback_baton,
-                                  depth,
-                                  ignore_ancestry,
-                                  show_copies_as_adds,
-                                  rev2_is_base,
-                                  reverse,
-                                  changelists,
-                                  ctx->cancel_func, ctx->cancel_baton,
-                                  pool, pool));
-
-  /* Tell the RA layer we want a delta to change our txn to URL1 */
-=======
   /* Resolve the revision to use for URL1. */
->>>>>>> 4cf18c3e
   SVN_ERR(svn_client__get_revision_number(&rev, NULL, ctx->wc_ctx,
                                           (strcmp(path_or_url1, url1) == 0)
                                                     ? NULL : abspath_or_url1,
@@ -3383,15 +3063,6 @@
   else
     diff_depth = svn_depth_unknown;
 
-<<<<<<< HEAD
-  /* Create a txn mirror of path2;  the diff editor will print
-     diffs in reverse.  :-)  */
-  SVN_ERR(svn_wc_crawl_revisions5(ctx->wc_ctx, abspath2,
-                                  reporter, reporter_baton,
-                                  FALSE, depth, TRUE, (! server_supports_depth),
-                                  FALSE, NULL, NULL, /* notification is N/A */
-                                  NULL, NULL, pool));
-=======
   if (is_copy)
     {
       const char *copyfrom_url;
@@ -3457,7 +3128,6 @@
                                       NULL, NULL, /* notification is N/A */
                                       pool));
     }
->>>>>>> 4cf18c3e
 
   return SVN_NO_ERROR;
 }
@@ -3500,20 +3170,10 @@
         }
       else /* path_or_url2 is a working copy path */
         {
-<<<<<<< HEAD
-          SVN_ERR(diff_repos_wc(diff_param->path1, diff_param->revision1,
-                                diff_param->peg_revision,
-                                diff_param->path2, diff_param->revision2,
-                                FALSE, diff_param->depth,
-                                diff_param->ignore_ancestry,
-                                diff_param->show_copies_as_adds,
-                                diff_param->changelists,
-=======
           SVN_ERR(diff_repos_wc(path_or_url1, revision1, peg_revision,
                                 path_or_url2, revision2, FALSE, depth,
                                 ignore_ancestry, show_copies_as_adds,
                                 use_git_diff_format, changelists,
->>>>>>> 4cf18c3e
                                 callbacks, callback_baton, ctx, pool));
         }
     }
@@ -3521,36 +3181,17 @@
     {
       if (is_repos2)
         {
-<<<<<<< HEAD
-          SVN_ERR(diff_repos_wc(diff_param->path2, diff_param->revision2,
-                                diff_param->peg_revision,
-                                diff_param->path1, diff_param->revision1,
-                                TRUE, diff_param->depth,
-                                diff_param->ignore_ancestry,
-                                diff_param->show_copies_as_adds,
-                                diff_param->changelists,
-=======
           SVN_ERR(diff_repos_wc(path_or_url2, revision2, peg_revision,
                                 path_or_url1, revision1, TRUE, depth,
                                 ignore_ancestry, show_copies_as_adds,
                                 use_git_diff_format, changelists,
->>>>>>> 4cf18c3e
                                 callbacks, callback_baton, ctx, pool));
         }
       else /* path_or_url2 is a working copy path */
         {
-<<<<<<< HEAD
-          SVN_ERR(diff_wc_wc(diff_param->path1, diff_param->revision1,
-                             diff_param->path2, diff_param->revision2,
-                             diff_param->depth,
-                             diff_param->ignore_ancestry,
-                             diff_param->show_copies_as_adds,
-                             diff_param->changelists,
-=======
           SVN_ERR(diff_wc_wc(path_or_url1, revision1, path_or_url2, revision2,
                              depth, ignore_ancestry, show_copies_as_adds,
                              use_git_diff_format, changelists,
->>>>>>> 4cf18c3e
                              callbacks, callback_baton, ctx, pool));
         }
     }
@@ -3783,12 +3424,9 @@
         }
     }
 
-<<<<<<< HEAD
-=======
   if (options == NULL)
     options = apr_array_make(pool, 0, sizeof(const char *));
 
->>>>>>> 4cf18c3e
   if (diff_cmd)
     SVN_ERR(svn_path_cstring_to_utf8(&diff_cmd_baton->diff_cmd, diff_cmd,
                                      pool));
@@ -3860,13 +3498,8 @@
       * These cases require server communication.
 */
 svn_error_t *
-<<<<<<< HEAD
-svn_client_diff5(const apr_array_header_t *options,
-                 const char *path1,
-=======
 svn_client_diff6(const apr_array_header_t *options,
                  const char *path_or_url1,
->>>>>>> 4cf18c3e
                  const svn_opt_revision_t *revision1,
                  const char *path_or_url2,
                  const svn_opt_revision_t *revision2,
@@ -3897,21 +3530,6 @@
   /* We will never do a pegged diff from here. */
   peg_revision.kind = svn_opt_revision_unspecified;
 
-<<<<<<< HEAD
-  /* fill diff_param */
-  diff_params.path1 = path1;
-  diff_params.revision1 = revision1;
-  diff_params.path2 = path2;
-  diff_params.revision2 = revision2;
-  diff_params.peg_revision = &peg_revision;
-  diff_params.depth = depth;
-  diff_params.ignore_ancestry = ignore_ancestry;
-  diff_params.no_diff_deleted = no_diff_deleted;
-  diff_params.show_copies_as_adds = show_copies_as_adds;
-  diff_params.changelists = changelists;
-
-=======
->>>>>>> 4cf18c3e
   /* setup callback and baton */
   diff_cmd_baton.orig_path_1 = path_or_url1;
   diff_cmd_baton.orig_path_2 = path_or_url2;
@@ -3946,13 +3564,8 @@
 }
 
 svn_error_t *
-<<<<<<< HEAD
-svn_client_diff_peg5(const apr_array_header_t *options,
-                     const char *path,
-=======
 svn_client_diff_peg6(const apr_array_header_t *options,
                      const char *path_or_url,
->>>>>>> 4cf18c3e
                      const svn_opt_revision_t *peg_revision,
                      const svn_opt_revision_t *start_revision,
                      const svn_opt_revision_t *end_revision,
@@ -3974,34 +3587,10 @@
 {
   struct diff_cmd_baton diff_cmd_baton = { 0 };
 
-<<<<<<< HEAD
-  struct diff_cmd_baton diff_cmd_baton;
-  svn_wc_diff_callbacks4_t diff_callbacks;
-
-  if (svn_path_is_url(path) &&
-        (start_revision->kind == svn_opt_revision_base
-         || end_revision->kind == svn_opt_revision_base) )
-    return svn_error_create(SVN_ERR_CLIENT_BAD_REVISION, NULL,
-                            _("Revision type requires a working copy "
-                              "path, not a URL"));
-
-  /* fill diff_param */
-  diff_params.path1 = path;
-  diff_params.revision1 = start_revision;
-  diff_params.path2 = path;
-  diff_params.revision2 = end_revision;
-  diff_params.peg_revision = peg_revision;
-  diff_params.depth = depth;
-  diff_params.ignore_ancestry = ignore_ancestry;
-  diff_params.no_diff_deleted = no_diff_deleted;
-  diff_params.show_copies_as_adds = show_copies_as_adds;
-  diff_params.changelists = changelists;
-=======
   if (ignore_properties && properties_only)
     return svn_error_create(SVN_ERR_INCORRECT_PARAMS, NULL,
                             _("Cannot ignore properties and show only "
                               "properties at the same time"));
->>>>>>> 4cf18c3e
 
   /* setup callback and baton */
   diff_cmd_baton.orig_path_1 = path_or_url;
