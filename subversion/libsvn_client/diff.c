/*
 * diff.c: comparing
 *
 * ====================================================================
 *    Licensed to the Apache Software Foundation (ASF) under one
 *    or more contributor license agreements.  See the NOTICE file
 *    distributed with this work for additional information
 *    regarding copyright ownership.  The ASF licenses this file
 *    to you under the Apache License, Version 2.0 (the
 *    "License"); you may not use this file except in compliance
 *    with the License.  You may obtain a copy of the License at
 *
 *      http://www.apache.org/licenses/LICENSE-2.0
 *
 *    Unless required by applicable law or agreed to in writing,
 *    software distributed under the License is distributed on an
 *    "AS IS" BASIS, WITHOUT WARRANTIES OR CONDITIONS OF ANY
 *    KIND, either express or implied.  See the License for the
 *    specific language governing permissions and limitations
 *    under the License.
 * ====================================================================
 */

/* ==================================================================== */



/*** Includes. ***/

#include <apr_strings.h>
#include <apr_pools.h>
#include <apr_hash.h>
#include "svn_types.h"
#include "svn_hash.h"
#include "svn_wc.h"
#include "svn_delta.h"
#include "svn_diff.h"
#include "svn_mergeinfo.h"
#include "svn_client.h"
#include "svn_string.h"
#include "svn_error.h"
#include "svn_dirent_uri.h"
#include "svn_path.h"
#include "svn_io.h"
#include "svn_utf.h"
#include "svn_pools.h"
#include "svn_config.h"
#include "svn_props.h"
#include "svn_time.h"
#include "svn_sorts.h"
#include "svn_subst.h"
#include "client.h"

#include "private/svn_wc_private.h"

#include "svn_private_config.h"


/*
 * Constant separator strings
 */
static const char equal_string[] =
  "===================================================================";
static const char under_string[] =
  "___________________________________________________________________";


/*-----------------------------------------------------------------*/

/* Utilities */

/* Wrapper for apr_file_printf(), which see.  FORMAT is a utf8-encoded
   string after it is formatted, so this function can convert it to
   ENCODING before printing. */
static svn_error_t *
file_printf_from_utf8(apr_file_t *fptr, const char *encoding,
                      const char *format, ...)
  __attribute__ ((format(printf, 3, 4)));
static svn_error_t *
file_printf_from_utf8(apr_file_t *fptr, const char *encoding,
                      const char *format, ...)
{
  va_list ap;
  const char *buf, *buf_apr;

  va_start(ap, format);
  buf = apr_pvsprintf(apr_file_pool_get(fptr), format, ap);
  va_end(ap);

  SVN_ERR(svn_utf_cstring_from_utf8_ex2(&buf_apr, buf, encoding,
                                        apr_file_pool_get(fptr)));

  return svn_io_file_write_full(fptr, buf_apr, strlen(buf_apr),
                                NULL, apr_file_pool_get(fptr));
}


/* A helper function for display_prop_diffs.  Output the differences between
   the mergeinfo stored in ORIG_MERGEINFO_VAL and NEW_MERGEINFO_VAL in a
   human-readable form to FILE, using ENCODING.  Use POOL for temporary
   allocations. */
static svn_error_t *
display_mergeinfo_diff(const char *old_mergeinfo_val,
                       const char *new_mergeinfo_val,
                       const char *encoding,
                       apr_file_t *file,
                       apr_pool_t *pool)
{
  apr_hash_t *old_mergeinfo_hash, *new_mergeinfo_hash, *added, *deleted;
  apr_hash_index_t *hi;

  if (old_mergeinfo_val)
    SVN_ERR(svn_mergeinfo_parse(&old_mergeinfo_hash, old_mergeinfo_val, pool));
  else
    old_mergeinfo_hash = NULL;

  if (new_mergeinfo_val)
    SVN_ERR(svn_mergeinfo_parse(&new_mergeinfo_hash, new_mergeinfo_val, pool));
  else
    new_mergeinfo_hash = NULL;

  SVN_ERR(svn_mergeinfo_diff(&deleted, &added, old_mergeinfo_hash,
                             new_mergeinfo_hash,
                             TRUE, pool));

  for (hi = apr_hash_first(pool, deleted);
       hi; hi = apr_hash_next(hi))
    {
      const char *from_path = svn__apr_hash_index_key(hi);
      apr_array_header_t *merge_revarray = svn__apr_hash_index_val(hi);
      svn_string_t *merge_revstr;

      SVN_ERR(svn_rangelist_to_string(&merge_revstr, merge_revarray, pool));

      SVN_ERR(file_printf_from_utf8(file, encoding,
                                    _("   Reverse-merged %s:r%s%s"),
                                    from_path, merge_revstr->data,
                                    APR_EOL_STR));
    }

  for (hi = apr_hash_first(pool, added);
       hi; hi = apr_hash_next(hi))
    {
      const char *from_path = svn__apr_hash_index_key(hi);
      apr_array_header_t *merge_revarray = svn__apr_hash_index_val(hi);
      svn_string_t *merge_revstr;

      SVN_ERR(svn_rangelist_to_string(&merge_revstr, merge_revarray, pool));

      SVN_ERR(file_printf_from_utf8(file, encoding,
                                    _("   Merged %s:r%s%s"),
                                    from_path, merge_revstr->data,
                                    APR_EOL_STR));
    }

  return SVN_NO_ERROR;
}

#define MAKE_ERR_BAD_RELATIVE_PATH(path, relative_to_dir) \
        svn_error_createf(SVN_ERR_BAD_RELATIVE_PATH, NULL, \
                          _("Path '%s' must be an immediate child of " \
                            "the directory '%s'"), path, relative_to_dir)

/* A helper function used by display_prop_diffs.
   TOKEN is a string holding a property value.
   If TOKEN is empty, or is already terminated by an EOL marker,
   return TOKEN unmodified. Else, return a new string consisting
   of the concatenation of TOKEN and the system's default EOL marker.
   The new string is allocated from POOL. */
static const svn_string_t *
maybe_append_eol(const svn_string_t *token, apr_pool_t *pool)
{
  const char *curp;

  if (token->len == 0)
    return token;

  curp = token->data + token->len - 1;
  if (*curp == '\r')
    {
      return token;
    }
  else if (*curp != '\n')
    {
      return svn_string_createf(pool, "%s%s", token->data, APR_EOL_STR);
    }
  else
    {
      return token;
    }
}

<<<<<<< HEAD
=======
/* Adjust PATH to be relative to the repository root beneath ORIG_TARGET,
 * using RA_SESSION and WC_CTX, and return the result in *ADJUSTED_PATH.
 * ORIG_TARGET is one of the original targets passed to the diff command,
 * and may be used to derive leading path components missing from PATH.
 * WC_ROOT_ABSPATH is the absolute path to the root directory of a working
 * copy involved in a repos-wc diff, and may be NULL.
 * Do all allocations in POOL. */
static svn_error_t *
adjust_relative_to_repos_root(const char **adjusted_path,
                              const char *path,
                              const char *orig_target,
                              svn_ra_session_t *ra_session,
                              svn_wc_context_t *wc_ctx,
                              const char *wc_root_abspath,
                              apr_pool_t *pool)
{
  const char *local_abspath;
  const char *orig_relpath;
  const char *child_relpath;

  if (! ra_session)
    {
      /* We're doing a WC-WC diff, so we can retrieve all information we
       * need from the working copy. */
      SVN_ERR(svn_dirent_get_absolute(&local_abspath, path, pool));
      SVN_ERR(svn_wc__node_get_repos_relpath(adjusted_path, wc_ctx,
                                             local_abspath, pool, pool));
      return SVN_NO_ERROR;
    }

  /* Now deal with the repos-repos and repos-wc diff cases.
   * We need to make PATH appear as a child of ORIG_TARGET.
   * ORIG_TARGET is either a URL or a path to a working copy. First,
   * find out what ORIG_TARGET looks like relative to the repository root.*/
  if (svn_path_is_url(orig_target))
    SVN_ERR(svn_ra_get_path_relative_to_root(ra_session,
                                             &orig_relpath,
                                             orig_target, pool));
  else
    {
      const char *orig_abspath;

      SVN_ERR(svn_dirent_get_absolute(&orig_abspath, orig_target, pool));
      SVN_ERR(svn_wc__node_get_repos_relpath(&orig_relpath, wc_ctx,
                                             orig_abspath, pool, pool));
    }

  /* PATH is either a child of the working copy involved in the diff (in
   * the repos-wc diff case), or it's a relative path we can readily use
   * (in either of the repos-repos and repos-wc diff cases). */
  child_relpath = NULL;
  if (wc_root_abspath)
    {
      SVN_ERR(svn_dirent_get_absolute(&local_abspath, path, pool));
      child_relpath = svn_dirent_is_child(wc_root_abspath, local_abspath, pool);
    }
  if (child_relpath == NULL)
    child_relpath = path;

  *adjusted_path = svn_relpath_join(orig_relpath, child_relpath, pool);

  return SVN_NO_ERROR;
}

>>>>>>> f9486e4e
/* Adjust PATH, ORIG_PATH_1 and ORIG_PATH_2, representing the changed file
 * and the two original targets passed to the diff command, to handle the
 * case when we're dealing with different anchors. RELATIVE_TO_DIR is the
 * directory the diff target should be considered relative to. All
 * allocations are done in POOL. */
static svn_error_t *
adjust_paths_for_diff_labels(const char **path,
                             const char **orig_path_1,
                             const char **orig_path_2,
                             const char *relative_to_dir,
                             apr_pool_t *pool)
{
  apr_size_t len;
  const char *new_path = *path;
  const char *new_path1 = *orig_path_1;
  const char *new_path2 = *orig_path_2;

  /* ### Holy cow.  Due to anchor/target weirdness, we can't
     simply join diff_cmd_baton->orig_path_1 with path, ditto for
     orig_path_2.  That will work when they're directory URLs, but
     not for file URLs.  Nor can we just use anchor1 and anchor2
     from do_diff(), at least not without some more logic here.
     What a nightmare.

     For now, to distinguish the two paths, we'll just put the
     unique portions of the original targets in parentheses after
     the received path, with ellipses for handwaving.  This makes
     the labels a bit clumsy, but at least distinctive.  Better
     solutions are possible, they'll just take more thought. */

  len = strlen(svn_dirent_get_longest_ancestor(new_path1, new_path2, pool));
  new_path1 = new_path1 + len;
  new_path2 = new_path2 + len;

  /* ### Should diff labels print paths in local style?  Is there
     already a standard for this?  In any case, this code depends on
     a particular style, so not calling svn_dirent_local_style() on the
     paths below.*/
  if (new_path1[0] == '\0')
    new_path1 = apr_psprintf(pool, "%s", new_path);
  else if (new_path1[0] == '/')
    new_path1 = apr_psprintf(pool, "%s\t(...%s)", new_path, new_path1);
  else
    new_path1 = apr_psprintf(pool, "%s\t(.../%s)", new_path, new_path1);

  if (new_path2[0] == '\0')
    new_path2 = apr_psprintf(pool, "%s", new_path);
  else if (new_path2[0] == '/')
    new_path2 = apr_psprintf(pool, "%s\t(...%s)", new_path, new_path2);
  else
    new_path2 = apr_psprintf(pool, "%s\t(.../%s)", new_path, new_path2);

  if (relative_to_dir)
    {
      /* Possibly adjust the paths shown in the output (see issue #2723). */
      const char *child_path = svn_dirent_is_child(relative_to_dir, new_path,
                                                   pool);

      if (child_path)
        new_path = child_path;
      else if (!svn_path_compare_paths(relative_to_dir, new_path))
        new_path = ".";
      else
        return MAKE_ERR_BAD_RELATIVE_PATH(new_path, relative_to_dir);

      child_path = svn_dirent_is_child(relative_to_dir, new_path1, pool);

      if (child_path)
        new_path1 = child_path;
      else if (!svn_path_compare_paths(relative_to_dir, new_path1))
        new_path1 = ".";
      else
        return MAKE_ERR_BAD_RELATIVE_PATH(new_path1, relative_to_dir);

      child_path = svn_dirent_is_child(relative_to_dir, new_path2, pool);

      if (child_path)
        new_path2 = child_path;
      else if (!svn_path_compare_paths(relative_to_dir, new_path2))
        new_path2 = ".";
      else
        return MAKE_ERR_BAD_RELATIVE_PATH(new_path2, relative_to_dir);
    }
  *path = new_path;
  *orig_path_1 = new_path1;
  *orig_path_2 = new_path2;

  return SVN_NO_ERROR;
}


/* Generate a label for the diff output for file PATH at revision REVNUM.
   If REVNUM is invalid then it is assumed to be the current working
   copy.  Assumes the paths are already in the desired style (local
   vs internal).  Allocate the label in POOL. */
static const char *
diff_label(const char *path,
           svn_revnum_t revnum,
           apr_pool_t *pool)
{
  const char *label;
  if (revnum != SVN_INVALID_REVNUM)
    label = apr_psprintf(pool, _("%s\t(revision %ld)"), path, revnum);
  else
    label = apr_psprintf(pool, _("%s\t(working copy)"), path);

  return label;
}

/* Print a git diff header for an addition within a diff between PATH1 and
 * PATH2 to the stream OS using HEADER_ENCODING.
 * All allocations are done in RESULT_POOL. */
static svn_error_t *
print_git_diff_header_added(svn_stream_t *os, const char *header_encoding, 
                            const char *path1, const char *path2,
                            apr_pool_t *result_pool)
{
  SVN_ERR(svn_stream_printf_from_utf8(os, header_encoding, result_pool,
                                      "diff --git a/%s b/%s%s",
                                      path1, path2, APR_EOL_STR));
  SVN_ERR(svn_stream_printf_from_utf8(os, header_encoding, result_pool,
                                      "new file mode 10644" APR_EOL_STR));
  return SVN_NO_ERROR;
}

/* Print a git diff header for a deletion within a diff between PATH1 and
 * PATH2 to the stream OS using HEADER_ENCODING.
 * All allocations are done in RESULT_POOL. */
static svn_error_t *
print_git_diff_header_deleted(svn_stream_t *os, const char *header_encoding, 
                              const char *path1, const char *path2,
                              apr_pool_t *result_pool)
{
  SVN_ERR(svn_stream_printf_from_utf8(os, header_encoding, result_pool,
                                      "diff --git a/%s b/%s%s",
                                      path1, path2, APR_EOL_STR));
  SVN_ERR(svn_stream_printf_from_utf8(os, header_encoding, result_pool,
                                      "deleted file mode 10644"
                                      APR_EOL_STR));
  return SVN_NO_ERROR;
}

/* Print a git diff header for a copy from COPYFROM_PATH to PATH to the stream
 * OS using HEADER_ENCODING. All allocations are done in RESULT_POOL. */
static svn_error_t *
print_git_diff_header_copied(svn_stream_t *os, const char *header_encoding, 
                             const char *copyfrom_path, const char *path,
                             apr_pool_t *result_pool)
{
  SVN_ERR(svn_stream_printf_from_utf8(os, header_encoding, result_pool,
                                      "diff --git a/%s b/%s%s",
                                      copyfrom_path, path, APR_EOL_STR));
  SVN_ERR(svn_stream_printf_from_utf8(os, header_encoding, result_pool,
                                      "copy from %s%s", copyfrom_path,
                                      APR_EOL_STR));
  SVN_ERR(svn_stream_printf_from_utf8(os, header_encoding, result_pool,
                                      "copy to %s%s", path, APR_EOL_STR));
  return SVN_NO_ERROR;
}

/* Print a git diff header for a rename from COPYFROM_PATH to PATH to the
 * stream OS using HEADER_ENCODING. All allocations are done in RESULT_POOL. */
static svn_error_t *
print_git_diff_header_renamed(svn_stream_t *os, const char *header_encoding,
                              const char *copyfrom_path, const char *path,
                              apr_pool_t *result_pool)
{
  SVN_ERR(svn_stream_printf_from_utf8(os, header_encoding, result_pool,
                                      "diff --git a/%s b/%s%s",
                                      copyfrom_path, path, APR_EOL_STR));
  SVN_ERR(svn_stream_printf_from_utf8(os, header_encoding, result_pool,
                                      "rename from %s%s", copyfrom_path, 
                                      APR_EOL_STR));
  SVN_ERR(svn_stream_printf_from_utf8(os, header_encoding, result_pool,
                                      "rename to %s%s", path, APR_EOL_STR));
  return SVN_NO_ERROR;
}

/* Print a git diff header for a modification within a diff between PATH1 and
 * PATH2 to the stream OS using HEADER_ENCODING.
 * All allocations are done in RESULT_POOL. */
static svn_error_t *
print_git_diff_header_modified(svn_stream_t *os, const char *header_encoding, 
                               const char *path1, const char *path2,
                               apr_pool_t *result_pool)
{
  SVN_ERR(svn_stream_printf_from_utf8(os, header_encoding, result_pool,
                                      "diff --git a/%s b/%s%s",
                                      path1, path2, APR_EOL_STR));
  return SVN_NO_ERROR;
}

/* Print a git diff header showing the OPERATION to the stream OS using
 * HEADER_ENCODING. Return suitable diff labels for the git diff in *LABEL1
 * and *LABEL2. PATH is the path being diffed, ORIG_TARGET1 and ORIG_TARGET2
 * are the paths passed to the original diff command. REV1 and REV2 are
 * revisions being diffed. COPYFROM_PATH indicates where the diffed item
 * was copied from. RA_SESSION and WC_CTX are used to adjust paths in the
 * headers to be relative to the repository root.
 * WC_ROOT_ABSPATH is the absolute path to the root directory of a working
 * copy involved in a repos-wc diff, and may be NULL.
 * Use SCRATCH_POOL for temporary allocations. */
static svn_error_t *
print_git_diff_header(svn_stream_t *os,
                      const char **label1, const char **label2,
                      svn_diff_operation_kind_t operation,
                      const char *path,
                      const char *path1,
                      const char *path2,
                      svn_revnum_t rev1,
                      svn_revnum_t rev2,
                      const char *copyfrom_path,
                      const char *header_encoding,
                      svn_ra_session_t *ra_session,
                      svn_wc_context_t *wc_ctx,
                      const char *wc_root_abspath,
                      apr_pool_t *scratch_pool)
{
  const char *repos_relpath1;
  const char *repos_relpath2;

  SVN_ERR(adjust_relative_to_repos_root(&repos_relpath1, path, path1,
                                        ra_session, wc_ctx,
                                        wc_root_abspath,
                                        scratch_pool));
  SVN_ERR(adjust_relative_to_repos_root(&repos_relpath2, path, path2,
                                        ra_session, wc_ctx,
                                        wc_root_abspath,
                                        scratch_pool));

  if (operation == svn_diff_op_deleted)
    {
      SVN_ERR(print_git_diff_header_deleted(os, header_encoding,
                                            repos_relpath1, repos_relpath2,
                                            scratch_pool));
      *label1 = diff_label(apr_psprintf(scratch_pool, "a/%s", repos_relpath1),
                           rev1, scratch_pool);
      *label2 = diff_label("/dev/null", rev2, scratch_pool);

    }
  else if (operation == svn_diff_op_copied)
    {
      SVN_ERR(print_git_diff_header_copied(os, header_encoding,
                                           copyfrom_path, repos_relpath2,
                                           scratch_pool));
      *label1 = diff_label(apr_psprintf(scratch_pool, "a/%s", copyfrom_path),
                           rev1, scratch_pool);
      *label2 = diff_label(apr_psprintf(scratch_pool, "b/%s", repos_relpath2),
                           rev2, scratch_pool);
    }
  else if (operation == svn_diff_op_added)
    {
      SVN_ERR(print_git_diff_header_added(os, header_encoding,
                                          repos_relpath1, repos_relpath2,
                                          scratch_pool));
      *label1 = diff_label("/dev/null", rev1, scratch_pool);
      *label2 = diff_label(apr_psprintf(scratch_pool, "b/%s", repos_relpath2),
                           rev2, scratch_pool);
    }
  else if (operation == svn_diff_op_modified)
    {
      SVN_ERR(print_git_diff_header_modified(os, header_encoding,
                                             repos_relpath1, repos_relpath2,
                                             scratch_pool));
      *label1 = diff_label(apr_psprintf(scratch_pool, "a/%s", repos_relpath1),
                           rev1, scratch_pool);
      *label2 = diff_label(apr_psprintf(scratch_pool, "b/%s", repos_relpath2),
                           rev2, scratch_pool);
    }
  else if (operation == svn_diff_op_moved)
    {
      SVN_ERR(print_git_diff_header_renamed(os, header_encoding,
                                            copyfrom_path, repos_relpath2,
                                            scratch_pool));
      *label1 = diff_label(apr_psprintf(scratch_pool, "a/%s", copyfrom_path),
                           rev1, scratch_pool);
      *label2 = diff_label(apr_psprintf(scratch_pool, "b/%s", repos_relpath2),
                           rev2, scratch_pool);
    }

  /* ### Print git headers for renames, too, in the future. */

  return SVN_NO_ERROR;
}

/* A helper func that writes out verbal descriptions of property diffs
   to FILE.   Of course, the apr_file_t will probably be the 'outfile'
   passed to svn_client_diff5, which is probably stdout.

   ### FIXME needs proper docstring
   
   If USE_GIT_DIFF_FORMAT is TRUE, pring git diff headers, which always
   show paths relative to the repository root. RA_SESSION and WC_CTX are
   needed to normalize paths relative the repository root, and are ignored
   if USE_GIT_DIFF_FORMAT is FALSE.
   
   WC_ROOT_ABSPATH is the absolute path to the root directory of a working
   copy involved in a repos-wc diff, and may be NULL. */
static svn_error_t *
display_prop_diffs(const apr_array_header_t *propchanges,
                   apr_hash_t *original_props,
                   const char *path,
                   const char *orig_path1,
                   const char *orig_path2,
                   svn_revnum_t rev1,
                   svn_revnum_t rev2,
                   const char *encoding,
                   apr_file_t *file,
                   const char *relative_to_dir,
                   svn_boolean_t show_diff_header,
                   svn_boolean_t use_git_diff_format,
                   svn_ra_session_t *ra_session,
                   svn_wc_context_t *wc_ctx,
                   const char *wc_root_abspath,
                   apr_pool_t *pool)
{
  int i;
<<<<<<< HEAD
=======
  const char *path1 = apr_pstrdup(pool, orig_path1);
  const char *path2 = apr_pstrdup(pool, orig_path2);
>>>>>>> f9486e4e

  /* If we're creating a diff on the wc root, path would be empty. */
  if (path[0] == '\0')
    path = apr_psprintf(pool, ".");

  if (use_git_diff_format)
    {
      SVN_ERR(adjust_relative_to_repos_root(&path1, path, orig_path1,
                                            ra_session, wc_ctx,
                                            wc_root_abspath,
                                            pool));
      SVN_ERR(adjust_relative_to_repos_root(&path2, path, orig_path2,
                                            ra_session, wc_ctx,
                                            wc_root_abspath,
                                            pool));
    }

  if (show_diff_header)
    {
      const char *label1;
      const char *label2;
      const char *adjusted_path1 = apr_pstrdup(pool, path1);
      const char *adjusted_path2 = apr_pstrdup(pool, path2);

      SVN_ERR(adjust_paths_for_diff_labels(&path, &adjusted_path1,
                                           &adjusted_path2,
                                           relative_to_dir, pool));

      label1 = diff_label(adjusted_path1, rev1, pool);
      label2 = diff_label(adjusted_path2, rev2, pool);

      /* ### Should we show the paths in platform specific format,
       * ### diff_content_changed() does not! */

      SVN_ERR(file_printf_from_utf8(file, encoding,
                                    "Index: %s" APR_EOL_STR 
                                    "%s" APR_EOL_STR, 
                                    path, equal_string));

      if (use_git_diff_format)
        {
          svn_stream_t *os;

          os = svn_stream_from_aprfile2(file, TRUE, pool);
          SVN_ERR(print_git_diff_header(os, &label1, &label2,
                                        svn_diff_op_modified, path,
                                        orig_path1, orig_path2,
                                        rev1, rev2, NULL,
                                        encoding, ra_session, wc_ctx,
                                        wc_root_abspath, pool));
          SVN_ERR(svn_stream_close(os));
        }

      SVN_ERR(file_printf_from_utf8(file, encoding,
                                          "--- %s" APR_EOL_STR
                                          "+++ %s" APR_EOL_STR,
                                          label1,
                                          label2));
    }

  SVN_ERR(file_printf_from_utf8(file, encoding,
                                _("%sProperty changes on: %s%s"),
                                APR_EOL_STR,
                                use_git_diff_format ? path1 : path,
                                APR_EOL_STR));

  SVN_ERR(file_printf_from_utf8(file, encoding, "%s" APR_EOL_STR,
                                under_string));

  for (i = 0; i < propchanges->nelts; i++)
    {
      const char *action;
      const svn_string_t *original_value;
      const svn_prop_t *propchange =
        &APR_ARRAY_IDX(propchanges, i, svn_prop_t);

      if (original_props)
        original_value = apr_hash_get(original_props,
                                      propchange->name, APR_HASH_KEY_STRING);
      else
        original_value = NULL;

      /* If the property doesn't exist on either side, or if it exists
         with the same value, skip it.  */
      if ((! (original_value || propchange->value))
          || (original_value && propchange->value
              && svn_string_compare(original_value, propchange->value)))
        continue;

      if (! original_value)
        action = "Added";
      else if (! propchange->value)
        action = "Deleted";
      else
        action = "Modified";
      SVN_ERR(file_printf_from_utf8(file, encoding, "%s: %s%s", action,
                                    propchange->name, APR_EOL_STR));

      if (strcmp(propchange->name, SVN_PROP_MERGEINFO) == 0)
        {
          const char *orig = original_value ? original_value->data : NULL;
          const char *val = propchange->value ? propchange->value->data : NULL;

          SVN_ERR(display_mergeinfo_diff(orig, val, encoding, file, pool));

          continue;
        }

      {
        svn_stream_t *os = svn_stream_from_aprfile2(file, TRUE, pool);
        svn_diff_t *diff;
        svn_diff_file_options_t options = { 0 };
        const svn_string_t *tmp;
        const svn_string_t *orig;
        const svn_string_t *val;

        /* The last character in a property is often not a newline.
           Since the diff is not useful anyway for patching properties an
           eol character is appended when needed to remove those pescious
           ' \ No newline at end of file' lines. */
        tmp = original_value ? original_value : svn_string_create("", pool);
        orig = maybe_append_eol(tmp, pool);

        tmp = propchange->value ? propchange->value :
                                  svn_string_create("", pool);
        val = maybe_append_eol(tmp, pool);

        SVN_ERR(svn_diff_mem_string_diff(&diff, orig, val, &options, pool));

        /* UNIX patch will try to apply a diff even if the diff header
         * is missing. It tries to be helpful by asking the user for a
         * target filename when it can't determine the target filename
         * from the diff header. But there usually are no files which
         * UNIX patch could apply the property diff to, so we use "##"
         * instead of "@@" as the default hunk delimiter for property diffs.
         * We also supress the diff header. */
        SVN_ERR(svn_diff_mem_string_output_unified2(os, diff, FALSE, "##",
                                           svn_dirent_local_style(path, pool),
                                           svn_dirent_local_style(path, pool),
                                           encoding, orig, val, pool));
        SVN_ERR(svn_stream_close(os));

      }
    }

  return SVN_NO_ERROR;
}

/*-----------------------------------------------------------------*/

/*** Callbacks for 'svn diff', invoked by the repos-diff editor. ***/


struct diff_cmd_baton {

  /* If non-null, the external diff command to invoke. */
  const char *diff_cmd;

  /* This is allocated in this struct's pool or a higher-up pool. */
  union {
    /* If 'diff_cmd' is null, then this is the parsed options to
       pass to the internal libsvn_diff implementation. */
    svn_diff_file_options_t *for_internal;
    /* Else if 'diff_cmd' is non-null, then... */
    struct {
      /* ...this is an argument array for the external command, and */
      const char **argv;
      /* ...this is the length of argv. */
      int argc;
    } for_external;
  } options;

  apr_pool_t *pool;
  apr_file_t *outfile;
  apr_file_t *errfile;

  const char *header_encoding;

  /* The original targets passed to the diff command.  We may need
     these to construct distinctive diff labels when comparing the
     same relative path in the same revision, under different anchors
     (for example, when comparing a trunk against a branch). */
  const char *orig_path_1;
  const char *orig_path_2;

  /* These are the numeric representations of the revisions passed to
     svn_client_diff5, either may be SVN_INVALID_REVNUM.  We need these
     because some of the svn_wc_diff_callbacks4_t don't get revision
     arguments.

     ### Perhaps we should change the callback signatures and eliminate
     ### these?
  */
  svn_revnum_t revnum1;
  svn_revnum_t revnum2;

  /* Set this if you want diff output even for binary files. */
  svn_boolean_t force_binary;

  /* Set this flag if you want diff_file_changed to output diffs
     unconditionally, even if the diffs are empty. */
  svn_boolean_t force_empty;

  /* The directory that diff target paths should be considered as
     relative to for output generation (see issue #2723). */
  const char *relative_to_dir;

  /* Whether we're producing a git-style diff. */
  svn_boolean_t use_git_diff_format;

  svn_wc_context_t *wc_ctx;

  /* The RA session used during diffs involving the repository. */
  svn_ra_session_t *ra_session;

  /* During a repos-wc diff, this is the absolute path to the root
   * directory of the working copy involved in the diff. */
  const char *wc_root_abspath;

  /* A hashtable using the visited paths as keys. 
   * ### This is needed for us to know if we need to print a diff header for
   * ### a path that has property changes. */
  apr_hash_t *visited_paths;
};


/* An svn_wc_diff_callbacks4_t function.  Used for both file and directory
   property diffs. */
static svn_error_t *
diff_props_changed(const char *local_dir_abspath,
                   svn_wc_notify_state_t *state,
                   svn_boolean_t *tree_conflicted,
                   const char *path,
                   const apr_array_header_t *propchanges,
                   apr_hash_t *original_props,
                   void *diff_baton,
                   apr_pool_t *scratch_pool)
{
  struct diff_cmd_baton *diff_cmd_baton = diff_baton;
  apr_array_header_t *props;
  svn_boolean_t show_diff_header;
  apr_pool_t *subpool = svn_pool_create(diff_cmd_baton->pool);

  SVN_ERR(svn_categorize_props(propchanges, NULL, NULL, &props, subpool));

  if (apr_hash_get(diff_cmd_baton->visited_paths, path, APR_HASH_KEY_STRING))
    show_diff_header = FALSE;
  else
    show_diff_header = TRUE;

  if (props->nelts > 0)
    {
      /* We're using the revnums from the diff_cmd_baton since there's
       * no revision argument to the svn_wc_diff_callback_t
       * dir_props_changed(). */
      SVN_ERR(display_prop_diffs(props, original_props, path,
                                 diff_cmd_baton->orig_path_1,
                                 diff_cmd_baton->orig_path_2,
                                 diff_cmd_baton->revnum1,
                                 diff_cmd_baton->revnum2,
                                 diff_cmd_baton->header_encoding,
                                 diff_cmd_baton->outfile,
                                 diff_cmd_baton->relative_to_dir,
                                 show_diff_header,
                                 diff_cmd_baton->use_git_diff_format,
                                 diff_cmd_baton->ra_session,
                                 diff_cmd_baton->wc_ctx,
                                 diff_cmd_baton->wc_root_abspath,
                                 subpool));

      /* We've printed the diff header so now we can mark the path as
       * visited. */
      if (show_diff_header)
        apr_hash_set(diff_cmd_baton->visited_paths, path,
                     APR_HASH_KEY_STRING, path);
    }

  if (state)
    *state = svn_wc_notify_state_unknown;
  if (tree_conflicted)
    *tree_conflicted = FALSE;

  svn_pool_destroy(subpool);
  return SVN_NO_ERROR;
}

/* Show differences between TMPFILE1 and TMPFILE2. PATH, REV1, and REV2 are
   used in the headers to indicate the file and revisions.  If either
   MIMETYPE1 or MIMETYPE2 indicate binary content, don't show a diff,
   but instead print a warning message. */
static svn_error_t *
diff_content_changed(const char *path,
                     const char *tmpfile1,
                     const char *tmpfile2,
                     svn_revnum_t rev1,
                     svn_revnum_t rev2,
                     const char *mimetype1,
                     const char *mimetype2,
                     svn_diff_operation_kind_t operation,
                     const char *copyfrom_path,
                     void *diff_baton)
{
  struct diff_cmd_baton *diff_cmd_baton = diff_baton;
  int exitcode;
  apr_pool_t *subpool = svn_pool_create(diff_cmd_baton->pool);
  svn_stream_t *os;
  const char *rel_to_dir = diff_cmd_baton->relative_to_dir;
  apr_file_t *errfile = diff_cmd_baton->errfile;
  const char *label1, *label2;
  svn_boolean_t mt1_binary = FALSE, mt2_binary = FALSE;
  const char *path1, *path2;

  /* Get a stream from our output file. */
  os = svn_stream_from_aprfile2(diff_cmd_baton->outfile, TRUE, subpool);

  /* Generate the diff headers. */

  path1 = apr_pstrdup(subpool, diff_cmd_baton->orig_path_1);
  path2 = apr_pstrdup(subpool, diff_cmd_baton->orig_path_2);

  SVN_ERR(adjust_paths_for_diff_labels(&path, &path1, &path2,
                                       rel_to_dir, subpool));

  label1 = diff_label(path1, rev1, subpool);
  label2 = diff_label(path2, rev2, subpool);

  /* Possible easy-out: if either mime-type is binary and force was not
     specified, don't attempt to generate a viewable diff at all.
     Print a warning and exit. */
  if (mimetype1)
    mt1_binary = svn_mime_type_is_binary(mimetype1);
  if (mimetype2)
    mt2_binary = svn_mime_type_is_binary(mimetype2);

  if (! diff_cmd_baton->force_binary && (mt1_binary || mt2_binary))
    {
      /* Print out the diff header. */
      SVN_ERR(svn_stream_printf_from_utf8
              (os, diff_cmd_baton->header_encoding, subpool,
               "Index: %s" APR_EOL_STR "%s" APR_EOL_STR, path, equal_string));

      /* ### Print git diff headers. */

      SVN_ERR(svn_stream_printf_from_utf8
              (os, diff_cmd_baton->header_encoding, subpool,
               _("Cannot display: file marked as a binary type.%s"),
               APR_EOL_STR));

      if (mt1_binary && !mt2_binary)
        SVN_ERR(svn_stream_printf_from_utf8
                (os, diff_cmd_baton->header_encoding, subpool,
                 "svn:mime-type = %s" APR_EOL_STR, mimetype1));
      else if (mt2_binary && !mt1_binary)
        SVN_ERR(svn_stream_printf_from_utf8
                (os, diff_cmd_baton->header_encoding, subpool,
                 "svn:mime-type = %s" APR_EOL_STR, mimetype2));
      else if (mt1_binary && mt2_binary)
        {
          if (strcmp(mimetype1, mimetype2) == 0)
            SVN_ERR(svn_stream_printf_from_utf8
                    (os, diff_cmd_baton->header_encoding, subpool,
                     "svn:mime-type = %s" APR_EOL_STR,
                     mimetype1));
          else
            SVN_ERR(svn_stream_printf_from_utf8
                    (os, diff_cmd_baton->header_encoding, subpool,
                     "svn:mime-type = (%s, %s)" APR_EOL_STR,
                     mimetype1, mimetype2));
        }

      /* Exit early. */
      svn_pool_destroy(subpool);
      return SVN_NO_ERROR;
    }


  if (diff_cmd_baton->diff_cmd)
    {
      /* Print out the diff header. */
      SVN_ERR(svn_stream_printf_from_utf8
              (os, diff_cmd_baton->header_encoding, subpool,
               "Index: %s" APR_EOL_STR "%s" APR_EOL_STR, path, equal_string));
      /* Close the stream (flush) */
      SVN_ERR(svn_stream_close(os));

      /* ### Do we want to add git diff headers here too? I'd say no. The
       * ### 'Index' and '===' line is something subversion has added. The rest
       * ### is up to the external diff application. We may be dealing with
       * ### a non-git compatible diff application.*/

      SVN_ERR(svn_io_run_diff2(".",
                               diff_cmd_baton->options.for_external.argv,
                               diff_cmd_baton->options.for_external.argc,
                               label1, label2,
                               tmpfile1, tmpfile2,
                               &exitcode, diff_cmd_baton->outfile, errfile,
                               diff_cmd_baton->diff_cmd, subpool));
    }
  else   /* use libsvn_diff to generate the diff  */
    {
      svn_diff_t *diff;

      SVN_ERR(svn_diff_file_diff_2(&diff, tmpfile1, tmpfile2,
                                   diff_cmd_baton->options.for_internal,
                                   subpool));

      if (svn_diff_contains_diffs(diff) || diff_cmd_baton->force_empty ||
          diff_cmd_baton->use_git_diff_format)
        {
          /* Print out the diff header. */
          SVN_ERR(svn_stream_printf_from_utf8
                  (os, diff_cmd_baton->header_encoding, subpool,
                   "Index: %s" APR_EOL_STR "%s" APR_EOL_STR,
                   path, equal_string));

          if (diff_cmd_baton->use_git_diff_format)
            SVN_ERR(print_git_diff_header(os, &label1, &label2, operation,
                                          path, diff_cmd_baton->orig_path_1,
                                          diff_cmd_baton->orig_path_2,
                                          rev1, rev2,
                                          copyfrom_path,
                                          diff_cmd_baton->header_encoding,
                                          diff_cmd_baton->ra_session,
                                          diff_cmd_baton->wc_ctx,
                                          diff_cmd_baton->wc_root_abspath,
                                          subpool));

          /* Output the actual diff */
          if (svn_diff_contains_diffs(diff) || diff_cmd_baton->force_empty)
            SVN_ERR(svn_diff_file_output_unified3
                    (os, diff, tmpfile1, tmpfile2, label1, label2,
                     diff_cmd_baton->header_encoding, rel_to_dir,
                     diff_cmd_baton->options.for_internal->show_c_function,
                     subpool));

          /* We have a printed a diff for this path, mark it as visited. */
          apr_hash_set(diff_cmd_baton->visited_paths, path,
                       APR_HASH_KEY_STRING, path);

        }

      /* Close the stream (flush) */
      SVN_ERR(svn_stream_close(os));
    }

  /* ### todo: someday we'll need to worry about whether we're going
     to need to write a diff plug-in mechanism that makes use of the
     two paths, instead of just blindly running SVN_CLIENT_DIFF.  */

  /* Destroy the subpool. */
  svn_pool_destroy(subpool);

  return SVN_NO_ERROR;
}

/* An svn_wc_diff_callbacks4_t function. */
static svn_error_t *
diff_file_changed(const char *local_dir_abspath,
                  svn_wc_notify_state_t *content_state,
                  svn_wc_notify_state_t *prop_state,
                  svn_boolean_t *tree_conflicted,
                  const char *path,
                  const char *tmpfile1,
                  const char *tmpfile2,
                  svn_revnum_t rev1,
                  svn_revnum_t rev2,
                  const char *mimetype1,
                  const char *mimetype2,
                  const apr_array_header_t *prop_changes,
                  apr_hash_t *original_props,
                  void *diff_baton,
                  apr_pool_t *scratch_pool)
{
  if (tmpfile1)
    SVN_ERR(diff_content_changed(path,
                                 tmpfile1, tmpfile2, rev1, rev2,
                                 mimetype1, mimetype2,
                                 svn_diff_op_modified, NULL, diff_baton));
  if (prop_changes->nelts > 0)
    SVN_ERR(diff_props_changed(local_dir_abspath, prop_state, tree_conflicted,
                               path, prop_changes,
                               original_props, diff_baton, scratch_pool));
  if (content_state)
    *content_state = svn_wc_notify_state_unknown;
  if (prop_state)
    *prop_state = svn_wc_notify_state_unknown;
  if (tree_conflicted)
    *tree_conflicted = FALSE;
  return SVN_NO_ERROR;
}

/* Because the repos-diff editor passes at least one empty file to
   each of these next two functions, they can be dumb wrappers around
   the main workhorse routine. */

/* An svn_wc_diff_callbacks4_t function. */
static svn_error_t *
diff_file_added(const char *local_dir_abspath,
                svn_wc_notify_state_t *content_state,
                svn_wc_notify_state_t *prop_state,
                svn_boolean_t *tree_conflicted,
                const char *path,
                const char *tmpfile1,
                const char *tmpfile2,
                svn_revnum_t rev1,
                svn_revnum_t rev2,
                const char *mimetype1,
                const char *mimetype2,
                const char *copyfrom_path,
                svn_revnum_t copyfrom_revision,
                const apr_array_header_t *prop_changes,
                apr_hash_t *original_props,
                void *diff_baton,
                apr_pool_t *scratch_pool)
{
  struct diff_cmd_baton *diff_cmd_baton = diff_baton;

  /* We want diff_file_changed to unconditionally show diffs, even if
     the diff is empty (as would be the case if an empty file were
     added.)  It's important, because 'patch' would still see an empty
     diff and create an empty file.  It's also important to let the
     user see that *something* happened. */
  diff_cmd_baton->force_empty = TRUE;

  if (tmpfile1 && copyfrom_path)
    SVN_ERR(diff_content_changed(path,
                                 tmpfile1, tmpfile2, rev1, rev2,
                                 mimetype1, mimetype2,
                                 svn_diff_op_copied, copyfrom_path,
                                 diff_baton));
  else if (tmpfile1)
    SVN_ERR(diff_content_changed(path,
                                 tmpfile1, tmpfile2, rev1, rev2,
                                 mimetype1, mimetype2,
                                 svn_diff_op_added, NULL, diff_baton));
  if (prop_changes->nelts > 0)
    SVN_ERR(diff_props_changed(local_dir_abspath, prop_state, tree_conflicted,
                               path, prop_changes,
                               original_props, diff_baton, scratch_pool));
  if (content_state)
    *content_state = svn_wc_notify_state_unknown;
  if (prop_state)
    *prop_state = svn_wc_notify_state_unknown;
  if (tree_conflicted)
    *tree_conflicted = FALSE;

  diff_cmd_baton->force_empty = FALSE;

  return SVN_NO_ERROR;
}

/* An svn_wc_diff_callbacks4_t function. */
static svn_error_t *
diff_file_deleted_with_diff(const char *local_dir_abspath,
                            svn_wc_notify_state_t *state,
                            svn_boolean_t *tree_conflicted,
                            const char *path,
                            const char *tmpfile1,
                            const char *tmpfile2,
                            const char *mimetype1,
                            const char *mimetype2,
                            apr_hash_t *original_props,
                            void *diff_baton,
                            apr_pool_t *scratch_pool)
{
  struct diff_cmd_baton *diff_cmd_baton = diff_baton;

  if (tmpfile1)
    SVN_ERR(diff_content_changed(path,
                                 tmpfile1, tmpfile2, diff_cmd_baton->revnum1, 
                                 diff_cmd_baton->revnum2,
                                 mimetype1, mimetype2,
                                 svn_diff_op_deleted, NULL, diff_baton));

  /* We don't list all the deleted properties. */

  if (state)
    *state = svn_wc_notify_state_unknown;
  if (tree_conflicted)
    *tree_conflicted = FALSE;

  return SVN_NO_ERROR;
}

/* An svn_wc_diff_callbacks4_t function. */
static svn_error_t *
diff_file_deleted_no_diff(const char *local_dir_abspath,
                          svn_wc_notify_state_t *state,
                          svn_boolean_t *tree_conflicted,
                          const char *path,
                          const char *tmpfile1,
                          const char *tmpfile2,
                          const char *mimetype1,
                          const char *mimetype2,
                          apr_hash_t *original_props,
                          void *diff_baton,
                          apr_pool_t *scratch_pool)
{
  struct diff_cmd_baton *diff_cmd_baton = diff_baton;

  if (state)
    *state = svn_wc_notify_state_unknown;
  if (tree_conflicted)
    *tree_conflicted = FALSE;

  return file_printf_from_utf8
          (diff_cmd_baton->outfile,
           diff_cmd_baton->header_encoding,
           "Index: %s (deleted)" APR_EOL_STR "%s" APR_EOL_STR,
           path, equal_string);
}

/* An svn_wc_diff_callbacks4_t function. */
static svn_error_t *
diff_dir_added(const char *local_dir_abspath,
               svn_wc_notify_state_t *state,
               svn_boolean_t *tree_conflicted,
               const char *path,
               svn_revnum_t rev,
               const char *copyfrom_path,
               svn_revnum_t copyfrom_revision,
               void *diff_baton,
               apr_pool_t *scratch_pool)
{
  if (state)
    *state = svn_wc_notify_state_unknown;
  if (tree_conflicted)
    *tree_conflicted = FALSE;

  /* Do nothing. */

  return SVN_NO_ERROR;
}

/* An svn_wc_diff_callbacks4_t function. */
static svn_error_t *
diff_dir_deleted(const char *local_dir_abspath,
                 svn_wc_notify_state_t *state,
                 svn_boolean_t *tree_conflicted,
                 const char *path,
                 void *diff_baton,
                 apr_pool_t *scratch_pool)
{
  if (state)
    *state = svn_wc_notify_state_unknown;
  if (tree_conflicted)
    *tree_conflicted = FALSE;

  /* Do nothing. */

  return SVN_NO_ERROR;
}

/* An svn_wc_diff_callbacks4_t function. */
static svn_error_t *
diff_dir_opened(const char *local_dir_abspath,
                svn_boolean_t *tree_conflicted,
                svn_boolean_t *skip_children,
                const char *path,
                svn_revnum_t rev,
                void *diff_baton,
                apr_pool_t *scratch_pool)
{
  if (tree_conflicted)
    *tree_conflicted = FALSE;
  if (skip_children)
    *skip_children = FALSE;

  /* Do nothing. */

  return SVN_NO_ERROR;
}

/* An svn_wc_diff_callbacks4_t function. */
static svn_error_t *
diff_dir_closed(const char *local_dir_abspath,
                svn_wc_notify_state_t *contentstate,
                svn_wc_notify_state_t *propstate,
                svn_boolean_t *tree_conflicted,
                const char *path,
                void *diff_baton,
                apr_pool_t *scratch_pool)
{
  if (contentstate)
    *contentstate = svn_wc_notify_state_unknown;
  if (propstate)
    *propstate = svn_wc_notify_state_unknown;
  if (tree_conflicted)
    *tree_conflicted = FALSE;

  /* Do nothing. */

  return SVN_NO_ERROR;
}


/*-----------------------------------------------------------------*/

/** The logic behind 'svn diff' and 'svn merge'.  */


/* Hi!  This is a comment left behind by Karl, and Ben is too afraid
   to erase it at this time, because he's not fully confident that all
   this knowledge has been grokked yet.

   There are five cases:
      1. path is not an URL and start_revision != end_revision
      2. path is not an URL and start_revision == end_revision
      3. path is an URL and start_revision != end_revision
      4. path is an URL and start_revision == end_revision
      5. path is not an URL and no revisions given

   With only one distinct revision the working copy provides the
   other.  When path is an URL there is no working copy. Thus

     1: compare repository versions for URL coresponding to working copy
     2: compare working copy against repository version
     3: compare repository versions for URL
     4: nothing to do.
     5: compare working copy against text-base

   Case 4 is not as stupid as it looks, for example it may occur if
   the user specifies two dates that resolve to the same revision.  */




/* Helper function: given a working-copy ABSPATH_OR_URL, return its
   associated url in *URL, allocated in RESULT_POOL.  If ABSPATH_OR_URL is
   *already* a URL, that's fine, return ABSPATH_OR_URL allocated in
   RESULT_POOL.

   Use SCRATCH_POOL for temporary allocations. */
static svn_error_t *
convert_to_url(const char **url,
               svn_wc_context_t *wc_ctx,
               const char *abspath_or_url,
               apr_pool_t *result_pool,
               apr_pool_t *scratch_pool)
{
  if (svn_path_is_url(abspath_or_url))
    {
      *url = apr_pstrdup(result_pool, abspath_or_url);
      return SVN_NO_ERROR;
    }

  SVN_ERR(svn_wc__node_get_url(url, wc_ctx, abspath_or_url,
                               result_pool, scratch_pool));
  if (! *url)
    return svn_error_createf(SVN_ERR_ENTRY_MISSING_URL, NULL,
                             _("Path '%s' has no URL"),
                             svn_dirent_local_style(abspath_or_url,
                                                    scratch_pool));
  return SVN_NO_ERROR;
}

/* Return the absolute path to the root of the working copy which
 * LOCAL_ABSPATH is located in, or NULL if LOCAL_ABSPATH is not within
 * a working copy. Use working copy context WC_CTX.
 * Allocate the result in RESULT_POOL.
 * Use SCRATCH_POOL for temporary allocations. */
static const char *
find_wc_root(const char *local_abspath, svn_wc_context_t *wc_ctx,
             apr_pool_t *result_pool, apr_pool_t *scratch_pool)
{
  svn_boolean_t wc_root_found;
  apr_pool_t *iterpool;

  wc_root_found = FALSE;
  iterpool = svn_pool_create(scratch_pool);
  while (! wc_root_found && *local_abspath)
    {
      svn_error_t *err;

      svn_pool_clear(iterpool);

      err = svn_wc_is_wc_root2(&wc_root_found, wc_ctx, local_abspath,
                               iterpool);
      if (err)
        {
          /* Ignore all errors. We don't care, because if all we get is
           * errors, the path is not in a working copy. */
          svn_error_clear(err);
        }

      if (svn_dirent_is_root(local_abspath, strlen(local_abspath)))
        break;

      if (! wc_root_found)
        local_abspath = svn_dirent_dirname(local_abspath, scratch_pool);
    }
  svn_pool_destroy(iterpool);

  if (wc_root_found)
    return apr_pstrdup(result_pool, local_abspath);

  return NULL;
}

/** Check if paths PATH1 and PATH2 are urls and if the revisions REVISION1
 *  and REVISION2 are local. If PEG_REVISION is not unspecified, ensure that
 *  at least one of the two revisions is non-local.
 *  If PATH1 can only be found in the repository, set *IS_REPOS1 to TRUE.
 *  If PATH2 can only be found in the repository, set *IS_REPOS2 to TRUE. */ 
static svn_error_t *
check_paths(svn_boolean_t *is_repos1,
            svn_boolean_t *is_repos2,
            const char *path1,
            const char *path2,
            const svn_opt_revision_t *revision1,
            const svn_opt_revision_t *revision2,
            const svn_opt_revision_t *peg_revision)
{
  svn_boolean_t is_local_rev1, is_local_rev2;

  /* Verify our revision arguments in light of the paths. */
  if ((revision1->kind == svn_opt_revision_unspecified)
      || (revision2->kind == svn_opt_revision_unspecified))
    return svn_error_create(SVN_ERR_CLIENT_BAD_REVISION, NULL,
                            _("Not all required revisions are specified"));

  /* Revisions can be said to be local or remote.  BASE and WORKING,
     for example, are local.  */
  is_local_rev1 =
    ((revision1->kind == svn_opt_revision_base)
     || (revision1->kind == svn_opt_revision_working));
  is_local_rev2 =
    ((revision2->kind == svn_opt_revision_base)
     || (revision2->kind == svn_opt_revision_working));

  if (peg_revision->kind != svn_opt_revision_unspecified)
    {
      if (is_local_rev1 && is_local_rev2)
        return svn_error_create(SVN_ERR_CLIENT_BAD_REVISION, NULL,
                                _("At least one revision must be non-local "
                                  "for a pegged diff"));

      *is_repos1 = ! is_local_rev1;
      *is_repos2 = ! is_local_rev2;
    }
  else
    {
      /* Working copy paths with non-local revisions get turned into
         URLs.  We don't do that here, though.  We simply record that it
         needs to be done, which is information that helps us choose our
         diff helper function.  */
      *is_repos1 = ! is_local_rev1 || svn_path_is_url(path1);
      *is_repos2 = ! is_local_rev2 || svn_path_is_url(path2);
    }

  return SVN_NO_ERROR;
}

/** Prepare a repos repos diff between PATH1 and PATH2@PEG_REVISION,
 * in the revision range REVISION1:REVISION2.
 * Return URLs and peg revisions in *URL1, *REV1 and in *URL2, *REV2.
 * Return suitable anchors in *ANCHOR1 and *ANCHOR2, and targets in
 * *TARGET1 and *TARGET2, based on *URL1 and *URL2.
 * Set *BASE_PATH corresponding to the URL opened in the new *RA_SESSION
 * which is pointing at *ANCHOR1.
 * Use client context CTX. Do all allocations in POOL. */
static svn_error_t *
diff_prepare_repos_repos(const char **url1,
                         const char **url2,
                         const char **base_path,
                         svn_revnum_t *rev1,
                         svn_revnum_t *rev2,
                         const char **anchor1,
                         const char **anchor2,
                         const char **target1,
                         const char **target2,
                         svn_ra_session_t **ra_session,
                         svn_client_ctx_t *ctx,
                         const char *path1,
                         const char *path2,
                         const svn_opt_revision_t *revision1,
                         const svn_opt_revision_t *revision2,
                         const svn_opt_revision_t *peg_revision,
                         apr_pool_t *pool)
{
  svn_node_kind_t kind1, kind2;
  const char *path2_abspath;
  const char *path1_abspath;

  if (!svn_path_is_url(path2))
    SVN_ERR(svn_dirent_get_absolute(&path2_abspath, path2,
                                    pool));
  else
    path2_abspath = path2;

  if (!svn_path_is_url(path1))
    SVN_ERR(svn_dirent_get_absolute(&path1_abspath, path1,
                                    pool));
  else
    path1_abspath = path1;

  /* Figure out URL1 and URL2. */
  SVN_ERR(convert_to_url(url1, ctx->wc_ctx, path1_abspath,
                         pool, pool));
  SVN_ERR(convert_to_url(url2, ctx->wc_ctx, path2_abspath,
                         pool, pool));

  /* We need exactly one BASE_PATH, so we'll let the BASE_PATH
     calculated for PATH2 override the one for PATH1 (since the diff
     will be "applied" to URL2 anyway). */
  *base_path = NULL;
  if (strcmp(*url1, path1) != 0)
    *base_path = path1;
  if (strcmp(*url2, path2) != 0)
    *base_path = path2;

  SVN_ERR(svn_client__open_ra_session_internal(ra_session, NULL, *url2,
                                               NULL, NULL, FALSE,
                                               TRUE, ctx, pool));

  /* If we are performing a pegged diff, we need to find out what our
     actual URLs will be. */
  if (peg_revision->kind != svn_opt_revision_unspecified)
    {
      svn_opt_revision_t *start_ignore, *end_ignore;

      SVN_ERR(svn_client__repos_locations(url1, &start_ignore,
                                          url2, &end_ignore,
                                          *ra_session,
                                          path2,
                                          peg_revision,
                                          revision1,
                                          revision2,
                                          ctx, pool));
      /* Reparent the session, since *URL2 might have changed as a result
         the above call. */
      SVN_ERR(svn_ra_reparent(*ra_session, *url2, pool));
    }

  /* Resolve revision and get path kind for the second target. */
  SVN_ERR(svn_client__get_revision_number(rev2, NULL, ctx->wc_ctx,
           (path2 == *url2) ? NULL : path2_abspath,
           *ra_session, revision2, pool));
  SVN_ERR(svn_ra_check_path(*ra_session, "", *rev2, &kind2, pool));
  if (kind2 == svn_node_none)
    return svn_error_createf
      (SVN_ERR_FS_NOT_FOUND, NULL,
       _("'%s' was not found in the repository at revision %ld"),
       *url2, *rev2);

  /* Do the same for the first target. */
<<<<<<< HEAD
  SVN_ERR(svn_ra_reparent(ra_session, drr->url1, pool));
  SVN_ERR(svn_client__get_revision_number(&drr->rev1, NULL, ctx->wc_ctx,
           (strcmp(params->path1, drr->url1) == 0) ? NULL : params_path1_abspath,
           ra_session, params->revision1, pool));
  SVN_ERR(svn_ra_check_path(ra_session, "", drr->rev1, &kind1, pool));
=======
  SVN_ERR(svn_ra_reparent(*ra_session, *url1, pool));
  SVN_ERR(svn_client__get_revision_number(rev1, NULL, ctx->wc_ctx,
           (strcmp(path1, *url1) == 0) ? NULL : path1_abspath,
           *ra_session, revision1, pool));
  SVN_ERR(svn_ra_check_path(*ra_session, "", *rev1, &kind1, pool));
>>>>>>> f9486e4e
  if (kind1 == svn_node_none)
    return svn_error_createf
      (SVN_ERR_FS_NOT_FOUND, NULL,
       _("'%s' was not found in the repository at revision %ld"),
       *url1, *rev1);

  /* Choose useful anchors and targets for our two URLs. */
  *anchor1 = *url1;
  *anchor2 = *url2;
  *target1 = "";
  *target2 = "";
  if ((kind1 == svn_node_file) || (kind2 == svn_node_file))
    {
      svn_uri_split(anchor1, target1, *url1, pool);
      *target1 = svn_path_uri_decode(*target1, pool);
      svn_uri_split(anchor2, target2, *url2, pool);
      *target2 = svn_path_uri_decode(*target2, pool);
      if (*base_path)
        *base_path = svn_dirent_dirname(*base_path, pool);
      SVN_ERR(svn_ra_reparent(*ra_session, *anchor1, pool));
    }

  return SVN_NO_ERROR;
}

/* A Theoretical Note From Ben, regarding do_diff().

   This function is really svn_client_diff5().  If you read the public
   API description for svn_client_diff5(), it sounds quite Grand.  It
   sounds really generalized and abstract and beautiful: that it will
   diff any two paths, be they working-copy paths or URLs, at any two
   revisions.

   Now, the *reality* is that we have exactly three 'tools' for doing
   diffing, and thus this routine is built around the use of the three
   tools.  Here they are, for clarity:

     - svn_wc_diff:  assumes both paths are the same wcpath.
                     compares wcpath@BASE vs. wcpath@WORKING

     - svn_wc_get_diff_editor:  compares some URL@REV vs. wcpath@WORKING

     - svn_client__get_diff_editor:  compares some URL1@REV1 vs. URL2@REV2

   So the truth of the matter is, if the caller's arguments can't be
   pigeonholed into one of these three use-cases, we currently bail
   with a friendly apology.

   Perhaps someday a brave soul will truly make svn_client_diff5
   perfectly general.  For now, we live with the 90% case.  Certainly,
   the commandline client only calls this function in legal ways.
   When there are other users of svn_client.h, maybe this will become
   a more pressing issue.
 */

/* Return a "you can't do that" error, optionally wrapping another
   error CHILD_ERR. */
static svn_error_t *
unsupported_diff_error(svn_error_t *child_err)
{
  return svn_error_create(SVN_ERR_INCORRECT_PARAMS, child_err,
                          _("Sorry, svn_client_diff5 was called in a way "
                            "that is not yet supported"));
}


/* Perform a diff between two working-copy paths.

   PATH1 and PATH2 are both working copy paths.  REVISION1 and
   REVISION2 are their respective revisions.

   All other options are the same as those passed to svn_client_diff5(). */
static svn_error_t *
diff_wc_wc(const char *path1,
           const svn_opt_revision_t *revision1,
           const char *path2,
           const svn_opt_revision_t *revision2,
           svn_depth_t depth,
           svn_boolean_t ignore_ancestry,
           svn_boolean_t show_copies_as_adds,
           svn_boolean_t use_git_diff_format,
           const apr_array_header_t *changelists,
           const svn_wc_diff_callbacks4_t *callbacks,
           struct diff_cmd_baton *callback_baton,
           svn_client_ctx_t *ctx,
           apr_pool_t *pool)
{
  const char *abspath1;
  svn_error_t *err;

  SVN_ERR_ASSERT(! svn_path_is_url(path1));
  SVN_ERR_ASSERT(! svn_path_is_url(path2));

  SVN_ERR(svn_dirent_get_absolute(&abspath1, path1, pool));

  /* Currently we support only the case where path1 and path2 are the
     same path. */
  if ((strcmp(path1, path2) != 0)
      || (! ((revision1->kind == svn_opt_revision_base)
             && (revision2->kind == svn_opt_revision_working))))
    return unsupported_diff_error
      (svn_error_create
       (SVN_ERR_INCORRECT_PARAMS, NULL,
        _("Only diffs between a path's text-base "
          "and its working files are supported at this time")));

  /* Resolve named revisions to real numbers. */
  err = svn_client__get_revision_number(&callback_baton->revnum1, NULL,
                                        ctx->wc_ctx, abspath1, NULL,
                                        revision1, pool);

  /* In case of an added node, we have no base rev, and we show a revision
   * number of 0. Note that this code is currently always asking for
   * svn_opt_revision_base.
   * ### TODO: get rid of this 0 for added nodes. */
  if (err && (err->apr_err == SVN_ERR_CLIENT_BAD_REVISION))
    {
      svn_error_clear(err);
      callback_baton->revnum1 = 0;
    }
  else
    SVN_ERR(err);

  callback_baton->revnum2 = SVN_INVALID_REVNUM;  /* WC */

  SVN_ERR(svn_wc_diff6(ctx->wc_ctx,
                       path1,
                       callbacks, callback_baton,
                       depth,
                       ignore_ancestry, show_copies_as_adds,
                       use_git_diff_format, changelists,
                       ctx->cancel_func, ctx->cancel_baton,
                       pool));
  return SVN_NO_ERROR;
}


/* Perform a diff between two repository paths.

   PATH1 and PATH2 may be either URLs or the working copy paths.
   REVISION1 and REVISION2 are their respective revisions.
   If PEG_REVISION is specified, PATH2 is the path at the peg revision,
   and the actual two paths compared are determined by following copy
   history from PATH2.

   All other options are the same as those passed to svn_client_diff5(). */
static svn_error_t *
diff_repos_repos(const svn_wc_diff_callbacks4_t *callbacks,
                 struct diff_cmd_baton *callback_baton,
                 svn_client_ctx_t *ctx,
                 const char *path1,
                 const char *path2,
                 const svn_opt_revision_t *revision1,
                 const svn_opt_revision_t *revision2,
                 const svn_opt_revision_t *peg_revision,
                 svn_depth_t depth,
                 svn_boolean_t ignore_ancestry,
                 apr_pool_t *pool)
{
  svn_ra_session_t *extra_ra_session;

  const svn_ra_reporter3_t *reporter;
  void *reporter_baton;

  const svn_delta_editor_t *diff_editor;
  void *diff_edit_baton;

  const char *url1;
  const char *url2;
  const char *base_path;
  svn_revnum_t rev1;
  svn_revnum_t rev2;
  const char *anchor1;
  const char *anchor2;
  const char *target1;
  const char *target2;
  svn_ra_session_t *ra_session;

  /* Prepare info for the repos repos diff. */
  SVN_ERR(diff_prepare_repos_repos(&url1, &url2, &base_path, &rev1, &rev2,
                                   &anchor1, &anchor2, &target1, &target2,
                                   &ra_session, ctx, path1, path2,
                                   revision1, revision2, peg_revision,
                                   pool));

  /* Get actual URLs. */
  callback_baton->orig_path_1 = url1;
  callback_baton->orig_path_2 = url2;

  /* Get numeric revisions. */
  callback_baton->revnum1 = rev1;
  callback_baton->revnum2 = rev2;

  callback_baton->ra_session = ra_session;

  /* Now, we open an extra RA session to the correct anchor
     location for URL1.  This is used during the editor calls to fetch file
     contents.  */
  SVN_ERR(svn_client__open_ra_session_internal(&extra_ra_session, NULL,
                                               anchor1, NULL, NULL, FALSE,
                                               TRUE, ctx, pool));

  /* Set up the repos_diff editor on BASE_PATH, if available.
     Otherwise, we just use "". */
  SVN_ERR(svn_client__get_diff_editor
          (base_path ? base_path : "",
           NULL, callbacks, callback_baton, depth,
           FALSE /* doesn't matter for diff */, extra_ra_session, rev1,
           NULL /* no notify_func */, NULL /* no notify_baton */,
           ctx->cancel_func, ctx->cancel_baton,
           &diff_editor, &diff_edit_baton, pool));

  /* We want to switch our txn into URL2 */
  SVN_ERR(svn_ra_do_diff3
          (ra_session, &reporter, &reporter_baton, rev2, target1,
           depth, ignore_ancestry, TRUE,
           url2, diff_editor, diff_edit_baton, pool));

  /* Drive the reporter; do the diff. */
  SVN_ERR(reporter->set_path(reporter_baton, "", rev1,
                             svn_depth_infinity,
                             FALSE, NULL,
                             pool));
  return reporter->finish_report(reporter_baton, pool);
}


/* Perform a diff between a repository path and a working-copy path.

   PATH1 may be either a URL or a working copy path.  PATH2 is a
   working copy path.  REVISION1 and REVISION2 are their respective
   revisions.  If REVERSE is TRUE, the diff will be done in reverse.
   If PEG_REVISION is specified, then PATH1 is the path in the peg
   revision, and the actual repository path to be compared is
   determined by following copy history.

   All other options are the same as those passed to svn_client_diff5(). */
static svn_error_t *
diff_repos_wc(const char *path1,
              const svn_opt_revision_t *revision1,
              const svn_opt_revision_t *peg_revision,
              const char *path2,
              const svn_opt_revision_t *revision2,
              svn_boolean_t reverse,
              svn_depth_t depth,
              svn_boolean_t ignore_ancestry,
              svn_boolean_t show_copies_as_adds,
              svn_boolean_t use_git_diff_format,
              const apr_array_header_t *changelists,
              const svn_wc_diff_callbacks4_t *callbacks,
              struct diff_cmd_baton *callback_baton,
              svn_client_ctx_t *ctx,
              apr_pool_t *pool)
{
  const char *url1, *anchor, *anchor_url, *target;
  svn_revnum_t rev;
  svn_ra_session_t *ra_session;
  const svn_ra_reporter3_t *reporter;
  void *reporter_baton;
  const svn_delta_editor_t *diff_editor;
  void *diff_edit_baton;
  svn_boolean_t rev2_is_base = (revision2->kind == svn_opt_revision_base);
  svn_boolean_t server_supports_depth;
  const char *abspath1;
  const char *abspath2;
  const char *anchor_abspath;

  SVN_ERR_ASSERT(! svn_path_is_url(path2));

  if (!svn_path_is_url(path1))
    SVN_ERR(svn_dirent_get_absolute(&abspath1, path1, pool));
  else
    abspath1 = path1;

  SVN_ERR(svn_dirent_get_absolute(&abspath2, path2, pool));

  /* Convert path1 to a URL to feed to do_diff. */
  SVN_ERR(convert_to_url(&url1, ctx->wc_ctx, abspath1, pool, pool));

  SVN_ERR(svn_wc_get_actual_target2(&anchor, &target,
                                    ctx->wc_ctx, path2,
                                    pool, pool));

  /* Fetch the URL of the anchor directory. */
  SVN_ERR(svn_dirent_get_absolute(&anchor_abspath, anchor, pool));
  SVN_ERR(svn_wc__node_get_url(&anchor_url, ctx->wc_ctx, anchor_abspath,
                               pool, pool));
  if (! anchor_url)
    return svn_error_createf(SVN_ERR_ENTRY_MISSING_URL, NULL,
                             _("Directory '%s' has no URL"),
                             svn_dirent_local_style(anchor, pool));

  /* If we are performing a pegged diff, we need to find out what our
     actual URLs will be. */
  if (peg_revision->kind != svn_opt_revision_unspecified)
    {
      svn_opt_revision_t *start_ignore, *end_ignore, end;
      const char *url_ignore;

      end.kind = svn_opt_revision_unspecified;

      SVN_ERR(svn_client__repos_locations(&url1, &start_ignore,
                                          &url_ignore, &end_ignore,
                                          NULL,
                                          path1,
                                          peg_revision,
                                          revision1, &end,
                                          ctx, pool));
      if (!reverse)
        {
          callback_baton->orig_path_1 = url1;
          callback_baton->orig_path_2 = svn_uri_join(anchor_url, target, pool);
        }
      else
        {
          callback_baton->orig_path_1 = svn_uri_join(anchor_url, target, pool);
          callback_baton->orig_path_2 = url1;
        }
    }

  /* Establish RA session to path2's anchor */
  SVN_ERR(svn_client__open_ra_session_internal(&ra_session, NULL, anchor_url,
                                               NULL, NULL, FALSE, TRUE,
                                               ctx, pool));
  callback_baton->ra_session = ra_session;
  if (use_git_diff_format)
    callback_baton->wc_root_abspath = find_wc_root(anchor_abspath, ctx->wc_ctx,
                                                   pool, pool);

  SVN_ERR(svn_wc_get_diff_editor6(&diff_editor, &diff_edit_baton,
                                  ctx->wc_ctx,
                                  anchor,
                                  target,
                                  callbacks, callback_baton,
                                  depth,
                                  ignore_ancestry,
                                  show_copies_as_adds,
                                  use_git_diff_format,
                                  rev2_is_base,
                                  reverse,
                                  changelists,
                                  ctx->cancel_func, ctx->cancel_baton,
                                  pool, pool));

  /* Tell the RA layer we want a delta to change our txn to URL1 */
  SVN_ERR(svn_client__get_revision_number(&rev, NULL, ctx->wc_ctx,
                                          (strcmp(path1, url1) == 0) ? NULL : abspath1,
                                          ra_session, revision1, pool));

  if (!reverse)
    callback_baton->revnum1 = rev;
  else
    callback_baton->revnum2 = rev;

  SVN_ERR(svn_ra_do_diff3(ra_session,
                          &reporter, &reporter_baton,
                          rev,
                          target ? svn_path_uri_decode(target, pool) : NULL,
                          depth,
                          ignore_ancestry,
                          TRUE,  /* text_deltas */
                          url1,
                          diff_editor, diff_edit_baton, pool));

  SVN_ERR(svn_ra_has_capability(ra_session, &server_supports_depth,
                                SVN_RA_CAPABILITY_DEPTH, pool));

  /* Create a txn mirror of path2;  the diff editor will print
     diffs in reverse.  :-)  */
  SVN_ERR(svn_wc_crawl_revisions5(ctx->wc_ctx, abspath2,
                                  reporter, reporter_baton,
                                  FALSE, depth, TRUE, (! server_supports_depth),
                                  FALSE, NULL, NULL, /* notification is N/A */
                                  NULL, NULL, pool));

  return SVN_NO_ERROR;
}


/* This is basically just the guts of svn_client_diff[_peg]5(). */
static svn_error_t *
do_diff(const svn_wc_diff_callbacks4_t *callbacks,
        struct diff_cmd_baton *callback_baton,
        svn_client_ctx_t *ctx,
        const char *path1,
        const char *path2,
        const svn_opt_revision_t *revision1,
        const svn_opt_revision_t *revision2,
        const svn_opt_revision_t *peg_revision,
        svn_depth_t depth,
        svn_boolean_t ignore_ancestry,
        svn_boolean_t show_copies_as_adds,
        svn_boolean_t use_git_diff_format,
        const apr_array_header_t *changelists,
        apr_pool_t *pool)
{
  svn_boolean_t is_repos1;
  svn_boolean_t is_repos2;

  /* Check if paths/revisions are urls/local. */
  SVN_ERR(check_paths(&is_repos1, &is_repos2, path1, path2,
                      revision1, revision2, peg_revision));

  if (is_repos1)
    {
      if (is_repos2)
        {
          SVN_ERR(diff_repos_repos(callbacks, callback_baton, ctx,
                                   path1, path2, revision1, revision2,
                                   peg_revision, depth, ignore_ancestry,
                                   pool));
        }
      else /* path2 is a working copy path */
        {
          SVN_ERR(diff_repos_wc(path1, revision1, peg_revision,
                                path2, revision2, FALSE, depth,
                                ignore_ancestry, show_copies_as_adds,
                                use_git_diff_format, changelists,
                                callbacks, callback_baton, ctx, pool));
        }
    }
  else /* path1 is a working copy path */
    {
      if (is_repos2)
        {
          SVN_ERR(diff_repos_wc(path2, revision2, peg_revision,
                                path1, revision1, TRUE, depth,
                                ignore_ancestry, show_copies_as_adds,
                                use_git_diff_format, changelists,
                                callbacks, callback_baton, ctx, pool));
        }
      else /* path2 is a working copy path */
        {
          SVN_ERR(diff_wc_wc(path1, revision1, path2, revision2,
                             depth, ignore_ancestry, show_copies_as_adds,
                             use_git_diff_format, changelists,
                             callbacks, callback_baton, ctx, pool));
        }
    }

  return SVN_NO_ERROR;
}

/* Perform a diff summary between two repository paths. */
static svn_error_t *
diff_summarize_repos_repos(svn_client_diff_summarize_func_t summarize_func,
                           void *summarize_baton,
                           svn_client_ctx_t *ctx,
                           const char *path1,
                           const char *path2,
                           const svn_opt_revision_t *revision1,
                           const svn_opt_revision_t *revision2,
                           const svn_opt_revision_t *peg_revision,
                           svn_depth_t depth,
                           svn_boolean_t ignore_ancestry,
                           apr_pool_t *pool)
{
  svn_ra_session_t *extra_ra_session;

  const svn_ra_reporter3_t *reporter;
  void *reporter_baton;

  const svn_delta_editor_t *diff_editor;
  void *diff_edit_baton;

  const char *url1;
  const char *url2;
  const char *base_path;
  svn_revnum_t rev1;
  svn_revnum_t rev2;
  const char *anchor1;
  const char *anchor2;
  const char *target1;
  const char *target2;
  svn_ra_session_t *ra_session;

  /* Prepare info for the repos repos diff. */
  SVN_ERR(diff_prepare_repos_repos(&url1, &url2, &base_path, &rev1, &rev2,
                                   &anchor1, &anchor2, &target1, &target2,
                                   &ra_session, ctx,
                                   path1, path2, revision1, revision2,
                                   peg_revision, pool));

  /* Now, we open an extra RA session to the correct anchor
     location for URL1.  This is used to get the kind of deleted paths.  */
  SVN_ERR(svn_client__open_ra_session_internal(&extra_ra_session, NULL,
                                               anchor1, NULL, NULL, FALSE,
                                               TRUE, ctx, pool));

  /* Set up the repos_diff editor. */
  SVN_ERR(svn_client__get_diff_summarize_editor
          (target2, summarize_func,
           summarize_baton, extra_ra_session, rev1, ctx->cancel_func,
           ctx->cancel_baton, &diff_editor, &diff_edit_baton, pool));

  /* We want to switch our txn into URL2 */
  SVN_ERR(svn_ra_do_diff3
          (ra_session, &reporter, &reporter_baton, rev2, target1,
           depth, ignore_ancestry,
           FALSE /* do not create text delta */, url2, diff_editor,
           diff_edit_baton, pool));

  /* Drive the reporter; do the diff. */
  SVN_ERR(reporter->set_path(reporter_baton, "", rev1,
                             svn_depth_infinity,
                             FALSE, NULL, pool));
  return reporter->finish_report(reporter_baton, pool);
}

/* This is basically just the guts of svn_client_diff_summarize[_peg]2(). */
static svn_error_t *
do_diff_summarize(svn_client_diff_summarize_func_t summarize_func,
                  void *summarize_baton,
                  svn_client_ctx_t *ctx,
                  const char *path1,
                  const char *path2,
                  const svn_opt_revision_t *revision1,
                  const svn_opt_revision_t *revision2,
                  const svn_opt_revision_t *peg_revision,
                  svn_depth_t depth,
                  svn_boolean_t ignore_ancestry,
                  apr_pool_t *pool)
{
  svn_boolean_t is_repos1;
  svn_boolean_t is_repos2;

  /* Check if paths/revisions are urls/local. */
  SVN_ERR(check_paths(&is_repos1, &is_repos2, path1, path2,
                      revision1, revision2, peg_revision));

  if (is_repos1 && is_repos2)
    return diff_summarize_repos_repos(summarize_func, summarize_baton, ctx,
                                      path1, path2, revision1, revision2,
                                      peg_revision, depth, ignore_ancestry,
                                      pool);
  else
    return svn_error_create(SVN_ERR_UNSUPPORTED_FEATURE, NULL,
                            _("Summarizing diff can only compare repository "
                              "to repository"));
}


/* Initialize DIFF_CMD_BATON.diff_cmd and DIFF_CMD_BATON.options,
 * according to OPTIONS and CONFIG.  CONFIG and OPTIONS may be null.
 * Allocate the fields in POOL, which should be at least as long-lived
 * as the pool DIFF_CMD_BATON itself is allocated in.
 */
static svn_error_t *
set_up_diff_cmd_and_options(struct diff_cmd_baton *diff_cmd_baton,
                            const apr_array_header_t *options,
                            apr_hash_t *config, apr_pool_t *pool)
{
  const char *diff_cmd = NULL;
 
  /* See if there is a diff command and/or diff arguments. */
  if (config)
    {
      svn_config_t *cfg = apr_hash_get(config, SVN_CONFIG_CATEGORY_CONFIG,
                                       APR_HASH_KEY_STRING);
      svn_config_get(cfg, &diff_cmd, SVN_CONFIG_SECTION_HELPERS,
                     SVN_CONFIG_OPTION_DIFF_CMD, NULL);
      if (options == NULL)
        {
          const char *diff_extensions;
          svn_config_get(cfg, &diff_extensions, SVN_CONFIG_SECTION_HELPERS,
                         SVN_CONFIG_OPTION_DIFF_EXTENSIONS, NULL);
          if (diff_extensions)
            options = svn_cstring_split(diff_extensions, " \t\n\r", TRUE, pool);
        }
    }

  if (options == NULL)
    options = apr_array_make(pool, 0, sizeof(const char *));
 
  if (diff_cmd)
    SVN_ERR(svn_path_cstring_to_utf8(&diff_cmd_baton->diff_cmd, diff_cmd,
                                     pool));
  else
    diff_cmd_baton->diff_cmd = NULL;

  /* If there was a command, arrange options to pass to it. */
  if (diff_cmd_baton->diff_cmd)
    {
      const char **argv = NULL;
      int argc = options->nelts;
      if (argc)
        {
          int i;
          argv = apr_palloc(pool, argc * sizeof(char *));
          for (i = 0; i < argc; i++)
            SVN_ERR(svn_utf_cstring_to_utf8(&argv[i],
                      APR_ARRAY_IDX(options, i, const char *), pool));
        }
      diff_cmd_baton->options.for_external.argv = argv;
      diff_cmd_baton->options.for_external.argc = argc;
    }
  else  /* No command, so arrange options for internal invocation instead. */
    {
      diff_cmd_baton->options.for_internal
        = svn_diff_file_options_create(pool);
      SVN_ERR(svn_diff_file_options_parse
              (diff_cmd_baton->options.for_internal, options, pool));
    }

  return SVN_NO_ERROR;
}

/*----------------------------------------------------------------------- */

/*** Public Interfaces. ***/

/* Display context diffs between two PATH/REVISION pairs.  Each of
   these inputs will be one of the following:

   - a repository URL at a given revision.
   - a working copy path, ignoring local mods.
   - a working copy path, including local mods.

   We can establish a matrix that shows the nine possible types of
   diffs we expect to support.


      ` .     DST ||  URL:rev   | WC:base    | WC:working |
          ` .     ||            |            |            |
      SRC     ` . ||            |            |            |
      ============++============+============+============+
       URL:rev    || (*)        | (*)        | (*)        |
                  ||            |            |            |
                  ||            |            |            |
                  ||            |            |            |
      ------------++------------+------------+------------+
       WC:base    || (*)        |                         |
                  ||            | New svn_wc_diff which   |
                  ||            | is smart enough to      |
                  ||            | handle two WC paths     |
      ------------++------------+ and their related       +
       WC:working || (*)        | text-bases and working  |
                  ||            | files.  This operation  |
                  ||            | is entirely local.      |
                  ||            |                         |
      ------------++------------+------------+------------+
      * These cases require server communication.
*/
svn_error_t *
svn_client_diff5(const apr_array_header_t *options,
                 const char *path1,
                 const svn_opt_revision_t *revision1,
                 const char *path2,
                 const svn_opt_revision_t *revision2,
                 const char *relative_to_dir,
                 svn_depth_t depth,
                 svn_boolean_t ignore_ancestry,
                 svn_boolean_t no_diff_deleted,
                 svn_boolean_t show_copies_as_adds,
                 svn_boolean_t ignore_content_type,
                 svn_boolean_t use_git_diff_format,
                 const char *header_encoding,
                 apr_file_t *outfile,
                 apr_file_t *errfile,
                 const apr_array_header_t *changelists,
                 svn_client_ctx_t *ctx,
                 apr_pool_t *pool)
{
  struct diff_cmd_baton diff_cmd_baton;
  svn_wc_diff_callbacks4_t diff_callbacks;

  /* We will never do a pegged diff from here. */
  svn_opt_revision_t peg_revision;
  peg_revision.kind = svn_opt_revision_unspecified;

  /* setup callback and baton */
  diff_callbacks.file_changed = diff_file_changed;
  diff_callbacks.file_added = diff_file_added;
  diff_callbacks.file_deleted = no_diff_deleted ? diff_file_deleted_no_diff :
                                                  diff_file_deleted_with_diff;
  diff_callbacks.dir_added =  diff_dir_added;
  diff_callbacks.dir_deleted = diff_dir_deleted;
  diff_callbacks.dir_props_changed = diff_props_changed;
  diff_callbacks.dir_opened = diff_dir_opened;
  diff_callbacks.dir_closed = diff_dir_closed;

  diff_cmd_baton.orig_path_1 = path1;
  diff_cmd_baton.orig_path_2 = path2;

  SVN_ERR(set_up_diff_cmd_and_options(&diff_cmd_baton, options,
                                      ctx->config, pool));
  diff_cmd_baton.pool = pool;
  diff_cmd_baton.outfile = outfile;
  diff_cmd_baton.errfile = errfile;
  diff_cmd_baton.header_encoding = header_encoding;
  diff_cmd_baton.revnum1 = SVN_INVALID_REVNUM;
  diff_cmd_baton.revnum2 = SVN_INVALID_REVNUM;

  diff_cmd_baton.force_empty = FALSE;
  diff_cmd_baton.force_binary = ignore_content_type;
  diff_cmd_baton.relative_to_dir = relative_to_dir;
  diff_cmd_baton.use_git_diff_format = use_git_diff_format;
  diff_cmd_baton.wc_ctx = ctx->wc_ctx;
  diff_cmd_baton.visited_paths = apr_hash_make(pool);
  diff_cmd_baton.ra_session = NULL;
  diff_cmd_baton.wc_root_abspath = NULL;

  return do_diff(&diff_callbacks, &diff_cmd_baton, ctx,
                 path1, path2, revision1, revision2, &peg_revision,
                 depth, ignore_ancestry, show_copies_as_adds,
                 use_git_diff_format, changelists, pool);
}

svn_error_t *
svn_client_diff_peg5(const apr_array_header_t *options,
                     const char *path,
                     const svn_opt_revision_t *peg_revision,
                     const svn_opt_revision_t *start_revision,
                     const svn_opt_revision_t *end_revision,
                     const char *relative_to_dir,
                     svn_depth_t depth,
                     svn_boolean_t ignore_ancestry,
                     svn_boolean_t no_diff_deleted,
                     svn_boolean_t show_copies_as_adds,
                     svn_boolean_t ignore_content_type,
                     svn_boolean_t use_git_diff_format,
                     const char *header_encoding,
                     apr_file_t *outfile,
                     apr_file_t *errfile,
                     const apr_array_header_t *changelists,
                     svn_client_ctx_t *ctx,
                     apr_pool_t *pool)
{
  struct diff_cmd_baton diff_cmd_baton;
  svn_wc_diff_callbacks4_t diff_callbacks;

  /* setup callback and baton */
  diff_callbacks.file_changed = diff_file_changed;
  diff_callbacks.file_added = diff_file_added;
  diff_callbacks.file_deleted = no_diff_deleted ? diff_file_deleted_no_diff :
                                                  diff_file_deleted_with_diff;
  diff_callbacks.dir_added =  diff_dir_added;
  diff_callbacks.dir_deleted = diff_dir_deleted;
  diff_callbacks.dir_props_changed = diff_props_changed;
  diff_callbacks.dir_opened = diff_dir_opened;
  diff_callbacks.dir_closed = diff_dir_closed;

  diff_cmd_baton.orig_path_1 = path;
  diff_cmd_baton.orig_path_2 = path;

  SVN_ERR(set_up_diff_cmd_and_options(&diff_cmd_baton, options, 
                                      ctx->config, pool));
  diff_cmd_baton.pool = pool;
  diff_cmd_baton.outfile = outfile;
  diff_cmd_baton.errfile = errfile;
  diff_cmd_baton.header_encoding = header_encoding;
  diff_cmd_baton.revnum1 = SVN_INVALID_REVNUM;
  diff_cmd_baton.revnum2 = SVN_INVALID_REVNUM;

  diff_cmd_baton.force_empty = FALSE;
  diff_cmd_baton.force_binary = ignore_content_type;
  diff_cmd_baton.relative_to_dir = relative_to_dir;
  diff_cmd_baton.use_git_diff_format = use_git_diff_format;
  diff_cmd_baton.wc_ctx = ctx->wc_ctx;
  diff_cmd_baton.visited_paths = apr_hash_make(pool);
  diff_cmd_baton.ra_session = NULL;
  diff_cmd_baton.wc_root_abspath = NULL;

  return do_diff(&diff_callbacks, &diff_cmd_baton, ctx,
                 path, path, start_revision, end_revision, peg_revision,
                 depth, ignore_ancestry, show_copies_as_adds,
                 use_git_diff_format, changelists, pool);
}

svn_error_t *
svn_client_diff_summarize2(const char *path1,
                           const svn_opt_revision_t *revision1,
                           const char *path2,
                           const svn_opt_revision_t *revision2,
                           svn_depth_t depth,
                           svn_boolean_t ignore_ancestry,
                           const apr_array_header_t *changelists,
                           svn_client_diff_summarize_func_t summarize_func,
                           void *summarize_baton,
                           svn_client_ctx_t *ctx,
                           apr_pool_t *pool)
{
  /* We will never do a pegged diff from here. */
  svn_opt_revision_t peg_revision;
  peg_revision.kind = svn_opt_revision_unspecified;

  /* ### CHANGELISTS parameter isn't used */
  return do_diff_summarize(summarize_func, summarize_baton, ctx,
                           path1, path2, revision1, revision2, &peg_revision,
                           depth, ignore_ancestry, pool);
}

svn_error_t *
svn_client_diff_summarize_peg2(const char *path,
                               const svn_opt_revision_t *peg_revision,
                               const svn_opt_revision_t *start_revision,
                               const svn_opt_revision_t *end_revision,
                               svn_depth_t depth,
                               svn_boolean_t ignore_ancestry,
                               const apr_array_header_t *changelists,
                               svn_client_diff_summarize_func_t summarize_func,
                               void *summarize_baton,
                               svn_client_ctx_t *ctx,
                               apr_pool_t *pool)
{
  /* ### CHANGELISTS parameter isn't used */
  return do_diff_summarize(summarize_func, summarize_baton, ctx,
                           path, path, start_revision, end_revision,
                           peg_revision, depth, ignore_ancestry, pool);
}

svn_client_diff_summarize_t *
svn_client_diff_summarize_dup(const svn_client_diff_summarize_t *diff,
                              apr_pool_t *pool)
{
  svn_client_diff_summarize_t *dup_diff = apr_palloc(pool, sizeof(*dup_diff));

  *dup_diff = *diff;

  if (diff->path)
    dup_diff->path = apr_pstrdup(pool, diff->path);

  return dup_diff;
}<|MERGE_RESOLUTION|>--- conflicted
+++ resolved
@@ -193,8 +193,6 @@
     }
 }
 
-<<<<<<< HEAD
-=======
 /* Adjust PATH to be relative to the repository root beneath ORIG_TARGET,
  * using RA_SESSION and WC_CTX, and return the result in *ADJUSTED_PATH.
  * ORIG_TARGET is one of the original targets passed to the diff command,
@@ -259,7 +257,6 @@
   return SVN_NO_ERROR;
 }
 
->>>>>>> f9486e4e
 /* Adjust PATH, ORIG_PATH_1 and ORIG_PATH_2, representing the changed file
  * and the two original targets passed to the diff command, to handle the
  * case when we're dealing with different anchors. RELATIVE_TO_DIR is the
@@ -577,11 +574,8 @@
                    apr_pool_t *pool)
 {
   int i;
-<<<<<<< HEAD
-=======
   const char *path1 = apr_pstrdup(pool, orig_path1);
   const char *path2 = apr_pstrdup(pool, orig_path2);
->>>>>>> f9486e4e
 
   /* If we're creating a diff on the wc root, path would be empty. */
   if (path[0] == '\0')
@@ -1530,19 +1524,11 @@
        *url2, *rev2);
 
   /* Do the same for the first target. */
-<<<<<<< HEAD
-  SVN_ERR(svn_ra_reparent(ra_session, drr->url1, pool));
-  SVN_ERR(svn_client__get_revision_number(&drr->rev1, NULL, ctx->wc_ctx,
-           (strcmp(params->path1, drr->url1) == 0) ? NULL : params_path1_abspath,
-           ra_session, params->revision1, pool));
-  SVN_ERR(svn_ra_check_path(ra_session, "", drr->rev1, &kind1, pool));
-=======
   SVN_ERR(svn_ra_reparent(*ra_session, *url1, pool));
   SVN_ERR(svn_client__get_revision_number(rev1, NULL, ctx->wc_ctx,
            (strcmp(path1, *url1) == 0) ? NULL : path1_abspath,
            *ra_session, revision1, pool));
   SVN_ERR(svn_ra_check_path(*ra_session, "", *rev1, &kind1, pool));
->>>>>>> f9486e4e
   if (kind1 == svn_node_none)
     return svn_error_createf
       (SVN_ERR_FS_NOT_FOUND, NULL,
