/*
 * diff.c: comparing
 *
 * ====================================================================
 *    Licensed to the Apache Software Foundation (ASF) under one
 *    or more contributor license agreements.  See the NOTICE file
 *    distributed with this work for additional information
 *    regarding copyright ownership.  The ASF licenses this file
 *    to you under the Apache License, Version 2.0 (the
 *    "License"); you may not use this file except in compliance
 *    with the License.  You may obtain a copy of the License at
 *
 *      http://www.apache.org/licenses/LICENSE-2.0
 *
 *    Unless required by applicable law or agreed to in writing,
 *    software distributed under the License is distributed on an
 *    "AS IS" BASIS, WITHOUT WARRANTIES OR CONDITIONS OF ANY
 *    KIND, either express or implied.  See the License for the
 *    specific language governing permissions and limitations
 *    under the License.
 * ====================================================================
 */

/* ==================================================================== */



/*** Includes. ***/

#include <apr_strings.h>
#include <apr_pools.h>
#include <apr_hash.h>
#include "svn_types.h"
#include "svn_hash.h"
#include "svn_wc.h"
#include "svn_delta.h"
#include "svn_diff.h"
#include "svn_mergeinfo.h"
#include "svn_client.h"
#include "svn_string.h"
#include "svn_error.h"
#include "svn_dirent_uri.h"
#include "svn_path.h"
#include "svn_io.h"
#include "svn_utf.h"
#include "svn_pools.h"
#include "svn_config.h"
#include "svn_props.h"
#include "svn_time.h"
#include "svn_sorts.h"
#include "svn_subst.h"
#include "client.h"

#include "private/svn_wc_private.h"

#include "svn_private_config.h"


/*
 * Constant separator strings
 */
static const char equal_string[] =
  "===================================================================";
static const char under_string[] =
  "___________________________________________________________________";


/*-----------------------------------------------------------------*/

/* Utilities */

/* Wrapper for apr_file_printf(), which see.  FORMAT is a utf8-encoded
   string after it is formatted, so this function can convert it to
   ENCODING before printing. */
static svn_error_t *
file_printf_from_utf8(apr_file_t *fptr, const char *encoding,
                      const char *format, ...)
  __attribute__ ((format(printf, 3, 4)));
static svn_error_t *
file_printf_from_utf8(apr_file_t *fptr, const char *encoding,
                      const char *format, ...)
{
  va_list ap;
  const char *buf, *buf_apr;

  va_start(ap, format);
  buf = apr_pvsprintf(apr_file_pool_get(fptr), format, ap);
  va_end(ap);

  SVN_ERR(svn_utf_cstring_from_utf8_ex2(&buf_apr, buf, encoding,
                                        apr_file_pool_get(fptr)));

  return svn_io_file_write_full(fptr, buf_apr, strlen(buf_apr),
                                NULL, apr_file_pool_get(fptr));
}


/* A helper function for display_prop_diffs.  Output the differences between
   the mergeinfo stored in ORIG_MERGEINFO_VAL and NEW_MERGEINFO_VAL in a
   human-readable form to FILE, using ENCODING.  Use POOL for temporary
   allocations. */
static svn_error_t *
display_mergeinfo_diff(const char *old_mergeinfo_val,
                       const char *new_mergeinfo_val,
                       const char *encoding,
                       apr_file_t *file,
                       apr_pool_t *pool)
{
  apr_hash_t *old_mergeinfo_hash, *new_mergeinfo_hash, *added, *deleted;
  apr_hash_index_t *hi;

  if (old_mergeinfo_val)
    SVN_ERR(svn_mergeinfo_parse(&old_mergeinfo_hash, old_mergeinfo_val, pool));
  else
    old_mergeinfo_hash = NULL;

  if (new_mergeinfo_val)
    SVN_ERR(svn_mergeinfo_parse(&new_mergeinfo_hash, new_mergeinfo_val, pool));
  else
    new_mergeinfo_hash = NULL;

  SVN_ERR(svn_mergeinfo_diff(&deleted, &added, old_mergeinfo_hash,
                             new_mergeinfo_hash,
                             TRUE, pool));

  for (hi = apr_hash_first(pool, deleted);
       hi; hi = apr_hash_next(hi))
    {
      const char *from_path = svn__apr_hash_index_key(hi);
      apr_array_header_t *merge_revarray = svn__apr_hash_index_val(hi);
      svn_string_t *merge_revstr;

      SVN_ERR(svn_rangelist_to_string(&merge_revstr, merge_revarray, pool));

      SVN_ERR(file_printf_from_utf8(file, encoding,
                                    _("   Reverse-merged %s:r%s%s"),
                                    from_path, merge_revstr->data,
                                    APR_EOL_STR));
    }

  for (hi = apr_hash_first(pool, added);
       hi; hi = apr_hash_next(hi))
    {
      const char *from_path = svn__apr_hash_index_key(hi);
      apr_array_header_t *merge_revarray = svn__apr_hash_index_val(hi);
      svn_string_t *merge_revstr;

      SVN_ERR(svn_rangelist_to_string(&merge_revstr, merge_revarray, pool));

      SVN_ERR(file_printf_from_utf8(file, encoding,
                                    _("   Merged %s:r%s%s"),
                                    from_path, merge_revstr->data,
                                    APR_EOL_STR));
    }

  return SVN_NO_ERROR;
}

#define MAKE_ERR_BAD_RELATIVE_PATH(path, relative_to_dir) \
        svn_error_createf(SVN_ERR_BAD_RELATIVE_PATH, NULL, \
                          _("Path '%s' must be an immediate child of " \
                            "the directory '%s'"), path, relative_to_dir)

/* A helper function used by display_prop_diffs.
   TOKEN is a string holding a property value.
   If TOKEN is empty, or is already terminated by an EOL marker,
   return TOKEN unmodified. Else, return a new string consisting
   of the concatenation of TOKEN and the system's default EOL marker.
   The new string is allocated from POOL. */
static const svn_string_t *
maybe_append_eol(const svn_string_t *token, apr_pool_t *pool)
{
  const char *curp;

  if (token->len == 0)
    return token;

  curp = token->data + token->len - 1;
  if (*curp == '\r')
    {
      return token;
    }
  else if (*curp != '\n')
    {
      return svn_string_createf(pool, "%s%s", token->data, APR_EOL_STR);
    }
  else
    {
      return token;
    }
}

/* Adjust PATH1 and PATH2, representing the original targets passed to the
 * the diff command, to handle the case when we're dealing with different
 * anchors. PATH represents the file that has changed. RELATIVE_TO_DIR is
 * the directory the diff target should be considered relative to. All
 * allocations are done in POOL. */
static svn_error_t *
adjust_paths_for_diff_labels(const char **path1,
                             const char **path2,
                             const char *path,
                             const char *relative_to_dir,
                             apr_pool_t *pool)
{
  apr_size_t len;
  const char *new_path1 = *path1;
  const char *new_path2 = *path2;

  /* ### Holy cow.  Due to anchor/target weirdness, we can't
     simply join diff_cmd_baton->orig_path_1 with path, ditto for
     orig_path_2.  That will work when they're directory URLs, but
     not for file URLs.  Nor can we just use anchor1 and anchor2
     from do_diff(), at least not without some more logic here.
     What a nightmare.

     For now, to distinguish the two paths, we'll just put the
     unique portions of the original targets in parentheses after
     the received path, with ellipses for handwaving.  This makes
     the labels a bit clumsy, but at least distinctive.  Better
     solutions are possible, they'll just take more thought. */

  len = strlen(svn_dirent_get_longest_ancestor(new_path1, new_path2, pool));
  new_path1 = new_path1 + len;
  new_path2 = new_path2 + len;

  /* ### Should diff labels print paths in local style?  Is there
     already a standard for this?  In any case, this code depends on
     a particular style, so not calling svn_dirent_local_style() on the
     paths below.*/
  if (new_path1[0] == '\0')
    new_path1 = apr_psprintf(pool, "%s", path);
  else if (new_path1[0] == '/')
    new_path1 = apr_psprintf(pool, "%s\t(...%s)", path, new_path1);
  else
    new_path1 = apr_psprintf(pool, "%s\t(.../%s)", path, new_path1);

  if (new_path2[0] == '\0')
    new_path2 = apr_psprintf(pool, "%s", path);
  else if (new_path2[0] == '/')
    new_path2 = apr_psprintf(pool, "%s\t(...%s)", path, new_path2);
  else
    new_path2 = apr_psprintf(pool, "%s\t(.../%s)", path, new_path2);

  if (relative_to_dir)
    {
      /* Possibly adjust the paths shown in the output (see issue #2723). */
      const char *child_path = svn_dirent_is_child(relative_to_dir, path,
                                                   pool);

      if (child_path)
        path = child_path;
      else if (!svn_path_compare_paths(relative_to_dir, path))
        path = ".";
      else
        return MAKE_ERR_BAD_RELATIVE_PATH(path, relative_to_dir);

      child_path = svn_dirent_is_child(relative_to_dir, new_path1, pool);

      if (child_path)
        new_path1 = child_path;
      else if (!svn_path_compare_paths(relative_to_dir, new_path1))
        new_path1 = ".";
      else
        return MAKE_ERR_BAD_RELATIVE_PATH(new_path1, relative_to_dir);

      child_path = svn_dirent_is_child(relative_to_dir, new_path2, pool);

      if (child_path)
        new_path2 = child_path;
      else if (!svn_path_compare_paths(relative_to_dir, new_path2))
        new_path2 = ".";
      else
        return MAKE_ERR_BAD_RELATIVE_PATH(new_path2, relative_to_dir);
    }
  *path1 = new_path1;
  *path2 = new_path2;

  return SVN_NO_ERROR;
}


/* Generate a label for the diff output for file PATH at revision REVNUM.
   If REVNUM is invalid then it is assumed to be the current working
   copy.  Assumes the paths are already in the desired style (local
   vs internal).  Allocate the label in POOL. */
static const char *
diff_label(const char *path,
           svn_revnum_t revnum,
           apr_pool_t *pool)
{
  const char *label;
  if (revnum != SVN_INVALID_REVNUM)
    label = apr_psprintf(pool, _("%s\t(revision %ld)"), path, revnum);
  else
    label = apr_psprintf(pool, _("%s\t(working copy)"), path);

  return label;
}




/* A helper func that writes out verbal descriptions of property diffs
   to FILE.   Of course, the apr_file_t will probably be the 'outfile'
   passed to svn_client_diff5, which is probably stdout. */
static svn_error_t *
display_prop_diffs(const apr_array_header_t *propchanges,
                   apr_hash_t *original_props,
                   const char *path,
                   const char *orig_path1,
                   const char *orig_path2,
                   svn_revnum_t rev1,
                   svn_revnum_t rev2,
                   const char *encoding,
                   apr_file_t *file,
                   const char *relative_to_dir,
                   svn_boolean_t show_diff_header,
                   apr_pool_t *pool)
{
  int i;

  if (relative_to_dir)
    {
      /* Possibly adjust the path shown in the output (see issue #2723). */
      const char *child_path = svn_dirent_is_child(relative_to_dir, path,
                                                   pool);

      if (child_path)
        path = child_path;
      else if (!svn_path_compare_paths(relative_to_dir, path))
        path = ".";
      else
        return MAKE_ERR_BAD_RELATIVE_PATH(path, relative_to_dir);
    }

  /* If we're creating a diff on the wc root, path would be empty. */
  if (path[0] == '\0')
    path = apr_psprintf(pool, ".");

    if (show_diff_header)
      {
        const char *path1 = orig_path1;
        const char *path2 = orig_path2;
        const char *label1;
        const char *label2;

        SVN_ERR(adjust_paths_for_diff_labels(&path1, &path2, path,
                                             relative_to_dir, pool));

        label1 = diff_label(path1, rev1, pool);
        label2 = diff_label(path2, rev2, pool);

        /* ### Should we show the paths in platform specific format,
         * ### diff_content_changed() does not! */

        SVN_ERR(file_printf_from_utf8 (file, encoding,
                                       "Index: %s" APR_EOL_STR 
                                       "%s" APR_EOL_STR, 
                                       path,
                                       equal_string));

        SVN_ERR(file_printf_from_utf8(file, encoding,
                                            "--- %s" APR_EOL_STR
                                            "+++ %s" APR_EOL_STR,
                                            label1,
                                            label2));
      }

  SVN_ERR(file_printf_from_utf8(file, encoding,
                                _("%sProperty changes on: %s%s"),
                                APR_EOL_STR,
                                path,
                                APR_EOL_STR));

  SVN_ERR(file_printf_from_utf8(file, encoding, "%s" APR_EOL_STR,
                                under_string));

  for (i = 0; i < propchanges->nelts; i++)
    {
      const char *action;
      const svn_string_t *original_value;
      const svn_prop_t *propchange =
        &APR_ARRAY_IDX(propchanges, i, svn_prop_t);

      if (original_props)
        original_value = apr_hash_get(original_props,
                                      propchange->name, APR_HASH_KEY_STRING);
      else
        original_value = NULL;

      /* If the property doesn't exist on either side, or if it exists
         with the same value, skip it.  */
      if ((! (original_value || propchange->value))
          || (original_value && propchange->value
              && svn_string_compare(original_value, propchange->value)))
        continue;

      if (! original_value)
        action = "Added";
      else if (! propchange->value)
        action = "Deleted";
      else
        action = "Modified";
      SVN_ERR(file_printf_from_utf8(file, encoding, "%s: %s%s", action,
                                    propchange->name, APR_EOL_STR));

      if (strcmp(propchange->name, SVN_PROP_MERGEINFO) == 0)
        {
          const char *orig = original_value ? original_value->data : NULL;
          const char *val = propchange->value ? propchange->value->data : NULL;

          SVN_ERR(display_mergeinfo_diff(orig, val, encoding, file, pool));

          continue;
        }

      {
        svn_stream_t *os = svn_stream_from_aprfile2(file, TRUE, pool);
        svn_diff_t *diff;
        svn_diff_file_options_t options = { 0 };
        const svn_string_t *tmp;
        const svn_string_t *orig;
        const svn_string_t *val;

        /* The last character in a property is often not a newline.
           Since the diff is not useful anyway for patching properties an
           eol character is appended when needed to remove those pescious
           ' \ No newline at end of file' lines. */
        tmp = original_value ? original_value : svn_string_create("", pool);
        orig = maybe_append_eol(tmp, pool);

        tmp = propchange->value ? propchange->value :
                                  svn_string_create("", pool);
        val = maybe_append_eol(tmp, pool);

        SVN_ERR(svn_diff_mem_string_diff(&diff, orig, val, &options, pool));

        /* UNIX patch will try to apply a diff even if the diff header
         * is missing. It tries to be helpful by asking the user for a
         * target filename when it can't determine the target filename
         * from the diff header. But there usually are no files which
         * UNIX patch could apply the property diff to, so we use "##"
         * instead of "@@" as the default hunk delimiter for property diffs.
         * We also supress the diff header. */
        SVN_ERR(svn_diff_mem_string_output_unified2(os, diff, FALSE, "##",
                                           svn_dirent_local_style(path, pool),
                                           svn_dirent_local_style(path, pool),
                                           encoding, orig, val, pool));
        SVN_ERR(svn_stream_close(os));

      }
    }

  return SVN_NO_ERROR;
}


/*
 * Print a git diff header for PATH to the stream OS using HEADER_ENCODING.
 * All allocations are done in RESULT_POOL. */
static svn_error_t *
print_git_diff_header_added(svn_stream_t *os, const char *header_encoding, 
                            const char *path, apr_pool_t *result_pool)
{
  SVN_ERR(svn_stream_printf_from_utf8(os, header_encoding, result_pool,
                                      "diff --git a/%s b/%s%s",
                                      path, path, APR_EOL_STR));
  SVN_ERR(svn_stream_printf_from_utf8(os, header_encoding, result_pool,
                                      "new file mode 10644" APR_EOL_STR));
  return SVN_NO_ERROR;
}

/*
 * Print a git diff header for PATH to the stream OS using HEADER_ENCODING.
 * All allocations are done in RESULT_POOL. */
static svn_error_t *
print_git_diff_header_deleted(svn_stream_t *os, const char *header_encoding, 
                              const char *path, apr_pool_t *result_pool)
{
  SVN_ERR(svn_stream_printf_from_utf8(os, header_encoding, result_pool,
                                      "diff --git a/%s b/%s%s",
                                      path, path, APR_EOL_STR));
  SVN_ERR(svn_stream_printf_from_utf8(os, header_encoding, result_pool,
                                      "deleted file mode 10644"
                                      APR_EOL_STR));
  return SVN_NO_ERROR;
}

/*
 * Print a git diff header for PATH to the stream OS using HEADER_ENCODING.
 * COPYFROM_PATH is the origin of the operation.  All allocations are done
 * in RESULT_POOL. */
static svn_error_t *
print_git_diff_header_copied(svn_stream_t *os, const char *header_encoding, 
                             const char *path, const char *copyfrom_path,
                             apr_pool_t *result_pool)
{
  SVN_ERR(svn_stream_printf_from_utf8(os, header_encoding, result_pool,
                                      "diff --git a/%s b/%s%s",
                                      copyfrom_path, path, APR_EOL_STR));
  SVN_ERR(svn_stream_printf_from_utf8(os, header_encoding, result_pool,
                                      "copy from %s%s", copyfrom_path,
                                      APR_EOL_STR));
  SVN_ERR(svn_stream_printf_from_utf8(os, header_encoding, result_pool,
                                      "copy to %s%s", path, APR_EOL_STR));
  return SVN_NO_ERROR;
}

/*
 * Print a git diff header for PATH to the stream OS using HEADER_ENCODING.
 * COPYFROM_PATH is the origin of the operation.  All allocations are done
 * in RESULT_POOL. */
static svn_error_t *
print_git_diff_header_moved(svn_stream_t *os, const char *header_encoding,
                            const char *path, const char *copyfrom_path,
                            apr_pool_t *result_pool)
{
  SVN_ERR(svn_stream_printf_from_utf8(os, header_encoding, result_pool,
                                      "diff --git a/%s b/%s%s",
                                      copyfrom_path, path, APR_EOL_STR));
  SVN_ERR(svn_stream_printf_from_utf8(os, header_encoding, result_pool,
                                      "rename from %s%s", copyfrom_path, 
                                      APR_EOL_STR));
  SVN_ERR(svn_stream_printf_from_utf8(os, header_encoding, result_pool,
                                      "rename to %s%s", path, APR_EOL_STR));
  return SVN_NO_ERROR;
}

/*
 * Print a git diff header for PATH to the stream OS using HEADER_ENCODING.
 * All allocations are done in RESULT_POOL. */
static svn_error_t *
print_git_diff_header_modified(svn_stream_t *os, const char *header_encoding, 
                               const char *path, apr_pool_t *result_pool)
{
  SVN_ERR(svn_stream_printf_from_utf8(os, header_encoding, result_pool,
                                      "diff --git a/%s b/%s%s",
                                      path, path, APR_EOL_STR));
  return SVN_NO_ERROR;
}

/*-----------------------------------------------------------------*/

/*** Callbacks for 'svn diff', invoked by the repos-diff editor. ***/


struct diff_cmd_baton {

  /* If non-null, the external diff command to invoke. */
  const char *diff_cmd;

  /* This is allocated in this struct's pool or a higher-up pool. */
  union {
    /* If 'diff_cmd' is null, then this is the parsed options to
       pass to the internal libsvn_diff implementation. */
    svn_diff_file_options_t *for_internal;
    /* Else if 'diff_cmd' is non-null, then... */
    struct {
      /* ...this is an argument array for the external command, and */
      const char **argv;
      /* ...this is the length of argv. */
      int argc;
    } for_external;
  } options;

  apr_pool_t *pool;
  apr_file_t *outfile;
  apr_file_t *errfile;

  const char *header_encoding;

  /* The original targets passed to the diff command.  We may need
     these to construct distinctive diff labels when comparing the
     same relative path in the same revision, under different anchors
     (for example, when comparing a trunk against a branch). */
  const char *orig_path_1;
  const char *orig_path_2;

  /* These are the numeric representations of the revisions passed to
<<<<<<< HEAD
     svn_client_diff5, either may be SVN_INVALID_REVNUM.  We need these
     because some of the svn_wc_diff_callbacks4_t don't get revision
=======
     svn_client_diff4, either may be SVN_INVALID_REVNUM.  We need these
     because some of the svn_wc_diff_callbacks3_t don't get revision
>>>>>>> 0213fdc3
     arguments.

     ### Perhaps we should change the callback signatures and eliminate
     ### these?
  */
  svn_revnum_t revnum1;
  svn_revnum_t revnum2;

  /* Set this if you want diff output even for binary files. */
  svn_boolean_t force_binary;

  /* Set this flag if you want diff_file_changed to output diffs
     unconditionally, even if the diffs are empty. */
  svn_boolean_t force_empty;

  /* The directory that diff target paths should be considered as
     relative to for output generation (see issue #2723). */
  const char *relative_to_dir;

  svn_boolean_t use_git_diff_format;

  svn_wc_context_t *wc_ctx;

  /* A hashtable using the visited paths as keys. 
   * ### This is needed for us to know if we need to print a diff header for
   * ### a path that has property changes. */
  apr_hash_t *visited_paths;
};


<<<<<<< HEAD
/* An svn_wc_diff_callbacks4_t function.  Used for both file and directory
=======
/* An svn_wc_diff_callbacks3_t function.  Used for both file and directory
>>>>>>> 0213fdc3
   property diffs. */
static svn_error_t *
diff_props_changed(const char *local_dir_abspath,
                   svn_wc_notify_state_t *state,
                   svn_boolean_t *tree_conflicted,
                   const char *path,
                   const apr_array_header_t *propchanges,
                   apr_hash_t *original_props,
                   void *diff_baton,
                   apr_pool_t *scratch_pool)
{
  struct diff_cmd_baton *diff_cmd_baton = diff_baton;
  apr_array_header_t *props;
  svn_boolean_t show_diff_header;
  apr_pool_t *subpool = svn_pool_create(diff_cmd_baton->pool);

  SVN_ERR(svn_categorize_props(propchanges, NULL, NULL, &props, subpool));

  if (apr_hash_get(diff_cmd_baton->visited_paths, path, APR_HASH_KEY_STRING))
      show_diff_header = FALSE;
  else
    show_diff_header = TRUE;

  if (props->nelts > 0)
    {
      /* We're using the revnums from the diff_cmd_baton since there's
       * no revision argument to the svn_wc_diff_callback_t
       * dir_props_changed(). */
      SVN_ERR(display_prop_diffs(props, original_props, path,
                                 diff_cmd_baton->orig_path_1,
                                 diff_cmd_baton->orig_path_2,
                                 diff_cmd_baton->revnum1,
                                 diff_cmd_baton->revnum2,
                                 diff_cmd_baton->header_encoding,
                                 diff_cmd_baton->outfile,
                                 diff_cmd_baton->relative_to_dir,
                                 show_diff_header,
                                 subpool));

      /* We've printed the diff header so now we can mark the path as
       * visited. */
      if (show_diff_header)
        apr_hash_set(diff_cmd_baton->visited_paths, path,
                     APR_HASH_KEY_STRING, path);
    }

  if (state)
    *state = svn_wc_notify_state_unknown;
  if (tree_conflicted)
    *tree_conflicted = FALSE;

  svn_pool_destroy(subpool);
  return SVN_NO_ERROR;
}

/* Show differences between TMPFILE1 and TMPFILE2. PATH, REV1, and REV2 are
   used in the headers to indicate the file and revisions.  If either
   MIMETYPE1 or MIMETYPE2 indicate binary content, don't show a diff,
   but instead print a warning message. */
static svn_error_t *
diff_content_changed(const char *path,
                     const char *tmpfile1,
                     const char *tmpfile2,
                     svn_revnum_t rev1,
                     svn_revnum_t rev2,
                     const char *mimetype1,
                     const char *mimetype2,
                     svn_diff_operation_kind_t operation,
                     const char *copyfrom_path,
                     void *diff_baton)
{
  struct diff_cmd_baton *diff_cmd_baton = diff_baton;
  int exitcode;
  apr_pool_t *subpool = svn_pool_create(diff_cmd_baton->pool);
  svn_stream_t *os;
  const char *rel_to_dir = diff_cmd_baton->relative_to_dir;
  apr_file_t *errfile = diff_cmd_baton->errfile;
  const char *label1, *label2;
  svn_boolean_t mt1_binary = FALSE, mt2_binary = FALSE;
  const char *path1, *path2;

  /* Get a stream from our output file. */
  os = svn_stream_from_aprfile2(diff_cmd_baton->outfile, TRUE, subpool);

  /* Generate the diff headers. */

  path1 = diff_cmd_baton->orig_path_1;
  path2 = diff_cmd_baton->orig_path_2;

  SVN_ERR(adjust_paths_for_diff_labels(&path1, &path2, path,
                                       rel_to_dir, subpool));

  label1 = diff_label(path1, rev1, subpool);
  label2 = diff_label(path2, rev2, subpool);

  /* Possible easy-out: if either mime-type is binary and force was not
     specified, don't attempt to generate a viewable diff at all.
     Print a warning and exit. */
  if (mimetype1)
    mt1_binary = svn_mime_type_is_binary(mimetype1);
  if (mimetype2)
    mt2_binary = svn_mime_type_is_binary(mimetype2);

  if (! diff_cmd_baton->force_binary && (mt1_binary || mt2_binary))
    {
      /* Print out the diff header. */
      SVN_ERR(svn_stream_printf_from_utf8
              (os, diff_cmd_baton->header_encoding, subpool,
               "Index: %s" APR_EOL_STR "%s" APR_EOL_STR, path, equal_string));

      /* ### Print git diff headers. */

      SVN_ERR(svn_stream_printf_from_utf8
              (os, diff_cmd_baton->header_encoding, subpool,
               _("Cannot display: file marked as a binary type.%s"),
               APR_EOL_STR));

      if (mt1_binary && !mt2_binary)
        SVN_ERR(svn_stream_printf_from_utf8
                (os, diff_cmd_baton->header_encoding, subpool,
                 "svn:mime-type = %s" APR_EOL_STR, mimetype1));
      else if (mt2_binary && !mt1_binary)
        SVN_ERR(svn_stream_printf_from_utf8
                (os, diff_cmd_baton->header_encoding, subpool,
                 "svn:mime-type = %s" APR_EOL_STR, mimetype2));
      else if (mt1_binary && mt2_binary)
        {
          if (strcmp(mimetype1, mimetype2) == 0)
            SVN_ERR(svn_stream_printf_from_utf8
                    (os, diff_cmd_baton->header_encoding, subpool,
                     "svn:mime-type = %s" APR_EOL_STR,
                     mimetype1));
          else
            SVN_ERR(svn_stream_printf_from_utf8
                    (os, diff_cmd_baton->header_encoding, subpool,
                     "svn:mime-type = (%s, %s)" APR_EOL_STR,
                     mimetype1, mimetype2));
        }

      /* Exit early. */
      svn_pool_destroy(subpool);
      return SVN_NO_ERROR;
    }


  if (diff_cmd_baton->diff_cmd)
    {
      /* Print out the diff header. */
      SVN_ERR(svn_stream_printf_from_utf8
              (os, diff_cmd_baton->header_encoding, subpool,
               "Index: %s" APR_EOL_STR "%s" APR_EOL_STR, path, equal_string));
      /* Close the stream (flush) */
      SVN_ERR(svn_stream_close(os));

      /* ### Do we want to add git diff headers here too? I'd say no. The
       * ### 'Index' and '===' line is something subversion has added. The rest
       * ### is up to the external diff application. We may be dealing with
       * ### a non-git compatible diff application.*/

      SVN_ERR(svn_io_run_diff2(".",
                               diff_cmd_baton->options.for_external.argv,
                               diff_cmd_baton->options.for_external.argc,
                               label1, label2,
                               tmpfile1, tmpfile2,
                               &exitcode, diff_cmd_baton->outfile, errfile,
                               diff_cmd_baton->diff_cmd, subpool));
    }
  else   /* use libsvn_diff to generate the diff  */
    {
      svn_diff_t *diff;

      SVN_ERR(svn_diff_file_diff_2(&diff, tmpfile1, tmpfile2,
                                   diff_cmd_baton->options.for_internal,
                                   subpool));

      if (svn_diff_contains_diffs(diff) || diff_cmd_baton->force_empty)
        {
          /* Print out the diff header. */
          SVN_ERR(svn_stream_printf_from_utf8
                  (os, diff_cmd_baton->header_encoding, subpool,
                   "Index: %s" APR_EOL_STR "%s" APR_EOL_STR,
                   path, equal_string));

          if (diff_cmd_baton->use_git_diff_format)
            {

            /* Add git headers and adjust the labels. 
             * ### Once we're using the git format everywhere, we can create
             * ### one func that sets the correct labels in one place. */
            if (operation == svn_diff_op_deleted)
              {
                SVN_ERR(print_git_diff_header_deleted(
                                              os, 
                                              diff_cmd_baton->header_encoding,
                                              path, subpool));
                label1 = diff_label(apr_psprintf(subpool, "a/%s", path1), rev1,
                                    subpool);
                label2 = diff_label("/dev/null", rev2, subpool);

              }
            else if (operation == svn_diff_op_copied)
              {
                SVN_ERR(print_git_diff_header_copied(
                                              os,
                                              diff_cmd_baton->header_encoding,
                                              copyfrom_path, path, subpool));
                label1 = diff_label(apr_psprintf(subpool, "a/%s", path1), rev1,
                                    subpool);
                label2 = diff_label(apr_psprintf(subpool, "b/%s", path2), rev2,
                                    subpool);
            }
          else if (operation == svn_diff_op_added)
            {
              SVN_ERR(print_git_diff_header_added(
                                            os, 
                                            diff_cmd_baton->header_encoding,
                                            path, subpool));
              label1 = diff_label("/dev/null", rev1, subpool);
              label2 = diff_label(apr_psprintf(subpool, "b/%s", path2), rev2,
                                  subpool);
            }
          else if (operation == svn_diff_op_modified)
            {
              SVN_ERR(print_git_diff_header_modified(
                                            os, 
                                            diff_cmd_baton->header_encoding,
                                            path, subpool));
              label1 = diff_label(apr_psprintf(subpool, "a/%s", path1), rev1,
                                  subpool);
              label2 = diff_label(apr_psprintf(subpool, "b/%s", path2), rev2,
                                  subpool);
            }
          else if (operation == svn_diff_op_moved)
            {
              SVN_ERR(print_git_diff_header_moved(
                                            os,
                                            diff_cmd_baton->header_encoding,
                                            copyfrom_path, path, subpool));
              label1 = diff_label(apr_psprintf(subpool, "a/%s", path1), rev1,
                                  subpool);
              label2 = diff_label(apr_psprintf(subpool, "b/%s", path2), rev2,
                                  subpool);
            }

            /* ### Print git headers for renames too. */
          }

          /* Output the actual diff */
          SVN_ERR(svn_diff_file_output_unified3
                  (os, diff, tmpfile1, tmpfile2, label1, label2,
                   diff_cmd_baton->header_encoding, rel_to_dir,
                   diff_cmd_baton->options.for_internal->show_c_function,
                   subpool));

          /* We have a printed a diff for this path, mark it as visited. */
          apr_hash_set(diff_cmd_baton->visited_paths, path,
                       APR_HASH_KEY_STRING, path);

        }
    }

  /* ### todo: someday we'll need to worry about whether we're going
     to need to write a diff plug-in mechanism that makes use of the
     two paths, instead of just blindly running SVN_CLIENT_DIFF.  */

  /* Destroy the subpool. */
  svn_pool_destroy(subpool);

  return SVN_NO_ERROR;
}

<<<<<<< HEAD
/* An svn_wc_diff_callbacks4_t function. */
=======
/* An svn_wc_diff_callbacks3_t function. */
>>>>>>> 0213fdc3
static svn_error_t *
diff_file_changed(const char *local_dir_abspath,
                  svn_wc_notify_state_t *content_state,
                  svn_wc_notify_state_t *prop_state,
                  svn_boolean_t *tree_conflicted,
                  const char *path,
                  const char *tmpfile1,
                  const char *tmpfile2,
                  svn_revnum_t rev1,
                  svn_revnum_t rev2,
                  const char *mimetype1,
                  const char *mimetype2,
                  const apr_array_header_t *prop_changes,
                  apr_hash_t *original_props,
                  void *diff_baton,
                  apr_pool_t *scratch_pool)
{
  if (tmpfile1)
    SVN_ERR(diff_content_changed(path,
                                 tmpfile1, tmpfile2, rev1, rev2,
                                 mimetype1, mimetype2,
                                 svn_diff_op_modified, NULL, diff_baton));
  if (prop_changes->nelts > 0)
    SVN_ERR(diff_props_changed(local_dir_abspath, prop_state, tree_conflicted,
                               path, prop_changes,
                               original_props, diff_baton, scratch_pool));
  if (content_state)
    *content_state = svn_wc_notify_state_unknown;
  if (prop_state)
    *prop_state = svn_wc_notify_state_unknown;
  if (tree_conflicted)
    *tree_conflicted = FALSE;
  return SVN_NO_ERROR;
}

/* Because the repos-diff editor passes at least one empty file to
   each of these next two functions, they can be dumb wrappers around
   the main workhorse routine. */

<<<<<<< HEAD
/* An svn_wc_diff_callbacks4_t function. */
=======
/* An svn_wc_diff_callbacks3_t function. */
>>>>>>> 0213fdc3
static svn_error_t *
diff_file_added(const char *local_dir_abspath,
                svn_wc_notify_state_t *content_state,
                svn_wc_notify_state_t *prop_state,
                svn_boolean_t *tree_conflicted,
                const char *path,
                const char *tmpfile1,
                const char *tmpfile2,
                svn_revnum_t rev1,
                svn_revnum_t rev2,
                const char *mimetype1,
                const char *mimetype2,
                const char *copyfrom_path,
                svn_revnum_t copyfrom_revision,
                const apr_array_header_t *prop_changes,
                apr_hash_t *original_props,
                void *diff_baton,
                apr_pool_t *scratch_pool)
{
  struct diff_cmd_baton *diff_cmd_baton = diff_baton;

  /* We want diff_file_changed to unconditionally show diffs, even if
     the diff is empty (as would be the case if an empty file were
     added.)  It's important, because 'patch' would still see an empty
     diff and create an empty file.  It's also important to let the
     user see that *something* happened. */
  diff_cmd_baton->force_empty = TRUE;

  /* ### We still can't detect moves without extending the parameters of
   * ### file_added(). The *right* thing to do is propably to extend
   * ### svn_wc_diff_callbacks4_t with file_copied() and file_moved(). */
  if (tmpfile1 && copyfrom_path)
    {
      const char *repos_relpath;
      char *ancestor_of_path;
      const char *local_abspath;
      int offset;
      svn_diff_operation_kind_t op_kind = svn_diff_op_copied;

      SVN_ERR(svn_dirent_get_absolute(&local_abspath, path, scratch_pool));

      SVN_ERR(svn_wc__node_get_repos_relpath(&repos_relpath, 
                                             diff_cmd_baton->wc_ctx,
                                             local_abspath, scratch_pool,
                                             scratch_pool));

      /* We need to determine if the copyfrom_path is within scope of the
       * diff we're producing. If not we'll just mark it as an add.
       * Determining scope involves checking two things; the dir we executed
       * the command from (orig_path2) and the target of the command (path).
       *
       * ### We'll do the same thing for moves but then we'll have to
       * ### consider the scope of both the delete-half and the add-half. */
      ancestor_of_path = apr_pstrdup(scratch_pool, repos_relpath);

      offset = strlen(repos_relpath) - strlen(path) 
                 + strlen(diff_cmd_baton->orig_path_2);

      ancestor_of_path[offset] = '\0';

      if (strncmp(copyfrom_path, ancestor_of_path, strlen(ancestor_of_path)))
        op_kind = svn_diff_op_added;
                                             
      SVN_ERR(diff_content_changed(path,
                                   tmpfile1, tmpfile2, rev1, rev2,
                                   mimetype1, mimetype2,
                                   op_kind, copyfrom_path,
                                   diff_baton));
    }
  else if (tmpfile1)
    SVN_ERR(diff_content_changed(path,
                                 tmpfile1, tmpfile2, rev1, rev2,
                                 mimetype1, mimetype2,
                                 svn_diff_op_added, NULL, diff_baton));
  if (prop_changes->nelts > 0)
    SVN_ERR(diff_props_changed(local_dir_abspath, prop_state, tree_conflicted,
                               path, prop_changes,
                               original_props, diff_baton, scratch_pool));
  if (content_state)
    *content_state = svn_wc_notify_state_unknown;
  if (prop_state)
    *prop_state = svn_wc_notify_state_unknown;
  if (tree_conflicted)
    *tree_conflicted = FALSE;

  diff_cmd_baton->force_empty = FALSE;

  return SVN_NO_ERROR;
}

<<<<<<< HEAD
/* An svn_wc_diff_callbacks4_t function. */
=======
/* An svn_wc_diff_callbacks3_t function. */
>>>>>>> 0213fdc3
static svn_error_t *
diff_file_deleted_with_diff(const char *local_dir_abspath,
                            svn_wc_notify_state_t *state,
                            svn_boolean_t *tree_conflicted,
                            const char *path,
                            const char *tmpfile1,
                            const char *tmpfile2,
                            const char *mimetype1,
                            const char *mimetype2,
                            apr_hash_t *original_props,
                            void *diff_baton,
                            apr_pool_t *scratch_pool)
{
  struct diff_cmd_baton *diff_cmd_baton = diff_baton;

  if (tmpfile1)
    SVN_ERR(diff_content_changed(path,
                                 tmpfile1, tmpfile2, diff_cmd_baton->revnum1, 
                                 diff_cmd_baton->revnum2,
                                 mimetype1, mimetype2,
                                 svn_diff_op_deleted, NULL, diff_baton));

  /* We don't list all the deleted properties. */

  if (state)
    *state = svn_wc_notify_state_unknown;
  if (tree_conflicted)
    *tree_conflicted = FALSE;

  return SVN_NO_ERROR;
}

<<<<<<< HEAD
/* An svn_wc_diff_callbacks4_t function. */
=======
/* An svn_wc_diff_callbacks3_t function. */
>>>>>>> 0213fdc3
static svn_error_t *
diff_file_deleted_no_diff(const char *local_dir_abspath,
                          svn_wc_notify_state_t *state,
                          svn_boolean_t *tree_conflicted,
                          const char *path,
                          const char *tmpfile1,
                          const char *tmpfile2,
                          const char *mimetype1,
                          const char *mimetype2,
                          apr_hash_t *original_props,
                          void *diff_baton,
                          apr_pool_t *scratch_pool)
{
  struct diff_cmd_baton *diff_cmd_baton = diff_baton;

  if (state)
    *state = svn_wc_notify_state_unknown;
  if (tree_conflicted)
    *tree_conflicted = FALSE;

  return file_printf_from_utf8
          (diff_cmd_baton->outfile,
           diff_cmd_baton->header_encoding,
           "Index: %s (deleted)" APR_EOL_STR "%s" APR_EOL_STR,
           path, equal_string);
}

<<<<<<< HEAD
/* An svn_wc_diff_callbacks4_t function. */
=======
/* An svn_wc_diff_callbacks3_t function.
   For now, let's have 'svn diff' send feedback to the top-level
   application, so that something reasonable about directories and
   propsets gets printed to stdout. */
>>>>>>> 0213fdc3
static svn_error_t *
diff_dir_added(const char *local_dir_abspath,
               svn_wc_notify_state_t *state,
               svn_boolean_t *tree_conflicted,
               const char *path,
               svn_revnum_t rev,
               const char *copyfrom_path,
               svn_revnum_t copyfrom_revision,
               void *diff_baton,
               apr_pool_t *scratch_pool)
{
  if (state)
    *state = svn_wc_notify_state_unknown;
  if (tree_conflicted)
    *tree_conflicted = FALSE;

  /* Do nothing. */

  return SVN_NO_ERROR;
}

<<<<<<< HEAD
/* An svn_wc_diff_callbacks4_t function. */
=======
/* An svn_wc_diff_callbacks3_t function. */
>>>>>>> 0213fdc3
static svn_error_t *
diff_dir_deleted(const char *local_dir_abspath,
                 svn_wc_notify_state_t *state,
                 svn_boolean_t *tree_conflicted,
                 const char *path,
                 void *diff_baton,
                 apr_pool_t *scratch_pool)
{
  if (state)
    *state = svn_wc_notify_state_unknown;
  if (tree_conflicted)
    *tree_conflicted = FALSE;

  /* Do nothing. */

  return SVN_NO_ERROR;
}

/* An svn_wc_diff_callbacks4_t function. */
static svn_error_t *
diff_dir_opened(const char *local_dir_abspath,
                svn_boolean_t *tree_conflicted,
                svn_boolean_t *skip_children,
                const char *path,
                svn_revnum_t rev,
                void *diff_baton,
                apr_pool_t *scratch_pool)
{
  if (tree_conflicted)
    *tree_conflicted = FALSE;
  if (skip_children)
    *skip_children = FALSE;

  /* Do nothing. */

  return SVN_NO_ERROR;
}

/* An svn_wc_diff_callbacks4_t function. */
static svn_error_t *
diff_dir_closed(const char *local_dir_abspath,
                svn_wc_notify_state_t *contentstate,
                svn_wc_notify_state_t *propstate,
                svn_boolean_t *tree_conflicted,
                const char *path,
                void *diff_baton,
                apr_pool_t *scratch_pool)
{
  if (contentstate)
    *contentstate = svn_wc_notify_state_unknown;
  if (propstate)
    *propstate = svn_wc_notify_state_unknown;
  if (tree_conflicted)
    *tree_conflicted = FALSE;

  /* Do nothing. */

  return SVN_NO_ERROR;
}

/* An svn_wc_diff_callbacks3_t function. */
static svn_error_t *
diff_dir_opened(svn_wc_adm_access_t *adm_access,
                const char *path,
                svn_revnum_t rev,
                void *diff_baton)
{
  return SVN_NO_ERROR;
}

/* An svn_wc_diff_callbacks3_t function. */
static svn_error_t *
diff_dir_closed(svn_wc_adm_access_t *adm_access,
                svn_wc_notify_state_t *state,
                const char *path,
                void *diff_baton)
{
  if (state)
    *state = svn_wc_notify_state_unknown;

  return SVN_NO_ERROR;
}


/*-----------------------------------------------------------------*/

/** The logic behind 'svn diff' and 'svn merge'.  */


/* Hi!  This is a comment left behind by Karl, and Ben is too afraid
   to erase it at this time, because he's not fully confident that all
   this knowledge has been grokked yet.

   There are five cases:
      1. path is not an URL and start_revision != end_revision
      2. path is not an URL and start_revision == end_revision
      3. path is an URL and start_revision != end_revision
      4. path is an URL and start_revision == end_revision
      5. path is not an URL and no revisions given

   With only one distinct revision the working copy provides the
   other.  When path is an URL there is no working copy. Thus

     1: compare repository versions for URL coresponding to working copy
     2: compare working copy against repository version
     3: compare repository versions for URL
     4: nothing to do.
     5: compare working copy against text-base

   Case 4 is not as stupid as it looks, for example it may occur if
   the user specifies two dates that resolve to the same revision.  */




/* Helper function: given a working-copy ABSPATH_OR_URL, return its
   associated url in *URL, allocated in RESULT_POOL.  If ABSPATH_OR_URL is
   *already* a URL, that's fine, return ABSPATH_OR_URL allocated in
   RESULT_POOL.

   Use SCRATCH_POOL for temporary allocations. */
static svn_error_t *
convert_to_url(const char **url,
               svn_wc_context_t *wc_ctx,
               const char *abspath_or_url,
               apr_pool_t *result_pool,
               apr_pool_t *scratch_pool)
{
  if (svn_path_is_url(abspath_or_url))
    {
      *url = apr_pstrdup(result_pool, abspath_or_url);
      return SVN_NO_ERROR;
    }

  SVN_ERR(svn_wc__node_get_url(url, wc_ctx, abspath_or_url,
                               result_pool, scratch_pool));
  if (! *url)
    return svn_error_createf(SVN_ERR_ENTRY_MISSING_URL, NULL,
                             _("Path '%s' has no URL"),
                             svn_dirent_local_style(abspath_or_url,
                                                    scratch_pool));
  return SVN_NO_ERROR;
}

/** Helper structure: for passing around the diff parameters */
struct diff_parameters
{
  /* First input path */
  const char *path1;

  /* Revision of first input path */
  const svn_opt_revision_t *revision1;

  /* Second input path */
  const char *path2;

  /* Revision of second input path */
  const svn_opt_revision_t *revision2;

  /* Peg revision */
  const svn_opt_revision_t *peg_revision;

  /* Desired depth */
  svn_depth_t depth;

  /* Ignore ancestry */
  svn_boolean_t ignore_ancestry;

  /* Ignore deleted */
  svn_boolean_t no_diff_deleted;

  /* Don't follow copyfrom when diffing copies. */
  svn_boolean_t show_copies_as_adds;

  /* Changelists of interest */
  const apr_array_header_t *changelists;
};

/** Helper structure: filled by check_paths() */
struct diff_paths
{
  /* path1 can only be found in the repository? */
  svn_boolean_t is_repos1;

  /* path2 can only be found in the repository? */
  svn_boolean_t is_repos2;
};


/** Check if paths are urls and if the revisions are local, and, for
    pegged revisions, ensure that at least one revision is non-local.
    Fills the PATHS structure. */
static svn_error_t *
check_paths(const struct diff_parameters *params,
            struct diff_paths *paths)
{
  svn_boolean_t is_local_rev1, is_local_rev2;

  /* Verify our revision arguments in light of the paths. */
  if ((params->revision1->kind == svn_opt_revision_unspecified)
      || (params->revision2->kind == svn_opt_revision_unspecified))
    return svn_error_create(SVN_ERR_CLIENT_BAD_REVISION, NULL,
                            _("Not all required revisions are specified"));

  /* Revisions can be said to be local or remote.  BASE and WORKING,
     for example, are local.  */
  is_local_rev1 =
    ((params->revision1->kind == svn_opt_revision_base)
     || (params->revision1->kind == svn_opt_revision_working));
  is_local_rev2 =
    ((params->revision2->kind == svn_opt_revision_base)
     || (params->revision2->kind == svn_opt_revision_working));

  if (params->peg_revision->kind != svn_opt_revision_unspecified)
    {
      if (is_local_rev1 && is_local_rev2)
        return svn_error_create(SVN_ERR_CLIENT_BAD_REVISION, NULL,
                                _("At least one revision must be non-local "
                                  "for a pegged diff"));

      paths->is_repos1 = ! is_local_rev1;
      paths->is_repos2 = ! is_local_rev2;
    }
  else
    {
      /* Working copy paths with non-local revisions get turned into
         URLs.  We don't do that here, though.  We simply record that it
         needs to be done, which is information that helps us choose our
         diff helper function.  */
      paths->is_repos1 = ! is_local_rev1 || svn_path_is_url(params->path1);
      paths->is_repos2 = ! is_local_rev2 || svn_path_is_url(params->path2);
    }

  return SVN_NO_ERROR;
}

/** Helper structure filled by diff_prepare_repos_repos */
struct diff_repos_repos_t
{
  /* URL created from path1 */
  const char *url1;

  /* URL created from path2 */
  const char *url2;

  /* The BASE_PATH for the diff */
  const char *base_path;

  /* url1 and url2 are the same */
  svn_boolean_t same_urls;

  /* Revision of url1 */
  svn_revnum_t rev1;

  /* Revision of url2 */
  svn_revnum_t rev2;

  /* Anchor based on url1 */
  const char *anchor1;

  /* Anchor based on url2 */
  const char *anchor2;

  /* Target based on url1 */
  const char *target1;

  /* Target based on url2 */
  const char *target2;

  /* RA session pointing at anchor1. */
  svn_ra_session_t *ra_session;
};

/** Helper function: prepare a repos repos diff. Fills DRR
 * structure. */
static svn_error_t *
diff_prepare_repos_repos(const struct diff_parameters *params,
                         struct diff_repos_repos_t *drr,
                         svn_client_ctx_t *ctx,
                         apr_pool_t *pool)
{
  svn_ra_session_t *ra_session;
  svn_node_kind_t kind1, kind2;
  const char *params_path2_abspath;
  const char *params_path1_abspath;

  if (!svn_path_is_url(params->path2))
    SVN_ERR(svn_dirent_get_absolute(&params_path2_abspath, params->path2,
                                    pool));
  else
    params_path2_abspath = params->path2;

  if (!svn_path_is_url(params->path1))
    SVN_ERR(svn_dirent_get_absolute(&params_path1_abspath, params->path1,
                                    pool));
  else
    params_path1_abspath = params->path1;

  /* Figure out URL1 and URL2. */
  SVN_ERR(convert_to_url(&drr->url1, ctx->wc_ctx, params_path1_abspath,
                         pool, pool));
  SVN_ERR(convert_to_url(&drr->url2, ctx->wc_ctx, params_path2_abspath,
                         pool, pool));
  drr->same_urls = (strcmp(drr->url1, drr->url2) == 0);

  /* We need exactly one BASE_PATH, so we'll let the BASE_PATH
     calculated for PATH2 override the one for PATH1 (since the diff
     will be "applied" to URL2 anyway). */
  drr->base_path = NULL;
  if (strcmp(drr->url1, params->path1) != 0)
    drr->base_path = params->path1;
  if (strcmp(drr->url2, params->path2) != 0)
    drr->base_path = params->path2;

  SVN_ERR(svn_client__open_ra_session_internal(&ra_session, drr->url2,
                                               NULL, NULL, FALSE,
                                               TRUE, ctx, pool));

  /* If we are performing a pegged diff, we need to find out what our
     actual URLs will be. */
  if (params->peg_revision->kind != svn_opt_revision_unspecified)
    {
      svn_opt_revision_t *start_ignore, *end_ignore;

      SVN_ERR(svn_client__repos_locations(&drr->url1, &start_ignore,
                                          &drr->url2, &end_ignore,
                                          ra_session,
                                          params->path2,
                                          params->peg_revision,
                                          params->revision1,
                                          params->revision2,
                                          ctx, pool));
      /* Reparent the session, since drr->url2 might have changed as a result
         the above call. */
      SVN_ERR(svn_ra_reparent(ra_session, drr->url2, pool));
    }

  /* Resolve revision and get path kind for the second target. */
  SVN_ERR(svn_client__get_revision_number(&drr->rev2, NULL, ctx->wc_ctx,
           (params->path2 == drr->url2) ? NULL : params_path2_abspath,
           ra_session, params->revision2, pool));
  SVN_ERR(svn_ra_check_path(ra_session, "", drr->rev2, &kind2, pool));
  if (kind2 == svn_node_none)
    return svn_error_createf
      (SVN_ERR_FS_NOT_FOUND, NULL,
       _("'%s' was not found in the repository at revision %ld"),
       drr->url2, drr->rev2);

  /* Do the same for the first target. */
  SVN_ERR(svn_ra_reparent(ra_session, drr->url1, pool));
  SVN_ERR(svn_client__get_revision_number(&drr->rev1, NULL, ctx->wc_ctx,
           (params->path1 == drr->url1) ? NULL : params_path1_abspath,
           ra_session, params->revision1, pool));
  SVN_ERR(svn_ra_check_path(ra_session, "", drr->rev1, &kind1, pool));
  if (kind1 == svn_node_none)
    return svn_error_createf
      (SVN_ERR_FS_NOT_FOUND, NULL,
       _("'%s' was not found in the repository at revision %ld"),
       drr->url1, drr->rev1);

  /* Choose useful anchors and targets for our two URLs. */
  drr->anchor1 = drr->url1;
  drr->anchor2 = drr->url2;
  drr->target1 = "";
  drr->target2 = "";
  if ((kind1 == svn_node_file) || (kind2 == svn_node_file))
    {
      svn_uri_split(&drr->anchor1, &drr->target1, drr->url1, pool);
      drr->target1 = svn_path_uri_decode(drr->target1, pool);
      svn_uri_split(&drr->anchor2, &drr->target2, drr->url2, pool);
      drr->target2 = svn_path_uri_decode(drr->target2, pool);
      if (drr->base_path)
        drr->base_path = svn_dirent_dirname(drr->base_path, pool);
      SVN_ERR(svn_ra_reparent(ra_session, drr->anchor1, pool));
    }

  drr->ra_session = ra_session;
  return SVN_NO_ERROR;
}

/* A Theoretical Note From Ben, regarding do_diff().

   This function is really svn_client_diff5().  If you read the public
   API description for svn_client_diff5(), it sounds quite Grand.  It
   sounds really generalized and abstract and beautiful: that it will
   diff any two paths, be they working-copy paths or URLs, at any two
   revisions.

   Now, the *reality* is that we have exactly three 'tools' for doing
   diffing, and thus this routine is built around the use of the three
   tools.  Here they are, for clarity:

     - svn_wc_diff:  assumes both paths are the same wcpath.
                     compares wcpath@BASE vs. wcpath@WORKING

     - svn_wc_get_diff_editor:  compares some URL@REV vs. wcpath@WORKING

     - svn_client__get_diff_editor:  compares some URL1@REV1 vs. URL2@REV2

   So the truth of the matter is, if the caller's arguments can't be
   pigeonholed into one of these three use-cases, we currently bail
   with a friendly apology.

   Perhaps someday a brave soul will truly make svn_client_diff5
   perfectly general.  For now, we live with the 90% case.  Certainly,
   the commandline client only calls this function in legal ways.
   When there are other users of svn_client.h, maybe this will become
   a more pressing issue.
 */

/* Return a "you can't do that" error, optionally wrapping another
   error CHILD_ERR. */
static svn_error_t *
unsupported_diff_error(svn_error_t *child_err)
{
  return svn_error_create(SVN_ERR_INCORRECT_PARAMS, child_err,
                          _("Sorry, svn_client_diff5 was called in a way "
                            "that is not yet supported"));
}


/* Perform a diff between two working-copy paths.

   PATH1 and PATH2 are both working copy paths.  REVISION1 and
   REVISION2 are their respective revisions.

   All other options are the same as those passed to svn_client_diff5(). */
static svn_error_t *
diff_wc_wc(const char *path1,
           const svn_opt_revision_t *revision1,
           const char *path2,
           const svn_opt_revision_t *revision2,
           svn_depth_t depth,
           svn_boolean_t ignore_ancestry,
           svn_boolean_t show_copies_as_adds,
           const apr_array_header_t *changelists,
<<<<<<< HEAD
           const svn_wc_diff_callbacks4_t *callbacks,
=======
           const svn_wc_diff_callbacks3_t *callbacks,
>>>>>>> 0213fdc3
           struct diff_cmd_baton *callback_baton,
           svn_client_ctx_t *ctx,
           apr_pool_t *pool)
{
  const char *abspath1;
  svn_error_t *err;

  SVN_ERR_ASSERT(! svn_path_is_url(path1));
  SVN_ERR_ASSERT(! svn_path_is_url(path2));
<<<<<<< HEAD

  SVN_ERR(svn_dirent_get_absolute(&abspath1, path1, pool));
=======
>>>>>>> 0213fdc3

  /* Currently we support only the case where path1 and path2 are the
     same path. */
  if ((strcmp(path1, path2) != 0)
      || (! ((revision1->kind == svn_opt_revision_base)
             && (revision2->kind == svn_opt_revision_working))))
    return unsupported_diff_error
      (svn_error_create
       (SVN_ERR_INCORRECT_PARAMS, NULL,
        _("Only diffs between a path's text-base "
          "and its working files are supported at this time")));

  /* Resolve named revisions to real numbers. */
  err = svn_client__get_revision_number(&callback_baton->revnum1, NULL,
                                        ctx->wc_ctx, abspath1, NULL,
                                        revision1, pool);

  /* In case of an added node, we have no base rev, and we show a revision
   * number of 0. Note that this code is currently always asking for
   * svn_opt_revision_base.
   * ### TODO: get rid of this 0 for added nodes. */
  if (err && (err->apr_err == SVN_ERR_CLIENT_BAD_REVISION))
    {
      svn_error_clear(err);
      callback_baton->revnum1 = 0;
    }
  else
    SVN_ERR(err);

  callback_baton->revnum2 = SVN_INVALID_REVNUM;  /* WC */

<<<<<<< HEAD
  SVN_ERR(svn_wc_diff6(ctx->wc_ctx,
                       path1,
                       callbacks, callback_baton,
                       depth,
                       ignore_ancestry,
                       show_copies_as_adds,
                       changelists,
                       ctx->cancel_func, ctx->cancel_baton,
                       pool));
=======
  SVN_ERR(svn_wc_diff5(adm_access, target, callbacks, callback_baton,
                       depth, ignore_ancestry, changelists, pool));
  SVN_ERR(svn_wc_adm_close(adm_access));
>>>>>>> 0213fdc3
  return SVN_NO_ERROR;
}


/* Perform a diff between two repository paths.

   DIFF_PARAM.PATH1 and DIFF_PARAM.PATH2 may be either URLs or the working
   copy paths. DIFF_PARAM.REVISION1 and DIFF_PARAM.REVISION2 are their
   respective revisions. If DIFF_PARAM.PEG_REVISION is specified,
   DIFF_PARAM.PATH2 is the path at the peg revision, and the actual two
   paths compared are determined by following copy history from PATH2.

   All other options are the same as those passed to svn_client_diff5(). */
static svn_error_t *
diff_repos_repos(const struct diff_parameters *diff_param,
<<<<<<< HEAD
                 const svn_wc_diff_callbacks4_t *callbacks,
=======
                 const svn_wc_diff_callbacks3_t *callbacks,
>>>>>>> 0213fdc3
                 struct diff_cmd_baton *callback_baton,
                 svn_client_ctx_t *ctx,
                 apr_pool_t *pool)
{
  svn_ra_session_t *extra_ra_session;

  const svn_ra_reporter3_t *reporter;
  void *reporter_baton;

  const svn_delta_editor_t *diff_editor;
  void *diff_edit_baton;

  struct diff_repos_repos_t drr;

  /* Prepare info for the repos repos diff. */
  SVN_ERR(diff_prepare_repos_repos(diff_param, &drr, ctx, pool));

  /* Get actual URLs. */
  callback_baton->orig_path_1 = drr.url1;
  callback_baton->orig_path_2 = drr.url2;

  /* Get numeric revisions. */
  callback_baton->revnum1 = drr.rev1;
  callback_baton->revnum2 = drr.rev2;

  /* Now, we open an extra RA session to the correct anchor
     location for URL1.  This is used during the editor calls to fetch file
     contents.  */
  SVN_ERR(svn_client__open_ra_session_internal(&extra_ra_session, drr.anchor1,
                                               NULL, NULL, FALSE, TRUE, ctx,
                                               pool));

  /* Set up the repos_diff editor on BASE_PATH, if available.
     Otherwise, we just use "". */
  SVN_ERR(svn_client__get_diff_editor
          (drr.base_path ? drr.base_path : "",
           NULL, callbacks, callback_baton, diff_param->depth,
           FALSE /* doesn't matter for diff */, extra_ra_session, drr.rev1,
           NULL /* no notify_func */, NULL /* no notify_baton */,
           ctx->cancel_func, ctx->cancel_baton,
           &diff_editor, &diff_edit_baton, pool));

  /* We want to switch our txn into URL2 */
  SVN_ERR(svn_ra_do_diff3
          (drr.ra_session, &reporter, &reporter_baton, drr.rev2, drr.target1,
           diff_param->depth, diff_param->ignore_ancestry, TRUE,
           drr.url2, diff_editor, diff_edit_baton, pool));

  /* Drive the reporter; do the diff. */
  SVN_ERR(reporter->set_path(reporter_baton, "", drr.rev1,
                             svn_depth_infinity,
                             FALSE, NULL,
                             pool));
  return reporter->finish_report(reporter_baton, pool);
}


/* Perform a diff between a repository path and a working-copy path.

   PATH1 may be either a URL or a working copy path.  PATH2 is a
   working copy path.  REVISION1 and REVISION2 are their respective
   revisions.  If REVERSE is TRUE, the diff will be done in reverse.
   If PEG_REVISION is specified, then PATH1 is the path in the peg
   revision, and the actual repository path to be compared is
   determined by following copy history.

   All other options are the same as those passed to svn_client_diff5(). */
static svn_error_t *
diff_repos_wc(const char *path1,
              const svn_opt_revision_t *revision1,
              const svn_opt_revision_t *peg_revision,
              const char *path2,
              const svn_opt_revision_t *revision2,
              svn_boolean_t reverse,
              svn_depth_t depth,
              svn_boolean_t ignore_ancestry,
              svn_boolean_t show_copies_as_adds,
              const apr_array_header_t *changelists,
<<<<<<< HEAD
              const svn_wc_diff_callbacks4_t *callbacks,
=======
              const svn_wc_diff_callbacks3_t *callbacks,
>>>>>>> 0213fdc3
              struct diff_cmd_baton *callback_baton,
              svn_client_ctx_t *ctx,
              apr_pool_t *pool)
{
  const char *url1, *anchor, *anchor_url, *target;
  svn_revnum_t rev;
  svn_ra_session_t *ra_session;
  const svn_ra_reporter3_t *reporter;
  void *reporter_baton;
  const svn_delta_editor_t *diff_editor;
  void *diff_edit_baton;
  svn_boolean_t rev2_is_base = (revision2->kind == svn_opt_revision_base);
  svn_boolean_t server_supports_depth;
  const char *abspath1;
  const char *abspath2;
  const char *anchor_abspath;

  SVN_ERR_ASSERT(! svn_path_is_url(path2));
<<<<<<< HEAD

  if (!svn_path_is_url(path1))
    SVN_ERR(svn_dirent_get_absolute(&abspath1, path1, pool));
  else
    abspath1 = path1;

  SVN_ERR(svn_dirent_get_absolute(&abspath2, path2, pool));
=======
>>>>>>> 0213fdc3

  /* Convert path1 to a URL to feed to do_diff. */
  SVN_ERR(convert_to_url(&url1, ctx->wc_ctx, abspath1, pool, pool));

  SVN_ERR(svn_wc_get_actual_target2(&anchor, &target,
                                    ctx->wc_ctx, path2,
                                    pool, pool));

  /* Fetch the URL of the anchor directory. */
  SVN_ERR(svn_dirent_get_absolute(&anchor_abspath, anchor, pool));
  SVN_ERR(svn_wc__node_get_url(&anchor_url, ctx->wc_ctx, anchor_abspath,
                               pool, pool));
  if (! anchor_url)
    return svn_error_createf(SVN_ERR_ENTRY_MISSING_URL, NULL,
                             _("Directory '%s' has no URL"),
                             svn_dirent_local_style(anchor, pool));

  /* If we are performing a pegged diff, we need to find out what our
     actual URLs will be. */
  if (peg_revision->kind != svn_opt_revision_unspecified)
    {
      svn_opt_revision_t *start_ignore, *end_ignore, end;
      const char *url_ignore;

      end.kind = svn_opt_revision_unspecified;

      SVN_ERR(svn_client__repos_locations(&url1, &start_ignore,
                                          &url_ignore, &end_ignore,
                                          NULL,
                                          path1,
                                          peg_revision,
                                          revision1, &end,
                                          ctx, pool));
      if (!reverse)
        {
          callback_baton->orig_path_1 = url1;
          callback_baton->orig_path_2 = svn_uri_join(anchor_url, target, pool);
        }
      else
        {
          callback_baton->orig_path_1 = svn_uri_join(anchor_url, target, pool);
          callback_baton->orig_path_2 = url1;
        }
    }

  /* Establish RA session to path2's anchor */
  SVN_ERR(svn_client__open_ra_session_internal(&ra_session, anchor_url,
                                               NULL, NULL, FALSE, TRUE,
                                               ctx, pool));

<<<<<<< HEAD
  SVN_ERR(svn_wc_get_diff_editor6(&diff_editor, &diff_edit_baton,
                                  ctx->wc_ctx,
                                  anchor,
                                  target,
=======
  SVN_ERR(svn_wc_get_diff_editor5(adm_access, target,
>>>>>>> 0213fdc3
                                  callbacks, callback_baton,
                                  depth,
                                  ignore_ancestry,
                                  show_copies_as_adds,
                                  rev2_is_base,
                                  reverse,
                                  changelists,
                                  ctx->cancel_func, ctx->cancel_baton,
                                  pool, pool));

  /* Tell the RA layer we want a delta to change our txn to URL1 */
  SVN_ERR(svn_client__get_revision_number(&rev, NULL, ctx->wc_ctx,
                                          (path1 == url1) ? NULL : abspath1,
                                          ra_session, revision1, pool));

  if (!reverse)
    callback_baton->revnum1 = rev;
  else
    callback_baton->revnum2 = rev;

  SVN_ERR(svn_ra_do_diff3(ra_session,
                          &reporter, &reporter_baton,
                          rev,
                          target ? svn_path_uri_decode(target, pool) : NULL,
                          depth,
                          ignore_ancestry,
                          TRUE,  /* text_deltas */
                          url1,
                          diff_editor, diff_edit_baton, pool));

  SVN_ERR(svn_ra_has_capability(ra_session, &server_supports_depth,
                                SVN_RA_CAPABILITY_DEPTH, pool));

  /* Create a txn mirror of path2;  the diff editor will print
     diffs in reverse.  :-)  */
  SVN_ERR(svn_wc_crawl_revisions5(ctx->wc_ctx, abspath2,
                                  reporter, reporter_baton,
                                  FALSE, depth, TRUE, (! server_supports_depth),
                                  FALSE, NULL, NULL, /* notification is N/A */
                                  NULL, NULL, pool));

  return SVN_NO_ERROR;
}


/* This is basically just the guts of svn_client_diff[_peg]5(). */
static svn_error_t *
do_diff(const struct diff_parameters *diff_param,
<<<<<<< HEAD
        const svn_wc_diff_callbacks4_t *callbacks,
=======
        const svn_wc_diff_callbacks3_t *callbacks,
>>>>>>> 0213fdc3
        struct diff_cmd_baton *callback_baton,
        svn_client_ctx_t *ctx,
        apr_pool_t *pool)
{
  struct diff_paths diff_paths;

  /* Check if paths/revisions are urls/local. */
  SVN_ERR(check_paths(diff_param, &diff_paths));

  if (diff_paths.is_repos1)
    {
      if (diff_paths.is_repos2)
        {
          SVN_ERR(diff_repos_repos(diff_param, callbacks, callback_baton,
                                   ctx, pool));
        }
      else /* path2 is a working copy path */
        {
          SVN_ERR(diff_repos_wc(diff_param->path1, diff_param->revision1,
                                diff_param->peg_revision,
                                diff_param->path2, diff_param->revision2,
                                FALSE, diff_param->depth,
                                diff_param->ignore_ancestry,
                                diff_param->show_copies_as_adds,
                                diff_param->changelists,
                                callbacks, callback_baton, ctx, pool));
        }
    }
  else /* path1 is a working copy path */
    {
      if (diff_paths.is_repos2)
        {
          SVN_ERR(diff_repos_wc(diff_param->path2, diff_param->revision2,
                                diff_param->peg_revision,
                                diff_param->path1, diff_param->revision1,
                                TRUE, diff_param->depth,
                                diff_param->ignore_ancestry,
                                diff_param->show_copies_as_adds,
                                diff_param->changelists,
                                callbacks, callback_baton, ctx, pool));
        }
      else /* path2 is a working copy path */
        {
          SVN_ERR(diff_wc_wc(diff_param->path1, diff_param->revision1,
                             diff_param->path2, diff_param->revision2,
                             diff_param->depth,
                             diff_param->ignore_ancestry,
                             diff_param->show_copies_as_adds,
                             diff_param->changelists,
                             callbacks, callback_baton, ctx, pool));
        }
    }

  return SVN_NO_ERROR;
}

/* Perform a diff summary between two repository paths. */
static svn_error_t *
diff_summarize_repos_repos(const struct diff_parameters *diff_param,
                           svn_client_diff_summarize_func_t summarize_func,
                           void *summarize_baton,
                           svn_client_ctx_t *ctx,
                           apr_pool_t *pool)
{
  svn_ra_session_t *extra_ra_session;

  const svn_ra_reporter3_t *reporter;
  void *reporter_baton;

  const svn_delta_editor_t *diff_editor;
  void *diff_edit_baton;

  struct diff_repos_repos_t drr;

  /* Prepare info for the repos repos diff. */
  SVN_ERR(diff_prepare_repos_repos(diff_param, &drr, ctx, pool));

  /* Now, we open an extra RA session to the correct anchor
     location for URL1.  This is used to get the kind of deleted paths.  */
  SVN_ERR(svn_client__open_ra_session_internal(&extra_ra_session, drr.anchor1,
                                               NULL, NULL, FALSE, TRUE,
                                               ctx, pool));

  /* Set up the repos_diff editor. */
  SVN_ERR(svn_client__get_diff_summarize_editor
          (drr.target2, summarize_func,
           summarize_baton, extra_ra_session, drr.rev1, ctx->cancel_func,
           ctx->cancel_baton, &diff_editor, &diff_edit_baton, pool));

  /* We want to switch our txn into URL2 */
  SVN_ERR(svn_ra_do_diff3
          (drr.ra_session, &reporter, &reporter_baton, drr.rev2, drr.target1,
           diff_param->depth, diff_param->ignore_ancestry,
           FALSE /* do not create text delta */, drr.url2, diff_editor,
           diff_edit_baton, pool));

  /* Drive the reporter; do the diff. */
  SVN_ERR(reporter->set_path(reporter_baton, "", drr.rev1,
                             svn_depth_infinity,
                             FALSE, NULL, pool));
  return reporter->finish_report(reporter_baton, pool);
}

/* This is basically just the guts of svn_client_diff_summarize[_peg]2(). */
static svn_error_t *
do_diff_summarize(const struct diff_parameters *diff_param,
                  svn_client_diff_summarize_func_t summarize_func,
                  void *summarize_baton,
                  svn_client_ctx_t *ctx,
                  apr_pool_t *pool)
{
  struct diff_paths diff_paths;

  /* Check if paths/revisions are urls/local. */
  SVN_ERR(check_paths(diff_param, &diff_paths));

  if (diff_paths.is_repos1 && diff_paths.is_repos2)
    return diff_summarize_repos_repos(diff_param, summarize_func,
                                      summarize_baton, ctx, pool);
  else
    return svn_error_create(SVN_ERR_UNSUPPORTED_FEATURE, NULL,
                            _("Summarizing diff can only compare repository "
                              "to repository"));
}


/* Initialize DIFF_CMD_BATON.diff_cmd and DIFF_CMD_BATON.options,
 * according to OPTIONS and CONFIG.  CONFIG and OPTIONS may be null.
 * Allocate the fields in POOL, which should be at least as long-lived
 * as the pool DIFF_CMD_BATON itself is allocated in.
 */
static svn_error_t *
set_up_diff_cmd_and_options(struct diff_cmd_baton *diff_cmd_baton,
                            const apr_array_header_t *options,
                            apr_hash_t *config, apr_pool_t *pool)
{
  const char *diff_cmd = NULL;
<<<<<<< HEAD
 
  /* See if there is a diff command and/or diff arguments. */
=======

  /* See if there is a command. */
>>>>>>> 0213fdc3
  if (config)
    {
      svn_config_t *cfg = apr_hash_get(config, SVN_CONFIG_CATEGORY_CONFIG,
                                       APR_HASH_KEY_STRING);
      svn_config_get(cfg, &diff_cmd, SVN_CONFIG_SECTION_HELPERS,
                     SVN_CONFIG_OPTION_DIFF_CMD, NULL);
      if (options == NULL)
        {
          const char *diff_extensions;
          svn_config_get(cfg, &diff_extensions, SVN_CONFIG_SECTION_HELPERS,
                         SVN_CONFIG_OPTION_DIFF_EXTENSIONS, NULL);
          if (diff_extensions)
            options = svn_cstring_split(diff_extensions, " \t\n\r", TRUE, pool);
        }
    }

  if (options == NULL)
    options = apr_array_make(pool, 0, sizeof(const char *));
 
  if (diff_cmd)
    SVN_ERR(svn_path_cstring_to_utf8(&diff_cmd_baton->diff_cmd, diff_cmd,
                                     pool));
  else
    diff_cmd_baton->diff_cmd = NULL;

  /* If there was a command, arrange options to pass to it. */
  if (diff_cmd_baton->diff_cmd)
    {
      const char **argv = NULL;
      int argc = options->nelts;
      if (argc)
        {
          int i;
          argv = apr_palloc(pool, argc * sizeof(char *));
          for (i = 0; i < argc; i++)
            SVN_ERR(svn_utf_cstring_to_utf8(&argv[i],
                      APR_ARRAY_IDX(options, i, const char *), pool));
        }
      diff_cmd_baton->options.for_external.argv = argv;
      diff_cmd_baton->options.for_external.argc = argc;
    }
  else  /* No command, so arrange options for internal invocation instead. */
    {
      diff_cmd_baton->options.for_internal
        = svn_diff_file_options_create(pool);
      SVN_ERR(svn_diff_file_options_parse
              (diff_cmd_baton->options.for_internal, options, pool));
    }

  return SVN_NO_ERROR;
}

/*----------------------------------------------------------------------- */

/*** Public Interfaces. ***/

/* Display context diffs between two PATH/REVISION pairs.  Each of
   these inputs will be one of the following:

   - a repository URL at a given revision.
   - a working copy path, ignoring local mods.
   - a working copy path, including local mods.

   We can establish a matrix that shows the nine possible types of
   diffs we expect to support.


      ` .     DST ||  URL:rev   | WC:base    | WC:working |
          ` .     ||            |            |            |
      SRC     ` . ||            |            |            |
      ============++============+============+============+
       URL:rev    || (*)        | (*)        | (*)        |
                  ||            |            |            |
                  ||            |            |            |
                  ||            |            |            |
      ------------++------------+------------+------------+
       WC:base    || (*)        |                         |
                  ||            | New svn_wc_diff which   |
                  ||            | is smart enough to      |
                  ||            | handle two WC paths     |
      ------------++------------+ and their related       +
       WC:working || (*)        | text-bases and working  |
                  ||            | files.  This operation  |
                  ||            | is entirely local.      |
                  ||            |                         |
      ------------++------------+------------+------------+
      * These cases require server communication.
*/
svn_error_t *
svn_client_diff5(const apr_array_header_t *options,
                 const char *path1,
                 const svn_opt_revision_t *revision1,
                 const char *path2,
                 const svn_opt_revision_t *revision2,
                 const char *relative_to_dir,
                 svn_depth_t depth,
                 svn_boolean_t ignore_ancestry,
                 svn_boolean_t no_diff_deleted,
                 svn_boolean_t show_copies_as_adds,
                 svn_boolean_t ignore_content_type,
                 svn_boolean_t use_git_diff_format,
                 const char *header_encoding,
                 apr_file_t *outfile,
                 apr_file_t *errfile,
                 const apr_array_header_t *changelists,
                 svn_client_ctx_t *ctx,
                 apr_pool_t *pool)
{
  struct diff_parameters diff_params;

  struct diff_cmd_baton diff_cmd_baton;
<<<<<<< HEAD
  svn_wc_diff_callbacks4_t diff_callbacks;
=======
  svn_wc_diff_callbacks3_t diff_callbacks;
>>>>>>> 0213fdc3

  /* We will never do a pegged diff from here. */
  svn_opt_revision_t peg_revision;
  peg_revision.kind = svn_opt_revision_unspecified;

  /* fill diff_param */
  diff_params.path1 = path1;
  diff_params.revision1 = revision1;
  diff_params.path2 = path2;
  diff_params.revision2 = revision2;
  diff_params.peg_revision = &peg_revision;
  diff_params.depth = depth;
  diff_params.ignore_ancestry = ignore_ancestry;
  diff_params.no_diff_deleted = no_diff_deleted;
  diff_params.show_copies_as_adds = show_copies_as_adds;
  diff_params.changelists = changelists;

  /* setup callback and baton */
  diff_callbacks.file_changed = diff_file_changed;
  diff_callbacks.file_added = diff_file_added;
  diff_callbacks.file_deleted = no_diff_deleted ? diff_file_deleted_no_diff :
                                                  diff_file_deleted_with_diff;
  diff_callbacks.dir_added =  diff_dir_added;
  diff_callbacks.dir_deleted = diff_dir_deleted;
  diff_callbacks.dir_props_changed = diff_props_changed;
  diff_callbacks.dir_opened = diff_dir_opened;
  diff_callbacks.dir_closed = diff_dir_closed;

  diff_cmd_baton.orig_path_1 = path1;
  diff_cmd_baton.orig_path_2 = path2;

  SVN_ERR(set_up_diff_cmd_and_options(&diff_cmd_baton, options,
                                      ctx->config, pool));
  diff_cmd_baton.pool = pool;
  diff_cmd_baton.outfile = outfile;
  diff_cmd_baton.errfile = errfile;
  diff_cmd_baton.header_encoding = header_encoding;
  diff_cmd_baton.revnum1 = SVN_INVALID_REVNUM;
  diff_cmd_baton.revnum2 = SVN_INVALID_REVNUM;

  diff_cmd_baton.force_empty = FALSE;
  diff_cmd_baton.force_binary = ignore_content_type;
  diff_cmd_baton.relative_to_dir = relative_to_dir;
  diff_cmd_baton.use_git_diff_format = use_git_diff_format;
  diff_cmd_baton.wc_ctx = ctx->wc_ctx;
  diff_cmd_baton.visited_paths = apr_hash_make(pool);

  return do_diff(&diff_params, &diff_callbacks, &diff_cmd_baton, ctx, pool);
}

svn_error_t *
svn_client_diff_peg5(const apr_array_header_t *options,
                     const char *path,
                     const svn_opt_revision_t *peg_revision,
                     const svn_opt_revision_t *start_revision,
                     const svn_opt_revision_t *end_revision,
                     const char *relative_to_dir,
                     svn_depth_t depth,
                     svn_boolean_t ignore_ancestry,
                     svn_boolean_t no_diff_deleted,
                     svn_boolean_t show_copies_as_adds,
                     svn_boolean_t ignore_content_type,
                     svn_boolean_t use_git_diff_format,
                     const char *header_encoding,
                     apr_file_t *outfile,
                     apr_file_t *errfile,
                     const apr_array_header_t *changelists,
                     svn_client_ctx_t *ctx,
                     apr_pool_t *pool)
{
  struct diff_parameters diff_params;

  struct diff_cmd_baton diff_cmd_baton;
<<<<<<< HEAD
  svn_wc_diff_callbacks4_t diff_callbacks;
=======
  svn_wc_diff_callbacks3_t diff_callbacks;

  if (svn_path_is_url(path) &&
        (start_revision->kind == svn_opt_revision_base
         || end_revision->kind == svn_opt_revision_base) )
    return svn_error_create(SVN_ERR_CLIENT_BAD_REVISION, NULL,
                            _("Revision type requires a working copy "
                              "path, not a URL"));
>>>>>>> 0213fdc3

  /* fill diff_param */
  diff_params.path1 = path;
  diff_params.revision1 = start_revision;
  diff_params.path2 = path;
  diff_params.revision2 = end_revision;
  diff_params.peg_revision = peg_revision;
  diff_params.depth = depth;
  diff_params.ignore_ancestry = ignore_ancestry;
  diff_params.no_diff_deleted = no_diff_deleted;
  diff_params.show_copies_as_adds = show_copies_as_adds;
  diff_params.changelists = changelists;

  /* setup callback and baton */
  diff_callbacks.file_changed = diff_file_changed;
  diff_callbacks.file_added = diff_file_added;
  diff_callbacks.file_deleted = no_diff_deleted ? diff_file_deleted_no_diff :
                                                  diff_file_deleted_with_diff;
  diff_callbacks.dir_added =  diff_dir_added;
  diff_callbacks.dir_deleted = diff_dir_deleted;
  diff_callbacks.dir_props_changed = diff_props_changed;
  diff_callbacks.dir_opened = diff_dir_opened;
  diff_callbacks.dir_closed = diff_dir_closed;

  diff_cmd_baton.orig_path_1 = path;
  diff_cmd_baton.orig_path_2 = path;

  SVN_ERR(set_up_diff_cmd_and_options(&diff_cmd_baton, options, 
                                      ctx->config, pool));
  diff_cmd_baton.pool = pool;
  diff_cmd_baton.outfile = outfile;
  diff_cmd_baton.errfile = errfile;
  diff_cmd_baton.header_encoding = header_encoding;
  diff_cmd_baton.revnum1 = SVN_INVALID_REVNUM;
  diff_cmd_baton.revnum2 = SVN_INVALID_REVNUM;

  diff_cmd_baton.force_empty = FALSE;
  diff_cmd_baton.force_binary = ignore_content_type;
  diff_cmd_baton.relative_to_dir = relative_to_dir;
  diff_cmd_baton.use_git_diff_format = use_git_diff_format;
  diff_cmd_baton.wc_ctx = ctx->wc_ctx;
  diff_cmd_baton.visited_paths = apr_hash_make(pool);

  return do_diff(&diff_params, &diff_callbacks, &diff_cmd_baton, ctx, pool);
}

svn_error_t *
svn_client_diff_summarize2(const char *path1,
                           const svn_opt_revision_t *revision1,
                           const char *path2,
                           const svn_opt_revision_t *revision2,
                           svn_depth_t depth,
                           svn_boolean_t ignore_ancestry,
                           const apr_array_header_t *changelists,
                           svn_client_diff_summarize_func_t summarize_func,
                           void *summarize_baton,
                           svn_client_ctx_t *ctx,
                           apr_pool_t *pool)
{
  struct diff_parameters diff_params;

  /* We will never do a pegged diff from here. */
  svn_opt_revision_t peg_revision;
  peg_revision.kind = svn_opt_revision_unspecified;

  /* fill diff_param */
  diff_params.path1 = path1;
  diff_params.revision1 = revision1;
  diff_params.path2 = path2;
  diff_params.revision2 = revision2;
  diff_params.peg_revision = &peg_revision;
  diff_params.depth = depth;
  diff_params.ignore_ancestry = ignore_ancestry;
  diff_params.no_diff_deleted = FALSE;
  diff_params.changelists = changelists;

  return do_diff_summarize(&diff_params, summarize_func, summarize_baton,
                           ctx, pool);
}

svn_error_t *
svn_client_diff_summarize_peg2(const char *path,
                               const svn_opt_revision_t *peg_revision,
                               const svn_opt_revision_t *start_revision,
                               const svn_opt_revision_t *end_revision,
                               svn_depth_t depth,
                               svn_boolean_t ignore_ancestry,
                               const apr_array_header_t *changelists,
                               svn_client_diff_summarize_func_t summarize_func,
                               void *summarize_baton,
                               svn_client_ctx_t *ctx,
                               apr_pool_t *pool)
{
  struct diff_parameters diff_params;

  /* fill diff_param */
  diff_params.path1 = path;
  diff_params.revision1 = start_revision;
  diff_params.path2 = path;
  diff_params.revision2 = end_revision;
  diff_params.peg_revision = peg_revision;
  diff_params.depth = depth;
  diff_params.ignore_ancestry = ignore_ancestry;
  diff_params.no_diff_deleted = FALSE;
  diff_params.changelists = changelists;

  return do_diff_summarize(&diff_params, summarize_func, summarize_baton,
                           ctx, pool);
}

svn_client_diff_summarize_t *
svn_client_diff_summarize_dup(const svn_client_diff_summarize_t *diff,
                              apr_pool_t *pool)
{
  svn_client_diff_summarize_t *dup_diff = apr_palloc(pool, sizeof(*dup_diff));

  *dup_diff = *diff;

  if (diff->path)
    dup_diff->path = apr_pstrdup(pool, diff->path);

  return dup_diff;
}<|MERGE_RESOLUTION|>--- conflicted
+++ resolved
@@ -193,21 +193,22 @@
     }
 }
 
-/* Adjust PATH1 and PATH2, representing the original targets passed to the
- * the diff command, to handle the case when we're dealing with different
- * anchors. PATH represents the file that has changed. RELATIVE_TO_DIR is
- * the directory the diff target should be considered relative to. All
+/* Adjust PATH, ORIG_PATH_1 and ORIG_PATH_2, representing the changed file
+ * and the two original targets passed to the diff command, to handle the
+ * case when we're dealing with different anchors. RELATIVE_TO_DIR is the
+ * directory the diff target should be considered relative to. All
  * allocations are done in POOL. */
 static svn_error_t *
-adjust_paths_for_diff_labels(const char **path1,
-                             const char **path2,
-                             const char *path,
+adjust_paths_for_diff_labels(const char **path,
+                             const char **orig_path_1,
+                             const char **orig_path_2,
                              const char *relative_to_dir,
                              apr_pool_t *pool)
 {
   apr_size_t len;
-  const char *new_path1 = *path1;
-  const char *new_path2 = *path2;
+  const char *new_path = *path;
+  const char *new_path1 = *orig_path_1;
+  const char *new_path2 = *orig_path_2;
 
   /* ### Holy cow.  Due to anchor/target weirdness, we can't
      simply join diff_cmd_baton->orig_path_1 with path, ditto for
@@ -231,31 +232,31 @@
      a particular style, so not calling svn_dirent_local_style() on the
      paths below.*/
   if (new_path1[0] == '\0')
-    new_path1 = apr_psprintf(pool, "%s", path);
+    new_path1 = apr_psprintf(pool, "%s", new_path);
   else if (new_path1[0] == '/')
-    new_path1 = apr_psprintf(pool, "%s\t(...%s)", path, new_path1);
+    new_path1 = apr_psprintf(pool, "%s\t(...%s)", new_path, new_path1);
   else
-    new_path1 = apr_psprintf(pool, "%s\t(.../%s)", path, new_path1);
+    new_path1 = apr_psprintf(pool, "%s\t(.../%s)", new_path, new_path1);
 
   if (new_path2[0] == '\0')
-    new_path2 = apr_psprintf(pool, "%s", path);
+    new_path2 = apr_psprintf(pool, "%s", new_path);
   else if (new_path2[0] == '/')
-    new_path2 = apr_psprintf(pool, "%s\t(...%s)", path, new_path2);
+    new_path2 = apr_psprintf(pool, "%s\t(...%s)", new_path, new_path2);
   else
-    new_path2 = apr_psprintf(pool, "%s\t(.../%s)", path, new_path2);
+    new_path2 = apr_psprintf(pool, "%s\t(.../%s)", new_path, new_path2);
 
   if (relative_to_dir)
     {
       /* Possibly adjust the paths shown in the output (see issue #2723). */
-      const char *child_path = svn_dirent_is_child(relative_to_dir, path,
+      const char *child_path = svn_dirent_is_child(relative_to_dir, new_path,
                                                    pool);
 
       if (child_path)
-        path = child_path;
-      else if (!svn_path_compare_paths(relative_to_dir, path))
-        path = ".";
+        new_path = child_path;
+      else if (!svn_path_compare_paths(relative_to_dir, new_path))
+        new_path = ".";
       else
-        return MAKE_ERR_BAD_RELATIVE_PATH(path, relative_to_dir);
+        return MAKE_ERR_BAD_RELATIVE_PATH(new_path, relative_to_dir);
 
       child_path = svn_dirent_is_child(relative_to_dir, new_path1, pool);
 
@@ -275,8 +276,9 @@
       else
         return MAKE_ERR_BAD_RELATIVE_PATH(new_path2, relative_to_dir);
     }
-  *path1 = new_path1;
-  *path2 = new_path2;
+  *path = new_path;
+  *orig_path_1 = new_path1;
+  *orig_path_2 = new_path2;
 
   return SVN_NO_ERROR;
 }
@@ -322,20 +324,6 @@
 {
   int i;
 
-  if (relative_to_dir)
-    {
-      /* Possibly adjust the path shown in the output (see issue #2723). */
-      const char *child_path = svn_dirent_is_child(relative_to_dir, path,
-                                                   pool);
-
-      if (child_path)
-        path = child_path;
-      else if (!svn_path_compare_paths(relative_to_dir, path))
-        path = ".";
-      else
-        return MAKE_ERR_BAD_RELATIVE_PATH(path, relative_to_dir);
-    }
-
   /* If we're creating a diff on the wc root, path would be empty. */
   if (path[0] == '\0')
     path = apr_psprintf(pool, ".");
@@ -347,7 +335,7 @@
         const char *label1;
         const char *label2;
 
-        SVN_ERR(adjust_paths_for_diff_labels(&path1, &path2, path,
+        SVN_ERR(adjust_paths_for_diff_labels(&path, &path1, &path2,
                                              relative_to_dir, pool));
 
         label1 = diff_label(path1, rev1, pool);
@@ -581,13 +569,8 @@
   const char *orig_path_2;
 
   /* These are the numeric representations of the revisions passed to
-<<<<<<< HEAD
      svn_client_diff5, either may be SVN_INVALID_REVNUM.  We need these
      because some of the svn_wc_diff_callbacks4_t don't get revision
-=======
-     svn_client_diff4, either may be SVN_INVALID_REVNUM.  We need these
-     because some of the svn_wc_diff_callbacks3_t don't get revision
->>>>>>> 0213fdc3
      arguments.
 
      ### Perhaps we should change the callback signatures and eliminate
@@ -618,11 +601,7 @@
 };
 
 
-<<<<<<< HEAD
 /* An svn_wc_diff_callbacks4_t function.  Used for both file and directory
-=======
-/* An svn_wc_diff_callbacks3_t function.  Used for both file and directory
->>>>>>> 0213fdc3
    property diffs. */
 static svn_error_t *
 diff_props_changed(const char *local_dir_abspath,
@@ -712,7 +691,7 @@
   path1 = diff_cmd_baton->orig_path_1;
   path2 = diff_cmd_baton->orig_path_2;
 
-  SVN_ERR(adjust_paths_for_diff_labels(&path1, &path2, path,
+  SVN_ERR(adjust_paths_for_diff_labels(&path, &path1, &path2,
                                        rel_to_dir, subpool));
 
   label1 = diff_label(path1, rev1, subpool);
@@ -894,11 +873,7 @@
   return SVN_NO_ERROR;
 }
 
-<<<<<<< HEAD
 /* An svn_wc_diff_callbacks4_t function. */
-=======
-/* An svn_wc_diff_callbacks3_t function. */
->>>>>>> 0213fdc3
 static svn_error_t *
 diff_file_changed(const char *local_dir_abspath,
                   svn_wc_notify_state_t *content_state,
@@ -938,11 +913,7 @@
    each of these next two functions, they can be dumb wrappers around
    the main workhorse routine. */
 
-<<<<<<< HEAD
 /* An svn_wc_diff_callbacks4_t function. */
-=======
-/* An svn_wc_diff_callbacks3_t function. */
->>>>>>> 0213fdc3
 static svn_error_t *
 diff_file_added(const char *local_dir_abspath,
                 svn_wc_notify_state_t *content_state,
@@ -1033,11 +1004,7 @@
   return SVN_NO_ERROR;
 }
 
-<<<<<<< HEAD
 /* An svn_wc_diff_callbacks4_t function. */
-=======
-/* An svn_wc_diff_callbacks3_t function. */
->>>>>>> 0213fdc3
 static svn_error_t *
 diff_file_deleted_with_diff(const char *local_dir_abspath,
                             svn_wc_notify_state_t *state,
@@ -1070,11 +1037,7 @@
   return SVN_NO_ERROR;
 }
 
-<<<<<<< HEAD
 /* An svn_wc_diff_callbacks4_t function. */
-=======
-/* An svn_wc_diff_callbacks3_t function. */
->>>>>>> 0213fdc3
 static svn_error_t *
 diff_file_deleted_no_diff(const char *local_dir_abspath,
                           svn_wc_notify_state_t *state,
@@ -1102,14 +1065,7 @@
            path, equal_string);
 }
 
-<<<<<<< HEAD
 /* An svn_wc_diff_callbacks4_t function. */
-=======
-/* An svn_wc_diff_callbacks3_t function.
-   For now, let's have 'svn diff' send feedback to the top-level
-   application, so that something reasonable about directories and
-   propsets gets printed to stdout. */
->>>>>>> 0213fdc3
 static svn_error_t *
 diff_dir_added(const char *local_dir_abspath,
                svn_wc_notify_state_t *state,
@@ -1131,11 +1087,7 @@
   return SVN_NO_ERROR;
 }
 
-<<<<<<< HEAD
 /* An svn_wc_diff_callbacks4_t function. */
-=======
-/* An svn_wc_diff_callbacks3_t function. */
->>>>>>> 0213fdc3
 static svn_error_t *
 diff_dir_deleted(const char *local_dir_abspath,
                  svn_wc_notify_state_t *state,
@@ -1192,29 +1144,6 @@
     *tree_conflicted = FALSE;
 
   /* Do nothing. */
-
-  return SVN_NO_ERROR;
-}
-
-/* An svn_wc_diff_callbacks3_t function. */
-static svn_error_t *
-diff_dir_opened(svn_wc_adm_access_t *adm_access,
-                const char *path,
-                svn_revnum_t rev,
-                void *diff_baton)
-{
-  return SVN_NO_ERROR;
-}
-
-/* An svn_wc_diff_callbacks3_t function. */
-static svn_error_t *
-diff_dir_closed(svn_wc_adm_access_t *adm_access,
-                svn_wc_notify_state_t *state,
-                const char *path,
-                void *diff_baton)
-{
-  if (state)
-    *state = svn_wc_notify_state_unknown;
 
   return SVN_NO_ERROR;
 }
@@ -1573,11 +1502,7 @@
            svn_boolean_t ignore_ancestry,
            svn_boolean_t show_copies_as_adds,
            const apr_array_header_t *changelists,
-<<<<<<< HEAD
            const svn_wc_diff_callbacks4_t *callbacks,
-=======
-           const svn_wc_diff_callbacks3_t *callbacks,
->>>>>>> 0213fdc3
            struct diff_cmd_baton *callback_baton,
            svn_client_ctx_t *ctx,
            apr_pool_t *pool)
@@ -1587,11 +1512,8 @@
 
   SVN_ERR_ASSERT(! svn_path_is_url(path1));
   SVN_ERR_ASSERT(! svn_path_is_url(path2));
-<<<<<<< HEAD
 
   SVN_ERR(svn_dirent_get_absolute(&abspath1, path1, pool));
-=======
->>>>>>> 0213fdc3
 
   /* Currently we support only the case where path1 and path2 are the
      same path. */
@@ -1623,7 +1545,6 @@
 
   callback_baton->revnum2 = SVN_INVALID_REVNUM;  /* WC */
 
-<<<<<<< HEAD
   SVN_ERR(svn_wc_diff6(ctx->wc_ctx,
                        path1,
                        callbacks, callback_baton,
@@ -1633,11 +1554,6 @@
                        changelists,
                        ctx->cancel_func, ctx->cancel_baton,
                        pool));
-=======
-  SVN_ERR(svn_wc_diff5(adm_access, target, callbacks, callback_baton,
-                       depth, ignore_ancestry, changelists, pool));
-  SVN_ERR(svn_wc_adm_close(adm_access));
->>>>>>> 0213fdc3
   return SVN_NO_ERROR;
 }
 
@@ -1653,11 +1569,7 @@
    All other options are the same as those passed to svn_client_diff5(). */
 static svn_error_t *
 diff_repos_repos(const struct diff_parameters *diff_param,
-<<<<<<< HEAD
                  const svn_wc_diff_callbacks4_t *callbacks,
-=======
-                 const svn_wc_diff_callbacks3_t *callbacks,
->>>>>>> 0213fdc3
                  struct diff_cmd_baton *callback_baton,
                  svn_client_ctx_t *ctx,
                  apr_pool_t *pool)
@@ -1736,11 +1648,7 @@
               svn_boolean_t ignore_ancestry,
               svn_boolean_t show_copies_as_adds,
               const apr_array_header_t *changelists,
-<<<<<<< HEAD
               const svn_wc_diff_callbacks4_t *callbacks,
-=======
-              const svn_wc_diff_callbacks3_t *callbacks,
->>>>>>> 0213fdc3
               struct diff_cmd_baton *callback_baton,
               svn_client_ctx_t *ctx,
               apr_pool_t *pool)
@@ -1759,7 +1667,6 @@
   const char *anchor_abspath;
 
   SVN_ERR_ASSERT(! svn_path_is_url(path2));
-<<<<<<< HEAD
 
   if (!svn_path_is_url(path1))
     SVN_ERR(svn_dirent_get_absolute(&abspath1, path1, pool));
@@ -1767,8 +1674,6 @@
     abspath1 = path1;
 
   SVN_ERR(svn_dirent_get_absolute(&abspath2, path2, pool));
-=======
->>>>>>> 0213fdc3
 
   /* Convert path1 to a URL to feed to do_diff. */
   SVN_ERR(convert_to_url(&url1, ctx->wc_ctx, abspath1, pool, pool));
@@ -1819,14 +1724,10 @@
                                                NULL, NULL, FALSE, TRUE,
                                                ctx, pool));
 
-<<<<<<< HEAD
   SVN_ERR(svn_wc_get_diff_editor6(&diff_editor, &diff_edit_baton,
                                   ctx->wc_ctx,
                                   anchor,
                                   target,
-=======
-  SVN_ERR(svn_wc_get_diff_editor5(adm_access, target,
->>>>>>> 0213fdc3
                                   callbacks, callback_baton,
                                   depth,
                                   ignore_ancestry,
@@ -1875,11 +1776,7 @@
 /* This is basically just the guts of svn_client_diff[_peg]5(). */
 static svn_error_t *
 do_diff(const struct diff_parameters *diff_param,
-<<<<<<< HEAD
         const svn_wc_diff_callbacks4_t *callbacks,
-=======
-        const svn_wc_diff_callbacks3_t *callbacks,
->>>>>>> 0213fdc3
         struct diff_cmd_baton *callback_baton,
         svn_client_ctx_t *ctx,
         apr_pool_t *pool)
@@ -2017,13 +1914,8 @@
                             apr_hash_t *config, apr_pool_t *pool)
 {
   const char *diff_cmd = NULL;
-<<<<<<< HEAD
  
   /* See if there is a diff command and/or diff arguments. */
-=======
-
-  /* See if there is a command. */
->>>>>>> 0213fdc3
   if (config)
     {
       svn_config_t *cfg = apr_hash_get(config, SVN_CONFIG_CATEGORY_CONFIG,
@@ -2136,11 +2028,7 @@
   struct diff_parameters diff_params;
 
   struct diff_cmd_baton diff_cmd_baton;
-<<<<<<< HEAD
   svn_wc_diff_callbacks4_t diff_callbacks;
-=======
-  svn_wc_diff_callbacks3_t diff_callbacks;
->>>>>>> 0213fdc3
 
   /* We will never do a pegged diff from here. */
   svn_opt_revision_t peg_revision;
@@ -2214,18 +2102,7 @@
   struct diff_parameters diff_params;
 
   struct diff_cmd_baton diff_cmd_baton;
-<<<<<<< HEAD
   svn_wc_diff_callbacks4_t diff_callbacks;
-=======
-  svn_wc_diff_callbacks3_t diff_callbacks;
-
-  if (svn_path_is_url(path) &&
-        (start_revision->kind == svn_opt_revision_base
-         || end_revision->kind == svn_opt_revision_base) )
-    return svn_error_create(SVN_ERR_CLIENT_BAD_REVISION, NULL,
-                            _("Revision type requires a working copy "
-                              "path, not a URL"));
->>>>>>> 0213fdc3
 
   /* fill diff_param */
   diff_params.path1 = path;
