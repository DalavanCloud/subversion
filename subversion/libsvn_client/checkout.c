--- conflicted
+++ resolved
@@ -73,18 +73,11 @@
                              repos_root, uuid, revnum, depth, pool));
   /* Have update fix the incompleteness. */
   return svn_error_return(svn_client__update_internal(result_rev, local_abspath,
-<<<<<<< HEAD
-                                    revision, depth, TRUE, ignore_externals,
-                                    allow_unver_obstructions,
-                                    use_sleep, FALSE, innercheckout,
-                                    ctx, pool));
-=======
                                                       revision, depth, TRUE,
                                                       ignore_externals,
                                                       allow_unver_obstructions,
                                                       use_sleep, innercheckout,
                                                       ctx, pool));
->>>>>>> 8d8a5012
 }
 
 
@@ -229,11 +222,7 @@
                                                 revision, depth, TRUE,
                                                 ignore_externals,
                                                 allow_unver_obstructions,
-<<<<<<< HEAD
-                                                use_sleep, FALSE, innercheckout,
-=======
                                                 use_sleep, innercheckout,
->>>>>>> 8d8a5012
                                                 ctx, pool);
             }
           else
