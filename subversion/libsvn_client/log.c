--- conflicted
+++ resolved
@@ -142,21 +142,6 @@
   copyfrom_info.rev = SVN_INVALID_REVNUM;
   copyfrom_info.pool = pool;
 
-<<<<<<< HEAD
-  {
-    svn_ra_session_t *ra_session;
-    svn_revnum_t at_rev;
-    const char *at_url;
-    SVN_ERR(svn_client__ra_session_from_path(&ra_session, &at_rev, &at_url,
-                                             path_or_url, NULL,
-                                             revision, revision,
-                                             ctx, pool));
-
-    SVN_ERR(svn_client__path_relative_to_root(&copyfrom_info.target_path,
-                                              path_or_url, NULL, TRUE,
-                                              ra_session, NULL, pool));
-  }
-=======
   SVN_ERR(svn_client__ra_session_from_path(&ra_session, &at_rev, &at_url,
                                            path_or_url, NULL,
                                            revision, revision,
@@ -164,7 +149,6 @@
 
   /* Find the copy source.  Walk the location segments to find the revision
      at which this node was created (copied or added). */
->>>>>>> 6215c21a
 
   err = svn_ra_get_location_segments(ra_session, "", at_rev, at_rev,
                                      SVN_INVALID_REVNUM,
@@ -593,50 +577,6 @@
    * epg wonders if the repository could send a unified stream of log
    * entries if the paths and revisions were passed down.
    */
-<<<<<<< HEAD
-  {
-    svn_revnum_t start_revnum, end_revnum, youngest_rev = SVN_INVALID_REVNUM;
-    const char *path = APR_ARRAY_IDX(targets, 0, const char *);
-    svn_boolean_t has_log_revprops;
-
-    SVN_ERR(svn_client__get_revision_number
-            (&start_revnum, &youngest_rev, ra_session, start, path, pool));
-    SVN_ERR(svn_client__get_revision_number
-            (&end_revnum, &youngest_rev, ra_session, end, path, pool));
-
-    SVN_ERR(svn_ra_has_capability(ra_session, &has_log_revprops,
-                                  SVN_RA_CAPABILITY_LOG_REVPROPS, pool));
-    if (has_log_revprops)
-      return svn_ra_get_log2(ra_session,
-                               condensed_targets,
-                               start_revnum,
-                               end_revnum,
-                               limit,
-                               discover_changed_paths,
-                               strict_node_history,
-                               include_merged_revisions,
-                               revprops,
-                               real_receiver,
-                               real_receiver_baton,
-                            pool);
-    else
-      {
-        /* See above pre-1.5 notes. */
-        pre_15_receiver_baton_t rb;
-        rb.ctx = ctx;
-        SVN_ERR(svn_client_open_ra_session(&rb.ra_session, actual_url,
-                                           ctx, pool));
-        rb.revprops = revprops;
-        rb.receiver = real_receiver;
-        rb.baton = real_receiver_baton;
-        SVN_ERR(svn_client__ra_session_from_path(&ra_session,
-                                                 &ignored_revnum,
-                                                 &actual_url, ra_target, NULL,
-                                                 peg_revision,
-                                                 &session_opt_rev,
-                                                 ctx, pool));
-        return svn_ra_get_log2(ra_session,
-=======
   iterpool = svn_pool_create(pool);
   for (i = 0; i < revision_ranges->nelts; i++)
     {
@@ -690,7 +630,6 @@
         }
 
       SVN_ERR(svn_ra_get_log2(ra_session,
->>>>>>> 6215c21a
                               condensed_targets,
                               start_revnum,
                               end_revnum,
@@ -698,20 +637,10 @@
                               discover_changed_paths,
                               strict_node_history,
                               include_merged_revisions,
-<<<<<<< HEAD
-                              svn_compat_log_revprops_in(pool),
-                              pre_15_receiver,
-                              &rb,
-                              pool);
-      }
-  }
-}
-=======
                               passed_receiver_revprops,
                               passed_receiver,
                               passed_receiver_baton,
                               iterpool));
->>>>>>> 6215c21a
 
       if (limit && revision_ranges->nelts > 1)
         {
