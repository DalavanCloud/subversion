--- conflicted
+++ resolved
@@ -2,22 +2,17 @@
  * delete.c:  wrappers around wc delete functionality.
  *
  * ====================================================================
- *    Licensed to the Apache Software Foundation (ASF) under one
- *    or more contributor license agreements.  See the NOTICE file
- *    distributed with this work for additional information
- *    regarding copyright ownership.  The ASF licenses this file
- *    to you under the Apache License, Version 2.0 (the
- *    "License"); you may not use this file except in compliance
- *    with the License.  You may obtain a copy of the License at
+ * Copyright (c) 2000-2004, 2008 CollabNet.  All rights reserved.
  *
- *      http://www.apache.org/licenses/LICENSE-2.0
+ * This software is licensed as described in the file COPYING, which
+ * you should have received as part of this distribution.  The terms
+ * are also available at http://subversion.tigris.org/license-1.html.
+ * If newer versions of this license are posted there, you may use a
+ * newer version instead, at your option.
  *
- *    Unless required by applicable law or agreed to in writing,
- *    software distributed under the License is distributed on an
- *    "AS IS" BASIS, WITHOUT WARRANTIES OR CONDITIONS OF ANY
- *    KIND, either express or implied.  See the License for the
- *    specific language governing permissions and limitations
- *    under the License.
+ * This software consists of voluntary contributions made by many
+ * individuals.  For exact contribution history, see the revision
+ * history and logs, available at http://subversion.tigris.org/.
  * ====================================================================
  */
 
@@ -34,12 +29,9 @@
 #include "svn_wc.h"
 #include "svn_client.h"
 #include "svn_error.h"
-#include "svn_dirent_uri.h"
 #include "svn_path.h"
 #include "client.h"
 
-#include "private/svn_wc_private.h"
-
 #include "svn_private_config.h"
 
 @@ -47,12 +39,12 @@
 /*** Code. ***/
 
 
-/* An svn_wc_status_func4_t callback function for finding
+/* An svn_wc_status_func3_t callback function for finding
    status structures which are not safely deletable. */
 static svn_error_t *
 find_undeletables(void *baton,
                   const char *path,
-                  const svn_wc_status3_t *status,
+                  svn_wc_status2_t *status,
                   apr_pool_t *pool)
 {
   /* Check for error-ful states. */
@@ -60,11 +52,11 @@
     return svn_error_createf(SVN_ERR_NODE_UNEXPECTED_KIND, NULL,
                              _("'%s' is in the way of the resource "
                                "actually under version control"),
-                             svn_dirent_local_style(path, pool));
-  else if (! status->versioned)
+                             svn_path_local_style(path, pool));
+  else if (! status->entry)
     return svn_error_createf(SVN_ERR_UNVERSIONED_RESOURCE, NULL,
                              _("'%s' is not under version control"),
-                             svn_dirent_local_style(path, pool));
+                             svn_path_local_style(path, pool));
 
   else if ((status->text_status != svn_wc_status_normal
             && status->text_status != svn_wc_status_deleted
@@ -73,9 +65,8 @@
            (status->prop_status != svn_wc_status_none
             && status->prop_status != svn_wc_status_normal))
     return svn_error_createf(SVN_ERR_CLIENT_MODIFIED, NULL,
-                             _("'%s' has local modifications -- commit or "
-                               "revert them first"),
-                             svn_dirent_local_style(path, pool));
+                             _("'%s' has local modifications"),
+                             svn_path_local_style(path, pool));
 
   return SVN_NO_ERROR;
 }
@@ -87,38 +78,16 @@
                        apr_pool_t *pool)
 {
   svn_opt_revision_t revision;
-  svn_boolean_t file_external;
-  const char* local_abspath;
-
   revision.kind = svn_opt_revision_unspecified;
-
-  SVN_ERR(svn_dirent_get_absolute(&local_abspath, path, pool));
-
-  /* A file external should not be deleted since the file external is
-     implemented as a switched file and it would delete the file the
-     file external is switched to, which is not the behavior the user
-     would probably want. */
-  SVN_ERR(svn_wc__node_is_file_external(&file_external, ctx->wc_ctx,
-                                        local_abspath, pool));
-
-  if (file_external)
-    return svn_error_createf(SVN_ERR_WC_CANNOT_DELETE_FILE_EXTERNAL, NULL,
-                             _("Cannot remove the file external at '%s'; "
-                               "please propedit or propdel the svn:externals "
-                               "description that created it"),
-                             svn_dirent_local_style(local_abspath, pool));
-
 
   /* Use an infinite-depth status check to see if there's anything in
      or under PATH which would make it unsafe for deletion.  The
      status callback function find_undeletables() makes the
      determination, returning an error if it finds anything that shouldn't
      be deleted. */
-  return svn_error_return(svn_client_status5(NULL, path, &revision,
-                                             find_undeletables, NULL,
-                                             svn_depth_infinity, FALSE,
-                                             FALSE, FALSE, FALSE,
-                                             NULL, ctx, pool));
+  return svn_client_status4
+         (NULL, path, &revision, find_undeletables, NULL,
+          svn_depth_infinity, FALSE, FALSE, FALSE, FALSE, NULL, ctx, pool);
 }
 
 
@@ -156,13 +125,12 @@
   apr_pool_t *subpool = svn_pool_create(pool);
 
   /* Condense our list of deletion targets. */
-  SVN_ERR(svn_uri_condense_targets(&common, &targets, paths, TRUE,
-                                   pool, pool));
+  SVN_ERR(svn_path_condense_targets(&common, &targets, paths, TRUE, pool));
   if (! targets->nelts)
     {
       const char *bname;
-      svn_uri_split(common, &common, &bname, pool);
-      APR_ARRAY_PUSH(targets, const char *) = svn_path_uri_decode(bname, pool);
+      svn_path_split(common, &common, &bname, pool);
+      APR_ARRAY_PUSH(targets, const char *) = bname;
     }
 
   /* Create new commit items and add them to the array. */
@@ -178,7 +146,7 @@
           const char *path = APR_ARRAY_IDX(targets, i, const char *);
 
           item = svn_client_commit_item3_create(pool);
-          item->url = svn_uri_join(common, path, pool);
+          item->url = svn_path_join(common, path, pool);
           item->state_flags = SVN_CLIENT_COMMIT_ITEM_DELETE;
           APR_ARRAY_PUSH(commit_items, svn_client_commit_item3_t *) = item;
         }
@@ -217,11 +185,7 @@
       if (! ra_session)
         {
           SVN_ERR(svn_client__open_ra_session_internal(&ra_session, item_url,
-<<<<<<< HEAD
-                                                       NULL, NULL, FALSE,
-=======
                                                        NULL, NULL, NULL, FALSE,
->>>>>>> d3608daf
                                                        TRUE, ctx, pool));
         }
       else
@@ -233,12 +197,8 @@
                                 &kind, subpool));
       if (kind == svn_node_none)
         return svn_error_createf(SVN_ERR_FS_NOT_FOUND, NULL,
-<<<<<<< HEAD
-                                 "URL '%s' does not exist", item_url);
-=======
                                  "URL '%s' does not exist",
                                  svn_path_local_style(item_url, pool));
->>>>>>> d3608daf
     }
   svn_pool_destroy(subpool);
 
@@ -262,7 +222,7 @@
     {
       /* At least try to abort the edit (and fs txn) before throwing err. */
       svn_error_clear(editor->abort_edit(edit_baton, pool));
-      return svn_error_return(err);
+      return err;
     }
 
   /* Close the edit. */
@@ -271,6 +231,7 @@
 
 svn_error_t *
 svn_client__wc_delete(const char *path,
+                      svn_wc_adm_access_t *adm_access,
                       svn_boolean_t force,
                       svn_boolean_t dry_run,
                       svn_boolean_t keep_local,
@@ -279,48 +240,20 @@
                       svn_client_ctx_t *ctx,
                       apr_pool_t *pool)
 {
-  const char *local_abspath;
-
-  SVN_ERR(svn_dirent_get_absolute(&local_abspath, path, pool));
 
   if (!force && !keep_local)
     /* Verify that there are no "awkward" files */
-    SVN_ERR(svn_client__can_delete(local_abspath, ctx, pool));
+    SVN_ERR(svn_client__can_delete(path, ctx, pool));
 
   if (!dry_run)
     /* Mark the entry for commit deletion and perform wc deletion */
-    return svn_error_return(svn_wc_delete4(ctx->wc_ctx, local_abspath,
-                                           keep_local, TRUE,
-                                           ctx->cancel_func, ctx->cancel_baton,
-                                           notify_func, notify_baton, pool));
-
-  return SVN_NO_ERROR;
-}
-
-/* Callback baton for delete_with_write_lock_baton. */
-struct delete_with_write_lock_baton
-{
-  const char *path;
-  svn_boolean_t force;
-  svn_boolean_t keep_local;
-  svn_client_ctx_t *ctx;
-};
-
-/* Implements svn_wc__with_write_lock_func_t. */
-static svn_error_t *
-delete_with_write_lock_func(void *baton,
-                            apr_pool_t *result_pool,
-                            apr_pool_t *scratch_pool)
-{
-  struct delete_with_write_lock_baton *args = baton;
-
-  /* Let the working copy library handle the PATH. */
-  return svn_client__wc_delete(args->path, args->force,
-                               FALSE, args->keep_local,
-                               args->ctx->notify_func2,
-                               args->ctx->notify_baton2,
-                               args->ctx, scratch_pool);
-}
+    return svn_wc_delete3(path, adm_access,
+                          ctx->cancel_func, ctx->cancel_baton,
+                          notify_func, notify_baton, keep_local, pool);
+  else
+    return SVN_NO_ERROR;
+}
+
 
 svn_error_t *
 svn_client_delete3(svn_commit_info_t **commit_info_p,
@@ -345,24 +278,27 @@
 
       for (i = 0; i < paths->nelts; i++)
         {
-          struct delete_with_write_lock_baton dwwlb;
+          svn_wc_adm_access_t *adm_access;
           const char *path = APR_ARRAY_IDX(paths, i, const char *);
-          const char *local_abspath;
+          const char *parent_path;
 
           svn_pool_clear(subpool);
+          parent_path = svn_path_dirname(path, subpool);
 
           /* See if the user wants us to stop. */
           if (ctx->cancel_func)
             SVN_ERR(ctx->cancel_func(ctx->cancel_baton));
 
-          SVN_ERR(svn_dirent_get_absolute(&local_abspath, path, subpool));
-          dwwlb.path = path;
-          dwwlb.force = force;
-          dwwlb.keep_local = keep_local;
-          dwwlb.ctx = ctx;
-          SVN_ERR(svn_wc__call_with_write_lock(delete_with_write_lock_func,
-                                               &dwwlb, ctx->wc_ctx,
-                                               local_abspath, pool, subpool));
+          /* Let the working copy library handle the PATH. */
+          SVN_ERR(svn_wc_adm_open3(&adm_access, NULL, parent_path,
+                                   TRUE, 0, ctx->cancel_func,
+                                   ctx->cancel_baton, subpool));
+          SVN_ERR(svn_client__wc_delete(path, adm_access, force,
+                                        FALSE, keep_local,
+                                        ctx->notify_func2,
+                                        ctx->notify_baton2,
+                                        ctx, subpool));
+          SVN_ERR(svn_wc_adm_close2(adm_access, subpool));
         }
       svn_pool_destroy(subpool);
     }
