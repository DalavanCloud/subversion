--- conflicted
+++ resolved
@@ -138,8 +138,7 @@
 
 
 static svn_error_t *
-delete_urls(svn_commit_info_t **commit_info_p,
-            const apr_array_header_t *paths,
+delete_urls(const apr_array_header_t *paths,
             const apr_hash_t *revprop_table,
             svn_client_ctx_t *ctx,
             apr_pool_t *pool)
@@ -147,7 +146,6 @@
   svn_ra_session_t *ra_session = NULL;
   const svn_delta_editor_t *editor;
   void *edit_baton;
-  void *commit_baton;
   const char *log_msg;
   svn_node_kind_t kind;
   apr_array_header_t *targets;
@@ -197,15 +195,6 @@
 
   SVN_ERR(svn_client__ensure_revprop_table(&commit_revprops, revprop_table,
                                            log_msg, ctx, pool));
-<<<<<<< HEAD
-=======
-
-  /* Open an RA session for the URL. Note that we don't have a local
-     directory, nor a place to put temp files. */
-  SVN_ERR(svn_client__open_ra_session_internal(&ra_session, common, NULL,
-                                               NULL, NULL, FALSE, TRUE,
-                                               ctx, pool));
->>>>>>> 0213fdc3
 
   /* Verify that each thing to be deleted actually exists (to prevent
      the creation of a revision that has no changes, since the
@@ -248,11 +237,10 @@
   SVN_ERR(svn_ra_reparent(ra_session, common, pool));
 
   /* Fetch RA commit editor */
-  SVN_ERR(svn_client__commit_get_baton(&commit_baton, commit_info_p, pool));
   SVN_ERR(svn_ra_get_commit_editor3(ra_session, &editor, &edit_baton,
                                     commit_revprops,
-                                    svn_client__commit_callback,
-                                    commit_baton,
+                                    ctx->commit_callback2,
+                                    ctx->commit_baton,
                                     NULL, TRUE, /* No lock tokens */
                                     pool));
 
@@ -325,8 +313,7 @@
 }
 
 svn_error_t *
-svn_client_delete3(svn_commit_info_t **commit_info_p,
-                   const apr_array_header_t *paths,
+svn_client_delete4(const apr_array_header_t *paths,
                    svn_boolean_t force,
                    svn_boolean_t keep_local,
                    const apr_hash_t *revprop_table,
@@ -338,7 +325,7 @@
 
   if (svn_path_is_url(APR_ARRAY_IDX(paths, 0, const char *)))
     {
-      SVN_ERR(delete_urls(commit_info_p, paths, revprop_table, ctx, pool));
+      SVN_ERR(delete_urls(paths, revprop_table, ctx, pool));
     }
   else
     {
@@ -364,40 +351,11 @@
           dwwlb.ctx = ctx;
           SVN_ERR(svn_wc__call_with_write_lock(delete_with_write_lock_func,
                                                &dwwlb, ctx->wc_ctx,
-                                               local_abspath, pool, subpool));
+                                               local_abspath, TRUE,
+                                               pool, subpool));
         }
       svn_pool_destroy(subpool);
     }
 
   return SVN_NO_ERROR;
-<<<<<<< HEAD
-=======
-}
-
-svn_error_t *
-svn_client_delete2(svn_commit_info_t **commit_info_p,
-                   const apr_array_header_t *paths,
-                   svn_boolean_t force,
-                   svn_client_ctx_t *ctx,
-                   apr_pool_t *pool)
-{
-  return svn_client_delete3(commit_info_p, paths, force, FALSE, NULL,
-                            ctx, pool);
-}
-
-svn_error_t *
-svn_client_delete(svn_client_commit_info_t **commit_info_p,
-                  const apr_array_header_t *paths,
-                  svn_boolean_t force,
-                  svn_client_ctx_t *ctx,
-                  apr_pool_t *pool)
-{
-  svn_commit_info_t *commit_info = NULL;
-  svn_error_t *err = NULL;
-
-  err = svn_client_delete2(&commit_info, paths, force, ctx, pool);
-  /* These structs have the same layout for the common fields. */
-  *commit_info_p = (svn_client_commit_info_t *) commit_info;
-  return err;
->>>>>>> 0213fdc3
 }