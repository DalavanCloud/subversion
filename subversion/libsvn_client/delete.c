--- conflicted
+++ resolved
@@ -117,7 +117,7 @@
      be deleted. */
   return svn_error_return(svn_client_status5(NULL, ctx, path, &revision,
                                              svn_depth_infinity, FALSE,
-                                             FALSE, FALSE, FALSE, FALSE,
+                                             FALSE, FALSE, FALSE, FALSE, FALSE,
                                              NULL,
                                              find_undeletables, NULL,
                                              scratch_pool));
@@ -241,13 +241,8 @@
   /* Fetch RA commit editor */
   SVN_ERR(svn_ra_get_commit_editor3(ra_session, &editor, &edit_baton,
                                     commit_revprops,
-<<<<<<< HEAD
-                                    ctx->commit_callback2,
-                                    ctx->commit_baton,
-=======
                                     commit_callback,
                                     commit_baton,
->>>>>>> 8d8a5012
                                     NULL, TRUE, /* No lock tokens */
                                     pool));
 
@@ -349,12 +344,8 @@
 
   if (is_url)
     {
-<<<<<<< HEAD
-      SVN_ERR(delete_urls(paths, revprop_table, ctx, pool));
-=======
       SVN_ERR(delete_urls(paths, revprop_table, commit_callback, commit_baton,
                           ctx, pool));
->>>>>>> 8d8a5012
     }
   else
     {
