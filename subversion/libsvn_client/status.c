--- conflicted
+++ resolved
@@ -277,14 +277,10 @@
   apr_array_header_t *ignores;
   svn_error_t *err;
   apr_hash_t *changelist_hash = NULL;
-<<<<<<< HEAD
-  struct svn_cl__externals_store externals_store = { NULL };
-=======
 
   if (svn_path_is_url(path))
     return svn_error_createf(SVN_ERR_ILLEGAL_TARGET, NULL,
                              _("'%s' is not a local path"), path);
->>>>>>> 4cf18c3e
 
   if (changelists && changelists->nelts)
     SVN_ERR(svn_hash_from_cstring_keys(&changelist_hash, changelists, pool));
@@ -346,61 +342,10 @@
     }
   else
     {
-<<<<<<< HEAD
-      /* This error code is checked for in svn to continue after an error */
-      svn_error_clear(err);
-      return svn_error_createf(SVN_ERR_WC_NOT_WORKING_COPY, NULL,
-                               _("'%s' is not a working copy"),
-                               svn_dirent_local_style(path, pool));
-    }
-
-    SVN_ERR(err);
-
-    /* Dir must be an existing directory or the status editor fails */
-    if (kind == svn_node_dir && disk_kind == svn_node_dir)
-      {
-        dir_abspath = target_abspath;
-        target_basename = "";
-        dir = path;
-      }
-    else
-      {
-        dir_abspath = svn_dirent_dirname(target_abspath, pool);
-        target_basename = svn_dirent_basename(target_abspath, NULL);
-        dir = svn_dirent_dirname(path, pool);
-
-        if (kind != svn_node_file)
-          {
-            err = svn_wc__node_get_kind(&kind, ctx->wc_ctx, dir_abspath,
-                                        FALSE, pool);
-
-            svn_error_clear(err);
-
-            if (err || kind != svn_node_dir)
-              {
-                return svn_error_createf(SVN_ERR_WC_NOT_WORKING_COPY, NULL,
-                                         _("'%s' is not a working copy"),
-                                         svn_dirent_local_style(path, pool));
-              }
-
-            /* Check for issue #1617 and stat_tests.py 14
-               "status on '..' where '..' is not versioned". */
-            if (strcmp(path, "..") == 0)
-              {
-                return svn_error_createf(SVN_ERR_WC_NOT_WORKING_COPY, NULL,
-                                         _("'%s' is not a working copy"),
-                                         svn_dirent_local_style(path, pool));
-              }
-          }
-      }
-  }
-
-=======
       dir = path;
       dir_abspath = target_abspath;
     }
 
->>>>>>> 4cf18c3e
   if (svn_dirent_is_absolute(dir))
     {
       sb.anchor_abspath = NULL;
@@ -438,18 +383,6 @@
           (SVN_ERR_ENTRY_MISSING_URL, NULL,
            _("Entry '%s' has no URL"),
            svn_dirent_local_style(dir, pool));
-
-      SVN_ERR(svn_wc_get_status_editor5(&editor, &edit_baton, &set_locks_baton,
-                                    &edit_revision, ctx->wc_ctx,
-                                    dir_abspath, target_basename,
-                                    depth, get_all,
-                                    no_ignore, ignores, tweak_status, &sb,
-                                    ignore_externals ? NULL
-                                                     : svn_cl__store_externals,
-                                    ignore_externals ? NULL
-                                                     : &externals_store,
-                                    ctx->cancel_func, ctx->cancel_baton,
-                                    pool, pool));
 
       /* Open a repository session to the URL. */
       SVN_ERR(svn_client__open_ra_session_internal(&ra_session, NULL, URL,
@@ -556,12 +489,8 @@
       if (ctx->notify_func2)
         {
           svn_wc_notify_t *notify
-<<<<<<< HEAD
-            = svn_wc_create_notify(target_abspath, svn_wc_notify_status_completed, pool);
-=======
             = svn_wc_create_notify(target_abspath,
                                    svn_wc_notify_status_completed, pool);
->>>>>>> 4cf18c3e
           notify->revision = edit_revision;
           (ctx->notify_func2)(ctx->notify_baton2, notify, pool);
         }
@@ -573,17 +502,8 @@
   else
     {
       err = svn_wc_walk_status(ctx->wc_ctx, target_abspath,
-<<<<<<< HEAD
-                               depth, get_all, no_ignore, ignores,
-                               tweak_status, &sb,
-                               ignore_externals ? NULL
-                                                : svn_cl__store_externals,
-                               ignore_externals ? NULL
-                                                : &externals_store,
-=======
                                depth, get_all, no_ignore, FALSE, ignores,
                                tweak_status, &sb,
->>>>>>> 4cf18c3e
                                ctx->cancel_func, ctx->cancel_baton,
                                pool);
 
