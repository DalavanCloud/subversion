--- conflicted
+++ resolved
@@ -1,4 +1,3 @@
-<<<<<<< HEAD
 /*
  * add.c:  wrappers around wc add/mkdir functionality.
  *
@@ -269,277 +268,4 @@
     }
 
   return err;
-}
-=======
-/*
- * add.c:  wrappers around wc add/mkdir functionality.
- *
- * ====================================================================
- * Copyright (c) 2000-2003 CollabNet.  All rights reserved.
- *
- * This software is licensed as described in the file COPYING, which
- * you should have received as part of this distribution.  The terms
- * are also available at http://subversion.tigris.org/license-1.html.
- * If newer versions of this license are posted there, you may use a
- * newer version instead, at your option.
- *
- * This software consists of voluntary contributions made by many
- * individuals.  For exact contribution history, see the revision
- * history and logs, available at http://subversion.tigris.org/.
- * ====================================================================
- */
-
-/* ==================================================================== */
-
-
--
-/*** Includes. ***/
-
-#include <string.h>
-#include "svn_wc.h"
-#include "svn_client.h"
-#include "svn_string.h"
-#include "svn_pools.h"
-#include "svn_error.h"
-#include "svn_path.h"
-#include "svn_io.h"
-#include "client.h"
-
-
--
-/*** Code. ***/
-
-static svn_error_t *
-add_dir_recursive (const char *dirname,
-                   svn_wc_adm_access_t *adm_access,
-                   svn_wc_notify_func_t notify_added,
-                   void *notify_baton,
-                   apr_pool_t *pool)
-{
-  apr_dir_t *dir;
-  apr_finfo_t this_entry;
-  svn_error_t *err;
-  apr_pool_t *subpool;
-  apr_int32_t flags = APR_FINFO_TYPE | APR_FINFO_NAME;
-  svn_wc_adm_access_t *dir_access;
-
-  /* Add this directory to revision control. */
-  SVN_ERR (svn_wc_add (dirname, adm_access,
-                       NULL, SVN_INVALID_REVNUM,
-                       notify_added, notify_baton, pool));
-
-  SVN_ERR (svn_wc_adm_retrieve (&dir_access, adm_access, dirname, pool));
-
-  /* Create a subpool for iterative memory control. */
-  subpool = svn_pool_create (pool);
-
-  /* Read the directory entries one by one and add those things to
-     revision control. */
-  SVN_ERR (svn_io_dir_open (&dir, dirname, pool));
-  for (err = svn_io_dir_read (&this_entry, flags, dir, subpool);
-       err == SVN_NO_ERROR;
-       err = svn_io_dir_read (&this_entry, flags, dir, subpool))
-    {
-      const char *fullpath;
-
-      /* Skip over SVN admin directories. */
-      if (strcmp (this_entry.name, SVN_WC_ADM_DIR_NAME) == 0)
-        continue;
-
-      /* Skip entries for this dir and its parent.  */
-      if (this_entry.name[0] == '.'
-          && (this_entry.name[1] == '\0'
-              || (this_entry.name[1] == '.' && this_entry.name[2] == '\0')))
-        continue;
-
-      /* Construct the full path of the entry. */
-      fullpath = svn_path_join (dirname, this_entry.name, subpool);
-
-      if (this_entry.filetype == APR_DIR)
-        /* Recurse. */
-        SVN_ERR (add_dir_recursive (fullpath, dir_access,
-                                    notify_added, notify_baton,
-                                    subpool));
-
-      else if (this_entry.filetype == APR_REG)
-        SVN_ERR (svn_wc_add (fullpath, dir_access, NULL, SVN_INVALID_REVNUM,
-                             notify_added, notify_baton, subpool));
-
-      /* Clean out the per-iteration pool. */
-      svn_pool_clear (subpool);
-    }
-
-  /* Check that the loop exited cleanly. */
-  if (! (APR_STATUS_IS_ENOENT (err->apr_err)))
-    {
-      return svn_error_createf
-        (err->apr_err, err,
-         "error during recursive add of `%s'", dirname);
-    }
-  else  /* Yes, it exited cleanly, so close the dir. */
-    {
-      apr_status_t apr_err = apr_dir_close (dir);
-      if (apr_err)
-        return svn_error_createf
-          (apr_err, NULL, "error closing dir `%s'", dirname);
-    }
-
-  /* Opened by svn_wc_add */
-  SVN_ERR (svn_wc_adm_close (dir_access));
-
-  /* Destroy the per-iteration pool. */
-  svn_pool_destroy (subpool);
-
-  return SVN_NO_ERROR;
-}
-
-
-svn_error_t *
-svn_client_add (const char *path, 
-                svn_boolean_t recursive,
-                svn_wc_notify_func_t notify_func,
-                void *notify_baton,
-                apr_pool_t *pool)
-{
-  svn_node_kind_t kind;
-  svn_error_t *err, *err2;
-  svn_wc_adm_access_t *adm_access;
-  const char *parent_path = svn_path_dirname (path, pool);
-
-  SVN_ERR (svn_wc_adm_open (&adm_access, NULL, parent_path, TRUE, TRUE, pool));
-
-  SVN_ERR (svn_io_check_path (path, &kind, pool));
-  if ((kind == svn_node_dir) && recursive)
-    err = add_dir_recursive (path, adm_access,
-                             notify_func, notify_baton, pool);
-  else
-    err = svn_wc_add (path, adm_access, NULL, SVN_INVALID_REVNUM,
-                      notify_func, notify_baton, pool);
-
-  err2 = svn_wc_adm_close (adm_access);
-  if (err2)
-    {
-      if (err)
-        svn_error_clear (err2);
-      else
-        err = err2;
-    }
-
-  return err;
-}
-
-svn_error_t *
-svn_client_mkdir (svn_client_commit_info_t **commit_info,
-                  const char *path,
-                  svn_client_auth_baton_t *auth_baton,
-                  svn_client_get_commit_log_t log_msg_func,
-                  void *log_msg_baton,
-                  svn_wc_notify_func_t notify_func,
-                  void *notify_baton,
-                  apr_pool_t *pool)
-{
-  svn_error_t *err;
-
-  /* If this is a URL, we want to drive a commit editor to create this
-     directory. */
-  if (svn_path_is_url (path))
-    {
-      /* This is a remote directory creation.  */
-      void *ra_baton, *session;
-      svn_ra_plugin_t *ra_lib;
-      const char *anchor, *target;
-      const svn_delta_editor_t *editor;
-      void *edit_baton;
-      void *root_baton, *dir_baton;
-      svn_revnum_t committed_rev = SVN_INVALID_REVNUM;
-      const char *committed_date = NULL;
-      const char *committed_author = NULL;
-      const char *message;
-
-      *commit_info = NULL;
-
-      /* Create a new commit item and add it to the array. */
-      if (log_msg_func)
-        {
-          svn_client_commit_item_t *item;
-          const char *tmp_file;
-          apr_array_header_t *commit_items 
-            = apr_array_make (pool, 1, sizeof (item));
-          
-          item = apr_pcalloc (pool, sizeof (*item));
-          item->url = apr_pstrdup (pool, path);
-          item->state_flags = SVN_CLIENT_COMMIT_ITEM_ADD;
-          (*((svn_client_commit_item_t **) apr_array_push (commit_items))) 
-            = item;
-          
-          SVN_ERR ((*log_msg_func) (&message, &tmp_file, commit_items, 
-                                    log_msg_baton, pool));
-          if (! message)
-            return SVN_NO_ERROR;
-        }
-      else
-        message = "";
-
-      /* Split the new directory name from its parent URL. */
-      svn_path_split (path, &anchor, &target, pool);
-      target = svn_path_uri_decode (target, pool);
-
-      /* Get the RA vtable that matches URL. */
-      SVN_ERR (svn_ra_init_ra_libs (&ra_baton, pool));
-      SVN_ERR (svn_ra_get_ra_library (&ra_lib, ra_baton, anchor, pool));
-
-      /* Open a repository session to the URL. Note that we do not have a
-         base directory, do not want to store auth data, and do not
-         (necessarily) have an admin area for temp files. */
-      SVN_ERR (svn_client__open_ra_session (&session, ra_lib, anchor, NULL,
-                                            NULL, NULL, FALSE, FALSE, TRUE, 
-                                            auth_baton, pool));
-
-      /* Fetch RA commit editor */
-      SVN_ERR (ra_lib->get_commit_editor (session, &editor, &edit_baton,
-                                          &committed_rev,
-                                          &committed_date,
-                                          &committed_author,
-                                          message));
-
-      /* Drive the editor to create the TARGET. */
-      SVN_ERR (editor->open_root (edit_baton, SVN_INVALID_REVNUM, pool,
-                                  &root_baton));
-      SVN_ERR (editor->add_directory (target, root_baton, NULL, 
-                                      SVN_INVALID_REVNUM, pool, &dir_baton));
-      SVN_ERR (editor->close_directory (dir_baton, pool));
-      SVN_ERR (editor->close_directory (root_baton, pool));
-      SVN_ERR (editor->close_edit (edit_baton, pool));
-
-      /* Fill in the commit_info structure. */
-      *commit_info = svn_client__make_commit_info (committed_rev,
-                                                   committed_author,
-                                                   committed_date,
-                                                   pool);
-
-      /* Free the RA session. */
-      SVN_ERR (ra_lib->close (session));
-
-      return SVN_NO_ERROR;
-    }
-
-  /* This is a regular "mkdir" + "svn add" */
-  SVN_ERR (svn_io_dir_make (path, APR_OS_DEFAULT, pool));
-  
-  err = svn_client_add (path, FALSE, notify_func, notify_baton, pool);
-
-  /* Trying to add a directory with the same name as a file that is
-     scheduled for deletion is not supported.  Leaving an unversioned
-     directory makes the working copy hard to use.  */
-  if (err && err->apr_err == SVN_ERR_WC_NODE_KIND_CHANGE)
-    {
-      svn_error_t *err2 = svn_io_remove_dir (path, pool);
-      if (err2)
-        svn_error_clear (err2);
-    }
-
-  return err;
-}
->>>>>>> 2b3bfb48
+}