--- conflicted
+++ resolved
@@ -2,22 +2,17 @@
  * add.c:  wrappers around wc add/mkdir functionality.
  *
  * ====================================================================
- *    Licensed to the Apache Software Foundation (ASF) under one
- *    or more contributor license agreements.  See the NOTICE file
- *    distributed with this work for additional information
- *    regarding copyright ownership.  The ASF licenses this file
- *    to you under the Apache License, Version 2.0 (the
- *    "License"); you may not use this file except in compliance
- *    with the License.  You may obtain a copy of the License at
+ * Copyright (c) 2000-2008 CollabNet.  All rights reserved.
  *
- *      http://www.apache.org/licenses/LICENSE-2.0
+ * This software is licensed as described in the file COPYING, which
+ * you should have received as part of this distribution.  The terms
+ * are also available at http://subversion.tigris.org/license-1.html.
+ * If newer versions of this license are posted there, you may use a
+ * newer version instead, at your option.
  *
- *    Unless required by applicable law or agreed to in writing,
- *    software distributed under the License is distributed on an
- *    "AS IS" BASIS, WITHOUT WARRANTIES OR CONDITIONS OF ANY
- *    KIND, either express or implied.  See the License for the
- *    specific language governing permissions and limitations
- *    under the License.
+ * This software consists of voluntary contributions made by many
+ * individuals.  For exact contribution history, see the revision
+ * history and logs, available at http://subversion.tigris.org/.
  * ====================================================================
  */
 
@@ -45,8 +40,6 @@
 #include "svn_sorts.h"
 #include "client.h"
 
-#include "private/svn_wc_private.h"
-
 #include "svn_private_config.h"
 
 
@@ -80,7 +73,7 @@
 trim_string(char **pstr)
 {
   char *str = *pstr;
-  size_t i;
+  int i;
 
   while (apr_isspace(*str))
     str++;
@@ -179,7 +172,7 @@
 
   for (i = 0; i < props->nelts; i++)
     {
-      size_t len;
+      int len;
       const char *this_value;
       char *property = APR_ARRAY_IDX(props, i, char *);
       char *equal_sign = strchr(property, '=');
@@ -229,7 +222,7 @@
 
   /* initialisation */
   autoprops.properties = apr_hash_make(pool);
-  autoprops.filename = svn_dirent_basename(path, pool);
+  autoprops.filename = svn_path_basename(path, pool);
   autoprops.pool = pool;
   autoprops.mimetype = NULL;
   autoprops.have_executable = FALSE;
@@ -275,8 +268,9 @@
 }
 
 static svn_error_t *
-add_file(const char *local_abspath,
+add_file(const char *path,
          svn_client_ctx_t *ctx,
+         svn_wc_adm_access_t *adm_access,
          apr_pool_t *pool)
 {
   apr_hash_t* properties;
@@ -286,7 +280,7 @@
   svn_boolean_t is_special;
 
   /* Check to see if this is a special file. */
-  SVN_ERR(svn_io_check_special_path(local_abspath, &kind, &is_special, pool));
+  SVN_ERR(svn_io_check_special_path(path, &kind, &is_special, pool));
 
   if (is_special)
     mimetype = NULL;
@@ -295,64 +289,47 @@
     /* This may fail on write-only files:
        we open them to estimate file type.
        That's why we postpone the add until after this step. */
-    SVN_ERR(svn_client__get_auto_props(&properties, &mimetype, local_abspath,
-                                       ctx, pool));
+    SVN_ERR(svn_client__get_auto_props(&properties, &mimetype, path, ctx,
+                                       pool));
 
   /* Add the file */
-  SVN_ERR(svn_wc_add4(ctx->wc_ctx, local_abspath, svn_depth_infinity, NULL,
+  SVN_ERR(svn_wc_add3(path, adm_access, svn_depth_infinity, NULL,
                       SVN_INVALID_REVNUM, ctx->cancel_func, ctx->cancel_baton,
                       NULL, NULL, pool));
 
   if (is_special)
     /* This must be a special file. */
-    SVN_ERR(svn_wc_prop_set4(ctx->wc_ctx, local_abspath, SVN_PROP_SPECIAL,
-                             svn_string_create(SVN_PROP_BOOLEAN_TRUE, pool),
-                             FALSE, NULL, NULL, pool));
+    SVN_ERR(svn_wc_prop_set3
+            (SVN_PROP_SPECIAL,
+             svn_string_create(SVN_PROP_BOOLEAN_TRUE, pool),
+             path, adm_access, FALSE, NULL, NULL, pool));
   else if (properties)
     {
       /* loop through the hashtable and add the properties */
       for (hi = apr_hash_first(pool, properties);
            hi != NULL; hi = apr_hash_next(hi))
         {
-<<<<<<< HEAD
-          const char *pname = svn__apr_hash_index_key(hi);
-          const svn_string_t *pval = svn__apr_hash_index_val(hi);
-=======
           const void *pname;
           void *pval;
->>>>>>> d3608daf
           svn_error_t *err;
 
+          apr_hash_this(hi, &pname, NULL, &pval);
           /* It's probably best to pass 0 for force, so that if
              the autoprops say to set some weird combination,
              we just error and let the user sort it out. */
-<<<<<<< HEAD
-          err = svn_wc_prop_set4(ctx->wc_ctx, local_abspath, pname, pval,
-                                 FALSE, NULL, NULL, pool);
-=======
           err = svn_wc_prop_set3(pname, pval, path, adm_access, FALSE,
                                  NULL, NULL, pool);
->>>>>>> d3608daf
           if (err)
             {
               /* Don't leave the job half-done. If we fail to set a property,
                * (try to) un-add the file. */
-<<<<<<< HEAD
-              svn_error_clear(svn_wc_revert4(ctx->wc_ctx,
-                                             local_abspath,
-=======
               svn_error_clear(svn_wc_revert3(path, adm_access,
->>>>>>> d3608daf
                                              svn_depth_empty,
                                              FALSE /* use_commit_times */,
                                              NULL /* changelists */,
                                              NULL, NULL, NULL, NULL,
                                              pool));
-<<<<<<< HEAD
-              return svn_error_return(err);
-=======
               return err;
->>>>>>> d3608daf
             }
         }
     }
@@ -360,8 +337,8 @@
   /* Report the addition to the caller. */
   if (ctx->notify_func2 != NULL)
     {
-      svn_wc_notify_t *notify = svn_wc_create_notify(local_abspath,
-                                                     svn_wc_notify_add, pool);
+      svn_wc_notify_t *notify = svn_wc_create_notify(path, svn_wc_notify_add,
+                                                     pool);
       notify->kind = svn_node_file;
       notify->mime_type = mimetype;
       (*ctx->notify_func2)(ctx->notify_baton2, notify, pool);
@@ -370,11 +347,11 @@
   return SVN_NO_ERROR;
 }
 
-/* Schedule directory DIR_ABSPATH, and some of the tree under it, for
- * addition.  DEPTH is the depth at this
+/* Schedule directory DIRNAME, and some of the tree under it, for
+ * addition with access baton ADM_ACCESS.  DEPTH is the depth at this
  * point in the descent (it may be changed for recursive calls).
  *
- * If DIR_ABSPATH (or any item below DIR_ABSPATH) is already scheduled for
+ * If DIRNAME (or any item below directory DIRNAME) is already scheduled for
  * addition, add will fail and return an error unless FORCE is TRUE.
  *
  * Files and directories that match ignore patterns will not be added unless
@@ -384,7 +361,8 @@
  * the user to cancel the operation
  */
 static svn_error_t *
-add_dir_recursive(const char *dir_abspath,
+add_dir_recursive(const char *dirname,
+                  svn_wc_adm_access_t *adm_access,
                   svn_depth_t depth,
                   svn_boolean_t force,
                   svn_boolean_t no_ignore,
@@ -396,6 +374,7 @@
   svn_error_t *err;
   apr_pool_t *subpool;
   apr_int32_t flags = APR_FINFO_TYPE | APR_FINFO_NAME;
+  svn_wc_adm_access_t *dir_access;
   apr_array_header_t *ignores;
 
   /* Check cancellation; note that this catches recursive calls too. */
@@ -403,33 +382,28 @@
     SVN_ERR(ctx->cancel_func(ctx->cancel_baton));
 
   /* Add this directory to revision control. */
-<<<<<<< HEAD
-  err = svn_wc_add4(ctx->wc_ctx, dir_abspath, svn_depth_infinity, NULL,
-=======
   err = svn_wc_add3(dirname, adm_access, svn_depth_infinity, NULL,
->>>>>>> d3608daf
                     SVN_INVALID_REVNUM, ctx->cancel_func, ctx->cancel_baton,
                     ctx->notify_func2, ctx->notify_baton2, pool);
   if (err && err->apr_err == SVN_ERR_ENTRY_EXISTS && force)
     svn_error_clear(err);
   else if (err)
-    return svn_error_return(err);
+    return err;
+
+  SVN_ERR(svn_wc_adm_retrieve(&dir_access, adm_access, dirname, pool));
+
+  if (!no_ignore)
+    SVN_ERR(svn_wc_get_ignores(&ignores, ctx->config, dir_access, pool));
 
   subpool = svn_pool_create(pool);
 
-  if (!no_ignore)
-    {
-      SVN_ERR(svn_wc_get_ignores2(&ignores, ctx->wc_ctx, dir_abspath,
-                                  ctx->config, pool, subpool));
-    }
-
-  SVN_ERR(svn_io_dir_open(&dir, dir_abspath, pool));
+  SVN_ERR(svn_io_dir_open(&dir, dirname, pool));
 
   /* Read the directory entries one by one and add those things to
      version control. */
   while (1)
     {
-      const char *abspath;
+      const char *fullpath;
 
       svn_pool_clear(subpool);
 
@@ -445,18 +419,17 @@
               svn_error_clear(err);
               apr_err = apr_dir_close(dir);
               if (apr_err)
-                return svn_error_wrap_apr(apr_err,
-                                          _("Can't close directory '%s'"),
-                                          svn_dirent_local_style(dir_abspath,
-                                                                 subpool));
+                return svn_error_wrap_apr
+                  (apr_err, _("Can't close directory '%s'"),
+                   svn_path_local_style(dirname, subpool));
               break;
             }
           else
             {
-              return svn_error_createf(err->apr_err, err,
-                                       _("Error during add of '%s'"),
-                                       svn_dirent_local_style(dir_abspath,
-                                                              subpool));
+              return svn_error_createf
+                (err->apr_err, err,
+                 _("Error during add of '%s'"),
+                 svn_path_local_style(dirname, subpool));
             }
         }
 
@@ -480,7 +453,7 @@
         continue;
 
       /* Construct the full path of the entry. */
-      abspath = svn_dirent_join(dir_abspath, this_entry.name, subpool);
+      fullpath = svn_path_join(dirname, this_entry.name, subpool);
 
       /* Recurse on directories; add files; ignore the rest. */
       if (this_entry.filetype == APR_DIR && depth >= svn_depth_immediates)
@@ -489,20 +462,23 @@
           if (depth == svn_depth_immediates)
             depth_below_here = svn_depth_empty;
 
-          SVN_ERR(add_dir_recursive(abspath, depth_below_here,
+          SVN_ERR(add_dir_recursive(fullpath, dir_access, depth_below_here,
                                     force, no_ignore, ctx, subpool));
         }
       else if (this_entry.filetype != APR_UNKFILE
                && this_entry.filetype != APR_DIR
                && depth >= svn_depth_files)
         {
-          err = add_file(abspath, ctx, subpool);
+          err = add_file(fullpath, ctx, dir_access, subpool);
           if (err && err->apr_err == SVN_ERR_ENTRY_EXISTS && force)
             svn_error_clear(err);
           else if (err)
-            return svn_error_return(err);
-        }
-    }
+            return err;
+        }
+    }
+
+  /* Opened by svn_wc_add */
+  SVN_ERR(svn_wc_adm_close2(dir_access, subpool));
 
   /* Destroy the per-iteration pool. */
   svn_pool_destroy(subpool);
@@ -511,48 +487,44 @@
 }
 
 
-struct add_with_write_lock_baton {
-  const char *local_abspath;
-  svn_depth_t depth;
-  svn_boolean_t force;
-  svn_boolean_t no_ignore;
-  svn_client_ctx_t *ctx;
-};
-
-/* The main logic of the public svn_client_add4. */
+/* The main logic of the public svn_client_add4;  the only difference
+   is that this function uses an existing access baton.
+   (svn_client_add4 just generates an access baton and calls this func.) */
 static svn_error_t *
-add(void *baton, apr_pool_t *result_pool, apr_pool_t *scratch_pool)
+add(const char *path,
+    svn_depth_t depth,
+    svn_boolean_t force,
+    svn_boolean_t no_ignore,
+    svn_wc_adm_access_t *adm_access,
+    svn_client_ctx_t *ctx,
+    apr_pool_t *pool)
 {
   svn_node_kind_t kind;
   svn_error_t *err;
-  struct add_with_write_lock_baton *b = baton;
-
-  SVN_ERR(svn_io_check_path(b->local_abspath, &kind, scratch_pool));
+
+  SVN_ERR(svn_io_check_path(path, &kind, pool));
   if (kind == svn_node_dir)
     {
       /* We use add_dir_recursive for all directory targets
          and pass depth along no matter what it is, so that the
          target's depth will be set correctly. */
-      err = add_dir_recursive(b->local_abspath, b->depth,
-                              b->force, b->no_ignore, b->ctx,
-                              scratch_pool);
+      err = add_dir_recursive(path, adm_access, depth,
+                              force, no_ignore, ctx, pool);
     }
   else if (kind == svn_node_file)
-    err = add_file(b->local_abspath, b->ctx, scratch_pool);
+    err = add_file(path, ctx, adm_access, pool);
   else
-    err = svn_wc_add4(b->ctx->wc_ctx, b->local_abspath, b->depth, NULL,
-                      SVN_INVALID_REVNUM,
-                      b->ctx->cancel_func, b->ctx->cancel_baton,
-                      b->ctx->notify_func2, b->ctx->notify_baton2,
-                      scratch_pool);
+    err = svn_wc_add3(path, adm_access, depth, NULL, SVN_INVALID_REVNUM,
+                      ctx->cancel_func, ctx->cancel_baton,
+                      ctx->notify_func2, ctx->notify_baton2, pool);
 
   /* Ignore SVN_ERR_ENTRY_EXISTS when FORCE is set.  */
-  if (err && err->apr_err == SVN_ERR_ENTRY_EXISTS && b->force)
+  if (err && err->apr_err == SVN_ERR_ENTRY_EXISTS && force)
     {
       svn_error_clear(err);
       err = SVN_NO_ERROR;
     }
-  return svn_error_return(err);
+  return err;
 }
 
 
@@ -560,22 +532,17 @@
    add all the intermediate directories.  Otherwise, return
    SVN_ERR_CLIENT_NO_VERSIONED_PARENT. */
 static svn_error_t *
-add_parent_dirs(svn_client_ctx_t *ctx,
-                const char *local_abspath,
-                apr_pool_t *scratch_pool)
-{
-  int format;
-  const char *parent_abspath;
-
-  SVN_ERR(svn_wc_check_wc2(&format, ctx->wc_ctx, local_abspath, scratch_pool));
-
-<<<<<<< HEAD
-  if (format > 0)
-    return SVN_NO_ERROR;
-
-  if (svn_dirent_is_root(local_abspath, strlen(local_abspath)))
-    return svn_error_create(SVN_ERR_CLIENT_NO_VERSIONED_PARENT, NULL, NULL);
-=======
+add_parent_dirs(const char *path,
+                svn_wc_adm_access_t **parent_access,
+                svn_client_ctx_t *ctx,
+                apr_pool_t *pool)
+{
+  svn_wc_adm_access_t *adm_access;
+  svn_error_t *err;
+
+  err = svn_wc_adm_open3(&adm_access, NULL, path, TRUE, 0,
+                         ctx->cancel_func, ctx->cancel_baton, pool);
+
   if (err && err->apr_err == SVN_ERR_WC_NOT_DIRECTORY)
     {
       svn_error_clear(err);
@@ -608,27 +575,9 @@
     {
       return err;
     }
->>>>>>> d3608daf
-
-  if (svn_wc_is_adm_dir(svn_dirent_basename(local_abspath, scratch_pool),
-                        scratch_pool))
-    return svn_error_createf(SVN_ERR_RESERVED_FILENAME_SPECIFIED, NULL,
-                             _("'%s' ends in a reserved name"),
-                             svn_dirent_local_style(local_abspath,
-                                                    scratch_pool));
-
-  parent_abspath = svn_dirent_dirname(local_abspath, scratch_pool);
-
-  SVN_ERR(add_parent_dirs(ctx, parent_abspath, scratch_pool));
-  SVN_ERR(svn_wc_add4(ctx->wc_ctx, local_abspath, svn_depth_infinity,
-                      NULL, SVN_INVALID_REVNUM,
-                      ctx->cancel_func, ctx->cancel_baton,
-                      ctx->notify_func2, ctx->notify_baton2,
-                      scratch_pool));
-  /* ### New dir gets added with its own per-directory lock which we
-     must release.  This code should be redundant when we move to a
-     single db. */
-  SVN_ERR(svn_wc__release_write_lock(ctx->wc_ctx, local_abspath, scratch_pool));
+
+  if (parent_access)
+    *parent_access = adm_access;
 
   return SVN_NO_ERROR;
 }
@@ -644,41 +593,43 @@
                 svn_client_ctx_t *ctx,
                 apr_pool_t *pool)
 {
-  const char *parent_abspath;
-  const char *local_abspath;
-  struct add_with_write_lock_baton baton;
-
-  SVN_ERR(svn_dirent_get_absolute(&local_abspath, path, pool));
-
-  /* ### this is a hack.
-     ### before we switched to absolute paths, if a user tried to do
-     ### 'svn add .', PATH would be "" and PARENT_PATH would also be "",
-     ### thus emulating the behavior below.  Now that we are using
-     ### absolute paths, svn_dirent_dirname() doesn't behave the same way
-     ### w.r.t. '.', so we need to include the following hack.  This
-     ### behavior is tested in schedule_tests-11. */
-  if (path[0] == 0)
-    parent_abspath = local_abspath;
+  svn_error_t *err, *err2;
+  svn_wc_adm_access_t *adm_access;
+  const char *parent_dir;
+
+  if (add_parents)
+    {
+      apr_pool_t *subpool;
+
+      SVN_ERR(svn_path_get_absolute(&path, path, pool));
+      parent_dir = svn_path_dirname(path, pool);
+
+      subpool = svn_pool_create(pool);
+      SVN_ERR(add_parent_dirs(parent_dir, &adm_access, ctx, subpool));
+      SVN_ERR(svn_wc_adm_close2(adm_access, subpool));
+      svn_pool_destroy(subpool);
+    }
   else
-    parent_abspath = svn_dirent_dirname(local_abspath, pool);
-
-  if (add_parents)
-    {
-      apr_pool_t *subpool;
-
-      subpool = svn_pool_create(pool);
-      SVN_ERR(add_parent_dirs(ctx, parent_abspath, subpool));
-      svn_pool_destroy(subpool);
-    }
-
-  baton.local_abspath = local_abspath;
-  baton.depth = depth;
-  baton.force = force;
-  baton.no_ignore = no_ignore;
-  baton.ctx = ctx;
-  SVN_ERR(svn_wc__call_with_write_lock(add, &baton, ctx->wc_ctx,
-                                       parent_abspath, pool, pool));
-  return SVN_NO_ERROR;
+    {
+      parent_dir = svn_path_dirname(path, pool);
+    }
+
+  SVN_ERR(svn_wc_adm_open3(&adm_access, NULL, parent_dir,
+                           TRUE, 0, ctx->cancel_func, ctx->cancel_baton,
+                           pool));
+
+  err = add(path, depth, force, no_ignore, adm_access, ctx, pool);
+
+  err2 = svn_wc_adm_close2(adm_access, pool);
+  if (err2)
+    {
+      if (err)
+        svn_error_clear(err2);
+      else
+        err = err2;
+    }
+
+  return err;
 }
 
 
@@ -706,8 +657,9 @@
                 apr_pool_t *pool)
 {
   svn_node_kind_t kind;
-  const char *parent_url = svn_uri_dirname(url, pool);
-
+  const char *parent_url;
+
+  svn_path_split(url, &parent_url, NULL, pool);
 
   SVN_ERR(svn_ra_reparent(ra_session, parent_url, temppool));
   SVN_ERR(svn_ra_check_path(ra_session, "", SVN_INVALID_REVNUM, &kind,
@@ -741,16 +693,6 @@
   const char *common;
   int i;
 
-  /* Early exit when there is a mix of URLs and local paths. */
-  for (i = 0; i < urls->nelts; i++)
-    {
-      const char *url = APR_ARRAY_IDX(urls, i, const char *);
-      if (! svn_path_is_url(url))
-        return svn_error_createf(SVN_ERR_ILLEGAL_TARGET, NULL,
-                                 _("Illegal repository URL '%s'"),
-                                 url);
-    }
-
   /* Find any non-existent parent directories */
   if (make_parents)
     {
@@ -760,7 +702,7 @@
       apr_pool_t *iterpool = svn_pool_create(pool);
 
       SVN_ERR(svn_client__open_ra_session_internal(&ra_session, first_url,
-                                                   NULL, NULL, FALSE,
+                                                   NULL, NULL, NULL, FALSE,
                                                    TRUE, ctx, pool));
 
       for (i = 0; i < urls->nelts; i++)
@@ -777,19 +719,14 @@
     }
 
   /* Condense our list of mkdir targets. */
-  SVN_ERR(svn_uri_condense_targets(&common, &targets, urls, FALSE,
-                                   pool, pool));
-
-  /* ### BH: This looks unnecessary, because the hash is not used and
-         you can't rely on hash ordering but it fails our tests if I
-         remove it. The qsort() below determines the final ordering. */
+  SVN_ERR(svn_path_condense_targets(&common, &targets, urls, FALSE, pool));
   SVN_ERR(svn_hash_from_cstring_keys(&targets_hash, targets, pool));
   SVN_ERR(svn_hash_keys(&targets, targets_hash, pool));
 
   if (! targets->nelts)
     {
       const char *bname;
-      svn_uri_split(common, &common, &bname, pool);
+      svn_path_split(common, &common, &bname, pool);
       APR_ARRAY_PUSH(targets, const char *) = bname;
     }
   else
@@ -811,11 +748,11 @@
       if (resplit)
         {
           const char *bname;
-          svn_uri_split(common, &common, &bname, pool);
+          svn_path_split(common, &common, &bname, pool);
           for (i = 0; i < targets->nelts; i++)
             {
               const char *path = APR_ARRAY_IDX(targets, i, const char *);
-              path = svn_relpath_join(bname, path, pool);
+              path = svn_path_join(bname, path, pool);
               APR_ARRAY_IDX(targets, i, const char *) = path;
             }
         }
@@ -836,7 +773,7 @@
           const char *path = APR_ARRAY_IDX(targets, i, const char *);
 
           item = svn_client_commit_item3_create(pool);
-          item->url = svn_uri_join(common, path, pool);
+          item->url = svn_path_join(common, path, pool);
           item->state_flags = SVN_CLIENT_COMMIT_ITEM_ADD;
           APR_ARRAY_PUSH(commit_items, svn_client_commit_item3_t *) = item;
         }
@@ -857,7 +794,8 @@
      directory, nor a place to put temp files. */
   if (!ra_session)
     SVN_ERR(svn_client__open_ra_session_internal(&ra_session, common, NULL,
-                                                 NULL, FALSE, TRUE, ctx, pool));
+                                                 NULL, NULL, FALSE, TRUE,
+                                                 ctx, pool));
 
   /* URI-decode each target. */
   for (i = 0; i < targets->nelts; i++)
@@ -884,7 +822,7 @@
     {
       /* At least try to abort the edit (and fs txn) before throwing err. */
       svn_error_clear(editor->abort_edit(edit_baton, pool));
-      return svn_error_return(err);
+      return err;
     }
 
   /* Close the edit. */
@@ -925,7 +863,7 @@
       svn_error_clear(svn_io_remove_dir2(path, FALSE, NULL, NULL, pool));
     }
 
-  return svn_error_return(err);
+  return err;
 }
 
 
