--- conflicted
+++ resolved
@@ -306,10 +306,7 @@
 /* Only call this if the on-disk node kind is a file. */
 static svn_error_t *
 add_file(const char *local_abspath,
-<<<<<<< HEAD
-=======
          svn_magic__cookie_t *magic_cookie,
->>>>>>> 4cf18c3e
          svn_client_ctx_t *ctx,
          apr_pool_t *pool)
 {
@@ -330,20 +327,11 @@
        we open them to estimate file type.
        That's why we postpone the add until after this step. */
     SVN_ERR(svn_client__get_auto_props(&properties, &mimetype, local_abspath,
-<<<<<<< HEAD
-                                       ctx, pool));
-
-  /* Add the file */
-  SVN_ERR(svn_wc_add4(ctx->wc_ctx, local_abspath, svn_depth_infinity, NULL,
-                      SVN_INVALID_REVNUM, ctx->cancel_func, ctx->cancel_baton,
-                      NULL, NULL, pool));
-=======
                                        magic_cookie, ctx, pool));
 
   /* Add the file */
   SVN_ERR(svn_wc_add_from_disk(ctx->wc_ctx, local_abspath,
                                NULL, NULL, pool));
->>>>>>> 4cf18c3e
 
   if (is_special)
     /* This must be a special file. */
@@ -359,27 +347,18 @@
       for (hi = apr_hash_first(pool, properties);
            hi != NULL; hi = apr_hash_next(hi))
         {
-<<<<<<< HEAD
-          const char *pname = svn_apr_hash_index_key(hi);
-          const svn_string_t *pval = svn_apr_hash_index_val(hi);
-=======
           const char *pname = svn__apr_hash_index_key(hi);
           const svn_string_t *pval = svn__apr_hash_index_val(hi);
->>>>>>> 4cf18c3e
           svn_error_t *err;
 
           /* It's probably best to pass 0 for force, so that if
              the autoprops say to set some weird combination,
              we just error and let the user sort it out. */
           err = svn_wc_prop_set4(ctx->wc_ctx, local_abspath, pname, pval,
-<<<<<<< HEAD
-                                 FALSE, NULL, NULL, pool);
-=======
                                  svn_depth_empty, FALSE, NULL,
                                  NULL, NULL /* cancellation */,
                                  NULL, NULL /* notification */,
                                  pool);
->>>>>>> 4cf18c3e
           if (err)
             {
               /* Don't leave the job half-done. If we fail to set a property,
@@ -391,11 +370,7 @@
                                              NULL /* changelists */,
                                              NULL, NULL, NULL, NULL,
                                              pool));
-<<<<<<< HEAD
-              return svn_error_return(err);
-=======
               return svn_error_trace(err);
->>>>>>> 4cf18c3e
             }
         }
     }
@@ -439,12 +414,7 @@
                   apr_pool_t *scratch_pool)
 {
   svn_error_t *err;
-<<<<<<< HEAD
-  apr_pool_t *subpool;
-  apr_int32_t flags = APR_FINFO_TYPE | APR_FINFO_NAME;
-=======
   apr_pool_t *iterpool;
->>>>>>> 4cf18c3e
   apr_array_header_t *ignores;
   apr_hash_t *dirents;
   apr_hash_index_t *hi;
@@ -456,17 +426,6 @@
   iterpool = svn_pool_create(scratch_pool);
 
   /* Add this directory to revision control. */
-<<<<<<< HEAD
-  err = svn_wc_add4(ctx->wc_ctx, dir_abspath, svn_depth_infinity, NULL,
-                    SVN_INVALID_REVNUM, ctx->cancel_func, ctx->cancel_baton,
-                    ctx->notify_func2, ctx->notify_baton2, pool);
-  if (err && err->apr_err == SVN_ERR_ENTRY_EXISTS && force)
-    svn_error_clear(err);
-  else if (err)
-    return svn_error_return(err);
-
-  subpool = svn_pool_create(pool);
-=======
   err = svn_wc_add_from_disk(ctx->wc_ctx, dir_abspath,
                              ctx->notify_func2, ctx->notify_baton2,
                              iterpool);
@@ -474,7 +433,6 @@
     svn_error_clear(err);
   else if (err)
     return svn_error_trace(err);
->>>>>>> 4cf18c3e
 
   if (!no_ignore)
     {
@@ -482,61 +440,18 @@
                                   ctx->config, scratch_pool, iterpool));
     }
 
-<<<<<<< HEAD
-  SVN_ERR(svn_io_dir_open(&dir, dir_abspath, pool));
-=======
   SVN_ERR(svn_io_get_dirents3(&dirents, dir_abspath, TRUE, scratch_pool,
                               iterpool));
->>>>>>> 4cf18c3e
 
   /* Read the directory entries one by one and add those things to
      version control. */
   for (hi = apr_hash_first(scratch_pool, dirents); hi; hi = apr_hash_next(hi))
     {
-<<<<<<< HEAD
-      const char *abspath;
-
-      svn_pool_clear(subpool);
-
-      err = svn_io_dir_read(&this_entry, flags, dir, subpool);
-
-      if (err)
-        {
-          /* Check if we're done reading the dir's entries. */
-          if (APR_STATUS_IS_ENOENT(err->apr_err))
-            {
-              apr_status_t apr_err;
-
-              svn_error_clear(err);
-              apr_err = apr_dir_close(dir);
-              if (apr_err)
-                return svn_error_wrap_apr(apr_err,
-                                          _("Can't close directory '%s'"),
-                                          svn_dirent_local_style(dir_abspath,
-                                                                 subpool));
-              break;
-            }
-          else
-            {
-              return svn_error_createf(err->apr_err, err,
-                                       _("Error during add of '%s'"),
-                                       svn_dirent_local_style(dir_abspath,
-                                                              subpool));
-            }
-        }
-
-      /* Skip entries for this dir and its parent.  */
-      if (this_entry.name[0] == '.'
-          && (this_entry.name[1] == '\0'
-              || (this_entry.name[1] == '.' && this_entry.name[2] == '\0')))
-        continue;
-=======
       const char *name = svn__apr_hash_index_key(hi);
       svn_io_dirent2_t *dirent = svn__apr_hash_index_val(hi);
       const char *abspath;
 
       svn_pool_clear(iterpool);
->>>>>>> 4cf18c3e
 
       /* Check cancellation so you can cancel during an
        * add of a directory with lots of files. */
@@ -551,11 +466,7 @@
         continue;
 
       /* Construct the full path of the entry. */
-<<<<<<< HEAD
-      abspath = svn_dirent_join(dir_abspath, this_entry.name, subpool);
-=======
       abspath = svn_dirent_join(dir_abspath, name, iterpool);
->>>>>>> 4cf18c3e
 
       /* Recurse on directories; add files; ignore the rest. */
       if (dirent->kind == svn_node_dir && depth >= svn_depth_immediates)
@@ -565,21 +476,13 @@
             depth_below_here = svn_depth_empty;
 
           SVN_ERR(add_dir_recursive(abspath, depth_below_here,
-<<<<<<< HEAD
-                                    force, no_ignore, ctx, subpool));
-=======
                                     force, no_ignore, magic_cookie,
                                     ctx, iterpool));
->>>>>>> 4cf18c3e
         }
       else if ((dirent->kind == svn_node_file || dirent->special)
                && depth >= svn_depth_files)
         {
-<<<<<<< HEAD
-          err = add_file(abspath, ctx, subpool);
-=======
           err = add_file(abspath, magic_cookie, ctx, iterpool);
->>>>>>> 4cf18c3e
           if (err && err->apr_err == SVN_ERR_ENTRY_EXISTS && force)
             svn_error_clear(err);
           else
@@ -604,10 +507,7 @@
     svn_depth_t depth,
     svn_boolean_t force,
     svn_boolean_t no_ignore,
-<<<<<<< HEAD
-=======
     const char *existing_parent_abspath,
->>>>>>> 4cf18c3e
     svn_client_ctx_t *ctx,
     apr_pool_t *scratch_pool)
 {
@@ -640,9 +540,6 @@
           if (ctx->cancel_func)
             SVN_ERR(ctx->cancel_func(ctx->cancel_baton));
 
-<<<<<<< HEAD
-  SVN_ERR(svn_io_check_path(local_abspath, &kind, pool));
-=======
           component = APR_ARRAY_IDX(components, i, const char *);
           parent_abspath = svn_dirent_join(parent_abspath, component,
                                            scratch_pool);
@@ -661,24 +558,11 @@
     }
 
   SVN_ERR(svn_io_check_path(local_abspath, &kind, scratch_pool));
->>>>>>> 4cf18c3e
   if (kind == svn_node_dir)
     {
       /* We use add_dir_recursive for all directory targets
          and pass depth along no matter what it is, so that the
          target's depth will be set correctly. */
-<<<<<<< HEAD
-      err = add_dir_recursive(local_abspath, depth,
-                              force, no_ignore, ctx, pool);
-    }
-  else if (kind == svn_node_file)
-    err = add_file(local_abspath, ctx, pool);
-  else
-    err = svn_wc_add4(ctx->wc_ctx, local_abspath, depth, NULL,
-                      SVN_INVALID_REVNUM,
-                      ctx->cancel_func, ctx->cancel_baton,
-                      ctx->notify_func2, ctx->notify_baton2, pool);
-=======
       err = add_dir_recursive(local_abspath, depth, force, no_ignore,
                               magic_cookie, ctx, scratch_pool);
     }
@@ -713,7 +597,6 @@
                              _("Unsupported node kind for path '%s'"),
                              svn_dirent_local_style(local_abspath,
                                                     scratch_pool));
->>>>>>> 4cf18c3e
 
   /* Ignore SVN_ERR_ENTRY_EXISTS when FORCE is set.  */
   if (err && err->apr_err == SVN_ERR_ENTRY_EXISTS && force)
@@ -735,25 +618,13 @@
                      apr_pool_t *result_pool,
                      apr_pool_t *scratch_pool)
 {
-<<<<<<< HEAD
-  svn_wc_adm_access_t *adm_access;
-  svn_error_t *err = NULL;
-  const char *local_abspath;
-
-  SVN_ERR(svn_dirent_get_absolute(&local_abspath, path, pool));
-=======
   svn_node_kind_t kind;
   const char *parent_abspath;
   svn_wc_context_t *wc_ctx = ctx->wc_ctx;
->>>>>>> 4cf18c3e
 
   SVN_ERR(svn_wc_read_kind(&kind, wc_ctx, local_abspath, FALSE, scratch_pool));
 
-<<<<<<< HEAD
-  if (err && err->apr_err == SVN_ERR_WC_NOT_WORKING_COPY)
-=======
   if (kind == svn_node_dir)
->>>>>>> 4cf18c3e
     {
       svn_boolean_t is_deleted;
 
@@ -762,20 +633,8 @@
                                              scratch_pool));
       if (!is_deleted)
         {
-<<<<<<< HEAD
-          const char *parent_path = svn_dirent_dirname(path, pool);
-
-          SVN_ERR(add_parent_dirs(parent_path, &adm_access, ctx, pool));
-          SVN_ERR(svn_wc_adm_retrieve(&adm_access, adm_access, parent_path,
-                                      pool));
-          SVN_ERR(svn_wc_add4(ctx->wc_ctx, local_abspath, svn_depth_infinity,
-                              NULL, SVN_INVALID_REVNUM,
-                              ctx->cancel_func, ctx->cancel_baton,
-                              ctx->notify_func2, ctx->notify_baton2, pool));
-=======
           *existing_parent_abspath = apr_pstrdup(result_pool, local_abspath);
           return SVN_NO_ERROR;
->>>>>>> 4cf18c3e
         }
     }
 
@@ -811,12 +670,6 @@
                 svn_client_ctx_t *ctx,
                 apr_pool_t *pool)
 {
-<<<<<<< HEAD
-  svn_error_t *err;
-  svn_wc_adm_access_t *adm_access;
-  const char *parent_dir;
-  const char *local_abspath;
-=======
   const char *parent_abspath;
   const char *local_abspath;
   const char *existing_parent_abspath;
@@ -838,7 +691,6 @@
     parent_abspath = local_abspath;
   else
     parent_abspath = svn_dirent_dirname(local_abspath, pool);
->>>>>>> 4cf18c3e
 
   existing_parent_abspath = NULL;
   if (add_parents)
@@ -853,27 +705,6 @@
         existing_parent_abspath = existing_parent_abspath2;
       svn_pool_destroy(subpool);
     }
-<<<<<<< HEAD
-  else
-    {
-      parent_dir = svn_dirent_dirname(path, pool);
-    }
-
-  SVN_ERR(svn_wc__adm_open_in_context(&adm_access, ctx->wc_ctx, parent_dir,
-                                      TRUE, 0, ctx->cancel_func,
-                                      ctx->cancel_baton, pool));
-
-  SVN_ERR(svn_dirent_get_absolute(&local_abspath, path, pool));
-
-  err = add(local_abspath, depth, force, no_ignore, ctx, pool);
-
-  /* ### Currently we rely on the fact that this close (like all other access
-         baton close operations), closes all batons opened by svn_wc_add4(). */
-  return svn_error_return(
-            svn_error_compose_create(
-                 err,
-                 svn_wc_adm_close2(adm_access, pool)));
-=======
 
   SVN_WC__CALL_WITH_WRITE_LOCK(
     add(local_abspath, depth, force, no_ignore, existing_parent_abspath,
@@ -882,7 +713,6 @@
     existing_parent_abspath ? existing_parent_abspath : parent_abspath,
     FALSE /* lock_anchor */, pool);
   return SVN_NO_ERROR;
->>>>>>> 4cf18c3e
 }
 
 
@@ -973,13 +803,7 @@
   SVN_ERR(svn_uri_condense_targets(&common, &targets, urls, FALSE,
                                    pool, pool));
 
-<<<<<<< HEAD
-  /* ### BH: This looks unnecessary, because the hash is not used and
-         you can't rely on hash ordering but it fails our tests if I
-         remove it. The qsort() below determines the final ordering. */
-=======
   /*Remove duplicate targets introduced by make_parents with more targets. */
->>>>>>> 4cf18c3e
   SVN_ERR(svn_hash_from_cstring_keys(&targets_hash, targets, pool));
   SVN_ERR(svn_hash_keys(&targets, targets_hash, pool));
 
