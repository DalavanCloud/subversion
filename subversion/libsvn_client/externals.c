--- conflicted
+++ resolved
@@ -207,7 +207,7 @@
                                                   revision, svn_depth_unknown,
                                                   FALSE, FALSE, FALSE,
                                                   timestamp_sleep, TRUE,
-                                                  TRUE, ctx, subpool));
+                                                  ctx, subpool));
               svn_pool_destroy(subpool);
               return SVN_NO_ERROR;
             }
@@ -231,13 +231,8 @@
                   SVN_ERR(svn_ra_get_repos_root2(ra_session, &repos_root,
                                                  subpool));
 
-<<<<<<< HEAD
-                  err = svn_client_relocate(path, repos_root_url, repos_root,
-                                            TRUE, ctx, subpool);
-=======
                   err = svn_client_relocate2(path, repos_root_url, repos_root,
                                              ctx, subpool);
->>>>>>> 8d8a5012
                   /* If the relocation failed because the new URL points
                      to another repository, then we need to relegate and
                      check out a new WC. */
@@ -918,7 +913,6 @@
 
       SVN_ERR(svn_wc_locked2(&lock_existed, NULL, ib->ctx->wc_ctx,
                              local_abspath, ib->iter_pool));
-<<<<<<< HEAD
 
       if (! lock_existed)
         {
@@ -928,17 +922,6 @@
                                              ib->iter_pool));
         }
 
-=======
-
-      if (! lock_existed)
-        {
-          SVN_ERR(svn_wc__acquire_write_lock(NULL, ib->ctx->wc_ctx,
-                                             local_abspath, FALSE,
-                                             ib->iter_pool,
-                                             ib->iter_pool));
-        }
-
->>>>>>> 8d8a5012
       /* We don't use relegate_dir_external() here, because we know that
          nothing else in this externals description (at least) is
          going to need this directory, and therefore it's better to
@@ -1339,10 +1322,7 @@
                                svn_boolean_t get_all,
                                svn_boolean_t update,
                                svn_boolean_t no_ignore,
-<<<<<<< HEAD
                                apr_hash_t *ignored_props,
-=======
->>>>>>> 8d8a5012
                                svn_client_status_func_t status_func,
                                void *status_baton,
                                apr_pool_t *pool)
@@ -1403,14 +1383,10 @@
           SVN_ERR(svn_client_status5(NULL, ctx, fullpath,
                                      &(external->revision),
                                      depth, get_all, update,
-<<<<<<< HEAD
-                                     no_ignore, FALSE,
+                                     no_ignore, FALSE, FALSE,
                                      ignored_props ? TRUE : FALSE,
-                                     NULL, status_func, status_baton,
-=======
-                                     no_ignore, FALSE, FALSE, NULL,
+                                     NULL,
                                      status_func, status_baton,
->>>>>>> 8d8a5012
                                      iterpool));
         }
     }
