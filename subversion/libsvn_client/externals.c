/*
 * externals.c:  handle the svn:externals property
 *
 * ====================================================================
 *    Licensed to the Apache Software Foundation (ASF) under one
 *    or more contributor license agreements.  See the NOTICE file
 *    distributed with this work for additional information
 *    regarding copyright ownership.  The ASF licenses this file
 *    to you under the Apache License, Version 2.0 (the
 *    "License"); you may not use this file except in compliance
 *    with the License.  You may obtain a copy of the License at
 *
 *      http://www.apache.org/licenses/LICENSE-2.0
 *
 *    Unless required by applicable law or agreed to in writing,
 *    software distributed under the License is distributed on an
 *    "AS IS" BASIS, WITHOUT WARRANTIES OR CONDITIONS OF ANY
 *    KIND, either express or implied.  See the License for the
 *    specific language governing permissions and limitations
 *    under the License.
 * ====================================================================
 */

/* ==================================================================== */


 
/*** Includes. ***/

#include <apr_uri.h>
#include "svn_wc.h"
#include "svn_pools.h"
#include "svn_client.h"
#include "svn_types.h"
#include "svn_error.h"
#include "svn_dirent_uri.h"
#include "svn_path.h"
#include "svn_props.h"
#include "svn_config.h"
#include "client.h"

#include "svn_private_config.h"
#include "private/svn_wc_private.h"
 

/* Remove the directory at LOCAL_ABSPATH from revision control, and do the
 * same to any revision controlled directories underneath LOCAL_ABSPATH
 * (including directories not referred to by parent svn administrative areas);
 * then if LOCAL_ABSPATH is empty afterwards, remove it, else rename it to a
 * unique name in the same parent directory.
 *
 * Pass CANCEL_FUNC, CANCEL_BATON to svn_wc_remove_from_revision_control.
 *
 * Use SCRATCH_POOL for all temporary allocation.
 */
static svn_error_t *
relegate_dir_external(svn_wc_context_t *wc_ctx,
                      const char *wri_abspath,
                      const char *local_abspath,
                      svn_cancel_func_t cancel_func,
                      void *cancel_baton,
                      apr_pool_t *scratch_pool)
{
  svn_error_t *err = SVN_NO_ERROR;
<<<<<<< HEAD
  const char *local_abspath;

  SVN_ERR(svn_dirent_get_absolute(&local_abspath, path, pool));
  err = svn_wc_remove_from_revision_control2(wc_ctx, local_abspath,
                                             TRUE, FALSE,
                                             cancel_func, cancel_baton,
                                             pool);
=======
>>>>>>> 4cf18c3e

  err = svn_wc__external_remove(wc_ctx, wri_abspath, local_abspath,
                                cancel_func, cancel_baton, scratch_pool);
  if (err && (err->apr_err == SVN_ERR_WC_LEFT_LOCAL_MOD))
    {
      const char *parent_dir;
      const char *dirname;
      const char *new_path;

      svn_error_clear(err);
      err = SVN_NO_ERROR;

      svn_dirent_split(&parent_dir, &dirname, local_abspath, scratch_pool);

      /* Reserve the new dir name. */
      SVN_ERR(svn_io_open_uniquely_named(NULL, &new_path,
                                         parent_dir, dirname, ".OLD",
                                         svn_io_file_del_none,
                                         scratch_pool, scratch_pool));

      /* Sigh...  We must fall ever so slightly from grace.

         Ideally, there would be no window, however brief, when we
         don't have a reservation on the new name.  Unfortunately,
         at least in the Unix (Linux?) version of apr_file_rename(),
         you can't rename a directory over a file, because it's just
         calling stdio rename(), which says:

            ENOTDIR
              A  component used as a directory in oldpath or newpath
              path is not, in fact, a directory.  Or, oldpath  is
              a directory, and newpath exists but is not a directory

         So instead, we get the name, then remove the file (ugh), then
         rename the directory, hoping that nobody has gotten that name
         in the meantime -- which would never happen in real life, so
         no big deal.
      */
      /* Do our best, but no biggy if it fails. The rename will fail. */
      svn_error_clear(svn_io_remove_file2(new_path, TRUE, scratch_pool));

      /* Rename. */
      SVN_ERR(svn_io_file_rename(local_abspath, new_path, scratch_pool));
    }

  return svn_error_trace(err);
}

/* Try to update a directory external at PATH to URL at REVISION.
   Use POOL for temporary allocations, and use the client context CTX. */
static svn_error_t *
switch_dir_external(const char *local_abspath,
                    const char *url,
                    const svn_opt_revision_t *peg_revision,
                    const svn_opt_revision_t *revision,
                    const char *defining_abspath,
                    svn_boolean_t *timestamp_sleep,
                    svn_client_ctx_t *ctx,
                    apr_pool_t *pool)
{
  svn_node_kind_t kind;
  svn_error_t *err;
  svn_revnum_t external_peg_rev = SVN_INVALID_REVNUM;
  svn_revnum_t external_rev = SVN_INVALID_REVNUM;
  apr_pool_t *subpool = svn_pool_create(pool);
<<<<<<< HEAD
  const char *local_abspath;

  SVN_ERR(svn_dirent_get_absolute(&local_abspath, path, pool));
=======
  const char *repos_root_url;
  const char *repos_uuid;

  SVN_ERR_ASSERT(svn_dirent_is_absolute(local_abspath));

  if (peg_revision->kind == svn_opt_revision_number)
    external_peg_rev = peg_revision->value.number;

  if (revision->kind == svn_opt_revision_number)
    external_rev = revision->value.number;
>>>>>>> 4cf18c3e

  /* If path is a directory, try to update/switch to the correct URL
     and revision. */
  SVN_ERR(svn_io_check_path(local_abspath, &kind, pool));
  if (kind == svn_node_dir)
    {
<<<<<<< HEAD
      const svn_wc_entry_t *entry;

      SVN_ERR(svn_wc__maybe_get_entry(&entry, ctx->wc_ctx, local_abspath,
                                      svn_node_dir, FALSE, FALSE, subpool,
                                      subpool));
=======
      const char *node_url;

      /* Doubles as an "is versioned" check. */
      err = svn_wc__node_get_url(&node_url, ctx->wc_ctx, local_abspath,
                                 pool, subpool);
      if (err && err->apr_err == SVN_ERR_WC_PATH_NOT_FOUND)
        {
          svn_error_clear(err);
          err = SVN_NO_ERROR;
          goto relegate;
        }
      else if (err)
        return svn_error_trace(err);
>>>>>>> 4cf18c3e

      if (node_url)
        {
          /* If we have what appears to be a version controlled
             subdir, and its top-level URL matches that of our
             externals definition, perform an update. */
          if (strcmp(node_url, url) == 0)
            {
              SVN_ERR(svn_client__update_internal(NULL, local_abspath,
                                                  revision, svn_depth_unknown,
                                                  FALSE, FALSE, FALSE, TRUE,
                                                  FALSE, TRUE,
                                                  timestamp_sleep,
                                                  ctx,
                                                  ctx->conflict_func2,
                                                  ctx->conflict_baton2,
                                                  subpool));
              svn_pool_destroy(subpool);
              goto cleanup;
            }

          SVN_ERR(svn_wc__node_get_repos_info(&repos_root_url, &repos_uuid,
                                              ctx->wc_ctx, local_abspath,
                                              pool, subpool));
          if (repos_root_url)
            {
              /* URLs don't match.  Try to relocate (if necessary) and then
                 switch. */
              if (! svn_uri__is_ancestor(repos_root_url, url))
                {
                  const char *repos_root;
                  svn_ra_session_t *ra_session;

                  /* Get the repos root of the new URL. */
                  SVN_ERR(svn_client__open_ra_session_internal
                          (&ra_session, NULL, url, NULL, NULL,
                           FALSE, TRUE, ctx, subpool));
                  SVN_ERR(svn_ra_get_repos_root2(ra_session, &repos_root,
                                                 subpool));

                  err = svn_client_relocate2(local_abspath, repos_root_url,
                                             repos_root,
                                             FALSE, ctx, subpool);
                  /* If the relocation failed because the new URL points
                     to another repository, then we need to relegate and
                     check out a new WC. */
                  if (err
                      && (err->apr_err == SVN_ERR_WC_INVALID_RELOCATION
                          || (err->apr_err
                              == SVN_ERR_CLIENT_INVALID_RELOCATION)))
                    {
                      svn_error_clear(err);
                      goto relegate;
                    }
                  else if (err)
                    return svn_error_trace(err);
                }

              SVN_ERR(svn_client__switch_internal(NULL, local_abspath, url,
                                                  peg_revision, revision,
                                                  svn_depth_infinity,
                                                  TRUE, FALSE, FALSE,
                                                  TRUE /* ignore_ancestry */,
                                                  timestamp_sleep,
                                                  ctx, subpool));

              SVN_ERR(svn_wc__external_register(ctx->wc_ctx,
                                                defining_abspath,
                                                local_abspath, svn_node_dir,
                                                repos_root_url, repos_uuid,
                                                svn_uri_skip_ancestor(
                                                            repos_root_url,
                                                            url, subpool),
                                                external_peg_rev,
                                                external_rev,
                                                subpool));

              svn_pool_destroy(subpool);
              goto cleanup;
            }
        }
    }

 relegate:

  /* Fall back on removing the WC and checking out a new one. */

  /* Ensure that we don't have any RA sessions or WC locks from failed
     operations above. */
  svn_pool_destroy(subpool);

  if (kind == svn_node_dir)
    {
      /* Buh-bye, old and busted ... */
      SVN_ERR(svn_wc__acquire_write_lock(NULL, ctx->wc_ctx, local_abspath,
                                         FALSE, pool, pool));

      SVN_ERR(relegate_dir_external(ctx->wc_ctx, defining_abspath,
                                    local_abspath,
                                    ctx->cancel_func, ctx->cancel_baton,
                                    pool));
    }
  else
    {
      /* The target dir might have multiple components.  Guarantee
         the path leading down to the last component. */
      const char *parent = svn_dirent_dirname(local_abspath, pool);
      SVN_ERR(svn_io_make_dir_recursively(parent, pool));
    }

  /* ... Hello, new hotness. */
  SVN_ERR(svn_client__checkout_internal(NULL, url, local_abspath, peg_revision,
                                        revision, svn_depth_infinity,
                                        FALSE, FALSE, timestamp_sleep,
                                        ctx, pool));

  SVN_ERR(svn_wc__node_get_repos_info(&repos_root_url,
                                      &repos_uuid,
                                      ctx->wc_ctx, local_abspath,
                                      pool, pool));

  SVN_ERR(svn_wc__external_register(ctx->wc_ctx,
                                    defining_abspath,
                                    local_abspath, svn_node_dir,
                                    repos_root_url, repos_uuid,
                                    svn_uri_skip_ancestor(repos_root_url,
                                                          url, pool),
                                    external_peg_rev,
                                    external_rev,
                                    pool));

 cleanup:
  /* Issues #4123 and #4130: We don't need to keep the newly checked
     out external's DB open. */
  SVN_ERR(svn_wc__close_db(local_abspath, ctx->wc_ctx, pool));

  return SVN_NO_ERROR;
}

/* Try to update a file external at LOCAL_ABSPATH to URL at REVISION using a
   access baton that has a write lock.  Use SCRATCH_POOL for temporary
   allocations, and use the client context CTX. */
static svn_error_t *
switch_file_external(const char *local_abspath,
                     const char *url,
                     const svn_opt_revision_t *peg_revision,
                     const svn_opt_revision_t *revision,
                     const char *def_dir_abspath,
                     svn_ra_session_t *ra_session,
                     svn_client_ctx_t *ctx,
                     apr_pool_t *scratch_pool)
{
<<<<<<< HEAD
  apr_pool_t *subpool = svn_pool_create(pool);
  svn_wc_adm_access_t *target_adm_access;
  const char *anchor;
  const char *anchor_abspath;
  const char *local_abspath;
=======
  apr_pool_t *subpool = svn_pool_create(scratch_pool);
  const char *dir_abspath;
>>>>>>> 4cf18c3e
  const char *target;
  svn_config_t *cfg = ctx->config ? apr_hash_get(ctx->config,
                                                 SVN_CONFIG_CATEGORY_CONFIG,
                                                 APR_HASH_KEY_STRING) : NULL;
  svn_boolean_t use_commit_times;
  const char *diff3_cmd;
  const char *preserved_exts_str;
  const apr_array_header_t *preserved_exts;
  svn_boolean_t locked_here;
  svn_error_t *err = NULL;
  svn_node_kind_t kind, external_kind;

  SVN_ERR_ASSERT(svn_dirent_is_absolute(local_abspath));

  /* See if the user wants last-commit timestamps instead of current ones. */
  SVN_ERR(svn_config_get_bool(cfg, &use_commit_times,
                              SVN_CONFIG_SECTION_MISCELLANY,
                              SVN_CONFIG_OPTION_USE_COMMIT_TIMES, FALSE));

  /* Get the external diff3, if any. */
  svn_config_get(cfg, &diff3_cmd, SVN_CONFIG_SECTION_HELPERS,
                 SVN_CONFIG_OPTION_DIFF3_CMD, NULL);

<<<<<<< HEAD
  /* There must be a working copy to place the file external into. */
  SVN_ERR(svn_wc_get_actual_target2(&anchor, &target, ctx->wc_ctx, path,
                                    subpool, subpool));
  SVN_ERR(svn_dirent_get_absolute(&anchor_abspath, anchor, subpool));
  SVN_ERR(svn_dirent_get_absolute(&local_abspath, path, subpool));
=======
  if (diff3_cmd != NULL)
    SVN_ERR(svn_path_cstring_to_utf8(&diff3_cmd, diff3_cmd, subpool));

  /* See which files the user wants to preserve the extension of when
     conflict files are made. */
  svn_config_get(cfg, &preserved_exts_str, SVN_CONFIG_SECTION_MISCELLANY,
                 SVN_CONFIG_OPTION_PRESERVED_CF_EXTS, "");
  preserved_exts = *preserved_exts_str
    ? svn_cstring_split(preserved_exts_str, "\n\r\t\v ", FALSE, subpool)
    : NULL;

  svn_dirent_split(&dir_abspath, &target, local_abspath, subpool);
>>>>>>> 4cf18c3e

  /* Try to get a access baton for the anchor using the input access
     baton.  If this fails and returns SVN_ERR_WC_NOT_LOCKED, then try
     to get a new access baton to support inserting a file external
     into a directory external. */
  SVN_ERR(svn_wc_locked2(&locked_here, NULL, ctx->wc_ctx, dir_abspath,
                         subpool));
  if (!locked_here)
    {
      const char *wcroot_abspath;

      SVN_ERR(svn_wc__get_wc_root(&wcroot_abspath, ctx->wc_ctx, dir_abspath,
                                  subpool, subpool));

      if (!svn_dirent_is_ancestor(wcroot_abspath, def_dir_abspath))
        return svn_error_createf(
                        SVN_ERR_WC_BAD_PATH, NULL,
                        _("Cannot insert a file external defined on '%s' "
                          "into the working copy '%s'."),
                        svn_dirent_local_style(def_dir_abspath,
                                               scratch_pool),
                        svn_dirent_local_style(wcroot_abspath,
                                               scratch_pool));
    }

<<<<<<< HEAD
  SVN_ERR(svn_wc__maybe_get_entry(&entry, ctx->wc_ctx, local_abspath,
                                  svn_node_unknown, FALSE, FALSE, subpool,
                                  subpool));
=======
  err = svn_wc_read_kind(&kind, ctx->wc_ctx, local_abspath, FALSE, subpool);
  if (err)
    goto cleanup;
>>>>>>> 4cf18c3e

  err = svn_wc__read_external_info(&external_kind, NULL, NULL, NULL, NULL,
                                   ctx->wc_ctx, local_abspath, local_abspath,
                                   TRUE, scratch_pool, scratch_pool);

  if (err)
    goto cleanup;

  /* If there is a versioned item with this name, ensure it's a file
     external before working with it.  If there is no entry in the
     working copy, then create an empty file and add it to the working
     copy. */
  if (kind != svn_node_none && kind != svn_node_unknown)
    {
      if (external_kind != svn_node_file)
        {
          if (!locked_here)
            SVN_ERR(svn_wc__release_write_lock(ctx->wc_ctx, dir_abspath,
                                               subpool));

          return svn_error_createf(
              SVN_ERR_CLIENT_FILE_EXTERNAL_OVERWRITE_VERSIONED, 0,
             _("The file external from '%s' cannot overwrite the existing "
               "versioned item at '%s'"),
             url, svn_dirent_local_style(local_abspath, subpool));
        }
    }
  else
    {
<<<<<<< HEAD
      apr_file_t *f;
      svn_boolean_t text_conflicted;
      svn_boolean_t prop_conflicted;
      svn_boolean_t tree_conflicted;

      /* Check for a conflict on the containing directory.  Because a
         switch is done on the added file later, it will leave a
         conflict on the directory.  To prevent resolving a conflict
         due to another change on the directory, do not allow a file
         external to be added when one exists. */
      SVN_ERR(svn_wc_conflicted_p3(&text_conflicted, &prop_conflicted,
                                   &tree_conflicted, ctx->wc_ctx,
                                   anchor_abspath, subpool));
      if (text_conflicted || prop_conflicted || tree_conflicted)
        return svn_error_createf
          (SVN_ERR_WC_FOUND_CONFLICT, 0,
           _("The file external from '%s' cannot be written to '%s' while "
             "'%s' remains in conflict"),
          url, path, anchor);

      /* Try to create an empty file.  If there is a file already
         there, then don't touch it. */
      SVN_ERR(svn_io_file_open(&f,
                               local_abspath,
                               APR_WRITE | APR_CREATE | APR_EXCL,
                               APR_OS_DEFAULT,
                               subpool));
      unlink_file = TRUE;
      err = svn_io_file_close(f, pool);
      if (err)
        goto cleanup;

      err = svn_wc_add4(ctx->wc_ctx, local_abspath, svn_depth_infinity,
                        NULL, /* const char *copyfrom_url */
                        SVN_INVALID_REVNUM, /* svn_revnum_t copyfrom_rev */
                        ctx->cancel_func, ctx->cancel_baton,
                        NULL, /* svn_wc_notify_func2_t notify_func */
                        NULL, /* void *notify_baton */
                        subpool);
      if (err)
        goto cleanup;
      revert_file = TRUE;

      err = svn_wc__set_file_external_location(ctx->wc_ctx, local_abspath,
                                               url, peg_revision, revision,
                                               repos_root_url, subpool);
      if (err)
        goto cleanup;
    }

  err = svn_client__switch_internal(NULL, path, url, peg_revision, revision,
                                    target_adm_access, svn_depth_empty,
                                    FALSE, /* depth_is_sticky */
                                    timestamp_sleep,
                                    TRUE, /* ignore_externals */
                                    FALSE, /* allow_unver_obstructions */
                                    FALSE, /* innerswitch */
                                    ctx,
                                    pool);
  if (err)
    goto cleanup;

  /* Do some additional work if the file external is newly added to
     the wc. */
  if (unlink_file)
    {
      /* At this point the newly created file external is switched, so
         if there is an error, to back everything out the file cannot
         be reverted, it needs to be removed forcibly from the wc.. */
      revert_file = FALSE;
      remove_from_revision_control = TRUE;
  }

  if (close_adm_access)
    SVN_ERR(svn_wc_adm_close2(target_adm_access, subpool));

  svn_pool_destroy(subpool);
  return SVN_NO_ERROR;

 cleanup:
  if (revert_file)
    {
      svn_error_clear(
        svn_wc_revert4(ctx->wc_ctx, local_abspath, svn_depth_empty,
                       use_commit_times,
                       NULL, /* apr_array_header_t *changelists */
                       ctx->cancel_func,
                       ctx->cancel_baton,
                       NULL, /* svn_wc_notify_func2_t */
                       NULL, /* void *notify_baton */
                       subpool));
    }

  if (remove_from_revision_control)
    {
      svn_error_clear(
        svn_wc_remove_from_revision_control2(ctx->wc_ctx, local_abspath,
                                             TRUE, FALSE,
                                             ctx->cancel_func,
                                             ctx->cancel_baton,
                                             subpool));
=======
      svn_node_kind_t disk_kind;

      err = svn_io_check_path(local_abspath, &disk_kind, subpool);

      if (err)
        goto cleanup;

      if (kind == svn_node_file || kind == svn_node_dir)
        {
          err = svn_error_createf(SVN_ERR_WC_PATH_FOUND, NULL,
                                  _("The file external '%s' can not be "
                                    "created because the node exists."),
                                  svn_dirent_local_style(local_abspath,
                                                         subpool));
          goto cleanup;
        }
>>>>>>> 4cf18c3e
    }

  {
    const svn_ra_reporter3_t *reporter;
    void *report_baton;
    const svn_delta_editor_t *switch_editor;
    void *switch_baton;
    svn_client__pathrev_t *switch_loc;
    svn_revnum_t revnum;
    /* ### TODO: Provide the real definition path (now available in
       ### def_dir_abspath) after switching to the new externals store.
       ### We can't enable this now, because that would move the external
       ### information into the wrong working copy */
    const char *definition_abspath = svn_dirent_dirname(local_abspath,subpool);

    /* Open an RA session to 'source' URL */
    SVN_ERR(svn_client__ra_session_from_path2(&ra_session, &switch_loc,
                                              url, dir_abspath,
                                              peg_revision, revision,
                                              ctx, subpool));

    SVN_ERR(svn_ra_reparent(ra_session, url, subpool));

    SVN_ERR(svn_wc__get_file_external_editor(&switch_editor, &switch_baton,
                                             &revnum, ctx->wc_ctx,
                                             local_abspath,
                                             definition_abspath /* wri */,
                                             switch_loc->url,
                                             switch_loc->repos_root_url,
                                             switch_loc->repos_uuid,
                                             use_commit_times,
                                             diff3_cmd, preserved_exts,
                                             definition_abspath /* def */,
                                             url, peg_revision, revision,
                                             ctx->conflict_func2,
                                             ctx->conflict_baton2,
                                             ctx->cancel_func,
                                             ctx->cancel_baton,
                                             ctx->notify_func2,
                                             ctx->notify_baton2,
                                             subpool, subpool));

    /* Tell RA to do an update of URL+TARGET to REVISION; if we pass an
     invalid revnum, that means RA will use the latest revision. */
    SVN_ERR(svn_ra_do_switch2(ra_session, &reporter, &report_baton,
                              switch_loc->rev,
                              target, svn_depth_unknown, url,
                              switch_editor, switch_baton, subpool));

    SVN_ERR(svn_wc__crawl_file_external(ctx->wc_ctx, local_abspath,
                                        reporter, report_baton,
                                        TRUE,  use_commit_times,
                                        ctx->cancel_func, ctx->cancel_baton,
                                        ctx->notify_func2, ctx->notify_baton2,
                                        subpool));

    if (ctx->notify_func2)
      {
        svn_wc_notify_t *notify
          = svn_wc_create_notify(local_abspath, svn_wc_notify_update_completed,
                                 subpool);
        notify->kind = svn_node_none;
        notify->content_state = notify->prop_state
          = svn_wc_notify_state_inapplicable;
        notify->lock_state = svn_wc_notify_lock_state_inapplicable;
        notify->revision = revnum;
        (*ctx->notify_func2)(ctx->notify_baton2, notify, subpool);
      }
  }

<<<<<<< HEAD
  svn_pool_destroy(subpool);
  return svn_error_return(err);
=======
cleanup:
  if (!locked_here)
    err = svn_error_compose_create(err,
             svn_wc__release_write_lock(ctx->wc_ctx, dir_abspath, subpool));

  svn_pool_destroy(subpool);
  return svn_error_trace(err);
>>>>>>> 4cf18c3e
}

static svn_error_t *
handle_external_item_removal(const svn_client_ctx_t *ctx,
                             const char *defining_abspath,
                             const char *local_abspath,
                             apr_pool_t *scratch_pool)
{
  /* This branch is only used when an external is deleted from the
     repository and the working copy is updated or committed. */

  svn_error_t *err;
  svn_boolean_t lock_existed;
  svn_node_kind_t kind;
  const char *lock_root_abspath = NULL;

  /* local_abspath should be a wcroot or a file external */
  SVN_ERR(svn_wc_read_kind(&kind, ctx->wc_ctx, local_abspath, FALSE,
                           scratch_pool));

  if (kind == svn_node_none)
    return SVN_NO_ERROR; /* It's neither... Nothing to remove */

<<<<<<< HEAD
   The external URL should not be canonicalized otherwise the scheme
   relative URL '//host/some/path' would have been canonicalized to
   '/host/some/path' and we would not be able to match on the leading
   '//'. */
static svn_error_t *
resolve_relative_external_url(svn_wc_external_item2_t *item,
                              const char *repos_root_url,
                              const char *parent_dir_url,
                              apr_pool_t *pool)
{
  const char *url = item->url;
  apr_uri_t parent_dir_parsed_uri;
  apr_status_t status;

  if ((url[0] == '/') && (url[1] == '/'))
    {
      /* "//schema-relative" and in some cases "///schema-relative".
         This last format is supported on file:// schema relative. */
      url = apr_pstrcat(
                        pool,
                        url[2] == '/' ? "///" : "//",
                        svn_relpath_canonicalize(url+2, pool),
                        NULL);
    }
  else if (svn_path_is_url(url) || *url == '/')
    {
      /* "http://server/path" and "/path" */
      url = svn_uri_canonicalize(url, pool);
    }
  else
    {
      /* "^/path" and "../path" */
      url = svn_relpath_canonicalize(url, pool);
    }

  /* If the URL is already absolute, there is nothing to do. */
  if (svn_path_is_url(url))
    {
      item->url = url;
      return SVN_NO_ERROR;
    }

  /* Parse the parent directory URL into its parts. */
  status = apr_uri_parse(pool, parent_dir_url, &parent_dir_parsed_uri);
  if (status)
    return svn_error_createf(SVN_ERR_BAD_URL, 0,
                             _("Illegal parent directory URL '%s'"),
                             parent_dir_url);

  /* If the parent directory URL is at the server root, then the URL
     may have no / after the hostname so apr_uri_parse() will leave
     the URL's path as NULL. */
  if (! parent_dir_parsed_uri.path)
    parent_dir_parsed_uri.path = apr_pstrmemdup(pool, "/", 1);

  /* Handle URLs relative to the current directory or to the
     repository root.  The backpaths may only remove path elements,
     not the hostname.  This allows an external to refer to another
     repository in the same server relative to the location of this
     repository, say using SVNParentPath. */
  if ((0 == strncmp("../", url, 3)) ||
      (0 == strncmp("^/", url, 2)))
    {
      apr_array_header_t *base_components;
      apr_array_header_t *relative_components;
      int i;

      /* Decompose either the parent directory's URL path or the
         repository root's URL path into components.  */
      if (0 == strncmp("../", url, 3))
        {
          base_components = svn_path_decompose(parent_dir_parsed_uri.path,
                                               pool);
          relative_components = svn_path_decompose(url, pool);
        }
      else
        {
          apr_uri_t repos_root_parsed_uri;

          status = apr_uri_parse(pool, repos_root_url, &repos_root_parsed_uri);
          if (status)
            return svn_error_createf(SVN_ERR_BAD_URL, 0,
                                     _("Illegal repository root URL '%s'"),
                                     repos_root_url);

          /* If the repository root URL is at the server root, then
             the URL may have no / after the hostname so
             apr_uri_parse() will leave the URL's path as NULL. */
          if (! repos_root_parsed_uri.path)
            repos_root_parsed_uri.path = apr_pstrmemdup(pool, "/", 1);

          base_components = svn_path_decompose(repos_root_parsed_uri.path,
                                               pool);
          relative_components = svn_path_decompose(url + 2, pool);
        }
=======
  SVN_ERR(svn_wc_locked2(&lock_existed, NULL, ctx->wc_ctx,
                         local_abspath, scratch_pool));

  if (! lock_existed)
    {
      SVN_ERR(svn_wc__acquire_write_lock(&lock_root_abspath,
                                         ctx->wc_ctx, local_abspath,
                                         FALSE,
                                         scratch_pool,
                                         scratch_pool));
    }

  /* We don't use relegate_dir_external() here, because we know that
     nothing else in this externals description (at least) is
     going to need this directory, and therefore it's better to
     leave stuff where the user expects it. */
  err = svn_wc__external_remove(ctx->wc_ctx, defining_abspath,
                                local_abspath,
                                ctx->cancel_func, ctx->cancel_baton,
                                scratch_pool);
>>>>>>> 4cf18c3e

  if (ctx->notify_func2)
    {
      svn_wc_notify_t *notify =
          svn_wc_create_notify(local_abspath,
                               svn_wc_notify_update_external_removed,
                               scratch_pool);

      notify->kind = kind;
      notify->err = err;

      (ctx->notify_func2)(ctx->notify_baton2, notify, scratch_pool);
    }

<<<<<<< HEAD
  /* The remaining URLs are relative to the either the scheme or
     server root and can only refer to locations inside that scope, so
     backpaths are not allowed. */
  if (svn_path_is_backpath_present(url + 2))
    return svn_error_createf(SVN_ERR_BAD_URL, 0,
                             _("The external relative URL '%s' cannot have "
                               "backpaths, i.e. '..'"),
                             item->url);

  /* Relative to the scheme. */
  if (0 == strncmp("//", url, 2))
    {
      const char *scheme;

      SVN_ERR(uri_scheme(&scheme, repos_root_url, pool));
      item->url = svn_uri_canonicalize(apr_pstrcat(pool,
                                                   scheme,
                                                   ":",
                                                   url,
                                                   NULL),
                                       pool);
      return SVN_NO_ERROR;
    }

  /* Relative to the server root. */
  if (url[0] == '/')
    {
      item->url = svn_uri_join(parent_dir_url, url, pool);
=======
  if (err && err->apr_err == SVN_ERR_WC_LEFT_LOCAL_MOD)
    {
      svn_error_clear(err);
      err = NULL;
    }


  /* Unlock if we acquired the lock */
  if (lock_root_abspath != NULL)
    {
      svn_error_t *err2 = svn_wc__release_write_lock(ctx->wc_ctx,
                                                     lock_root_abspath,
                                                     scratch_pool);
>>>>>>> 4cf18c3e

      if (err2 && err2->apr_err == SVN_ERR_WC_NOT_LOCKED)
        {
          /* We removed the lock by removing the node, how nice! */
          svn_error_clear(err2);
        }
      else
        err = svn_error_compose_create(err, err2);
    }

<<<<<<< HEAD
  return svn_error_createf(SVN_ERR_BAD_URL, 0,
                           _("Unrecognized format for the relative external "
                             "URL '%s'"),
                           item->url);
=======
  return svn_error_trace(err);
>>>>>>> 4cf18c3e
}

static svn_error_t *
handle_external_item_change(svn_client_ctx_t *ctx,
                            const char *repos_root_url,
                            const char *parent_dir_abspath,
                            const char *parent_dir_url,
                            const char *local_abspath,
                            const char *old_defining_abspath,
                            const svn_wc_external_item2_t *new_item,
                            svn_boolean_t *timestamp_sleep,
                            apr_pool_t *scratch_pool)
{
<<<<<<< HEAD
  struct handle_external_item_change_baton *ib = baton;
  svn_wc_external_item2_t *old_item, *new_item;
  const char *parent;
  const char *path = svn_dirent_join(ib->parent_dir,
                                     (const char *) key, ib->iter_pool);
=======
>>>>>>> 4cf18c3e
  svn_ra_session_t *ra_session;
  svn_client__pathrev_t *new_loc;
  const char *new_url;
  svn_node_kind_t ext_kind;

  SVN_ERR_ASSERT(repos_root_url && parent_dir_url);
  SVN_ERR_ASSERT(new_item != NULL);

  /* Don't bother to check status, since we'll get that for free by
     attempting to retrieve the hash values anyway.  */

  /* When creating the absolute URL, use the pool and not the
     iterpool, since the hash table values outlive the iterpool and
     any pointers they have should also outlive the iterpool.  */

<<<<<<< HEAD
  if (ib->new_desc)
    {
      new_item = apr_hash_get(ib->new_desc, key, klen);
      if (new_item)
        SVN_ERR(resolve_relative_external_url(new_item, ib->repos_root_url,
                                              ib->parent_dir_url,
                                              ib->pool));
    }
  else
    new_item = NULL;

  /* We couldn't possibly be here if both values were null, right? */
  SVN_ERR_ASSERT(old_item || new_item);

  /* There's one potential ugliness.  If a target subdir changed, but
     its URL did not, then ideally we'd just rename the subdir, rather
     than remove the old subdir only to do a new checkout into the new
     subdir.

     We could solve this by "sneaking around the back" and looking in
     ib->new_desc, ib->old_desc to check if anything else in this
     parent_dir has the same URL.  Of course, if an external gets
     moved into some other directory, then we'd lose anyway.  The only
     way to fully handle this would be to harvest a global list based
     on urls/revs, and consult the list every time we're about to
     delete an external subdir: whenever a deletion is really part of
     a rename, then we'd do the rename on the spot.

     IMHO, renames aren't going to be frequent enough to make the
     extra bookkeeping worthwhile.
  */

  /* If the external is being checked out, exported or updated,
     determine if the external is a file or directory. */
  if (new_item)
    {
      /* Get the RA connection. */
      SVN_ERR(svn_client__ra_session_from_path(&ra_session,
                                               &ra_cache.ra_revnum,
                                               &ra_cache.ra_session_url,
                                               new_item->url, NULL,
                                               &(new_item->peg_revision),
                                               &(new_item->revision), ib->ctx,
                                               ib->iter_pool));

      SVN_ERR(svn_ra_get_uuid2(ra_session, &ra_cache.repos_uuid,
                               ib->iter_pool));
      SVN_ERR(svn_ra_get_repos_root2(ra_session, &ra_cache.repos_root_url,
                                     ib->iter_pool));
      SVN_ERR(svn_ra_check_path(ra_session, "", ra_cache.ra_revnum, &kind,
                                ib->iter_pool));

      if (svn_node_none == kind)
        return svn_error_createf(SVN_ERR_RA_ILLEGAL_URL, NULL,
                                 _("URL '%s' at revision %ld doesn't exist"),
                                 ra_cache.ra_session_url,
                                 ra_cache.ra_revnum);

      if (svn_node_dir != kind && svn_node_file != kind)
        return svn_error_createf(SVN_ERR_RA_ILLEGAL_URL, NULL,
                                 _("URL '%s' at revision %ld is not a file "
                                   "or a directory"),
                                 ra_cache.ra_session_url,
                                 ra_cache.ra_revnum);

      ra_cache.kind_p = &kind;
    }
=======
  SVN_ERR(svn_wc__resolve_relative_external_url(&new_url,
                                                new_item, repos_root_url,
                                                parent_dir_url,
                                                scratch_pool, scratch_pool));
>>>>>>> 4cf18c3e

  /* Determine if the external is a file or directory. */
  /* Get the RA connection. */
  SVN_ERR(svn_client__ra_session_from_path2(&ra_session, &new_loc,
                                            new_url, NULL,
                                            &(new_item->peg_revision),
                                            &(new_item->revision), ctx,
                                            scratch_pool));

  SVN_ERR(svn_ra_check_path(ra_session, "", new_loc->rev, &ext_kind,
                            scratch_pool));

  if (svn_node_none == ext_kind)
    return svn_error_createf(SVN_ERR_RA_ILLEGAL_URL, NULL,
                             _("URL '%s' at revision %ld doesn't exist"),
                             new_loc->url, new_loc->rev);

<<<<<<< HEAD
      switch (*ra_cache.kind_p)
        {
        case svn_node_dir:
          /* The target dir might have multiple components.  Guarantee
             the path leading down to the last component. */
          parent = svn_dirent_dirname(path, ib->iter_pool);
          SVN_ERR(svn_io_make_dir_recursively(parent, ib->iter_pool));

          /* If we were handling renames the fancy way, then before
             checking out a new subdir here, we would somehow learn if
             it's really just a rename of an old one.  That would work in
             tandem with the next case -- this case would do nothing,
             knowing that the next case either already has, or soon will,
             rename the external subdirectory. */

          if (ib->is_export)
            /* ### It should be okay to "force" this export.  Externals
               only get created in subdirectories of versioned
               directories, so an external directory couldn't already
               exist before the parent export process unless a versioned
               directory above it did, which means the user would have
               already had to force these creations to occur. */
            SVN_ERR(svn_client_export4(NULL, new_item->url, path,
                                       &(new_item->peg_revision),
                                       &(new_item->revision),
                                       TRUE, FALSE, svn_depth_infinity, NULL,
                                       ib->ctx, ib->iter_pool));
          else
            SVN_ERR(svn_client__checkout_internal
                    (NULL, new_item->url, path,
                     &(new_item->peg_revision), &(new_item->revision),
                     &ra_cache,
                     SVN_DEPTH_INFINITY_OR_FILES(TRUE),
                     FALSE, FALSE, TRUE, ib->timestamp_sleep, ib->ctx,
                     ib->iter_pool));
          break;
        case svn_node_file:
          if (ib->is_export)
            /* Do not overwrite an existing file with this file
               external. */
            SVN_ERR(svn_client_export4(NULL, new_item->url, path,
                                       &(new_item->peg_revision),
                                       &(new_item->revision),
                                       FALSE, TRUE, svn_depth_infinity, NULL,
                                       ib->ctx, ib->iter_pool));
          else
            SVN_ERR(switch_file_external(path,
                                         new_item->url,
                                         &new_item->peg_revision,
                                         &new_item->revision,
                                         ib->adm_access,
                                         ra_session,
                                         ra_cache.ra_session_url,
                                         ra_cache.ra_revnum,
                                         ra_cache.repos_root_url,
                                         ib->timestamp_sleep, ib->ctx,
                                         ib->iter_pool));
          break;
        default:
          SVN_ERR_MALFUNCTION();
          break;
        }
    }
  else if (! new_item)
    {
      /* This branch is only used when an external is deleted from the
         repository and the working copy is updated. */

      /* See comment in above case about fancy rename handling.  Here,
         before removing an old subdir, we would see if it wants to
         just be renamed to a new one. */

      svn_error_t *err;
      svn_wc_adm_access_t *adm_access;
      svn_boolean_t close_access_baton_when_done;

      const char *remove_target_abspath;

      /* Determine if a directory or file external is being removed.
         Try to handle the case when the user deletes the external by
         hand or it is missing.  First try to open the directory for a
         directory external.  If that doesn't work, get the access
         baton for the parent directory and remove the entry for the
         external. */
      err = svn_wc__adm_open_in_context(&adm_access, ib->ctx->wc_ctx, path,
                                        TRUE, -1, ib->ctx->cancel_func,
                                        ib->ctx->cancel_baton, ib->iter_pool);
      if (err)
        {
          const char *anchor;
          const char *target;
          svn_error_t *err2;

          SVN_ERR(svn_wc_get_actual_target2(&anchor, &target, ib->ctx->wc_ctx,
                                            path, ib->iter_pool,
                                            ib->iter_pool));

          err2 = svn_wc_adm_retrieve(&adm_access, ib->adm_access, anchor,
                                     ib->iter_pool);
          if (err2)
            {
              svn_error_clear(err2);
              return svn_error_return(err);
            }
          else
            {
              svn_error_clear(err);
            }
          close_access_baton_when_done = FALSE;
          SVN_ERR(svn_dirent_get_absolute(&remove_target_abspath, target,
                                          ib->iter_pool));
        }
      else
        {
          close_access_baton_when_done = TRUE;
          SVN_ERR(svn_dirent_get_absolute(&remove_target_abspath,
                                          svn_wc_adm_access_path(adm_access),
                                          ib->iter_pool));
        }

      /* We don't use relegate_dir_external() here, because we know that
         nothing else in this externals description (at least) is
         going to need this directory, and therefore it's better to
         leave stuff where the user expects it. */
      err = svn_wc_remove_from_revision_control2(
                        ib->ctx->wc_ctx, remove_target_abspath, TRUE, FALSE,
                        ib->ctx->cancel_func, ib->ctx->cancel_baton,
                        ib->iter_pool);

      if (ib->ctx->notify_func2)
        {
          svn_wc_notify_t *notify =
              svn_wc_create_notify(remove_target_abspath,
                                   svn_wc_notify_update_external_removed,
                                   ib->iter_pool);
=======
  if (svn_node_dir != ext_kind && svn_node_file != ext_kind)
    return svn_error_createf(SVN_ERR_RA_ILLEGAL_URL, NULL,
                             _("URL '%s' at revision %ld is not a file "
                               "or a directory"),
                             new_loc->url, new_loc->rev);
>>>>>>> 4cf18c3e


  /* Not protecting against recursive externals.  Detecting them in
     the global case is hard, and it should be pretty obvious to a
     user when it happens.  Worst case: your disk fills up :-). */

  /* First notify that we're about to handle an external. */
  if (ctx->notify_func2)
    {
      (*ctx->notify_func2)(
         ctx->notify_baton2,
         svn_wc_create_notify(local_abspath,
                              svn_wc_notify_update_external,
                              scratch_pool),
         scratch_pool);
    }

  if (! old_defining_abspath)
    {
      /* The target dir might have multiple components.  Guarantee the path
         leading down to the last component. */
      SVN_ERR(svn_io_make_dir_recursively(svn_dirent_dirname(local_abspath,
                                                             scratch_pool),
                                          scratch_pool));
    }

  switch (ext_kind)
    {
      case svn_node_dir:
        SVN_ERR(switch_dir_external(local_abspath, new_url,
                                    &(new_item->peg_revision),
                                    &(new_item->revision),
                                    parent_dir_abspath,
                                    timestamp_sleep, ctx,
                                    scratch_pool));
        break;
      case svn_node_file:
        if (strcmp(repos_root_url, new_loc->repos_root_url))
          {
            const char *local_repos_root_url;
            const char *local_repos_uuid;
            const char *ext_repos_relpath;

            /*
             * The working copy library currently requires that all files
             * in the working copy have the same repository root URL.
             * The URL from the file external's definition differs from the
             * one used by the working copy. As a workaround, replace the
             * root URL portion of the file external's URL, after making
             * sure both URLs point to the same repository. See issue #4087.
             */

            SVN_ERR(svn_wc__node_get_repos_info(&local_repos_root_url,
                                                &local_repos_uuid,
                                                ctx->wc_ctx,
                                                parent_dir_abspath,
                                                scratch_pool, scratch_pool));
            ext_repos_relpath = svn_uri_skip_ancestor(new_loc->repos_root_url,
                                                      new_url, scratch_pool);
            if (local_repos_uuid == NULL || local_repos_root_url == NULL ||
                ext_repos_relpath == NULL ||
                strcmp(local_repos_uuid, new_loc->repos_uuid) != 0)
              return svn_error_createf(SVN_ERR_UNSUPPORTED_FEATURE, NULL,
                        _("Unsupported external: URL of file external '%s' "
                          "is not in repository '%s'"),
                        new_url, repos_root_url);

            new_url = svn_path_url_add_component2(local_repos_root_url,
                                                  ext_repos_relpath,
                                                  scratch_pool);
            SVN_ERR(svn_client__ra_session_from_path2(&ra_session, &new_loc,
                                                      new_url,
                                                      NULL,
                                                      &(new_item->peg_revision),
                                                      &(new_item->revision),
                                                      ctx, scratch_pool));
          }

        SVN_ERR(switch_file_external(local_abspath,
                                     new_url,
                                     &new_item->peg_revision,
                                     &new_item->revision,
                                     parent_dir_abspath,
                                     ra_session,
                                     ctx,
                                     scratch_pool));
        break;

      default:
        SVN_ERR_MALFUNCTION();
        break;
    }

  return SVN_NO_ERROR;
}

static svn_error_t *
wrap_external_error(const svn_client_ctx_t *ctx,
                    const char *target_abspath,
                    svn_error_t *err,
                    apr_pool_t *scratch_pool)
{
  if (err && err->apr_err != SVN_ERR_CANCELLED)
    {
      if (ctx->notify_func2)
        {
<<<<<<< HEAD
          const char *path = svn_dirent_join(ib->parent_dir, key,
                                             ib->iter_pool);
          svn_wc_notify_t *notifier =
          svn_wc_create_notify(path,
                               svn_wc_notify_failed_external,
                               ib->iter_pool);
=======
          svn_wc_notify_t *notifier = svn_wc_create_notify(
                                            target_abspath,
                                            svn_wc_notify_failed_external,
                                            scratch_pool);
>>>>>>> 4cf18c3e
          notifier->err = err;
          ctx->notify_func2(ctx->notify_baton2, notifier, scratch_pool);
        }
      svn_error_clear(err);
      return SVN_NO_ERROR;
    }

  return err;
}

static svn_error_t *
handle_externals_change(svn_client_ctx_t *ctx,
                        const char *repos_root_url,
                        svn_boolean_t *timestamp_sleep,
                        const char *local_abspath,
                        const char *new_desc_text,
                        apr_hash_t *old_externals,
                        svn_depth_t ambient_depth,
                        svn_depth_t requested_depth,
                        apr_pool_t *scratch_pool)
{
  apr_array_header_t *new_desc;
  int i;
  apr_pool_t *iterpool;
  const char *url;

  iterpool = svn_pool_create(scratch_pool);

  SVN_ERR_ASSERT(svn_dirent_is_absolute(local_abspath));

  /* Bag out if the depth here is too shallow for externals action. */
  if ((requested_depth < svn_depth_infinity
       && requested_depth != svn_depth_unknown)
      || (ambient_depth < svn_depth_infinity
          && requested_depth < svn_depth_infinity))
    return SVN_NO_ERROR;

  if (new_desc_text)
    SVN_ERR(svn_wc_parse_externals_description3(&new_desc, local_abspath,
                                                new_desc_text,
                                                FALSE, scratch_pool));
  else
    new_desc = NULL;

  SVN_ERR(svn_wc__node_get_url(&url, ctx->wc_ctx, local_abspath,
                               scratch_pool, iterpool));

  SVN_ERR_ASSERT(url);

  for (i = 0; new_desc && (i < new_desc->nelts); i++)
    {
      const char *old_defining_abspath;
      svn_wc_external_item2_t *new_item;
      const char *target_abspath;

      new_item = APR_ARRAY_IDX(new_desc, i, svn_wc_external_item2_t *);

      svn_pool_clear(iterpool);

      if (ctx->cancel_func)
        SVN_ERR(ctx->cancel_func(ctx->cancel_baton));

      target_abspath = svn_dirent_join(local_abspath, new_item->target_dir,
                                       iterpool);

      old_defining_abspath = apr_hash_get(old_externals, target_abspath,
                                          APR_HASH_KEY_STRING);

      SVN_ERR(wrap_external_error(
                      ctx, target_abspath,
                      handle_external_item_change(ctx,
                                                  repos_root_url,
                                                  local_abspath, url,
                                                  target_abspath,
                                                  old_defining_abspath,
                                                  new_item,
                                                  timestamp_sleep,
                                                  iterpool),
                      iterpool));

      /* And remove already processed items from the to-remove hash */
      if (old_defining_abspath)
        apr_hash_set(old_externals, target_abspath, APR_HASH_KEY_STRING, NULL);
    }

  svn_pool_destroy(iterpool);

  return SVN_NO_ERROR;
}


svn_error_t *
svn_client__handle_externals(apr_hash_t *externals_new,
                             apr_hash_t *ambient_depths,
                             const char *repos_root_url,
                             const char *target_abspath,
                             svn_depth_t requested_depth,
                             svn_boolean_t *timestamp_sleep,
                             svn_client_ctx_t *ctx,
                             apr_pool_t *scratch_pool)
{
  apr_hash_t *old_external_defs;
  apr_hash_index_t *hi;
  apr_pool_t *iterpool;

  SVN_ERR_ASSERT(repos_root_url);

  iterpool = svn_pool_create(scratch_pool);

  /* Parse the old externals. This part will be replaced by reading EXTERNALS
     from the DB. */
  SVN_ERR(svn_wc__externals_defined_below(&old_external_defs,
                                          ctx->wc_ctx, target_abspath,
                                          scratch_pool, iterpool));

  for (hi = apr_hash_first(scratch_pool, externals_new);
       hi;
       hi = apr_hash_next(hi))
    {
      const char *local_abspath = svn__apr_hash_index_key(hi);
      const char *desc_text = svn__apr_hash_index_val(hi);
      svn_depth_t ambient_depth = svn_depth_infinity;

      svn_pool_clear(iterpool);

      if (ambient_depths)
        {
          const char *ambient_depth_w;

          ambient_depth_w = apr_hash_get(ambient_depths, local_abspath,
                                         svn__apr_hash_index_klen(hi));

          if (ambient_depth_w == NULL)
            {
              return svn_error_createf(
                        SVN_ERR_WC_CORRUPT, NULL,
                        _("Traversal of '%s' found no ambient depth"),
                        svn_dirent_local_style(local_abspath, scratch_pool));
            }
          else
            {
              ambient_depth = svn_depth_from_word(ambient_depth_w);
            }
        }

      SVN_ERR(handle_externals_change(ctx, repos_root_url, timestamp_sleep,
                                      local_abspath,
                                      desc_text, old_external_defs,
                                      ambient_depth, requested_depth,
                                      iterpool));
    }

  /* Remove the remaining externals */
  for (hi = apr_hash_first(scratch_pool, old_external_defs);
       hi;
       hi = apr_hash_next(hi))
    {
      const char *item_abspath = svn__apr_hash_index_key(hi);
      const char *defining_abspath = svn__apr_hash_index_val(hi);
      const char *parent_abspath;

      svn_pool_clear(iterpool);

      SVN_ERR(wrap_external_error(
                          ctx, item_abspath,
                          handle_external_item_removal(ctx, defining_abspath,
                                                       item_abspath, iterpool),
                          iterpool));

      /* Are there any unversioned directories between the removed
       * external and the DEFINING_ABSPATH which we can remove? */
      parent_abspath = item_abspath;
      do {
        svn_wc_status3_t *parent_status;

        parent_abspath = svn_dirent_dirname(parent_abspath, iterpool);
        SVN_ERR(svn_wc_status3(&parent_status, ctx->wc_ctx, parent_abspath,
                               iterpool, iterpool));
        if (parent_status->node_status == svn_wc_status_unversioned)
          {
            svn_error_t *err;

            err = svn_io_dir_remove_nonrecursive(parent_abspath, iterpool);
            if (err && APR_STATUS_IS_ENOTEMPTY(err->apr_err))
              {
                svn_error_clear(err);
                break;
              }
            else
              SVN_ERR(err);
          }
      } while (strcmp(parent_abspath, defining_abspath) != 0);
    }


  svn_pool_destroy(iterpool);
  return SVN_NO_ERROR;
}


svn_error_t *
<<<<<<< HEAD
svn_client__handle_externals(svn_wc_adm_access_t *adm_access,
                             apr_hash_t *externals_old,
                             apr_hash_t *externals_new,
                             apr_hash_t *ambient_depths,
=======
svn_client__export_externals(apr_hash_t *externals,
>>>>>>> 4cf18c3e
                             const char *from_url,
                             const char *to_abspath,
                             const char *repos_root_url,
                             svn_depth_t requested_depth,
                             const char *native_eol,
                             svn_boolean_t ignore_keywords,
                             svn_boolean_t *timestamp_sleep,
                             svn_client_ctx_t *ctx,
                             apr_pool_t *scratch_pool)
{
<<<<<<< HEAD
  struct handle_externals_desc_change_baton cb = { 0 };

  /* Sanity check; see r30124. */
  if (! svn_path_is_url(from_url))
    return svn_error_createf
      (SVN_ERR_BAD_URL, NULL, _("'%s' is not a URL"), from_url);

  cb.externals_new     = externals_new;
  cb.externals_old     = externals_old;
  cb.requested_depth   = requested_depth;
  cb.ambient_depths    = ambient_depths;
  cb.from_url          = from_url;
  cb.to_path           = to_path;
  cb.repos_root_url    = repos_root_url;
  cb.adm_access        = adm_access;
  cb.ctx               = ctx;
  cb.timestamp_sleep   = timestamp_sleep;
  cb.is_export         = FALSE;
  cb.pool              = pool;

  return svn_hash_diff(cb.externals_old, cb.externals_new,
                       handle_externals_desc_change, &cb, pool);
}
=======
  apr_pool_t *iterpool = svn_pool_create(scratch_pool);
  apr_pool_t *sub_iterpool = svn_pool_create(scratch_pool);
  apr_hash_index_t *hi;
>>>>>>> 4cf18c3e

  SVN_ERR_ASSERT(svn_dirent_is_absolute(to_abspath));

  for (hi = apr_hash_first(scratch_pool, externals);
       hi;
       hi = apr_hash_next(hi))
    {
      const char *local_abspath = svn__apr_hash_index_key(hi);
      const char *desc_text = svn__apr_hash_index_val(hi);
      const char *local_relpath;
      const char *dir_url;
      apr_array_header_t *items;
      int i;

      svn_pool_clear(iterpool);

      SVN_ERR(svn_wc_parse_externals_description3(&items, local_abspath,
                                                  desc_text, FALSE,
                                                  scratch_pool));

      if (! items->nelts)
        continue;

      local_relpath = svn_dirent_skip_ancestor(to_abspath, local_abspath);

      dir_url = svn_path_url_add_component2(from_url, local_relpath,
                                            scratch_pool);

      for (i = 0; i < items->nelts; i++)
        {
          const char *item_abspath;
          const char *new_url;
          svn_wc_external_item2_t *item = APR_ARRAY_IDX(items, i,
                                                svn_wc_external_item2_t *);

          svn_pool_clear(sub_iterpool);

          item_abspath = svn_dirent_join(local_abspath, item->target_dir,
                                         sub_iterpool);

          SVN_ERR(svn_wc__resolve_relative_external_url(&new_url, item,
                                                        repos_root_url,
                                                        dir_url, sub_iterpool,
                                                        sub_iterpool));

          /* The target dir might have multiple components.  Guarantee
             the path leading down to the last component. */
          SVN_ERR(svn_io_make_dir_recursively(svn_dirent_dirname(item_abspath,
                                                                 sub_iterpool),
                                              sub_iterpool));

          SVN_ERR(wrap_external_error(
                          ctx, item_abspath,
                          svn_client_export5(NULL, new_url, item_abspath,
                                             &item->peg_revision,
                                             &item->revision,
                                             TRUE, FALSE, ignore_keywords,
                                             svn_depth_infinity,
                                             native_eol,
                                             ctx, sub_iterpool),
                          sub_iterpool));
        }
    }

  svn_pool_destroy(sub_iterpool);
  svn_pool_destroy(iterpool);

  return SVN_NO_ERROR;
}


svn_error_t *
svn_client__do_external_status(svn_client_ctx_t *ctx,
                               apr_hash_t *external_map,
                               svn_depth_t depth,
                               svn_boolean_t get_all,
                               svn_boolean_t update,
                               svn_boolean_t no_ignore,
                               svn_client_status_func_t status_func,
                               void *status_baton,
                               apr_pool_t *pool)
{
  apr_hash_index_t *hi;
  apr_pool_t *iterpool = svn_pool_create(pool);

  /* Loop over the hash of new values (we don't care about the old
     ones).  This is a mapping of versioned directories to property
     values. */
  for (hi = apr_hash_first(pool, external_map);
       hi;
       hi = apr_hash_next(hi))
    {
<<<<<<< HEAD
      apr_array_header_t *exts;
      const char *path = svn_apr_hash_index_key(hi);
      const char *propval = svn_apr_hash_index_val(hi);
      apr_pool_t *iterpool;
      int i;

      /* Clear the subpool. */
      svn_pool_clear(subpool);

      /* Parse the svn:externals property value.  This results in a
         hash mapping subdirectories to externals structures. */
      SVN_ERR(svn_wc_parse_externals_description3(&exts, path, propval,
                                                  FALSE, subpool));

      /* Make a sub-pool of SUBPOOL. */
      iterpool = svn_pool_create(subpool);

      /* Loop over the subdir array. */
      for (i = 0; exts && (i < exts->nelts); i++)
        {
          const char *fullpath;
          svn_wc_external_item2_t *external;
          svn_node_kind_t kind;

          svn_pool_clear(iterpool);

          external = APR_ARRAY_IDX(exts, i, svn_wc_external_item2_t *);
          fullpath = svn_dirent_join(path, external->target_dir, iterpool);

          /* If the external target directory doesn't exist on disk,
             just skip it. */
          SVN_ERR(svn_io_check_path(fullpath, &kind, iterpool));
          if (kind != svn_node_dir)
            continue;

          /* Tell the client we're staring an external status set. */
          if (ctx->notify_func2)
            (ctx->notify_func2)
              (ctx->notify_baton2,
               svn_wc_create_notify(fullpath, svn_wc_notify_status_external,
=======
      svn_node_kind_t external_kind;
      const char *local_abspath = svn__apr_hash_index_key(hi);
      const char *defining_abspath = svn__apr_hash_index_val(hi);
      svn_node_kind_t kind;
      svn_opt_revision_t opt_rev;

      svn_pool_clear(iterpool);

      /* Obtain information on the expected external. */
      SVN_ERR(svn_wc__read_external_info(&external_kind, NULL, NULL, NULL,
                                         &opt_rev.value.number,
                                         ctx->wc_ctx, defining_abspath,
                                         local_abspath, FALSE,
                                         iterpool, iterpool));

      if (external_kind != svn_node_dir)
        continue;

      SVN_ERR(svn_io_check_path(local_abspath, &kind, iterpool));
      if (kind != svn_node_dir)
        continue;

      if (SVN_IS_VALID_REVNUM(opt_rev.value.number))
        opt_rev.kind = svn_opt_revision_number;
      else
        opt_rev.kind = svn_opt_revision_unspecified;

      /* Tell the client we're starting an external status set. */
      if (ctx->notify_func2)
        ctx->notify_func2(
               ctx->notify_baton2,
               svn_wc_create_notify(local_abspath,
                                    svn_wc_notify_status_external,
>>>>>>> 4cf18c3e
                                    iterpool), iterpool);

      /* And then do the status. */
      SVN_ERR(svn_client_status5(NULL, ctx, local_abspath, &opt_rev, depth,
                                 get_all, update, no_ignore, FALSE, FALSE,
                                 NULL, status_func, status_baton,
                                 iterpool));
    }

  /* Destroy SUBPOOL and (implicitly) ITERPOOL. */
  svn_pool_destroy(iterpool);

  return SVN_NO_ERROR;
}


/* Implements the `svn_wc_externals_update_t' interface. */
svn_error_t *
svn_client__external_info_gatherer(void *baton,
                                   const char *local_abspath,
                                   const svn_string_t *old_value,
                                   const svn_string_t *new_value,
                                   svn_depth_t depth,
                                   apr_pool_t *scratch_pool)
{
  svn_client__external_func_baton_t *efb = baton;

  local_abspath = apr_pstrdup(efb->result_pool, local_abspath);

  if (efb->externals_old != NULL && old_value != NULL)
    apr_hash_set(efb->externals_old, local_abspath, APR_HASH_KEY_STRING,
                 apr_pstrndup(efb->result_pool,
                              old_value->data, old_value->len));

  if (efb->externals_new != NULL && new_value != NULL)
    apr_hash_set(efb->externals_new, local_abspath, APR_HASH_KEY_STRING,
                 apr_pstrndup(efb->result_pool,
                              new_value->data, new_value->len));

  if (efb->ambient_depths != NULL)
    apr_hash_set(efb->ambient_depths, local_abspath, APR_HASH_KEY_STRING,
                 svn_depth_to_word(depth));

  return SVN_NO_ERROR;
}

<<<<<<< HEAD


svn_error_t *
svn_client__external_info_gatherer(void *baton,
                                   const char *local_abspath,
                                   const svn_string_t *old_val,
                                   const svn_string_t *new_val,
                                   svn_depth_t depth,
                                   apr_pool_t *scratch_pool)
{
  svn_client__external_func_baton_t *efb = baton;
  const char *dup_val = NULL;
  const char *dup_path = apr_pstrdup(efb->result_pool, local_abspath);

  if (old_val)
    {
      dup_val = apr_pstrmemdup(efb->result_pool, old_val->data, old_val->len);

      apr_hash_set(efb->externals_old, dup_path, APR_HASH_KEY_STRING, dup_val);
    }

  if (new_val)
    {
      /* In most cases the value is identical */
      if (old_val != new_val)
        dup_val = apr_pstrmemdup(efb->result_pool, new_val->data, new_val->len);

      apr_hash_set(efb->externals_new, dup_path, APR_HASH_KEY_STRING, dup_val);
    }

  apr_hash_set(efb->ambient_depths, dup_path, APR_HASH_KEY_STRING,
               svn_depth_to_word(depth));

  return SVN_NO_ERROR;
}
=======
>>>>>>> 4cf18c3e
<|MERGE_RESOLUTION|>--- conflicted
+++ resolved
@@ -62,16 +62,6 @@
                       apr_pool_t *scratch_pool)
 {
   svn_error_t *err = SVN_NO_ERROR;
-<<<<<<< HEAD
-  const char *local_abspath;
-
-  SVN_ERR(svn_dirent_get_absolute(&local_abspath, path, pool));
-  err = svn_wc_remove_from_revision_control2(wc_ctx, local_abspath,
-                                             TRUE, FALSE,
-                                             cancel_func, cancel_baton,
-                                             pool);
-=======
->>>>>>> 4cf18c3e
 
   err = svn_wc__external_remove(wc_ctx, wri_abspath, local_abspath,
                                 cancel_func, cancel_baton, scratch_pool);
@@ -137,11 +127,6 @@
   svn_revnum_t external_peg_rev = SVN_INVALID_REVNUM;
   svn_revnum_t external_rev = SVN_INVALID_REVNUM;
   apr_pool_t *subpool = svn_pool_create(pool);
-<<<<<<< HEAD
-  const char *local_abspath;
-
-  SVN_ERR(svn_dirent_get_absolute(&local_abspath, path, pool));
-=======
   const char *repos_root_url;
   const char *repos_uuid;
 
@@ -152,20 +137,12 @@
 
   if (revision->kind == svn_opt_revision_number)
     external_rev = revision->value.number;
->>>>>>> 4cf18c3e
 
   /* If path is a directory, try to update/switch to the correct URL
      and revision. */
   SVN_ERR(svn_io_check_path(local_abspath, &kind, pool));
   if (kind == svn_node_dir)
     {
-<<<<<<< HEAD
-      const svn_wc_entry_t *entry;
-
-      SVN_ERR(svn_wc__maybe_get_entry(&entry, ctx->wc_ctx, local_abspath,
-                                      svn_node_dir, FALSE, FALSE, subpool,
-                                      subpool));
-=======
       const char *node_url;
 
       /* Doubles as an "is versioned" check. */
@@ -179,7 +156,6 @@
         }
       else if (err)
         return svn_error_trace(err);
->>>>>>> 4cf18c3e
 
       if (node_url)
         {
@@ -332,16 +308,8 @@
                      svn_client_ctx_t *ctx,
                      apr_pool_t *scratch_pool)
 {
-<<<<<<< HEAD
-  apr_pool_t *subpool = svn_pool_create(pool);
-  svn_wc_adm_access_t *target_adm_access;
-  const char *anchor;
-  const char *anchor_abspath;
-  const char *local_abspath;
-=======
   apr_pool_t *subpool = svn_pool_create(scratch_pool);
   const char *dir_abspath;
->>>>>>> 4cf18c3e
   const char *target;
   svn_config_t *cfg = ctx->config ? apr_hash_get(ctx->config,
                                                  SVN_CONFIG_CATEGORY_CONFIG,
@@ -365,13 +333,6 @@
   svn_config_get(cfg, &diff3_cmd, SVN_CONFIG_SECTION_HELPERS,
                  SVN_CONFIG_OPTION_DIFF3_CMD, NULL);
 
-<<<<<<< HEAD
-  /* There must be a working copy to place the file external into. */
-  SVN_ERR(svn_wc_get_actual_target2(&anchor, &target, ctx->wc_ctx, path,
-                                    subpool, subpool));
-  SVN_ERR(svn_dirent_get_absolute(&anchor_abspath, anchor, subpool));
-  SVN_ERR(svn_dirent_get_absolute(&local_abspath, path, subpool));
-=======
   if (diff3_cmd != NULL)
     SVN_ERR(svn_path_cstring_to_utf8(&diff3_cmd, diff3_cmd, subpool));
 
@@ -384,7 +345,6 @@
     : NULL;
 
   svn_dirent_split(&dir_abspath, &target, local_abspath, subpool);
->>>>>>> 4cf18c3e
 
   /* Try to get a access baton for the anchor using the input access
      baton.  If this fails and returns SVN_ERR_WC_NOT_LOCKED, then try
@@ -410,15 +370,9 @@
                                                scratch_pool));
     }
 
-<<<<<<< HEAD
-  SVN_ERR(svn_wc__maybe_get_entry(&entry, ctx->wc_ctx, local_abspath,
-                                  svn_node_unknown, FALSE, FALSE, subpool,
-                                  subpool));
-=======
   err = svn_wc_read_kind(&kind, ctx->wc_ctx, local_abspath, FALSE, subpool);
   if (err)
     goto cleanup;
->>>>>>> 4cf18c3e
 
   err = svn_wc__read_external_info(&external_kind, NULL, NULL, NULL, NULL,
                                    ctx->wc_ctx, local_abspath, local_abspath,
@@ -448,109 +402,6 @@
     }
   else
     {
-<<<<<<< HEAD
-      apr_file_t *f;
-      svn_boolean_t text_conflicted;
-      svn_boolean_t prop_conflicted;
-      svn_boolean_t tree_conflicted;
-
-      /* Check for a conflict on the containing directory.  Because a
-         switch is done on the added file later, it will leave a
-         conflict on the directory.  To prevent resolving a conflict
-         due to another change on the directory, do not allow a file
-         external to be added when one exists. */
-      SVN_ERR(svn_wc_conflicted_p3(&text_conflicted, &prop_conflicted,
-                                   &tree_conflicted, ctx->wc_ctx,
-                                   anchor_abspath, subpool));
-      if (text_conflicted || prop_conflicted || tree_conflicted)
-        return svn_error_createf
-          (SVN_ERR_WC_FOUND_CONFLICT, 0,
-           _("The file external from '%s' cannot be written to '%s' while "
-             "'%s' remains in conflict"),
-          url, path, anchor);
-
-      /* Try to create an empty file.  If there is a file already
-         there, then don't touch it. */
-      SVN_ERR(svn_io_file_open(&f,
-                               local_abspath,
-                               APR_WRITE | APR_CREATE | APR_EXCL,
-                               APR_OS_DEFAULT,
-                               subpool));
-      unlink_file = TRUE;
-      err = svn_io_file_close(f, pool);
-      if (err)
-        goto cleanup;
-
-      err = svn_wc_add4(ctx->wc_ctx, local_abspath, svn_depth_infinity,
-                        NULL, /* const char *copyfrom_url */
-                        SVN_INVALID_REVNUM, /* svn_revnum_t copyfrom_rev */
-                        ctx->cancel_func, ctx->cancel_baton,
-                        NULL, /* svn_wc_notify_func2_t notify_func */
-                        NULL, /* void *notify_baton */
-                        subpool);
-      if (err)
-        goto cleanup;
-      revert_file = TRUE;
-
-      err = svn_wc__set_file_external_location(ctx->wc_ctx, local_abspath,
-                                               url, peg_revision, revision,
-                                               repos_root_url, subpool);
-      if (err)
-        goto cleanup;
-    }
-
-  err = svn_client__switch_internal(NULL, path, url, peg_revision, revision,
-                                    target_adm_access, svn_depth_empty,
-                                    FALSE, /* depth_is_sticky */
-                                    timestamp_sleep,
-                                    TRUE, /* ignore_externals */
-                                    FALSE, /* allow_unver_obstructions */
-                                    FALSE, /* innerswitch */
-                                    ctx,
-                                    pool);
-  if (err)
-    goto cleanup;
-
-  /* Do some additional work if the file external is newly added to
-     the wc. */
-  if (unlink_file)
-    {
-      /* At this point the newly created file external is switched, so
-         if there is an error, to back everything out the file cannot
-         be reverted, it needs to be removed forcibly from the wc.. */
-      revert_file = FALSE;
-      remove_from_revision_control = TRUE;
-  }
-
-  if (close_adm_access)
-    SVN_ERR(svn_wc_adm_close2(target_adm_access, subpool));
-
-  svn_pool_destroy(subpool);
-  return SVN_NO_ERROR;
-
- cleanup:
-  if (revert_file)
-    {
-      svn_error_clear(
-        svn_wc_revert4(ctx->wc_ctx, local_abspath, svn_depth_empty,
-                       use_commit_times,
-                       NULL, /* apr_array_header_t *changelists */
-                       ctx->cancel_func,
-                       ctx->cancel_baton,
-                       NULL, /* svn_wc_notify_func2_t */
-                       NULL, /* void *notify_baton */
-                       subpool));
-    }
-
-  if (remove_from_revision_control)
-    {
-      svn_error_clear(
-        svn_wc_remove_from_revision_control2(ctx->wc_ctx, local_abspath,
-                                             TRUE, FALSE,
-                                             ctx->cancel_func,
-                                             ctx->cancel_baton,
-                                             subpool));
-=======
       svn_node_kind_t disk_kind;
 
       err = svn_io_check_path(local_abspath, &disk_kind, subpool);
@@ -567,7 +418,6 @@
                                                          subpool));
           goto cleanup;
         }
->>>>>>> 4cf18c3e
     }
 
   {
@@ -638,10 +488,6 @@
       }
   }
 
-<<<<<<< HEAD
-  svn_pool_destroy(subpool);
-  return svn_error_return(err);
-=======
 cleanup:
   if (!locked_here)
     err = svn_error_compose_create(err,
@@ -649,7 +495,6 @@
 
   svn_pool_destroy(subpool);
   return svn_error_trace(err);
->>>>>>> 4cf18c3e
 }
 
 static svn_error_t *
@@ -673,103 +518,6 @@
   if (kind == svn_node_none)
     return SVN_NO_ERROR; /* It's neither... Nothing to remove */
 
-<<<<<<< HEAD
-   The external URL should not be canonicalized otherwise the scheme
-   relative URL '//host/some/path' would have been canonicalized to
-   '/host/some/path' and we would not be able to match on the leading
-   '//'. */
-static svn_error_t *
-resolve_relative_external_url(svn_wc_external_item2_t *item,
-                              const char *repos_root_url,
-                              const char *parent_dir_url,
-                              apr_pool_t *pool)
-{
-  const char *url = item->url;
-  apr_uri_t parent_dir_parsed_uri;
-  apr_status_t status;
-
-  if ((url[0] == '/') && (url[1] == '/'))
-    {
-      /* "//schema-relative" and in some cases "///schema-relative".
-         This last format is supported on file:// schema relative. */
-      url = apr_pstrcat(
-                        pool,
-                        url[2] == '/' ? "///" : "//",
-                        svn_relpath_canonicalize(url+2, pool),
-                        NULL);
-    }
-  else if (svn_path_is_url(url) || *url == '/')
-    {
-      /* "http://server/path" and "/path" */
-      url = svn_uri_canonicalize(url, pool);
-    }
-  else
-    {
-      /* "^/path" and "../path" */
-      url = svn_relpath_canonicalize(url, pool);
-    }
-
-  /* If the URL is already absolute, there is nothing to do. */
-  if (svn_path_is_url(url))
-    {
-      item->url = url;
-      return SVN_NO_ERROR;
-    }
-
-  /* Parse the parent directory URL into its parts. */
-  status = apr_uri_parse(pool, parent_dir_url, &parent_dir_parsed_uri);
-  if (status)
-    return svn_error_createf(SVN_ERR_BAD_URL, 0,
-                             _("Illegal parent directory URL '%s'"),
-                             parent_dir_url);
-
-  /* If the parent directory URL is at the server root, then the URL
-     may have no / after the hostname so apr_uri_parse() will leave
-     the URL's path as NULL. */
-  if (! parent_dir_parsed_uri.path)
-    parent_dir_parsed_uri.path = apr_pstrmemdup(pool, "/", 1);
-
-  /* Handle URLs relative to the current directory or to the
-     repository root.  The backpaths may only remove path elements,
-     not the hostname.  This allows an external to refer to another
-     repository in the same server relative to the location of this
-     repository, say using SVNParentPath. */
-  if ((0 == strncmp("../", url, 3)) ||
-      (0 == strncmp("^/", url, 2)))
-    {
-      apr_array_header_t *base_components;
-      apr_array_header_t *relative_components;
-      int i;
-
-      /* Decompose either the parent directory's URL path or the
-         repository root's URL path into components.  */
-      if (0 == strncmp("../", url, 3))
-        {
-          base_components = svn_path_decompose(parent_dir_parsed_uri.path,
-                                               pool);
-          relative_components = svn_path_decompose(url, pool);
-        }
-      else
-        {
-          apr_uri_t repos_root_parsed_uri;
-
-          status = apr_uri_parse(pool, repos_root_url, &repos_root_parsed_uri);
-          if (status)
-            return svn_error_createf(SVN_ERR_BAD_URL, 0,
-                                     _("Illegal repository root URL '%s'"),
-                                     repos_root_url);
-
-          /* If the repository root URL is at the server root, then
-             the URL may have no / after the hostname so
-             apr_uri_parse() will leave the URL's path as NULL. */
-          if (! repos_root_parsed_uri.path)
-            repos_root_parsed_uri.path = apr_pstrmemdup(pool, "/", 1);
-
-          base_components = svn_path_decompose(repos_root_parsed_uri.path,
-                                               pool);
-          relative_components = svn_path_decompose(url + 2, pool);
-        }
-=======
   SVN_ERR(svn_wc_locked2(&lock_existed, NULL, ctx->wc_ctx,
                          local_abspath, scratch_pool));
 
@@ -790,7 +538,6 @@
                                 local_abspath,
                                 ctx->cancel_func, ctx->cancel_baton,
                                 scratch_pool);
->>>>>>> 4cf18c3e
 
   if (ctx->notify_func2)
     {
@@ -805,36 +552,6 @@
       (ctx->notify_func2)(ctx->notify_baton2, notify, scratch_pool);
     }
 
-<<<<<<< HEAD
-  /* The remaining URLs are relative to the either the scheme or
-     server root and can only refer to locations inside that scope, so
-     backpaths are not allowed. */
-  if (svn_path_is_backpath_present(url + 2))
-    return svn_error_createf(SVN_ERR_BAD_URL, 0,
-                             _("The external relative URL '%s' cannot have "
-                               "backpaths, i.e. '..'"),
-                             item->url);
-
-  /* Relative to the scheme. */
-  if (0 == strncmp("//", url, 2))
-    {
-      const char *scheme;
-
-      SVN_ERR(uri_scheme(&scheme, repos_root_url, pool));
-      item->url = svn_uri_canonicalize(apr_pstrcat(pool,
-                                                   scheme,
-                                                   ":",
-                                                   url,
-                                                   NULL),
-                                       pool);
-      return SVN_NO_ERROR;
-    }
-
-  /* Relative to the server root. */
-  if (url[0] == '/')
-    {
-      item->url = svn_uri_join(parent_dir_url, url, pool);
-=======
   if (err && err->apr_err == SVN_ERR_WC_LEFT_LOCAL_MOD)
     {
       svn_error_clear(err);
@@ -848,7 +565,6 @@
       svn_error_t *err2 = svn_wc__release_write_lock(ctx->wc_ctx,
                                                      lock_root_abspath,
                                                      scratch_pool);
->>>>>>> 4cf18c3e
 
       if (err2 && err2->apr_err == SVN_ERR_WC_NOT_LOCKED)
         {
@@ -859,14 +575,7 @@
         err = svn_error_compose_create(err, err2);
     }
 
-<<<<<<< HEAD
-  return svn_error_createf(SVN_ERR_BAD_URL, 0,
-                           _("Unrecognized format for the relative external "
-                             "URL '%s'"),
-                           item->url);
-=======
   return svn_error_trace(err);
->>>>>>> 4cf18c3e
 }
 
 static svn_error_t *
@@ -880,14 +589,6 @@
                             svn_boolean_t *timestamp_sleep,
                             apr_pool_t *scratch_pool)
 {
-<<<<<<< HEAD
-  struct handle_external_item_change_baton *ib = baton;
-  svn_wc_external_item2_t *old_item, *new_item;
-  const char *parent;
-  const char *path = svn_dirent_join(ib->parent_dir,
-                                     (const char *) key, ib->iter_pool);
-=======
->>>>>>> 4cf18c3e
   svn_ra_session_t *ra_session;
   svn_client__pathrev_t *new_loc;
   const char *new_url;
@@ -903,80 +604,10 @@
      iterpool, since the hash table values outlive the iterpool and
      any pointers they have should also outlive the iterpool.  */
 
-<<<<<<< HEAD
-  if (ib->new_desc)
-    {
-      new_item = apr_hash_get(ib->new_desc, key, klen);
-      if (new_item)
-        SVN_ERR(resolve_relative_external_url(new_item, ib->repos_root_url,
-                                              ib->parent_dir_url,
-                                              ib->pool));
-    }
-  else
-    new_item = NULL;
-
-  /* We couldn't possibly be here if both values were null, right? */
-  SVN_ERR_ASSERT(old_item || new_item);
-
-  /* There's one potential ugliness.  If a target subdir changed, but
-     its URL did not, then ideally we'd just rename the subdir, rather
-     than remove the old subdir only to do a new checkout into the new
-     subdir.
-
-     We could solve this by "sneaking around the back" and looking in
-     ib->new_desc, ib->old_desc to check if anything else in this
-     parent_dir has the same URL.  Of course, if an external gets
-     moved into some other directory, then we'd lose anyway.  The only
-     way to fully handle this would be to harvest a global list based
-     on urls/revs, and consult the list every time we're about to
-     delete an external subdir: whenever a deletion is really part of
-     a rename, then we'd do the rename on the spot.
-
-     IMHO, renames aren't going to be frequent enough to make the
-     extra bookkeeping worthwhile.
-  */
-
-  /* If the external is being checked out, exported or updated,
-     determine if the external is a file or directory. */
-  if (new_item)
-    {
-      /* Get the RA connection. */
-      SVN_ERR(svn_client__ra_session_from_path(&ra_session,
-                                               &ra_cache.ra_revnum,
-                                               &ra_cache.ra_session_url,
-                                               new_item->url, NULL,
-                                               &(new_item->peg_revision),
-                                               &(new_item->revision), ib->ctx,
-                                               ib->iter_pool));
-
-      SVN_ERR(svn_ra_get_uuid2(ra_session, &ra_cache.repos_uuid,
-                               ib->iter_pool));
-      SVN_ERR(svn_ra_get_repos_root2(ra_session, &ra_cache.repos_root_url,
-                                     ib->iter_pool));
-      SVN_ERR(svn_ra_check_path(ra_session, "", ra_cache.ra_revnum, &kind,
-                                ib->iter_pool));
-
-      if (svn_node_none == kind)
-        return svn_error_createf(SVN_ERR_RA_ILLEGAL_URL, NULL,
-                                 _("URL '%s' at revision %ld doesn't exist"),
-                                 ra_cache.ra_session_url,
-                                 ra_cache.ra_revnum);
-
-      if (svn_node_dir != kind && svn_node_file != kind)
-        return svn_error_createf(SVN_ERR_RA_ILLEGAL_URL, NULL,
-                                 _("URL '%s' at revision %ld is not a file "
-                                   "or a directory"),
-                                 ra_cache.ra_session_url,
-                                 ra_cache.ra_revnum);
-
-      ra_cache.kind_p = &kind;
-    }
-=======
   SVN_ERR(svn_wc__resolve_relative_external_url(&new_url,
                                                 new_item, repos_root_url,
                                                 parent_dir_url,
                                                 scratch_pool, scratch_pool));
->>>>>>> 4cf18c3e
 
   /* Determine if the external is a file or directory. */
   /* Get the RA connection. */
@@ -994,149 +625,11 @@
                              _("URL '%s' at revision %ld doesn't exist"),
                              new_loc->url, new_loc->rev);
 
-<<<<<<< HEAD
-      switch (*ra_cache.kind_p)
-        {
-        case svn_node_dir:
-          /* The target dir might have multiple components.  Guarantee
-             the path leading down to the last component. */
-          parent = svn_dirent_dirname(path, ib->iter_pool);
-          SVN_ERR(svn_io_make_dir_recursively(parent, ib->iter_pool));
-
-          /* If we were handling renames the fancy way, then before
-             checking out a new subdir here, we would somehow learn if
-             it's really just a rename of an old one.  That would work in
-             tandem with the next case -- this case would do nothing,
-             knowing that the next case either already has, or soon will,
-             rename the external subdirectory. */
-
-          if (ib->is_export)
-            /* ### It should be okay to "force" this export.  Externals
-               only get created in subdirectories of versioned
-               directories, so an external directory couldn't already
-               exist before the parent export process unless a versioned
-               directory above it did, which means the user would have
-               already had to force these creations to occur. */
-            SVN_ERR(svn_client_export4(NULL, new_item->url, path,
-                                       &(new_item->peg_revision),
-                                       &(new_item->revision),
-                                       TRUE, FALSE, svn_depth_infinity, NULL,
-                                       ib->ctx, ib->iter_pool));
-          else
-            SVN_ERR(svn_client__checkout_internal
-                    (NULL, new_item->url, path,
-                     &(new_item->peg_revision), &(new_item->revision),
-                     &ra_cache,
-                     SVN_DEPTH_INFINITY_OR_FILES(TRUE),
-                     FALSE, FALSE, TRUE, ib->timestamp_sleep, ib->ctx,
-                     ib->iter_pool));
-          break;
-        case svn_node_file:
-          if (ib->is_export)
-            /* Do not overwrite an existing file with this file
-               external. */
-            SVN_ERR(svn_client_export4(NULL, new_item->url, path,
-                                       &(new_item->peg_revision),
-                                       &(new_item->revision),
-                                       FALSE, TRUE, svn_depth_infinity, NULL,
-                                       ib->ctx, ib->iter_pool));
-          else
-            SVN_ERR(switch_file_external(path,
-                                         new_item->url,
-                                         &new_item->peg_revision,
-                                         &new_item->revision,
-                                         ib->adm_access,
-                                         ra_session,
-                                         ra_cache.ra_session_url,
-                                         ra_cache.ra_revnum,
-                                         ra_cache.repos_root_url,
-                                         ib->timestamp_sleep, ib->ctx,
-                                         ib->iter_pool));
-          break;
-        default:
-          SVN_ERR_MALFUNCTION();
-          break;
-        }
-    }
-  else if (! new_item)
-    {
-      /* This branch is only used when an external is deleted from the
-         repository and the working copy is updated. */
-
-      /* See comment in above case about fancy rename handling.  Here,
-         before removing an old subdir, we would see if it wants to
-         just be renamed to a new one. */
-
-      svn_error_t *err;
-      svn_wc_adm_access_t *adm_access;
-      svn_boolean_t close_access_baton_when_done;
-
-      const char *remove_target_abspath;
-
-      /* Determine if a directory or file external is being removed.
-         Try to handle the case when the user deletes the external by
-         hand or it is missing.  First try to open the directory for a
-         directory external.  If that doesn't work, get the access
-         baton for the parent directory and remove the entry for the
-         external. */
-      err = svn_wc__adm_open_in_context(&adm_access, ib->ctx->wc_ctx, path,
-                                        TRUE, -1, ib->ctx->cancel_func,
-                                        ib->ctx->cancel_baton, ib->iter_pool);
-      if (err)
-        {
-          const char *anchor;
-          const char *target;
-          svn_error_t *err2;
-
-          SVN_ERR(svn_wc_get_actual_target2(&anchor, &target, ib->ctx->wc_ctx,
-                                            path, ib->iter_pool,
-                                            ib->iter_pool));
-
-          err2 = svn_wc_adm_retrieve(&adm_access, ib->adm_access, anchor,
-                                     ib->iter_pool);
-          if (err2)
-            {
-              svn_error_clear(err2);
-              return svn_error_return(err);
-            }
-          else
-            {
-              svn_error_clear(err);
-            }
-          close_access_baton_when_done = FALSE;
-          SVN_ERR(svn_dirent_get_absolute(&remove_target_abspath, target,
-                                          ib->iter_pool));
-        }
-      else
-        {
-          close_access_baton_when_done = TRUE;
-          SVN_ERR(svn_dirent_get_absolute(&remove_target_abspath,
-                                          svn_wc_adm_access_path(adm_access),
-                                          ib->iter_pool));
-        }
-
-      /* We don't use relegate_dir_external() here, because we know that
-         nothing else in this externals description (at least) is
-         going to need this directory, and therefore it's better to
-         leave stuff where the user expects it. */
-      err = svn_wc_remove_from_revision_control2(
-                        ib->ctx->wc_ctx, remove_target_abspath, TRUE, FALSE,
-                        ib->ctx->cancel_func, ib->ctx->cancel_baton,
-                        ib->iter_pool);
-
-      if (ib->ctx->notify_func2)
-        {
-          svn_wc_notify_t *notify =
-              svn_wc_create_notify(remove_target_abspath,
-                                   svn_wc_notify_update_external_removed,
-                                   ib->iter_pool);
-=======
   if (svn_node_dir != ext_kind && svn_node_file != ext_kind)
     return svn_error_createf(SVN_ERR_RA_ILLEGAL_URL, NULL,
                              _("URL '%s' at revision %ld is not a file "
                                "or a directory"),
                              new_loc->url, new_loc->rev);
->>>>>>> 4cf18c3e
 
 
   /* Not protecting against recursive externals.  Detecting them in
@@ -1243,19 +736,10 @@
     {
       if (ctx->notify_func2)
         {
-<<<<<<< HEAD
-          const char *path = svn_dirent_join(ib->parent_dir, key,
-                                             ib->iter_pool);
-          svn_wc_notify_t *notifier =
-          svn_wc_create_notify(path,
-                               svn_wc_notify_failed_external,
-                               ib->iter_pool);
-=======
           svn_wc_notify_t *notifier = svn_wc_create_notify(
                                             target_abspath,
                                             svn_wc_notify_failed_external,
                                             scratch_pool);
->>>>>>> 4cf18c3e
           notifier->err = err;
           ctx->notify_func2(ctx->notify_baton2, notifier, scratch_pool);
         }
@@ -1457,14 +941,7 @@
 
 
 svn_error_t *
-<<<<<<< HEAD
-svn_client__handle_externals(svn_wc_adm_access_t *adm_access,
-                             apr_hash_t *externals_old,
-                             apr_hash_t *externals_new,
-                             apr_hash_t *ambient_depths,
-=======
 svn_client__export_externals(apr_hash_t *externals,
->>>>>>> 4cf18c3e
                              const char *from_url,
                              const char *to_abspath,
                              const char *repos_root_url,
@@ -1475,35 +952,9 @@
                              svn_client_ctx_t *ctx,
                              apr_pool_t *scratch_pool)
 {
-<<<<<<< HEAD
-  struct handle_externals_desc_change_baton cb = { 0 };
-
-  /* Sanity check; see r30124. */
-  if (! svn_path_is_url(from_url))
-    return svn_error_createf
-      (SVN_ERR_BAD_URL, NULL, _("'%s' is not a URL"), from_url);
-
-  cb.externals_new     = externals_new;
-  cb.externals_old     = externals_old;
-  cb.requested_depth   = requested_depth;
-  cb.ambient_depths    = ambient_depths;
-  cb.from_url          = from_url;
-  cb.to_path           = to_path;
-  cb.repos_root_url    = repos_root_url;
-  cb.adm_access        = adm_access;
-  cb.ctx               = ctx;
-  cb.timestamp_sleep   = timestamp_sleep;
-  cb.is_export         = FALSE;
-  cb.pool              = pool;
-
-  return svn_hash_diff(cb.externals_old, cb.externals_new,
-                       handle_externals_desc_change, &cb, pool);
-}
-=======
   apr_pool_t *iterpool = svn_pool_create(scratch_pool);
   apr_pool_t *sub_iterpool = svn_pool_create(scratch_pool);
   apr_hash_index_t *hi;
->>>>>>> 4cf18c3e
 
   SVN_ERR_ASSERT(svn_dirent_is_absolute(to_abspath));
 
@@ -1596,48 +1047,6 @@
        hi;
        hi = apr_hash_next(hi))
     {
-<<<<<<< HEAD
-      apr_array_header_t *exts;
-      const char *path = svn_apr_hash_index_key(hi);
-      const char *propval = svn_apr_hash_index_val(hi);
-      apr_pool_t *iterpool;
-      int i;
-
-      /* Clear the subpool. */
-      svn_pool_clear(subpool);
-
-      /* Parse the svn:externals property value.  This results in a
-         hash mapping subdirectories to externals structures. */
-      SVN_ERR(svn_wc_parse_externals_description3(&exts, path, propval,
-                                                  FALSE, subpool));
-
-      /* Make a sub-pool of SUBPOOL. */
-      iterpool = svn_pool_create(subpool);
-
-      /* Loop over the subdir array. */
-      for (i = 0; exts && (i < exts->nelts); i++)
-        {
-          const char *fullpath;
-          svn_wc_external_item2_t *external;
-          svn_node_kind_t kind;
-
-          svn_pool_clear(iterpool);
-
-          external = APR_ARRAY_IDX(exts, i, svn_wc_external_item2_t *);
-          fullpath = svn_dirent_join(path, external->target_dir, iterpool);
-
-          /* If the external target directory doesn't exist on disk,
-             just skip it. */
-          SVN_ERR(svn_io_check_path(fullpath, &kind, iterpool));
-          if (kind != svn_node_dir)
-            continue;
-
-          /* Tell the client we're staring an external status set. */
-          if (ctx->notify_func2)
-            (ctx->notify_func2)
-              (ctx->notify_baton2,
-               svn_wc_create_notify(fullpath, svn_wc_notify_status_external,
-=======
       svn_node_kind_t external_kind;
       const char *local_abspath = svn__apr_hash_index_key(hi);
       const char *defining_abspath = svn__apr_hash_index_val(hi);
@@ -1671,7 +1080,6 @@
                ctx->notify_baton2,
                svn_wc_create_notify(local_abspath,
                                     svn_wc_notify_status_external,
->>>>>>> 4cf18c3e
                                     iterpool), iterpool);
 
       /* And then do the status. */
@@ -1718,41 +1126,3 @@
   return SVN_NO_ERROR;
 }
 
-<<<<<<< HEAD
-
-
-svn_error_t *
-svn_client__external_info_gatherer(void *baton,
-                                   const char *local_abspath,
-                                   const svn_string_t *old_val,
-                                   const svn_string_t *new_val,
-                                   svn_depth_t depth,
-                                   apr_pool_t *scratch_pool)
-{
-  svn_client__external_func_baton_t *efb = baton;
-  const char *dup_val = NULL;
-  const char *dup_path = apr_pstrdup(efb->result_pool, local_abspath);
-
-  if (old_val)
-    {
-      dup_val = apr_pstrmemdup(efb->result_pool, old_val->data, old_val->len);
-
-      apr_hash_set(efb->externals_old, dup_path, APR_HASH_KEY_STRING, dup_val);
-    }
-
-  if (new_val)
-    {
-      /* In most cases the value is identical */
-      if (old_val != new_val)
-        dup_val = apr_pstrmemdup(efb->result_pool, new_val->data, new_val->len);
-
-      apr_hash_set(efb->externals_new, dup_path, APR_HASH_KEY_STRING, dup_val);
-    }
-
-  apr_hash_set(efb->ambient_depths, dup_path, APR_HASH_KEY_STRING,
-               svn_depth_to_word(depth));
-
-  return SVN_NO_ERROR;
-}
-=======
->>>>>>> 4cf18c3e
