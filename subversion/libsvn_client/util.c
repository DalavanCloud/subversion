/*
 * util.c :  utility functions for the libsvn_client library
 *
 * ====================================================================
 *    Licensed to the Apache Software Foundation (ASF) under one
 *    or more contributor license agreements.  See the NOTICE file
 *    distributed with this work for additional information
 *    regarding copyright ownership.  The ASF licenses this file
 *    to you under the Apache License, Version 2.0 (the
 *    "License"); you may not use this file except in compliance
 *    with the License.  You may obtain a copy of the License at
 *
 *      http://www.apache.org/licenses/LICENSE-2.0
 *
 *    Unless required by applicable law or agreed to in writing,
 *    software distributed under the License is distributed on an
 *    "AS IS" BASIS, WITHOUT WARRANTIES OR CONDITIONS OF ANY
 *    KIND, either express or implied.  See the License for the
 *    specific language governing permissions and limitations
 *    under the License.
 * ====================================================================
 */

#include <apr_pools.h>
#include <apr_strings.h>

#include "svn_pools.h"
#include "svn_error.h"
#include "svn_types.h"
#include "svn_opt.h"
#include "svn_props.h"
#include "svn_path.h"
#include "svn_wc.h"
#include "svn_client.h"

#include "private/svn_client_private.h"
#include "private/svn_wc_private.h"
#include "private/svn_fspath.h"

#include "client.h"

#include "svn_private_config.h"

svn_client__pathrev_t *
svn_client__pathrev_create(const char *repos_root_url,
                           const char *repos_uuid,
                           svn_revnum_t rev,
                           const char *url,
                           apr_pool_t *result_pool)
{
  svn_client__pathrev_t *loc = apr_palloc(result_pool, sizeof(*loc));

  SVN_ERR_ASSERT_NO_RETURN(svn_path_is_url(repos_root_url));
  SVN_ERR_ASSERT_NO_RETURN(svn_path_is_url(url));

  loc->repos_root_url = apr_pstrdup(result_pool, repos_root_url);
  loc->repos_uuid = apr_pstrdup(result_pool, repos_uuid);
  loc->rev = rev;
  loc->url = apr_pstrdup(result_pool, url);
  return loc;
}

svn_client__pathrev_t *
svn_client__pathrev_create_with_relpath(const char *repos_root_url,
                                        const char *repos_uuid,
                                        svn_revnum_t rev,
                                        const char *relpath,
                                        apr_pool_t *result_pool)
{
  SVN_ERR_ASSERT_NO_RETURN(svn_relpath_is_canonical(relpath));

  return svn_client__pathrev_create(
           repos_root_url, repos_uuid, rev,
           svn_path_url_add_component2(repos_root_url, relpath, result_pool),
           result_pool);
}

svn_error_t *
svn_client__pathrev_create_with_session(svn_client__pathrev_t **pathrev_p,
                                        svn_ra_session_t *ra_session,
                                        svn_revnum_t rev,
                                        const char *url,
                                        apr_pool_t *result_pool)
{
  svn_client__pathrev_t *pathrev = apr_palloc(result_pool, sizeof(*pathrev));

  SVN_ERR_ASSERT(svn_path_is_url(url));

  SVN_ERR(svn_ra_get_repos_root2(ra_session, &pathrev->repos_root_url,
                                 result_pool));
  SVN_ERR(svn_ra_get_uuid2(ra_session, &pathrev->repos_uuid, result_pool));
  pathrev->rev = rev;
  pathrev->url = apr_pstrdup(result_pool, url);
  *pathrev_p = pathrev;
  return SVN_NO_ERROR;
}

svn_client__pathrev_t *
svn_client__pathrev_dup(const svn_client__pathrev_t *pathrev,
                        apr_pool_t *result_pool)
{
  return svn_client__pathrev_create(
           pathrev->repos_root_url, pathrev->repos_uuid,
           pathrev->rev, pathrev->url, result_pool);
}

svn_client__pathrev_t *
svn_client__pathrev_join_relpath(const svn_client__pathrev_t *pathrev,
                                 const char *relpath,
                                 apr_pool_t *result_pool)
{
  return svn_client__pathrev_create(
           pathrev->repos_root_url, pathrev->repos_uuid, pathrev->rev,
           svn_path_url_add_component2(pathrev->url, relpath, result_pool),
           result_pool);
}

const char *
svn_client__pathrev_relpath(const svn_client__pathrev_t *pathrev,
                            apr_pool_t *result_pool)
{
  return svn_uri_skip_ancestor(pathrev->repos_root_url, pathrev->url,
                               result_pool);
}

const char *
svn_client__pathrev_fspath(const svn_client__pathrev_t *pathrev,
                           apr_pool_t *result_pool)
{
  return svn_fspath__canonicalize(svn_uri_skip_ancestor(
                                    pathrev->repos_root_url, pathrev->url,
                                    result_pool),
                                  result_pool);
}


svn_client_commit_item3_t *
svn_client_commit_item3_create(apr_pool_t *pool)
{
  return apr_pcalloc(pool, sizeof(svn_client_commit_item3_t));
}

svn_client_commit_item3_t *
svn_client_commit_item3_dup(const svn_client_commit_item3_t *item,
                            apr_pool_t *pool)
{
  svn_client_commit_item3_t *new_item = apr_palloc(pool, sizeof(*new_item));

  *new_item = *item;

  if (new_item->path)
    new_item->path = apr_pstrdup(pool, new_item->path);

  if (new_item->url)
    new_item->url = apr_pstrdup(pool, new_item->url);

  if (new_item->copyfrom_url)
    new_item->copyfrom_url = apr_pstrdup(pool, new_item->copyfrom_url);

  if (new_item->incoming_prop_changes)
    new_item->incoming_prop_changes =
      svn_prop_array_dup(new_item->incoming_prop_changes, pool);

  if (new_item->outgoing_prop_changes)
    new_item->outgoing_prop_changes =
      svn_prop_array_dup(new_item->outgoing_prop_changes, pool);

  return new_item;
}

<<<<<<< HEAD
svn_client_commit_item2_t *
svn_client_commit_item2_dup(const svn_client_commit_item2_t *item,
                            apr_pool_t *pool)
{
  svn_client_commit_item2_t *new_item = apr_palloc(pool, sizeof(*new_item));

  *new_item = *item;

  if (new_item->path)
    new_item->path = apr_pstrdup(pool, new_item->path);

  if (new_item->url)
    new_item->url = apr_pstrdup(pool, new_item->url);

  if (new_item->copyfrom_url)
    new_item->copyfrom_url = apr_pstrdup(pool, new_item->copyfrom_url);

  if (new_item->wcprop_changes)
    new_item->wcprop_changes = svn_prop_array_dup(new_item->wcprop_changes,
                                                  pool);

  return new_item;
}

svn_client_proplist_item_t *
svn_client_proplist_item_dup(const svn_client_proplist_item_t *item,
                             apr_pool_t * pool)
{
  svn_client_proplist_item_t *new_item = apr_pcalloc(pool, sizeof(*new_item));

  if (item->node_name)
    new_item->node_name = svn_stringbuf_dup(item->node_name, pool);

  if (item->prop_hash)
    new_item->prop_hash = string_hash_dup(item->prop_hash, pool);

  return new_item;
}

/* Return LOCAL_ABSPATH's URL and repository root in *URL and REPOS_ROOT,
   respectively.  */
static svn_error_t *
wc_path_to_repos_urls(const char **url,
                      const char **repos_root,
                      svn_wc_context_t *wc_ctx,
                      const char *local_abspath,
                      apr_pool_t *result_pool,
                      apr_pool_t *scratch_pool)
{
  const svn_wc_entry_t *entry;

  SVN_ERR(svn_wc__get_entry_versioned(&entry, wc_ctx, local_abspath,
                                      svn_node_unknown, FALSE, FALSE,
                                      scratch_pool, scratch_pool));

  SVN_ERR(svn_client__entry_location(url, NULL, wc_ctx, local_abspath,
                                     svn_opt_revision_unspecified,
                                     result_pool, scratch_pool));

  /* If we weren't provided a REPOS_ROOT, we'll try to read one from
     the entry.  The entry might not hold a URL -- in that case, we'll
     need a fallback plan. */
  if (*repos_root == NULL)
    *repos_root = apr_pstrdup(result_pool, entry->repos);

  return SVN_NO_ERROR;
}


=======
>>>>>>> 4cf18c3e
svn_error_t *
svn_client__wc_node_get_base(svn_client__pathrev_t **base_p,
                             const char *wc_abspath,
                             svn_wc_context_t *wc_ctx,
                             apr_pool_t *result_pool,
                             apr_pool_t *scratch_pool)
{
<<<<<<< HEAD
  /* ### TODO: Rework this to use svn_ra_get_path_relative_to_root(). */

  SVN_ERR_ASSERT(repos_root != NULL || ra_session != NULL);

  /* If we have a WC path... */
  if (! svn_path_is_url(abspath_or_url))
    {
      /* ...fetch its entry, and attempt to get both its full URL and
         repository root URL.  If we can't get REPOS_ROOT from the WC
         entry, we'll get it from the RA layer.*/
      SVN_ERR(wc_path_to_repos_urls(&abspath_or_url, &repos_root, wc_ctx,
                                    abspath_or_url, scratch_pool,
                                    scratch_pool));
    }
=======
  const char *relpath;
>>>>>>> 4cf18c3e

  *base_p = apr_palloc(result_pool, sizeof(**base_p));

  SVN_ERR(svn_wc__node_get_base(&(*base_p)->rev,
                                &relpath,
                                &(*base_p)->repos_root_url,
                                &(*base_p)->repos_uuid,
                                wc_ctx, wc_abspath,
                                result_pool, scratch_pool));
  if ((*base_p)->repos_root_url && relpath)
    {
      (*base_p)->url = svn_path_url_add_component2(
                           (*base_p)->repos_root_url, relpath, result_pool);
    }
  else
    {
<<<<<<< HEAD
      /* See if PATH_OR_URL is a child of REPOS_ROOT.  If we get NULL
         back from this, the two URLs have no commonality (which
         should only happen if our caller provided us a REPOS_ROOT and
         a PATH_OR_URL of something not in that repository).  */
      const char *rel_url = svn_uri_is_child(repos_root, abspath_or_url,
                                             scratch_pool);
      if (! rel_url)
        {
          return svn_error_createf(SVN_ERR_CLIENT_UNRELATED_RESOURCES, NULL,
                                   _("URL '%s' is not a child of repository "
                                     "root URL '%s'"),
                                   abspath_or_url, repos_root);
        }
      rel_url = svn_path_uri_decode(rel_url, result_pool);
      *rel_path = include_leading_slash
                    ? apr_pstrcat(result_pool, "/", rel_url, NULL) : rel_url;
=======
      *base_p = NULL;
>>>>>>> 4cf18c3e
    }
  return SVN_NO_ERROR;
}

svn_error_t *
svn_client__wc_node_get_origin(svn_client__pathrev_t **origin_p,
                               const char *wc_abspath,
                               svn_client_ctx_t *ctx,
                               apr_pool_t *result_pool,
                               apr_pool_t *scratch_pool)
{
  const char *relpath;

  *origin_p = apr_palloc(result_pool, sizeof(**origin_p));

  SVN_ERR(svn_wc__node_get_origin(NULL /* is_copy */,
                                  &(*origin_p)->rev,
                                  &relpath,
                                  &(*origin_p)->repos_root_url,
                                  &(*origin_p)->repos_uuid,
                                  NULL, ctx->wc_ctx, wc_abspath,
                                  FALSE /* scan_deleted */,
                                  result_pool, scratch_pool));
  if ((*origin_p)->repos_root_url && relpath)
    {
      (*origin_p)->url = svn_path_url_add_component2(
                           (*origin_p)->repos_root_url, relpath, result_pool);
    }
  else
    {
      *origin_p = NULL;
    }
  return SVN_NO_ERROR;
}

svn_error_t *
svn_client_get_repos_root(const char **repos_root,
                          const char **repos_uuid,
                          const char *abspath_or_url,
                          svn_client_ctx_t *ctx,
                          apr_pool_t *result_pool,
                          apr_pool_t *scratch_pool)
{
  svn_ra_session_t *ra_session;

  /* If PATH_OR_URL is a local path we can fetch the repos root locally. */
  if (!svn_path_is_url(abspath_or_url))
    {
      SVN_ERR(svn_wc__node_get_repos_info(repos_root, repos_uuid,
                                          ctx->wc_ctx, abspath_or_url,
                                          result_pool, scratch_pool));

      return SVN_NO_ERROR;
    }

  /* If PATH_OR_URL was a URL, we use the RA layer to look it up. */
  SVN_ERR(svn_client__open_ra_session_internal(&ra_session, NULL,
                                               abspath_or_url,
                                               NULL, NULL, FALSE, TRUE,
                                               ctx, scratch_pool));

  if (repos_root)
    SVN_ERR(svn_ra_get_repos_root2(ra_session, repos_root, result_pool));
  if (repos_uuid)
    SVN_ERR(svn_ra_get_uuid2(ra_session, repos_uuid, result_pool));

  return SVN_NO_ERROR;
}

const svn_opt_revision_t *
svn_cl__rev_default_to_head_or_base(const svn_opt_revision_t *revision,
                                    const char *path_or_url)
{
  static svn_opt_revision_t head_rev = { svn_opt_revision_head, { 0 } };
  static svn_opt_revision_t base_rev = { svn_opt_revision_base, { 0 } };

  if (revision->kind == svn_opt_revision_unspecified)
    return svn_path_is_url(path_or_url) ? &head_rev : &base_rev;
  return revision;
}

const svn_opt_revision_t *
svn_cl__rev_default_to_head_or_working(const svn_opt_revision_t *revision,
                                       const char *path_or_url)
{
  static svn_opt_revision_t head_rev = { svn_opt_revision_head, { 0 } };
  static svn_opt_revision_t work_rev = { svn_opt_revision_working, { 0 } };

  if (revision->kind == svn_opt_revision_unspecified)
    return svn_path_is_url(path_or_url) ? &head_rev : &work_rev;
  return revision;
}

const svn_opt_revision_t *
svn_cl__rev_default_to_peg(const svn_opt_revision_t *revision,
                           const svn_opt_revision_t *peg_revision)
{
  if (revision->kind == svn_opt_revision_unspecified)
    return peg_revision;
  return revision;
}

svn_error_t *
svn_client__assert_homogeneous_target_type(const apr_array_header_t *targets)
{
  svn_boolean_t wc_present = FALSE, url_present = FALSE;
  int i;

  for (i = 0; i < targets->nelts; ++i)
    {
      const char *target = APR_ARRAY_IDX(targets, i, const char *);
      if (! svn_path_is_url(target))
        wc_present = TRUE;
      else
        url_present = TRUE;
      if (url_present && wc_present)
        return svn_error_createf(SVN_ERR_ILLEGAL_TARGET, NULL,
                                 _("Cannot mix repository and working copy "
                                   "targets"));
    }

  return SVN_NO_ERROR;
}

struct shim_callbacks_baton
{
  svn_wc_context_t *wc_ctx;
  apr_hash_t *relpath_map;
};

static svn_error_t *
fetch_props_func(apr_hash_t **props,
                 void *baton,
                 const char *path,
                 svn_revnum_t base_revision,
                 apr_pool_t *result_pool,
                 apr_pool_t *scratch_pool)
{
  struct shim_callbacks_baton *scb = baton;
  const char *local_abspath;

  local_abspath = apr_hash_get(scb->relpath_map, path, APR_HASH_KEY_STRING);
  if (!local_abspath)
    {
      *props = apr_hash_make(result_pool);
      return SVN_NO_ERROR;
    }

  SVN_ERR(svn_wc_get_pristine_props(props, scb->wc_ctx, local_abspath,
                                    result_pool, scratch_pool));

  if (!*props)
    *props = apr_hash_make(result_pool);

  return SVN_NO_ERROR;
}

static svn_error_t *
fetch_kind_func(svn_kind_t *kind,
                void *baton,
                const char *path,
                svn_revnum_t base_revision,
                apr_pool_t *scratch_pool)
{
  struct shim_callbacks_baton *scb = baton;
  svn_node_kind_t node_kind;
  const char *local_abspath;

  local_abspath = apr_hash_get(scb->relpath_map, path, APR_HASH_KEY_STRING);
  if (!local_abspath)
    {
      *kind = svn_kind_unknown;
      return SVN_NO_ERROR;
    }

  SVN_ERR(svn_wc_read_kind(&node_kind, scb->wc_ctx, local_abspath, FALSE,
                           scratch_pool));
  *kind = svn__kind_from_node_kind(node_kind, FALSE);

  return SVN_NO_ERROR;
}

static svn_error_t *
fetch_base_func(const char **filename,
                void *baton,
                const char *path,
                svn_revnum_t base_revision,
                apr_pool_t *result_pool,
                apr_pool_t *scratch_pool)
{
  struct shim_callbacks_baton *scb = baton;
  const char *local_abspath;
  svn_stream_t *pristine_stream;
  svn_stream_t *temp_stream;
  svn_error_t *err;

  local_abspath = apr_hash_get(scb->relpath_map, path, APR_HASH_KEY_STRING);
  if (!local_abspath)
    {
      *filename = NULL;
      return SVN_NO_ERROR;
    }

  err = svn_wc_get_pristine_contents2(&pristine_stream, scb->wc_ctx,
                                      local_abspath, scratch_pool,
                                      scratch_pool);
  if (err && err->apr_err == SVN_ERR_WC_PATH_NOT_FOUND)
    {
      svn_error_clear(err);
      *filename = NULL;
      return SVN_NO_ERROR;
    }
  else if (err)
    return svn_error_trace(err);

  SVN_ERR(svn_stream_open_unique(&temp_stream, filename, NULL,
                                 svn_io_file_del_on_pool_cleanup,
                                 result_pool, scratch_pool));
  SVN_ERR(svn_stream_copy3(pristine_stream, temp_stream, NULL, NULL,
                           scratch_pool));

  return SVN_NO_ERROR;
}

svn_delta_shim_callbacks_t *
svn_client__get_shim_callbacks(svn_wc_context_t *wc_ctx,
                               apr_hash_t *relpath_map,
                               apr_pool_t *result_pool)
{
  svn_delta_shim_callbacks_t *callbacks =
                            svn_delta_shim_callbacks_default(result_pool);
  struct shim_callbacks_baton *scb = apr_pcalloc(result_pool, sizeof(*scb));

  scb->wc_ctx = wc_ctx;
  if (relpath_map)
    scb->relpath_map = relpath_map;
  else
    scb->relpath_map = apr_hash_make(result_pool);

  callbacks->fetch_props_func = fetch_props_func;
  callbacks->fetch_kind_func = fetch_kind_func;
  callbacks->fetch_base_func = fetch_base_func;
  callbacks->fetch_baton = scb;

  return callbacks;
}<|MERGE_RESOLUTION|>--- conflicted
+++ resolved
@@ -168,78 +168,6 @@
   return new_item;
 }
 
-<<<<<<< HEAD
-svn_client_commit_item2_t *
-svn_client_commit_item2_dup(const svn_client_commit_item2_t *item,
-                            apr_pool_t *pool)
-{
-  svn_client_commit_item2_t *new_item = apr_palloc(pool, sizeof(*new_item));
-
-  *new_item = *item;
-
-  if (new_item->path)
-    new_item->path = apr_pstrdup(pool, new_item->path);
-
-  if (new_item->url)
-    new_item->url = apr_pstrdup(pool, new_item->url);
-
-  if (new_item->copyfrom_url)
-    new_item->copyfrom_url = apr_pstrdup(pool, new_item->copyfrom_url);
-
-  if (new_item->wcprop_changes)
-    new_item->wcprop_changes = svn_prop_array_dup(new_item->wcprop_changes,
-                                                  pool);
-
-  return new_item;
-}
-
-svn_client_proplist_item_t *
-svn_client_proplist_item_dup(const svn_client_proplist_item_t *item,
-                             apr_pool_t * pool)
-{
-  svn_client_proplist_item_t *new_item = apr_pcalloc(pool, sizeof(*new_item));
-
-  if (item->node_name)
-    new_item->node_name = svn_stringbuf_dup(item->node_name, pool);
-
-  if (item->prop_hash)
-    new_item->prop_hash = string_hash_dup(item->prop_hash, pool);
-
-  return new_item;
-}
-
-/* Return LOCAL_ABSPATH's URL and repository root in *URL and REPOS_ROOT,
-   respectively.  */
-static svn_error_t *
-wc_path_to_repos_urls(const char **url,
-                      const char **repos_root,
-                      svn_wc_context_t *wc_ctx,
-                      const char *local_abspath,
-                      apr_pool_t *result_pool,
-                      apr_pool_t *scratch_pool)
-{
-  const svn_wc_entry_t *entry;
-
-  SVN_ERR(svn_wc__get_entry_versioned(&entry, wc_ctx, local_abspath,
-                                      svn_node_unknown, FALSE, FALSE,
-                                      scratch_pool, scratch_pool));
-
-  SVN_ERR(svn_client__entry_location(url, NULL, wc_ctx, local_abspath,
-                                     svn_opt_revision_unspecified,
-                                     result_pool, scratch_pool));
-
-  /* If we weren't provided a REPOS_ROOT, we'll try to read one from
-     the entry.  The entry might not hold a URL -- in that case, we'll
-     need a fallback plan. */
-  if (*repos_root == NULL)
-    *repos_root = apr_pstrdup(result_pool, entry->repos);
-
-  return SVN_NO_ERROR;
-}
-
-
-=======
->>>>>>> 4cf18c3e
 svn_error_t *
 svn_client__wc_node_get_base(svn_client__pathrev_t **base_p,
                              const char *wc_abspath,
@@ -247,24 +175,7 @@
                              apr_pool_t *result_pool,
                              apr_pool_t *scratch_pool)
 {
-<<<<<<< HEAD
-  /* ### TODO: Rework this to use svn_ra_get_path_relative_to_root(). */
-
-  SVN_ERR_ASSERT(repos_root != NULL || ra_session != NULL);
-
-  /* If we have a WC path... */
-  if (! svn_path_is_url(abspath_or_url))
-    {
-      /* ...fetch its entry, and attempt to get both its full URL and
-         repository root URL.  If we can't get REPOS_ROOT from the WC
-         entry, we'll get it from the RA layer.*/
-      SVN_ERR(wc_path_to_repos_urls(&abspath_or_url, &repos_root, wc_ctx,
-                                    abspath_or_url, scratch_pool,
-                                    scratch_pool));
-    }
-=======
   const char *relpath;
->>>>>>> 4cf18c3e
 
   *base_p = apr_palloc(result_pool, sizeof(**base_p));
 
@@ -281,26 +192,7 @@
     }
   else
     {
-<<<<<<< HEAD
-      /* See if PATH_OR_URL is a child of REPOS_ROOT.  If we get NULL
-         back from this, the two URLs have no commonality (which
-         should only happen if our caller provided us a REPOS_ROOT and
-         a PATH_OR_URL of something not in that repository).  */
-      const char *rel_url = svn_uri_is_child(repos_root, abspath_or_url,
-                                             scratch_pool);
-      if (! rel_url)
-        {
-          return svn_error_createf(SVN_ERR_CLIENT_UNRELATED_RESOURCES, NULL,
-                                   _("URL '%s' is not a child of repository "
-                                     "root URL '%s'"),
-                                   abspath_or_url, repos_root);
-        }
-      rel_url = svn_path_uri_decode(rel_url, result_pool);
-      *rel_path = include_leading_slash
-                    ? apr_pstrcat(result_pool, "/", rel_url, NULL) : rel_url;
-=======
       *base_p = NULL;
->>>>>>> 4cf18c3e
     }
   return SVN_NO_ERROR;
 }
