--- conflicted
+++ resolved
@@ -1,4 +1,3 @@
-<<<<<<< HEAD
 /*
  * client.h :  shared stuff internal to the client library.
  *
@@ -506,514 +505,4 @@
 }
 #endif /* __cplusplus */
 
-#endif /* SVN_LIBSVN_CLIENT_H */
-=======
-/*
- * client.h :  shared stuff internal to the client library.
- *
- * ====================================================================
- * Copyright (c) 2000-2003 CollabNet.  All rights reserved.
- *
- * This software is licensed as described in the file COPYING, which
- * you should have received as part of this distribution.  The terms
- * are also available at http://subversion.tigris.org/license-1.html.
- * If newer versions of this license are posted there, you may use a
- * newer version instead, at your option.
- *
- * This software consists of voluntary contributions made by many
- * individuals.  For exact contribution history, see the revision
- * history and logs, available at http://subversion.tigris.org/.
- * ====================================================================
- */
--
-
-#ifndef SVN_LIBSVN_CLIENT_H
-#define SVN_LIBSVN_CLIENT_H
-
-
-#include <apr_pools.h>
-
-#include "svn_types.h"
-#include "svn_string.h"
-#include "svn_error.h"
-#include "svn_ra.h"
-#include "svn_client.h"
-
-#ifdef __cplusplus
-extern "C" {
-#endif /* __cplusplus */
-
--
-/* Set *REVNUM to the revision number identified by REVISION.
- *
- * If REVISION->kind is svn_opt_revision_number, just use
- * REVISION->value.number, ignoring PATH, RA_LIB, and SESSION.
- *
- * Else if REVISION->kind is svn_opt_revision_committed,
- * svn_opt_revision_previous, or svn_opt_revision_base, or
- * svn_opt_revision_working, then the revision can be identified
- * purely based on the working copy's administrative information for
- * PATH, so RA_LIB and SESSION are ignored.  If PATH is not under
- * revision control, return SVN_ERR_UNVERSIONED_RESOURCE, or if PATH
- * is null, return SVN_ERR_CLIENT_VERSIONED_PATH_REQUIRED.
- * 
- * Else if REVISION->kind is svn_opt_revision_date or
- * svn_opt_revision_head, then RA_LIB and SESSION are used to
- * retrieve the revision from the repository (using
- * REVISION->value.date in the former case), and PATH is ignored.  If
- * RA_LIB or SESSION is null, return SVN_ERR_CLIENT_RA_ACCESS_REQUIRED. 
- *
- * Else if REVISION->kind is svn_opt_revision_unspecified, set
- * *REVNUM to SVN_INVALID_REVNUM.  
- *
- * Else return SVN_ERR_CLIENT_BAD_REVISION.
- * 
- * Use POOL for any temporary allocation.
- */
-svn_error_t *
-svn_client__get_revision_number (svn_revnum_t *revnum,
-                                 svn_ra_plugin_t *ra_lib,
-                                 void *session,
-                                 const svn_opt_revision_t *revision,
-                                 const char *path,
-                                 apr_pool_t *pool);
-
-/* Return true if REVISION1 and REVISION2 would result in the same
-   revision number if interpreted in the context of the same working
-   copy and path and repository, or if both are of kind
-   svn_opt_revision_unspecified.  Otherwise, return false. */
-svn_boolean_t
-svn_client__compare_revisions (svn_opt_revision_t *revision1,
-                               svn_opt_revision_t *revision2);
-
-
-/* Return true if the revision number for REVISION can be determined
- * from just the working copy, or false if it can be determined from
- * just the repository.
- *
- * Note: No other kinds of revisions should be possible; but if one
- * day there are, this will return true for those kinds.
- */ 
-svn_boolean_t
-svn_client__revision_is_local (const svn_opt_revision_t *revision);
-
-
-/* ---------------------------------------------------------------- */
--
-/*** RA callbacks ***/
-
-
-/* This is the baton that we pass to RA->open(), and is associated with
-   the callback table we provide to RA. */
-typedef struct
-{
-  /* This is provided by the calling application for handling authentication
-     information for this session. */
-  svn_client_auth_baton_t *auth_baton;
-
-  /* Holds the directory that corresponds to the REPOS_URL at RA->open()
-     time. When callbacks specify a relative path, they are joined with
-     this base directory. */
-  const char *base_dir;
-  svn_wc_adm_access_t *base_access;
-
-  /* Record whether we should attempt store the user/pass into the WC.
-     If true, then store the username, and consult the run-time config
-     option `store_password' to decide whether or not to store the
-     password. */
-  svn_boolean_t do_store;
-
-  /* An array of svn_client_commit_item_t * structures, present only
-     during working copy commits. */
-  apr_array_header_t *commit_items;
-
-  /* The pool to use for session-related items. */
-  apr_pool_t *pool;
-
-} svn_client__callback_baton_t;
-
-
-/* Open an RA session, returning the session baton in SESSION_BATON. The
-   RA library to use is specified by RA_LIB.
-
-   The root of the session is specified by BASE_URL and BASE_DIR.
-   BASE_ACCESS is an access baton for BASE_DIR administrative data.
-
-   Additional control parameters:
-
-      - COMMIT_ITEMS is an array of svn_client_commit_item_t *
-        structures, present only for working copy commits, NULL otherwise.
-
-      - DO_STORE indicates whether the RA layer should attempt to
-        store authentication info.  If DO_STORE is set, then store the
-        username, and consult the run-time config option
-        `store_password' to determine whether or not to store the
-        password.
-
-      - USE_ADMIN indicates that the RA layer should create tempfiles
-        in the administrative area instead of in the working copy itself.
-
-      - READ_ONLY_WC indicates that the RA layer should not attempt
-        modify the WC props directly.
-
-   BASE_DIR may be NULL if the RA operation does not correspond to a
-   working copy (in which case, DO_STORE and USE_ADMIN should both
-   be FALSE, and BASE_ACCESS should be null).
-
-   The calling application's authentication baton is provided in AUTH_BATON,
-   and allocations related to this session are performed in POOL.  */
-svn_error_t * svn_client__open_ra_session (void **session_baton,
-                                           const svn_ra_plugin_t *ra_lib,
-                                           const char *base_url,
-                                           const char *base_dir,
-                                           svn_wc_adm_access_t *base_access,
-                                           apr_array_header_t *commit_items,
-                                           svn_boolean_t do_store,
-                                           svn_boolean_t use_admin,
-                                           svn_boolean_t read_only_wc,
-                                           svn_client_auth_baton_t *auth_baton,
-                                           apr_pool_t *pool);
-
-
-/* Retrieve an AUTHENTICATOR/AUTH_BATON pair from the client,
-   which represents the protocol METHOD.  */
-svn_error_t * svn_client__get_authenticator (void **authenticator,
-                                             void **auth_baton,
-                                             enum svn_ra_auth_method method,
-                                             void *callback_baton,
-                                             apr_pool_t *pool);
-
-/* Set *DIR_P to DIR if DIR is a working copy directory, else set to NULL.
- * DIR may not be a file.  Use POOL only for temporary allocation.
- *
- * Purpose: Helper for callers of svn_client__open_ra_session(),
- * who if not passed a working copy path as an argument, will often
- * wish to try the current directory for auth information, but only if
- * it is a working copy.
- */
-svn_error_t *svn_client__dir_if_wc (const char **dir_p,
-                                    const char *dir,
-                                    apr_pool_t *pool);
-
-
-/* Set *AUTH_DIR_P to PATH if PATH is a working copy directory, else
- * to PATH's parent if the parent is a working copy directory, else to
- * null.
- *
- * If set *AUTH_DIR_P to PATH's parent, allocate *AUTH_DIR_P in POOL;
- * otherwise, use POOL only for temporary allocation.
- *
- * Purpose: similar to svn_client__dir_if_wc().
- */
-svn_error_t *svn_client__default_auth_dir (const char **auth_dir_p,
-                                           const char *path,
-                                           apr_pool_t *pool);
-
-
-
-/* ---------------------------------------------------------------- */
--
-/*** Commit ***/
-
-/* If REVISION or AUTHOR or DATE has a valid value, then allocate (in
-   POOL) an svn_client_commit_info_t structure and populate it with
-   those values (that is, copies of them allocated in POOL).  */
-svn_client_commit_info_t *svn_client__make_commit_info (svn_revnum_t revision,
-                                                        const char *author,
-                                                        const char *date,
-                                                        apr_pool_t *pool);
-
-/* ---------------------------------------------------------------- */
--
-/*** Status ***/
-
-/* Verify that the path can be deleted without losing stuff, i.e. ensure
-   that there are no modified or unversioned resources under PATH.  This is
-   similar to checking the output of the status command. */
-svn_error_t * svn_client__can_delete (const char *path,
-                                      svn_wc_adm_access_t *adm_access,
-                                      apr_pool_t *pool);
-
-/* ---------------------------------------------------------------- */
--
-/*** Checkout and update ***/
-
-svn_error_t *
-svn_client__checkout_internal (const svn_delta_editor_t *before_editor,
-                               void *before_edit_baton,
-                               const svn_delta_editor_t *after_editor,
-                               void *after_edit_baton,
-                               const char *path,
-                               const char *xml_src,
-                               const char *ancestor_path,
-                               svn_revnum_t ancestor_revision,
-                               svn_boolean_t recurse,
-                               apr_pool_t *pool);
-
-
-svn_error_t *
-svn_client__update_internal (const svn_delta_editor_t *before_editor,
-                             void *before_edit_baton,
-                             const svn_delta_editor_t *after_editor,
-                             void *after_edit_baton,
-                             const char *path,
-                             const char *xml_src,
-                             svn_revnum_t ancestor_revision,
-                             svn_boolean_t recurse,
-                             apr_pool_t *pool);
-
-
-/* ---------------------------------------------------------------- */
--
-/*** Editor for repository diff ***/
-
-/* Create an editor for a pure repository comparison, i.e. comparing one
- * repository version against the other. 
- *
- * TARGET is a working-copy path, the base of the hierarchy to be
- * compared.  It corresponds to the URL opened in RA_SESSION below.
- *
- * ADM_ACCESS is an access baton with a write lock for the anchor of
- * TARGET.  It should lock the entire TARGET tree if RECURSE is TRUE.
- * ADM_ACCESS may be NULL, in which case the DIFF_CMD callbacks will be
- * passed a NULL access baton.
- *
- * DIFF_CMD/DIFF_CMD_BATON represent the callback and calback argument that
- * implement the file comparison function
- *
- * RECURSE is set if the diff is to be recursive.
- *
- * DRY_RUN is set if this is a dry-run merge. It is not relevant for diff.
- *
- * RA_LIB/RA_SESSION define the additional ra session for requesting file
- * contents.
- *
- * REVISION is the start revision in the comparison.
- *
- * If NOTIFY_FUNC is non-null, invoke it with NOTIFY_BATON for each
- * file and directory operated on during the edit.
- *
- * EDITOR/EDIT_BATON return the newly created editor and baton/
- */
-svn_error_t *
-svn_client__get_diff_editor (const char *target,
-                             svn_wc_adm_access_t *adm_access,
-                             const svn_wc_diff_callbacks_t *diff_cmd,
-                             void *diff_cmd_baton,
-                             svn_boolean_t recurse,
-                             svn_boolean_t dry_run,
-                             svn_ra_plugin_t *ra_lib,
-                             void *ra_session, 
-                             svn_revnum_t revision,
-                             svn_wc_notify_func_t notify_func,
-                             void *notify_baton,
-                             const svn_delta_editor_t **editor,
-                             void **edit_baton,
-                             apr_pool_t *pool);
-
-
-/* ---------------------------------------------------------------- */
--
-/*** Commit Stuff ***/
-
-/* WARNING: This is all new, untested, un-peer-reviewed conceptual
-   stuff.
-
-   The day that `svn switch' came into existence, our old commit
-   crawler (svn_wc_crawl_local_mods) became obsolete.  It relied far
-   too heavily on the on-disk heirarchy of files and directories, and
-   simply had no way to support disjoint working copy trees or nest
-   working copies.  The primary reason for this is that commit
-   process, in order to guarantee atomicity, is a single drive of a
-   commit editor which is based not on working copy paths, but on
-   URLs.  With the completion of `svn switch', it became all too
-   likely that the on-disk working copy heirarchy would no longer be
-   guaranteed to map to a similar in-repository heirarchy.
-
-   Aside from this new brokenness of the old system, an unrelated
-   feature request had cropped up -- the ability to know in advance of
-   your commit, exactly what would be committed (so that log messages
-   could be initially populated with this information).  Since the old
-   crawler discovered commit candidates while in the process of
-   committing, it was impossible to harvest this information upfront.
-   As a workaround, svn_wc_statuses() was used to stat the whole
-   working copy for changes before the commit started...and then the
-   commit would again stat the whole tree for changes.
-
-   Enter the new system.
-
-   The primary goal of this system is very straightforward: harvest
-   all commit candidate information up front, and cache enough info in
-   the process to use this to drive a URL-sorted commit.
-
-   *** END-OF-KNOWLEDGE ***
-
-   The prototypes below are still in development.  In general, the
-   idea is that commit-y processes (`svn mkdir URL`, `svn delete URL`,
-   `svn commit`, `svn copy WC_PATH URL`, `svn copy URL1 URL2`, `svn
-   move URL1 URL2`, others??) generate the cached commit candidate
-   information, and hand this information off to a consumer which is
-   responsible for driving the RA layer's commit editor in a
-   URL-depth-first fashion and reporting back the post-commit
-   information.
-
-*/
-
-
-
-/* ### This is TEMPORARY! Until we can find out the canonical
-   repository URL of a given entry, we'll just use this bogus value in
-   for our single committables hash key.  By the time we support
-   multiple repositories we will have to be storing the canonical
-   repository URLs anyway, so this will go away and the real URLs will
-   be the keys of the committables hash. */
-#define SVN_CLIENT__SINGLE_REPOS_NAME "svn:single-repos"
-
-
-/* Recursively crawl a set of working copy paths (PARENT_DIR + each
-   item in the TARGETS array) looking for commit candidates, locking
-   working copy directories as the crawl progresses.  For each
-   candidate found:
-
-     - create svn_client_commit_item_t for the candidate.
-
-     - add the structure to an apr_array_header_t array of commit
-       items that are in the same repository, creating a new array if
-       necessary.
-
-     - add (or update) a reference to this array to the COMMITTABLES
-       hash, keyed on the canonical repository name.  ### todo, until
-       multi-repository support actually exists, the single key here
-       will actually be some arbitrary thing to be ignored.  
-
-   At the successful return of this function, COMMITTABLES will be an
-   apr_hash_t * hash of apr_array_header_t * arrays (of
-   svn_client_commit_item_t * structures), keyed on const char *
-   canonical repository URLs.  Also, LOCKED_DIRS will be an apr_hash_t *
-   hash of svn_wc_adm_access_t * keyed on const char * working copy path
-   directory names which were locked in the process of this crawl.
-   These will need to be unlocked again post-commit.
-
-   If NONRECURSIVE is specified, subdirectories of directory targets
-   found in TARGETS will not be crawled for modifications.  */
-svn_error_t *
-svn_client__harvest_committables (apr_hash_t **committables,
-                                  svn_wc_adm_access_t *parent_dir,
-                                  apr_array_header_t *targets,
-                                  svn_boolean_t nonrecursive,
-                                  apr_pool_t *pool);
-
-
-/* Recursively crawl the working copy path TARGET, harvesting
-   commit_items into a COMMITABLES hash (see the docstring for
-   svn_client__harvest_committables for what that really means, and
-   for the relevance of LOCKED_DIRS) as if every entry at or below
-   TARGET was to be committed as a set of adds (mostly with history)
-   to a new repository URL (NEW_URL). */
-svn_error_t *
-svn_client__get_copy_committables (apr_hash_t **committables,
-                                   const char *new_url,
-                                   const char *target,
-                                   svn_wc_adm_access_t *adm_access,
-                                   apr_pool_t *pool);
-               
-
-/* A qsort()-compatible sort routine for sorting an array of
-   svn_client_commit_item_t's by their URL member. */
-int svn_client__sort_commit_item_urls (const void *a, const void *b);
-
-
-/* Rewrite the COMMIT_ITEMS array to be sorted by URL.  Also, discover
-   a common *BASE_URL for the items in the array, and rewrite those
-   items' URLs to be relative to that *BASE_URL.  
-
-   Afterwards, some of the items in COMMIT_ITEMS may contain data
-   allocated in POOL. */
-svn_error_t *
-svn_client__condense_commit_items (const char **base_url,
-                                   apr_array_header_t *commit_items,
-                                   apr_pool_t *pool);
-
-
-/* Commit the items in the COMMIT_ITEMS array using EDITOR/EDIT_BATON
-   to describe the committed local mods.  Prior to this call,
-   COMMIT_ITEMS should have been run through (and BASE_URL generated
-   by) svn_client__condense_commit_items.
-
-   REVNUM_FN/REV_BATON allows this routine to query the repository for
-   the latest revision.  It is used (temporarily) for checking that
-   directories are "up-to-date" when a dir-propchange is discovered.
-   We don't expect it to be here forever.  :-) 
-
-   NOTIFY_FUNC/BATON will be called as the commit progresses, as a way
-   of describing actions to the application layer (if non NULL).
-
-   NOTIFY_PATH_PREFIX is used to send shorter, relative paths to the
-   notify_func (it's a prefix that will be subtracted from the front
-   of the paths.)
-
-   If the caller wants to keep track of any outstanding temporary
-   files left after the transmission of text and property mods,
-   *TEMPFILES is the place to look.  */
-svn_error_t *
-svn_client__do_commit (const char *base_url,
-                       apr_array_header_t *commit_items,
-                       svn_wc_adm_access_t *adm_access,
-                       const svn_delta_editor_t *editor,
-                       void *edit_baton,
-                       svn_wc_notify_func_t notify_func,
-                       void *notify_baton,
-                       const char *notify_path_prefix,
-                       apr_hash_t **tempfiles,
-                       apr_pool_t *pool);
-
-
--
-/*** Externals (Modules) ***/
-
-/* Handle changes to the svn:externals property in the tree traversed
-   by TRAVERSAL_INFO (obtained from svn_wc_get_checkout_editor,
-   svn_wc_get_update_editor, svn_wc_get_switch_editor, for example).
-
-   For each changed value of the property, discover the nature of the
-   change and behave appropriately -- either check a new "external"
-   subdir, or call svn_wc_remove_from_revision_control() on an
-   existing one, or both.
-
-   Pass NOTIFY_FUNC with NOTIFY_BATON along to svn_client_checkout().
-
-   ### todo: AUTH_BATON may not be so useful.  It's almost like we
-       need access to the original auth-obtaining callbacks that
-       produced auth baton in the first place.  Hmmm. ###
-
-   If UPDATE_UNCHANGED, then run svn_client_update() on any external
-   items that are the same in both the before and after traversal
-   info.
-
-   Use POOL for temporary allocation. */
-svn_error_t *svn_client__handle_externals
-   (svn_wc_traversal_info_t *traversal_info,
-    svn_wc_notify_func_t notify_func,
-    void *notify_baton,
-    svn_client_auth_baton_t *auth_baton,
-    svn_boolean_t update_unchanged,
-    apr_pool_t *pool);
-
-
--
-#ifdef __cplusplus
-}
-#endif /* __cplusplus */
-
-#endif /* SVN_LIBSVN_CLIENT_H */
->>>>>>> 2b3bfb48
+#endif /* SVN_LIBSVN_CLIENT_H */