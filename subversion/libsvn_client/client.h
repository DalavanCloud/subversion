/*
 * client.h :  shared stuff internal to the client library.
 *
 * ====================================================================
 *    Licensed to the Subversion Corporation (SVN Corp.) under one
 *    or more contributor license agreements.  See the NOTICE file
 *    distributed with this work for additional information
 *    regarding copyright ownership.  The SVN Corp. licenses this file
 *    to you under the Apache License, Version 2.0 (the
 *    "License"); you may not use this file except in compliance
 *    with the License.  You may obtain a copy of the License at
 *
 *      http://www.apache.org/licenses/LICENSE-2.0
 *
 *    Unless required by applicable law or agreed to in writing,
 *    software distributed under the License is distributed on an
 *    "AS IS" BASIS, WITHOUT WARRANTIES OR CONDITIONS OF ANY
 *    KIND, either express or implied.  See the License for the
 *    specific language governing permissions and limitations
 *    under the License.
 * ====================================================================
 */


#ifndef SVN_LIBSVN_CLIENT_H
#define SVN_LIBSVN_CLIENT_H


#include <apr_pools.h>

#include "svn_types.h"
#include "svn_opt.h"
#include "svn_string.h"
#include "svn_error.h"
#include "svn_ra.h"
#include "svn_client.h"

#ifdef __cplusplus
extern "C" {
#endif /* __cplusplus */

struct svn_cl__externals_store
{
  apr_pool_t *pool;
  apr_hash_t *externals_old;
  apr_hash_t *externals_new;
  apr_hash_t *depths;
};

/* svn_wc_external_update_t handler, storing the received data in a
 * svn_cl__externals_store instance, which must be passed as baton.
 * When one of the hashes is NULL, these values are not stored */
svn_error_t *
svn_cl__store_externals(void *baton,
                        const char *local_abspath,
                        const svn_string_t *old_value,
                        const svn_string_t *new_value,
                        svn_depth_t depth,
                        apr_pool_t *scratch_pool);



<<<<<<< HEAD

/* Set *URL and *PEG_REVNUM (the latter is ignored if NULL) to the
   repository URL of PATH_OR_URL.  If PATH_OR_URL is a WC path and
   PEG_REVISION->kind is svn_opt_revision_working, use the
   corresponding entry's copyfrom info.  RA_SESSION and ADM_ACCESS may
   be NULL, regardless of whether PATH_OR_URL is a URL.  Use CTX for
   cancellation (ignored if NULL), and POOL for all allocations. */
svn_error_t *
svn_client__derive_location(const char **url,
                            svn_revnum_t *peg_revnum,
                            const char *path_or_url,
                            const svn_opt_revision_t *peg_revision,
                            const svn_ra_session_t *ra_session,
                            svn_wc_adm_access_t *adm_access,
                            svn_client_ctx_t *ctx,
                            apr_pool_t *pool);

/* Get the repository URL and revision number for WC entry ENTRY,
   which is sometimes the entry's copyfrom info rather than its actual
=======
/* Set *URL, allocated in RESULT_POOL, and *PEG_REVNUM (the latter is
   ignored if NULL) to the repository URL of ABSPATH_OR_URL.  If
   ABSPATH_OR_URL is an absolute WC path and PEG_REVISION->kind is
   svn_opt_revision_working, use the corresponding entry's copyfrom info.
   RA_SESSION may be NULL regardless of whether ABSPATH_OR_URL is a URL.
   Use CTX for cancellation (ignored if NULL), and SCRATCH_POOL for all
   temporary allocations. */
svn_error_t *
svn_client__derive_location(const char **url,
                            svn_revnum_t *peg_revnum,
                            const char *abspath_or_url,
                            const svn_opt_revision_t *peg_revision,
                            svn_ra_session_t *ra_session,
                            svn_client_ctx_t *ctx,
                            apr_pool_t *result_pool,
                            apr_pool_t *scratch_pool);

/* Get the repository URL and revision number for LOCAL_ABSPATH,
   which is sometimes the path's copyfrom info rather than its actual
>>>>>>> 6215c21a
   URL and revision. */
svn_error_t *
svn_client__entry_location(const char **url,
                           svn_revnum_t *revnum,
<<<<<<< HEAD
                           const char *path_or_url,
                           enum svn_opt_revision_kind peg_rev_kind,
                           const svn_wc_entry_t *entry,
                           apr_pool_t *pool);
=======
                           svn_wc_context_t *wc_ctx,
                           const char *local_abspath,
                           enum svn_opt_revision_kind peg_rev_kind,
                           apr_pool_t *result_pool,
                           apr_pool_t *scratch_pool);
>>>>>>> 6215c21a

/* Set *REVNUM to the revision number identified by REVISION.

   If REVISION->kind is svn_opt_revision_number, just use
<<<<<<< HEAD
   REVISION->value.number, ignoring PATH and RA_SESSION.
=======
   REVISION->value.number, ignoring LOCAL_ABSPATH and RA_SESSION.
>>>>>>> 6215c21a

   Else if REVISION->kind is svn_opt_revision_committed,
   svn_opt_revision_previous, or svn_opt_revision_base, or
   svn_opt_revision_working, then the revision can be identified
   purely based on the working copy's administrative information for
<<<<<<< HEAD
   PATH, so RA_SESSION is ignored.  If PATH is not under revision
   control, return SVN_ERR_UNVERSIONED_RESOURCE, or if PATH is null,
   return SVN_ERR_CLIENT_VERSIONED_PATH_REQUIRED.
=======
   LOCAL_ABSPATH, so RA_SESSION is ignored.  If LOCAL_ABSPATH is not
   under revision control, return SVN_ERR_UNVERSIONED_RESOURCE, or if
   LOCAL_ABSPATH is null, return SVN_ERR_CLIENT_VERSIONED_PATH_REQUIRED.
>>>>>>> 6215c21a

   Else if REVISION->kind is svn_opt_revision_date or
   svn_opt_revision_head, then RA_SESSION is used to retrieve the
   revision from the repository (using REVISION->value.date in the
<<<<<<< HEAD
   former case), and PATH is ignored.  If RA_SESSION is null,
=======
   former case), and LOCAL_ABSPATH is ignored.  If RA_SESSION is null,
>>>>>>> 6215c21a
   return SVN_ERR_CLIENT_RA_ACCESS_REQUIRED.

   Else if REVISION->kind is svn_opt_revision_unspecified, set
   *REVNUM to SVN_INVALID_REVNUM.

   If YOUNGEST_REV is non-NULL, it is an in/out parameter.  If
   *YOUNGEST_REV is valid, use it as the youngest revision in the
   repository (regardless of reality) -- don't bother to lookup the
   true value for HEAD, and don't return any value in *REVNUM greater
   than *YOUNGEST_REV.  If *YOUNGEST_REV is not valid, and a HEAD
   lookup is required to populate *REVNUM, then also populate
   *YOUNGEST_REV with the result.  This is useful for making multiple
   serialized calls to this function with a basically static view of
   the repository, avoiding race conditions which could occur between
   multiple invocations with HEAD lookup requests.

   Else return SVN_ERR_CLIENT_BAD_REVISION.

<<<<<<< HEAD
   Use POOL for any temporary allocation.  */
svn_error_t *
svn_client__get_revision_number(svn_revnum_t *revnum,
                                svn_revnum_t *youngest_rev,
=======
   Use SCRATCH_POOL for any temporary allocation.  */
svn_error_t *
svn_client__get_revision_number(svn_revnum_t *revnum,
                                svn_revnum_t *youngest_rev,
                                svn_wc_context_t *wc_ctx,
                                const char *local_abspath,
>>>>>>> 6215c21a
                                svn_ra_session_t *ra_session,
                                const svn_opt_revision_t *revision,
                                apr_pool_t *scratch_pool);

<<<<<<< HEAD
/* Return true if REVISION1 and REVISION2 would result in the same
   revision number if interpreted in the context of the same working
   copy and path and repository, or if both are of kind
   svn_opt_revision_unspecified.  Otherwise, return false. */
svn_boolean_t
svn_client__compare_revisions(svn_opt_revision_t *revision1,
                              svn_opt_revision_t *revision2);


/* Return true if the revision number for REVISION can be determined
   from just the working copy, or false if it can be determined from
   just the repository.

   NOTE: No other kinds of revisions should be possible; but if one
   day there are, this will return true for those kinds.
 */
svn_boolean_t
svn_client__revision_is_local(const svn_opt_revision_t *revision);


/* Set *COPYFROM_PATH and *COPYFROM_REV to the path and revision that
   served as the source of the copy from which PATH_OR_URL at REVISION
   was created, or NULL and SVN_INVALID_REVNUM (respectively) if
=======
/* Set *COPYFROM_PATH and *COPYFROM_REV to the path (without initial '/')
   and revision that served as the source of the copy from which PATH_OR_URL
   at REVISION was created, or NULL and SVN_INVALID_REVNUM (respectively) if
>>>>>>> 6215c21a
   PATH_OR_URL at REVISION was not the result of a copy operation. */
svn_error_t *svn_client__get_copy_source(const char *path_or_url,
                                         const svn_opt_revision_t *revision,
                                         const char **copyfrom_path,
                                         svn_revnum_t *copyfrom_rev,
                                         svn_client_ctx_t *ctx,
                                         apr_pool_t *pool);

/* Set *START_URL and *START_REVISION (and maybe *END_URL
   and *END_REVISION) to the revisions and repository URLs of one
   (or two) points of interest along a particular versioned resource's
   line of history.  PATH as it exists in "peg revision"
   REVISION identifies that line of history, and START and END
   specify the point(s) of interest (typically the revisions referred
   to as the "operative range" for a given operation) along that history.

   END may be of kind svn_opt_revision_unspecified (in which case
   END_URL and END_REVISION are not touched by the function);
   START and REVISION may not.

   RA_SESSION should be an open RA session pointing at the URL of PATH,
   or NULL, in which case this function will open its own temporary session.

   A NOTE ABOUT FUTURE REPORTING:

   If either START or END are greater than REVISION, then do a
   sanity check (since we cannot search future history yet): verify
   that PATH in the future revision(s) is the "same object" as the
   one pegged by REVISION.  In other words, all three objects must
   be connected by a single line of history which exactly passes
   through PATH at REVISION.  If this sanity check fails, return
   SVN_ERR_CLIENT_UNRELATED_RESOURCES.  If PATH doesn't exist in the future
   revision, SVN_ERR_FS_NOT_FOUND may also be returned.

   CTX is the client context baton.

   Use POOL for all allocations.  */
svn_error_t *
svn_client__repos_locations(const char **start_url,
                            svn_opt_revision_t **start_revision,
                            const char **end_url,
                            svn_opt_revision_t **end_revision,
                            svn_ra_session_t *ra_session,
                            const char *path,
                            const svn_opt_revision_t *revision,
                            const svn_opt_revision_t *start,
                            const svn_opt_revision_t *end,
                            svn_client_ctx_t *ctx,
                            apr_pool_t *pool);


/* Set *SEGMENTS to an array of svn_location_segment_t * objects, each
   representing a reposition location segment for the history of PATH
   (which is relative to RA_SESSION's session URL) in PEG_REVISION
   between END_REVISION and START_REVISION, ordered from oldest
<<<<<<< HEAD
   segment to youngest.
=======
   segment to youngest.  *SEGMENTS may be empty but it will never
   be NULL.
>>>>>>> 6215c21a

   This is basically a thin de-stream-ifying wrapper around the
   svn_ra_get_location_segments() interface, which see for the rules
   governing PEG_REVISION, START_REVISION, and END_REVISION.

   CTX is the client context baton.

   Use POOL for all allocations.  */
svn_error_t *
svn_client__repos_location_segments(apr_array_header_t **segments,
                                    svn_ra_session_t *ra_session,
                                    const char *path,
                                    svn_revnum_t peg_revision,
                                    svn_revnum_t start_revision,
                                    svn_revnum_t end_revision,
                                    svn_client_ctx_t *ctx,
                                    apr_pool_t *pool);


/* Set *ANCESTOR_PATH and *ANCESTOR_REVISION to the youngest common
   ancestor path (a path relative to the root of the repository) and
   revision, respectively, of the two locations identified as
<<<<<<< HEAD
   PATH_OR_URL1@REVISION1 and PATH_OR_URL2@REVISION2.  Use the
   authentication baton cached in CTX to authenticate against the
   repository.  Use POOL for all allocations. */
=======
   PATH_OR_URL1@REV1 and PATH_OR_URL2@REV1.  Use the authentication
   baton cached in CTX to authenticate against the repository.
   This function assumes that PATH_OR_URL1@REV1 and PATH_OR_URL2@REV1
   both refer to the same repository.  Use POOL for all allocations. */
>>>>>>> 6215c21a
svn_error_t *
svn_client__get_youngest_common_ancestor(const char **ancestor_path,
                                         svn_revnum_t *ancestor_revision,
                                         const char *path_or_url1,
<<<<<<< HEAD
                                         const svn_opt_revision_t *revision1,
                                         const char *path_or_url2,
                                         const svn_opt_revision_t *revision2,
=======
                                         svn_revnum_t rev1,
                                         const char *path_or_url2,
                                         svn_revnum_t rev2,
>>>>>>> 6215c21a
                                         svn_client_ctx_t *ctx,
                                         apr_pool_t *pool);

/* Given PATH_OR_URL, which contains either a working copy path or an
   absolute URL, a peg revision PEG_REVISION, and a desired revision
   REVISION, create an RA connection to that object as it exists in
   that revision, following copy history if necessary.  If REVISION is
   younger than PEG_REVISION, then PATH_OR_URL will be checked to see
   that it is the same node in both PEG_REVISION and REVISION.  If it
   is not, then @c SVN_ERR_CLIENT_UNRELATED_RESOURCES is returned.

<<<<<<< HEAD
   BASE_ACCESS is the working copy the ra_session corresponds to, should
=======
   BASE_DIR is the working copy path the ra_session corresponds to, should
>>>>>>> 6215c21a
   only be used if PATH_OR_URL is a url.

   If PEG_REVISION's kind is svn_opt_revision_unspecified, it is
   interpreted as "head" for a URL or "working" for a working-copy path.

   Store the resulting ra_session in *RA_SESSION_P.  Store the actual
   revision number of the object in *REV_P, and the final resulting
   URL in *URL_P.

   Use authentication baton cached in CTX to authenticate against the
   repository.

   Use POOL for all allocations. */
svn_error_t *
svn_client__ra_session_from_path(svn_ra_session_t **ra_session_p,
                                 svn_revnum_t *rev_p,
                                 const char **url_p,
                                 const char *path_or_url,
<<<<<<< HEAD
                                 svn_wc_adm_access_t *base_access,
=======
                                 const char *base_dir,
>>>>>>> 6215c21a
                                 const svn_opt_revision_t *peg_revision,
                                 const svn_opt_revision_t *revision,
                                 svn_client_ctx_t *ctx,
                                 apr_pool_t *pool);

<<<<<<< HEAD
/* Set *REL_PATH to a relative path which, when URI-encoded and joined
   with RA_SESSION's session url, will result in a string that matches URL. */
svn_error_t *
svn_client__path_relative_to_session(const char **rel_path,
                                     svn_ra_session_t *ra_session,
                                     const char *url, 
                                     apr_pool_t *pool);

=======
>>>>>>> 6215c21a
/* Ensure that RA_SESSION's session URL matches SESSION_URL,
   reparenting that session if necessary.  If reparenting occurs,
   store the previous session URL in *OLD_SESSION_URL (so that if the
   reparenting is meant to be temporary, the caller can reparent the
   session back to where it was); otherwise set *OLD_SESSION_URL to
   NULL.
<<<<<<< HEAD
 
   If SESSION_URL is NULL, treat this as a magic value meaning "point
   the RA session to the root of the repository".  */
svn_error_t *
svn_client__ensure_ra_session_url(const char **old_session_url,
                                  svn_ra_session_t *ra_session,
                                  const char *session_url,
                                  apr_pool_t *pool);

/* Set REPOS_ROOT to the URL which represents the root of the
   repository in with PATH_OR_URL (at PEG_REVISION) is versioned.  Use
   the authentication baton cached in CTX as necessary.
=======
>>>>>>> 6215c21a

   If SESSION_URL is NULL, treat this as a magic value meaning "point
   the RA session to the root of the repository".  */
svn_error_t *
svn_client__ensure_ra_session_url(const char **old_session_url,
                                  svn_ra_session_t *ra_session,
                                  const char *session_url,
                                  apr_pool_t *pool);

/* Set REPOS_ROOT, allocated in RESULT_POOL to the URL which represents
   the root of the repository in with ABSPATH_OR_URL (at PEG_REVISION) is
   versioned.  Use the authentication baton and working copy context
   cached in CTX as necessary.

   Use SCRATCH_POOL for temporary allocations. */
svn_error_t *
svn_client__get_repos_root(const char **repos_root,
<<<<<<< HEAD
                           const char *path_or_url,
                           const svn_opt_revision_t *peg_revision,
                           svn_wc_adm_access_t *adm_access,
                           svn_client_ctx_t *ctx,
                           apr_pool_t *pool);

/* Return the path of PATH_OR_URL relative to the repository root
   (REPOS_ROOT) in REL_PATH (URI-decoded).  If INCLUDE_LEADING_SLASH
   is set, the returned result will have a leading slash; otherwise,
   it will not.

   The remaining parameters are used to procure the repository root.
   Either REPOS_ROOT or RA_SESSION -- but not both -- may be NULL.
   REPOS_ROOT or ADM_ACCESS (which may also be NULL) should be passed
   when available as an optimization (in that order of preference). 

   CAUTION:  While having a leading slash on a so-called relative path
   might work out well for functionality that interacts with
   mergeinfo, it results in a relative path that cannot be naively
   svn_path_join()'d with a repository root URL to provide a full URL.
*/
svn_error_t *
svn_client__path_relative_to_root(const char **rel_path,
                                  const char *path_or_url,
                                  const char *repos_root,
                                  svn_boolean_t include_leading_slash,
                                  svn_ra_session_t *ra_session,
                                  svn_wc_adm_access_t *adm_access,
                                  apr_pool_t *pool);
=======
                           const char *abspath_or_url,
                           const svn_opt_revision_t *peg_revision,
                           svn_client_ctx_t *ctx,
                           apr_pool_t *result_pool,
                           apr_pool_t *scratch_pool);

/* Return the path of ABSPATH_OR_URL relative to the repository root
   (REPOS_ROOT) in REL_PATH (URI-decoded), both allocated in RESULT_POOL.
   If INCLUDE_LEADING_SLASH is set, the returned result will have a leading
   slash; otherwise, it will not.

   The remaining parameters are used to procure the repository root.
   Either REPOS_ROOT or RA_SESSION -- but not both -- may be NULL.
   REPOS_ROOT should be passed when available as an optimization (in
   that order of preference).
>>>>>>> 6215c21a

   CAUTION:  While having a leading slash on a so-called relative path
   might work out well for functionality that interacts with
   mergeinfo, it results in a relative path that cannot be naively
   svn_path_join()'d with a repository root URL to provide a full URL.

   Use SCRATCH_POOL for temporary allocations.
*/
svn_error_t *
svn_client__path_relative_to_root(const char **rel_path,
                                  svn_wc_context_t *wc_ctx,
                                  const char *abspath_or_url,
                                  const char *repos_root,
                                  svn_boolean_t include_leading_slash,
                                  svn_ra_session_t *ra_session,
                                  apr_pool_t *result_pool,
                                  apr_pool_t *scratch_pool);

/* Retrieve the oldest revision of the node at REL_PATH at REV since
   it was last copied (if applicable), and store it in OLDEST_REV.  If
   REL_PATH does not exist in that REV, set *OLDEST_REV to
   SVN_INVALID_REVNUM.  Use POOL for temporary allocations. */
svn_error_t *
svn_client__oldest_rev_at_path(svn_revnum_t *oldest_rev,
                               svn_ra_session_t *ra_session,
                               const char *rel_path,
                               svn_revnum_t rev,
                               apr_pool_t *pool);

/* A default error handler for use with svn_wc_walk_entries3().  Returns
   ERR in all cases. */
svn_error_t *
svn_client__default_walker_error_handler(const char *path,
                                         svn_error_t *err,
                                         void *walk_baton,
                                         apr_pool_t *pool);


/* ---------------------------------------------------------------- */

/*** RA callbacks ***/


/* CTX is of type "svn_client_ctx_t *". */
#define SVN_CLIENT__HAS_LOG_MSG_FUNC(ctx) \
        ((ctx)->log_msg_func3 || (ctx)->log_msg_func2 || (ctx)->log_msg_func)

<<<<<<< HEAD
/* This is the baton that we pass svn_ra_open2(), and is associated with
   the callback table we provide to RA. */
typedef struct
{
  /* Holds the directory that corresponds to the REPOS_URL at svn_ra_open2()
     time. When callbacks specify a relative path, they are joined with
     this base directory. */
  const char *base_dir;
  svn_wc_adm_access_t *base_access;

  /* When true, makes sure temporary files are created
     outside the working copy. */
  svn_boolean_t read_only_wc;

  /* An array of svn_client_commit_item3_t * structures, present only
     during working copy commits. */
  apr_array_header_t *commit_items;

  /* A client context. */
  svn_client_ctx_t *ctx;

  /* The pool to use for session-related items. */
  apr_pool_t *pool;

} svn_client__callback_baton_t;


=======
>>>>>>> 6215c21a
/* Open an RA session, returning it in *RA_SESSION.

   The root of the session is specified by BASE_URL and BASE_DIR.

   Additional control parameters:

      - COMMIT_ITEMS is an array of svn_client_commit_item_t *
        structures, present only for working copy commits, NULL otherwise.

      - USE_ADMIN indicates that the RA layer should create tempfiles
        in the administrative area instead of in the working copy itself,
        and read properties from the administrative area.

      - READ_ONLY_WC indicates that the RA layer should not attempt to
        modify the WC props directly.

   BASE_DIR may be NULL if the RA operation does not correspond to a
   working copy (in which case, USE_ADMIN should be FALSE).

   The calling application's authentication baton is provided in CTX,
   and allocations related to this session are performed in POOL.

   NOTE: The reason for the _internal suffix of this function's name is to
   avoid confusion with the public API svn_client_open_ra_session(). */
svn_error_t *
svn_client__open_ra_session_internal(svn_ra_session_t **ra_session,
                                     const char *base_url,
                                     const char *base_dir,
                                     apr_array_header_t *commit_items,
                                     svn_boolean_t use_admin,
                                     svn_boolean_t read_only_wc,
                                     svn_client_ctx_t *ctx,
                                     apr_pool_t *pool);



/* ---------------------------------------------------------------- */

/*** Commit ***/

/* Get the commit_baton to be used in couple with commit_callback. */
svn_error_t *svn_client__commit_get_baton(void **baton,
                                          svn_commit_info_t **info,
                                          apr_pool_t *pool);

/* The commit_callback function for storing svn_client_commit_info_t
   pointed by commit_baton. If the commit_info supplied by get_baton
   points to NULL after close_edit, it means the commit is a no-op.
*/
svn_error_t *svn_client__commit_callback(const svn_commit_info_t *commit_info,
                                         void *baton,
                                         apr_pool_t *pool);

/* ---------------------------------------------------------------- */

/*** Status ***/

/* Verify that the path can be deleted without losing stuff,
   i.e. ensure that there are no modified or unversioned resources
   under PATH.  This is similar to checking the output of the status
   command.  CTX is used for the client's config options.  POOL is
   used for all temporary allocations. */
svn_error_t * svn_client__can_delete(const char *path,
                                     svn_client_ctx_t *ctx,
                                     apr_pool_t *pool);


/* ---------------------------------------------------------------- */

/*** Add/delete ***/

/* Read automatic properties matching PATH from CTX->config.
   Set *PROPERTIES to a hash containing propname/value pairs
   (const char * keys mapping to svn_string_t * values), or if
   auto-props are disabled, set *PROPERTIES to NULL.
   Set *MIMETYPE to the mimetype, if any, or to NULL.
   Allocate the hash table, keys, values, and mimetype in POOL. */
svn_error_t *svn_client__get_auto_props(apr_hash_t **properties,
                                        const char **mimetype,
                                        const char *path,
                                        svn_client_ctx_t *ctx,
                                        apr_pool_t *pool);


/* The main logic for client deletion from a working copy. Deletes PATH
   from CTX->WC_CTX.  If PATH (or any item below a directory PATH) is
   modified the delete will fail and return an error unless FORCE or KEEP_LOCAL
   is TRUE.

   If KEEP_LOCAL is TRUE then PATH is only scheduled from deletion from the
   repository and a local copy of PATH will be kept in the working copy.

   If DRY_RUN is TRUE all the checks are made to ensure that the delete can
   occur, but the working copy is not modified.  If NOTIFY_FUNC is not
   null, it is called with NOTIFY_BATON for each file or directory deleted. */
svn_error_t * svn_client__wc_delete(const char *path,
                                    svn_boolean_t force,
                                    svn_boolean_t dry_run,
                                    svn_boolean_t keep_local,
                                    svn_wc_notify_func2_t notify_func,
                                    void *notify_baton,
                                    svn_client_ctx_t *ctx,
                                    apr_pool_t *pool);

/* Return the set of WC paths to entries which would have been deleted
   by an update/merge if not in "dry run" mode, or NULL if not in "dry
   run" mode.  MERGE_CMD_BATON is expected to be of type "struct
   merge_cmd_baton" (from merge.c).  It contains the list, which is
   intended for direct modification. */
apr_hash_t *svn_client__dry_run_deletions(void *merge_cmd_baton);

/* Make PATH and add it to the working copy, optionally making all the
   intermediate parent directories if MAKE_PARENTS is TRUE. */
svn_error_t *
svn_client__make_local_parents(const char *path,
                               svn_boolean_t make_parents,
                               svn_client_ctx_t *ctx,
                               apr_pool_t *pool);

/* ---------------------------------------------------------------- */

/*** Checkout, update and switch ***/

/* Update a working copy PATH to REVISION, and (if not NULL) set
   RESULT_REV to the update revision.

   If DEPTH is svn_depth_unknown, then use whatever depth is already
   set for PATH, or @c svn_depth_infinity if PATH does not exist.

   Else if DEPTH is svn_depth_infinity, then update fully recursively
   (resetting the existing depth of the working copy if necessary).
   Else if DEPTH is svn_depth_files, update all files under PATH (if
   any), but exclude any subdirectories.  Else if DEPTH is
   svn_depth_immediates, update all files and include immediate
   subdirectories (at svn_depth_empty).  Else if DEPTH is
   svn_depth_empty, just update PATH; if PATH is a directory, that
   means touching only its properties not its entries.

   If DEPTH_IS_STICKY is set and DEPTH is not svn_depth_unknown, then
   in addition to updating PATH, also set its sticky ambient depth
   value to DEPTH.

   If IGNORE_EXTERNALS is true, do no externals processing.

   If TIMESTAMP_SLEEP is NULL this function will sleep before
   returning to ensure timestamp integrity.  If TIMESTAMP_SLEEP is not
   NULL then the function will not sleep but will set *TIMESTAMP_SLEEP
   to TRUE if a sleep is required, and will not change
   *TIMESTAMP_SLEEP if no sleep is required.

   If ALLOW_UNVER_OBSTRUCTIONS is TRUE, unversioned children of PATH
   that obstruct items added from the repos are tolerated; if FALSE,
   these obstructions cause the update to fail.

   If SEND_COPYFROM_ARGS is true, then request that the server not
   send file contents when adding files that have been created by
   explicit copying; instead, just send copyfrom-args to add_file(),
   and possibly follow up with an apply_textdelta() against the copied
   file.
<<<<<<< HEAD
=======

   If INNERUPDATE is true, no anchor check is performed on the update target.
>>>>>>> 6215c21a
*/
svn_error_t *
svn_client__update_internal(svn_revnum_t *result_rev,
                            const char *path,
                            const svn_opt_revision_t *revision,
                            svn_depth_t depth,
                            svn_boolean_t depth_is_sticky,
                            svn_boolean_t ignore_externals,
                            svn_boolean_t allow_unver_obstructions,
                            svn_boolean_t *timestamp_sleep,
                            svn_boolean_t send_copyfrom_args,
<<<<<<< HEAD
=======
                            svn_boolean_t innerupdate,
>>>>>>> 6215c21a
                            svn_client_ctx_t *ctx,
                            apr_pool_t *pool);

/* Structure holding the results of svn_client__ra_session_from_path()
   plus the repository root URL and UUID and the node kind for the
   input URL, REVISION and PEG_REVISION .  See
   svn_client__ra_session_from_path() for the meaning of these fields.
   This structure is used by svn_client__checkout_internal() to save
   one or more round-trips if the client already gathered some of this
   information.  Not all the fields need to be filled in.  */
typedef struct
{
  /* The repository root URL.  A NULL value means the root URL is
     unknown.*/
  const char *repos_root_url;

  /* The repository UUID.  A NULL value means the UUID is unknown.  */
  const char *repos_uuid;

  /* The actual final resulting URL for the input URL.  This may be
     different because of copy history.  A NULL value means the
     resulting URL is unknown.  */
  const char *ra_session_url;

  /* The actual final resulting revision for the input URL.  An
     invalid revnum as determined by SVN_IS_VALID_REVNUM() means the
     revnum is unknown.  */
  svn_revnum_t ra_revnum;

  /* An optional node kind for the URL.  Since there is no enum value
     for an unknown node kind, it is represented as a pointer to a
     svn_node_kind_t with a NULL pointer indicating an unknown
     value. */
  svn_node_kind_t *kind_p;
} svn_client__ra_session_from_path_results;

/* Checkout into PATH a working copy of URL at REVISION, and (if not
   NULL) set RESULT_REV to the checked out revision.

   If DEPTH is svn_depth_infinity, then check out fully recursively.
   Else if DEPTH is svn_depth_files, checkout all files under PATH (if
   any), but not subdirectories.  Else if DEPTH is
   svn_depth_immediates, check out all files and include immediate
   subdirectories (at svn_depth_empty).  Else if DEPTH is
   svn_depth_empty, just check out PATH, with none of its entries.

   DEPTH must be a definite depth, not (e.g.) svn_depth_unknown.

   RA_CACHE is a pointer to a cache of information for the URL at
   REVISION based on the PEG_REVISION.  Any information not in
   *RA_CACHE is retrieved by a round-trip to the repository.  RA_CACHE
   may be NULL which indicates that no cache information is available.

   If IGNORE_EXTERNALS is true, do no externals processing.

   If TIMESTAMP_SLEEP is NULL this function will sleep before
   returning to ensure timestamp integrity.  If TIMESTAMP_SLEEP is not
   NULL then the function will not sleep but will set *TIMESTAMP_SLEEP
   to TRUE if a sleep is required, and will not change
   *TIMESTAMP_SLEEP if no sleep is required.  If
   ALLOW_UNVER_OBSTRUCTIONS is TRUE, unversioned children of PATH that
   obstruct items added from the repos are tolerated; if FALSE, these
   obstructions cause the checkout to fail.

   If INNERCHECKOUT is true, no anchor check is performed on the target.
   */
svn_error_t *
svn_client__checkout_internal(svn_revnum_t *result_rev,
                              const char *URL,
                              const char *path,
                              const svn_opt_revision_t *peg_revision,
                              const svn_opt_revision_t *revision,
                              const svn_client__ra_session_from_path_results *ra_cache,
                              svn_depth_t depth,
                              svn_boolean_t ignore_externals,
                              svn_boolean_t allow_unver_obstructions,
                              svn_boolean_t innercheckout,
                              svn_boolean_t *timestamp_sleep,
                              svn_client_ctx_t *ctx,
                              apr_pool_t *pool);

/* Switch a working copy PATH to URL@PEG_REVISION at REVISION, and (if not
<<<<<<< HEAD
   NULL) set RESULT_REV to the switch revision.  Only switch as deeply as DEPTH
=======
   NULL) set RESULT_REV to the switch revision.  ADM_ACCESS may be NULL, but
   if is not, it is a write locked working copy administrative access baton
   that has an associated baton for PATH.  Only switch as deeply as DEPTH
>>>>>>> 6215c21a
   indicates.  If TIMESTAMP_SLEEP is NULL this function will sleep before
   returning to ensure timestamp integrity.  If TIMESTAMP_SLEEP is not
   NULL then the function will not sleep but will set *TIMESTAMP_SLEEP
   to TRUE if a sleep is required, and will not change
   *TIMESTAMP_SLEEP if no sleep is required.  If IGNORE_EXTERNALS is true,
   don't process externals.  If ALLOW_UNVER_OBSTRUCTIONS is TRUE, unversioned
   children of PATH that obstruct items added from the repos are tolerated;
   if FALSE, these obstructions cause the switch to fail.

   DEPTH and DEPTH_IS_STICKY behave as for svn_client__update_internal().

   If INNERSWITCH is true, no anchor check is performed on the target.
   */
svn_error_t *
svn_client__switch_internal(svn_revnum_t *result_rev,
                            const char *path,
                            const char *url,
                            const svn_opt_revision_t *peg_revision,
                            const svn_opt_revision_t *revision,
                            svn_wc_adm_access_t *adm_access,
                            svn_depth_t depth,
                            svn_boolean_t depth_is_sticky,
                            svn_boolean_t *timestamp_sleep,
                            svn_boolean_t ignore_externals,
                            svn_boolean_t allow_unver_obstructions,
                            svn_boolean_t innerswitch,
                            svn_client_ctx_t *ctx,
                            apr_pool_t *pool);

/* ---------------------------------------------------------------- */

/*** Editor for repository diff ***/

/* Create an editor for a pure repository comparison, i.e. comparing one
   repository version against the other.

   TARGET is a working-copy path, the base of the hierarchy to be
   compared.  It corresponds to the URL opened in RA_SESSION below.

<<<<<<< HEAD
   ADM_ACCESS is an access baton with a write lock for the anchor of
   TARGET.  It should lock the entire TARGET tree if RECURSE is TRUE.
   ADM_ACCESS may be NULL, in which case the DIFF_CMD callbacks will be
   passed a NULL access baton.
=======
   WC_CTX is a context for the working copy.
>>>>>>> 6215c21a

   DIFF_CMD/DIFF_CMD_BATON represent the callback and callback argument that
   implement the file comparison function

   DEPTH is the depth to recurse.

   DRY_RUN is set if this is a dry-run merge. It is not relevant for diff.

   RA_SESSION defines the additional RA session for requesting file
   contents.

   REVISION is the start revision in the comparison.

   If NOTIFY_FUNC is non-null, invoke it with NOTIFY_BATON for each
   file and directory operated on during the edit.

<<<<<<< HEAD
   EDITOR/EDIT_BATON return the newly created editor and baton/  */
=======
   EDITOR/EDIT_BATON return the newly created editor and baton. */
>>>>>>> 6215c21a
svn_error_t *
svn_client__get_diff_editor(const char *target,
                            svn_wc_context_t *wc_ctx,
                            const svn_wc_diff_callbacks4_t *diff_cmd,
                            void *diff_cmd_baton,
                            svn_depth_t depth,
                            svn_boolean_t dry_run,
                            svn_ra_session_t *ra_session,
                            svn_revnum_t revision,
                            svn_wc_notify_func2_t notify_func,
                            void *notify_baton,
                            svn_cancel_func_t cancel_func,
                            void *cancel_baton,
                            const svn_delta_editor_t **editor,
                            void **edit_baton,
                            apr_pool_t *pool);


/* ---------------------------------------------------------------- */

/*** Editor for diff summary ***/

/* Create an editor for a repository diff summary, i.e. comparing one
   repository version against the other and only providing information
   about the changed items without the text deltas.

   TARGET is the target of the diff, relative to the root of the edit.

   SUMMARIZE_FUNC is called with SUMMARIZE_BATON as parameter by the
   created svn_delta_editor_t for each changed item.

   See svn_client__get_diff_editor() for a description of the other
   parameters.  */
svn_error_t *
svn_client__get_diff_summarize_editor(const char *target,
                                      svn_client_diff_summarize_func_t
                                      summarize_func,
                                      void *summarize_baton,
                                      svn_ra_session_t *ra_session,
                                      svn_revnum_t revision,
                                      svn_cancel_func_t cancel_func,
                                      void *cancel_baton,
                                      const svn_delta_editor_t **editor,
                                      void **edit_baton,
                                      apr_pool_t *pool);

/* ---------------------------------------------------------------- */

/*** Copy Stuff ***/

/* This structure is used to associate a specific copy or move SRC with a
   specific copy or move destination.  It also contains information which
   various helper functions may need.  Not every copy function uses every
   field.
*/
typedef struct
{
    /* The source path or url. */
    const char *src;

    /* The absolute path of the source. */
    const char *src_abs;

    /* The base name of the object.  It should be the same for both src
       and dst. */
    const char *base_name;

    /* The node kind of the source */
    svn_node_kind_t src_kind;

    /* The original source name.  (Used when the source gets overwritten by a
       peg revision lookup.) */
    const char *src_original;

    /* The source operational revision. */
    svn_opt_revision_t src_op_revision;

    /* The source peg revision. */
    svn_opt_revision_t src_peg_revision;

    /* The source revision number. */
    svn_revnum_t src_revnum;

    /* The destination path or url */
    const char *dst;

    /* The destination's parent path */
    const char *dst_parent;
} svn_client__copy_pair_t;

/* ---------------------------------------------------------------- */

/*** Commit Stuff ***/

/* WARNING: This is all new, untested, un-peer-reviewed conceptual
   stuff.

   The day that 'svn switch' came into existence, our old commit
   crawler (svn_wc_crawl_local_mods) became obsolete.  It relied far
   too heavily on the on-disk hierarchy of files and directories, and
   simply had no way to support disjoint working copy trees or nest
   working copies.  The primary reason for this is that commit
   process, in order to guarantee atomicity, is a single drive of a
   commit editor which is based not on working copy paths, but on
   URLs.  With the completion of 'svn switch', it became all too
   likely that the on-disk working copy hierarchy would no longer be
   guaranteed to map to a similar in-repository hierarchy.

   Aside from this new brokenness of the old system, an unrelated
   feature request had cropped up -- the ability to know in advance of
   your commit, exactly what would be committed (so that log messages
   could be initially populated with this information).  Since the old
   crawler discovered commit candidates while in the process of
   committing, it was impossible to harvest this information upfront.
   As a workaround, svn_wc_statuses() was used to stat the whole
   working copy for changes before the commit started...and then the
   commit would again stat the whole tree for changes.

   Enter the new system.

   The primary goal of this system is very straightforward: harvest
   all commit candidate information up front, and cache enough info in
   the process to use this to drive a URL-sorted commit.

   *** END-OF-KNOWLEDGE ***

   The prototypes below are still in development.  In general, the
   idea is that commit-y processes ('svn mkdir URL', 'svn delete URL',
   'svn commit', 'svn copy WC_PATH URL', 'svn copy URL1 URL2', 'svn
   move URL1 URL2', others?) generate the cached commit candidate
   information, and hand this information off to a consumer which is
   responsible for driving the RA layer's commit editor in a
   URL-depth-first fashion and reporting back the post-commit
   information.

*/



/* ### This is TEMPORARY! Until we can find out the canonical
   repository URL of a given entry, we'll just use this bogus value in
   for our single committables hash key.  By the time we support
   multiple repositories we will have to be storing the canonical
   repository URLs anyway, so this will go away and the real URLs will
   be the keys of the committables hash. */
#define SVN_CLIENT__SINGLE_REPOS_NAME "svn:single-repos"


/* Recursively crawl a set of working copy paths (PARENT_DIR + each
   item in the TARGETS array) looking for commit candidates, locking
   working copy directories as the crawl progresses.  For each
   candidate found:

     - create svn_client_commit_item_t for the candidate.

     - add the structure to an apr_array_header_t array of commit
       items that are in the same repository, creating a new array if
       necessary.

     - add (or update) a reference to this array to the COMMITTABLES
       hash, keyed on the canonical repository name.  ### todo, until
       multi-repository support actually exists, the single key here
       will actually be some arbitrary thing to be ignored.

     - if the candidate has a lock token, add it to the LOCK_TOKENS hash.

     - if the candidate is a directory scheduled for deletion, crawl
       the directories children recursively for any lock tokens and
       add them to the LOCK_TOKENS array.

   At the successful return of this function, COMMITTABLES will be an
   apr_hash_t * hash of apr_array_header_t * arrays (of
   svn_client_commit_item_t * structures), keyed on const char *
   canonical repository URLs.  LOCK_TOKENS will point to a hash table
   with const char * lock tokens, keyed on const char * URLs.  Also,
   LOCKED_DIRS will be an apr_hash_t * hash of svn_wc_adm_access_t *
   keyed on const char * working copy path directory names which were
   locked in the process of this crawl.  These will need to be
   unlocked again post-commit.

   If DEPTH is specified, descend (or not) into each target in TARGETS
   as specified by DEPTH; the behavior is the same as that described
   for svn_client_commit4().

   If JUST_LOCKED is TRUE, treat unmodified items with lock tokens as
   commit candidates.

   If CHANGELISTS is non-NULL, it is an array of const char *
   changelist names used as a restrictive filter
   when harvesting committables; that is, don't add a path to
   COMMITTABLES unless it's a member of one of those changelists.

   If CTX->CANCEL_FUNC is non-null, it will be called with
   CTX->CANCEL_BATON while harvesting to determine if the client has
   cancelled the operation. */
svn_error_t *
svn_client__harvest_committables(apr_hash_t **committables,
                                 apr_hash_t **lock_tokens,
                                 svn_wc_adm_access_t *parent_dir,
                                 apr_array_header_t *targets,
                                 svn_depth_t depth,
                                 svn_boolean_t just_locked,
                                 const apr_array_header_t *changelists,
                                 svn_client_ctx_t *ctx,
                                 apr_pool_t *pool);


/* Recursively crawl each working copy path SRC in COPY_PAIRS, harvesting
   commit_items into a COMMITABLES hash (see the docstring for
   svn_client__harvest_committables for what that really means, and
   for the relevance of LOCKED_DIRS) as if every entry at or below
   the SRC was to be committed as a set of adds (mostly with history)
   to a new repository URL (DST in COPY_PAIRS).

   If CTX->CANCEL_FUNC is non-null, it will be called with
   CTX->CANCEL_BATON while harvesting to determine if the client has
   cancelled the operation.  */
svn_error_t *
svn_client__get_copy_committables(apr_hash_t **committables,
                                  const apr_array_header_t *copy_pairs,
                                  svn_client_ctx_t *ctx,
                                  apr_pool_t *pool);


/* A qsort()-compatible sort routine for sorting an array of
   svn_client_commit_item_t's by their URL member. */
int svn_client__sort_commit_item_urls(const void *a, const void *b);


/* Rewrite the COMMIT_ITEMS array to be sorted by URL.  Also, discover
   a common *BASE_URL for the items in the array, and rewrite those
   items' URLs to be relative to that *BASE_URL.

   Afterwards, some of the items in COMMIT_ITEMS may contain data
   allocated in POOL. */
svn_error_t *
svn_client__condense_commit_items(const char **base_url,
                                  apr_array_header_t *commit_items,
                                  apr_pool_t *pool);


/* Commit the items in the COMMIT_ITEMS array using EDITOR/EDIT_BATON
   to describe the committed local mods.  Prior to this call,
   COMMIT_ITEMS should have been run through (and BASE_URL generated
   by) svn_client__condense_commit_items.

   CTX->NOTIFY_FUNC/CTX->BATON will be called as the commit progresses, as
   a way of describing actions to the application layer (if non NULL).

   NOTIFY_PATH_PREFIX will be passed to CTX->notify_func2() as the
   common absolute path prefix of the committed paths.  It can be NULL.

   If the caller wants to keep track of any outstanding temporary
   files left after the transmission of text and property mods,
   *TEMPFILES is the place to look.

   MD5 checksums, if available,  for the new text bases of committed
   files are stored in *CHECKSUMS, which maps const char* paths (from the
   items' paths) to const svn_checksum_t * digests.  CHECKSUMS may be
   null.  */
svn_error_t *
svn_client__do_commit(const char *base_url,
                      apr_array_header_t *commit_items,
                      const svn_delta_editor_t *editor,
                      void *edit_baton,
                      const char *notify_path_prefix,
                      apr_hash_t **tempfiles,
                      apr_hash_t **checksums,
                      svn_client_ctx_t *ctx,
                      apr_pool_t *pool);



/*** Externals (Modules) ***/

<<<<<<< HEAD
/* Handle changes to the svn:externals property in the tree traversed
   by TRAVERSAL_INFO (obtained from svn_wc_get_update_editor or
   svn_wc_get_switch_editor, for example).  The tree's top level
   directory is at TO_PATH and corresponds to FROM_URL URL in the
   repository, which has a root URL of REPOS_ROOT_URL.
=======
/* Handle changes to the svn:externals property described by EXTERNALS_OLD,
   EXTERNALS_NEW, and AMBIENT_DEPTHS.  The tree's top level
   directory is at TO_PATH and should have a write lock in ADM_ACCESS
   and corresponds to FROM_URL URL in the repository, which has a root
   URL of REPOS_ROOT_URL.
>>>>>>> 6215c21a

   For each changed value of the property, discover the nature of the
   change and behave appropriately -- either check a new "external"
   subdir, or call svn_wc_remove_from_revision_control() on an
   existing one, or both.

   REQUESTED_DEPTH is the requested depth of the driving operation
   (e.g., update, switch, etc).  If it is neither svn_depth_infinity
   nor svn_depth_unknown, then changes to svn:externals will have no
   effect.  If REQUESTED_DEPTH is svn_depth_unknown, then the ambient
   depth of each working copy directory holding an svn:externals value
   will determine whether that value is interpreted there (the ambient
   depth must be svn_depth_infinity).  If REQUESTED_DEPTH is
   svn_depth_infinity, then it is presumed to be expanding any
   shallower ambient depth, so changes to svn:externals values will be
   interpreted.

   Pass NOTIFY_FUNC with NOTIFY_BATON along to svn_client_checkout().

   ### todo: AUTH_BATON may not be so useful.  It's almost like we
       need access to the original auth-obtaining callbacks that
       produced auth baton in the first place.  Hmmm. ###

   *TIMESTAMP_SLEEP will be set TRUE if a sleep is required to ensure
   timestamp integrity, *TIMESTAMP_SLEEP will be unchanged if no sleep
   is required.

   Use POOL for temporary allocation. */
svn_error_t *
<<<<<<< HEAD
svn_client__handle_externals(svn_wc_traversal_info_t *traversal_info,
=======
svn_client__handle_externals(svn_wc_adm_access_t *adm_access,
                             apr_hash_t *externals_old,
                             apr_hash_t *externals_new,
                             apr_hash_t *ambient_depths,
>>>>>>> 6215c21a
                             const char *from_url,
                             const char *to_path,
                             const char *repos_root_url,
                             svn_depth_t requested_depth,
<<<<<<< HEAD
                             svn_boolean_t update_unchanged,
=======
>>>>>>> 6215c21a
                             svn_boolean_t *timestamp_sleep,
                             svn_client_ctx_t *ctx,
                             apr_pool_t *pool);


/* Fetch externals definitions described by EXTERNALS, a hash of the
   form returned by svn_wc_edited_externals() (which see).  If
   IS_EXPORT is set, the external items will be exported instead of
   checked out -- they will have no administrative subdirectories.

   The checked out or exported tree's top level directory is at
   TO_PATH and corresponds to FROM_URL URL in the repository, which
   has a root URL of REPOS_ROOT_URL.

   REQUESTED_DEPTH is the requested_depth of the driving operation; it
   behaves as for svn_client__handle_externals(), except that ambient
   depths are presumed to be svn_depth_infinity.

   *TIMESTAMP_SLEEP will be set TRUE if a sleep is required to ensure
   timestamp integrity, *TIMESTAMP_SLEEP will be unchanged if no sleep
   is required.

   Use POOL for temporary allocation. */
svn_error_t *
svn_client__fetch_externals(apr_hash_t *externals,
                            const char *from_url,
                            const char *to_path,
                            const char *repos_root_url,
                            svn_depth_t requested_depth,
                            svn_boolean_t is_export,
                            svn_boolean_t *timestamp_sleep,
                            svn_client_ctx_t *ctx,
                            apr_pool_t *pool);


/* Perform status operations on each external in TRAVERSAL_INFO.  All
   other options are the same as those passed to svn_client_status(). */
svn_error_t *
svn_client__do_external_status(apr_hash_t *external_defs,
                               svn_wc_status_func4_t status_func,
                               void *status_baton,
                               svn_depth_t depth,
                               svn_boolean_t get_all,
                               svn_boolean_t update,
                               svn_boolean_t no_ignore,
                               svn_client_ctx_t *ctx,
                               apr_pool_t *pool);



/* Retrieve log messages using the first provided (non-NULL) callback
   in the set of *CTX->log_msg_func3, CTX->log_msg_func2, or
   CTX->log_msg_func.  Other arguments same as
   svn_client_get_commit_log3_t. */
svn_error_t *
svn_client__get_log_msg(const char **log_msg,
                        const char **tmp_file,
                        const apr_array_header_t *commit_items,
                        svn_client_ctx_t *ctx,
                        apr_pool_t *pool);

/* Return the revision properties stored in REVPROP_TABLE_IN, adding
   LOG_MSG as SVN_PROP_REVISION_LOG in *REVPROP_TABLE_OUT, allocated in
   POOL.  *REVPROP_TABLE_OUT will map const char * property names to
   svn_string_t values.  If REVPROP_TABLE_IN is non-NULL, check that
   it doesn't contain any of the standard Subversion properties.  In
   that case, return SVN_ERR_CLIENT_PROPERTY_NAME. */
svn_error_t *
svn_client__ensure_revprop_table(apr_hash_t **revprop_table_out,
                                 const apr_hash_t *revprop_table_in,
                                 const char *log_msg,
                                 svn_client_ctx_t *ctx,
                                 apr_pool_t *pool);


/* Return true if KIND is a revision kind that is dependent on the working
 * copy. Otherwise, return false. */
#define SVN_CLIENT__REVKIND_NEEDS_WC(kind)                                 \
  ((kind) == svn_opt_revision_base ||                                      \
   (kind) == svn_opt_revision_previous ||                                  \
   (kind) == svn_opt_revision_working ||                                   \
   (kind) == svn_opt_revision_committed)                                   \

/* Return true if KIND is a revision kind that the WC can supply without
 * contacting the repository. Otherwise, return false. */
#define SVN_CLIENT__REVKIND_IS_LOCAL_TO_WC(kind)                           \
  ((kind) == svn_opt_revision_base ||                                      \
   (kind) == svn_opt_revision_working ||                                   \
   (kind) == svn_opt_revision_committed)

/* Return REVISION unless its kind is 'unspecified' in which case return
 * a pointer to a statically allocated revision structure of kind 'head'
 * if PATH_OR_URL is a URL or 'base' if it is a WC path. */
const svn_opt_revision_t *
svn_cl__rev_default_to_head_or_base(const svn_opt_revision_t *revision,
                                    const char *path_or_url);

/* Return REVISION unless its kind is 'unspecified' in which case return
 * a pointer to a statically allocated revision structure of kind 'head'
 * if PATH_OR_URL is a URL or 'working' if it is a WC path. */
const svn_opt_revision_t *
svn_cl__rev_default_to_head_or_working(const svn_opt_revision_t *revision,
                                       const char *path_or_url);

/* Return REVISION unless its kind is 'unspecified' in which case return
 * PEG_REVISION. */
const svn_opt_revision_t *
svn_cl__rev_default_to_peg(const svn_opt_revision_t *revision,
                           const svn_opt_revision_t *peg_revision);


/* Some external traversal helpers.
 */
/* This function gets invoked whenever external changes are encountered.
   This implements svn_wc_external_update_t */
svn_error_t *
svn_client__external_info_gatherer(void *baton,
                                   const char *local_abspath,
                                   const svn_string_t *old_val,
                                   const svn_string_t *new_val,
                                   svn_depth_t depth,
                                   apr_pool_t *scratch_pool);

/* Baton type for svn_wc__external_info_gatherer().  All fields must be
   populated before use. */
typedef struct svn_client__external_func_baton_t
{
  apr_hash_t *externals_old;
  apr_hash_t *externals_new;
  apr_hash_t *ambient_depths;

  apr_pool_t *result_pool;
} svn_client__external_func_baton_t;




#ifdef __cplusplus
}
#endif /* __cplusplus */

#endif /* SVN_LIBSVN_CLIENT_H */<|MERGE_RESOLUTION|>--- conflicted
+++ resolved
@@ -62,27 +62,6 @@
 
  
-<<<<<<< HEAD
-
-/* Set *URL and *PEG_REVNUM (the latter is ignored if NULL) to the
-   repository URL of PATH_OR_URL.  If PATH_OR_URL is a WC path and
-   PEG_REVISION->kind is svn_opt_revision_working, use the
-   corresponding entry's copyfrom info.  RA_SESSION and ADM_ACCESS may
-   be NULL, regardless of whether PATH_OR_URL is a URL.  Use CTX for
-   cancellation (ignored if NULL), and POOL for all allocations. */
-svn_error_t *
-svn_client__derive_location(const char **url,
-                            svn_revnum_t *peg_revnum,
-                            const char *path_or_url,
-                            const svn_opt_revision_t *peg_revision,
-                            const svn_ra_session_t *ra_session,
-                            svn_wc_adm_access_t *adm_access,
-                            svn_client_ctx_t *ctx,
-                            apr_pool_t *pool);
-
-/* Get the repository URL and revision number for WC entry ENTRY,
-   which is sometimes the entry's copyfrom info rather than its actual
-=======
 /* Set *URL, allocated in RESULT_POOL, and *PEG_REVNUM (the latter is
    ignored if NULL) to the repository URL of ABSPATH_OR_URL.  If
    ABSPATH_OR_URL is an absolute WC path and PEG_REVISION->kind is
@@ -102,55 +81,33 @@
 
 /* Get the repository URL and revision number for LOCAL_ABSPATH,
    which is sometimes the path's copyfrom info rather than its actual
->>>>>>> 6215c21a
    URL and revision. */
 svn_error_t *
 svn_client__entry_location(const char **url,
                            svn_revnum_t *revnum,
-<<<<<<< HEAD
-                           const char *path_or_url,
-                           enum svn_opt_revision_kind peg_rev_kind,
-                           const svn_wc_entry_t *entry,
-                           apr_pool_t *pool);
-=======
                            svn_wc_context_t *wc_ctx,
                            const char *local_abspath,
                            enum svn_opt_revision_kind peg_rev_kind,
                            apr_pool_t *result_pool,
                            apr_pool_t *scratch_pool);
->>>>>>> 6215c21a
 
 /* Set *REVNUM to the revision number identified by REVISION.
 
    If REVISION->kind is svn_opt_revision_number, just use
-<<<<<<< HEAD
-   REVISION->value.number, ignoring PATH and RA_SESSION.
-=======
    REVISION->value.number, ignoring LOCAL_ABSPATH and RA_SESSION.
->>>>>>> 6215c21a
 
    Else if REVISION->kind is svn_opt_revision_committed,
    svn_opt_revision_previous, or svn_opt_revision_base, or
    svn_opt_revision_working, then the revision can be identified
    purely based on the working copy's administrative information for
-<<<<<<< HEAD
-   PATH, so RA_SESSION is ignored.  If PATH is not under revision
-   control, return SVN_ERR_UNVERSIONED_RESOURCE, or if PATH is null,
-   return SVN_ERR_CLIENT_VERSIONED_PATH_REQUIRED.
-=======
    LOCAL_ABSPATH, so RA_SESSION is ignored.  If LOCAL_ABSPATH is not
    under revision control, return SVN_ERR_UNVERSIONED_RESOURCE, or if
    LOCAL_ABSPATH is null, return SVN_ERR_CLIENT_VERSIONED_PATH_REQUIRED.
->>>>>>> 6215c21a
 
    Else if REVISION->kind is svn_opt_revision_date or
    svn_opt_revision_head, then RA_SESSION is used to retrieve the
    revision from the repository (using REVISION->value.date in the
-<<<<<<< HEAD
-   former case), and PATH is ignored.  If RA_SESSION is null,
-=======
    former case), and LOCAL_ABSPATH is ignored.  If RA_SESSION is null,
->>>>>>> 6215c21a
    return SVN_ERR_CLIENT_RA_ACCESS_REQUIRED.
 
    Else if REVISION->kind is svn_opt_revision_unspecified, set
@@ -169,52 +126,19 @@
 
    Else return SVN_ERR_CLIENT_BAD_REVISION.
 
-<<<<<<< HEAD
-   Use POOL for any temporary allocation.  */
-svn_error_t *
-svn_client__get_revision_number(svn_revnum_t *revnum,
-                                svn_revnum_t *youngest_rev,
-=======
    Use SCRATCH_POOL for any temporary allocation.  */
 svn_error_t *
 svn_client__get_revision_number(svn_revnum_t *revnum,
                                 svn_revnum_t *youngest_rev,
                                 svn_wc_context_t *wc_ctx,
                                 const char *local_abspath,
->>>>>>> 6215c21a
                                 svn_ra_session_t *ra_session,
                                 const svn_opt_revision_t *revision,
                                 apr_pool_t *scratch_pool);
 
-<<<<<<< HEAD
-/* Return true if REVISION1 and REVISION2 would result in the same
-   revision number if interpreted in the context of the same working
-   copy and path and repository, or if both are of kind
-   svn_opt_revision_unspecified.  Otherwise, return false. */
-svn_boolean_t
-svn_client__compare_revisions(svn_opt_revision_t *revision1,
-                              svn_opt_revision_t *revision2);
-
-
-/* Return true if the revision number for REVISION can be determined
-   from just the working copy, or false if it can be determined from
-   just the repository.
-
-   NOTE: No other kinds of revisions should be possible; but if one
-   day there are, this will return true for those kinds.
- */
-svn_boolean_t
-svn_client__revision_is_local(const svn_opt_revision_t *revision);
-
-
-/* Set *COPYFROM_PATH and *COPYFROM_REV to the path and revision that
-   served as the source of the copy from which PATH_OR_URL at REVISION
-   was created, or NULL and SVN_INVALID_REVNUM (respectively) if
-=======
 /* Set *COPYFROM_PATH and *COPYFROM_REV to the path (without initial '/')
    and revision that served as the source of the copy from which PATH_OR_URL
    at REVISION was created, or NULL and SVN_INVALID_REVNUM (respectively) if
->>>>>>> 6215c21a
    PATH_OR_URL at REVISION was not the result of a copy operation. */
 svn_error_t *svn_client__get_copy_source(const char *path_or_url,
                                          const svn_opt_revision_t *revision,
@@ -270,12 +194,8 @@
    representing a reposition location segment for the history of PATH
    (which is relative to RA_SESSION's session URL) in PEG_REVISION
    between END_REVISION and START_REVISION, ordered from oldest
-<<<<<<< HEAD
-   segment to youngest.
-=======
    segment to youngest.  *SEGMENTS may be empty but it will never
    be NULL.
->>>>>>> 6215c21a
 
    This is basically a thin de-stream-ifying wrapper around the
    svn_ra_get_location_segments() interface, which see for the rules
@@ -298,29 +218,17 @@
 /* Set *ANCESTOR_PATH and *ANCESTOR_REVISION to the youngest common
    ancestor path (a path relative to the root of the repository) and
    revision, respectively, of the two locations identified as
-<<<<<<< HEAD
-   PATH_OR_URL1@REVISION1 and PATH_OR_URL2@REVISION2.  Use the
-   authentication baton cached in CTX to authenticate against the
-   repository.  Use POOL for all allocations. */
-=======
    PATH_OR_URL1@REV1 and PATH_OR_URL2@REV1.  Use the authentication
    baton cached in CTX to authenticate against the repository.
    This function assumes that PATH_OR_URL1@REV1 and PATH_OR_URL2@REV1
    both refer to the same repository.  Use POOL for all allocations. */
->>>>>>> 6215c21a
 svn_error_t *
 svn_client__get_youngest_common_ancestor(const char **ancestor_path,
                                          svn_revnum_t *ancestor_revision,
                                          const char *path_or_url1,
-<<<<<<< HEAD
-                                         const svn_opt_revision_t *revision1,
-                                         const char *path_or_url2,
-                                         const svn_opt_revision_t *revision2,
-=======
                                          svn_revnum_t rev1,
                                          const char *path_or_url2,
                                          svn_revnum_t rev2,
->>>>>>> 6215c21a
                                          svn_client_ctx_t *ctx,
                                          apr_pool_t *pool);
 
@@ -332,11 +240,7 @@
    that it is the same node in both PEG_REVISION and REVISION.  If it
    is not, then @c SVN_ERR_CLIENT_UNRELATED_RESOURCES is returned.
 
-<<<<<<< HEAD
-   BASE_ACCESS is the working copy the ra_session corresponds to, should
-=======
    BASE_DIR is the working copy path the ra_session corresponds to, should
->>>>>>> 6215c21a
    only be used if PATH_OR_URL is a url.
 
    If PEG_REVISION's kind is svn_opt_revision_unspecified, it is
@@ -355,35 +259,19 @@
                                  svn_revnum_t *rev_p,
                                  const char **url_p,
                                  const char *path_or_url,
-<<<<<<< HEAD
-                                 svn_wc_adm_access_t *base_access,
-=======
                                  const char *base_dir,
->>>>>>> 6215c21a
                                  const svn_opt_revision_t *peg_revision,
                                  const svn_opt_revision_t *revision,
                                  svn_client_ctx_t *ctx,
                                  apr_pool_t *pool);
 
-<<<<<<< HEAD
-/* Set *REL_PATH to a relative path which, when URI-encoded and joined
-   with RA_SESSION's session url, will result in a string that matches URL. */
-svn_error_t *
-svn_client__path_relative_to_session(const char **rel_path,
-                                     svn_ra_session_t *ra_session,
-                                     const char *url, 
-                                     apr_pool_t *pool);
-
-=======
->>>>>>> 6215c21a
 /* Ensure that RA_SESSION's session URL matches SESSION_URL,
    reparenting that session if necessary.  If reparenting occurs,
    store the previous session URL in *OLD_SESSION_URL (so that if the
    reparenting is meant to be temporary, the caller can reparent the
    session back to where it was); otherwise set *OLD_SESSION_URL to
    NULL.
-<<<<<<< HEAD
- 
+
    If SESSION_URL is NULL, treat this as a magic value meaning "point
    the RA session to the root of the repository".  */
 svn_error_t *
@@ -392,20 +280,6 @@
                                   const char *session_url,
                                   apr_pool_t *pool);
 
-/* Set REPOS_ROOT to the URL which represents the root of the
-   repository in with PATH_OR_URL (at PEG_REVISION) is versioned.  Use
-   the authentication baton cached in CTX as necessary.
-=======
->>>>>>> 6215c21a
-
-   If SESSION_URL is NULL, treat this as a magic value meaning "point
-   the RA session to the root of the repository".  */
-svn_error_t *
-svn_client__ensure_ra_session_url(const char **old_session_url,
-                                  svn_ra_session_t *ra_session,
-                                  const char *session_url,
-                                  apr_pool_t *pool);
-
 /* Set REPOS_ROOT, allocated in RESULT_POOL to the URL which represents
    the root of the repository in with ABSPATH_OR_URL (at PEG_REVISION) is
    versioned.  Use the authentication baton and working copy context
@@ -414,37 +288,6 @@
    Use SCRATCH_POOL for temporary allocations. */
 svn_error_t *
 svn_client__get_repos_root(const char **repos_root,
-<<<<<<< HEAD
-                           const char *path_or_url,
-                           const svn_opt_revision_t *peg_revision,
-                           svn_wc_adm_access_t *adm_access,
-                           svn_client_ctx_t *ctx,
-                           apr_pool_t *pool);
-
-/* Return the path of PATH_OR_URL relative to the repository root
-   (REPOS_ROOT) in REL_PATH (URI-decoded).  If INCLUDE_LEADING_SLASH
-   is set, the returned result will have a leading slash; otherwise,
-   it will not.
-
-   The remaining parameters are used to procure the repository root.
-   Either REPOS_ROOT or RA_SESSION -- but not both -- may be NULL.
-   REPOS_ROOT or ADM_ACCESS (which may also be NULL) should be passed
-   when available as an optimization (in that order of preference). 
-
-   CAUTION:  While having a leading slash on a so-called relative path
-   might work out well for functionality that interacts with
-   mergeinfo, it results in a relative path that cannot be naively
-   svn_path_join()'d with a repository root URL to provide a full URL.
-*/
-svn_error_t *
-svn_client__path_relative_to_root(const char **rel_path,
-                                  const char *path_or_url,
-                                  const char *repos_root,
-                                  svn_boolean_t include_leading_slash,
-                                  svn_ra_session_t *ra_session,
-                                  svn_wc_adm_access_t *adm_access,
-                                  apr_pool_t *pool);
-=======
                            const char *abspath_or_url,
                            const svn_opt_revision_t *peg_revision,
                            svn_client_ctx_t *ctx,
@@ -460,7 +303,6 @@
    Either REPOS_ROOT or RA_SESSION -- but not both -- may be NULL.
    REPOS_ROOT should be passed when available as an optimization (in
    that order of preference).
->>>>>>> 6215c21a
 
    CAUTION:  While having a leading slash on a so-called relative path
    might work out well for functionality that interacts with
@@ -509,36 +351,6 @@
 #define SVN_CLIENT__HAS_LOG_MSG_FUNC(ctx) \
         ((ctx)->log_msg_func3 || (ctx)->log_msg_func2 || (ctx)->log_msg_func)
 
-<<<<<<< HEAD
-/* This is the baton that we pass svn_ra_open2(), and is associated with
-   the callback table we provide to RA. */
-typedef struct
-{
-  /* Holds the directory that corresponds to the REPOS_URL at svn_ra_open2()
-     time. When callbacks specify a relative path, they are joined with
-     this base directory. */
-  const char *base_dir;
-  svn_wc_adm_access_t *base_access;
-
-  /* When true, makes sure temporary files are created
-     outside the working copy. */
-  svn_boolean_t read_only_wc;
-
-  /* An array of svn_client_commit_item3_t * structures, present only
-     during working copy commits. */
-  apr_array_header_t *commit_items;
-
-  /* A client context. */
-  svn_client_ctx_t *ctx;
-
-  /* The pool to use for session-related items. */
-  apr_pool_t *pool;
-
-} svn_client__callback_baton_t;
-
-
-=======
->>>>>>> 6215c21a
 /* Open an RA session, returning it in *RA_SESSION.
 
    The root of the session is specified by BASE_URL and BASE_DIR.
@@ -702,11 +514,8 @@
    explicit copying; instead, just send copyfrom-args to add_file(),
    and possibly follow up with an apply_textdelta() against the copied
    file.
-<<<<<<< HEAD
-=======
 
    If INNERUPDATE is true, no anchor check is performed on the update target.
->>>>>>> 6215c21a
 */
 svn_error_t *
 svn_client__update_internal(svn_revnum_t *result_rev,
@@ -718,10 +527,7 @@
                             svn_boolean_t allow_unver_obstructions,
                             svn_boolean_t *timestamp_sleep,
                             svn_boolean_t send_copyfrom_args,
-<<<<<<< HEAD
-=======
                             svn_boolean_t innerupdate,
->>>>>>> 6215c21a
                             svn_client_ctx_t *ctx,
                             apr_pool_t *pool);
 
@@ -804,13 +610,9 @@
                               apr_pool_t *pool);
 
 /* Switch a working copy PATH to URL@PEG_REVISION at REVISION, and (if not
-<<<<<<< HEAD
-   NULL) set RESULT_REV to the switch revision.  Only switch as deeply as DEPTH
-=======
    NULL) set RESULT_REV to the switch revision.  ADM_ACCESS may be NULL, but
    if is not, it is a write locked working copy administrative access baton
    that has an associated baton for PATH.  Only switch as deeply as DEPTH
->>>>>>> 6215c21a
    indicates.  If TIMESTAMP_SLEEP is NULL this function will sleep before
    returning to ensure timestamp integrity.  If TIMESTAMP_SLEEP is not
    NULL then the function will not sleep but will set *TIMESTAMP_SLEEP
@@ -851,14 +653,7 @@
    TARGET is a working-copy path, the base of the hierarchy to be
    compared.  It corresponds to the URL opened in RA_SESSION below.
 
-<<<<<<< HEAD
-   ADM_ACCESS is an access baton with a write lock for the anchor of
-   TARGET.  It should lock the entire TARGET tree if RECURSE is TRUE.
-   ADM_ACCESS may be NULL, in which case the DIFF_CMD callbacks will be
-   passed a NULL access baton.
-=======
    WC_CTX is a context for the working copy.
->>>>>>> 6215c21a
 
    DIFF_CMD/DIFF_CMD_BATON represent the callback and callback argument that
    implement the file comparison function
@@ -875,11 +670,7 @@
    If NOTIFY_FUNC is non-null, invoke it with NOTIFY_BATON for each
    file and directory operated on during the edit.
 
-<<<<<<< HEAD
-   EDITOR/EDIT_BATON return the newly created editor and baton/  */
-=======
    EDITOR/EDIT_BATON return the newly created editor and baton. */
->>>>>>> 6215c21a
 svn_error_t *
 svn_client__get_diff_editor(const char *target,
                             svn_wc_context_t *wc_ctx,
@@ -1159,19 +950,11 @@
 
 /*** Externals (Modules) ***/
 
-<<<<<<< HEAD
-/* Handle changes to the svn:externals property in the tree traversed
-   by TRAVERSAL_INFO (obtained from svn_wc_get_update_editor or
-   svn_wc_get_switch_editor, for example).  The tree's top level
-   directory is at TO_PATH and corresponds to FROM_URL URL in the
-   repository, which has a root URL of REPOS_ROOT_URL.
-=======
 /* Handle changes to the svn:externals property described by EXTERNALS_OLD,
    EXTERNALS_NEW, and AMBIENT_DEPTHS.  The tree's top level
    directory is at TO_PATH and should have a write lock in ADM_ACCESS
    and corresponds to FROM_URL URL in the repository, which has a root
    URL of REPOS_ROOT_URL.
->>>>>>> 6215c21a
 
    For each changed value of the property, discover the nature of the
    change and behave appropriately -- either check a new "external"
@@ -1201,22 +984,14 @@
 
    Use POOL for temporary allocation. */
 svn_error_t *
-<<<<<<< HEAD
-svn_client__handle_externals(svn_wc_traversal_info_t *traversal_info,
-=======
 svn_client__handle_externals(svn_wc_adm_access_t *adm_access,
                              apr_hash_t *externals_old,
                              apr_hash_t *externals_new,
                              apr_hash_t *ambient_depths,
->>>>>>> 6215c21a
                              const char *from_url,
                              const char *to_path,
                              const char *repos_root_url,
                              svn_depth_t requested_depth,
-<<<<<<< HEAD
-                             svn_boolean_t update_unchanged,
-=======
->>>>>>> 6215c21a
                              svn_boolean_t *timestamp_sleep,
                              svn_client_ctx_t *ctx,
                              apr_pool_t *pool);
