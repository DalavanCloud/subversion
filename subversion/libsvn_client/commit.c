/*
 * commit.c:  wrappers around wc commit functionality.
 *
 * ====================================================================
 *    Licensed to the Apache Software Foundation (ASF) under one
 *    or more contributor license agreements.  See the NOTICE file
 *    distributed with this work for additional information
 *    regarding copyright ownership.  The ASF licenses this file
 *    to you under the Apache License, Version 2.0 (the
 *    "License"); you may not use this file except in compliance
 *    with the License.  You may obtain a copy of the License at
 *
 *      http://www.apache.org/licenses/LICENSE-2.0
 *
 *    Unless required by applicable law or agreed to in writing,
 *    software distributed under the License is distributed on an
 *    "AS IS" BASIS, WITHOUT WARRANTIES OR CONDITIONS OF ANY
 *    KIND, either express or implied.  See the License for the
 *    specific language governing permissions and limitations
 *    under the License.
 * ====================================================================
 */

/* ==================================================================== */



/*** Includes. ***/

#include <string.h>
#include <apr_strings.h>
#include <apr_hash.h>
#include <apr_md5.h>
#include "svn_wc.h"
#include "svn_ra.h"
#include "svn_delta.h"
#include "svn_subst.h"
#include "svn_client.h"
#include "svn_string.h"
#include "svn_pools.h"
#include "svn_error.h"
#include "svn_error_codes.h"
#include "svn_dirent_uri.h"
#include "svn_path.h"
#include "svn_io.h"
#include "svn_time.h"
#include "svn_sorts.h"
#include "svn_props.h"

#include "client.h"
#include "private/svn_wc_private.h"

#include "svn_private_config.h"

/* Import context baton.

   ### TODO:  Add the following items to this baton:
      /` import editor/baton. `/
      const svn_delta_editor_t *editor;
      void *edit_baton;

      /` Client context baton `/
      svn_client_ctx_t `ctx;

      /` Paths (keys) excluded from the import (values ignored) `/
      apr_hash_t *excludes;
*/
typedef struct import_ctx_t
{
  /* Whether any changes were made to the repository */
  svn_boolean_t repos_changed;

} import_ctx_t;


/* Apply PATH's contents (as a delta against the empty string) to
   FILE_BATON in EDITOR.  Use POOL for any temporary allocation.
   PROPERTIES is the set of node properties set on this file.

   Fill DIGEST with the md5 checksum of the sent file; DIGEST must be
   at least APR_MD5_DIGESTSIZE bytes long. */

/* ### how does this compare against svn_wc_transmit_text_deltas2() ??? */

static svn_error_t *
send_file_contents(const char *path,
                   void *file_baton,
                   const svn_delta_editor_t *editor,
                   apr_hash_t *properties,
                   unsigned char *digest,
                   apr_pool_t *pool)
{
  svn_stream_t *contents;
  svn_txdelta_window_handler_t handler;
  void *handler_baton;
  const svn_string_t *eol_style_val = NULL, *keywords_val = NULL;
  svn_boolean_t special = FALSE;
  svn_subst_eol_style_t eol_style;
  const char *eol;
  apr_hash_t *keywords;

  /* If there are properties, look for EOL-style and keywords ones. */
  if (properties)
    {
      eol_style_val = apr_hash_get(properties, SVN_PROP_EOL_STYLE,
                                   sizeof(SVN_PROP_EOL_STYLE) - 1);
      keywords_val = apr_hash_get(properties, SVN_PROP_KEYWORDS,
                                  sizeof(SVN_PROP_KEYWORDS) - 1);
      if (apr_hash_get(properties, SVN_PROP_SPECIAL, APR_HASH_KEY_STRING))
        special = TRUE;
    }

  /* Get an editor func that wants to consume the delta stream. */
  SVN_ERR(editor->apply_textdelta(file_baton, NULL, pool,
                                  &handler, &handler_baton));

  if (eol_style_val)
    svn_subst_eol_style_from_value(&eol_style, &eol, eol_style_val->data);
  else
    {
      eol = NULL;
      eol_style = svn_subst_eol_style_none;
    }

  if (keywords_val)
    SVN_ERR(svn_subst_build_keywords2(&keywords, keywords_val->data,
                                      APR_STRINGIFY(SVN_INVALID_REVNUM),
                                      "", 0, "", pool));
  else
    keywords = NULL;

  if (special)
    {
      SVN_ERR(svn_subst_read_specialfile(&contents, path, pool, pool));
    }
  else
    {
      /* Open the working copy file. */
      SVN_ERR(svn_stream_open_readonly(&contents, path, pool, pool));

<<<<<<< HEAD
      /* If we have EOL styles or keywords, then detranslate the file. */
      if (svn_subst_translation_required(eol_style, eol, keywords,
                                         FALSE, TRUE))
        {
          svn_boolean_t repair = FALSE;

          if (eol_style == svn_subst_eol_style_native)
            eol = SVN_SUBST_NATIVE_EOL_STR;
          else if (eol_style == svn_subst_eol_style_fixed)
            repair = TRUE;
          else if (eol_style != svn_subst_eol_style_none)
            return svn_error_create(SVN_ERR_IO_UNKNOWN_EOL, NULL, NULL);

          /* Wrap the working copy stream with a filter to detranslate it. */
          contents = svn_subst_stream_translated(contents,
                                                 eol,
                                                 repair,
                                                 keywords,
                                                 FALSE /* expand */,
                                                 pool);
        }
    }
=======
  /* Open our contents file, either the original path or the temporary
     copy we might have made above. */
  SVN_ERR(svn_io_file_open(&f, tmpfile_path ? tmpfile_path : path,
                           APR_READ, APR_OS_DEFAULT, pool));
  contents = svn_stream_from_aprfile2(f, TRUE, pool);
>>>>>>> 0213fdc3

  /* Send the file's contents to the delta-window handler. */
  return svn_txdelta_send_stream(contents, handler, handler_baton,
                                 digest, pool);
}


/* Import file PATH as EDIT_PATH in the repository directory indicated
 * by DIR_BATON in EDITOR.
 *
 * Accumulate file paths and their batons in FILES, which must be
 * non-null.  (These are used to send postfix textdeltas later).
 *
 * If CTX->NOTIFY_FUNC is non-null, invoke it with CTX->NOTIFY_BATON
 * for each file.
 *
 * Use POOL for any temporary allocation.
 */
static svn_error_t *
import_file(const svn_delta_editor_t *editor,
            void *dir_baton,
            const char *path,
            const char *edit_path,
            import_ctx_t *import_ctx,
            svn_client_ctx_t *ctx,
            apr_pool_t *pool)
{
  void *file_baton;
  const char *mimetype = NULL;
  unsigned char digest[APR_MD5_DIGESTSIZE];
  const char *text_checksum;
  apr_hash_t* properties;
  apr_hash_index_t *hi;
  svn_node_kind_t kind;
  svn_boolean_t is_special;

  SVN_ERR(svn_path_check_valid(path, pool));

  SVN_ERR(svn_io_check_special_path(path, &kind, &is_special, pool));

  /* Add the file, using the pool from the FILES hash. */
  SVN_ERR(editor->add_file(edit_path, dir_baton, NULL, SVN_INVALID_REVNUM,
                           pool, &file_baton));

  /* Remember that the repository was modified */
  import_ctx->repos_changed = TRUE;

  if (! is_special)
    {
      /* add automatic properties */
      SVN_ERR(svn_client__get_auto_props(&properties, &mimetype, path, ctx,
                                         pool));
    }
  else
    properties = apr_hash_make(pool);

  if (properties)
    {
      for (hi = apr_hash_first(pool, properties); hi; hi = apr_hash_next(hi))
        {
          const char *pname = svn__apr_hash_index_key(hi);
          const svn_string_t *pval = svn__apr_hash_index_val(hi);

          SVN_ERR(editor->change_file_prop(file_baton, pname, pval, pool));
        }
    }

  if (ctx->notify_func2)
    {
      svn_wc_notify_t *notify
        = svn_wc_create_notify(path, svn_wc_notify_commit_added, pool);
      notify->kind = svn_node_file;
      notify->mime_type = mimetype;
      notify->content_state = notify->prop_state
        = svn_wc_notify_state_inapplicable;
      notify->lock_state = svn_wc_notify_lock_state_inapplicable;
      (*ctx->notify_func2)(ctx->notify_baton2, notify, pool);
    }

  /* If this is a special file, we need to set the svn:special
     property and create a temporary detranslated version in order to
     send to the server. */
  if (is_special)
    {
      apr_hash_set(properties, SVN_PROP_SPECIAL, APR_HASH_KEY_STRING,
                   svn_string_create(SVN_PROP_BOOLEAN_TRUE, pool));
      SVN_ERR(editor->change_file_prop(file_baton, SVN_PROP_SPECIAL,
                                       apr_hash_get(properties,
                                                    SVN_PROP_SPECIAL,
                                                    APR_HASH_KEY_STRING),
                                       pool));
    }

  /* Now, transmit the file contents. */
  SVN_ERR(send_file_contents(path, file_baton, editor,
                             properties, digest, pool));

  /* Finally, close the file. */
  text_checksum =
    svn_checksum_to_cstring(svn_checksum__from_digest(digest, svn_checksum_md5,
                                                      pool), pool);

  return editor->close_file(file_baton, text_checksum, pool);
}


/* Import directory PATH into the repository directory indicated by
 * DIR_BATON in EDITOR.  EDIT_PATH is the path imported as the root
 * directory, so all edits are relative to that.
 *
 * DEPTH is the depth at this point in the descent (it may be changed
 * for recursive calls).
 *
 * Accumulate file paths and their batons in FILES, which must be
 * non-null.  (These are used to send postfix textdeltas later).
 *
 * EXCLUDES is a hash whose keys are absolute paths to exclude from
 * the import (values are unused).
 *
 * If NO_IGNORE is FALSE, don't import files or directories that match
 * ignore patterns.
 *
 * If CTX->NOTIFY_FUNC is non-null, invoke it with CTX->NOTIFY_BATON for each
 * directory.
 *
 * Use POOL for any temporary allocation.  */
static svn_error_t *
import_dir(const svn_delta_editor_t *editor,
           void *dir_baton,
           const char *path,
           const char *edit_path,
           svn_depth_t depth,
           apr_hash_t *excludes,
           svn_boolean_t no_ignore,
           svn_boolean_t ignore_unknown_node_types,
           import_ctx_t *import_ctx,
           svn_client_ctx_t *ctx,
           apr_pool_t *pool)
{
  apr_pool_t *subpool = svn_pool_create(pool);  /* iteration pool */
  apr_hash_t *dirents;
  apr_hash_index_t *hi;
  apr_array_header_t *ignores;

  SVN_ERR(svn_path_check_valid(path, pool));

  if (!no_ignore)
    SVN_ERR(svn_wc_get_default_ignores(&ignores, ctx->config, pool));

  SVN_ERR(svn_io_get_dirents2(&dirents, path, pool));

  for (hi = apr_hash_first(pool, dirents); hi; hi = apr_hash_next(hi))
    {
      const char *this_path, *this_edit_path, *abs_path;
      const char *filename = svn__apr_hash_index_key(hi);
      const svn_io_dirent_t *dirent = svn__apr_hash_index_val(hi);

      svn_pool_clear(subpool);

      if (ctx->cancel_func)
        SVN_ERR(ctx->cancel_func(ctx->cancel_baton));

      if (svn_wc_is_adm_dir(filename, subpool))
        {
          /* If someone's trying to import a directory named the same
             as our administrative directories, that's probably not
             what they wanted to do.  If they are importing a file
             with that name, something is bound to blow up when they
             checkout what they've imported.  So, just skip items with
             that name.  */
          if (ctx->notify_func2)
            {
              svn_wc_notify_t *notify
                = svn_wc_create_notify(svn_dirent_join(path, filename,
                                                       subpool),
                                       svn_wc_notify_skip, subpool);
              notify->kind = svn_node_dir;
              notify->content_state = notify->prop_state
                = svn_wc_notify_state_inapplicable;
              notify->lock_state = svn_wc_notify_lock_state_inapplicable;
              (*ctx->notify_func2)(ctx->notify_baton2, notify, subpool);
            }
          continue;
        }

      /* Typically, we started importing from ".", in which case
         edit_path is "".  So below, this_path might become "./blah",
         and this_edit_path might become "blah", for example. */
      this_path = svn_dirent_join(path, filename, subpool);
      this_edit_path = svn_dirent_join(edit_path, filename, subpool);

      /* If this is an excluded path, exclude it. */
      SVN_ERR(svn_dirent_get_absolute(&abs_path, this_path, subpool));
      if (apr_hash_get(excludes, abs_path, APR_HASH_KEY_STRING))
        continue;

      if ((!no_ignore) && svn_wc_match_ignore_list(filename, ignores,
                                                   subpool))
        continue;

      if (dirent->kind == svn_node_dir && depth >= svn_depth_immediates)
        {
          void *this_dir_baton;

          /* Add the new subdirectory, getting a descent baton from
             the editor. */
          SVN_ERR(editor->add_directory(this_edit_path, dir_baton,
                                        NULL, SVN_INVALID_REVNUM, subpool,
                                        &this_dir_baton));

          /* Remember that the repository was modified */
          import_ctx->repos_changed = TRUE;

          /* By notifying before the recursive call below, we display
             a directory add before displaying adds underneath the
             directory.  To do it the other way around, just move this
             after the recursive call. */
          if (ctx->notify_func2)
            {
              svn_wc_notify_t *notify
                = svn_wc_create_notify(this_path, svn_wc_notify_commit_added,
                                       subpool);
              notify->kind = svn_node_dir;
              notify->content_state = notify->prop_state
                = svn_wc_notify_state_inapplicable;
              notify->lock_state = svn_wc_notify_lock_state_inapplicable;
              (*ctx->notify_func2)(ctx->notify_baton2, notify, subpool);
            }

          /* Recurse. */
          {
            svn_depth_t depth_below_here = depth;
            if (depth == svn_depth_immediates)
              depth_below_here = svn_depth_empty;

            SVN_ERR(import_dir(editor, this_dir_baton, this_path,
                               this_edit_path, depth_below_here, excludes,
                               no_ignore, ignore_unknown_node_types,
                               import_ctx, ctx,
                               subpool));
          }

          /* Finally, close the sub-directory. */
          SVN_ERR(editor->close_directory(this_dir_baton, subpool));
        }
      else if (dirent->kind == svn_node_file && depth >= svn_depth_files)
        {
          SVN_ERR(import_file(editor, dir_baton, this_path,
                              this_edit_path, import_ctx, ctx, subpool));
        }
      else if (dirent->kind != svn_node_dir && dirent->kind != svn_node_file)
        {
          if (ignore_unknown_node_types)
            {
              /*## warn about it*/
              if (ctx->notify_func2)
                {
                  svn_wc_notify_t *notify
                    = svn_wc_create_notify(this_path,
                                           svn_wc_notify_skip, subpool);
                  notify->kind = svn_node_dir;
                  notify->content_state = notify->prop_state
                    = svn_wc_notify_state_inapplicable;
                  notify->lock_state = svn_wc_notify_lock_state_inapplicable;
                  (*ctx->notify_func2)(ctx->notify_baton2, notify, subpool);
                }
            }
          else
            return svn_error_createf
              (SVN_ERR_NODE_UNKNOWN_KIND, NULL,
               _("Unknown or unversionable type for '%s'"),
               svn_dirent_local_style(this_path, subpool));
        }
    }

  svn_pool_destroy(subpool);
  return SVN_NO_ERROR;
}


/* Recursively import PATH to a repository using EDITOR and
 * EDIT_BATON.  PATH can be a file or directory.
 *
 * DEPTH is the depth at which to import PATH; it behaves as for
 * svn_client_import3().
 *
 * NEW_ENTRIES is an ordered array of path components that must be
 * created in the repository (where the ordering direction is
 * parent-to-child).  If PATH is a directory, NEW_ENTRIES may be empty
 * -- the result is an import which creates as many new entries in the
 * top repository target directory as there are importable entries in
 * the top of PATH; but if NEW_ENTRIES is not empty, its last item is
 * the name of a new subdirectory in the repository to hold the
 * import.  If PATH is a file, NEW_ENTRIES may not be empty, and its
 * last item is the name used for the file in the repository.  If
 * NEW_ENTRIES contains more than one item, all but the last item are
 * the names of intermediate directories that are created before the
 * real import begins.  NEW_ENTRIES may NOT be NULL.
 *
 * EXCLUDES is a hash whose keys are absolute paths to exclude from
 * the import (values are unused).
 *
 * If NO_IGNORE is FALSE, don't import files or directories that match
 * ignore patterns.
 *
 * If CTX->NOTIFY_FUNC is non-null, invoke it with CTX->NOTIFY_BATON for
 * each imported path, passing actions svn_wc_notify_commit_added.
 *
 * Use POOL for any temporary allocation.
 *
 * Note: the repository directory receiving the import was specified
 * when the editor was fetched.  (I.e, when EDITOR->open_root() is
 * called, it returns a directory baton for that directory, which is
 * not necessarily the root.)
 */
static svn_error_t *
import(const char *path,
       const apr_array_header_t *new_entries,
       const svn_delta_editor_t *editor,
       void *edit_baton,
       svn_depth_t depth,
       apr_hash_t *excludes,
       svn_boolean_t no_ignore,
       svn_boolean_t ignore_unknown_node_types,
       svn_client_ctx_t *ctx,
       apr_pool_t *pool)
{
  void *root_baton;
  svn_node_kind_t kind;
  apr_array_header_t *ignores;
  apr_array_header_t *batons = NULL;
  const char *edit_path = "";
  import_ctx_t *import_ctx = apr_pcalloc(pool, sizeof(*import_ctx));

  /* Get a root dir baton.  We pass an invalid revnum to open_root
     to mean "base this on the youngest revision".  Should we have an
     SVN_YOUNGEST_REVNUM defined for these purposes? */
  SVN_ERR(editor->open_root(edit_baton, SVN_INVALID_REVNUM,
                            pool, &root_baton));

  /* Import a file or a directory tree. */
  SVN_ERR(svn_io_check_path(path, &kind, pool));

  /* Make the intermediate directory components necessary for properly
     rooting our import source tree.  */
  if (new_entries->nelts)
    {
      int i;

      batons = apr_array_make(pool, new_entries->nelts, sizeof(void *));
      for (i = 0; i < new_entries->nelts; i++)
        {
          const char *component = APR_ARRAY_IDX(new_entries, i, const char *);
          edit_path = svn_dirent_join(edit_path, component, pool);

          /* If this is the last path component, and we're importing a
             file, then this component is the name of the file, not an
             intermediate directory. */
          if ((i == new_entries->nelts - 1) && (kind == svn_node_file))
            break;

          APR_ARRAY_PUSH(batons, void *) = root_baton;
          SVN_ERR(editor->add_directory(edit_path,
                                        root_baton,
                                        NULL, SVN_INVALID_REVNUM,
                                        pool, &root_baton));

          /* Remember that the repository was modified */
          import_ctx->repos_changed = TRUE;
        }
    }
  else if (kind == svn_node_file)
    {
      return svn_error_create
        (SVN_ERR_NODE_UNKNOWN_KIND, NULL,
         _("New entry name required when importing a file"));
    }

  /* Note that there is no need to check whether PATH's basename is
     the same name that we reserve for our administrative
     subdirectories.  It would be strange -- though not illegal -- to
     import the contents of a directory of that name, because the
     directory's own name is not part of those contents.  Of course,
     if something underneath it also has our reserved name, then we'll
     error. */

  if (kind == svn_node_file)
    {
      svn_boolean_t ignores_match = FALSE;

      if (!no_ignore)
        {
          SVN_ERR(svn_wc_get_default_ignores(&ignores, ctx->config, pool));
          ignores_match = svn_wc_match_ignore_list(path, ignores, pool);
        }
      if (!ignores_match)
        SVN_ERR(import_file(editor, root_baton, path, edit_path,
                            import_ctx, ctx, pool));
    }
  else if (kind == svn_node_dir)
    {
      SVN_ERR(import_dir(editor, root_baton, path, edit_path,
                         depth, excludes, no_ignore,
                         ignore_unknown_node_types, import_ctx, ctx, pool));

    }
  else if (kind == svn_node_none
           || kind == svn_node_unknown)
    {
      return svn_error_createf(SVN_ERR_NODE_UNKNOWN_KIND, NULL,
                               _("'%s' does not exist"),
                               svn_dirent_local_style(path, pool));
    }

  /* Close up shop; it's time to go home. */
  SVN_ERR(editor->close_directory(root_baton, pool));
  if (batons && batons->nelts)
    {
      void **baton;
      while ((baton = (void **) apr_array_pop(batons)))
        {
          SVN_ERR(editor->close_directory(*baton, pool));
        }
    }

  if (import_ctx->repos_changed)
    return editor->close_edit(edit_baton, pool);
  else
    return editor->abort_edit(edit_baton, pool);
}


static svn_error_t *
get_ra_editor(svn_ra_session_t **ra_session,
              const svn_delta_editor_t **editor,
              void **edit_baton,
              svn_client_ctx_t *ctx,
              const char *base_url,
              const char *base_dir,
              const char *log_msg,
<<<<<<< HEAD
              const apr_array_header_t *commit_items,
=======
              apr_array_header_t *commit_items,
>>>>>>> 0213fdc3
              const apr_hash_t *revprop_table,
              svn_commit_info_t **commit_info_p,
              svn_boolean_t is_commit,
              apr_hash_t *lock_tokens,
              svn_boolean_t keep_locks,
              apr_pool_t *pool)
{
  void *commit_baton;
  apr_hash_t *commit_revprops;
<<<<<<< HEAD
  const char *base_dir_abspath;

  SVN_ERR(svn_dirent_get_absolute(&base_dir_abspath, base_dir, pool));
=======
>>>>>>> 0213fdc3

  /* Open an RA session to URL. */
  SVN_ERR(svn_client__open_ra_session_internal(ra_session, base_url,
                                               base_dir_abspath, commit_items,
                                               is_commit, !is_commit,
                                               ctx, pool));

  /* If this is an import (aka, not a commit), we need to verify that
     our repository URL exists. */
  if (! is_commit)
    {
      svn_node_kind_t kind;

      SVN_ERR(svn_ra_check_path(*ra_session, "", SVN_INVALID_REVNUM,
                                &kind, pool));
      if (kind == svn_node_none)
        return svn_error_createf(SVN_ERR_FS_NO_SUCH_ENTRY, NULL,
                                 _("Path '%s' does not exist"),
                                 base_url);
    }

<<<<<<< HEAD
=======
  /* Fetch the latest revision if requested. */
  if (latest_rev)
    SVN_ERR(svn_ra_get_latest_revnum(*ra_session, latest_rev, pool));

>>>>>>> 0213fdc3
  SVN_ERR(svn_client__ensure_revprop_table(&commit_revprops, revprop_table,
                                           log_msg, ctx, pool));

  /* Fetch RA commit editor. */
  SVN_ERR(svn_client__commit_get_baton(&commit_baton, commit_info_p, pool));
  return svn_ra_get_commit_editor3(*ra_session, editor, edit_baton,
                                   commit_revprops,
                                   svn_client__commit_callback,
                                   commit_baton, lock_tokens, keep_locks,
                                   pool);
}


/*** Public Interfaces. ***/

svn_error_t *
svn_client_import3(svn_commit_info_t **commit_info_p,
                   const char *path,
                   const char *url,
                   svn_depth_t depth,
                   svn_boolean_t no_ignore,
                   svn_boolean_t ignore_unknown_node_types,
                   const apr_hash_t *revprop_table,
                   svn_client_ctx_t *ctx,
                   apr_pool_t *pool)
{
  svn_error_t *err = SVN_NO_ERROR;
  const char *log_msg = "";
  const svn_delta_editor_t *editor;
  void *edit_baton;
  svn_ra_session_t *ra_session;
  apr_hash_t *excludes = apr_hash_make(pool);
  svn_node_kind_t kind;
  const char *base_dir = path;
  apr_array_header_t *new_entries = apr_array_make(pool, 4,
                                                   sizeof(const char *));
  const char *temp;
  const char *dir;
  apr_pool_t *subpool;

  /* Create a new commit item and add it to the array. */
  if (SVN_CLIENT__HAS_LOG_MSG_FUNC(ctx))
    {
      /* If there's a log message gatherer, create a temporary commit
         item array solely to help generate the log message.  The
         array is not used for the import itself. */
      svn_client_commit_item3_t *item;
      const char *tmp_file;
      apr_array_header_t *commit_items
        = apr_array_make(pool, 1, sizeof(item));

      item = svn_client_commit_item3_create(pool);
      item->path = apr_pstrdup(pool, path);
      item->state_flags = SVN_CLIENT_COMMIT_ITEM_ADD;
      APR_ARRAY_PUSH(commit_items, svn_client_commit_item3_t *) = item;

      SVN_ERR(svn_client__get_log_msg(&log_msg, &tmp_file, commit_items,
                                      ctx, pool));
      if (! log_msg)
        return SVN_NO_ERROR;
      if (tmp_file)
        {
          const char *abs_path;
          SVN_ERR(svn_dirent_get_absolute(&abs_path, tmp_file, pool));
          apr_hash_set(excludes, abs_path, APR_HASH_KEY_STRING, (void *)1);
        }
    }

  SVN_ERR(svn_io_check_path(path, &kind, pool));
  if (kind == svn_node_file)
    base_dir = svn_dirent_dirname(path, pool);

  /* Figure out all the path components we need to create just to have
     a place to stick our imported tree. */
  subpool = svn_pool_create(pool);
  do
    {
      svn_pool_clear(subpool);

      /* See if the user is interested in cancelling this operation. */
      if (ctx->cancel_func)
        SVN_ERR(ctx->cancel_func(ctx->cancel_baton));

      if (err)
        {
          /* If get_ra_editor below failed we either tried to open
             an invalid url, or else some other kind of error.  In case
             the url was bad we back up a directory and try again. */

          if (err->apr_err != SVN_ERR_FS_NO_SUCH_ENTRY)
            return err;
          else
            svn_error_clear(err);

          svn_uri_split(&temp, &dir, url, pool);
          APR_ARRAY_PUSH(new_entries, const char *) =
            svn_path_uri_decode(dir, pool);
          url = temp;
        }
    }
  while ((err = get_ra_editor(&ra_session,
                              &editor, &edit_baton, ctx, url, base_dir,
<<<<<<< HEAD
                              log_msg, NULL, revprop_table,
=======
                              NULL, log_msg, NULL, revprop_table,
>>>>>>> 0213fdc3
                              commit_info_p, FALSE, NULL, TRUE, subpool)));

  /* Reverse the order of the components we added to our NEW_ENTRIES array. */
  if (new_entries->nelts)
    {
      int i, j;
      const char *component;
      for (i = 0; i < (new_entries->nelts / 2); i++)
        {
          j = new_entries->nelts - i - 1;
          component =
            APR_ARRAY_IDX(new_entries, i, const char *);
          APR_ARRAY_IDX(new_entries, i, const char *) =
            APR_ARRAY_IDX(new_entries, j, const char *);
          APR_ARRAY_IDX(new_entries, j, const char *) =
            component;
        }
    }

  /* An empty NEW_ENTRIES list the first call to get_ra_editor() above
     succeeded.  That means that URL corresponds to an already
     existing filesystem entity. */
  if (kind == svn_node_file && (! new_entries->nelts))
    return svn_error_createf
      (SVN_ERR_ENTRY_EXISTS, NULL,
       _("Path '%s' already exists"), url);

  /* The repository doesn't know about the reserved administrative
     directory. */
  if (new_entries->nelts
      /* What's this, what's this?  This assignment is here because we
         use the value to construct the error message just below.  It
         may not be aesthetically pleasing, but it's less ugly than
         calling APR_ARRAY_IDX twice. */
      && svn_wc_is_adm_dir(temp = APR_ARRAY_IDX(new_entries,
                                                new_entries->nelts - 1,
                                                const char *),
                           pool))
    return svn_error_createf
      (SVN_ERR_CL_ADM_DIR_RESERVED, NULL,
       _("'%s' is a reserved name and cannot be imported"),
       /* ### Is svn_path_local_style() really necessary for this? */
       svn_dirent_local_style(temp, pool));


  /* If an error occurred during the commit, abort the edit and return
     the error.  We don't even care if the abort itself fails.  */
  if ((err = import(path, new_entries, editor, edit_baton,
                    depth, excludes, no_ignore,
                    ignore_unknown_node_types, ctx, subpool)))
    {
      svn_error_clear(editor->abort_edit(edit_baton, subpool));
      return err;
    }

  /* Transfer *COMMIT_INFO from the subpool to the callers pool */
  if (*commit_info_p)
    *commit_info_p = svn_commit_info_dup(*commit_info_p, pool);

  svn_pool_destroy(subpool);

  return SVN_NO_ERROR;
}


<<<<<<< HEAD
/* Remove (if it exists) each file whose path is given by a value in the
 * hash TEMPFILES, which is a mapping from (const char *) path to (const
 * char *) tempfile abspath.  Ignore the keys of TEMPFILES. */
=======
svn_error_t *
svn_client_import2(svn_commit_info_t **commit_info_p,
                   const char *path,
                   const char *url,
                   svn_boolean_t nonrecursive,
                   svn_boolean_t no_ignore,
                   svn_client_ctx_t *ctx,
                   apr_pool_t *pool)
{
  return svn_client_import3(commit_info_p,
                            path, url,
                            SVN_DEPTH_INFINITY_OR_FILES(! nonrecursive),
                            no_ignore, FALSE, NULL, ctx, pool);
}

svn_error_t *
svn_client_import(svn_client_commit_info_t **commit_info_p,
                  const char *path,
                  const char *url,
                  svn_boolean_t nonrecursive,
                  svn_client_ctx_t *ctx,
                  apr_pool_t *pool)
{
  svn_commit_info_t *commit_info = NULL;
  svn_error_t *err;

  err = svn_client_import2(&commit_info,
                           path, url, nonrecursive,
                           FALSE, ctx, pool);
  /* These structs have the same layout for the common fields. */
  *commit_info_p = (svn_client_commit_info_t *) commit_info;
  return err;
}

>>>>>>> 0213fdc3
static svn_error_t *
remove_tmpfiles(apr_hash_t *tempfiles,
                apr_pool_t *pool)
{
  apr_hash_index_t *hi;
  apr_pool_t *iterpool;

  /* Split if there's nothing to be done. */
  if (! tempfiles)
    return SVN_NO_ERROR;

  iterpool = svn_pool_create(pool);

  /* Clean up any tempfiles. */
  for (hi = apr_hash_first(pool, tempfiles); hi; hi = apr_hash_next(hi))
    {
      const char *path = svn__apr_hash_index_val(hi);

      svn_pool_clear(iterpool);

      SVN_ERR(svn_io_remove_file2(path, TRUE, iterpool));
    }
  svn_pool_destroy(iterpool);

  return SVN_NO_ERROR;
}



static svn_error_t *
reconcile_errors(svn_error_t *commit_err,
                 svn_error_t *unlock_err,
                 svn_error_t *bump_err,
                 svn_error_t *cleanup_err,
                 apr_pool_t *pool)
{
  svn_error_t *err;

  /* Early release (for good behavior). */
  if (! (commit_err || unlock_err || bump_err || cleanup_err))
    return SVN_NO_ERROR;

  /* If there was a commit error, start off our error chain with
     that. */
  if (commit_err)
    {
      commit_err = svn_error_quick_wrap
        (commit_err, _("Commit failed (details follow):"));
      err = commit_err;
    }

  /* Else, create a new "general" error that will lead off the errors
     that follow. */
  else
    err = svn_error_create(SVN_ERR_BASE, NULL,
                           _("Commit succeeded, but other errors follow:"));

  /* If there was an unlock error... */
  if (unlock_err)
    {
      /* Wrap the error with some headers. */
      unlock_err = svn_error_quick_wrap
        (unlock_err, _("Error unlocking locked dirs (details follow):"));

      /* Append this error to the chain. */
      svn_error_compose(err, unlock_err);
    }

  /* If there was a bumping error... */
  if (bump_err)
    {
      /* Wrap the error with some headers. */
      bump_err = svn_error_quick_wrap
        (bump_err, _("Error bumping revisions post-commit (details follow):"));

      /* Append this error to the chain. */
      svn_error_compose(err, bump_err);
    }

  /* If there was a cleanup error... */
  if (cleanup_err)
    {
      /* Wrap the error with some headers. */
      cleanup_err = svn_error_quick_wrap
        (cleanup_err, _("Error in post-commit clean-up (details follow):"));

      /* Append this error to the chain. */
      svn_error_compose(err, cleanup_err);
    }

  return err;
}

/* For all lock tokens in ALL_TOKENS for URLs under BASE_URL, add them
   to a new hashtable allocated in POOL.  *RESULT is set to point to this
   new hash table.  *RESULT will be keyed on const char * URI-decoded paths
   relative to BASE_URL.  The lock tokens will not be duplicated. */
static svn_error_t *
collect_lock_tokens(apr_hash_t **result,
                    apr_hash_t *all_tokens,
                    const char *base_url,
                    apr_pool_t *pool)
{
  apr_hash_index_t *hi;
  size_t base_len = strlen(base_url);

  *result = apr_hash_make(pool);

  for (hi = apr_hash_first(pool, all_tokens); hi; hi = apr_hash_next(hi))
    {
      const char *url = svn__apr_hash_index_key(hi);
      const char *token = svn__apr_hash_index_val(hi);

      if (strncmp(base_url, url, base_len) == 0
          && (url[base_len] == '\0' || url[base_len] == '/'))
        {
          if (url[base_len] == '\0')
            url = "";
          else
            url = svn_path_uri_decode(url + base_len + 1, pool);
          apr_hash_set(*result, url, APR_HASH_KEY_STRING, token);
        }
    }

  return SVN_NO_ERROR;
}

/* Put ITEM onto QUEUE, allocating it in QUEUE's pool...
 * If a checksum is provided, it can be the MD5 and/or the SHA1. */
static svn_error_t *
post_process_commit_item(svn_wc_committed_queue_t *queue,
                         const svn_client_commit_item3_t *item,
                         svn_wc_context_t *wc_ctx,
                         svn_boolean_t keep_changelists,
                         svn_boolean_t keep_locks,
                         const svn_checksum_t *md5_checksum,
                         const svn_checksum_t *sha1_checksum,
                         apr_pool_t *scratch_pool)
{
  svn_boolean_t loop_recurse = FALSE;
  svn_boolean_t remove_lock;

  /* Is it a missing, deleted directory?

     ### Temporary: once we centralise this sort of node is just a
     normal delete and will get handled by the post-commit queue. */
  if (item->kind == svn_node_dir
      && item->state_flags & SVN_CLIENT_COMMIT_ITEM_DELETE)
    {
      svn_boolean_t obstructed;

      SVN_ERR(svn_wc__node_is_status_obstructed(&obstructed,
                                                wc_ctx, item->path,
                                                scratch_pool));
      if (obstructed)
        return svn_wc__temp_mark_missing_not_present(item->path,
                                                     wc_ctx, scratch_pool);
    }

  if ((item->state_flags & SVN_CLIENT_COMMIT_ITEM_ADD)
      && (item->kind == svn_node_dir)
      && (item->copyfrom_url))
    loop_recurse = TRUE;

  remove_lock = (! keep_locks && (item->state_flags
                                       & SVN_CLIENT_COMMIT_ITEM_LOCK_TOKEN));

  return svn_wc_queue_committed3(queue, item->path,
                                 loop_recurse, item->incoming_prop_changes,
                                 remove_lock, !keep_changelists,
                                 md5_checksum, sha1_checksum, scratch_pool);
}


static svn_error_t *
check_nonrecursive_dir_delete(const char *target_path,
                              svn_wc_context_t *wc_ctx,
                              svn_depth_t depth,
                              apr_pool_t *pool)
{
  const char *target_abspath, *lock_abspath;
  svn_boolean_t locked_here;
  svn_node_kind_t kind;

  SVN_ERR(svn_dirent_get_absolute(&target_abspath, target_path, pool));

  SVN_ERR(svn_wc_read_kind(&kind, wc_ctx, target_abspath, FALSE, pool));
  if (kind == svn_node_dir)
    lock_abspath = target_abspath;
  else
    lock_abspath = svn_dirent_dirname(target_abspath, pool);

  SVN_ERR(svn_wc_locked2(&locked_here, NULL, wc_ctx, lock_abspath, pool));
  if (!locked_here)
    return svn_error_create(SVN_ERR_WC_LOCKED, NULL,
                           _("Are all targets part of the same working copy?"));

  /* ### TODO(sd): This check is slightly too strict.  It should be
     ### possible to:
     ###
     ###   * delete a directory containing only files when
     ###     depth==svn_depth_files;
     ###
     ###   * delete a directory containing only files and empty
     ###     subdirs when depth==svn_depth_immediates.
     ###
     ### But for now, we insist on svn_depth_infinity if you're
     ### going to delete a directory, because we're lazy and
     ### trying to get depthy commits working in the first place.
     ###
     ### This would be fairly easy to fix, though: just, well,
     ### check the above conditions!
  */
  if (depth != svn_depth_infinity)
    {
      if (kind == svn_node_dir)
        {
          svn_wc_status3_t *status;

          /* ### Looking at schedule is probably enough, no need for
                 pristine compare etc. */
          SVN_ERR(svn_wc_status3(&status, wc_ctx, target_abspath, pool,
                                 pool));
          if (status->node_status == svn_wc_status_deleted ||
              status->node_status == svn_wc_status_replaced)
            {
              const apr_array_header_t *children;

              SVN_ERR(svn_wc__node_get_children(&children, wc_ctx,
                                                target_abspath, TRUE, pool,
                                                pool));

              if (children->nelts > 0)
                return svn_error_create(SVN_ERR_UNSUPPORTED_FEATURE, NULL,
                                    _("Cannot non-recursively commit a "
                                      "directory deletion of a directory "
                                      "with child nodes"));
            }
        }
    }
  return SVN_NO_ERROR;
}

svn_error_t *
svn_client_commit4(svn_commit_info_t **commit_info_p,
                   const apr_array_header_t *targets,
                   svn_depth_t depth,
                   svn_boolean_t keep_locks,
                   svn_boolean_t keep_changelists,
                   const apr_array_header_t *changelists,
                   const apr_hash_t *revprop_table,
                   svn_client_ctx_t *ctx,
                   apr_pool_t *pool)
{
  const svn_delta_editor_t *editor;
  void *edit_baton;
  svn_ra_session_t *ra_session;
  const char *log_msg;
  const char *base_abspath;
  const char *base_url;
  const char *target;
  apr_array_header_t *rel_targets;
  apr_hash_t *committables;
  apr_hash_t *lock_tokens;
  apr_hash_t *tempfiles = NULL;
  apr_hash_t *md5_checksums;
  apr_hash_t *sha1_checksums;
  apr_array_header_t *commit_items;
  svn_error_t *cmt_err = SVN_NO_ERROR, *unlock_err = SVN_NO_ERROR;
  svn_error_t *bump_err = SVN_NO_ERROR, *cleanup_err = SVN_NO_ERROR;
  svn_boolean_t commit_in_progress = FALSE;
<<<<<<< HEAD
  const char *current_abspath;
=======
  const char *current_dir = "";
>>>>>>> 0213fdc3
  const char *notify_prefix;
  int i;

  /* Committing URLs doesn't make sense, so error if it's tried. */
  for (i = 0; i < targets->nelts; i++)
    {
      target = APR_ARRAY_IDX(targets, i, const char *);
      if (svn_path_is_url(target))
        return svn_error_createf
          (SVN_ERR_ILLEGAL_TARGET, NULL,
           _("'%s' is a URL, but URLs cannot be commit targets"), target);
    }

  /* Condense the target list. */
  SVN_ERR(svn_dirent_condense_targets(&base_abspath, &rel_targets, targets,
                                      depth == svn_depth_infinity,
                                      pool, pool));

  /* No targets means nothing to commit, so just return. */
  if (base_abspath == NULL)
    {
      /* As per our promise, if *commit_info_p isn't set, provide a
         default where rev = SVN_INVALID_REVNUM. */
      if (! *commit_info_p)
        *commit_info_p = svn_create_commit_info(pool);
      return SVN_NO_ERROR;
    }

  SVN_ERR_ASSERT(rel_targets != NULL);

  /* If we calculated only a base and no relative targets, this
     must mean that we are being asked to commit (effectively) a
     single path. */
  if (rel_targets->nelts == 0)
    {
      const char *name;

      /* Recompute our base directory, and push the resulting name (which
         may be "") into the list of relative targets.  */
      SVN_ERR(svn_wc_get_actual_target2(&base_abspath, &name, ctx->wc_ctx,
                                        base_abspath, pool, pool));

      APR_ARRAY_PUSH(rel_targets, const char *) = name;
    }

<<<<<<< HEAD
  /* Determine prefix to strip from the commit notify messages */
  SVN_ERR(svn_dirent_get_absolute(&current_abspath, "", pool));
  notify_prefix = svn_dirent_get_longest_ancestor(current_abspath,
                                                  base_abspath,
                                                  pool);
=======
      SVN_ERR(adjust_rel_targets(&base_dir, &rel_targets,
                                 base_dir, rel_targets,
                                 pool));

      for (i = 0; i < rel_targets->nelts; i++)
        {
          const char *parent_dir, *name;
          svn_node_kind_t kind;

          svn_pool_clear(subpool);

          target = svn_path_join(base_dir,
                                 APR_ARRAY_IDX(rel_targets, i, const char *),
                                 subpool);

          SVN_ERR(svn_io_check_path(target, &kind, subpool));

          /* If the final target is a dir, we want to lock it */
          if (kind == svn_node_dir)
            {
              /* Notice how here we test infinity||immediates, but up
                 in the call to svn_path_condense_targets(), we only
                 tested depth==infinity.  That's because condensation
                 and adm lock acquisition serve different purposes. */
              if (depth == svn_depth_infinity || depth == svn_depth_immediates)
                APR_ARRAY_PUSH(dirs_to_lock_recursive,
                               const char *) = apr_pstrdup(pool, target);
              else
                /* Don't lock if target is the base_dir, base_dir will be
                   locked anyway and we can't lock it twice */
                if (strcmp(target, base_dir) != 0)
                  APR_ARRAY_PUSH(dirs_to_lock,
                                 const char *) = apr_pstrdup(pool, target);
            }

          /* Now we need to iterate over the parent paths of this path
             adding them to the set of directories we want to lock.
             Do nothing if target is already the base_dir. */
          if (strcmp(target, base_dir) != 0)
            {
              svn_path_split(target, &parent_dir, &name, subpool);

              target = parent_dir;

              while (strcmp(target, base_dir) != 0)
                {
                  SVN_ERR_ASSERT((target[0] != '\0') &&
                                 !svn_dirent_is_root(target, strlen(target)));

                  APR_ARRAY_PUSH(dirs_to_lock,
                                 const char *) = apr_pstrdup(pool, target);
                  target = svn_path_dirname(target, subpool);
                }
            }
        }

      svn_pool_destroy(subpool);
    }

  SVN_ERR(svn_wc_adm_open3(&base_dir_access, NULL, base_dir,
                           TRUE,  /* Write lock */
                           lock_base_dir_recursive ? -1 : 0, /* lock levels */
                           ctx->cancel_func, ctx->cancel_baton,
                           pool));
>>>>>>> 0213fdc3

  SVN_ERR(svn_wc__acquire_write_lock(NULL, ctx->wc_ctx, base_abspath,
                                     pool, pool));

  /* One day we might support committing from multiple working copies, but
     we don't yet.  This check ensures that we don't silently commit a
     subset of the targets.

     At the same time, if a non-recursive commit is desired, do not
     allow a deleted directory as one of the targets. */
  {
    apr_pool_t *iterpool = svn_pool_create(pool);

    for (i = 0; i < targets->nelts; i++)
      {
        const char *target_path = APR_ARRAY_IDX(targets, i, const char *);

        svn_pool_clear(iterpool);
        SVN_ERR(check_nonrecursive_dir_delete(target_path, ctx->wc_ctx, depth,
                                              iterpool));
      }
    svn_pool_destroy(iterpool);
  }

  /* Crawl the working copy for commit items. */
  if ((cmt_err = svn_client__harvest_committables(&committables,
                                                  &lock_tokens,
                                                  base_abspath,
                                                  rel_targets,
                                                  depth,
                                                  ! keep_locks,
                                                  changelists,
                                                  ctx,
                                                  pool,
                                                  pool)))
    goto cleanup;

  /* ### todo: Currently there should be only one hash entry, which
     has a hacked name until we have the entries files storing
     canonical repository URLs.  Then, the hacked name can go away
     and be replaced with a canonical repos URL, and from there we
     are poised to started handling nested working copies.  See
     http://subversion.tigris.org/issues/show_bug.cgi?id=960. */
  if (! ((commit_items = apr_hash_get(committables,
                                      SVN_CLIENT__SINGLE_REPOS_NAME,
                                      APR_HASH_KEY_STRING))))
    goto cleanup;

  /* If our array of targets contains only locks (and no actual file
     or prop modifications), then we return here to avoid committing a
     revision with no changes. */
  {
    svn_boolean_t found_changed_path = FALSE;

    for (i = 0; i < commit_items->nelts; ++i)
      {
        svn_client_commit_item3_t *item =
          APR_ARRAY_IDX(commit_items, i, svn_client_commit_item3_t *);

        if (item->state_flags != SVN_CLIENT_COMMIT_ITEM_LOCK_TOKEN)
          {
            found_changed_path = TRUE;
            break;
          }
      }

    if (!found_changed_path)
      goto cleanup;
  }

  /* Go get a log message.  If an error occurs, or no log message is
     specified, abort the operation. */
  if (SVN_CLIENT__HAS_LOG_MSG_FUNC(ctx))
    {
      const char *tmp_file;
      cmt_err = svn_client__get_log_msg(&log_msg, &tmp_file, commit_items,
                                        ctx, pool);

      if (cmt_err || (! log_msg))
        goto cleanup;
    }
  else
    log_msg = "";

  /* Sort and condense our COMMIT_ITEMS. */
  if ((cmt_err = svn_client__condense_commit_items(&base_url,
                                                   commit_items,
                                                   pool)))
    goto cleanup;

  /* Collect our lock tokens with paths relative to base_url. */
  if ((cmt_err = collect_lock_tokens(&lock_tokens, lock_tokens, base_url,
                                     pool)))
    goto cleanup;

  if ((cmt_err = get_ra_editor(&ra_session,
                               &editor, &edit_baton, ctx,
<<<<<<< HEAD
                               base_url, base_abspath, log_msg,
=======
                               base_url, base_dir, base_dir_access, log_msg,
>>>>>>> 0213fdc3
                               commit_items, revprop_table, commit_info_p,
                               TRUE, lock_tokens, keep_locks, pool)))
    goto cleanup;

  /* Make a note that we have a commit-in-progress. */
  commit_in_progress = TRUE;

<<<<<<< HEAD
  /* Perform the commit. */
  cmt_err = svn_client__do_commit(base_url, commit_items, editor, edit_baton,
                                  notify_prefix, &tempfiles, &md5_checksums,
                                  &sha1_checksums, ctx, pool);
=======
  if ((cmt_err = svn_path_get_absolute(&current_dir,
                                       current_dir, pool)))
    goto cleanup;

  /* Determine prefix to strip from the commit notify messages */
  notify_prefix = svn_path_get_longest_ancestor(current_dir, base_dir, pool);

  /* Perform the commit. */
  cmt_err = svn_client__do_commit(base_url, commit_items, base_dir_access,
                                  editor, edit_baton,
                                  notify_prefix,
                                  &tempfiles, &digests, ctx, pool);
>>>>>>> 0213fdc3

  /* Handle a successful commit. */
  if ((! cmt_err)
      || (cmt_err->apr_err == SVN_ERR_REPOS_POST_COMMIT_HOOK_FAILED))
    {
      svn_wc_committed_queue_t *queue = svn_wc_committed_queue_create(pool);
      apr_pool_t *iterpool = svn_pool_create(pool);

      /* Make a note that our commit is finished. */
      commit_in_progress = FALSE;

      for (i = 0; i < commit_items->nelts; i++)
        {
          svn_client_commit_item3_t *item
            = APR_ARRAY_IDX(commit_items, i, svn_client_commit_item3_t *);

          svn_pool_clear(iterpool);
          bump_err = post_process_commit_item(queue, item, ctx->wc_ctx,
                                              keep_changelists, keep_locks,
                                              apr_hash_get(md5_checksums,
                                                           item->path,
                                                           APR_HASH_KEY_STRING),
                                              apr_hash_get(sha1_checksums,
                                                           item->path,
                                                           APR_HASH_KEY_STRING),
                                              iterpool);
          if (bump_err)
            goto cleanup;
        }
      svn_pool_destroy(iterpool);

      SVN_ERR_ASSERT(*commit_info_p);
      bump_err
        = svn_wc_process_committed_queue2(queue, ctx->wc_ctx,
                                         (*commit_info_p)->revision,
                                         (*commit_info_p)->date,
                                         (*commit_info_p)->author,
                                         pool);
    }

  /* Sleep to ensure timestamp integrity. */
  svn_io_sleep_for_timestamps(base_abspath, pool);

 cleanup:
  /* Abort the commit if it is still in progress. */
  if (commit_in_progress)
    svn_error_clear(editor->abort_edit(edit_baton, pool));

  /* A bump error is likely to occur while running a working copy log file,
     explicitly unlocking and removing temporary files would be wrong in
     that case.  A commit error (cmt_err) should only occur before any
     attempt to modify the working copy, so it doesn't prevent explicit
     clean-up. */
  if (! bump_err)
    {
      unlock_err = svn_wc__release_write_lock(ctx->wc_ctx, base_abspath, pool);

      if (! unlock_err)
        cleanup_err = remove_tmpfiles(tempfiles, pool);
    }

  /* As per our promise, if *commit_info_p isn't set, provide a default where
     rev = SVN_INVALID_REVNUM. */
  if (! *commit_info_p)
    *commit_info_p = svn_create_commit_info(pool);

  return reconcile_errors(cmt_err, unlock_err, bump_err, cleanup_err, pool);
<<<<<<< HEAD
=======
}

svn_error_t *
svn_client_commit3(svn_commit_info_t **commit_info_p,
                   const apr_array_header_t *targets,
                   svn_boolean_t recurse,
                   svn_boolean_t keep_locks,
                   svn_client_ctx_t *ctx,
                   apr_pool_t *pool)
{
  svn_depth_t depth = SVN_DEPTH_INFINITY_OR_FILES(recurse);

  return svn_client_commit4(commit_info_p, targets, depth, keep_locks,
                            FALSE, NULL, NULL, ctx, pool);
}

svn_error_t *
svn_client_commit2(svn_client_commit_info_t **commit_info_p,
                   const apr_array_header_t *targets,
                   svn_boolean_t recurse,
                   svn_boolean_t keep_locks,
                   svn_client_ctx_t *ctx,
                   apr_pool_t *pool)
{
  svn_commit_info_t *commit_info = NULL;
  svn_error_t *err;

  err = svn_client_commit3(&commit_info, targets, recurse, keep_locks,
                           ctx, pool);
  /* These structs have the same layout for the common fields. */
  *commit_info_p = (svn_client_commit_info_t *) commit_info;
  return err;
}

svn_error_t *
svn_client_commit(svn_client_commit_info_t **commit_info_p,
                  const apr_array_header_t *targets,
                  svn_boolean_t nonrecursive,
                  svn_client_ctx_t *ctx,
                  apr_pool_t *pool)
{
  return svn_client_commit2(commit_info_p, targets,
                            nonrecursive ? FALSE : TRUE,
                            TRUE,
                            ctx, pool);
>>>>>>> 0213fdc3
}<|MERGE_RESOLUTION|>--- conflicted
+++ resolved
@@ -139,7 +139,6 @@
       /* Open the working copy file. */
       SVN_ERR(svn_stream_open_readonly(&contents, path, pool, pool));
 
-<<<<<<< HEAD
       /* If we have EOL styles or keywords, then detranslate the file. */
       if (svn_subst_translation_required(eol_style, eol, keywords,
                                          FALSE, TRUE))
@@ -162,13 +161,6 @@
                                                  pool);
         }
     }
-=======
-  /* Open our contents file, either the original path or the temporary
-     copy we might have made above. */
-  SVN_ERR(svn_io_file_open(&f, tmpfile_path ? tmpfile_path : path,
-                           APR_READ, APR_OS_DEFAULT, pool));
-  contents = svn_stream_from_aprfile2(f, TRUE, pool);
->>>>>>> 0213fdc3
 
   /* Send the file's contents to the delta-window handler. */
   return svn_txdelta_send_stream(contents, handler, handler_baton,
@@ -318,7 +310,7 @@
   if (!no_ignore)
     SVN_ERR(svn_wc_get_default_ignores(&ignores, ctx->config, pool));
 
-  SVN_ERR(svn_io_get_dirents2(&dirents, path, pool));
+  SVN_ERR(svn_io_get_dirents3(&dirents, path, TRUE, pool, pool));
 
   for (hi = apr_hash_first(pool, dirents); hi; hi = apr_hash_next(hi))
     {
@@ -453,7 +445,7 @@
  * EDIT_BATON.  PATH can be a file or directory.
  *
  * DEPTH is the depth at which to import PATH; it behaves as for
- * svn_client_import3().
+ * svn_client_import4().
  *
  * NEW_ENTRIES is an ordered array of path components that must be
  * created in the repository (where the ordering direction is
@@ -601,34 +593,49 @@
 }
 
 
+struct capture_baton_t {
+  svn_commit_callback2_t original_callback;
+  void *original_baton;
+
+  svn_commit_info_t **info;
+  apr_pool_t *pool;
+};
+
+
+static svn_error_t *
+capture_commit_info(const svn_commit_info_t *commit_info,
+                    void *baton,
+                    apr_pool_t *pool)
+{
+  struct capture_baton_t *cb = baton;
+
+  *(cb->info) = svn_commit_info_dup(commit_info, cb->pool);
+
+  if (cb->original_callback)
+    SVN_ERR((cb->original_callback)(commit_info, cb->original_baton, pool));
+
+  return SVN_NO_ERROR;
+}
+
+
 static svn_error_t *
 get_ra_editor(svn_ra_session_t **ra_session,
               const svn_delta_editor_t **editor,
               void **edit_baton,
               svn_client_ctx_t *ctx,
               const char *base_url,
-              const char *base_dir,
+              const char *base_dir_abspath,
               const char *log_msg,
-<<<<<<< HEAD
               const apr_array_header_t *commit_items,
-=======
-              apr_array_header_t *commit_items,
->>>>>>> 0213fdc3
               const apr_hash_t *revprop_table,
-              svn_commit_info_t **commit_info_p,
               svn_boolean_t is_commit,
               apr_hash_t *lock_tokens,
               svn_boolean_t keep_locks,
+              svn_commit_callback2_t commit_callback,
+              void *commit_baton,
               apr_pool_t *pool)
 {
-  void *commit_baton;
   apr_hash_t *commit_revprops;
-<<<<<<< HEAD
-  const char *base_dir_abspath;
-
-  SVN_ERR(svn_dirent_get_absolute(&base_dir_abspath, base_dir, pool));
-=======
->>>>>>> 0213fdc3
 
   /* Open an RA session to URL. */
   SVN_ERR(svn_client__open_ra_session_internal(ra_session, base_url,
@@ -650,21 +657,12 @@
                                  base_url);
     }
 
-<<<<<<< HEAD
-=======
-  /* Fetch the latest revision if requested. */
-  if (latest_rev)
-    SVN_ERR(svn_ra_get_latest_revnum(*ra_session, latest_rev, pool));
-
->>>>>>> 0213fdc3
   SVN_ERR(svn_client__ensure_revprop_table(&commit_revprops, revprop_table,
                                            log_msg, ctx, pool));
 
   /* Fetch RA commit editor. */
-  SVN_ERR(svn_client__commit_get_baton(&commit_baton, commit_info_p, pool));
   return svn_ra_get_commit_editor3(*ra_session, editor, edit_baton,
-                                   commit_revprops,
-                                   svn_client__commit_callback,
+                                   commit_revprops, commit_callback,
                                    commit_baton, lock_tokens, keep_locks,
                                    pool);
 }
@@ -674,8 +672,7 @@
 /*** Public Interfaces. ***/
 
 svn_error_t *
-svn_client_import3(svn_commit_info_t **commit_info_p,
-                   const char *path,
+svn_client_import4(const char *path,
                    const char *url,
                    svn_depth_t depth,
                    svn_boolean_t no_ignore,
@@ -691,12 +688,16 @@
   svn_ra_session_t *ra_session;
   apr_hash_t *excludes = apr_hash_make(pool);
   svn_node_kind_t kind;
-  const char *base_dir = path;
+  const char *local_abspath;
+  const char *base_dir_abspath;
   apr_array_header_t *new_entries = apr_array_make(pool, 4,
                                                    sizeof(const char *));
   const char *temp;
   const char *dir;
   apr_pool_t *subpool;
+
+  SVN_ERR(svn_dirent_get_absolute(&local_abspath, path, pool));
+  base_dir_abspath = local_abspath;
 
   /* Create a new commit item and add it to the array. */
   if (SVN_CLIENT__HAS_LOG_MSG_FUNC(ctx))
@@ -726,9 +727,9 @@
         }
     }
 
-  SVN_ERR(svn_io_check_path(path, &kind, pool));
+  SVN_ERR(svn_io_check_path(local_abspath, &kind, pool));
   if (kind == svn_node_file)
-    base_dir = svn_dirent_dirname(path, pool);
+    base_dir_abspath = svn_dirent_dirname(local_abspath, pool);
 
   /* Figure out all the path components we need to create just to have
      a place to stick our imported tree. */
@@ -759,13 +760,10 @@
         }
     }
   while ((err = get_ra_editor(&ra_session,
-                              &editor, &edit_baton, ctx, url, base_dir,
-<<<<<<< HEAD
-                              log_msg, NULL, revprop_table,
-=======
-                              NULL, log_msg, NULL, revprop_table,
->>>>>>> 0213fdc3
-                              commit_info_p, FALSE, NULL, TRUE, subpool)));
+                              &editor, &edit_baton, ctx, url, base_dir_abspath,
+                              log_msg, NULL, revprop_table, FALSE, NULL, TRUE,
+                              ctx->commit_callback2, ctx->commit_baton,
+                              subpool)));
 
   /* Reverse the order of the components we added to our NEW_ENTRIES array. */
   if (new_entries->nelts)
@@ -820,96 +818,22 @@
       return err;
     }
 
-  /* Transfer *COMMIT_INFO from the subpool to the callers pool */
-  if (*commit_info_p)
-    *commit_info_p = svn_commit_info_dup(*commit_info_p, pool);
-
   svn_pool_destroy(subpool);
 
   return SVN_NO_ERROR;
 }
-
-
-<<<<<<< HEAD
-/* Remove (if it exists) each file whose path is given by a value in the
- * hash TEMPFILES, which is a mapping from (const char *) path to (const
- * char *) tempfile abspath.  Ignore the keys of TEMPFILES. */
-=======
-svn_error_t *
-svn_client_import2(svn_commit_info_t **commit_info_p,
-                   const char *path,
-                   const char *url,
-                   svn_boolean_t nonrecursive,
-                   svn_boolean_t no_ignore,
-                   svn_client_ctx_t *ctx,
-                   apr_pool_t *pool)
-{
-  return svn_client_import3(commit_info_p,
-                            path, url,
-                            SVN_DEPTH_INFINITY_OR_FILES(! nonrecursive),
-                            no_ignore, FALSE, NULL, ctx, pool);
-}
-
-svn_error_t *
-svn_client_import(svn_client_commit_info_t **commit_info_p,
-                  const char *path,
-                  const char *url,
-                  svn_boolean_t nonrecursive,
-                  svn_client_ctx_t *ctx,
-                  apr_pool_t *pool)
-{
-  svn_commit_info_t *commit_info = NULL;
-  svn_error_t *err;
-
-  err = svn_client_import2(&commit_info,
-                           path, url, nonrecursive,
-                           FALSE, ctx, pool);
-  /* These structs have the same layout for the common fields. */
-  *commit_info_p = (svn_client_commit_info_t *) commit_info;
-  return err;
-}
-
->>>>>>> 0213fdc3
-static svn_error_t *
-remove_tmpfiles(apr_hash_t *tempfiles,
-                apr_pool_t *pool)
-{
-  apr_hash_index_t *hi;
-  apr_pool_t *iterpool;
-
-  /* Split if there's nothing to be done. */
-  if (! tempfiles)
-    return SVN_NO_ERROR;
-
-  iterpool = svn_pool_create(pool);
-
-  /* Clean up any tempfiles. */
-  for (hi = apr_hash_first(pool, tempfiles); hi; hi = apr_hash_next(hi))
-    {
-      const char *path = svn__apr_hash_index_val(hi);
-
-      svn_pool_clear(iterpool);
-
-      SVN_ERR(svn_io_remove_file2(path, TRUE, iterpool));
-    }
-  svn_pool_destroy(iterpool);
-
-  return SVN_NO_ERROR;
-}
-
 
 
 static svn_error_t *
 reconcile_errors(svn_error_t *commit_err,
                  svn_error_t *unlock_err,
                  svn_error_t *bump_err,
-                 svn_error_t *cleanup_err,
                  apr_pool_t *pool)
 {
   svn_error_t *err;
 
   /* Early release (for good behavior). */
-  if (! (commit_err || unlock_err || bump_err || cleanup_err))
+  if (! (commit_err || unlock_err || bump_err))
     return SVN_NO_ERROR;
 
   /* If there was a commit error, start off our error chain with
@@ -947,17 +871,6 @@
 
       /* Append this error to the chain. */
       svn_error_compose(err, bump_err);
-    }
-
-  /* If there was a cleanup error... */
-  if (cleanup_err)
-    {
-      /* Wrap the error with some headers. */
-      cleanup_err = svn_error_quick_wrap
-        (cleanup_err, _("Error in post-commit clean-up (details follow):"));
-
-      /* Append this error to the chain. */
-      svn_error_compose(err, cleanup_err);
     }
 
   return err;
@@ -1114,8 +1027,7 @@
 }
 
 svn_error_t *
-svn_client_commit4(svn_commit_info_t **commit_info_p,
-                   const apr_array_header_t *targets,
+svn_client_commit5(const apr_array_header_t *targets,
                    svn_depth_t depth,
                    svn_boolean_t keep_locks,
                    svn_boolean_t keep_changelists,
@@ -1126,6 +1038,7 @@
 {
   const svn_delta_editor_t *editor;
   void *edit_baton;
+  struct capture_baton_t cb;
   svn_ra_session_t *ra_session;
   const char *log_msg;
   const char *base_abspath;
@@ -1134,18 +1047,14 @@
   apr_array_header_t *rel_targets;
   apr_hash_t *committables;
   apr_hash_t *lock_tokens;
-  apr_hash_t *tempfiles = NULL;
   apr_hash_t *md5_checksums;
   apr_hash_t *sha1_checksums;
   apr_array_header_t *commit_items;
   svn_error_t *cmt_err = SVN_NO_ERROR, *unlock_err = SVN_NO_ERROR;
-  svn_error_t *bump_err = SVN_NO_ERROR, *cleanup_err = SVN_NO_ERROR;
+  svn_error_t *bump_err = SVN_NO_ERROR;
   svn_boolean_t commit_in_progress = FALSE;
-<<<<<<< HEAD
+  svn_commit_info_t *commit_info = NULL;
   const char *current_abspath;
-=======
-  const char *current_dir = "";
->>>>>>> 0213fdc3
   const char *notify_prefix;
   int i;
 
@@ -1166,13 +1075,7 @@
 
   /* No targets means nothing to commit, so just return. */
   if (base_abspath == NULL)
-    {
-      /* As per our promise, if *commit_info_p isn't set, provide a
-         default where rev = SVN_INVALID_REVNUM. */
-      if (! *commit_info_p)
-        *commit_info_p = svn_create_commit_info(pool);
-      return SVN_NO_ERROR;
-    }
+    return SVN_NO_ERROR;
 
   SVN_ERR_ASSERT(rel_targets != NULL);
 
@@ -1191,81 +1094,14 @@
       APR_ARRAY_PUSH(rel_targets, const char *) = name;
     }
 
-<<<<<<< HEAD
   /* Determine prefix to strip from the commit notify messages */
   SVN_ERR(svn_dirent_get_absolute(&current_abspath, "", pool));
   notify_prefix = svn_dirent_get_longest_ancestor(current_abspath,
                                                   base_abspath,
                                                   pool);
-=======
-      SVN_ERR(adjust_rel_targets(&base_dir, &rel_targets,
-                                 base_dir, rel_targets,
-                                 pool));
-
-      for (i = 0; i < rel_targets->nelts; i++)
-        {
-          const char *parent_dir, *name;
-          svn_node_kind_t kind;
-
-          svn_pool_clear(subpool);
-
-          target = svn_path_join(base_dir,
-                                 APR_ARRAY_IDX(rel_targets, i, const char *),
-                                 subpool);
-
-          SVN_ERR(svn_io_check_path(target, &kind, subpool));
-
-          /* If the final target is a dir, we want to lock it */
-          if (kind == svn_node_dir)
-            {
-              /* Notice how here we test infinity||immediates, but up
-                 in the call to svn_path_condense_targets(), we only
-                 tested depth==infinity.  That's because condensation
-                 and adm lock acquisition serve different purposes. */
-              if (depth == svn_depth_infinity || depth == svn_depth_immediates)
-                APR_ARRAY_PUSH(dirs_to_lock_recursive,
-                               const char *) = apr_pstrdup(pool, target);
-              else
-                /* Don't lock if target is the base_dir, base_dir will be
-                   locked anyway and we can't lock it twice */
-                if (strcmp(target, base_dir) != 0)
-                  APR_ARRAY_PUSH(dirs_to_lock,
-                                 const char *) = apr_pstrdup(pool, target);
-            }
-
-          /* Now we need to iterate over the parent paths of this path
-             adding them to the set of directories we want to lock.
-             Do nothing if target is already the base_dir. */
-          if (strcmp(target, base_dir) != 0)
-            {
-              svn_path_split(target, &parent_dir, &name, subpool);
-
-              target = parent_dir;
-
-              while (strcmp(target, base_dir) != 0)
-                {
-                  SVN_ERR_ASSERT((target[0] != '\0') &&
-                                 !svn_dirent_is_root(target, strlen(target)));
-
-                  APR_ARRAY_PUSH(dirs_to_lock,
-                                 const char *) = apr_pstrdup(pool, target);
-                  target = svn_path_dirname(target, subpool);
-                }
-            }
-        }
-
-      svn_pool_destroy(subpool);
-    }
-
-  SVN_ERR(svn_wc_adm_open3(&base_dir_access, NULL, base_dir,
-                           TRUE,  /* Write lock */
-                           lock_base_dir_recursive ? -1 : 0, /* lock levels */
-                           ctx->cancel_func, ctx->cancel_baton,
-                           pool));
->>>>>>> 0213fdc3
 
   SVN_ERR(svn_wc__acquire_write_lock(NULL, ctx->wc_ctx, base_abspath,
-                                     pool, pool));
+                                     FALSE, pool, pool));
 
   /* One day we might support committing from multiple working copies, but
      we don't yet.  This check ensures that we don't silently commit a
@@ -1358,39 +1194,25 @@
                                      pool)))
     goto cleanup;
 
-  if ((cmt_err = get_ra_editor(&ra_session,
-                               &editor, &edit_baton, ctx,
-<<<<<<< HEAD
+  cb.original_callback = ctx->commit_callback2;
+  cb.original_baton = ctx->commit_baton;
+  cb.info = &commit_info;
+  cb.pool = pool;
+
+  if ((cmt_err = get_ra_editor(&ra_session, &editor, &edit_baton, ctx,
                                base_url, base_abspath, log_msg,
-=======
-                               base_url, base_dir, base_dir_access, log_msg,
->>>>>>> 0213fdc3
-                               commit_items, revprop_table, commit_info_p,
-                               TRUE, lock_tokens, keep_locks, pool)))
+                               commit_items, revprop_table, TRUE, lock_tokens,
+                               keep_locks, capture_commit_info,
+                               &cb, pool)))
     goto cleanup;
 
   /* Make a note that we have a commit-in-progress. */
   commit_in_progress = TRUE;
 
-<<<<<<< HEAD
   /* Perform the commit. */
   cmt_err = svn_client__do_commit(base_url, commit_items, editor, edit_baton,
-                                  notify_prefix, &tempfiles, &md5_checksums,
+                                  notify_prefix, &md5_checksums,
                                   &sha1_checksums, ctx, pool);
-=======
-  if ((cmt_err = svn_path_get_absolute(&current_dir,
-                                       current_dir, pool)))
-    goto cleanup;
-
-  /* Determine prefix to strip from the commit notify messages */
-  notify_prefix = svn_path_get_longest_ancestor(current_dir, base_dir, pool);
-
-  /* Perform the commit. */
-  cmt_err = svn_client__do_commit(base_url, commit_items, base_dir_access,
-                                  editor, edit_baton,
-                                  notify_prefix,
-                                  &tempfiles, &digests, ctx, pool);
->>>>>>> 0213fdc3
 
   /* Handle a successful commit. */
   if ((! cmt_err)
@@ -1422,12 +1244,12 @@
         }
       svn_pool_destroy(iterpool);
 
-      SVN_ERR_ASSERT(*commit_info_p);
+      SVN_ERR_ASSERT(commit_info);
       bump_err
         = svn_wc_process_committed_queue2(queue, ctx->wc_ctx,
-                                         (*commit_info_p)->revision,
-                                         (*commit_info_p)->date,
-                                         (*commit_info_p)->author,
+                                         commit_info->revision,
+                                         commit_info->date,
+                                         commit_info->author,
                                          pool);
     }
 
@@ -1445,65 +1267,7 @@
      attempt to modify the working copy, so it doesn't prevent explicit
      clean-up. */
   if (! bump_err)
-    {
-      unlock_err = svn_wc__release_write_lock(ctx->wc_ctx, base_abspath, pool);
-
-      if (! unlock_err)
-        cleanup_err = remove_tmpfiles(tempfiles, pool);
-    }
-
-  /* As per our promise, if *commit_info_p isn't set, provide a default where
-     rev = SVN_INVALID_REVNUM. */
-  if (! *commit_info_p)
-    *commit_info_p = svn_create_commit_info(pool);
-
-  return reconcile_errors(cmt_err, unlock_err, bump_err, cleanup_err, pool);
-<<<<<<< HEAD
-=======
-}
-
-svn_error_t *
-svn_client_commit3(svn_commit_info_t **commit_info_p,
-                   const apr_array_header_t *targets,
-                   svn_boolean_t recurse,
-                   svn_boolean_t keep_locks,
-                   svn_client_ctx_t *ctx,
-                   apr_pool_t *pool)
-{
-  svn_depth_t depth = SVN_DEPTH_INFINITY_OR_FILES(recurse);
-
-  return svn_client_commit4(commit_info_p, targets, depth, keep_locks,
-                            FALSE, NULL, NULL, ctx, pool);
-}
-
-svn_error_t *
-svn_client_commit2(svn_client_commit_info_t **commit_info_p,
-                   const apr_array_header_t *targets,
-                   svn_boolean_t recurse,
-                   svn_boolean_t keep_locks,
-                   svn_client_ctx_t *ctx,
-                   apr_pool_t *pool)
-{
-  svn_commit_info_t *commit_info = NULL;
-  svn_error_t *err;
-
-  err = svn_client_commit3(&commit_info, targets, recurse, keep_locks,
-                           ctx, pool);
-  /* These structs have the same layout for the common fields. */
-  *commit_info_p = (svn_client_commit_info_t *) commit_info;
-  return err;
-}
-
-svn_error_t *
-svn_client_commit(svn_client_commit_info_t **commit_info_p,
-                  const apr_array_header_t *targets,
-                  svn_boolean_t nonrecursive,
-                  svn_client_ctx_t *ctx,
-                  apr_pool_t *pool)
-{
-  return svn_client_commit2(commit_info_p, targets,
-                            nonrecursive ? FALSE : TRUE,
-                            TRUE,
-                            ctx, pool);
->>>>>>> 0213fdc3
+    unlock_err = svn_wc__release_write_lock(ctx->wc_ctx, base_abspath, pool);
+
+  return reconcile_errors(cmt_err, unlock_err, bump_err, pool);
 }