--- conflicted
+++ resolved
@@ -852,61 +852,6 @@
                                                     pool)))
     goto cleanup;
 
-<<<<<<< HEAD
-    {
-      svn_client_commit_item_t *item = NULL;
-
-      /* ### Temporary: If we have any non-added directories with
-         property mods, make sure those directories are up-to-date.
-         Someday this should just be protected against by the server.  */
-      for (i = 0; i < commit_items->nelts; i++)
-        {
-          item = ((svn_client_commit_item_t **) commit_items->elts)[i];
-          if ((item->kind == svn_node_dir)
-              && (item->state_flags & SVN_CLIENT_COMMIT_ITEM_PROP_MODS)
-              && (! (item->state_flags & SVN_CLIENT_COMMIT_ITEM_ADD)))
-            break;
-        }
-
-      /* If we didn't clear the loop above without early exit, then we
-         have a directory with property mods.  */
-      if (i < commit_items->nelts)
-        {
-          svn_revnum_t head;
-          if ((cmt_err = get_ra_editor (&ra_baton, &session, &ra_lib, &head,
-                                        &editor, &edit_baton, auth_baton,
-                                        base_url, base_dir, base_dir_access,
-                                        log_msg, commit_items, &committed_rev, 
-                                        &committed_date, &committed_author, 
-                                        TRUE, pool)))
-            goto cleanup;
-
-          /* Make a note that we have a commit-in-progress. */
-          commit_in_progress = TRUE;
-
-          /* If the item's revision isn't the same as the HEAD
-             revision, bail out now. */
-          if (item->revision != head)
-            {
-              cmt_err = svn_error_createf 
-                (SVN_ERR_WC_NOT_UP_TO_DATE, NULL,
-                 "Cannot commit propchanges for directory '%s'",
-                 item->path);
-              goto cleanup;
-            }
-        }
-      /* No early loop exit above means we don't care about the HEAD
-         revision, so don't request it. */
-      else
-        {
-          if ((cmt_err = get_ra_editor (&ra_baton, &session, &ra_lib, NULL,
-                                        &editor, &edit_baton, auth_baton,
-                                        base_url, base_dir, base_dir_access,
-                                        log_msg, commit_items, &committed_rev, 
-                                        &committed_date, &committed_author, 
-                                        TRUE, pool)))
-            goto cleanup;
-=======
   if ((cmt_err = get_ra_editor (&ra_baton, &session, &ra_lib, NULL,
                                 &editor, &edit_baton, auth_baton,
                                 base_url, base_dir, base_dir_access,
@@ -914,7 +859,6 @@
                                 &committed_date, &committed_author, 
                                 TRUE, pool)))
     goto cleanup;
->>>>>>> 2b3bfb48
 
   /* Make a note that we have a commit-in-progress. */
   commit_in_progress = TRUE;
