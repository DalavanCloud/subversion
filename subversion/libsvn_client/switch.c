--- conflicted
+++ resolved
@@ -192,10 +192,6 @@
                                     depth,
                                     depth_is_sticky, allow_unver_obstructions,
                                     diff3_cmd, preserved_exts,
-<<<<<<< HEAD
-                                    NULL, NULL,
-=======
->>>>>>> 8d8a5012
                                     ctx->conflict_func, ctx->conflict_baton,
                                     svn_client__external_info_gatherer, &efb,
                                     ctx->cancel_func, ctx->cancel_baton,
