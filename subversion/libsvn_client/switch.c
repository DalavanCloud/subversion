/*
 * switch.c:  implement 'switch' feature via WC & RA interfaces.
 *
 * ====================================================================
 *    Licensed to the Apache Software Foundation (ASF) under one
 *    or more contributor license agreements.  See the NOTICE file
 *    distributed with this work for additional information
 *    regarding copyright ownership.  The ASF licenses this file
 *    to you under the Apache License, Version 2.0 (the
 *    "License"); you may not use this file except in compliance
 *    with the License.  You may obtain a copy of the License at
 *
 *      http://www.apache.org/licenses/LICENSE-2.0
 *
 *    Unless required by applicable law or agreed to in writing,
 *    software distributed under the License is distributed on an
 *    "AS IS" BASIS, WITHOUT WARRANTIES OR CONDITIONS OF ANY
 *    KIND, either express or implied.  See the License for the
 *    specific language governing permissions and limitations
 *    under the License.
 * ====================================================================
 */

/* ==================================================================== */



/*** Includes. ***/

#include "svn_client.h"
#include "svn_error.h"
#include "svn_hash.h"
#include "svn_time.h"
#include "svn_dirent_uri.h"
#include "svn_path.h"
#include "svn_config.h"
#include "svn_pools.h"
#include "client.h"

#include "svn_private_config.h"
#include "private/svn_wc_private.h"


/*** Code. ***/

/* This feature is essentially identical to 'svn update' (see
   ./update.c), but with two differences:

     - the reporter->finish_report() routine needs to make the server
       run delta_dirs() on two *different* paths, rather than on two
       identical paths.

     - after the update runs, we need to more than just
       ensure_uniform_revision;  we need to rewrite all the entries'
       URL attributes.
*/


/* A conflict callback that simply records the conflicted path in BATON.

   Implements svn_wc_conflict_resolver_func2_t.
*/
static svn_error_t *
record_conflict(svn_wc_conflict_result_t **result,
                const svn_wc_conflict_description2_t *description,
                void *baton,
                apr_pool_t *result_pool,
                apr_pool_t *scratch_pool)
{
  apr_hash_t *conflicted_paths = baton;

  svn_hash_sets(conflicted_paths,
                apr_pstrdup(apr_hash_pool_get(conflicted_paths),
                            description->local_abspath), "");
  *result = svn_wc_create_conflict_result(svn_wc_conflict_choose_postpone,
                                          NULL, result_pool);
  return SVN_NO_ERROR;
}

/* ...

   Add the paths of any conflict victims to CONFLICTED_PATHS, if that
   is not null.
*/
static svn_error_t *
switch_internal(svn_revnum_t *result_rev,
                apr_hash_t *conflicted_paths,
                const char *local_abspath,
                const char *anchor_abspath,
                const char *switch_url,
                const svn_opt_revision_t *peg_revision,
                const svn_opt_revision_t *revision,
                svn_depth_t depth,
                svn_boolean_t depth_is_sticky,
                svn_boolean_t ignore_externals,
                svn_boolean_t allow_unver_obstructions,
                svn_boolean_t ignore_ancestry,
                svn_boolean_t *timestamp_sleep,
                svn_client_ctx_t *ctx,
                apr_pool_t *pool)
{
  const svn_ra_reporter3_t *reporter;
  void *report_baton;
  const char *anchor_url, *target;
  svn_client__pathrev_t *switch_loc;
  svn_ra_session_t *ra_session;
  svn_revnum_t revnum;
  const char *diff3_cmd;
  apr_hash_t *wcroot_iprops;
  apr_array_header_t *inherited_props;
  svn_boolean_t use_commit_times;
  const svn_delta_editor_t *switch_editor;
  void *switch_edit_baton;
  const char *preserved_exts_str;
  apr_array_header_t *preserved_exts;
  svn_boolean_t server_supports_depth;
  struct svn_client__dirent_fetcher_baton_t dfb;
  svn_config_t *cfg = ctx->config
                      ? svn_hash_gets(ctx->config, SVN_CONFIG_CATEGORY_CONFIG)
                      : NULL;

  /* An unknown depth can't be sticky. */
  if (depth == svn_depth_unknown)
    depth_is_sticky = FALSE;

  /* Do not support the situation of both exclude and switch a target. */
  if (depth == svn_depth_exclude)
    return svn_error_createf(SVN_ERR_UNSUPPORTED_FEATURE, NULL,
                             _("Cannot both exclude and switch a path"));

  /* Get the external diff3, if any. */
  svn_config_get(cfg, &diff3_cmd, SVN_CONFIG_SECTION_HELPERS,
                 SVN_CONFIG_OPTION_DIFF3_CMD, NULL);

  if (diff3_cmd != NULL)
    SVN_ERR(svn_path_cstring_to_utf8(&diff3_cmd, diff3_cmd, pool));

  /* See if the user wants last-commit timestamps instead of current ones. */
  SVN_ERR(svn_config_get_bool(cfg, &use_commit_times,
                              SVN_CONFIG_SECTION_MISCELLANY,
                              SVN_CONFIG_OPTION_USE_COMMIT_TIMES, FALSE));

  {
    svn_boolean_t has_working;
    SVN_ERR(svn_wc__node_has_working(&has_working, ctx->wc_ctx, local_abspath,
                                     pool));

    if (has_working)
      return svn_error_createf(SVN_ERR_UNSUPPORTED_FEATURE, NULL,
                               _("Cannot switch '%s' because it is not in the "
                                 "repository yet"),
                               svn_dirent_local_style(local_abspath, pool));
  }

  /* See which files the user wants to preserve the extension of when
     conflict files are made. */
  svn_config_get(cfg, &preserved_exts_str, SVN_CONFIG_SECTION_MISCELLANY,
                 SVN_CONFIG_OPTION_PRESERVED_CF_EXTS, "");
  preserved_exts = *preserved_exts_str
    ? svn_cstring_split(preserved_exts_str, "\n\r\t\v ", FALSE, pool)
    : NULL;

  /* Sanity check.  Without these, the switch is meaningless. */
  SVN_ERR_ASSERT(switch_url && (switch_url[0] != '\0'));

  if (strcmp(local_abspath, anchor_abspath))
    target = svn_dirent_basename(local_abspath, pool);
  else
    target = "";

  SVN_ERR(svn_wc__node_get_url(&anchor_url, ctx->wc_ctx, anchor_abspath,
                               pool, pool));
  if (! anchor_url)
    return svn_error_createf(SVN_ERR_ENTRY_MISSING_URL, NULL,
                             _("Directory '%s' has no URL"),
                             svn_dirent_local_style(anchor_abspath, pool));

  /* We may need to crop the tree if the depth is sticky */
  if (depth_is_sticky && depth < svn_depth_infinity)
    {
      svn_node_kind_t target_kind;

      if (depth == svn_depth_exclude)
        {
          SVN_ERR(svn_wc_exclude(ctx->wc_ctx,
                                 local_abspath,
                                 ctx->cancel_func, ctx->cancel_baton,
                                 ctx->notify_func2, ctx->notify_baton2,
                                 pool));

          /* Target excluded, we are done now */
          return SVN_NO_ERROR;
        }

      SVN_ERR(svn_wc_read_kind2(&target_kind, ctx->wc_ctx, local_abspath,
                                TRUE, TRUE, pool));

      if (target_kind == svn_node_dir)
        SVN_ERR(svn_wc_crop_tree2(ctx->wc_ctx, local_abspath, depth,
                                  ctx->cancel_func, ctx->cancel_baton,
                                  ctx->notify_func2, ctx->notify_baton2,
                                  pool));
    }

  /* Open an RA session to 'source' URL */
  SVN_ERR(svn_client__ra_session_from_path2(&ra_session, &switch_loc,
                                            switch_url, anchor_abspath,
                                            peg_revision, revision,
                                            ctx, pool));

  /* Disallow a switch operation to change the repository root of the
     target. */
  if (! svn_uri__is_ancestor(switch_loc->repos_root_url, anchor_url))
    return svn_error_createf(SVN_ERR_WC_INVALID_SWITCH, NULL,
                             _("'%s'\nis not the same repository as\n'%s'"),
                             anchor_url, switch_loc->repos_root_url);

  /* If we're not ignoring ancestry, then error out if the switch
     source and target don't have a common ancestory.

     ### We're acting on the anchor here, not the target.  Is that
     ### okay? */
  if (! ignore_ancestry)
    {
      svn_client__pathrev_t *target_base_loc, *yca;

      SVN_ERR(svn_client__wc_node_get_base(&target_base_loc, local_abspath,
                                           ctx->wc_ctx, pool, pool));

      if (!target_base_loc)
        yca = NULL; /* Not versioned */
      else
        {
          /* ### It would be nice if this function could reuse the existing
             ra session instead of opening two for its own use. */
          SVN_ERR(svn_client__get_youngest_common_ancestor(
                  &yca, switch_loc, target_base_loc, ra_session, ctx,
                  pool, pool));
        }
      if (! yca)
        return svn_error_createf(SVN_ERR_CLIENT_UNRELATED_RESOURCES, NULL,
                                 _("'%s' shares no common ancestry with '%s'"),
                                 switch_url,
                                 svn_dirent_dirname(local_abspath, pool));
    }

  wcroot_iprops = apr_hash_make(pool);
  
  /* Will the base of LOCAL_ABSPATH require an iprop cache post-switch?
     If we are switching LOCAL_ABSPATH to the root of the repository then
     we don't need to cache inherited properties.  In all other cases we
     *might* need to cache iprops. */
  if (strcmp(switch_loc->repos_root_url, switch_loc->url) != 0)
    {
      svn_boolean_t wc_root;
      svn_boolean_t needs_iprop_cache = TRUE;

      SVN_ERR(svn_wc__is_wcroot(&wc_root, ctx->wc_ctx, local_abspath,
                                pool));

      /* Switching the WC root to anything but the repos root means
         we need an iprop cache. */ 
      if (!wc_root)
        {
          /* We know we are switching a subtree to something other than the
             repos root, but if we are unswitching that subtree we don't
             need an iprops cache. */
          const char *target_parent_url;
          const char *unswitched_url;

          /* Calculate the URL LOCAL_ABSPATH would have if it was unswitched
             relative to its parent. */
          SVN_ERR(svn_wc__node_get_url(&target_parent_url, ctx->wc_ctx,
                                       svn_dirent_dirname(local_abspath,
                                                          pool),
                                       pool, pool));
          unswitched_url = svn_path_url_add_component2(
            target_parent_url,
            svn_dirent_basename(local_abspath, pool),
            pool);

          /* If LOCAL_ABSPATH will be unswitched relative to its parent, then
             it doesn't need an iprop cache.  Note: It doesn't matter if
             LOCAL_ABSPATH is withing a switched subtree, only if it's the
             *root* of a switched subtree.*/
          if (strcmp(unswitched_url, switch_loc->url) == 0)
            needs_iprop_cache = FALSE;
      }


      if (needs_iprop_cache)
        {
          SVN_ERR(svn_ra_get_inherited_props(ra_session, &inherited_props,
                                             "", switch_loc->rev, pool,
                                             pool));
          svn_hash_sets(wcroot_iprops, local_abspath, inherited_props);
        }
    }

  SVN_ERR(svn_ra_reparent(ra_session, anchor_url, pool));

  /* Fetch the switch (update) editor.  If REVISION is invalid, that's
     okay; the RA driver will call editor->set_target_revision() later on. */
  SVN_ERR(svn_ra_has_capability(ra_session, &server_supports_depth,
                                SVN_RA_CAPABILITY_DEPTH, pool));

  dfb.ra_session = ra_session;
  dfb.anchor_url = anchor_url;
  dfb.target_revision = switch_loc->rev;

  SVN_ERR(svn_wc__get_switch_editor(&switch_editor, &switch_edit_baton,
                                    &revnum, ctx->wc_ctx, anchor_abspath,
                                    target, switch_loc->url, wcroot_iprops,
                                    use_commit_times, depth,
                                    depth_is_sticky, allow_unver_obstructions,
                                    server_supports_depth,
                                    diff3_cmd, preserved_exts,
                                    svn_client__dirent_fetcher, &dfb,
                                    conflicted_paths ? record_conflict : NULL,
                                    conflicted_paths,
                                    NULL, NULL,
                                    ctx->cancel_func, ctx->cancel_baton,
                                    ctx->notify_func2, ctx->notify_baton2,
                                    pool, pool));

  /* Tell RA to do an update of URL+TARGET to REVISION; if we pass an
     invalid revnum, that means RA will use the latest revision. */
  SVN_ERR(svn_ra_do_switch3(ra_session, &reporter, &report_baton,
                            switch_loc->rev,
                            target,
                            depth_is_sticky ? depth : svn_depth_unknown,
                            switch_loc->url,
                            FALSE /* send_copyfrom_args */,
                            ignore_ancestry,
                            switch_editor, switch_edit_baton,
                            pool, pool));

  /* Past this point, we assume the WC is going to be modified so we will
   * need to sleep for timestamps. */
<<<<<<< HEAD
  if (! use_commit_times)
    *timestamp_sleep = TRUE;
=======
  *timestamp_sleep = TRUE;
>>>>>>> d218a60b

  /* Drive the reporter structure, describing the revisions within
     PATH.  When we call reporter->finish_report, the update_editor
     will be driven by svn_repos_dir_delta2. */
  SVN_ERR(svn_wc_crawl_revisions5(ctx->wc_ctx, local_abspath, reporter,
                                  report_baton, TRUE,
                                  depth, (! depth_is_sticky),
                                  (! server_supports_depth),
                                  use_commit_times,
                                  ctx->cancel_func, ctx->cancel_baton,
                                  ctx->notify_func2, ctx->notify_baton2,
                                  pool));

  /* We handle externals after the switch is complete, so that
     handling external items (and any errors therefrom) doesn't delay
     the primary operation. */
  if (SVN_DEPTH_IS_RECURSIVE(depth) && (! ignore_externals))
    {
      apr_hash_t *new_externals;
      apr_hash_t *new_depths;
      SVN_ERR(svn_wc__externals_gather_definitions(&new_externals,
                                                   &new_depths,
                                                   ctx->wc_ctx, local_abspath,
                                                   depth, pool, pool));

      SVN_ERR(svn_client__handle_externals(new_externals,
                                           new_depths,
                                           switch_loc->repos_root_url,
                                           local_abspath,
                                           depth, timestamp_sleep,
                                           ctx, pool));
    }

  /* Let everyone know we're finished here. */
  if (ctx->notify_func2)
    {
      svn_wc_notify_t *notify
        = svn_wc_create_notify(anchor_abspath, svn_wc_notify_update_completed,
                               pool);
      notify->kind = svn_node_none;
      notify->content_state = notify->prop_state
        = svn_wc_notify_state_inapplicable;
      notify->lock_state = svn_wc_notify_lock_state_inapplicable;
      notify->revision = revnum;
      (*ctx->notify_func2)(ctx->notify_baton2, notify, pool);
    }

  /* If the caller wants the result revision, give it to them. */
  if (result_rev)
    *result_rev = revnum;

  return SVN_NO_ERROR;
}

svn_error_t *
svn_client__switch_internal(svn_revnum_t *result_rev,
                            const char *path,
                            const char *switch_url,
                            const svn_opt_revision_t *peg_revision,
                            const svn_opt_revision_t *revision,
                            svn_depth_t depth,
                            svn_boolean_t depth_is_sticky,
                            svn_boolean_t ignore_externals,
                            svn_boolean_t allow_unver_obstructions,
                            svn_boolean_t ignore_ancestry,
                            svn_boolean_t *timestamp_sleep,
                            svn_client_ctx_t *ctx,
                            apr_pool_t *pool)
{
  const char *local_abspath, *anchor_abspath;
  svn_boolean_t acquired_lock;
  svn_error_t *err, *err1, *err2;
  apr_hash_t *conflicted_paths
    = ctx->conflict_func2 ? apr_hash_make(pool) : NULL;

  SVN_ERR_ASSERT(path);

  SVN_ERR(svn_dirent_get_absolute(&local_abspath, path, pool));

  /* Rely on svn_wc__acquire_write_lock setting ANCHOR_ABSPATH even
     when it returns SVN_ERR_WC_LOCKED */
  err = svn_wc__acquire_write_lock(&anchor_abspath,
                                   ctx->wc_ctx, local_abspath, TRUE,
                                   pool, pool);
  if (err && err->apr_err != SVN_ERR_WC_LOCKED)
    return svn_error_trace(err);

  acquired_lock = (err == SVN_NO_ERROR);
  svn_error_clear(err);

  err1 = switch_internal(result_rev, conflicted_paths,
                         local_abspath, anchor_abspath,
                         switch_url, peg_revision, revision,
                         depth, depth_is_sticky,
                         ignore_externals,
                         allow_unver_obstructions, ignore_ancestry,
                         timestamp_sleep, ctx, pool);

  /* Give the conflict resolver callback the opportunity to
   * resolve any conflicts that were raised. */
  if (! err1 && ctx->conflict_func2)
    {
      err1 = svn_client__resolve_conflicts(NULL, conflicted_paths, ctx, pool);
    }

  if (acquired_lock)
    err2 = svn_wc__release_write_lock(ctx->wc_ctx, anchor_abspath, pool);
  else
    err2 = SVN_NO_ERROR;

  return svn_error_compose_create(err1, err2);
}

svn_error_t *
svn_client_switch3(svn_revnum_t *result_rev,
                   const char *path,
                   const char *switch_url,
                   const svn_opt_revision_t *peg_revision,
                   const svn_opt_revision_t *revision,
                   svn_depth_t depth,
                   svn_boolean_t depth_is_sticky,
                   svn_boolean_t ignore_externals,
                   svn_boolean_t allow_unver_obstructions,
                   svn_boolean_t ignore_ancestry,
                   svn_client_ctx_t *ctx,
                   apr_pool_t *pool)
{
  svn_error_t *err;
  svn_boolean_t sleep_here = FALSE;

  if (svn_path_is_url(path))
    return svn_error_createf(SVN_ERR_ILLEGAL_TARGET, NULL,
                             _("'%s' is not a local path"), path);

  err = svn_client__switch_internal(result_rev, path, switch_url,
                                    peg_revision, revision, depth,
                                    depth_is_sticky, ignore_externals,
                                    allow_unver_obstructions,
                                    ignore_ancestry, &sleep_here, ctx, pool);

  /* Sleep to ensure timestamp integrity (we do this regardless of
     errors in the actual switch operation(s)). */
  if (sleep_here)
    svn_io_sleep_for_timestamps(path, pool);

  return svn_error_trace(err);
}<|MERGE_RESOLUTION|>--- conflicted
+++ resolved
@@ -339,12 +339,7 @@
 
   /* Past this point, we assume the WC is going to be modified so we will
    * need to sleep for timestamps. */
-<<<<<<< HEAD
-  if (! use_commit_times)
-    *timestamp_sleep = TRUE;
-=======
   *timestamp_sleep = TRUE;
->>>>>>> d218a60b
 
   /* Drive the reporter structure, describing the revisions within
      PATH.  When we call reporter->finish_report, the update_editor
