--- conflicted
+++ resolved
@@ -459,11 +459,7 @@
  * reporting all files as deleted.  Part of a workaround for issue 2333.
  *
  * DIR is a repository path relative to the URL in RA_SESSION.  REVISION
-<<<<<<< HEAD
- * may be NULL, in which case it defaults to HEAD.  EDIT_BATON is the
-=======
  * must be a valid revision number, not SVN_INVALID_REVNUM.  EB is the
->>>>>>> f9486e4e
  * overall crawler editor baton.  If CANCEL_FUNC is not NULL, then it
  * should refer to a cancellation function (along with CANCEL_BATON).
  */
@@ -472,28 +468,17 @@
 diff_deleted_dir(const char *dir,
                  svn_revnum_t revision,
                  svn_ra_session_t *ra_session,
-<<<<<<< HEAD
-                 void *edit_baton,
-=======
                  struct edit_baton *eb,
->>>>>>> f9486e4e
                  svn_cancel_func_t cancel_func,
                  void *cancel_baton,
                  apr_pool_t *pool)
 {
-<<<<<<< HEAD
-  struct edit_baton *eb = edit_baton;
-=======
->>>>>>> f9486e4e
   apr_hash_t *dirents;
   apr_pool_t *iterpool = svn_pool_create(pool);
   apr_hash_index_t *hi;
 
-<<<<<<< HEAD
-=======
   SVN_ERR_ASSERT(SVN_IS_VALID_REVNUM(revision));
 
->>>>>>> f9486e4e
   if (cancel_func)
     SVN_ERR(cancel_func(cancel_baton));
 
@@ -520,11 +505,6 @@
         {
           struct file_baton *b;
           const char *mimetype1, *mimetype2;
-<<<<<<< HEAD
-          svn_wc_notify_state_t state = svn_wc_notify_state_inapplicable;
-          svn_boolean_t tree_conflicted = FALSE;
-=======
->>>>>>> f9486e4e
 
           /* Compare a file being deleted against an empty file */
           b = make_file_baton(path, FALSE, eb, iterpool);
@@ -534,16 +514,6 @@
       
           get_file_mime_types(&mimetype1, &mimetype2, b);
 
-<<<<<<< HEAD
-          SVN_ERR(eb->diff_callbacks->file_deleted
-                  (NULL, &state, &tree_conflicted, b->wcpath,
-                   b->path_start_revision,
-                   b->path_end_revision,
-                   mimetype1, mimetype2,
-                   b->pristine_props,
-                   b->edit_baton->diff_cmd_baton,
-                   pool));
-=======
           SVN_ERR(eb->diff_callbacks->file_deleted(
                                 NULL, NULL, NULL, b->wcpath,
                                 b->path_start_revision,
@@ -552,7 +522,6 @@
                                 b->pristine_props,
                                 b->edit_baton->diff_cmd_baton,
                                 pool));
->>>>>>> f9486e4e
         }
  
       if (dirent->kind == svn_node_dir)
