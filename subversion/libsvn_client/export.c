/*
 * export.c:  export a tree.
 *
 * ====================================================================
 *    Licensed to the Apache Software Foundation (ASF) under one
 *    or more contributor license agreements.  See the NOTICE file
 *    distributed with this work for additional information
 *    regarding copyright ownership.  The ASF licenses this file
 *    to you under the Apache License, Version 2.0 (the
 *    "License"); you may not use this file except in compliance
 *    with the License.  You may obtain a copy of the License at
 *
 *      http://www.apache.org/licenses/LICENSE-2.0
 *
 *    Unless required by applicable law or agreed to in writing,
 *    software distributed under the License is distributed on an
 *    "AS IS" BASIS, WITHOUT WARRANTIES OR CONDITIONS OF ANY
 *    KIND, either express or implied.  See the License for the
 *    specific language governing permissions and limitations
 *    under the License.
 * ====================================================================
 */

/* ==================================================================== */



/*** Includes. ***/

#include <apr_file_io.h>
#include <apr_md5.h>
#include "svn_types.h"
#include "svn_client.h"
#include "svn_string.h"
#include "svn_error.h"
#include "svn_dirent_uri.h"
#include "svn_path.h"
#include "svn_pools.h"
#include "svn_subst.h"
#include "svn_time.h"
#include "svn_props.h"
#include "client.h"

#include "svn_private_config.h"
#include "private/svn_wc_private.h"


/*** Code. ***/

/* Add EXTERNALS_PROP_VAL for the export destination path PATH to
   TRAVERSAL_INFO.  */
static void
add_externals(apr_hash_t *externals,
              const char *path,
              const svn_string_t *externals_prop_val)
{
  apr_pool_t *pool = apr_hash_pool_get(externals);

  if (! externals_prop_val)
    return;

  apr_hash_set(externals,
               apr_pstrdup(pool, path),
               APR_HASH_KEY_STRING,
               apr_pstrmemdup(pool, externals_prop_val->data,
                              externals_prop_val->len));
}

/* Helper function that gets the eol style and optionally overrides the
   EOL marker for files marked as native with the EOL marker matching
   the string specified in requested_value which is of the same format
   as the svn:eol-style property values. */
static svn_error_t *
get_eol_style(svn_subst_eol_style_t *style,
              const char **eol,
              const char *value,
              const char *requested_value)
{
  svn_subst_eol_style_from_value(style, eol, value);
  if (requested_value && *style == svn_subst_eol_style_native)
    {
      svn_subst_eol_style_t requested_style;
      const char *requested_eol;

      svn_subst_eol_style_from_value(&requested_style, &requested_eol,
                                     requested_value);

      if (requested_style == svn_subst_eol_style_fixed)
        *eol = requested_eol;
      else
        return svn_error_createf(SVN_ERR_IO_UNKNOWN_EOL, NULL,
                                 _("'%s' is not a valid EOL value"),
                                 requested_value);
    }
  return SVN_NO_ERROR;
}

static svn_error_t *
copy_one_versioned_file(const char *from_abspath,
                        const char *to_abspath,
                        svn_wc_context_t *wc_ctx,
                        const svn_opt_revision_t *revision,
                        const char *native_eol,
                        svn_boolean_t ignore_keywords,
                        apr_pool_t *scratch_pool)
{
  apr_hash_t *kw = NULL;
  svn_subst_eol_style_t style;
  apr_hash_t *props;
  svn_string_t *eol_style, *keywords, *executable, *special;
  const char *eol = NULL;
  svn_boolean_t local_mod = FALSE;
  apr_time_t tm;
  svn_stream_t *source;
  svn_stream_t *dst_stream;
  const char *dst_tmp;
  svn_error_t *err;
  svn_boolean_t is_deleted;

  SVN_ERR(svn_wc__node_is_status_deleted(&is_deleted, wc_ctx, from_abspath,
                                         scratch_pool));

  /* Don't export 'deleted' files and directories unless it's a
     revision other than WORKING.  These files and directories
     don't really exist in WORKING. */
  if (revision->kind == svn_opt_revision_working && is_deleted)
    return SVN_NO_ERROR;

  if (revision->kind != svn_opt_revision_working)
    {
      /* Only export 'added' files when the revision is WORKING. This is not
         WORKING, so skip the 'added' files, since they didn't exist
         in the BASE revision and don't have an associated text-base.
         
         'replaced' files are technically the same as 'added' files.
         ### TODO: Handle replaced nodes properly.
         ###       svn_opt_revision_base refers to the "new" 
         ###       base of the node. That means, if a node is locally
         ###       replaced, export skips this node, as if it was locally
         ###       added, because svn_opt_revision_base refers to the base
         ###       of the added node, not to the node that was deleted.
         ###       In contrast, when the node is copied-here or moved-here,
         ###       the copy/move source's content will be exported.
         ###       It is currently not possible to export the revert-base
         ###       when a node is locally replaced. We need a new
         ###       svn_opt_revision_ enum value for proper distinction
         ###       between revert-base and commit-base.

         Copied-/moved-here nodes have a base, so export both added and
         replaced files when they involve a copy-/move-here.

         We get all this for free from evaluating SOURCE == NULL:
       */
      SVN_ERR(svn_wc_get_pristine_contents2(&source, wc_ctx, from_abspath,
                                            scratch_pool, scratch_pool));
      if (source == NULL)
        return SVN_NO_ERROR;

      SVN_ERR(svn_wc_get_pristine_props(&props, wc_ctx, from_abspath,
                                        scratch_pool, scratch_pool));
    }
  else
    {
      svn_wc_status3_t *status;

      /* ### hmm. this isn't always a specialfile. this will simply open
         ### the file readonly if it is a regular file. */
      SVN_ERR(svn_subst_read_specialfile(&source, from_abspath, scratch_pool,
                                         scratch_pool));

      SVN_ERR(svn_wc_prop_list2(&props, wc_ctx, from_abspath, scratch_pool,
                                scratch_pool));
      SVN_ERR(svn_wc_status3(&status, wc_ctx, from_abspath, scratch_pool,
                             scratch_pool));
      if (status->text_status != svn_wc_status_normal)
        local_mod = TRUE;
    }

  /* We can early-exit if we're creating a special file. */
  special = apr_hash_get(props, SVN_PROP_SPECIAL,
                         APR_HASH_KEY_STRING);
  if (special != NULL)
    {
      /* Create the destination as a special file, and copy the source
         details into the destination stream. */
      SVN_ERR(svn_subst_create_specialfile(&dst_stream, to_abspath,
                                           scratch_pool, scratch_pool));
      return svn_error_return(
        svn_stream_copy3(source, dst_stream, NULL, NULL, scratch_pool));
    }


  eol_style = apr_hash_get(props, SVN_PROP_EOL_STYLE,
                           APR_HASH_KEY_STRING);
  keywords = apr_hash_get(props, SVN_PROP_KEYWORDS,
                          APR_HASH_KEY_STRING);
  executable = apr_hash_get(props, SVN_PROP_EXECUTABLE,
                            APR_HASH_KEY_STRING);

  if (eol_style)
    SVN_ERR(get_eol_style(&style, &eol, eol_style->data, native_eol));

  if (local_mod)
    {
      /* Use the modified time from the working copy of
         the file */
      SVN_ERR(svn_io_file_affected_time(&tm, from_abspath, scratch_pool));
    }
  else
    {
      SVN_ERR(svn_wc__node_get_changed_info(NULL, &tm, NULL, wc_ctx,
                                            from_abspath, scratch_pool,
                                            scratch_pool));
    }

  if (keywords)
    {
      svn_revnum_t changed_rev;
      const char *suffix;
      const char *url;
      const char *author;

      SVN_ERR(svn_wc__node_get_changed_info(&changed_rev, NULL, &author,
                                            wc_ctx, from_abspath, scratch_pool,
                                            scratch_pool));

      if (local_mod)
        {
          /* For locally modified files, we'll append an 'M'
             to the revision number, and set the author to
             "(local)" since we can't always determine the
             current user's username */
          suffix = "M";
          author = _("(local)");
        }
      else
        {
          suffix = "";
        }

      SVN_ERR(svn_wc__node_get_url(&url, wc_ctx, from_abspath, 
                                   scratch_pool, scratch_pool));

      SVN_ERR(svn_subst_build_keywords2
              (&kw, keywords->data,
               apr_psprintf(scratch_pool, "%ld%s", changed_rev, suffix),
               url, tm, author, scratch_pool));
    }

  /* For atomicity, we translate to a tmp file and then rename the tmp file
     over the real destination. */
  SVN_ERR(svn_stream_open_unique(&dst_stream, &dst_tmp,
                                 svn_dirent_dirname(to_abspath, scratch_pool),
                                 svn_io_file_del_none, scratch_pool,
                                 scratch_pool));

  /* If some translation is needed, then wrap the output stream (this is
     more efficient than wrapping the input). */
  if (eol || (kw && (apr_hash_count(kw) > 0)))
    dst_stream = svn_subst_stream_translated(dst_stream,
                                             eol,
                                             FALSE /* repair */,
                                             kw,
                                             ! ignore_keywords /* expand */,
                                             scratch_pool);

  /* ###: use cancel func/baton in place of NULL/NULL below. */
  err = svn_stream_copy3(source, dst_stream, NULL, NULL, scratch_pool);

  if (!err && executable)
    err = svn_io_set_file_executable(dst_tmp, TRUE, FALSE, scratch_pool);

  if (!err)
    err = svn_io_set_file_affected_time(tm, dst_tmp, scratch_pool);

  if (err)
    return svn_error_compose_create(err, svn_io_remove_file2(dst_tmp, FALSE,
                                                             scratch_pool));

  /* Now that dst_tmp contains the translated data, do the atomic rename. */
  return svn_io_file_rename(dst_tmp, to_abspath, scratch_pool);
}

static svn_error_t *
copy_versioned_files(const char *from,
                     const char *to,
                     const svn_opt_revision_t *revision,
                     svn_boolean_t force,
                     svn_boolean_t ignore_externals,
                     svn_boolean_t ignore_keywords,
                     svn_depth_t depth,
                     const char *native_eol,
                     svn_client_ctx_t *ctx,
                     apr_pool_t *pool)
{
  svn_error_t *err;
  apr_pool_t *iterpool;
  const apr_array_header_t *children;
  const char *from_abspath;
  const char *to_abspath;
  svn_node_kind_t from_kind;
  svn_depth_t node_depth;
  int j;
  
  SVN_ERR(svn_dirent_get_absolute(&from_abspath, from, pool));
  SVN_ERR(svn_dirent_get_absolute(&to_abspath, to, pool));

  /* Only export 'added' and 'replaced' files when the revision is WORKING;
     when the revision is BASE (i.e. != WORKING), only export 'added' and
     'replaced' files when they are part of a copy-/move-here. Otherwise, skip
     them, since they don't have an associated text-base. This condition for
     added/replaced simply is an optimization. Added and replaced files would
     be handled similarly by svn_wc_get_pristine_contents2(), which would
     return NULL if they have no base associated.
     TODO: We may prefer not to duplicate this condition and rather use
     svn_wc_get_pristine_contents2() or a dedicated new function instead.

     Don't export 'deleted' files and directories unless it's a
     revision other than WORKING.  These files and directories
     don't really exist in WORKING. */
  if (revision->kind != svn_opt_revision_working)
    {
      svn_boolean_t is_added;

      SVN_ERR(svn_wc__node_is_added(&is_added, ctx->wc_ctx,
                                    from_abspath, pool));
      if (is_added)
        {
          const char *is_copied;
          SVN_ERR(svn_wc__node_get_copyfrom_info(&is_copied, NULL, NULL,
                                                 NULL, NULL, ctx->wc_ctx,
                                                 from_abspath, pool, pool));
          if (! is_copied)
            return SVN_NO_ERROR;
        }
    }
  else
    {
      svn_boolean_t is_deleted;

      SVN_ERR(svn_wc__node_is_status_deleted(&is_deleted, ctx->wc_ctx,
                                             from_abspath, pool));
      if (is_deleted)
        return SVN_NO_ERROR;
    }

  SVN_ERR(svn_wc_read_kind(&from_kind, ctx->wc_ctx, from_abspath, FALSE,
                           pool));

  if (from_kind == svn_node_dir)
    {
      apr_fileperms_t perm = APR_OS_DEFAULT;

      /* Try to make the new directory.  If this fails because the
         directory already exists, check our FORCE flag to see if we
         care. */

      /* Keep the source directory's permissions if applicable.
         Skip retrieving the umask on windows. Apr does not implement setting
         filesystem privileges on Windows.
         Retrieving the file permissions with APR_FINFO_PROT | APR_FINFO_OWNER
         is documented to be 'incredibly expensive' */
#ifndef WIN32
      if (revision->kind == svn_opt_revision_working)
        {
          apr_finfo_t finfo;
          SVN_ERR(svn_io_stat(&finfo, from, APR_FINFO_PROT, pool));
          perm = finfo.protection;
        }
#endif
      err = svn_io_dir_make(to, perm, pool);
      if (err)
        {
          if (! APR_STATUS_IS_EEXIST(err->apr_err))
            return svn_error_return(err);
          if (! force)
            SVN_ERR_W(err, _("Destination directory exists, and will not be "
                             "overwritten unless forced"));
          else
            svn_error_clear(err);
        }

      SVN_ERR(svn_wc__node_get_children(&children, ctx->wc_ctx, from_abspath,
                                        FALSE, pool, pool));

      iterpool = svn_pool_create(pool);
      for (j = 0; j < children->nelts; j++)
        {
          const char *child_abspath = APR_ARRAY_IDX(children, j, const char *);
          const char *child_basename;
          svn_node_kind_t child_kind;

          svn_pool_clear(iterpool);
          child_basename = svn_dirent_basename(child_abspath, iterpool);

          if (ctx->cancel_func)
            SVN_ERR(ctx->cancel_func(ctx->cancel_baton));

          /* ### We could also invoke ctx->notify_func somewhere in
             ### here... Is it called for, though?  Not sure. */

          SVN_ERR(svn_wc_read_kind(&child_kind, ctx->wc_ctx, child_abspath,
                                   FALSE, iterpool));

          if (child_kind == svn_node_dir)
            {
              if (depth == svn_depth_infinity)
                {
                  const char *new_from = svn_dirent_join(from, child_basename,
                                                       iterpool);
                  const char *new_to = svn_dirent_join(to, child_basename,
                                                     iterpool);

                  SVN_ERR(copy_versioned_files(new_from, new_to,
                                               revision, force,
                                               ignore_externals,
                                               ignore_keywords, depth,
                                               native_eol, ctx, iterpool));
                }
            }
          else if (child_kind == svn_node_file)
            {
              const char *new_from_abspath;
              const char *new_to_abspath;

              SVN_ERR(svn_dirent_get_absolute(&new_from_abspath,
                                              svn_dirent_join(from,
                                                              child_basename,
                                                              iterpool),
                                              iterpool));
              SVN_ERR(svn_dirent_get_absolute(&new_to_abspath,
                                              svn_dirent_join(to,
                                                              child_basename,
                                                              iterpool),
                                              iterpool));

              SVN_ERR(copy_one_versioned_file(new_from_abspath, new_to_abspath,
                                              ctx->wc_ctx, revision,
                                              native_eol, ignore_keywords,
                                              iterpool));
            }
        }

      SVN_ERR(svn_wc__node_get_depth(&node_depth, ctx->wc_ctx,
                                     from_abspath, pool));

      /* Handle externals. */
      if (! ignore_externals && depth == svn_depth_infinity
          && node_depth == svn_depth_infinity)
        {
          apr_array_header_t *ext_items;
          const svn_string_t *prop_val;

          SVN_ERR(svn_wc_prop_get2(&prop_val, ctx->wc_ctx, from_abspath,
                                   SVN_PROP_EXTERNALS, pool, pool));
          if (prop_val != NULL)
            {
              int i;

              SVN_ERR(svn_wc_parse_externals_description3(&ext_items, from,
                                                          prop_val->data,
                                                          FALSE, pool));
              for (i = 0; i < ext_items->nelts; ++i)
                {
                  svn_wc_external_item2_t *ext_item;
                  const char *new_from, *new_to;

                  svn_pool_clear(iterpool);

                  ext_item = APR_ARRAY_IDX(ext_items, i,
                                           svn_wc_external_item2_t *);
                  new_from = svn_dirent_join(from, ext_item->target_dir,
                                             iterpool);
                  new_to = svn_dirent_join(to, ext_item->target_dir, iterpool);

                   /* The target dir might have parents that don't exist.
                      Guarantee the path upto the last component. */
                  if (!svn_dirent_is_root(ext_item->target_dir,
                                          strlen(ext_item->target_dir)))
                    {
                      const char *parent = svn_dirent_dirname(new_to, iterpool);
                      SVN_ERR(svn_io_make_dir_recursively(parent, iterpool));
                    }

                  SVN_ERR(copy_versioned_files(new_from, new_to,
                                               revision, force, FALSE,
                                               ignore_keywords,
                                               svn_depth_infinity, native_eol,
                                               ctx, iterpool));
                }
            }
        }

      svn_pool_destroy(iterpool);
    }
  else if (from_kind == svn_node_file)
    {
      SVN_ERR(copy_one_versioned_file(from_abspath, to_abspath, ctx->wc_ctx,
                                      revision, native_eol, ignore_keywords,
                                      pool));
    }

  return SVN_NO_ERROR;
}


/* Abstraction of open_root.
 *
 * Create PATH if it does not exist and is not obstructed, and invoke
 * NOTIFY_FUNC with NOTIFY_BATON on PATH.
 *
 * If PATH exists but is a file, then error with SVN_ERR_WC_NOT_WORKING_COPY.
 *
 * If PATH is a already a directory, then error with
 * SVN_ERR_WC_OBSTRUCTED_UPDATE, unless FORCE, in which case just
 * export into PATH with no error.
 */
static svn_error_t *
open_root_internal(const char *path,
                   svn_boolean_t force,
                   svn_wc_notify_func2_t notify_func,
                   void *notify_baton,
                   apr_pool_t *pool)
{
  svn_node_kind_t kind;

  SVN_ERR(svn_io_check_path(path, &kind, pool));
  if (kind == svn_node_none)
    SVN_ERR(svn_io_make_dir_recursively(path, pool));
  else if (kind == svn_node_file)
    return svn_error_createf(SVN_ERR_WC_NOT_WORKING_COPY, NULL,
                             _("'%s' exists and is not a directory"),
                             svn_dirent_local_style(path, pool));
  else if ((kind != svn_node_dir) || (! force))
    return svn_error_createf(SVN_ERR_WC_OBSTRUCTED_UPDATE, NULL,
                             _("'%s' already exists"),
                             svn_dirent_local_style(path, pool));

  if (notify_func)
    {
      svn_wc_notify_t *notify = svn_wc_create_notify(path,
                                                     svn_wc_notify_update_add,
                                                     pool);
      notify->kind = svn_node_dir;
      (*notify_func)(notify_baton, notify, pool);
    }

  return SVN_NO_ERROR;
}


/* ---------------------------------------------------------------------- */

/*** A dedicated 'export' editor, which does no .svn/ accounting.  ***/


struct edit_baton
{
  const char *root_path;
  const char *root_url;
  svn_boolean_t force;
  svn_revnum_t *target_revision;
  apr_hash_t *externals;
  const char *native_eol;
  svn_boolean_t ignore_keywords;

  svn_cancel_func_t cancel_func;
  void *cancel_baton;
  svn_wc_notify_func2_t notify_func;
  void *notify_baton;
};


struct dir_baton
{
  struct edit_baton *edit_baton;
  const char *path;
};


struct file_baton
{
  struct edit_baton *edit_baton;

  const char *path;
  const char *tmppath;

  /* We need to keep this around so we can explicitly close it in close_file,
     thus flushing its output to disk so we can copy and translate it. */
  svn_stream_t *tmp_stream;

  /* The MD5 digest of the file's fulltext.  This is all zeros until
     the last textdelta window handler call returns. */
  unsigned char text_digest[APR_MD5_DIGESTSIZE];

  /* The three svn: properties we might actually care about. */
  const svn_string_t *eol_style_val;
  const svn_string_t *keywords_val;
  const svn_string_t *executable_val;
  svn_boolean_t special;

  /* Any keyword vals to be substituted */
  const char *revision;
  const char *url;
  const char *author;
  apr_time_t date;

  /* Pool associated with this baton. */
  apr_pool_t *pool;
};


struct handler_baton
{
  svn_txdelta_window_handler_t apply_handler;
  void *apply_baton;
  apr_pool_t *pool;
  const char *tmppath;
};


static svn_error_t *
set_target_revision(void *edit_baton,
                    svn_revnum_t target_revision,
                    apr_pool_t *pool)
{
  struct edit_baton *eb = edit_baton;

  /* Stashing a target_revision in the baton */
  *(eb->target_revision) = target_revision;
  return SVN_NO_ERROR;
}



/* Just ensure that the main export directory exists. */
static svn_error_t *
open_root(void *edit_baton,
          svn_revnum_t base_revision,
          apr_pool_t *pool,
          void **root_baton)
{
  struct edit_baton *eb = edit_baton;
  struct dir_baton *db = apr_pcalloc(pool, sizeof(*db));

  SVN_ERR(open_root_internal(eb->root_path, eb->force,
                             eb->notify_func, eb->notify_baton, pool));

  /* Build our dir baton. */
  db->path = eb->root_path;
  db->edit_baton = eb;
  *root_baton = db;

  return SVN_NO_ERROR;
}


/* Ensure the directory exists, and send feedback. */
static svn_error_t *
add_directory(const char *path,
              void *parent_baton,
              const char *copyfrom_path,
              svn_revnum_t copyfrom_revision,
              apr_pool_t *pool,
              void **baton)
{
  struct dir_baton *pb = parent_baton;
  struct dir_baton *db = apr_pcalloc(pool, sizeof(*db));
  struct edit_baton *eb = pb->edit_baton;
  const char *full_path = svn_dirent_join(eb->root_path, path, pool);
  svn_node_kind_t kind;

  SVN_ERR(svn_io_check_path(full_path, &kind, pool));
  if (kind == svn_node_none)
    SVN_ERR(svn_io_dir_make(full_path, APR_OS_DEFAULT, pool));
  else if (kind == svn_node_file)
    return svn_error_createf(SVN_ERR_WC_NOT_WORKING_COPY, NULL,
                             _("'%s' exists and is not a directory"),
                             svn_dirent_local_style(full_path, pool));
  else if (! (kind == svn_node_dir && eb->force))
    return svn_error_createf(SVN_ERR_WC_OBSTRUCTED_UPDATE, NULL,
                             _("'%s' already exists"),
                             svn_dirent_local_style(full_path, pool));

  if (eb->notify_func)
    {
      svn_wc_notify_t *notify = svn_wc_create_notify(full_path,
                                                     svn_wc_notify_update_add,
                                                     pool);
      notify->kind = svn_node_dir;
      (*eb->notify_func)(eb->notify_baton, notify, pool);
    }

  /* Build our dir baton. */
  db->path = full_path;
  db->edit_baton = eb;
  *baton = db;

  return SVN_NO_ERROR;
}


/* Build a file baton. */
static svn_error_t *
add_file(const char *path,
         void *parent_baton,
         const char *copyfrom_path,
         svn_revnum_t copyfrom_revision,
         apr_pool_t *pool,
         void **baton)
{
  struct dir_baton *pb = parent_baton;
  struct edit_baton *eb = pb->edit_baton;
  struct file_baton *fb = apr_pcalloc(pool, sizeof(*fb));
  const char *full_path = svn_dirent_join(eb->root_path, path, pool);
<<<<<<< HEAD
  const char *full_url = svn_uri_join(eb->root_url, path, pool);
=======

  /* PATH is not canonicalized, i.e. it may still contain spaces etc.
   * but EB->root_url is. */
  const char *full_url = svn_path_url_add_component2(eb->root_url,
                                                     path,
                                                     pool);
>>>>>>> 8d8a5012

  fb->edit_baton = eb;
  fb->path = full_path;
  fb->url = full_url;
  fb->pool = pool;

  *baton = fb;
  return SVN_NO_ERROR;
}


static svn_error_t *
window_handler(svn_txdelta_window_t *window, void *baton)
{
  struct handler_baton *hb = baton;
  svn_error_t *err;

  err = hb->apply_handler(window, hb->apply_baton);
  if (err)
    {
      /* We failed to apply the patch; clean up the temporary file.  */
      svn_error_clear(svn_io_remove_file2(hb->tmppath, TRUE, hb->pool));
    }

  return svn_error_return(err);
}



/* Write incoming data into the tmpfile stream */
static svn_error_t *
apply_textdelta(void *file_baton,
                const char *base_checksum,
                apr_pool_t *pool,
                svn_txdelta_window_handler_t *handler,
                void **handler_baton)
{
  struct file_baton *fb = file_baton;
  struct handler_baton *hb = apr_palloc(pool, sizeof(*hb));

  /* Create a temporary file in the same directory as the file. We're going
     to rename the thing into place when we're done. */
  SVN_ERR(svn_stream_open_unique(&fb->tmp_stream, &fb->tmppath,
                                 svn_dirent_dirname(fb->path, pool),
                                 svn_io_file_del_none, fb->pool, fb->pool));

  hb->pool = pool;
  hb->tmppath = fb->tmppath;

  /* svn_txdelta_apply() closes the stream, but we want to close it in the
     close_file() function, so disown it here. */
  /* ### contrast to when we call svn_ra_get_file() which does NOT close the
     ### tmp_stream. we *should* be much more consistent! */
  svn_txdelta_apply(svn_stream_empty(pool),
                    svn_stream_disown(fb->tmp_stream, pool),
                    fb->text_digest, NULL, pool,
                    &hb->apply_handler, &hb->apply_baton);

  *handler_baton = hb;
  *handler = window_handler;
  return SVN_NO_ERROR;
}


static svn_error_t *
change_file_prop(void *file_baton,
                 const char *name,
                 const svn_string_t *value,
                 apr_pool_t *pool)
{
  struct file_baton *fb = file_baton;

  if (! value)
    return SVN_NO_ERROR;

  /* Store only the magic three properties. */
  if (strcmp(name, SVN_PROP_EOL_STYLE) == 0)
    fb->eol_style_val = svn_string_dup(value, fb->pool);

  else if (! fb->edit_baton->ignore_keywords &&
           strcmp(name, SVN_PROP_KEYWORDS) == 0)
    fb->keywords_val = svn_string_dup(value, fb->pool);

  else if (strcmp(name, SVN_PROP_EXECUTABLE) == 0)
    fb->executable_val = svn_string_dup(value, fb->pool);

  /* Try to fill out the baton's keywords-structure too. */
  else if (strcmp(name, SVN_PROP_ENTRY_COMMITTED_REV) == 0)
    fb->revision = apr_pstrdup(fb->pool, value->data);

  else if (strcmp(name, SVN_PROP_ENTRY_COMMITTED_DATE) == 0)
    SVN_ERR(svn_time_from_cstring(&fb->date, value->data, fb->pool));

  else if (strcmp(name, SVN_PROP_ENTRY_LAST_AUTHOR) == 0)
    fb->author = apr_pstrdup(fb->pool, value->data);

  else if (strcmp(name, SVN_PROP_SPECIAL) == 0)
    fb->special = TRUE;

  return SVN_NO_ERROR;
}


static svn_error_t *
change_dir_prop(void *dir_baton,
                const char *name,
                const svn_string_t *value,
                apr_pool_t *pool)
{
  struct dir_baton *db = dir_baton;
  struct edit_baton *eb = db->edit_baton;

  if (value && (strcmp(name, SVN_PROP_EXTERNALS) == 0))
    add_externals(eb->externals, db->path, value);

  return SVN_NO_ERROR;
}


/* Move the tmpfile to file, and send feedback. */
static svn_error_t *
close_file(void *file_baton,
           const char *text_checksum,
           apr_pool_t *pool)
{
  struct file_baton *fb = file_baton;
  struct edit_baton *eb = fb->edit_baton;

  /* Was a txdelta even sent? */
  if (! fb->tmppath)
    return SVN_NO_ERROR;

  SVN_ERR(svn_stream_close(fb->tmp_stream));

  if (text_checksum)
    {
      const char *actual_checksum =
        svn_checksum_to_cstring(svn_checksum__from_digest(fb->text_digest,
                                                          svn_checksum_md5,
                                                          pool), pool);

      if (actual_checksum && (strcmp(text_checksum, actual_checksum) != 0))
        {
          return svn_error_createf(SVN_ERR_CHECKSUM_MISMATCH, NULL,
                          _("Checksum mismatch for '%s':\n"
                            "   expected:  %s\n"
                            "     actual:  %s\n"),
                          svn_dirent_local_style(fb->path, pool),
                          text_checksum, actual_checksum);
        }
    }

  if ((! fb->eol_style_val) && (! fb->keywords_val) && (! fb->special))
    {
      SVN_ERR(svn_io_file_rename(fb->tmppath, fb->path, pool));
    }
  else
    {
      svn_subst_eol_style_t style;
      const char *eol = NULL;
      svn_boolean_t repair = FALSE;
      apr_hash_t *final_kw = NULL;

      if (fb->eol_style_val)
        {
          SVN_ERR(get_eol_style(&style, &eol, fb->eol_style_val->data,
                                eb->native_eol));
          repair = TRUE;
        }

      if (fb->keywords_val)
        SVN_ERR(svn_subst_build_keywords2(&final_kw, fb->keywords_val->data,
                                          fb->revision, fb->url, fb->date,
                                          fb->author, pool));

      SVN_ERR(svn_subst_copy_and_translate4(fb->tmppath, fb->path,
                                            eol, repair, final_kw,
                                            TRUE, /* expand */
                                            fb->special,
                                            eb->cancel_func, eb->cancel_baton,
                                            pool));

      SVN_ERR(svn_io_remove_file2(fb->tmppath, FALSE, pool));
    }

  if (fb->executable_val)
    SVN_ERR(svn_io_set_file_executable(fb->path, TRUE, FALSE, pool));

  if (fb->date && (! fb->special))
    SVN_ERR(svn_io_set_file_affected_time(fb->date, fb->path, pool));

  if (fb->edit_baton->notify_func)
    {
      svn_wc_notify_t *notify = svn_wc_create_notify(fb->path,
                                                     svn_wc_notify_update_add,
                                                     pool);
      notify->kind = svn_node_file;
      (*fb->edit_baton->notify_func)(fb->edit_baton->notify_baton, notify,
                                     pool);
    }

  return SVN_NO_ERROR;
}



/*** Public Interfaces ***/

svn_error_t *
svn_client_export5(svn_revnum_t *result_rev,
                   const char *from,
                   const char *to,
                   const svn_opt_revision_t *peg_revision,
                   const svn_opt_revision_t *revision,
                   svn_boolean_t overwrite,
                   svn_boolean_t ignore_externals,
                   svn_boolean_t ignore_keywords,
                   svn_depth_t depth,
                   const char *native_eol,
                   svn_client_ctx_t *ctx,
                   apr_pool_t *pool)
{
  svn_revnum_t edit_revision = SVN_INVALID_REVNUM;
  const char *url;

  SVN_ERR_ASSERT(peg_revision != NULL);
  SVN_ERR_ASSERT(revision != NULL);

  if (svn_path_is_url(to))
    return svn_error_return(svn_error_createf(SVN_ERR_ILLEGAL_TARGET, NULL,
                                              _("'%s' is not a local path"),
                                              to));
    
  peg_revision = svn_cl__rev_default_to_head_or_working(peg_revision, from);
  revision = svn_cl__rev_default_to_peg(revision, peg_revision);

  if (svn_path_is_url(from) ||
      ! SVN_CLIENT__REVKIND_IS_LOCAL_TO_WC(revision->kind))
    {
      svn_revnum_t revnum;
      svn_ra_session_t *ra_session;
      svn_node_kind_t kind;
      struct edit_baton *eb = apr_pcalloc(pool, sizeof(*eb));
      const char *repos_root_url;

      /* Get the RA connection. */
      SVN_ERR(svn_client__ra_session_from_path(&ra_session, &revnum,
                                               &url, from, NULL,
                                               peg_revision,
                                               revision, ctx, pool));

      /* Get the repository root. */
      SVN_ERR(svn_ra_get_repos_root2(ra_session, &repos_root_url, pool));

      eb->root_path = to;
      eb->root_url = url;
      eb->force = overwrite;
      eb->target_revision = &edit_revision;
      eb->externals = apr_hash_make(pool);
      eb->native_eol = native_eol;
      eb->ignore_keywords = ignore_keywords;
      eb->cancel_func = ctx->cancel_func;
      eb->cancel_baton = ctx->cancel_baton;
      eb->notify_func = ctx->notify_func2;
      eb->notify_baton = ctx->notify_baton2;

      SVN_ERR(svn_ra_check_path(ra_session, "", revnum, &kind, pool));

      if (kind == svn_node_file)
        {
          apr_hash_t *props;
          apr_hash_index_t *hi;
          struct file_baton *fb = apr_pcalloc(pool, sizeof(*fb));

          /* Since you cannot actually root an editor at a file, we
           * manually drive a few functions of our editor. */

          /* This is the equivalent of a parentless add_file(). */
          fb->edit_baton = eb;
          fb->path = eb->root_path;
          fb->url = eb->root_url;
          fb->pool = pool;

          /* Copied from apply_textdelta(). */
          SVN_ERR(svn_stream_open_unique(&fb->tmp_stream, &fb->tmppath,
                                         svn_dirent_dirname(fb->path, pool),
                                         svn_io_file_del_none,
                                         fb->pool, fb->pool));

          /* Step outside the editor-likeness for a moment, to actually talk
           * to the repository. */
          /* ### note: the stream will not be closed */
          SVN_ERR(svn_ra_get_file(ra_session, "", revnum,
                                  fb->tmp_stream,
                                  NULL, &props, pool));

          /* Push the props into change_file_prop(), to update the file_baton
           * with information. */
          for (hi = apr_hash_first(pool, props); hi; hi = apr_hash_next(hi))
            {
              const char *propname = svn__apr_hash_index_key(hi);
              const svn_string_t *propval = svn__apr_hash_index_val(hi);

              SVN_ERR(change_file_prop(fb, propname, propval, pool));
            }

          /* And now just use close_file() to do all the keyword and EOL
           * work, and put the file into place. */
          SVN_ERR(close_file(fb, NULL, pool));
        }
      else if (kind == svn_node_dir)
        {
          void *edit_baton;
          const svn_delta_editor_t *export_editor;
          const svn_ra_reporter3_t *reporter;
          void *report_baton;
          svn_delta_editor_t *editor = svn_delta_default_editor(pool);
          svn_boolean_t use_sleep = FALSE;

          editor->set_target_revision = set_target_revision;
          editor->open_root = open_root;
          editor->add_directory = add_directory;
          editor->add_file = add_file;
          editor->apply_textdelta = apply_textdelta;
          editor->close_file = close_file;
          editor->change_file_prop = change_file_prop;
          editor->change_dir_prop = change_dir_prop;

          SVN_ERR(svn_delta_get_cancellation_editor(ctx->cancel_func,
                                                    ctx->cancel_baton,
                                                    editor,
                                                    eb,
                                                    &export_editor,
                                                    &edit_baton,
                                                    pool));


          /* Manufacture a basic 'report' to the update reporter. */
          SVN_ERR(svn_ra_do_update2(ra_session,
                                    &reporter, &report_baton,
                                    revnum,
                                    "", /* no sub-target */
                                    depth,
                                    FALSE, /* don't want copyfrom-args */
                                    export_editor, edit_baton, pool));

          SVN_ERR(reporter->set_path(report_baton, "", revnum,
                                     /* Depth is irrelevant, as we're
                                        passing start_empty=TRUE anyway. */
                                     svn_depth_infinity,
                                     TRUE, /* "help, my dir is empty!" */
                                     NULL, pool));

          SVN_ERR(reporter->finish_report(report_baton, pool));

          /* Special case: Due to our sly export/checkout method of
           * updating an empty directory, no target will have been created
           * if the exported item is itself an empty directory
           * (export_editor->open_root never gets called, because there
           * are no "changes" to make to the empty dir we reported to the
           * repository).
           *
           * So we just create the empty dir manually; but we do it via
           * open_root_internal(), in order to get proper notification.
           */
          SVN_ERR(svn_io_check_path(to, &kind, pool));
          if (kind == svn_node_none)
            SVN_ERR(open_root_internal
                    (to, overwrite, ctx->notify_func2,
                     ctx->notify_baton2, pool));

          if (! ignore_externals && depth == svn_depth_infinity)
            {
              const char *to_abspath;

              SVN_ERR(svn_dirent_get_absolute(&to_abspath, to, pool));
              SVN_ERR(svn_client__fetch_externals(eb->externals,
                                                  from, to_abspath,
                                                  repos_root_url, depth, TRUE,
                                                  native_eol, &use_sleep,
                                                  ctx, pool));
            }
        }
      else if (kind == svn_node_none)
        {
          return svn_error_createf(SVN_ERR_RA_ILLEGAL_URL, NULL,
                                   _("URL '%s' doesn't exist"), from);
        }
      /* kind == svn_node_unknown not handled */
    }
  else
    {
      /* This is a working copy export. */
      /* just copy the contents of the working copy into the target path. */
      SVN_ERR(copy_versioned_files(from, to, revision, overwrite,
                                   ignore_externals, ignore_keywords,
                                   depth, native_eol, ctx, pool));
    }


  if (ctx->notify_func2)
    {
      svn_wc_notify_t *notify
        = svn_wc_create_notify(to,
                               svn_wc_notify_update_completed, pool);
      notify->revision = edit_revision;
      (*ctx->notify_func2)(ctx->notify_baton2, notify, pool);
    }

  if (result_rev)
    *result_rev = edit_revision;

  return SVN_NO_ERROR;
}<|MERGE_RESOLUTION|>--- conflicted
+++ resolved
@@ -715,16 +715,12 @@
   struct edit_baton *eb = pb->edit_baton;
   struct file_baton *fb = apr_pcalloc(pool, sizeof(*fb));
   const char *full_path = svn_dirent_join(eb->root_path, path, pool);
-<<<<<<< HEAD
-  const char *full_url = svn_uri_join(eb->root_url, path, pool);
-=======
 
   /* PATH is not canonicalized, i.e. it may still contain spaces etc.
    * but EB->root_url is. */
   const char *full_url = svn_path_url_add_component2(eb->root_url,
                                                      path,
                                                      pool);
->>>>>>> 8d8a5012
 
   fb->edit_baton = eb;
   fb->path = full_path;
