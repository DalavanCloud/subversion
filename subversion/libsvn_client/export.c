--- conflicted
+++ resolved
@@ -2,17 +2,22 @@
  * export.c:  export a tree.
  *
  * ====================================================================
- * Copyright (c) 2000-2007 CollabNet.  All rights reserved.
+ *    Licensed to the Apache Software Foundation (ASF) under one
+ *    or more contributor license agreements.  See the NOTICE file
+ *    distributed with this work for additional information
+ *    regarding copyright ownership.  The ASF licenses this file
+ *    to you under the Apache License, Version 2.0 (the
+ *    "License"); you may not use this file except in compliance
+ *    with the License.  You may obtain a copy of the License at
  *
- * This software is licensed as described in the file COPYING, which
- * you should have received as part of this distribution.  The terms
- * are also available at http://subversion.tigris.org/license-1.html.
- * If newer versions of this license are posted there, you may use a
- * newer version instead, at your option.
+ *      http://www.apache.org/licenses/LICENSE-2.0
  *
- * This software consists of voluntary contributions made by many
- * individuals.  For exact contribution history, see the revision
- * history and logs, available at http://subversion.tigris.org/.
+ *    Unless required by applicable law or agreed to in writing,
+ *    software distributed under the License is distributed on an
+ *    "AS IS" BASIS, WITHOUT WARRANTIES OR CONDITIONS OF ANY
+ *    KIND, either express or implied.  See the License for the
+ *    specific language governing permissions and limitations
+ *    under the License.
  * ====================================================================
  */
 
@@ -29,16 +34,23 @@
 #include "svn_client.h"
 #include "svn_string.h"
 #include "svn_error.h"
+#include "svn_dirent_uri.h"
+#include "svn_hash.h"
 #include "svn_path.h"
 #include "svn_pools.h"
 #include "svn_subst.h"
 #include "svn_time.h"
-#include "svn_md5.h"
 #include "svn_props.h"
 #include "client.h"
 
 #include "svn_private_config.h"
+#include "private/svn_subr_private.h"
+#include "private/svn_delta_private.h"
 #include "private/svn_wc_private.h"
+
+#ifndef ENABLE_EV2_IMPL
+#define ENABLE_EV2_IMPL 0
+#endif
 
  
@@ -46,21 +58,24 @@
 
 /* Add EXTERNALS_PROP_VAL for the export destination path PATH to
    TRAVERSAL_INFO.  */
-static void
+static svn_error_t *
 add_externals(apr_hash_t *externals,
               const char *path,
               const svn_string_t *externals_prop_val)
 {
   apr_pool_t *pool = apr_hash_pool_get(externals);
+  const char *local_abspath;
 
   if (! externals_prop_val)
-    return;
-
-  apr_hash_set(externals,
-               apr_pstrdup(pool, path),
-               APR_HASH_KEY_STRING,
-               apr_pstrmemdup(pool, externals_prop_val->data,
-                              externals_prop_val->len));
+    return SVN_NO_ERROR;
+
+  SVN_ERR(svn_dirent_get_absolute(&local_abspath, path, pool));
+
+  svn_hash_sets(externals, local_abspath,
+                apr_pstrmemdup(pool, externals_prop_val->data,
+                               externals_prop_val->len));
+
+  return SVN_NO_ERROR;
 }
 
 /* Helper function that gets the eol style and optionally overrides the
@@ -92,314 +107,352 @@
   return SVN_NO_ERROR;
 }
 
-static svn_error_t *
-copy_one_versioned_file(const char *from,
-                        const char *to,
-                        svn_wc_adm_access_t *adm_access,
-                        svn_opt_revision_t *revision,
-                        const char *native_eol,
-                        apr_pool_t *pool)
-{
-  const svn_wc_entry_t *entry;
+/* If *APPENDABLE_DIRENT_P represents an existing directory, then append
+ * to it the basename of BASENAME_OF and return the result in
+ * *APPENDABLE_DIRENT_P.  The kind of BASENAME_OF is either dirent or uri,
+ * as given by IS_URI.
+ */
+static svn_error_t *
+append_basename_if_dir(const char **appendable_dirent_p,
+                       const char *basename_of,
+                       svn_boolean_t is_uri,
+                       apr_pool_t *pool)
+{
+  svn_node_kind_t local_kind;
+  SVN_ERR(svn_io_check_resolved_path(*appendable_dirent_p, &local_kind, pool));
+  if (local_kind == svn_node_dir)
+    {
+      const char *base_name;
+
+      if (is_uri)
+        base_name = svn_uri_basename(basename_of, pool);
+      else
+        base_name = svn_dirent_basename(basename_of, NULL);
+
+      *appendable_dirent_p = svn_dirent_join(*appendable_dirent_p,
+                                             base_name, pool);
+    }
+
+  return SVN_NO_ERROR;
+}
+
+/* Make an unversioned copy of the versioned file at FROM_ABSPATH.  Copy it
+ * to the destination path TO_ABSPATH.
+ *
+ * If REVISION is svn_opt_revision_working, copy the working version,
+ * otherwise copy the base version.
+ *
+ * Expand the file's keywords according to the source file's 'svn:keywords'
+ * property, if present.  If copying a locally modified working version,
+ * append 'M' to the revision number and use '(local)' for the author.
+ *
+ * Translate the file's line endings according to the source file's
+ * 'svn:eol-style' property, if present.  If NATIVE_EOL is not NULL, use it
+ * in place of the native EOL style.  Throw an error if the source file has
+ * inconsistent line endings and EOL translation is attempted.
+ *
+ * Set the destination file's modification time to the source file's
+ * modification time if copying the working version and the working version
+ * is locally modified; otherwise set it to the versioned file's last
+ * changed time.
+ *
+ * Set the destination file's 'executable' flag according to the source
+ * file's 'svn:executable' property.
+ */
+
+/* baton for export_node */
+struct export_info_baton
+{
+  const char *to_path;
+  const svn_opt_revision_t *revision;
+  svn_boolean_t ignore_keywords;
+  svn_boolean_t overwrite;
+  svn_wc_context_t *wc_ctx;
+  const char *native_eol;
+  svn_wc_notify_func2_t notify_func;
+  void *notify_baton;
+  const char *origin_abspath;
+  svn_boolean_t exported;
+};
+
+/* Export a file or directory. Implements svn_wc_status_func4_t */
+static svn_error_t *
+export_node(void *baton,
+            const char *local_abspath,
+            const svn_wc_status3_t *status,
+            apr_pool_t *scratch_pool)
+{
+  struct export_info_baton *eib = baton;
+  svn_wc_context_t *wc_ctx = eib->wc_ctx;
   apr_hash_t *kw = NULL;
   svn_subst_eol_style_t style;
   apr_hash_t *props;
-  const char *base;
-  svn_string_t *eol_style, *keywords, *executable, *externals, *special;
+  svn_string_t *eol_style, *keywords, *executable, *special;
   const char *eol = NULL;
   svn_boolean_t local_mod = FALSE;
   apr_time_t tm;
-
-  SVN_ERR(svn_wc_entry(&entry, from, adm_access, FALSE, pool));
-
-  /* Only export 'added' files when the revision is WORKING.
-     Otherwise, skip the 'added' files, since they didn't exist
-     in the BASE revision and don't have an associated text-base.
-
-     Don't export 'deleted' files and directories unless it's a
+  svn_stream_t *source;
+  svn_stream_t *dst_stream;
+  const char *dst_tmp;
+  svn_error_t *err;
+
+  const char *to_abspath = svn_dirent_join(
+                                eib->to_path,
+                                svn_dirent_skip_ancestor(eib->origin_abspath,
+                                                         local_abspath),
+                                scratch_pool);
+
+  eib->exported = TRUE;
+
+  /* Don't export 'deleted' files and directories unless it's a
      revision other than WORKING.  These files and directories
      don't really exist in WORKING. */
-  if ((revision->kind != svn_opt_revision_working &&
-       entry->schedule == svn_wc_schedule_add) ||
-      (revision->kind == svn_opt_revision_working &&
-       entry->schedule == svn_wc_schedule_delete))
+  if (eib->revision->kind == svn_opt_revision_working
+      && status->node_status == svn_wc_status_deleted)
     return SVN_NO_ERROR;
 
-  if (revision->kind != svn_opt_revision_working)
-    {
-      SVN_ERR(svn_wc_get_pristine_copy_path(from, &base,
-                                            pool));
-      SVN_ERR(svn_wc_get_prop_diffs(NULL, &props, from,
-                                    adm_access, pool));
+  if (status->kind == svn_node_dir)
+    {
+      apr_fileperms_t perm = APR_OS_DEFAULT;
+
+      /* Try to make the new directory.  If this fails because the
+         directory already exists, check our FORCE flag to see if we
+         care. */
+
+      /* Keep the source directory's permissions if applicable.
+         Skip retrieving the umask on windows. Apr does not implement setting
+         filesystem privileges on Windows.
+         Retrieving the file permissions with APR_FINFO_PROT | APR_FINFO_OWNER
+         is documented to be 'incredibly expensive' */
+#ifndef WIN32
+      if (eib->revision->kind == svn_opt_revision_working)
+        {
+          apr_finfo_t finfo;
+          SVN_ERR(svn_io_stat(&finfo, local_abspath, APR_FINFO_PROT,
+                              scratch_pool));
+          perm = finfo.protection;
+        }
+#endif
+      err = svn_io_dir_make(to_abspath, perm, scratch_pool);
+      if (err)
+        {
+          if (! APR_STATUS_IS_EEXIST(err->apr_err))
+            return svn_error_trace(err);
+          if (! eib->overwrite)
+            SVN_ERR_W(err, _("Destination directory exists, and will not be "
+                             "overwritten unless forced"));
+          else
+            svn_error_clear(err);
+        }
+
+      if (eib->notify_func
+          && (strcmp(eib->origin_abspath, local_abspath) != 0))
+        {
+          svn_wc_notify_t *notify =
+              svn_wc_create_notify(to_abspath,
+                                   svn_wc_notify_update_add, scratch_pool);
+
+          notify->kind = svn_node_dir;
+          (eib->notify_func)(eib->notify_baton, notify, scratch_pool);
+        }
+
+      return SVN_NO_ERROR;
+    }
+  else if (status->kind != svn_node_file)
+    {
+      if (strcmp(eib->origin_abspath, local_abspath) != 0)
+        return SVN_NO_ERROR;
+
+      return svn_error_createf(SVN_ERR_WC_PATH_NOT_FOUND, NULL,
+                               _("The node '%s' was not found."),
+                               svn_dirent_local_style(local_abspath,
+                                                      scratch_pool));
+    }
+
+  /* Skip file externals if they are a descendant of the export,
+     BUT NOT if we are explictly exporting the file external. */
+  if (status->file_external && strcmp(eib->origin_abspath, local_abspath) != 0)
+    return SVN_NO_ERROR;
+
+  /* Produce overwrite errors for the export root */
+  if (strcmp(local_abspath, eib->origin_abspath) == 0)
+    {
+      svn_node_kind_t to_kind;
+
+      SVN_ERR(svn_io_check_path(to_abspath, &to_kind, scratch_pool));
+
+      if ((to_kind == svn_node_file || to_kind == svn_node_unknown)
+          && !eib->overwrite)
+        return svn_error_createf(SVN_ERR_ILLEGAL_TARGET, NULL,
+                                 _("Destination file '%s' exists, and "
+                                   "will not be overwritten unless forced"),
+                                 svn_dirent_local_style(to_abspath,
+                                                        scratch_pool));
+      else if (to_kind == svn_node_dir)
+        return svn_error_createf(SVN_ERR_ILLEGAL_TARGET, NULL,
+                                 _("Destination '%s' exists. Cannot "
+                                   "overwrite directory with non-directory"),
+                                 svn_dirent_local_style(to_abspath,
+                                                        scratch_pool));
+    }
+
+  if (eib->revision->kind != svn_opt_revision_working)
+    {
+      /* Only export 'added' files when the revision is WORKING. This is not
+         WORKING, so skip the 'added' files, since they didn't exist
+         in the BASE revision and don't have an associated text-base.
+
+         'replaced' files are technically the same as 'added' files.
+         ### TODO: Handle replaced nodes properly.
+         ###       svn_opt_revision_base refers to the "new"
+         ###       base of the node. That means, if a node is locally
+         ###       replaced, export skips this node, as if it was locally
+         ###       added, because svn_opt_revision_base refers to the base
+         ###       of the added node, not to the node that was deleted.
+         ###       In contrast, when the node is copied-here or moved-here,
+         ###       the copy/move source's content will be exported.
+         ###       It is currently not possible to export the revert-base
+         ###       when a node is locally replaced. We need a new
+         ###       svn_opt_revision_ enum value for proper distinction
+         ###       between revert-base and commit-base.
+
+         Copied-/moved-here nodes have a base, so export both added and
+         replaced files when they involve a copy-/move-here.
+
+         We get all this for free from evaluating SOURCE == NULL:
+       */
+      SVN_ERR(svn_wc_get_pristine_contents2(&source, wc_ctx, local_abspath,
+                                            scratch_pool, scratch_pool));
+      if (source == NULL)
+        return SVN_NO_ERROR;
+
+      SVN_ERR(svn_wc_get_pristine_props(&props, wc_ctx, local_abspath,
+                                        scratch_pool, scratch_pool));
     }
   else
     {
-      svn_wc_status2_t *status;
-
-      base = from;
-      SVN_ERR(svn_wc_prop_list(&props, from,
-                               adm_access, pool));
-      SVN_ERR(svn_wc_status2(&status, from,
-                             adm_access, pool));
-      if (status->text_status != svn_wc_status_normal)
+      /* ### hmm. this isn't always a specialfile. this will simply open
+         ### the file readonly if it is a regular file. */
+      SVN_ERR(svn_subst_read_specialfile(&source, local_abspath, scratch_pool,
+                                         scratch_pool));
+
+      SVN_ERR(svn_wc_prop_list2(&props, wc_ctx, local_abspath, scratch_pool,
+                                scratch_pool));
+      if (status->node_status != svn_wc_status_normal)
         local_mod = TRUE;
     }
 
-  eol_style = apr_hash_get(props, SVN_PROP_EOL_STYLE,
-                           APR_HASH_KEY_STRING);
-  keywords = apr_hash_get(props, SVN_PROP_KEYWORDS,
-                          APR_HASH_KEY_STRING);
-  executable = apr_hash_get(props, SVN_PROP_EXECUTABLE,
-                            APR_HASH_KEY_STRING);
-  externals = apr_hash_get(props, SVN_PROP_EXTERNALS,
-                           APR_HASH_KEY_STRING);
-  special = apr_hash_get(props, SVN_PROP_SPECIAL,
-                         APR_HASH_KEY_STRING);
+  /* We can early-exit if we're creating a special file. */
+  special = svn_hash_gets(props, SVN_PROP_SPECIAL);
+  if (special != NULL)
+    {
+      /* Create the destination as a special file, and copy the source
+         details into the destination stream. */
+      /* ### And forget the notification */
+      SVN_ERR(svn_subst_create_specialfile(&dst_stream, to_abspath,
+                                           scratch_pool, scratch_pool));
+      return svn_error_trace(
+        svn_stream_copy3(source, dst_stream, NULL, NULL, scratch_pool));
+    }
+
+
+  eol_style = svn_hash_gets(props, SVN_PROP_EOL_STYLE);
+  keywords = svn_hash_gets(props, SVN_PROP_KEYWORDS);
+  executable = svn_hash_gets(props, SVN_PROP_EXECUTABLE);
 
   if (eol_style)
-    SVN_ERR(get_eol_style(&style, &eol, eol_style->data, native_eol));
-
-  if (local_mod && (! special))
+    SVN_ERR(get_eol_style(&style, &eol, eol_style->data, eib->native_eol));
+
+  if (local_mod)
     {
       /* Use the modified time from the working copy of
          the file */
-      SVN_ERR(svn_io_file_affected_time(&tm, from, pool));
+      SVN_ERR(svn_io_file_affected_time(&tm, local_abspath, scratch_pool));
     }
   else
     {
-      tm = entry->cmt_date;
+      tm = status->changed_date;
     }
 
   if (keywords)
     {
-      const char *fmt;
-      const char *author;
-
+      svn_revnum_t changed_rev = status->changed_rev;
+      const char *suffix;
+      const char *url = svn_path_url_add_component2(status->repos_root_url,
+                                                    status->repos_relpath,
+                                                    scratch_pool);
+      const char *author = status->changed_author;
       if (local_mod)
         {
           /* For locally modified files, we'll append an 'M'
              to the revision number, and set the author to
              "(local)" since we can't always determine the
              current user's username */
-          fmt = "%ldM";
+          suffix = "M";
           author = _("(local)");
         }
       else
         {
-          fmt = "%ld";
-          author = entry->cmt_author;
+          suffix = "";
         }
 
-      SVN_ERR(svn_subst_build_keywords2
-              (&kw, keywords->data,
-               apr_psprintf(pool, fmt, entry->cmt_rev),
-               entry->url, tm, author, pool));
-    }
-
-  SVN_ERR(svn_subst_copy_and_translate3(base, to, eol, FALSE,
-                                        kw, TRUE,
-                                        special ? TRUE : FALSE,
-                                        pool));
-  if (executable)
-    SVN_ERR(svn_io_set_file_executable(to, TRUE,
-                                       FALSE, pool));
-
-  if (! special)
-    SVN_ERR(svn_io_set_file_affected_time(tm, to, pool));
-
-  return SVN_NO_ERROR;
-}
-
-static svn_error_t *
-copy_versioned_files(const char *from,
-                     const char *to,
-                     svn_opt_revision_t *revision,
-                     svn_boolean_t force,
-                     svn_boolean_t ignore_externals,
-                     svn_depth_t depth,
-                     const char *native_eol,
-                     svn_client_ctx_t *ctx,
-                     apr_pool_t *pool)
-{
-  svn_wc_adm_access_t *adm_access;
-  const svn_wc_entry_t *entry;
-  svn_error_t *err;
-  apr_pool_t *iterpool;
-  apr_hash_t *entries;
-  apr_hash_index_t *hi;
-  apr_finfo_t finfo;
-
-  SVN_ERR(svn_wc_adm_probe_open3(&adm_access, NULL, from, FALSE,
-                                 0, ctx->cancel_func, ctx->cancel_baton,
-                                 pool));
-
-  SVN_ERR(svn_wc__entry_versioned(&entry, from, adm_access, FALSE, pool));
-
-  /* Only export 'added' files when the revision is WORKING.
-     Otherwise, skip the 'added' files, since they didn't exist
-     in the BASE revision and don't have an associated text-base.
-
-     Don't export 'deleted' files and directories unless it's a
-     revision other than WORKING.  These files and directories
-     don't really exist in WORKING. */
-  if ((revision->kind != svn_opt_revision_working &&
-       entry->schedule == svn_wc_schedule_add) ||
-      (revision->kind == svn_opt_revision_working &&
-       entry->schedule == svn_wc_schedule_delete))
-    return SVN_NO_ERROR;
-
-  if (entry->kind == svn_node_dir)
-    {
-      /* Try to make the new directory.  If this fails because the
-         directory already exists, check our FORCE flag to see if we
-         care. */
-      SVN_ERR(svn_io_stat(&finfo, from, APR_FINFO_PROT, pool));
-      err = svn_io_dir_make(to, finfo.protection, pool);
-      if (err)
-        {
-          if (! APR_STATUS_IS_EEXIST(err->apr_err))
-            return err;
-          if (! force)
-            SVN_ERR_W(err, _("Destination directory exists, and will not be "
-                             "overwritten unless forced"));
-          else
-            svn_error_clear(err);
-        }
-
-      SVN_ERR(svn_wc_entries_read(&entries, adm_access, FALSE, pool));
-
-      iterpool = svn_pool_create(pool);
-      for (hi = apr_hash_first(pool, entries); hi; hi = apr_hash_next(hi))
-        {
-          const char *item;
-          const void *key;
-          void *val;
-
-          svn_pool_clear(iterpool);
-
-          apr_hash_this(hi, &key, NULL, &val);
-
-          item = key;
-          entry = val;
-
-          if (ctx->cancel_func)
-            SVN_ERR(ctx->cancel_func(ctx->cancel_baton));
-
-          /* ### We could also invoke ctx->notify_func somewhere in
-             ### here... Is it called for, though?  Not sure. */
-
-          if (entry->kind == svn_node_dir)
-            {
-              if (strcmp(item, SVN_WC_ENTRY_THIS_DIR) == 0)
-                {
-                  ; /* skip this, it's the current directory that we're
-                       handling now. */
-                }
-              else
-                {
-                  if (depth == svn_depth_infinity)
-                    {
-                      const char *new_from = svn_path_join(from, item,
-                                                           iterpool);
-                      const char *new_to = svn_path_join(to, item, iterpool);
-<<<<<<< HEAD
-                  
-                      SVN_ERR(copy_versioned_files(new_from, new_to, 
-=======
-
-                      SVN_ERR(copy_versioned_files(new_from, new_to,
->>>>>>> 8595db6c
-                                                   revision, force,
-                                                   ignore_externals, depth,
-                                                   native_eol, ctx,
-                                                   iterpool));
-                    }
-                }
-            }
-          else if (entry->kind == svn_node_file)
-            {
-              const char *new_from = svn_path_join(from, item, iterpool);
-              const char *new_to = svn_path_join(to, item, iterpool);
-
-              SVN_ERR(copy_one_versioned_file(new_from, new_to, adm_access,
-                                              revision, native_eol,
-                                              iterpool));
-            }
-        }
-
-      /* Handle externals. */
-      if (! ignore_externals && depth == svn_depth_infinity
-          && entry->depth == svn_depth_infinity)
-        {
-          apr_array_header_t *ext_items;
-          const svn_string_t *prop_val;
-
-          SVN_ERR(svn_wc_prop_get(&prop_val, SVN_PROP_EXTERNALS,
-                                  from, adm_access, pool));
-          if (prop_val != NULL)
-            {
-              int i;
-
-              SVN_ERR(svn_wc_parse_externals_description3(&ext_items, from,
-                                                          prop_val->data,
-<<<<<<< HEAD
-                                                          pool));
-=======
-                                                          FALSE, pool));
->>>>>>> 8595db6c
-              for (i = 0; i < ext_items->nelts; ++i)
-                {
-                  svn_wc_external_item2_t *ext_item;
-                  const char *new_from, *new_to;
-
-                  svn_pool_clear(iterpool);
-
-                  ext_item = APR_ARRAY_IDX(ext_items, i,
-                                           svn_wc_external_item2_t *);
-                  new_from = svn_path_join(from, ext_item->target_dir,
-                                           iterpool);
-                  new_to = svn_path_join(to, ext_item->target_dir,
-                                         iterpool);
-
-                   /* The target dir might have multiple components.  Guarantee
-                      the path leading down to the last component. */
-                  if (svn_path_component_count(ext_item->target_dir) > 1)
-                    {
-                      const char *parent = svn_path_dirname(new_to, iterpool);
-                      SVN_ERR(svn_io_make_dir_recursively(parent, iterpool));
-                    }
-
-<<<<<<< HEAD
-                  SVN_ERR(copy_versioned_files(new_from, new_to, 
-=======
-                  SVN_ERR(copy_versioned_files(new_from, new_to,
->>>>>>> 8595db6c
-                                               revision, force, FALSE,
-                                               svn_depth_infinity, native_eol,
-                                               ctx, iterpool));
-                }
-            }
-        }
-
-      svn_pool_destroy(iterpool);
-    }
-  else if (entry->kind == svn_node_file)
-    {
-      SVN_ERR(copy_one_versioned_file(from, to, adm_access, revision,
-                                      native_eol, pool));
-    }
-
-  SVN_ERR(svn_wc_adm_close(adm_access));
-  return SVN_NO_ERROR;
-}
-
+      SVN_ERR(svn_subst_build_keywords3(&kw, keywords->data,
+                                        apr_psprintf(scratch_pool, "%ld%s",
+                                                     changed_rev, suffix),
+                                        url, status->repos_root_url, tm,
+                                        author, scratch_pool));
+    }
+
+  /* For atomicity, we translate to a tmp file and then rename the tmp file
+     over the real destination. */
+  SVN_ERR(svn_stream_open_unique(&dst_stream, &dst_tmp,
+                                 svn_dirent_dirname(to_abspath, scratch_pool),
+                                 svn_io_file_del_none, scratch_pool,
+                                 scratch_pool));
+
+  /* If some translation is needed, then wrap the output stream (this is
+     more efficient than wrapping the input). */
+  if (eol || (kw && (apr_hash_count(kw) > 0)))
+    dst_stream = svn_subst_stream_translated(dst_stream,
+                                             eol,
+                                             FALSE /* repair */,
+                                             kw,
+                                             ! eib->ignore_keywords /* expand */,
+                                             scratch_pool);
+
+  /* ###: use cancel func/baton in place of NULL/NULL below. */
+  err = svn_stream_copy3(source, dst_stream, NULL, NULL, scratch_pool);
+
+  if (!err && executable)
+    err = svn_io_set_file_executable(dst_tmp, TRUE, FALSE, scratch_pool);
+
+  if (!err)
+    err = svn_io_set_file_affected_time(tm, dst_tmp, scratch_pool);
+
+  if (err)
+    return svn_error_compose_create(err, svn_io_remove_file2(dst_tmp, FALSE,
+                                                             scratch_pool));
+
+  /* Now that dst_tmp contains the translated data, do the atomic rename. */
+  SVN_ERR(svn_io_file_rename(dst_tmp, to_abspath, scratch_pool));
+
+  if (eib->notify_func)
+    {
+      svn_wc_notify_t *notify = svn_wc_create_notify(to_abspath,
+                                      svn_wc_notify_update_add, scratch_pool);
+      notify->kind = svn_node_file;
+      (eib->notify_func)(eib->notify_baton, notify, scratch_pool);
+    }
+
+  return SVN_NO_ERROR;
+}
 
 /* Abstraction of open_root.
  *
  * Create PATH if it does not exist and is not obstructed, and invoke
  * NOTIFY_FUNC with NOTIFY_BATON on PATH.
  *
- * If PATH exists but is a file, then error with SVN_ERR_WC_NOT_DIRECTORY.
+ * If PATH exists but is a file, then error with SVN_ERR_WC_NOT_WORKING_COPY.
  *
  * If PATH is a already a directory, then error with
  * SVN_ERR_WC_OBSTRUCTED_UPDATE, unless FORCE, in which case just
@@ -418,13 +471,13 @@
   if (kind == svn_node_none)
     SVN_ERR(svn_io_make_dir_recursively(path, pool));
   else if (kind == svn_node_file)
-    return svn_error_createf(SVN_ERR_WC_NOT_DIRECTORY, NULL,
+    return svn_error_createf(SVN_ERR_WC_NOT_WORKING_COPY, NULL,
                              _("'%s' exists and is not a directory"),
-                             svn_path_local_style(path, pool));
+                             svn_dirent_local_style(path, pool));
   else if ((kind != svn_node_dir) || (! force))
     return svn_error_createf(SVN_ERR_WC_OBSTRUCTED_UPDATE, NULL,
                              _("'%s' already exists"),
-                             svn_path_local_style(path, pool));
+                             svn_dirent_local_style(path, pool));
 
   if (notify_func)
     {
@@ -441,18 +494,24 @@
 
 /* ---------------------------------------------------------------------- */
 
++
 /*** A dedicated 'export' editor, which does no .svn/ accounting.  ***/
 
 
 struct edit_baton
 {
+  const char *repos_root_url;
   const char *root_path;
   const char *root_url;
   svn_boolean_t force;
   svn_revnum_t *target_revision;
   apr_hash_t *externals;
   const char *native_eol;
-
+  svn_boolean_t ignore_keywords;
+
+  svn_cancel_func_t cancel_func;
+  void *cancel_baton;
   svn_wc_notify_func2_t notify_func;
   void *notify_baton;
 };
@@ -474,7 +533,7 @@
 
   /* We need to keep this around so we can explicitly close it in close_file,
      thus flushing its output to disk so we can copy and translate it. */
-  apr_file_t *tmp_file;
+  svn_stream_t *tmp_stream;
 
   /* The MD5 digest of the file's fulltext.  This is all zeros until
      the last textdelta window handler call returns. */
@@ -489,6 +548,7 @@
   /* Any keyword vals to be substituted */
   const char *revision;
   const char *url;
+  const char *repos_root_url;
   const char *author;
   apr_time_t date;
 
@@ -554,20 +614,20 @@
   struct dir_baton *pb = parent_baton;
   struct dir_baton *db = apr_pcalloc(pool, sizeof(*db));
   struct edit_baton *eb = pb->edit_baton;
-  const char *full_path = svn_path_join(eb->root_path, path, pool);
+  const char *full_path = svn_dirent_join(eb->root_path, path, pool);
   svn_node_kind_t kind;
 
   SVN_ERR(svn_io_check_path(full_path, &kind, pool));
   if (kind == svn_node_none)
     SVN_ERR(svn_io_dir_make(full_path, APR_OS_DEFAULT, pool));
   else if (kind == svn_node_file)
-    return svn_error_createf(SVN_ERR_WC_NOT_DIRECTORY, NULL,
+    return svn_error_createf(SVN_ERR_WC_NOT_WORKING_COPY, NULL,
                              _("'%s' exists and is not a directory"),
-                             svn_path_local_style(full_path, pool));
+                             svn_dirent_local_style(full_path, pool));
   else if (! (kind == svn_node_dir && eb->force))
     return svn_error_createf(SVN_ERR_WC_OBSTRUCTED_UPDATE, NULL,
                              _("'%s' already exists"),
-                             svn_path_local_style(full_path, pool));
+                             svn_dirent_local_style(full_path, pool));
 
   if (eb->notify_func)
     {
@@ -599,12 +659,18 @@
   struct dir_baton *pb = parent_baton;
   struct edit_baton *eb = pb->edit_baton;
   struct file_baton *fb = apr_pcalloc(pool, sizeof(*fb));
-  const char *full_path = svn_path_join(eb->root_path, path, pool);
-  const char *full_url = svn_path_join(eb->root_url, path, pool);
+  const char *full_path = svn_dirent_join(eb->root_path, path, pool);
+
+  /* PATH is not canonicalized, i.e. it may still contain spaces etc.
+   * but EB->root_url is. */
+  const char *full_url = svn_path_url_add_component2(eb->root_url,
+                                                     path,
+                                                     pool);
 
   fb->edit_baton = eb;
   fb->path = full_path;
   fb->url = full_url;
+  fb->repos_root_url = eb->repos_root_url;
   fb->pool = pool;
 
   *baton = fb;
@@ -622,10 +688,12 @@
   if (err)
     {
       /* We failed to apply the patch; clean up the temporary file.  */
-      apr_file_remove(hb->tmppath, hb->pool);
-    }
-
-  return err;
+      err = svn_error_compose_create(
+                    err,
+                    svn_io_remove_file2(hb->tmppath, TRUE, hb->pool));
+    }
+
+  return svn_error_trace(err);
 }
 
 
@@ -641,15 +709,21 @@
   struct file_baton *fb = file_baton;
   struct handler_baton *hb = apr_palloc(pool, sizeof(*hb));
 
-  SVN_ERR(svn_io_open_unique_file2(&fb->tmp_file, &(fb->tmppath),
-                                   fb->path, ".tmp",
-                                   svn_io_file_del_none, fb->pool));
+  /* Create a temporary file in the same directory as the file. We're going
+     to rename the thing into place when we're done. */
+  SVN_ERR(svn_stream_open_unique(&fb->tmp_stream, &fb->tmppath,
+                                 svn_dirent_dirname(fb->path, pool),
+                                 svn_io_file_del_none, fb->pool, fb->pool));
 
   hb->pool = pool;
   hb->tmppath = fb->tmppath;
 
+  /* svn_txdelta_apply() closes the stream, but we want to close it in the
+     close_file() function, so disown it here. */
+  /* ### contrast to when we call svn_ra_get_file() which does NOT close the
+     ### tmp_stream. we *should* be much more consistent! */
   svn_txdelta_apply(svn_stream_empty(pool),
-                    svn_stream_from_aprfile(fb->tmp_file, pool),
+                    svn_stream_disown(fb->tmp_stream, pool),
                     fb->text_digest, NULL, pool,
                     &hb->apply_handler, &hb->apply_baton);
 
@@ -674,7 +748,8 @@
   if (strcmp(name, SVN_PROP_EOL_STYLE) == 0)
     fb->eol_style_val = svn_string_dup(value, fb->pool);
 
-  else if (strcmp(name, SVN_PROP_KEYWORDS) == 0)
+  else if (! fb->edit_baton->ignore_keywords &&
+           strcmp(name, SVN_PROP_KEYWORDS) == 0)
     fb->keywords_val = svn_string_dup(value, fb->pool);
 
   else if (strcmp(name, SVN_PROP_EXECUTABLE) == 0)
@@ -707,7 +782,7 @@
   struct edit_baton *eb = db->edit_baton;
 
   if (value && (strcmp(name, SVN_PROP_EXTERNALS) == 0))
-    add_externals(eb->externals, db->path, value);
+    SVN_ERR(add_externals(eb->externals, db->path, value));
 
   return SVN_NO_ERROR;
 }
@@ -716,62 +791,64 @@
 /* Move the tmpfile to file, and send feedback. */
 static svn_error_t *
 close_file(void *file_baton,
-           const char *text_checksum,
+           const char *text_digest,
            apr_pool_t *pool)
 {
   struct file_baton *fb = file_baton;
   struct edit_baton *eb = fb->edit_baton;
+  svn_checksum_t *text_checksum;
+  svn_checksum_t *actual_checksum;
 
   /* Was a txdelta even sent? */
   if (! fb->tmppath)
     return SVN_NO_ERROR;
 
-  SVN_ERR(svn_io_file_close(fb->tmp_file, fb->pool));
-
-  if (text_checksum)
-    {
-      const char *actual_checksum
-        = svn_md5_digest_to_cstring(fb->text_digest, pool);
-
-      if (actual_checksum && (strcmp(text_checksum, actual_checksum) != 0))
+  SVN_ERR(svn_stream_close(fb->tmp_stream));
+
+  SVN_ERR(svn_checksum_parse_hex(&text_checksum, svn_checksum_md5, text_digest,
+                                 pool));
+  actual_checksum = svn_checksum__from_digest_md5(fb->text_digest, pool);
+
+  /* Note that text_digest can be NULL when talking to certain repositories.
+     In that case text_checksum will be NULL and the following match code
+     will note that the checksums match */
+  if (!svn_checksum_match(text_checksum, actual_checksum))
+    return svn_checksum_mismatch_err(text_checksum, actual_checksum, pool,
+                                     _("Checksum mismatch for '%s'"),
+                                     svn_dirent_local_style(fb->path, pool));
+
+  if ((! fb->eol_style_val) && (! fb->keywords_val) && (! fb->special))
+    {
+      SVN_ERR(svn_io_file_rename(fb->tmppath, fb->path, pool));
+    }
+  else
+    {
+      svn_subst_eol_style_t style;
+      const char *eol = NULL;
+      svn_boolean_t repair = FALSE;
+      apr_hash_t *final_kw = NULL;
+
+      if (fb->eol_style_val)
         {
-          return svn_error_createf
-            (SVN_ERR_CHECKSUM_MISMATCH, NULL,
-             _("Checksum mismatch for '%s'; expected: '%s', actual: '%s'"),
-             svn_path_local_style(fb->path, pool),
-             text_checksum, actual_checksum);
+          SVN_ERR(get_eol_style(&style, &eol, fb->eol_style_val->data,
+                                eb->native_eol));
+          repair = TRUE;
         }
-    }
-
-  if ((! fb->eol_style_val) && (! fb->keywords_val) && (! fb->special))
-    {
-      SVN_ERR(svn_io_file_rename(fb->tmppath, fb->path, pool));
-    }
-  else
-    {
-      svn_subst_eol_style_t style;
-      const char *eol;
-      apr_hash_t *final_kw;
-
-      if (fb->eol_style_val)
-        SVN_ERR(get_eol_style(&style, &eol, fb->eol_style_val->data,
-                              eb->native_eol));
 
       if (fb->keywords_val)
-        SVN_ERR(svn_subst_build_keywords2(&final_kw, fb->keywords_val->data,
-                                          fb->revision, fb->url, fb->date,
+        SVN_ERR(svn_subst_build_keywords3(&final_kw, fb->keywords_val->data,
+                                          fb->revision, fb->url,
+                                          fb->repos_root_url, fb->date,
                                           fb->author, pool));
 
-      SVN_ERR(svn_subst_copy_and_translate3
-              (fb->tmppath, fb->path,
-               fb->eol_style_val ? eol : NULL,
-               fb->eol_style_val ? TRUE : FALSE, /* repair */
-               fb->keywords_val ? final_kw : NULL,
-               TRUE, /* expand */
-               fb->special,
-               pool));
-
-      SVN_ERR(svn_io_remove_file(fb->tmppath, pool));
+      SVN_ERR(svn_subst_copy_and_translate4(fb->tmppath, fb->path,
+                                            eol, repair, final_kw,
+                                            TRUE, /* expand */
+                                            fb->special,
+                                            eb->cancel_func, eb->cancel_baton,
+                                            pool));
+
+      SVN_ERR(svn_io_remove_file2(fb->tmppath, FALSE, pool));
     }
 
   if (fb->executable_val)
@@ -793,202 +870,723 @@
   return SVN_NO_ERROR;
 }
 
+static svn_error_t *
+fetch_props_func(apr_hash_t **props,
+                 void *baton,
+                 const char *path,
+                 svn_revnum_t base_revision,
+                 apr_pool_t *result_pool,
+                 apr_pool_t *scratch_pool)
+{
+  /* Always use empty props, since the node won't have pre-existing props
+     (This is an export, remember?) */
+  *props = apr_hash_make(result_pool);
+
+  return SVN_NO_ERROR;
+}
+
+static svn_error_t *
+fetch_base_func(const char **filename,
+                void *baton,
+                const char *path,
+                svn_revnum_t base_revision,
+                apr_pool_t *result_pool,
+                apr_pool_t *scratch_pool)
+{
+  /* An export always gets text against the empty stream (i.e, full texts). */
+  *filename = NULL;
+
+  return SVN_NO_ERROR;
+}
+
+static svn_error_t *
+get_editor_ev1(const svn_delta_editor_t **export_editor,
+               void **edit_baton,
+               struct edit_baton *eb,
+               svn_client_ctx_t *ctx,
+               apr_pool_t *result_pool,
+               apr_pool_t *scratch_pool)
+{
+  svn_delta_editor_t *editor = svn_delta_default_editor(result_pool);
+
+  editor->set_target_revision = set_target_revision;
+  editor->open_root = open_root;
+  editor->add_directory = add_directory;
+  editor->add_file = add_file;
+  editor->apply_textdelta = apply_textdelta;
+  editor->close_file = close_file;
+  editor->change_file_prop = change_file_prop;
+  editor->change_dir_prop = change_dir_prop;
+
+  SVN_ERR(svn_delta_get_cancellation_editor(ctx->cancel_func,
+                                            ctx->cancel_baton,
+                                            editor,
+                                            eb,
+                                            export_editor,
+                                            edit_baton,
+                                            result_pool));
+
+  return SVN_NO_ERROR;
+}
 
  
+/*** The Ev2 Implementation ***/
+
+static svn_error_t *
+add_file_ev2(void *baton,
+             const char *relpath,
+             const svn_checksum_t *checksum,
+             svn_stream_t *contents,
+             apr_hash_t *props,
+             svn_revnum_t replaces_rev,
+             apr_pool_t *scratch_pool)
+{
+  struct edit_baton *eb = baton;
+  const char *full_path = svn_dirent_join(eb->root_path, relpath,
+                                          scratch_pool);
+  /* RELPATH is not canonicalized, i.e. it may still contain spaces etc.
+   * but EB->root_url is. */
+  const char *full_url = svn_path_url_add_component2(eb->root_url,
+                                                     relpath,
+                                                     scratch_pool);
+  const svn_string_t *val;
+  /* The four svn: properties we might actually care about. */
+  const svn_string_t *eol_style_val = NULL;
+  const svn_string_t *keywords_val = NULL;
+  const svn_string_t *executable_val = NULL;
+  svn_boolean_t special = FALSE;
+  /* Any keyword vals to be substituted */
+  const char *revision = NULL;
+  const char *author = NULL;
+  apr_time_t date = 0;
+
+  /* Look at any properties for additional information. */
+  if ( (val = svn_hash_gets(props, SVN_PROP_EOL_STYLE)) )
+    eol_style_val = val;
+
+  if ( !eb->ignore_keywords && (val = svn_hash_gets(props, SVN_PROP_KEYWORDS)) )
+    keywords_val = val;
+
+  if ( (val = svn_hash_gets(props, SVN_PROP_EXECUTABLE)) )
+    executable_val = val;
+
+  /* Try to fill out the baton's keywords-structure too. */
+  if ( (val = svn_hash_gets(props, SVN_PROP_ENTRY_COMMITTED_REV)) )
+    revision = val->data;
+
+  if ( (val = svn_hash_gets(props, SVN_PROP_ENTRY_COMMITTED_DATE)) )
+    SVN_ERR(svn_time_from_cstring(&date, val->data, scratch_pool));
+
+  if ( (val = svn_hash_gets(props, SVN_PROP_ENTRY_LAST_AUTHOR)) )
+    author = val->data;
+
+  if ( (val = svn_hash_gets(props, SVN_PROP_SPECIAL)) )
+    special = TRUE;
+
+  if (special)
+    {
+      svn_stream_t *tmp_stream;
+
+      SVN_ERR(svn_subst_create_specialfile(&tmp_stream, full_path,
+                                           scratch_pool, scratch_pool));
+      SVN_ERR(svn_stream_copy3(contents, tmp_stream, eb->cancel_func,
+                               eb->cancel_baton, scratch_pool));
+    }
+  else
+    {
+      svn_stream_t *tmp_stream;
+      const char *tmppath;
+
+      /* Create a temporary file in the same directory as the file. We're going
+         to rename the thing into place when we're done. */
+      SVN_ERR(svn_stream_open_unique(&tmp_stream, &tmppath,
+                                     svn_dirent_dirname(full_path,
+                                                        scratch_pool),
+                                     svn_io_file_del_none,
+                                     scratch_pool, scratch_pool));
+
+      /* Possibly wrap the stream to be translated, as dictated by
+         the props. */
+      if (eol_style_val || keywords_val)
+        {
+          svn_subst_eol_style_t style;
+          const char *eol = NULL;
+          svn_boolean_t repair = FALSE;
+          apr_hash_t *final_kw = NULL;
+
+          if (eol_style_val)
+            {
+              SVN_ERR(get_eol_style(&style, &eol, eol_style_val->data,
+                                    eb->native_eol));
+              repair = TRUE;
+            }
+
+          if (keywords_val)
+            SVN_ERR(svn_subst_build_keywords3(&final_kw, keywords_val->data,
+                                              revision, full_url,
+                                              eb->repos_root_url,
+                                              date, author, scratch_pool));
+
+          /* Writing through a translated stream is more efficient than
+             reading through one, so we wrap TMP_STREAM and not CONTENTS. */
+          tmp_stream = svn_subst_stream_translated(tmp_stream, eol, repair,
+                                                   final_kw, TRUE, /* expand */
+                                                   scratch_pool);
+        }
+
+      SVN_ERR(svn_stream_copy3(contents, tmp_stream, eb->cancel_func,
+                               eb->cancel_baton, scratch_pool));
+
+      /* Move the file into place. */
+      SVN_ERR(svn_io_file_rename(tmppath, full_path, scratch_pool));
+    }
+
+  if (executable_val)
+    SVN_ERR(svn_io_set_file_executable(full_path, TRUE, FALSE, scratch_pool));
+
+  if (date && (! special))
+    SVN_ERR(svn_io_set_file_affected_time(date, full_path, scratch_pool));
+
+  if (eb->notify_func)
+    {
+      svn_wc_notify_t *notify = svn_wc_create_notify(full_path,
+                                                     svn_wc_notify_update_add,
+                                                     scratch_pool);
+      notify->kind = svn_node_file;
+      (*eb->notify_func)(eb->notify_baton, notify, scratch_pool);
+    }
+
+  return SVN_NO_ERROR;
+}
+
+static svn_error_t *
+add_directory_ev2(void *baton,
+                  const char *relpath,
+                  const apr_array_header_t *children,
+                  apr_hash_t *props,
+                  svn_revnum_t replaces_rev,
+                  apr_pool_t *scratch_pool)
+{
+  struct edit_baton *eb = baton;
+  svn_node_kind_t kind;
+  const char *full_path = svn_dirent_join(eb->root_path, relpath,
+                                          scratch_pool);
+  svn_string_t *val;
+
+  SVN_ERR(svn_io_check_path(full_path, &kind, scratch_pool));
+  if (kind == svn_node_none)
+    SVN_ERR(svn_io_dir_make(full_path, APR_OS_DEFAULT, scratch_pool));
+  else if (kind == svn_node_file)
+    return svn_error_createf(SVN_ERR_WC_NOT_WORKING_COPY, NULL,
+                             _("'%s' exists and is not a directory"),
+                             svn_dirent_local_style(full_path, scratch_pool));
+  else if (! (kind == svn_node_dir && eb->force))
+    return svn_error_createf(SVN_ERR_WC_OBSTRUCTED_UPDATE, NULL,
+                             _("'%s' already exists"),
+                             svn_dirent_local_style(full_path, scratch_pool));
+
+  if ( (val = svn_hash_gets(props, SVN_PROP_EXTERNALS)) )
+    SVN_ERR(add_externals(eb->externals, full_path, val));
+
+  if (eb->notify_func)
+    {
+      svn_wc_notify_t *notify = svn_wc_create_notify(full_path,
+                                                     svn_wc_notify_update_add,
+                                                     scratch_pool);
+      notify->kind = svn_node_dir;
+      (*eb->notify_func)(eb->notify_baton, notify, scratch_pool);
+    }
+
+  return SVN_NO_ERROR;
+}
+
+static svn_error_t *
+target_revision_func(void *baton,
+                     svn_revnum_t target_revision,
+                     apr_pool_t *scratch_pool)
+{
+  struct edit_baton *eb = baton;
+
+  *eb->target_revision = target_revision;
+
+  return SVN_NO_ERROR;
+}
+
+static svn_error_t *
+get_editor_ev2(const svn_delta_editor_t **export_editor,
+               void **edit_baton,
+               struct edit_baton *eb,
+               svn_client_ctx_t *ctx,
+               apr_pool_t *result_pool,
+               apr_pool_t *scratch_pool)
+{
+  svn_editor_t *editor;
+  struct svn_delta__extra_baton *exb = apr_pcalloc(result_pool, sizeof(*exb));
+  svn_boolean_t *found_abs_paths = apr_palloc(result_pool,
+                                              sizeof(*found_abs_paths));
+
+  exb->baton = eb;
+  exb->target_revision = target_revision_func;
+
+  SVN_ERR(svn_editor_create(&editor, eb, ctx->cancel_func, ctx->cancel_baton,
+                            result_pool, scratch_pool));
+  SVN_ERR(svn_editor_setcb_add_directory(editor, add_directory_ev2,
+                                         scratch_pool));
+  SVN_ERR(svn_editor_setcb_add_file(editor, add_file_ev2, scratch_pool));
+
+  *found_abs_paths = TRUE;
+
+  SVN_ERR(svn_delta__delta_from_editor(export_editor, edit_baton,
+                                       editor, NULL, NULL, found_abs_paths,
+                                       NULL, NULL,
+                                       fetch_props_func, eb,
+                                       fetch_base_func, eb,
+                                       exb, result_pool));
+
+  /* Create the root of the export. */
+  SVN_ERR(open_root_internal(eb->root_path, eb->force, eb->notify_func,
+                             eb->notify_baton, scratch_pool));
+
+  return SVN_NO_ERROR;
+}
+
+static svn_error_t *
+export_file_ev2(const char *from_path_or_url,
+                const char *to_path,
+                struct edit_baton *eb,
+                svn_client__pathrev_t *loc,
+                svn_ra_session_t *ra_session,
+                svn_boolean_t overwrite,
+                apr_pool_t *scratch_pool)
+{
+  svn_boolean_t from_is_url = svn_path_is_url(from_path_or_url);
+  apr_hash_t *props;
+  svn_stream_t *tmp_stream;
+  svn_node_kind_t to_kind;
+
+  if (svn_path_is_empty(to_path))
+    {
+      if (from_is_url)
+        to_path = svn_uri_basename(from_path_or_url, scratch_pool);
+      else
+        to_path = svn_dirent_basename(from_path_or_url, NULL);
+      eb->root_path = to_path;
+    }
+  else
+    {
+      SVN_ERR(append_basename_if_dir(&to_path, from_path_or_url,
+                                     from_is_url, scratch_pool));
+      eb->root_path = to_path;
+    }
+
+  SVN_ERR(svn_io_check_path(to_path, &to_kind, scratch_pool));
+
+  if ((to_kind == svn_node_file || to_kind == svn_node_unknown) &&
+      ! overwrite)
+    return svn_error_createf(SVN_ERR_ILLEGAL_TARGET, NULL,
+                             _("Destination file '%s' exists, and "
+                               "will not be overwritten unless forced"),
+                             svn_dirent_local_style(to_path, scratch_pool));
+  else if (to_kind == svn_node_dir)
+    return svn_error_createf(SVN_ERR_ILLEGAL_TARGET, NULL,
+                             _("Destination '%s' exists. Cannot "
+                               "overwrite directory with non-directory"),
+                             svn_dirent_local_style(to_path, scratch_pool));
+
+  tmp_stream = svn_stream_buffered(scratch_pool);
+
+  SVN_ERR(svn_ra_get_file(ra_session, "", loc->rev,
+                          tmp_stream, NULL, &props, scratch_pool));
+
+  /* Since you cannot actually root an editor at a file, we manually drive
+   * a function of our editor. */
+  SVN_ERR(add_file_ev2(eb, "", NULL, tmp_stream, props, SVN_INVALID_REVNUM,
+                       scratch_pool));
+
+  return SVN_NO_ERROR;
+}
+
+static svn_error_t *
+export_file(const char *from_path_or_url,
+            const char *to_path,
+            struct edit_baton *eb,
+            svn_client__pathrev_t *loc,
+            svn_ra_session_t *ra_session,
+            svn_boolean_t overwrite,
+            apr_pool_t *scratch_pool)
+{
+  apr_hash_t *props;
+  apr_hash_index_t *hi;
+  struct file_baton *fb = apr_pcalloc(scratch_pool, sizeof(*fb));
+  svn_node_kind_t to_kind;
+  svn_boolean_t from_is_url = svn_path_is_url(from_path_or_url);
+
+  if (svn_path_is_empty(to_path))
+    {
+      if (from_is_url)
+        to_path = svn_uri_basename(from_path_or_url, scratch_pool);
+      else
+        to_path = svn_dirent_basename(from_path_or_url, NULL);
+      eb->root_path = to_path;
+    }
+  else
+    {
+      SVN_ERR(append_basename_if_dir(&to_path, from_path_or_url,
+                                     from_is_url, scratch_pool));
+      eb->root_path = to_path;
+    }
+
+  SVN_ERR(svn_io_check_path(to_path, &to_kind, scratch_pool));
+
+  if ((to_kind == svn_node_file || to_kind == svn_node_unknown) &&
+      ! overwrite)
+    return svn_error_createf(SVN_ERR_ILLEGAL_TARGET, NULL,
+                             _("Destination file '%s' exists, and "
+                               "will not be overwritten unless forced"),
+                             svn_dirent_local_style(to_path, scratch_pool));
+  else if (to_kind == svn_node_dir)
+    return svn_error_createf(SVN_ERR_ILLEGAL_TARGET, NULL,
+                             _("Destination '%s' exists. Cannot "
+                               "overwrite directory with non-directory"),
+                             svn_dirent_local_style(to_path, scratch_pool));
+
+  /* Since you cannot actually root an editor at a file, we
+   * manually drive a few functions of our editor. */
+
+  /* This is the equivalent of a parentless add_file(). */
+  fb->edit_baton = eb;
+  fb->path = eb->root_path;
+  fb->url = eb->root_url;
+  fb->pool = scratch_pool;
+  fb->repos_root_url = eb->repos_root_url;
+
+  /* Copied from apply_textdelta(). */
+  SVN_ERR(svn_stream_open_unique(&fb->tmp_stream, &fb->tmppath,
+                                 svn_dirent_dirname(fb->path, scratch_pool),
+                                 svn_io_file_del_none,
+                                 fb->pool, fb->pool));
+
+  /* Step outside the editor-likeness for a moment, to actually talk
+   * to the repository. */
+  /* ### note: the stream will not be closed */
+  SVN_ERR(svn_ra_get_file(ra_session, "", loc->rev,
+                          fb->tmp_stream,
+                          NULL, &props, scratch_pool));
+
+  /* Push the props into change_file_prop(), to update the file_baton
+   * with information. */
+  for (hi = apr_hash_first(scratch_pool, props); hi; hi = apr_hash_next(hi))
+    {
+      const char *propname = apr_hash_this_key(hi);
+      const svn_string_t *propval = apr_hash_this_val(hi);
+
+      SVN_ERR(change_file_prop(fb, propname, propval, scratch_pool));
+    }
+
+  /* And now just use close_file() to do all the keyword and EOL
+   * work, and put the file into place. */
+  SVN_ERR(close_file(fb, NULL, scratch_pool));
+
+  return SVN_NO_ERROR;
+}
+
+static svn_error_t *
+export_directory(const char *from_path_or_url,
+                 const char *to_path,
+                 struct edit_baton *eb,
+                 svn_client__pathrev_t *loc,
+                 svn_ra_session_t *ra_session,
+                 svn_boolean_t overwrite,
+                 svn_boolean_t ignore_externals,
+                 svn_boolean_t ignore_keywords,
+                 svn_depth_t depth,
+                 const char *native_eol,
+                 svn_client_ctx_t *ctx,
+                 apr_pool_t *scratch_pool)
+{
+  void *edit_baton;
+  const svn_delta_editor_t *export_editor;
+  const svn_ra_reporter3_t *reporter;
+  void *report_baton;
+  svn_node_kind_t kind;
+
+  if (!ENABLE_EV2_IMPL)
+    SVN_ERR(get_editor_ev1(&export_editor, &edit_baton, eb, ctx,
+                           scratch_pool, scratch_pool));
+  else
+    SVN_ERR(get_editor_ev2(&export_editor, &edit_baton, eb, ctx,
+                           scratch_pool, scratch_pool));
+
+  /* Manufacture a basic 'report' to the update reporter. */
+  SVN_ERR(svn_ra_do_update3(ra_session,
+                            &reporter, &report_baton,
+                            loc->rev,
+                            "", /* no sub-target */
+                            depth,
+                            FALSE, /* don't want copyfrom-args */
+                            FALSE, /* don't want ignore_ancestry */
+                            export_editor, edit_baton,
+                            scratch_pool, scratch_pool));
+
+  SVN_ERR(reporter->set_path(report_baton, "", loc->rev,
+                             /* Depth is irrelevant, as we're
+                                passing start_empty=TRUE anyway. */
+                             svn_depth_infinity,
+                             TRUE, /* "help, my dir is empty!" */
+                             NULL, scratch_pool));
+
+  SVN_ERR(reporter->finish_report(report_baton, scratch_pool));
+
+  /* Special case: Due to our sly export/checkout method of updating an
+   * empty directory, no target will have been created if the exported
+   * item is itself an empty directory (export_editor->open_root never
+   * gets called, because there are no "changes" to make to the empty
+   * dir we reported to the repository).
+   *
+   * So we just create the empty dir manually; but we do it via
+   * open_root_internal(), in order to get proper notification.
+   */
+  SVN_ERR(svn_io_check_path(to_path, &kind, scratch_pool));
+  if (kind == svn_node_none)
+    SVN_ERR(open_root_internal
+            (to_path, overwrite, ctx->notify_func2,
+             ctx->notify_baton2, scratch_pool));
+
+  if (! ignore_externals && depth == svn_depth_infinity)
+    {
+      const char *to_abspath;
+
+      SVN_ERR(svn_dirent_get_absolute(&to_abspath, to_path, scratch_pool));
+      SVN_ERR(svn_client__export_externals(eb->externals,
+                                           from_path_or_url,
+                                           to_abspath, eb->repos_root_url,
+                                           depth, native_eol,
+                                           ignore_keywords,
+                                           ctx, scratch_pool));
+    }
+
+  return SVN_NO_ERROR;
+}
+
+
++
 /*** Public Interfaces ***/
 
 svn_error_t *
-svn_client_export4(svn_revnum_t *result_rev,
-                   const char *from,
-                   const char *to,
+svn_client_export5(svn_revnum_t *result_rev,
+                   const char *from_path_or_url,
+                   const char *to_path,
                    const svn_opt_revision_t *peg_revision,
                    const svn_opt_revision_t *revision,
                    svn_boolean_t overwrite,
                    svn_boolean_t ignore_externals,
+                   svn_boolean_t ignore_keywords,
                    svn_depth_t depth,
                    const char *native_eol,
                    svn_client_ctx_t *ctx,
                    apr_pool_t *pool)
 {
   svn_revnum_t edit_revision = SVN_INVALID_REVNUM;
-  const char *url;
-
-  if (svn_path_is_url(from) ||
-      ! (revision->kind == svn_opt_revision_base ||
-         revision->kind == svn_opt_revision_committed ||
-         revision->kind == svn_opt_revision_working ||
-         revision->kind == svn_opt_revision_unspecified))
-    {
-      svn_revnum_t revnum;
+  svn_boolean_t from_is_url = svn_path_is_url(from_path_or_url);
+
+  SVN_ERR_ASSERT(peg_revision != NULL);
+  SVN_ERR_ASSERT(revision != NULL);
+
+  if (svn_path_is_url(to_path))
+    return svn_error_createf(SVN_ERR_ILLEGAL_TARGET, NULL,
+                             _("'%s' is not a local path"), to_path);
+
+  peg_revision = svn_cl__rev_default_to_head_or_working(peg_revision,
+                                                        from_path_or_url);
+  revision = svn_cl__rev_default_to_peg(revision, peg_revision);
+
+  if (from_is_url || ! SVN_CLIENT__REVKIND_IS_LOCAL_TO_WC(revision->kind))
+    {
+      svn_client__pathrev_t *loc;
       svn_ra_session_t *ra_session;
       svn_node_kind_t kind;
       struct edit_baton *eb = apr_pcalloc(pool, sizeof(*eb));
-      const char *repos_root_url;
 
       /* Get the RA connection. */
-      SVN_ERR(svn_client__ra_session_from_path(&ra_session, &revnum,
-                                               &url, from, NULL,
-                                               peg_revision,
-                                               revision, ctx, pool));
-
-      /* Get the repository root. */
-      SVN_ERR(svn_ra_get_repos_root2(ra_session, &repos_root_url, pool));
-
-      eb->root_path = to;
-      eb->root_url = url;
+      SVN_ERR(svn_client__ra_session_from_path2(&ra_session, &loc,
+                                                from_path_or_url, NULL,
+                                                peg_revision,
+                                                revision, ctx, pool));
+
+      SVN_ERR(svn_ra_get_repos_root2(ra_session, &eb->repos_root_url, pool));
+      eb->root_path = to_path;
+      eb->root_url = loc->url;
       eb->force = overwrite;
       eb->target_revision = &edit_revision;
+      eb->externals = apr_hash_make(pool);
+      eb->native_eol = native_eol;
+      eb->ignore_keywords = ignore_keywords;
+      eb->cancel_func = ctx->cancel_func;
+      eb->cancel_baton = ctx->cancel_baton;
       eb->notify_func = ctx->notify_func2;
       eb->notify_baton = ctx->notify_baton2;
-      eb->externals = apr_hash_make(pool);
-      eb->native_eol = native_eol;
-
-      SVN_ERR(svn_ra_check_path(ra_session, "", revnum, &kind, pool));
+
+      SVN_ERR(svn_ra_check_path(ra_session, "", loc->rev, &kind, pool));
 
       if (kind == svn_node_file)
         {
-          apr_hash_t *props;
-          apr_hash_index_t *hi;
-          struct file_baton *fb = apr_pcalloc(pool, sizeof(*fb));
-
-          /* Since you cannot actually root an editor at a file, we
-           * manually drive a few functions of our editor. */
-
-          /* This is the equivalent of a parentless add_file(). */
-          fb->edit_baton = eb;
-          fb->path = eb->root_path;
-          fb->url = eb->root_url;
-          fb->pool = pool;
-
-          /* Copied from apply_textdelta(). */
-          SVN_ERR(svn_io_open_unique_file2(&fb->tmp_file, &(fb->tmppath),
-                                           fb->path, ".tmp",
-                                           svn_io_file_del_none, fb->pool));
-
-          /* Step outside the editor-likeness for a moment, to actually talk
-           * to the repository. */
-          SVN_ERR(svn_ra_get_file(ra_session, "", revnum,
-                                  svn_stream_from_aprfile(fb->tmp_file,
-                                                          pool),
-                                  NULL, &props, pool));
-
-          /* Push the props into change_file_prop(), to update the file_baton
-           * with information. */
-          for (hi = apr_hash_first(pool, props); hi; hi = apr_hash_next(hi))
-            {
-              const void *key;
-              void *val;
-              apr_hash_this(hi, &key, NULL, &val);
-              SVN_ERR(change_file_prop(fb, key, val, pool));
-            }
-
-          /* And now just use close_file() to do all the keyword and EOL
-           * work, and put the file into place. */
-          SVN_ERR(close_file(fb, NULL, pool));
+          if (!ENABLE_EV2_IMPL)
+            SVN_ERR(export_file(from_path_or_url, to_path, eb, loc, ra_session,
+                                overwrite, pool));
+          else
+            SVN_ERR(export_file_ev2(from_path_or_url, to_path, eb, loc,
+                                    ra_session, overwrite, pool));
         }
       else if (kind == svn_node_dir)
         {
-          void *edit_baton;
-          const svn_delta_editor_t *export_editor;
-          const svn_ra_reporter3_t *reporter;
-          void *report_baton;
-          svn_delta_editor_t *editor = svn_delta_default_editor(pool);
-          svn_boolean_t use_sleep = FALSE;
-
-          editor->set_target_revision = set_target_revision;
-          editor->open_root = open_root;
-          editor->add_directory = add_directory;
-          editor->add_file = add_file;
-          editor->apply_textdelta = apply_textdelta;
-          editor->close_file = close_file;
-          editor->change_file_prop = change_file_prop;
-          editor->change_dir_prop = change_dir_prop;
-
-          SVN_ERR(svn_delta_get_cancellation_editor(ctx->cancel_func,
-                                                    ctx->cancel_baton,
-                                                    editor,
-                                                    eb,
-                                                    &export_editor,
-                                                    &edit_baton,
-                                                    pool));
-
-
-          /* Manufacture a basic 'report' to the update reporter. */
-          SVN_ERR(svn_ra_do_update2(ra_session,
-                                    &reporter, &report_baton,
-                                    revnum,
-                                    "", /* no sub-target */
-                                    depth,
-                                    FALSE, /* don't want copyfrom-args */
-                                    export_editor, edit_baton, pool));
-
-          SVN_ERR(reporter->set_path(report_baton, "", revnum,
-                                     /* Depth is irrelevant, as we're
-                                        passing start_empty=TRUE anyway. */
-                                     svn_depth_infinity,
-                                     TRUE, /* "help, my dir is empty!" */
-                                     NULL, pool));
-
-          SVN_ERR(reporter->finish_report(report_baton, pool));
-
-          /* Special case: Due to our sly export/checkout method of
-           * updating an empty directory, no target will have been created
-           * if the exported item is itself an empty directory
-           * (export_editor->open_root never gets called, because there
-           * are no "changes" to make to the empty dir we reported to the
-           * repository).
-           *
-           * So we just create the empty dir manually; but we do it via
-           * open_root_internal(), in order to get proper notification.
-           */
-          SVN_ERR(svn_io_check_path(to, &kind, pool));
-          if (kind == svn_node_none)
-            SVN_ERR(open_root_internal
-                    (to, overwrite, ctx->notify_func2,
-                     ctx->notify_baton2, pool));
-
-          if (! ignore_externals && depth == svn_depth_infinity)
-            SVN_ERR(svn_client__fetch_externals(eb->externals, from, to,
-                                                repos_root_url, depth, TRUE,
-                                                &use_sleep, ctx, pool));
+          SVN_ERR(export_directory(from_path_or_url, to_path,
+                                   eb, loc, ra_session, overwrite,
+                                   ignore_externals, ignore_keywords, depth,
+                                   native_eol, ctx, pool));
         }
       else if (kind == svn_node_none)
         {
           return svn_error_createf(SVN_ERR_RA_ILLEGAL_URL, NULL,
-                                   _("URL '%s' doesn't exist"), from);
+                                   _("URL '%s' doesn't exist"),
+                                   from_path_or_url);
         }
       /* kind == svn_node_unknown not handled */
     }
   else
     {
-      svn_opt_revision_t working_revision = *revision;
+      struct export_info_baton eib;
+      svn_node_kind_t kind;
+      apr_hash_t *externals = NULL;
+
       /* This is a working copy export. */
-      if (working_revision.kind == svn_opt_revision_unspecified)
+      /* just copy the contents of the working copy into the target path. */
+      SVN_ERR(svn_dirent_get_absolute(&from_path_or_url, from_path_or_url,
+                                      pool));
+
+      SVN_ERR(svn_dirent_get_absolute(&to_path, to_path, pool));
+
+      SVN_ERR(svn_io_check_path(from_path_or_url, &kind, pool));
+
+      /* ### [JAF] If something already exists on disk at the destination path,
+       * the behaviour depends on the node kinds of the source and destination
+       * and on the FORCE flag.  The intention (I guess) is to follow the
+       * semantics of svn_client_export5(), semantics that are not fully
+       * documented but would be something like:
+       *
+       * -----------+---------------------------------------------------------
+       *        Src | DIR                 FILE                SPECIAL
+       * Dst (disk) +---------------------------------------------------------
+       * NONE       | simple copy         simple copy         (as src=file?)
+       * DIR        | merge if forced [2] inside if root [1]  (as src=file?)
+       * FILE       | err                 overwr if forced[3] (as src=file?)
+       * SPECIAL    | ???                 ???                 ???
+       * -----------+---------------------------------------------------------
+       *
+       * [1] FILE onto DIR case: If this file is the root of the copy and thus
+       *     the only node to be copied, then copy it as a child of the
+       *     directory TO, applying these same rules again except that if this
+       *     case occurs again (the child path is already a directory) then
+       *     error out.  If this file is not the root of the copy (it is
+       *     reached by recursion), then error out.
+       *
+       * [2] DIR onto DIR case.  If the 'FORCE' flag is true then copy the
+       *     source's children inside the target dir, else error out.  When
+       *     copying the children, apply the same set of rules, except in the
+       *     FILE onto DIR case error out like in note [1].
+       *
+       * [3] If the 'FORCE' flag is true then overwrite the destination file
+       *     else error out.
+       *
+       * The reality (apparently, looking at the code) is somewhat different.
+       * For a start, to detect the source kind, it looks at what is on disk
+       * rather than the versioned working or base node.
+       */
+      if (kind == svn_node_file)
+        SVN_ERR(append_basename_if_dir(&to_path, from_path_or_url, FALSE,
+                                       pool));
+
+      eib.to_path = to_path;
+      eib.revision = revision;
+      eib.overwrite = overwrite;
+      eib.ignore_keywords = ignore_keywords;
+      eib.wc_ctx = ctx->wc_ctx;
+      eib.native_eol = native_eol;
+      eib.notify_func = ctx->notify_func2;
+      eib.notify_baton = ctx->notify_baton2;
+      eib.origin_abspath = from_path_or_url;
+      eib.exported = FALSE;
+
+      SVN_ERR(svn_wc_walk_status(ctx->wc_ctx, from_path_or_url, depth,
+                                 TRUE /* get_all */,
+                                 TRUE /* no_ignore */,
+                                 FALSE /* ignore_text_mods */,
+                                 NULL,
+                                 export_node, &eib,
+                                 ctx->cancel_func, ctx->cancel_baton,
+                                 pool));
+
+      if (!eib.exported)
+        return svn_error_createf(SVN_ERR_WC_PATH_NOT_FOUND, NULL,
+                                 _("The node '%s' was not found."),
+                                 svn_dirent_local_style(from_path_or_url,
+                                                        pool));
+
+      if (!ignore_externals)
+        SVN_ERR(svn_wc__externals_defined_below(&externals, ctx->wc_ctx,
+                                                from_path_or_url,
+                                                pool, pool));
+
+      if (externals && apr_hash_count(externals))
         {
-          /* Default to WORKING in the case that we have
-             been given a working copy path */
-          working_revision.kind = svn_opt_revision_working;
+          apr_pool_t *iterpool = svn_pool_create(pool);
+          apr_hash_index_t *hi;
+
+          for (hi = apr_hash_first(pool, externals);
+               hi;
+               hi = apr_hash_next(hi))
+            {
+              const char *external_abspath = apr_hash_this_key(hi);
+              const char *relpath;
+              const char *target_abspath;
+
+              svn_pool_clear(iterpool);
+
+              relpath = svn_dirent_skip_ancestor(from_path_or_url,
+                                                 external_abspath);
+
+              target_abspath = svn_dirent_join(to_path, relpath,
+                                                         iterpool);
+
+              /* Ensure that the parent directory exists */
+              SVN_ERR(svn_io_make_dir_recursively(
+                            svn_dirent_dirname(target_abspath, iterpool),
+                            iterpool));
+
+              SVN_ERR(svn_client_export5(NULL,
+                                         svn_dirent_join(from_path_or_url,
+                                                         relpath,
+                                                         iterpool),
+                                         target_abspath,
+                                         peg_revision, revision,
+                                         TRUE, ignore_externals,
+                                         ignore_keywords, depth, native_eol,
+                                         ctx, iterpool));
+            }
+
+          svn_pool_destroy(iterpool);
         }
-
-      /* just copy the contents of the working copy into the target path. */
-<<<<<<< HEAD
-      SVN_ERR(copy_versioned_files(from, to, &working_revision, overwrite, 
-=======
-      SVN_ERR(copy_versioned_files(from, to, &working_revision, overwrite,
->>>>>>> 8595db6c
-                                   ignore_externals, depth, native_eol,
-                                   ctx, pool));
     }
 
 
   if (ctx->notify_func2)
     {
       svn_wc_notify_t *notify
-        = svn_wc_create_notify(to,
+        = svn_wc_create_notify(to_path,
                                svn_wc_notify_update_completed, pool);
       notify->revision = edit_revision;
-      (*ctx->notify_func2)(ctx->notify_baton2, notify, pool);
+      ctx->notify_func2(ctx->notify_baton2, notify, pool);
     }
 
   if (result_rev)
@@ -996,55 +1594,3 @@
 
   return SVN_NO_ERROR;
 }
-
-svn_error_t *
-svn_client_export3(svn_revnum_t *result_rev,
-                   const char *from,
-                   const char *to,
-                   const svn_opt_revision_t *peg_revision,
-                   const svn_opt_revision_t *revision,
-                   svn_boolean_t overwrite,
-                   svn_boolean_t ignore_externals,
-                   svn_boolean_t recurse,
-                   const char *native_eol,
-                   svn_client_ctx_t *ctx,
-                   apr_pool_t *pool)
-{
-  return svn_client_export4(result_rev, from, to, peg_revision, revision,
-                            overwrite, ignore_externals,
-                            SVN_DEPTH_INFINITY_OR_FILES(recurse),
-                            native_eol, ctx, pool);
-}
-
-svn_error_t *
-svn_client_export2(svn_revnum_t *result_rev,
-                   const char *from,
-                   const char *to,
-                   svn_opt_revision_t *revision,
-                   svn_boolean_t force,
-                   const char *native_eol,
-                   svn_client_ctx_t *ctx,
-                   apr_pool_t *pool)
-{
-  svn_opt_revision_t peg_revision;
-
-  peg_revision.kind = svn_opt_revision_unspecified;
-
-  return svn_client_export3(result_rev, from, to, &peg_revision,
-                            revision, force, FALSE, TRUE,
-                            native_eol, ctx, pool);
-}
-
-
-svn_error_t *
-svn_client_export(svn_revnum_t *result_rev,
-                  const char *from,
-                  const char *to,
-                  svn_opt_revision_t *revision,
-                  svn_boolean_t force,
-                  svn_client_ctx_t *ctx,
-                  apr_pool_t *pool)
-{
-  return svn_client_export2(result_rev, from, to, revision, force, NULL, ctx,
-                            pool);
-}