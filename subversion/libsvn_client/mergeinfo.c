/*
 * mergeinfo.c :  merge history functions for the libsvn_client library
 *
 * ====================================================================
 *    Licensed to the Apache Software Foundation (ASF) under one
 *    or more contributor license agreements.  See the NOTICE file
 *    distributed with this work for additional information
 *    regarding copyright ownership.  The ASF licenses this file
 *    to you under the Apache License, Version 2.0 (the
 *    "License"); you may not use this file except in compliance
 *    with the License.  You may obtain a copy of the License at
 *
 *      http://www.apache.org/licenses/LICENSE-2.0
 *
 *    Unless required by applicable law or agreed to in writing,
 *    software distributed under the License is distributed on an
 *    "AS IS" BASIS, WITHOUT WARRANTIES OR CONDITIONS OF ANY
 *    KIND, either express or implied.  See the License for the
 *    specific language governing permissions and limitations
 *    under the License.
 * ====================================================================
 */

#include <apr_pools.h>
#include <apr_strings.h>

#include "svn_pools.h"
#include "svn_dirent_uri.h"
#include "svn_path.h"
#include "svn_string.h"
#include "svn_opt.h"
#include "svn_error.h"
#include "svn_error_codes.h"
#include "svn_props.h"
#include "svn_mergeinfo.h"
#include "svn_sorts.h"
#include "svn_ra.h"
#include "svn_client.h"
#include "svn_hash.h"

#include "private/svn_opt_private.h"
#include "private/svn_mergeinfo_private.h"
#include "private/svn_wc_private.h"
#include "private/svn_ra_private.h"
#include "private/svn_fspath.h"
#include "private/svn_client_private.h"
#include "client.h"
#include "mergeinfo.h"
#include "svn_private_config.h"



svn_client__merge_path_t *
svn_client__merge_path_dup(const svn_client__merge_path_t *old,
                           apr_pool_t *pool)
{
  svn_client__merge_path_t *new = apr_pmemdup(pool, old, sizeof(*old));

  new->abspath = apr_pstrdup(pool, old->abspath);
  if (new->remaining_ranges)
    new->remaining_ranges = svn_rangelist_dup(old->remaining_ranges, pool);
  if (new->pre_merge_mergeinfo)
    new->pre_merge_mergeinfo = svn_mergeinfo_dup(old->pre_merge_mergeinfo,
                                                 pool);
  if (new->implicit_mergeinfo)
    new->implicit_mergeinfo = svn_mergeinfo_dup(old->implicit_mergeinfo,
                                                pool);

  return new;
}

svn_client__merge_path_t *
svn_client__merge_path_create(const char *abspath,
                              apr_pool_t *pool)
{
  svn_client__merge_path_t *result = apr_pcalloc(pool, sizeof(*result));

  result->abspath = apr_pstrdup(pool, abspath);
  return result;
}

svn_error_t *
svn_client__parse_mergeinfo(svn_mergeinfo_t *mergeinfo,
                            svn_wc_context_t *wc_ctx,
                            const char *local_abspath,
                            apr_pool_t *result_pool,
                            apr_pool_t *scratch_pool)
{
  const svn_string_t *propval;

  *mergeinfo = NULL;

  /* ### Use svn_wc_prop_get() would actually be sufficient for now.
     ### DannyB thinks that later we'll need behavior more like
     ### svn_client__get_prop_from_wc(). */
  SVN_ERR(svn_wc_prop_get2(&propval, wc_ctx, local_abspath, SVN_PROP_MERGEINFO,
                           scratch_pool, scratch_pool));
  if (propval)
    SVN_ERR(svn_mergeinfo_parse(mergeinfo, propval->data, result_pool));

  return SVN_NO_ERROR;
}

svn_error_t *
svn_client__record_wc_mergeinfo(const char *local_abspath,
                                svn_mergeinfo_t mergeinfo,
                                svn_boolean_t do_notification,
                                svn_client_ctx_t *ctx,
                                apr_pool_t *scratch_pool)
{
  svn_string_t *mergeinfo_str = NULL;
<<<<<<< HEAD
=======
  svn_boolean_t mergeinfo_changes = FALSE;
>>>>>>> 4cf18c3e

  SVN_ERR_ASSERT(svn_dirent_is_absolute(local_abspath));

  /* Convert MERGEINFO (if any) into text for storage as a property value. */
  if (mergeinfo)
    SVN_ERR(svn_mergeinfo_to_string(&mergeinfo_str, mergeinfo, scratch_pool));
<<<<<<< HEAD
=======

  if (do_notification && ctx->notify_func2)
    SVN_ERR(svn_client__mergeinfo_status(&mergeinfo_changes, ctx->wc_ctx,
                                         local_abspath, scratch_pool));
>>>>>>> 4cf18c3e

  /* Record the new mergeinfo in the WC. */
  /* ### Later, we'll want behavior more analogous to
     ### svn_client__get_prop_from_wc(). */
  SVN_ERR(svn_wc_prop_set4(ctx->wc_ctx, local_abspath, SVN_PROP_MERGEINFO,
                           mergeinfo_str, svn_depth_empty,
                           TRUE /* skip checks */, NULL,
                           NULL, NULL /* cancellation */,
                           NULL, NULL /* notification */,
                           scratch_pool));

  if (do_notification && ctx->notify_func2)
    {
      svn_wc_notify_t *notify =
        svn_wc_create_notify(local_abspath,
                             svn_wc_notify_merge_record_info,
                             scratch_pool);
      if (mergeinfo_changes)
        notify->prop_state = svn_wc_notify_state_merged;
      else
        notify->prop_state = svn_wc_notify_state_changed;

      ctx->notify_func2(ctx->notify_baton2, notify, scratch_pool);
    }

  return SVN_NO_ERROR;
}

svn_error_t *
svn_client__record_wc_mergeinfo_catalog(apr_hash_t *result_catalog,
                                        svn_client_ctx_t *ctx,
                                        apr_pool_t *scratch_pool)
{
  apr_pool_t *iterpool = svn_pool_create(scratch_pool);

<<<<<<< HEAD
  for (hi = apr_hash_first(pool, mergeinfo); hi; hi = apr_hash_next(hi))
    {
      const char *merge_source = svn_apr_hash_index_key(hi);
      apr_array_header_t *rangelist = svn_apr_hash_index_val(hi);

      /* Copy inherited mergeinfo into our output hash, adjusting the
         merge source as appropriate. */
      path = svn_uri_join(merge_source, rel_path, pool);
      copied_rangelist = svn_rangelist_dup(rangelist, pool);
      apr_hash_set(adjusted_mergeinfo, path, APR_HASH_KEY_STRING,
                   copied_rangelist);
=======
  if (apr_hash_count(result_catalog))
    {
      int i;
      apr_array_header_t *sorted_cat =
        svn_sort__hash(result_catalog, svn_sort_compare_items_as_paths,
                       scratch_pool);
      for (i = 0; i < sorted_cat->nelts; i++)
        {
          svn_sort__item_t elt = APR_ARRAY_IDX(sorted_cat, i,
                                               svn_sort__item_t);
          svn_error_t *err;

          svn_pool_clear(iterpool);
          err = svn_client__record_wc_mergeinfo(elt.key, elt.value, TRUE,
                                                ctx, iterpool);

          if (err && err->apr_err == SVN_ERR_ENTRY_NOT_FOUND)
            {
              /* PATH isn't just missing, it's not even versioned as far
                 as this working copy knows.  But it was included in
                 MERGES, which means that the server knows about it.
                 Likely we don't have access to the source due to authz
                 restrictions.  For now just clear the error and
                 continue... */
              svn_error_clear(err);
            }
          else
            {
              SVN_ERR(err);
            }
        }
>>>>>>> 4cf18c3e
    }
  svn_pool_destroy(iterpool);
  return SVN_NO_ERROR;
}

/*-----------------------------------------------------------------------*/

/*** Retrieving mergeinfo. ***/

svn_error_t *
svn_client__get_wc_mergeinfo(svn_mergeinfo_t *mergeinfo,
                             svn_boolean_t *inherited_p,
                             svn_mergeinfo_inheritance_t inherit,
                             const char *local_abspath,
                             const char *limit_abspath,
                             const char **walked_path,
                             svn_boolean_t ignore_invalid_mergeinfo,
                             svn_client_ctx_t *ctx,
                             apr_pool_t *result_pool,
                             apr_pool_t *scratch_pool)
{
  const char *walk_relpath = "";
  svn_mergeinfo_t wc_mergeinfo;
  svn_revnum_t base_revision;
  apr_pool_t *iterpool;
  svn_boolean_t inherited;

  SVN_ERR_ASSERT(svn_dirent_is_absolute(local_abspath));
  if (limit_abspath)
    SVN_ERR_ASSERT(svn_dirent_is_absolute(limit_abspath));

<<<<<<< HEAD
  SVN_ERR(svn_wc__node_get_base_rev(&base_revision, ctx->wc_ctx,
                                    local_abspath, scratch_pool));
=======
  SVN_ERR(svn_wc__node_get_base(&base_revision, NULL, NULL, NULL, ctx->wc_ctx,
                                local_abspath,
                                scratch_pool, scratch_pool));
>>>>>>> 4cf18c3e

  iterpool = svn_pool_create(scratch_pool);
  while (TRUE)
    {
      svn_pool_clear(iterpool);

      /* Don't look for explicit mergeinfo on LOCAL_ABSPATH if we are only
         interested in inherited mergeinfo. */
      if (inherit == svn_mergeinfo_nearest_ancestor)
        {
          wc_mergeinfo = NULL;
          inherit = svn_mergeinfo_inherited;
        }
      else
        {
          /* Look for mergeinfo on LOCAL_ABSPATH.  If there isn't any and we
             want inherited mergeinfo, walk towards the root of the WC until
             we encounter either (a) an unversioned directory, or
             (b) mergeinfo.  If we encounter (b), use that inherited
             mergeinfo as our baseline. */
<<<<<<< HEAD
          SVN_ERR(svn_client__parse_mergeinfo(&wc_mergeinfo, ctx->wc_ctx,
                                              local_abspath, result_pool,
                                              iterpool));
=======
          svn_error_t *err = svn_client__parse_mergeinfo(&wc_mergeinfo,
                                                         ctx->wc_ctx,
                                                         local_abspath,
                                                         result_pool,
                                                         iterpool);
          if ((ignore_invalid_mergeinfo || walk_relpath [0] != '\0')
              && err
              && err->apr_err == SVN_ERR_MERGEINFO_PARSE_ERROR)
            {
              svn_error_clear(err);
              wc_mergeinfo = apr_hash_make(result_pool);
              break;
            }
          else
            {
              SVN_ERR(err);
            }
>>>>>>> 4cf18c3e
        }

      if (wc_mergeinfo == NULL &&
          inherit != svn_mergeinfo_explicit &&
          !svn_dirent_is_root(local_abspath, strlen(local_abspath)))
        {
          svn_boolean_t is_wc_root;
          svn_revnum_t parent_base_rev;
          svn_revnum_t parent_changed_rev;

          /* Don't look any higher than the limit path. */
          if (limit_abspath && strcmp(limit_abspath, local_abspath) == 0)
            break;

          /* If we've reached the root of the working copy don't look any
             higher. */
          SVN_ERR(svn_wc_is_wc_root2(&is_wc_root, ctx->wc_ctx,
                                     local_abspath, iterpool));
          if (is_wc_root)
            break;

          /* No explicit mergeinfo on this path.  Look higher up the
             directory tree while keeping track of what we've walked. */
          walk_relpath = svn_relpath_join(svn_dirent_basename(local_abspath,
                                                              iterpool),
                                          walk_relpath, result_pool);
          local_abspath = svn_dirent_dirname(local_abspath, scratch_pool);

<<<<<<< HEAD
          SVN_ERR(svn_wc__node_get_base_rev(&parent_base_rev,
                                            ctx->wc_ctx, local_abspath,
                                            scratch_pool));
=======
          SVN_ERR(svn_wc__node_get_base(&parent_base_rev, NULL, NULL, NULL,
                                        ctx->wc_ctx, local_abspath,
                                        scratch_pool, scratch_pool));
>>>>>>> 4cf18c3e
          SVN_ERR(svn_wc__node_get_changed_info(&parent_changed_rev,
                                                NULL, NULL,
                                                ctx->wc_ctx, local_abspath,
                                                scratch_pool,
                                                scratch_pool));

          /* Look in LOCAL_ABSPATH's parent for inherited mergeinfo if
<<<<<<< HEAD
             LOCAL_ABSPATH's has no base revision because it is an uncommited
=======
             LOCAL_ABSPATH has no base revision because it is an uncommitted
>>>>>>> 4cf18c3e
             addition, or if its base revision falls within the inclusive
             range of its parent's last changed revision to the parent's base
             revision; otherwise stop looking for inherited mergeinfo. */
          if (SVN_IS_VALID_REVNUM(base_revision)
              && (base_revision < parent_changed_rev
                  || parent_base_rev < base_revision))
            break;

          /* We haven't yet risen above the root of the WC. */
          continue;
        }
      break;
    }

  svn_pool_destroy(iterpool);

  if (svn_path_is_empty(walk_relpath))
    {
      /* Mergeinfo is explicit. */
      inherited = FALSE;
      *mergeinfo = wc_mergeinfo;
    }
  else
    {
      /* Mergeinfo may be inherited. */
      if (wc_mergeinfo)
        {
<<<<<<< HEAD
          *inherited = (wc_mergeinfo != NULL);
          *mergeinfo = apr_hash_make(result_pool);
          SVN_ERR(svn_client__adjust_mergeinfo_source_paths(*mergeinfo,
                                                            walk_relpath,
                                                            wc_mergeinfo,
                                                            result_pool));
=======
          inherited = TRUE;
          SVN_ERR(svn_mergeinfo__add_suffix_to_mergeinfo(mergeinfo,
                                                         wc_mergeinfo,
                                                         walk_relpath,
                                                         result_pool,
                                                         scratch_pool));
>>>>>>> 4cf18c3e
        }
      else
        {
          inherited = FALSE;
          *mergeinfo = NULL;
        }
    }

  if (walked_path)
    *walked_path = walk_relpath;

  /* Remove non-inheritable mergeinfo and paths mapped to empty ranges
     which may occur if WCPATH's mergeinfo is not explicit. */
  if (inherited
      && apr_hash_count(*mergeinfo)) /* Nothing to do for empty mergeinfo. */
    {
<<<<<<< HEAD
      SVN_ERR(svn_mergeinfo_inheritable(mergeinfo, *mergeinfo, NULL,
              SVN_INVALID_REVNUM, SVN_INVALID_REVNUM, result_pool));
      svn_mergeinfo__remove_empty_rangelists(*mergeinfo, result_pool);
    }

  return SVN_NO_ERROR;
}

/* A baton for get_subtree_mergeinfo_walk_cb. */
struct get_mergeinfo_catalog_walk_baton
{
  /* Absolute WC target and its path relative to repository root. */
  const char *target_abspath;
  const char *target_repos_root;

  /* The mergeinfo catalog being built. */
  svn_mergeinfo_catalog_t *mergeinfo_catalog;

  svn_wc_context_t *wc_ctx;

  /* Pool in which to allocate additions to MERGEINFO_CATALOG.*/
  apr_pool_t *result_pool;
};

static svn_error_t *
get_subtree_mergeinfo_walk_cb(const char *local_abspath,
                              void *walk_baton,
                              apr_pool_t *scratch_pool)
{
  struct get_mergeinfo_catalog_walk_baton *wb = walk_baton;
  const svn_string_t *propval;

  SVN_ERR(svn_wc_prop_get2(&propval, wb->wc_ctx, local_abspath,
                           SVN_PROP_MERGEINFO, scratch_pool, scratch_pool));

  /* We already have the target path's explicit/inherited mergeinfo, but do
     add any subtree mergeinfo to the WB->MERGEINFO_CATALOG. */
  if (propval && strcmp(local_abspath, wb->target_abspath) != 0)
    {
      const char *key_path;
      svn_mergeinfo_t subtree_mergeinfo;

      SVN_ERR(svn_client__path_relative_to_root(&key_path, wb->wc_ctx,
                                                local_abspath,
                                                wb->target_repos_root, FALSE,
                                                NULL, wb->result_pool,
                                                scratch_pool));
      SVN_ERR(svn_mergeinfo_parse(&subtree_mergeinfo, propval->data,
                                  wb->result_pool));
=======
      SVN_ERR(svn_mergeinfo_inheritable2(mergeinfo, *mergeinfo, NULL,
                                         SVN_INVALID_REVNUM, SVN_INVALID_REVNUM,
                                         TRUE, result_pool, scratch_pool));
      svn_mergeinfo__remove_empty_rangelists(*mergeinfo, result_pool);
    }
>>>>>>> 4cf18c3e

  if (inherited_p)
    *inherited_p = inherited;

  return SVN_NO_ERROR;
}

svn_error_t *
svn_client__get_wc_mergeinfo_catalog(svn_mergeinfo_catalog_t *mergeinfo_cat,
                                     svn_boolean_t *inherited,
                                     svn_boolean_t include_descendants,
                                     svn_mergeinfo_inheritance_t inherit,
                                     const char *local_abspath,
                                     const char *limit_path,
                                     const char **walked_path,
                                     svn_boolean_t ignore_invalid_mergeinfo,
                                     svn_client_ctx_t *ctx,
                                     apr_pool_t *result_pool,
                                     apr_pool_t *scratch_pool)
{
  const char *target_repos_rel_path;
  svn_mergeinfo_t mergeinfo;
<<<<<<< HEAD
  struct get_mergeinfo_catalog_walk_baton wb;
  const char *repos_root;
  svn_node_kind_t kind;
=======
  const char *repos_root;
>>>>>>> 4cf18c3e

  SVN_ERR_ASSERT(svn_dirent_is_absolute(local_abspath));
  *mergeinfo_cat = NULL;
  SVN_ERR(svn_wc__node_get_repos_info(&repos_root, NULL,
<<<<<<< HEAD
                                      ctx->wc_ctx, local_abspath, TRUE,
=======
                                      ctx->wc_ctx, local_abspath,
>>>>>>> 4cf18c3e
                                      scratch_pool, scratch_pool));
  if (!repos_root)
    {
      if (walked_path)
        *walked_path = "";
<<<<<<< HEAD
      *inherited = FALSE;
      return SVN_NO_ERROR;
    }

  SVN_ERR(svn_client__path_relative_to_root(&target_repos_rel_path,
                                            ctx->wc_ctx,
                                            local_abspath,
                                            repos_root, FALSE,
                                            NULL, scratch_pool,
                                            scratch_pool));

=======
      if (inherited)
        *inherited = FALSE;
      return SVN_NO_ERROR;
    }

  SVN_ERR(svn_wc__node_get_repos_relpath(&target_repos_rel_path,
                                         ctx->wc_ctx, local_abspath,
                                         scratch_pool, scratch_pool));

>>>>>>> 4cf18c3e
  /* Get the mergeinfo for the LOCAL_ABSPATH target and set *INHERITED and
     *WALKED_PATH. */
  SVN_ERR(svn_client__get_wc_mergeinfo(&mergeinfo, inherited, inherit,
                                       local_abspath, limit_path,
<<<<<<< HEAD
                                       walked_path, ctx, result_pool,
                                       scratch_pool));
=======
                                       walked_path, ignore_invalid_mergeinfo,
                                       ctx, result_pool, scratch_pool));
>>>>>>> 4cf18c3e

  /* Add any explicit/inherited mergeinfo for LOCAL_ABSPATH to
     *MERGEINFO_CAT. */
  if (mergeinfo)
    {
      *mergeinfo_cat = apr_hash_make(result_pool);
      apr_hash_set(*mergeinfo_cat,
                   apr_pstrdup(result_pool, target_repos_rel_path),
                   APR_HASH_KEY_STRING, mergeinfo);
    }

  /* If LOCAL_ABSPATH is a directory and we want the subtree mergeinfo too,
<<<<<<< HEAD
     then get it. */
  SVN_ERR(svn_wc__node_get_kind(&kind, ctx->wc_ctx, local_abspath, FALSE,
                                scratch_pool));
  if (kind == svn_node_dir && include_descendants)
    {
      wb.target_abspath = local_abspath;
      wb.target_repos_root = repos_root;
      wb.mergeinfo_catalog = mergeinfo_cat;
      wb.wc_ctx = ctx->wc_ctx;
      wb.result_pool = result_pool;
      SVN_ERR(svn_wc__node_walk_children(ctx->wc_ctx, local_abspath, FALSE,
                                         get_subtree_mergeinfo_walk_cb, &wb,
                                         svn_depth_infinity, ctx->cancel_func,
                                         ctx->cancel_baton, scratch_pool));
=======
     then get it.

     With WC-NG it is cheaper to do a single db transaction, than first
     looking if we really have a directory. */
  if (include_descendants)
    {
      apr_hash_t *mergeinfo_props;
      apr_hash_index_t *hi;

      SVN_ERR(svn_wc__prop_retrieve_recursive(&mergeinfo_props,
                                              ctx->wc_ctx, local_abspath,
                                              SVN_PROP_MERGEINFO,
                                              scratch_pool, scratch_pool));

      /* Convert *mergeinfo_props into a proper svn_mergeinfo_catalog_t */
      for (hi = apr_hash_first(scratch_pool, mergeinfo_props);
           hi;
           hi = apr_hash_next(hi))
        {
          const char *node_abspath = svn__apr_hash_index_key(hi);
          svn_string_t *propval = svn__apr_hash_index_val(hi);
          svn_mergeinfo_t subtree_mergeinfo;
          const char *repos_relpath;

          if (strcmp(node_abspath, local_abspath) == 0)
            continue; /* Already parsed in svn_client__get_wc_mergeinfo */

          SVN_ERR(svn_wc__node_get_repos_relpath(&repos_relpath,
                                                 ctx->wc_ctx, node_abspath,
                                                 result_pool, scratch_pool));

          SVN_ERR(svn_mergeinfo_parse(&subtree_mergeinfo, propval->data,
                                      result_pool));

          /* If the target had no explicit/inherited mergeinfo and this is the
             first subtree with mergeinfo found, then the catalog will still
             be NULL. */
          if (*mergeinfo_cat == NULL)
            *mergeinfo_cat = apr_hash_make(result_pool);

          apr_hash_set(*mergeinfo_cat, repos_relpath,
                       APR_HASH_KEY_STRING, subtree_mergeinfo);
        }
>>>>>>> 4cf18c3e
    }

  return SVN_NO_ERROR;
}

svn_error_t *
svn_client__get_repos_mergeinfo(svn_mergeinfo_t *target_mergeinfo,
                                svn_ra_session_t *ra_session,
                                const char *url,
                                svn_revnum_t rev,
                                svn_mergeinfo_inheritance_t inherit,
                                svn_boolean_t squelch_incapable,
                                apr_pool_t *pool)
{
  svn_mergeinfo_catalog_t tgt_mergeinfo_cat;

  *target_mergeinfo = NULL;

  SVN_ERR(svn_client__get_repos_mergeinfo_catalog(&tgt_mergeinfo_cat,
                                                  ra_session,
                                                  url, rev, inherit,
                                                  squelch_incapable, FALSE,
                                                  pool, pool));

  if (tgt_mergeinfo_cat && apr_hash_count(tgt_mergeinfo_cat))
    {
      /* We asked only for the REL_PATH's mergeinfo, not any of its
         descendants.  So if there is anything in the catalog it is the
         mergeinfo for REL_PATH. */
      *target_mergeinfo =
<<<<<<< HEAD
        svn_apr_hash_index_val(apr_hash_first(pool, tgt_mergeinfo_cat));
=======
        svn__apr_hash_index_val(apr_hash_first(pool, tgt_mergeinfo_cat));
>>>>>>> 4cf18c3e

    }

  return SVN_NO_ERROR;
}

svn_error_t *
svn_client__get_repos_mergeinfo_catalog(svn_mergeinfo_catalog_t *mergeinfo_cat,
                                        svn_ra_session_t *ra_session,
                                        const char *url,
                                        svn_revnum_t rev,
                                        svn_mergeinfo_inheritance_t inherit,
                                        svn_boolean_t squelch_incapable,
                                        svn_boolean_t include_descendants,
                                        apr_pool_t *result_pool,
                                        apr_pool_t *scratch_pool)
{
  svn_error_t *err;
  svn_mergeinfo_catalog_t repos_mergeinfo_cat;
  apr_array_header_t *rel_paths = apr_array_make(scratch_pool, 1,
                                                 sizeof(const char *));
  const char *old_session_url;

  APR_ARRAY_PUSH(rel_paths, const char *) = "";

  /* Fetch the mergeinfo. */
  SVN_ERR(svn_client__ensure_ra_session_url(&old_session_url,
                                            ra_session, url, scratch_pool));
  err = svn_ra_get_mergeinfo(ra_session, &repos_mergeinfo_cat, rel_paths,
                             rev, inherit, include_descendants, result_pool);
  err = svn_error_compose_create(
          err, svn_ra_reparent(ra_session, old_session_url, scratch_pool));
  if (err)
    {
      if (squelch_incapable && err->apr_err == SVN_ERR_UNSUPPORTED_FEATURE)
        {
          svn_error_clear(err);
          *mergeinfo_cat = NULL;
          return SVN_NO_ERROR;
        }
      else
        return svn_error_trace(err);
    }

  if (repos_mergeinfo_cat == NULL)
    {
      *mergeinfo_cat = NULL;
    }
  else
    {
      const char *session_relpath;

      SVN_ERR(svn_ra_get_path_relative_to_root(ra_session, &session_relpath,
                                               url, scratch_pool));

      if (session_relpath[0] == '\0')
        *mergeinfo_cat = repos_mergeinfo_cat;
      else
        SVN_ERR(svn_mergeinfo__add_prefix_to_catalog(mergeinfo_cat,
                                                     repos_mergeinfo_cat,
                                                     session_relpath,
                                                     result_pool,
                                                     scratch_pool));
    }
  return SVN_NO_ERROR;
}


svn_error_t *
svn_client__get_wc_or_repos_mergeinfo(svn_mergeinfo_t *target_mergeinfo,
<<<<<<< HEAD
                                      svn_boolean_t *indirect,
=======
                                      svn_boolean_t *inherited,
                                      svn_boolean_t *from_repos,
>>>>>>> 4cf18c3e
                                      svn_boolean_t repos_only,
                                      svn_mergeinfo_inheritance_t inherit,
                                      svn_ra_session_t *ra_session,
                                      const char *target_wcpath,
                                      svn_client_ctx_t *ctx,
                                      apr_pool_t *pool)
{
  svn_mergeinfo_catalog_t tgt_mergeinfo_cat;

  *target_mergeinfo = NULL;

  SVN_ERR(svn_client__get_wc_or_repos_mergeinfo_catalog(&tgt_mergeinfo_cat,
                                                        inherited, from_repos,
                                                        FALSE,
                                                        repos_only,
                                                        FALSE, inherit,
                                                        ra_session,
                                                        target_wcpath, ctx,
                                                        pool, pool));
  if (tgt_mergeinfo_cat && apr_hash_count(tgt_mergeinfo_cat))
    {
      /* We asked only for the TARGET_WCPATH's mergeinfo, not any of its
         descendants.  It this mergeinfo is in the catalog, it's keyed
         on TARGET_WCPATH's root-relative path.  We could dig that up
         so we can peek into our catalog, but it ought to be the only
         thing in the catalog, so we'll just fetch the first hash item. */
      *target_mergeinfo =
<<<<<<< HEAD
        svn_apr_hash_index_val(apr_hash_first(pool, tgt_mergeinfo_cat));
=======
        svn__apr_hash_index_val(apr_hash_first(pool, tgt_mergeinfo_cat));
>>>>>>> 4cf18c3e

    }

  return SVN_NO_ERROR;
}

svn_error_t *
svn_client__get_wc_or_repos_mergeinfo_catalog(
  svn_mergeinfo_catalog_t *target_mergeinfo_catalog,
  svn_boolean_t *inherited_p,
  svn_boolean_t *from_repos,
  svn_boolean_t include_descendants,
  svn_boolean_t repos_only,
  svn_boolean_t ignore_invalid_mergeinfo,
  svn_mergeinfo_inheritance_t inherit,
  svn_ra_session_t *ra_session,
  const char *target_wcpath,
  svn_client_ctx_t *ctx,
  apr_pool_t *result_pool,
  apr_pool_t *scratch_pool)
{
  const char *url;
  svn_revnum_t target_rev;
  const char *local_abspath;
  const char *repos_root;
<<<<<<< HEAD
  svn_boolean_t is_added;

  SVN_ERR(svn_dirent_get_absolute(&local_abspath, target_wcpath,
                                  scratch_pool));
  SVN_ERR(svn_wc__node_is_status_added(&is_added, ctx->wc_ctx,
                                       local_abspath, scratch_pool));
  SVN_ERR(svn_wc__node_get_repos_info(&repos_root, NULL,
                                      ctx->wc_ctx, local_abspath, FALSE,
                                      scratch_pool, scratch_pool));
=======
  const char *repos_relpath;
  svn_mergeinfo_catalog_t target_mergeinfo_cat_wc = NULL;
  svn_mergeinfo_catalog_t target_mergeinfo_cat_repos = NULL;

  SVN_ERR(svn_dirent_get_absolute(&local_abspath, target_wcpath,
                                  scratch_pool));

  if (from_repos)
    *from_repos = FALSE;
>>>>>>> 4cf18c3e

  /* We may get an entry with abbreviated information from TARGET_WCPATH's
     parent if TARGET_WCPATH is missing.  These limited entries do not have
     a URL and without that we cannot get accurate mergeinfo for
     TARGET_WCPATH. */
<<<<<<< HEAD
  SVN_ERR(svn_client__entry_location(&url, &target_rev, ctx->wc_ctx,
                                     local_abspath, svn_opt_revision_working,
                                     scratch_pool, scratch_pool));
=======
  SVN_ERR(svn_wc__node_get_origin(NULL, &target_rev, &repos_relpath,
                                  &repos_root, NULL, NULL,
                                  ctx->wc_ctx, local_abspath, FALSE,
                                  scratch_pool, scratch_pool));
>>>>>>> 4cf18c3e

  if (repos_relpath)
    url = svn_path_url_add_component2(repos_root, repos_relpath, scratch_pool);
  else
<<<<<<< HEAD
    SVN_ERR(svn_client__get_wc_mergeinfo_catalog(target_mergeinfo_catalog,
                                                 indirect,
                                                 include_descendants,
                                                 inherit,
                                                 local_abspath,
                                                 NULL, NULL, ctx,
                                                 result_pool, scratch_pool));
=======
    url = NULL;

  if (!repos_only)
    {
      svn_boolean_t inherited;
      SVN_ERR(svn_client__get_wc_mergeinfo_catalog(&target_mergeinfo_cat_wc,
                                                   &inherited,
                                                   include_descendants,
                                                   inherit,
                                                   local_abspath,
                                                   NULL, NULL,
                                                   ignore_invalid_mergeinfo,
                                                   ctx,
                                                   result_pool,
                                                   scratch_pool));
      if (inherited_p)
        *inherited_p = inherited;

      /* If we want LOCAL_ABSPATH's inherited mergeinfo, were we able to
         get it from the working copy?  If not, then we must ask the
         repository. */
      if (! (inherited
             || (inherit == svn_mergeinfo_explicit)
             || (repos_relpath
                 && target_mergeinfo_cat_wc
                 && apr_hash_get(target_mergeinfo_cat_wc, repos_relpath,
                                 APR_HASH_KEY_STRING))))
        {
          repos_only = TRUE;
          /* We already have any subtree mergeinfo from the working copy, no
             need to ask the server for it again. */
          include_descendants = FALSE;
        }
    }
>>>>>>> 4cf18c3e

  if (repos_only)
    {
      /* No need to check the repos if this is a local addition. */
<<<<<<< HEAD
      if (!is_added)
=======
      if (url != NULL)
>>>>>>> 4cf18c3e
        {
          apr_hash_t *original_props;

          /* Check to see if we have local modifications which removed all of
             TARGET_WCPATH's pristine mergeinfo.  If that is the case then
             TARGET_WCPATH effectively has no mergeinfo. */
          SVN_ERR(svn_wc_get_pristine_props(&original_props,
                                            ctx->wc_ctx, local_abspath,
                                            result_pool, scratch_pool));
          if (!apr_hash_get(original_props, SVN_PROP_MERGEINFO,
                            APR_HASH_KEY_STRING))
            {
              apr_pool_t *sesspool = NULL;

              if (! ra_session)
                {
                  sesspool = svn_pool_create(scratch_pool);
                  SVN_ERR(svn_client__open_ra_session_internal(
                              &ra_session, NULL, url, NULL, NULL, FALSE,
                              TRUE, ctx, sesspool));
                }

<<<<<<< HEAD
              SVN_ERR(svn_client__path_relative_to_root(&repos_rel_path,
                                                        ctx->wc_ctx, url,
                                                        repos_root, FALSE,
                                                        ra_session,
                                                        result_pool,
                                                        scratch_pool));
=======
>>>>>>> 4cf18c3e
              SVN_ERR(svn_client__get_repos_mergeinfo_catalog(
                        &target_mergeinfo_cat_repos, ra_session,
                        url, target_rev, inherit,
                        TRUE, include_descendants,
                        result_pool, scratch_pool));

              if (target_mergeinfo_cat_repos
                  && apr_hash_get(target_mergeinfo_cat_repos,
                                  repos_relpath,
                                  APR_HASH_KEY_STRING))
                {
                  if (inherited_p)
                    *inherited_p = TRUE;
                  if (from_repos)
                    *from_repos = TRUE;
                }

              /* If we created an RA_SESSION above, destroy it.
                 Otherwise, if reparented an existing session, point
                 it back where it was when we were called. */
              if (sesspool)
                {
                  svn_pool_destroy(sesspool);
                }
            }
        }
    }

  /* Combine the mergeinfo from the working copy and repository as needed. */
  if (target_mergeinfo_cat_wc)
    {
      *target_mergeinfo_catalog = target_mergeinfo_cat_wc;
      if (target_mergeinfo_cat_repos)
        SVN_ERR(svn_mergeinfo_catalog_merge(*target_mergeinfo_catalog,
                                            target_mergeinfo_cat_repos,
                                            result_pool, scratch_pool));
    }
  else if (target_mergeinfo_cat_repos)
    {
      *target_mergeinfo_catalog = target_mergeinfo_cat_repos;
    }
  else
    {
      *target_mergeinfo_catalog = NULL;
    }

  return SVN_NO_ERROR;
}


svn_error_t *
svn_client__get_history_as_mergeinfo(svn_mergeinfo_t *mergeinfo_p,
                                      svn_boolean_t *has_rev_zero_history,
                                      const svn_client__pathrev_t *pathrev,
                                      svn_revnum_t range_youngest,
                                      svn_revnum_t range_oldest,
                                      svn_ra_session_t *ra_session,
                                      svn_client_ctx_t *ctx,
                                      apr_pool_t *pool)
{
  apr_array_header_t *segments;

  /* Fetch the location segments for our URL@PEG_REVNUM. */
  if (! SVN_IS_VALID_REVNUM(range_youngest))
    range_youngest = pathrev->rev;
  if (! SVN_IS_VALID_REVNUM(range_oldest))
    range_oldest = 0;

  SVN_ERR(svn_client__repos_location_segments(&segments, ra_session,
                                              pathrev->url, pathrev->rev,
                                              range_youngest, range_oldest,
                                              ctx, pool));

  if (has_rev_zero_history)
    {
      *has_rev_zero_history = FALSE;
        if (segments->nelts)
          {
            svn_location_segment_t *oldest_segment =
              APR_ARRAY_IDX(segments, 0, svn_location_segment_t *);
            if (oldest_segment->range_start == 0)
              *has_rev_zero_history = TRUE;
          }
    }

  SVN_ERR(svn_mergeinfo__mergeinfo_from_segments(mergeinfo_p, segments, pool));

  return SVN_NO_ERROR;
}


/*-----------------------------------------------------------------------*/

/*** Eliding mergeinfo. ***/

/* Given the mergeinfo (CHILD_MERGEINFO) for a path, and the
   mergeinfo of its nearest ancestor with mergeinfo (PARENT_MERGEINFO), compare
   CHILD_MERGEINFO to PARENT_MERGEINFO to see if the former elides to
   the latter, following the elision rules described in
   svn_client__elide_mergeinfo()'s docstring.  Set *ELIDES to whether
   or not CHILD_MERGEINFO is redundant.

   Note: This function assumes that PARENT_MERGEINFO is definitive;
   i.e. if it is NULL then the caller not only walked the entire WC
   looking for inherited mergeinfo, but queried the repository if none
   was found in the WC.  This is rather important since this function
   says empty mergeinfo should be elided if PARENT_MERGEINFO is NULL,
   and we don't want to do that unless we are *certain* that the empty
   mergeinfo on PATH isn't overriding anything.

   If PATH_SUFFIX and PARENT_MERGEINFO are not NULL append PATH_SUFFIX
   to each path in PARENT_MERGEINFO before performing the comparison. */
static svn_error_t *
should_elide_mergeinfo(svn_boolean_t *elides,
                       svn_mergeinfo_t parent_mergeinfo,
                       svn_mergeinfo_t child_mergeinfo,
                       const char *path_suffix,
                       apr_pool_t *scratch_pool)
{
  /* Easy out: No child mergeinfo to elide. */
  if (child_mergeinfo == NULL)
    {
      *elides = FALSE;
    }
  else if (apr_hash_count(child_mergeinfo) == 0)
    {
      /* Empty mergeinfo elides to empty mergeinfo or to "nothing",
         i.e. it isn't overriding any parent. Otherwise it doesn't
         elide. */
      *elides = (!parent_mergeinfo || apr_hash_count(parent_mergeinfo) == 0);
    }
  else if (!parent_mergeinfo || apr_hash_count(parent_mergeinfo) == 0)
    {
      /* Non-empty mergeinfo never elides to empty mergeinfo
         or no mergeinfo. */
      *elides = FALSE;
    }
  else
    {
      /* Both CHILD_MERGEINFO and PARENT_MERGEINFO are non-NULL and
         non-empty. */
      svn_mergeinfo_t path_tweaked_parent_mergeinfo;

      /* If we need to adjust the paths in PARENT_MERGEINFO do it now. */
      if (path_suffix)
        SVN_ERR(svn_mergeinfo__add_suffix_to_mergeinfo(
                  &path_tweaked_parent_mergeinfo, parent_mergeinfo,
                  path_suffix, scratch_pool, scratch_pool));
      else
        path_tweaked_parent_mergeinfo = parent_mergeinfo;

      SVN_ERR(svn_mergeinfo__equals(elides,
                                    path_tweaked_parent_mergeinfo,
                                    child_mergeinfo, TRUE, scratch_pool));
    }

  return SVN_NO_ERROR;
}

/* Helper for svn_client__elide_mergeinfo().

   Given a working copy LOCAL_ABSPATH, its mergeinfo hash CHILD_MERGEINFO, and
   the mergeinfo of LOCAL_ABSPATH's nearest ancestor PARENT_MERGEINFO, use
   should_elide_mergeinfo() to decide whether or not CHILD_MERGEINFO elides to
   PARENT_MERGEINFO; PATH_SUFFIX means the same as in that function.

   If elision does occur, then remove the mergeinfo for LOCAL_ABSPATH.

   If CHILD_MERGEINFO is NULL, do nothing.

   Use SCRATCH_POOL for temporary allocations.
*/
static svn_error_t *
elide_mergeinfo(svn_mergeinfo_t parent_mergeinfo,
                svn_mergeinfo_t child_mergeinfo,
                const char *local_abspath,
                svn_client_ctx_t *ctx,
                apr_pool_t *scratch_pool)
{
  svn_boolean_t elides;

  SVN_ERR_ASSERT(svn_dirent_is_absolute(local_abspath));

  SVN_ERR(should_elide_mergeinfo(&elides,
                                 parent_mergeinfo, child_mergeinfo, NULL,
                                 scratch_pool));

  if (elides)
    {
      SVN_ERR(svn_wc_prop_set4(ctx->wc_ctx, local_abspath, SVN_PROP_MERGEINFO,
                               NULL, svn_depth_empty, TRUE, NULL,
                               NULL, NULL /* cancellation */,
                               NULL, NULL /* notification */,
                               scratch_pool));

      if (ctx->notify_func2)
        {
          svn_wc_notify_t *notify;

          notify = svn_wc_create_notify(local_abspath,
                                        svn_wc_notify_merge_elide_info,
                                        scratch_pool);
          ctx->notify_func2(ctx->notify_baton2, notify, scratch_pool);

          notify = svn_wc_create_notify(local_abspath,
                                        svn_wc_notify_update_update,
                                        scratch_pool);
          notify->prop_state = svn_wc_notify_state_changed;

          ctx->notify_func2(ctx->notify_baton2, notify, scratch_pool);
        }
    }

  return SVN_NO_ERROR;
}


svn_error_t *
svn_client__elide_mergeinfo(const char *target_wcpath,
                            const char *wc_elision_limit_path,
                            svn_client_ctx_t *ctx,
                            apr_pool_t *pool)
{
  const char *target_abspath;
  const char *limit_abspath = NULL;

  SVN_ERR(svn_dirent_get_absolute(&target_abspath, target_wcpath, pool));
  if (wc_elision_limit_path)
    SVN_ERR(svn_dirent_get_absolute(&limit_abspath, wc_elision_limit_path,
                                    pool));

  /* Check for first easy out: We are already at the limit path. */
  if (!limit_abspath
      || strcmp(target_abspath, limit_abspath) != 0)
    {
      svn_mergeinfo_t target_mergeinfo;
      svn_mergeinfo_t mergeinfo = NULL;
      svn_boolean_t inherited;
      const char *walk_path;
      svn_error_t *err;

      /* Get the TARGET_WCPATH's explicit mergeinfo. */
<<<<<<< HEAD
      SVN_ERR(svn_client__get_wc_mergeinfo(&target_mergeinfo, &inherited,
                                           svn_mergeinfo_inherited,
                                           target_abspath,
                                           limit_abspath,
                                           &walk_path, ctx, pool, pool));
=======
      err = svn_client__get_wc_mergeinfo(&target_mergeinfo, &inherited,
                                         svn_mergeinfo_inherited,
                                         target_abspath,
                                         limit_abspath,
                                         &walk_path, FALSE,
                                         ctx, pool, pool);
      if (err)
        {
          if (err->apr_err == SVN_ERR_MERGEINFO_PARSE_ERROR)
            {
              /* Issue #3896: If we attempt elision because invalid
                 mergeinfo is present on TARGET_WCPATH, then don't let
                 the merge fail, just skip the elision attempt. */
              svn_error_clear(err);
              return SVN_NO_ERROR;
            }
          else
            {
              return svn_error_trace(err);
            }
        }
>>>>>>> 4cf18c3e

     /* If TARGET_WCPATH has no explicit mergeinfo, there's nothing to
         elide, we're done. */
      if (inherited || target_mergeinfo == NULL)
        return SVN_NO_ERROR;

      /* Get TARGET_WCPATH's inherited mergeinfo from the WC. */
<<<<<<< HEAD
      SVN_ERR(svn_client__get_wc_mergeinfo(&mergeinfo, &inherited,
                                           svn_mergeinfo_nearest_ancestor,
                                           target_abspath,
                                           limit_abspath,
                                           &walk_path, ctx, pool, pool));
=======
      err = svn_client__get_wc_mergeinfo(&mergeinfo, NULL,
                                         svn_mergeinfo_nearest_ancestor,
                                         target_abspath,
                                         limit_abspath,
                                         &walk_path, FALSE, ctx, pool, pool);
      if (err)
        {
          if (err->apr_err == SVN_ERR_MERGEINFO_PARSE_ERROR)
            {
              /* Issue #3896 again, but invalid mergeinfo is inherited. */
              svn_error_clear(err);
              return SVN_NO_ERROR;
            }
          else
            {
              return svn_error_trace(err);
            }
        }
>>>>>>> 4cf18c3e

      /* If TARGET_WCPATH inherited no mergeinfo from the WC and we are
         not limiting our search to the working copy then check if it
         inherits any from the repos. */
      if (!mergeinfo && !wc_elision_limit_path)
        {
<<<<<<< HEAD
          SVN_ERR(svn_client__get_wc_or_repos_mergeinfo
                  (&mergeinfo, &inherited, TRUE,
                   svn_mergeinfo_nearest_ancestor,
                   NULL, target_wcpath, ctx, pool));
=======
          err = svn_client__get_wc_or_repos_mergeinfo(
            &mergeinfo, NULL, NULL, TRUE,
            svn_mergeinfo_nearest_ancestor,
            NULL, target_wcpath, ctx, pool);
          if (err)
            {
              if (err->apr_err == SVN_ERR_MERGEINFO_PARSE_ERROR)
                {
                  /* Issue #3896 again, but invalid mergeinfo is inherited
                     from the repository. */
                  svn_error_clear(err);
                  return SVN_NO_ERROR;
                }
              else
                {
                  return svn_error_trace(err);
                }
            }
>>>>>>> 4cf18c3e
        }

      /* If there is nowhere to elide TARGET_WCPATH's mergeinfo to and
         the elision is limited, then we are done.*/
      if (!mergeinfo && wc_elision_limit_path)
        return SVN_NO_ERROR;

      SVN_ERR(elide_mergeinfo(mergeinfo, target_mergeinfo, target_abspath,
                              ctx, pool));
    }
  return SVN_NO_ERROR;
}


<<<<<<< HEAD
/* If the server does not support Merge Tracking then return an error with
   the code SVN_ERR_UNSUPPORTED_FEATURE.  Otherwise, if INCLUDE_DESCENDANTS
   is false then get the explicit or inherited mergeinfo for PATH_OR_URL
   @PEG_REVISION and put it in *TARGET_MERGEINFO, keyed to the repository
   root-relative path of PATH_OR_URL.  If INCLUDE_DESCENDANTS is true then
   also get the explicit mergeinfo on any subtrees under PATH_OR_URL.
=======
/* Set *MERGEINFO_CATALOG to the explicit or inherited mergeinfo for
   PATH_OR_URL@PEG_REVISION.  If INCLUDE_DESCENDANTS is true, also
   store in *MERGEINFO_CATALOG the explicit mergeinfo on any subtrees
   under PATH_OR_URL.  Key all mergeinfo in *MERGEINFO_CATALOG on
   repository relpaths.
>>>>>>> 4cf18c3e

   If no mergeinfo is found then set *MERGEINFO_CATALOG to NULL.

   Set *REPOS_ROOT to the root URL of the repository associated with
   PATH_OR_URL.

   Allocate *MERGEINFO_CATALOG and all its contents in RESULT_POOL.  Use
<<<<<<< HEAD
   SCRATCH_POOL for all temporary allocations.  */
=======
   SCRATCH_POOL for all temporary allocations.

   Return SVN_ERR_UNSUPPORTED_FEATURE if the server does not support
   Merge Tracking.  */
>>>>>>> 4cf18c3e
static svn_error_t *
get_mergeinfo(svn_mergeinfo_catalog_t *mergeinfo_catalog,
              const char **repos_root,
              const char *path_or_url,
              const svn_opt_revision_t *peg_revision,
              svn_boolean_t include_descendants,
<<<<<<< HEAD
=======
              svn_boolean_t ignore_invalid_mergeinfo,
>>>>>>> 4cf18c3e
              svn_client_ctx_t *ctx,
              apr_pool_t *result_pool,
              apr_pool_t *scratch_pool)
{
  svn_ra_session_t *ra_session;
  const char *local_abspath;
  svn_boolean_t use_url = svn_path_is_url(path_or_url);
  svn_client__pathrev_t *peg_loc;

  SVN_ERR(svn_client__ra_session_from_path2(&ra_session, &peg_loc,
                                            path_or_url, NULL, peg_revision,
                                            peg_revision, ctx, scratch_pool));

  /* If PATH_OR_URL is as working copy path determine if we will need to
     contact the repository for the requested PEG_REVISION. */
  if (!use_url)
    {
      svn_client__pathrev_t *origin;
      SVN_ERR(svn_dirent_get_absolute(&local_abspath, path_or_url,
                                      scratch_pool));

      SVN_ERR(svn_client__wc_node_get_origin(&origin, local_abspath, ctx,
                                             scratch_pool, scratch_pool));
      if (!origin
          || strcmp(origin->url, peg_loc->url) != 0
          || peg_loc->rev != origin->rev)
      {
        use_url = TRUE; /* Don't rely on local mergeinfo */
      }
    }

  /* Check server Merge Tracking capability. */
  SVN_ERR(svn_ra__assert_mergeinfo_capable_server(ra_session, path_or_url,
                                                  scratch_pool));

  SVN_ERR(svn_ra_get_repos_root2(ra_session, repos_root, result_pool));

  if (use_url)
    {
<<<<<<< HEAD
      const char *repos_rel_path;
      const char *local_abspath;

      SVN_ERR(svn_dirent_get_absolute(&local_abspath, "", scratch_pool));
      SVN_ERR(svn_client__open_ra_session_internal(&ra_session, path_or_url,
                                                   NULL, NULL, FALSE,
                                                   TRUE, ctx, scratch_pool));
      SVN_ERR(svn_client__get_revision_number(&rev, NULL, ctx->wc_ctx,
                                              local_abspath, ra_session,
                                              peg_revision, scratch_pool));
      SVN_ERR(svn_ra_get_repos_root2(ra_session, repos_root, scratch_pool));
      SVN_ERR(svn_client__path_relative_to_root(&repos_rel_path, ctx->wc_ctx,
                                                path_or_url, *repos_root,
                                                FALSE, NULL,
                                                scratch_pool,
                                                scratch_pool));
      SVN_ERR(svn_client__get_repos_mergeinfo_catalog(mergeinfo_catalog,
                                                      ra_session,
                                                      repos_rel_path, rev,
                                                      svn_mergeinfo_inherited,
                                                      FALSE,
                                                      include_descendants,
                                                      result_pool,
                                                      scratch_pool));
    }
  else /* ! svn_path_is_url() */
    {
      const char *url;
      svn_boolean_t indirect;
      const char *local_abspath;

      SVN_ERR(svn_dirent_get_absolute(&local_abspath, path_or_url,
                                      scratch_pool));

      /* Check server Merge Tracking capability. */
      SVN_ERR(svn_client__entry_location(&url, &rev, ctx->wc_ctx,
                                         local_abspath,
                                         svn_opt_revision_working,
                                         result_pool, scratch_pool));

      SVN_ERR(svn_client__open_ra_session_internal(&ra_session, url,
                                                   NULL, NULL, FALSE,
                                                   TRUE, ctx, scratch_pool));
      SVN_ERR(svn_ra__assert_mergeinfo_capable_server(ra_session, path_or_url,
                                                      scratch_pool));

      /* Acquire return values. */
      SVN_ERR(svn_client__get_repos_root(repos_root, local_abspath,
                                         peg_revision, ctx, result_pool,
                                         scratch_pool));
      SVN_ERR(svn_client__get_wc_or_repos_mergeinfo_catalog(
        mergeinfo_catalog, &indirect, include_descendants, FALSE,
        svn_mergeinfo_inherited, ra_session, path_or_url, ctx,
=======
      SVN_ERR(svn_client__get_repos_mergeinfo_catalog(
        mergeinfo_catalog, ra_session, peg_loc->url, peg_loc->rev,
        svn_mergeinfo_inherited, FALSE, include_descendants,
        result_pool, scratch_pool));
    }
  else /* ! svn_path_is_url() */
    {
      /* Acquire return values. */
      SVN_ERR(svn_client__get_wc_or_repos_mergeinfo_catalog(
        mergeinfo_catalog, NULL, NULL, include_descendants, FALSE,
        ignore_invalid_mergeinfo, svn_mergeinfo_inherited,
        ra_session, path_or_url, ctx,
>>>>>>> 4cf18c3e
        result_pool, scratch_pool));
    }

  return SVN_NO_ERROR;
}

/*** In-memory mergeinfo elision ***/
svn_error_t *
svn_client__elide_mergeinfo_catalog(svn_mergeinfo_catalog_t mergeinfo_catalog,
                                    apr_pool_t *scratch_pool)
{
  apr_array_header_t *sorted_hash;
  apr_array_header_t *elidable_paths = apr_array_make(scratch_pool, 1,
                                                      sizeof(const char *));
  apr_array_header_t *dir_stack = apr_array_make(scratch_pool, 1,
                                                 sizeof(const char *));
  apr_pool_t *iterpool;
  int i;

  /* Here's the general algorithm:
     Walk through the paths sorted in tree order.  For each path, pop
     the dir_stack until it is either empty or the top item contains a parent
     of the current path. Check to see if that mergeinfo is then elidable,
     and build the list of elidable mergeinfo based upon that determination.
     Finally, push the path of interest onto the stack, and continue. */
  sorted_hash = svn_sort__hash(mergeinfo_catalog,
                               svn_sort_compare_items_as_paths,
                               scratch_pool);
  iterpool = svn_pool_create(scratch_pool);
  for (i = 0; i < sorted_hash->nelts; i++)
    {
      svn_sort__item_t *item = &APR_ARRAY_IDX(sorted_hash, i,
                                              svn_sort__item_t);
      const char *path = item->key;

      if (dir_stack->nelts > 0)
        {
          const char *top;
          const char *path_suffix;
          svn_boolean_t elides = FALSE;

          svn_pool_clear(iterpool);

          /* Pop off any paths which are not ancestors of PATH. */
          do
            {
              top = APR_ARRAY_IDX(dir_stack, dir_stack->nelts - 1,
                                          const char *);
              path_suffix = svn_dirent_is_child(top, path, NULL);

              if (!path_suffix)
                apr_array_pop(dir_stack);
            }
          while (dir_stack->nelts > 0 && !path_suffix);

          /* If we have a path suffix, it means we haven't popped the stack
             clean. */
          if (path_suffix)
            {
              SVN_ERR(should_elide_mergeinfo(&elides,
                                         apr_hash_get(mergeinfo_catalog, top,
                                                      APR_HASH_KEY_STRING),
                                         apr_hash_get(mergeinfo_catalog, path,
                                                      APR_HASH_KEY_STRING),
                                         path_suffix,
                                         iterpool));

              if (elides)
                APR_ARRAY_PUSH(elidable_paths, const char *) = path;
            }
        }

      APR_ARRAY_PUSH(dir_stack, const char *) = path;
    }
  svn_pool_destroy(iterpool);

  /* Now remove the elidable paths from the catalog. */
  for (i = 0; i < elidable_paths->nelts; i++)
    {
      const char *path = APR_ARRAY_IDX(elidable_paths, i, const char *);
      apr_hash_set(mergeinfo_catalog, path, APR_HASH_KEY_STRING, NULL);
    }

  return SVN_NO_ERROR;
}

<<<<<<< HEAD
  path_suffix = svn_dirent_is_child(pb->inherited_mergeinfo_path,
                                    path, NULL);
  SVN_ERR_ASSERT(path_suffix != NULL);
=======
>>>>>>> 4cf18c3e

/* Helper for filter_log_entry_with_rangelist().

   DEPTH_FIRST_CATALOG_INDEX is an array of svn_sort__item_t's.  The keys are
   repository-absolute const char *paths, the values are svn_mergeinfo_t for
   each path.

   Return a pointer to the mergeinfo value of the nearest path-wise ancestor
   of FSPATH in DEPTH_FIRST_CATALOG_INDEX.  A path is considered its
   own ancestor, so if a key exactly matches FSPATH, return that
   key's mergeinfo and set *ANCESTOR_IS_SELF to true (set it to false in all
   other cases).

   If DEPTH_FIRST_CATALOG_INDEX is NULL, empty, or no ancestor is found, then
   return NULL. */
static svn_mergeinfo_t
find_nearest_ancestor(const apr_array_header_t *depth_first_catalog_index,
                      svn_boolean_t *ancestor_is_self,
                      const char *fspath)
{
  int ancestor_index = -1;

  *ancestor_is_self = FALSE;

  if (depth_first_catalog_index)
    {
      int i;

      for (i = 0; i < depth_first_catalog_index->nelts; i++)
        {
          svn_sort__item_t item = APR_ARRAY_IDX(depth_first_catalog_index, i,
                                                svn_sort__item_t);
          if (svn_fspath__skip_ancestor(item.key, fspath))
            {
              ancestor_index = i;

              /* There's no nearer ancestor than FSPATH itself. */
              if (strcmp(item.key, fspath) == 0)
                {
                  *ancestor_is_self = TRUE;
                  break;
                }
            }

        }
    }

  if (ancestor_index == -1)
    return NULL;
  else
    return (APR_ARRAY_IDX(depth_first_catalog_index,
                          ancestor_index,
                          svn_sort__item_t)).value;
}

<<<<<<< HEAD

/* Helper for filter_log_entry_with_rangelist().

   DEPTH_FIRST_CATALOG_INDEX is an array of svn_sort__item_t's.  The keys are
   repository-absolute const char *paths, the values are svn_mergeinfo_t for
   each path.

   Return a pointer to the mergeinfo value of the nearest path-wise ancestor
   of ABS_REPOS_PATH in DEPTH_FIRST_CATALOG_INDEX.  A path is considered its
   own ancestor, so if a key exactly matches ABS_REPOS_PATH, return that
   key's mergeinfo.

   If DEPTH_FIRST_CATALOG_INDEX is NULL, empty, or no ancestor is found, then
   return NULL. */
static svn_mergeinfo_t
find_nearest_ancestor(apr_array_header_t *depth_first_catalog_index,
                      const char *abs_repos_path)
{
  int i;
  int ancestor_index = -1;

  if (depth_first_catalog_index)
    {
      for (i = 0; i < depth_first_catalog_index->nelts; i++)
        {
          svn_sort__item_t item = APR_ARRAY_IDX(depth_first_catalog_index, i,
                                                svn_sort__item_t);
          if (svn_path_is_ancestor(item.key, abs_repos_path)
              || svn_path_compare_paths(item.key, abs_repos_path) == 0)
            ancestor_index = i;
        }
    }

  if (ancestor_index == -1)
    return NULL;
  else
    return (APR_ARRAY_IDX(depth_first_catalog_index,
                          ancestor_index,
                          svn_sort__item_t)).value;
}

=======
>>>>>>> 4cf18c3e
/* Baton for use with the filter_log_entry_with_rangelist()
   svn_log_entry_receiver_t callback. */
struct filter_log_entry_baton_t
{
<<<<<<< HEAD
=======
  /* Is TRUE if RANGELIST describes potentially merged revisions, is FALSE
     if RANGELIST describes potentially eligible revisions. */
>>>>>>> 4cf18c3e
  svn_boolean_t filtering_merged;

  /* Unsorted array of repository relative paths representing the merge
     sources.  There will be more than one source  */
<<<<<<< HEAD
  apr_array_header_t *merge_source_paths;

  /* The repository-absolute path we are calling svn_client_log5() on. */
  const char *abs_repos_target_path;

  /* Mergeinfo catalog for the tree rooted at ABS_REPOS_TARGET_PATH.
=======
  const apr_array_header_t *merge_source_fspaths;

  /* The repository-absolute path we are calling svn_client_log5() on. */
  const char *target_fspath;

  /* Mergeinfo catalog for the tree rooted at TARGET_FSPATH.
>>>>>>> 4cf18c3e
     The path keys must be repository-absolute. */
  svn_mergeinfo_catalog_t target_mergeinfo_catalog;

  /* Depth first sorted array of svn_sort__item_t's for
     TARGET_MERGEINFO_CATALOG. */
  apr_array_header_t *depth_first_catalog_index;

<<<<<<< HEAD
  /* A rangelist describing all the ranges merged to ABS_REPOS_TARGET_PATH
     from the */
  apr_array_header_t *rangelist;
=======
  /* A rangelist describing all the revisions potentially merged or
     potentially eligible for merging (see FILTERING_MERGED) based on
     the target's explicit or inherited mergeinfo. */
  const apr_array_header_t *rangelist;
>>>>>>> 4cf18c3e

  /* The wrapped svn_log_entry_receiver_t callback and baton which
     filter_log_entry_with_rangelist() is acting as a filter for. */
  svn_log_entry_receiver_t log_receiver;
  void *log_receiver_baton;

  svn_client_ctx_t *ctx;
};

/* Implements the svn_log_entry_receiver_t interface.  BATON is a
   `struct filter_log_entry_baton_t *'.

   Call the wrapped log receiver BATON->log_receiver (with
   BATON->log_receiver_baton) if:

   BATON->FILTERING_MERGED is FALSE and the changes represented by LOG_ENTRY
   have been fully merged from BATON->merge_source_fspaths to the WC target
   based on the mergeinfo for the WC contained in BATON->TARGET_MERGEINFO_CATALOG.

   Or

   BATON->FILTERING_MERGED is TRUE and the changes represented by LOG_ENTRY
   have not been merged, or only partially merged, from
   BATON->merge_source_fspaths to the WC target based on the mergeinfo for the
   WC contained in BATON->TARGET_MERGEINFO_CATALOG. */
static svn_error_t *
filter_log_entry_with_rangelist(void *baton,
                                svn_log_entry_t *log_entry,
                                apr_pool_t *pool)
{
  struct filter_log_entry_baton_t *fleb = baton;
  apr_array_header_t *intersection, *this_rangelist;

  if (fleb->ctx->cancel_func)
    SVN_ERR(fleb->ctx->cancel_func(fleb->ctx->cancel_baton));

  /* Ignore r0 because there can be no "change 0" in a merge range. */
  if (log_entry->revision == 0)
    return SVN_NO_ERROR;

  this_rangelist = svn_rangelist__initialize(log_entry->revision - 1,
                                             log_entry->revision,
                                             TRUE, pool);

  /* Don't consider inheritance yet, see if LOG_ENTRY->REVISION is
     fully or partially represented in BATON->RANGELIST. */
  SVN_ERR(svn_rangelist_intersect(&intersection, fleb->rangelist,
                                  this_rangelist, FALSE, pool));
  if (! (intersection && intersection->nelts))
    return SVN_NO_ERROR;

  SVN_ERR_ASSERT(intersection->nelts == 1);

  /* Ok, we know LOG_ENTRY->REVISION is represented in BATON->RANGELIST,
     but is it only partially represented, i.e. is the corresponding range in
     BATON->RANGELIST non-inheritable?  Ask for the same intersection as
     above but consider inheritance this time, if the intersection is empty
     we know the range in BATON->RANGELIST is non-inheritable. */
  SVN_ERR(svn_rangelist_intersect(&intersection, fleb->rangelist,
                                  this_rangelist, TRUE, pool));
  log_entry->non_inheritable = !intersection->nelts;

  /* If the paths changed by LOG_ENTRY->REVISION are provided we can determine
     if LOG_ENTRY->REVISION, while only partially represented in
<<<<<<< HEAD
     BATON->RANGELIST, is in fact completely applied to all affected paths. */
  if ((log_entry->non_inheritable || !fleb->filtering_merged)
      && log_entry->changed_paths2)
    {
      int i;
      apr_hash_index_t *hi;
      svn_boolean_t all_subtrees_have_this_rev = TRUE;
      apr_array_header_t *this_rev_rangelist =
        apr_array_make(pool, 1, sizeof(svn_merge_range_t *));
      apr_pool_t *iterpool = svn_pool_create(pool);

      range = apr_pcalloc(pool, sizeof(*range));
      range->start = log_entry->revision - 1;
      range->end = log_entry->revision;
      range->inheritable = TRUE;
      APR_ARRAY_PUSH(this_rev_rangelist, svn_merge_range_t *) = range;

=======
     BATON->RANGELIST, is in fact completely applied to all affected paths.
     ### And ... what if it is, or if it isn't? What do we do with the answer?
         And how do we cope if the changed paths are not provided? */
  if ((log_entry->non_inheritable || !fleb->filtering_merged)
      && log_entry->changed_paths2)
    {
      apr_hash_index_t *hi;
      svn_boolean_t all_subtrees_have_this_rev = TRUE;
      apr_array_header_t *this_rev_rangelist =
        svn_rangelist__initialize(log_entry->revision - 1,
                                  log_entry->revision, TRUE, pool);
      apr_pool_t *iterpool = svn_pool_create(pool);

>>>>>>> 4cf18c3e
      for (hi = apr_hash_first(pool, log_entry->changed_paths2);
           hi;
           hi = apr_hash_next(hi))
        {
<<<<<<< HEAD
          const char *path = svn_apr_hash_index_key(hi);
          svn_log_changed_path2_t *change = svn_apr_hash_index_val(hi);
          const char *target_path_affected;
          svn_mergeinfo_t nearest_ancestor_mergeinfo;
          apr_hash_index_t *hi2;
          svn_boolean_t found_this_revision = FALSE;
          const char *merge_source_path;
          const char *merge_source_rel_target;
=======
          int i;
          const char *path = svn__apr_hash_index_key(hi);
          svn_log_changed_path2_t *change = svn__apr_hash_index_val(hi);
          const char *target_fspath_affected;
          svn_mergeinfo_t nearest_ancestor_mergeinfo;
          svn_boolean_t found_this_revision = FALSE;
          const char *merge_source_rel_target;
          const char *merge_source_fspath;
          svn_boolean_t ancestor_is_self;
>>>>>>> 4cf18c3e

          svn_pool_clear(iterpool);

          /* Check that PATH is a subtree of at least one of the
             merge sources.  If not then ignore this path.  */
<<<<<<< HEAD
          for (i = 0; i < fleb->merge_source_paths->nelts; i++)
            {
              merge_source_path =
                APR_ARRAY_IDX(fleb->merge_source_paths, i, const char *);
              if (svn_uri_is_ancestor(merge_source_path, path))
=======
          for (i = 0; i < fleb->merge_source_fspaths->nelts; i++)
            {
              merge_source_fspath = APR_ARRAY_IDX(fleb->merge_source_fspaths,
                                                  i, const char *);

              merge_source_rel_target
                = svn_fspath__skip_ancestor(merge_source_fspath, path);
              if (merge_source_rel_target)
>>>>>>> 4cf18c3e
                {
                  /* If MERGE_SOURCE was itself deleted, replaced, or added
                     in LOG_ENTRY->REVISION then ignore this PATH since you
                     can't merge a addition or deletion of yourself. */
<<<<<<< HEAD
                  if (strcmp(merge_source_path, path) == 0
                      && (change->action != 'M'))
                    i = fleb->merge_source_paths->nelts;
=======
                  if (merge_source_rel_target[0] == '\0'
                      && (change->action != 'M'))
                    i = fleb->merge_source_fspaths->nelts;
>>>>>>> 4cf18c3e
                  break;
                }
            }
          /* If we examined every merge source path and PATH is a child of
             none of them then we can ignore this PATH. */
<<<<<<< HEAD
          if (i == fleb->merge_source_paths->nelts)
            continue;

          /* Calculate the target path which PATH would affect if merged. */
          merge_source_rel_target = svn_uri_skip_ancestor(merge_source_path,
                                                          path);
          target_path_affected = svn_uri_join(fleb->abs_repos_target_path,
                                              merge_source_rel_target,
                                              iterpool);

          nearest_ancestor_mergeinfo =
            find_nearest_ancestor(fleb->depth_first_catalog_index,
                                  target_path_affected);
          if (nearest_ancestor_mergeinfo)
            {
=======
          if (i == fleb->merge_source_fspaths->nelts)
            continue;

          /* Calculate the target path which PATH would affect if merged. */
          target_fspath_affected = svn_fspath__join(fleb->target_fspath,
                                                    merge_source_rel_target,
                                                    iterpool);

          nearest_ancestor_mergeinfo =
            find_nearest_ancestor(fleb->depth_first_catalog_index,
                                  &ancestor_is_self,
                                  target_fspath_affected);

          /* Issue #3791: A path should never have explicit mergeinfo
             describing its own addition (that's self-referential).  Nor will
             it have explicit mergeinfo describing its own deletion (we
             obviously can't add new mergeinfo to a path we are deleting).

             This lack of explicit mergeinfo should not cause such revisions
             to show up as eligible however.  If PATH was deleted, replaced,
             or added in LOG_ENTRY->REVISION, but the corresponding
             TARGET_PATH_AFFECTED already exists and has explicit mergeinfo
             describing merges from PATH *after* LOG_ENTRY->REVISION, then
             ignore this PATH.  If it was deleted in LOG_ENTRY->REVISION it's
             obviously back.  If it was added or replaced it's still around
             possibly it was replaced one or more times, but it's back now.
             Regardless, LOG_ENTRY->REVISION is *not* an eligible revision! */
          if (ancestor_is_self /* Explicit mergeinfo on TARGET_PATH_AFFECTED */
              && (change->action != 'M'))
            {
              apr_array_header_t *rangelist = apr_hash_get(
                nearest_ancestor_mergeinfo, path, APR_HASH_KEY_STRING);
              svn_merge_range_t *youngest_range = APR_ARRAY_IDX(
                rangelist, rangelist->nelts - 1, svn_merge_range_t *);

              if (youngest_range
                  && (youngest_range->end > log_entry->revision))
                continue;
            }

          if (nearest_ancestor_mergeinfo)
            {
              apr_hash_index_t *hi2;

>>>>>>> 4cf18c3e
              for (hi2 = apr_hash_first(iterpool, nearest_ancestor_mergeinfo);
                   hi2;
                   hi2 = apr_hash_next(hi2))
                {
<<<<<<< HEAD
                  apr_array_header_t *rangelist = svn_apr_hash_index_val(hi2);
                  SVN_ERR(svn_rangelist_intersect(&intersection, rangelist,
                                                  this_rev_rangelist, FALSE,
                                                  iterpool));
                  if (intersection->nelts)
                    {
                      SVN_ERR(svn_rangelist_intersect(&intersection,
                                                      rangelist,
                                                      this_rev_rangelist,
                                                      TRUE, iterpool));
                      if (intersection->nelts)
                        {
                          found_this_revision = TRUE;
                          break;
=======
                  const char *mergeinfo_path = svn__apr_hash_index_key(hi2);
                  apr_array_header_t *rangelist = svn__apr_hash_index_val(hi2);

                  /* Does the mergeinfo for PATH reflect if
                     LOG_ENTRY->REVISION was previously merged
                     from MERGE_SOURCE_FSPATH? */
                  if (svn_fspath__skip_ancestor(merge_source_fspath,
                                                mergeinfo_path))
                    {
                      /* Something was merged from MERGE_SOURCE_FSPATH, does
                         it include LOG_ENTRY->REVISION? */
                      SVN_ERR(svn_rangelist_intersect(&intersection,
                                                      rangelist,
                                                      this_rev_rangelist,
                                                      FALSE,
                                                      iterpool));
                      if (intersection->nelts)
                        {
                          if (ancestor_is_self)
                            {
                              /* TARGET_PATH_AFFECTED has explicit mergeinfo,
                                 so we don't need to worry if that mergeinfo
                                 is inheritable or not. */
                              found_this_revision = TRUE;
                              break;
                            }
                          else
                            {
                              /* TARGET_PATH_AFFECTED inherited its mergeinfo,
                                 so we have to ignore non-inheritable
                                 ranges. */
                              SVN_ERR(svn_rangelist_intersect(
                                &intersection,
                                rangelist,
                                this_rev_rangelist,
                                TRUE, iterpool));
                              if (intersection->nelts)
                                {
                                  found_this_revision = TRUE;
                                  break;
                                }
                            }
>>>>>>> 4cf18c3e
                        }
                    }
                }
            }

          if (!found_this_revision)
            {
              /* As soon as any PATH is found that is not fully merged for
                 LOG_ENTRY->REVISION then we can stop. */
              all_subtrees_have_this_rev = FALSE;
              break;
            }
        }

      svn_pool_destroy(iterpool);

      if (all_subtrees_have_this_rev)
        {
          if (fleb->filtering_merged)
            log_entry->non_inheritable = FALSE;
          else
            return SVN_NO_ERROR;
        }
    }

<<<<<<< HEAD
  /* Call the wrapped log reveiver which this function is filtering for. */
=======
  /* Call the wrapped log receiver which this function is filtering for. */
>>>>>>> 4cf18c3e
  return fleb->log_receiver(fleb->log_receiver_baton, log_entry, pool);
}

static svn_error_t *
logs_for_mergeinfo_rangelist(const char *source_url,
<<<<<<< HEAD
                             apr_array_header_t *merge_source_paths,
                             svn_boolean_t filtering_merged,
                             apr_array_header_t *rangelist,
                             svn_mergeinfo_t target_mergeinfo_catalog,
                             const char *abs_repos_target_path,
=======
                             const apr_array_header_t *merge_source_fspaths,
                             svn_boolean_t filtering_merged,
                             const apr_array_header_t *rangelist,
                             svn_mergeinfo_catalog_t target_mergeinfo_catalog,
                             const char *target_fspath,
>>>>>>> 4cf18c3e
                             svn_boolean_t discover_changed_paths,
                             const apr_array_header_t *revprops,
                             svn_log_entry_receiver_t log_receiver,
                             void *log_receiver_baton,
                             svn_client_ctx_t *ctx,
                             apr_pool_t *scratch_pool)
{
  apr_array_header_t *target;
  svn_merge_range_t *oldest_range, *youngest_range;
  apr_array_header_t *revision_ranges;
  svn_opt_revision_t oldest_rev, youngest_rev;
  struct filter_log_entry_baton_t fleb;

  if (! rangelist->nelts)
    return SVN_NO_ERROR;

  /* Sort the rangelist. */
  qsort(rangelist->elts, rangelist->nelts,
        rangelist->elt_size, svn_sort_compare_ranges);

  /* Build a single-member log target list using SOURCE_URL. */
  target = apr_array_make(scratch_pool, 1, sizeof(const char *));
  APR_ARRAY_PUSH(target, const char *) = source_url;

  /* Calculate and construct the bounds of our log request. */
  youngest_range = APR_ARRAY_IDX(rangelist, rangelist->nelts - 1,
                                 svn_merge_range_t *);
  youngest_rev.kind = svn_opt_revision_number;
  youngest_rev.value.number = youngest_range->end;
  oldest_range = APR_ARRAY_IDX(rangelist, 0, svn_merge_range_t *);
  oldest_rev.kind = svn_opt_revision_number;
  oldest_rev.value.number = oldest_range->start;

  if (! target_mergeinfo_catalog)
    target_mergeinfo_catalog = apr_hash_make(scratch_pool);

  /* FILTER_LOG_ENTRY_BATON_T->TARGET_MERGEINFO_CATALOG's keys are required
     to be repository-absolute. */
<<<<<<< HEAD
  if (apr_hash_count(target_mergeinfo_catalog))
    {
      apr_hash_index_t *hi;
      svn_mergeinfo_catalog_t rekeyed_catalog = apr_hash_make(scratch_pool);

      for (hi = apr_hash_first(scratch_pool, target_mergeinfo_catalog);
           hi;
           hi = apr_hash_next(hi))
        {
          const char *path = svn_apr_hash_index_key(hi);

          if (!svn_dirent_is_absolute(path))
            apr_hash_set(rekeyed_catalog,
                         svn_dirent_join("/", path, scratch_pool),
                         APR_HASH_KEY_STRING,
                         svn_apr_hash_index_val(hi));
        }
      target_mergeinfo_catalog = rekeyed_catalog;
    }

  /* Build the log filtering callback baton. */
  fleb.filtering_merged = filtering_merged;
  fleb.merge_source_paths = merge_source_paths;
=======
  SVN_ERR(svn_mergeinfo__add_prefix_to_catalog(&target_mergeinfo_catalog,
                                               target_mergeinfo_catalog, "/",
                                               scratch_pool, scratch_pool));

  /* Build the log filtering callback baton. */
  fleb.filtering_merged = filtering_merged;
  fleb.merge_source_fspaths = merge_source_fspaths;
>>>>>>> 4cf18c3e
  fleb.target_mergeinfo_catalog = target_mergeinfo_catalog;
  fleb.depth_first_catalog_index =
    svn_sort__hash(target_mergeinfo_catalog,
                   svn_sort_compare_items_as_paths,
                   scratch_pool);
<<<<<<< HEAD
  fleb.abs_repos_target_path = abs_repos_target_path;
=======
  fleb.target_fspath = target_fspath;
>>>>>>> 4cf18c3e
  fleb.rangelist = rangelist;
  fleb.log_receiver = log_receiver;
  fleb.log_receiver_baton = log_receiver_baton;
  fleb.ctx = ctx;

  /* Drive the log. */
  revision_ranges = apr_array_make(scratch_pool, 1,
                                   sizeof(svn_opt_revision_range_t *));
<<<<<<< HEAD
  range = apr_pcalloc(scratch_pool, sizeof(*range));
  range->end = youngest_rev;
  range->start = oldest_rev;
  APR_ARRAY_PUSH(revision_ranges, svn_opt_revision_range_t *) = range;
=======
  APR_ARRAY_PUSH(revision_ranges, svn_opt_revision_range_t *)
    = svn_opt__revision_range_create(&oldest_rev, &youngest_rev, scratch_pool);
>>>>>>> 4cf18c3e
  SVN_ERR(svn_client_log5(target, &youngest_rev, revision_ranges,
                          0, discover_changed_paths, FALSE, FALSE, revprops,
                          filter_log_entry_with_rangelist, &fleb, ctx,
                          scratch_pool));

  /* Check for cancellation. */
  if (ctx->cancel_func)
    SVN_ERR(ctx->cancel_func(ctx->cancel_baton));

  return SVN_NO_ERROR;
}

/*** Public APIs ***/

svn_error_t *
svn_client_mergeinfo_get_merged(apr_hash_t **mergeinfo_p,
                                const char *path_or_url,
                                const svn_opt_revision_t *peg_revision,
                                svn_client_ctx_t *ctx,
                                apr_pool_t *pool)
{
  const char *repos_root;
  svn_mergeinfo_catalog_t mergeinfo_cat;
  svn_mergeinfo_t mergeinfo;

  SVN_ERR(get_mergeinfo(&mergeinfo_cat, &repos_root, path_or_url,
                        peg_revision, FALSE, FALSE, ctx, pool, pool));
  if (mergeinfo_cat)
    {
      const char *repos_relpath;

      if (! svn_path_is_url(path_or_url))
        {
          SVN_ERR(svn_dirent_get_absolute(&path_or_url, path_or_url, pool));
          SVN_ERR(svn_wc__node_get_repos_relpath(&repos_relpath,
                                                 ctx->wc_ctx, path_or_url,
                                                 pool, pool));
        }
      else
        {
          repos_relpath = svn_uri_skip_ancestor(repos_root, path_or_url, pool);

          SVN_ERR_ASSERT(repos_relpath != NULL); /* Or get_mergeinfo failed */
        }

      mergeinfo = apr_hash_get(mergeinfo_cat, repos_relpath,
                               APR_HASH_KEY_STRING);
    }
  else
    {
      mergeinfo = NULL;
    }

  SVN_ERR(svn_mergeinfo__relpaths_to_urls(mergeinfo_p, mergeinfo,
                                          repos_root, pool, pool));
  return SVN_NO_ERROR;
}


svn_error_t *
<<<<<<< HEAD
svn_client_mergeinfo_get_merged(apr_hash_t **mergeinfo_p,
                                const char *path_or_url,
                                const svn_opt_revision_t *peg_revision,
                                svn_client_ctx_t *ctx,
                                apr_pool_t *pool)
{
  const char *repos_root;
  apr_hash_t *full_path_mergeinfo;
  svn_mergeinfo_catalog_t mergeinfo_cat;
  svn_mergeinfo_t mergeinfo;

  SVN_ERR(get_mergeinfo(&mergeinfo_cat, &repos_root, path_or_url,
                        peg_revision, FALSE, ctx, pool, pool));
  if (mergeinfo_cat)
    {
      const char *path_or_url_repos_rel;

      if (! svn_path_is_url(path_or_url)
          && ! svn_dirent_is_absolute(path_or_url))
        SVN_ERR(svn_dirent_get_absolute(&path_or_url, path_or_url, pool));

      SVN_ERR(svn_client__path_relative_to_root(&path_or_url_repos_rel,
                                                ctx->wc_ctx, path_or_url,
                                                repos_root, FALSE, NULL,
                                                pool, pool));
      mergeinfo = apr_hash_get(mergeinfo_cat, path_or_url_repos_rel,
                               APR_HASH_KEY_STRING);
    }
  else
    {
      mergeinfo = NULL;
    }
=======
svn_client_mergeinfo_log2(svn_boolean_t finding_merged,
                          const char *target_path_or_url,
                          const svn_opt_revision_t *target_peg_revision,
                          const char *source_path_or_url,
                          const svn_opt_revision_t *source_peg_revision,
                          const svn_opt_revision_t *source_start_revision,
                          const svn_opt_revision_t *source_end_revision,
                          svn_log_entry_receiver_t log_receiver,
                          void *log_receiver_baton,
                          svn_boolean_t discover_changed_paths,
                          svn_depth_t depth,
                          const apr_array_header_t *revprops,
                          svn_client_ctx_t *ctx,
                          apr_pool_t *scratch_pool)
{
  const char *log_target = NULL;
  const char *repos_root;
  const char *target_repos_rel;
  svn_mergeinfo_catalog_t target_mergeinfo_cat;

  /* A hash of paths, at or under TARGET_PATH_OR_URL, mapped to
     rangelists.  Not technically mergeinfo, so not using the
     svn_mergeinfo_t type. */
  apr_hash_t *inheritable_subtree_merges;

  svn_mergeinfo_t source_history;
  svn_mergeinfo_t target_history;
  apr_array_header_t *master_noninheritable_rangelist;
  apr_array_header_t *master_inheritable_rangelist;
  apr_array_header_t *merge_source_fspaths =
    apr_array_make(scratch_pool, 1, sizeof(const char *));
  apr_hash_index_t *hi_catalog;
  apr_hash_index_t *hi;
  apr_pool_t *iterpool;

  /* We currently only support depth = empty | infinity. */
  if (depth != svn_depth_infinity && depth != svn_depth_empty)
    return svn_error_create(
      SVN_ERR_UNSUPPORTED_FEATURE, NULL,
      _("Only depths 'infinity' and 'empty' are currently supported"));

  /* Validate and sanitize the incoming source operative revision range. */
  if (!((source_start_revision->kind == svn_opt_revision_unspecified) ||
        (source_start_revision->kind == svn_opt_revision_number) ||
        (source_start_revision->kind == svn_opt_revision_date) ||
        (source_start_revision->kind == svn_opt_revision_head)))
    return svn_error_create(SVN_ERR_CLIENT_BAD_REVISION, NULL, NULL);
  if (!((source_end_revision->kind == svn_opt_revision_unspecified) ||
        (source_end_revision->kind == svn_opt_revision_number) ||
        (source_end_revision->kind == svn_opt_revision_date) ||
        (source_end_revision->kind == svn_opt_revision_head)))
    return svn_error_create(SVN_ERR_CLIENT_BAD_REVISION, NULL, NULL);
  if ((source_end_revision->kind == svn_opt_revision_unspecified)
      && (source_start_revision->kind != svn_opt_revision_unspecified))
    source_end_revision = source_start_revision;

  /* We need the union of TARGET_PATH_OR_URL@TARGET_PEG_REVISION's mergeinfo
     and MERGE_SOURCE_URL's history.  It's not enough to do path
     matching, because renames in the history of MERGE_SOURCE_URL
     throw that all in a tizzy.  Of course, if there's no mergeinfo on
     the target, that vastly simplifies matters (we'll have nothing to
     do). */
  /* This get_mergeinfo() call doubles as a mergeinfo capabilities check. */
  SVN_ERR(get_mergeinfo(&target_mergeinfo_cat, &repos_root,
                        target_path_or_url, target_peg_revision,
                        depth == svn_depth_infinity, TRUE,
                        ctx, scratch_pool, scratch_pool));

  if (!svn_path_is_url(target_path_or_url))
    {
      SVN_ERR(svn_dirent_get_absolute(&target_path_or_url,
                                      target_path_or_url, scratch_pool));
      SVN_ERR(svn_wc__node_get_repos_relpath(&target_repos_rel,
                                             ctx->wc_ctx, target_path_or_url,
                                             scratch_pool, scratch_pool));
    }
  else
    {
      target_repos_rel = svn_uri_skip_ancestor(repos_root, target_path_or_url,
                                               scratch_pool);

      /* TARGET_REPOS_REL should be non-NULL, else get_mergeinfo
         should have failed.  */
      SVN_ERR_ASSERT(target_repos_rel != NULL); 
    }

  if (!target_mergeinfo_cat)
    {
      /* If we are looking for what has been merged and there is no
         mergeinfo then we already know the answer.  If we are looking
         for eligible revisions then create a catalog with empty mergeinfo
         on the target.  This is semantically equivalent to no mergeinfo
         and gives us something to combine with MERGE_SOURCE_URL's
         history. */
      if (finding_merged)
        {
          return SVN_NO_ERROR;
        }
      else
        {
          target_mergeinfo_cat = apr_hash_make(scratch_pool);
          apr_hash_set(target_mergeinfo_cat,
                       target_repos_rel,
                       APR_HASH_KEY_STRING,
                       apr_hash_make(scratch_pool));
        }
    }

  /* Open RA sessions to the repository for the source and target.
   * ### TODO: As the source and target must be in the same repository, we
   * should share a single session, tracking the two URLs separately. */
  {
    apr_pool_t *sesspool = svn_pool_create(scratch_pool);
    svn_ra_session_t *source_session, *target_session;
    svn_client__pathrev_t *pathrev;
    svn_revnum_t start_rev, end_rev, youngest_rev = SVN_INVALID_REVNUM;
    
    if (! finding_merged)
      {
        SVN_ERR(svn_client__ra_session_from_path2(&target_session, &pathrev,
                                                  target_path_or_url, NULL,
                                                  target_peg_revision,
                                                  target_peg_revision,
                                                  ctx, sesspool));
        SVN_ERR(svn_client__get_history_as_mergeinfo(&target_history, NULL,
                                                     pathrev,
                                                     SVN_INVALID_REVNUM,
                                                     SVN_INVALID_REVNUM,
                                                     target_session, ctx,
                                                     scratch_pool));
      }
    
    SVN_ERR(svn_client__ra_session_from_path2(&source_session, &pathrev,
                                              source_path_or_url, NULL,
                                              source_peg_revision,
                                              source_peg_revision,
                                              ctx, sesspool));
    SVN_ERR(svn_client__get_revision_number(&start_rev, &youngest_rev,
                                            ctx->wc_ctx, source_path_or_url,
                                            source_session,
                                            source_start_revision,
                                            sesspool));
    SVN_ERR(svn_client__get_revision_number(&end_rev, &youngest_rev,
                                            ctx->wc_ctx, source_path_or_url,
                                            source_session,
                                            source_end_revision,
                                            sesspool));
    SVN_ERR(svn_client__get_history_as_mergeinfo(&source_history, NULL,
                                                 pathrev, end_rev, start_rev,
                                                 source_session, ctx,
                                                 scratch_pool));

    /* Close the source and target sessions. */
    svn_pool_destroy(sesspool);
  }

  /* Separate the explicit or inherited mergeinfo on TARGET_PATH_OR_URL,
     and possibly its explicit subtree mergeinfo, into their
     inheritable and non-inheritable parts. */
  master_noninheritable_rangelist = apr_array_make(scratch_pool, 64,
                                                   sizeof(svn_merge_range_t *));
  master_inheritable_rangelist = apr_array_make(scratch_pool, 64,
                                                sizeof(svn_merge_range_t *));
  inheritable_subtree_merges = apr_hash_make(scratch_pool);

  iterpool = svn_pool_create(scratch_pool);

  for (hi_catalog = apr_hash_first(scratch_pool, target_mergeinfo_cat);
       hi_catalog;
       hi_catalog = apr_hash_next(hi_catalog))
    {
      svn_mergeinfo_t subtree_mergeinfo = svn__apr_hash_index_val(hi_catalog);
      svn_mergeinfo_t subtree_history;
      svn_mergeinfo_t subtree_source_history;
      svn_mergeinfo_t subtree_inheritable_mergeinfo;
      svn_mergeinfo_t subtree_noninheritable_mergeinfo;
      svn_mergeinfo_t merged_noninheritable;
      svn_mergeinfo_t merged;
      const char *subtree_path = svn__apr_hash_index_key(hi_catalog);
      svn_boolean_t is_subtree = strcmp(subtree_path,
                                        target_repos_rel) != 0;
      svn_pool_clear(iterpool);

      if (is_subtree)
        {
          /* If SUBTREE_PATH is a proper subtree of TARGET_PATH_OR_URL
             then make a copy of SOURCE_HISTORY that is path adjusted
             for the subtree.  */
          const char *subtree_rel_path =
            subtree_path + strlen(target_repos_rel) + 1;

          SVN_ERR(svn_mergeinfo__add_suffix_to_mergeinfo(
            &subtree_source_history, source_history,
            subtree_rel_path, scratch_pool, scratch_pool));

          if (!finding_merged)
            SVN_ERR(svn_mergeinfo__add_suffix_to_mergeinfo(
                    &subtree_history, target_history,
                    subtree_rel_path, scratch_pool, scratch_pool));
        }
      else
        {
          subtree_source_history = source_history;
          if (!finding_merged)
            subtree_history = target_history;
        }
>>>>>>> 4cf18c3e

      if (!finding_merged)
        {
          svn_mergeinfo_t merged_via_history;
          SVN_ERR(svn_mergeinfo_intersect2(&merged_via_history,
                                           subtree_history,
                                           subtree_source_history, TRUE,
                                           scratch_pool, iterpool));
          SVN_ERR(svn_mergeinfo_merge2(subtree_mergeinfo,
                                       merged_via_history,
                                       scratch_pool, scratch_pool));
        }

      SVN_ERR(svn_mergeinfo_inheritable2(&subtree_inheritable_mergeinfo,
                                         subtree_mergeinfo, NULL,
                                         SVN_INVALID_REVNUM,
                                         SVN_INVALID_REVNUM,
                                         TRUE, scratch_pool, iterpool));
      SVN_ERR(svn_mergeinfo_inheritable2(&subtree_noninheritable_mergeinfo,
                                         subtree_mergeinfo, NULL,
                                         SVN_INVALID_REVNUM,
                                         SVN_INVALID_REVNUM,
                                         FALSE, scratch_pool, iterpool));

      /* Find the intersection of the non-inheritable part of
         SUBTREE_MERGEINFO and SOURCE_HISTORY.  svn_mergeinfo_intersect2()
         won't consider non-inheritable and inheritable ranges
         intersecting unless we ignore inheritance, but in doing so the
         resulting intersections have all inheritable ranges.  To get
         around this we set the inheritance on the result to all
         non-inheritable. */
      SVN_ERR(svn_mergeinfo_intersect2(&merged_noninheritable,
                                       subtree_noninheritable_mergeinfo,
                                       subtree_source_history, FALSE,
                                       scratch_pool, iterpool));
      svn_mergeinfo__set_inheritance(merged_noninheritable, FALSE,
                                     scratch_pool);

      /* Keep track of all ranges partially merged to any and all
         subtrees. */
      SVN_ERR(svn_rangelist__merge_many(master_noninheritable_rangelist,
                                        merged_noninheritable,
                                        scratch_pool, iterpool));

      /* Find the intersection of the inheritable part of TGT_MERGEINFO
         and SOURCE_HISTORY. */
      SVN_ERR(svn_mergeinfo_intersect2(&merged,
                                       subtree_inheritable_mergeinfo,
                                       subtree_source_history, FALSE,
                                       scratch_pool, iterpool));

      /* Keep track of all ranges fully merged to any and all
         subtrees. */
      if (apr_hash_count(merged))
        {
<<<<<<< HEAD
          const char *key = svn_apr_hash_index_key(hi);
          void *val = svn_apr_hash_index_val(hi);
          const char *source_url;

          source_url = svn_path_uri_encode(key, pool);
          source_url = svn_uri_join(repos_root, source_url + 1, pool);
          apr_hash_set(full_path_mergeinfo, source_url,
                       APR_HASH_KEY_STRING, val);
=======
          /* The inheritable rangelist merged from SUBTREE_SOURCE_HISTORY
             to SUBTREE_PATH. */
          apr_array_header_t *subtree_merged_rangelist =
            apr_array_make(scratch_pool, 1, sizeof(svn_merge_range_t *));

          SVN_ERR(svn_rangelist__merge_many(master_inheritable_rangelist,
                                            merged, scratch_pool, iterpool));
          SVN_ERR(svn_rangelist__merge_many(subtree_merged_rangelist,
                                            merged, scratch_pool, iterpool));

          apr_hash_set(inheritable_subtree_merges, subtree_path,
                       APR_HASH_KEY_STRING, subtree_merged_rangelist);
        }
      else
        {
          /* Map SUBTREE_PATH to an empty rangelist if there was nothing
             fully merged. e.g. Only empty or non-inheritable mergeinfo
             on the subtree or mergeinfo unrelated to the source. */
          apr_hash_set(inheritable_subtree_merges, subtree_path,
                       APR_HASH_KEY_STRING,
                       apr_array_make(scratch_pool, 0,
                       sizeof(svn_merge_range_t *)));
>>>>>>> 4cf18c3e
        }
    }

  /* Make sure every range in MASTER_INHERITABLE_RANGELIST is fully merged to
     each subtree (including the target itself).  Any revisions which don't
     exist in *every* subtree are *potentially* only partially merged to the
     tree rooted at TARGET_PATH_OR_URL, so move those revisions to
     MASTER_NONINHERITABLE_RANGELIST.  It may turn out that that a revision
     was merged to the only subtree it affects, but we need to examine the
     logs to make this determination (which will be done by
     logs_for_mergeinfo_rangelist). */
  if (master_inheritable_rangelist->nelts)
    {
      for (hi = apr_hash_first(scratch_pool, inheritable_subtree_merges);
           hi;
           hi = apr_hash_next(hi))
        {
          apr_array_header_t *deleted_rangelist;
          apr_array_header_t *added_rangelist;
          apr_array_header_t *subtree_merged_rangelist =
            svn__apr_hash_index_val(hi);

          svn_pool_clear(iterpool);

<<<<<<< HEAD
svn_error_t *
svn_client_mergeinfo_log(const char *path_or_url,
                         svn_boolean_t finding_merged,
                         const svn_opt_revision_t *peg_revision,
                         const char *merge_source_path_or_url,
                         const svn_opt_revision_t *src_peg_revision,
                         svn_log_entry_receiver_t log_receiver,
                         void *log_receiver_baton,
                         svn_boolean_t discover_changed_paths,
                         svn_depth_t depth,
                         const apr_array_header_t *revprops,
                         svn_client_ctx_t *ctx,
                         apr_pool_t *scratch_pool)
{
  const char *log_target = NULL;
  const char *repos_root;
  const char *merge_source_url;
  const char *path_or_url_repos_rel;
  svn_mergeinfo_catalog_t path_or_url_mergeinfo_cat;

  /* A hash of paths, at or under PATH_OR_URL, mapped to rangelists.  Not
     technically mergeinfo, so not using the svn_mergeinfo_t type. */
  apr_hash_t *inheritable_subtree_merges;

  svn_mergeinfo_t source_history;
  svn_mergeinfo_t path_or_url_history;
  apr_array_header_t *master_noninheritable_rangelist;
  apr_array_header_t *master_inheritable_rangelist;
  apr_array_header_t *merge_source_paths =
    apr_array_make(scratch_pool, 1, sizeof(const char *));
  svn_opt_revision_t *real_src_peg_revision;
  apr_hash_index_t *hi_catalog;
  apr_hash_index_t *hi;
  apr_pool_t *iterpool;

  /* We currently only support depth = empty | infinity. */
  if (depth != svn_depth_infinity && depth != svn_depth_empty)
    return svn_error_create(
      SVN_ERR_UNSUPPORTED_FEATURE, NULL,
      _("Only depths 'infinity' and 'empty' are currently supported"));

  /* Step 1: Ensure that we have a merge source URL to work with. */
  SVN_ERR(location_from_path_and_rev(&merge_source_url, &real_src_peg_revision,
                                     merge_source_path_or_url,
                                     src_peg_revision, ctx, scratch_pool));

  /* Step 2: We need the union of PATH_OR_URL@PEG_REVISION's mergeinfo
     and MERGE_SOURCE_URL's history.  It's not enough to do path
     matching, because renames in the history of MERGE_SOURCE_URL
     throw that all in a tizzy.  Of course, if there's no mergeinfo on
     the target, that vastly simplifies matters (we'll have nothing to
     do). */
  /* This get_mergeinfo() call doubles as a mergeinfo capabilities check. */
  SVN_ERR(get_mergeinfo(&path_or_url_mergeinfo_cat, &repos_root,
                        path_or_url, peg_revision,
                        depth == svn_depth_infinity,
                        ctx, scratch_pool, scratch_pool));

  if (!svn_path_is_url(path_or_url))
    SVN_ERR(svn_dirent_get_absolute(&path_or_url, path_or_url, scratch_pool));

  SVN_ERR(svn_client__path_relative_to_root(&path_or_url_repos_rel,
                                            ctx->wc_ctx,
                                            path_or_url,
                                            repos_root,
                                            FALSE, NULL,
                                            scratch_pool,
                                            scratch_pool));

  if (!path_or_url_mergeinfo_cat)
    {
      /* If we are looking for what has been merged and there is no
         mergeinfo then we already know the answer.  If we are looking
         for eligible revisions then create a catalog with empty mergeinfo
         on the target.  This is semantically equivalent to no mergeinfo
         and gives us something to combine with MERGE_SOURCE_URL's
         history. */
      if (finding_merged)
        {
          return SVN_NO_ERROR;
        }
      else
        {
          path_or_url_mergeinfo_cat = apr_hash_make(scratch_pool);
          apr_hash_set(path_or_url_mergeinfo_cat,
                       path_or_url_repos_rel,
                       APR_HASH_KEY_STRING,
                       apr_hash_make(scratch_pool));
        }
    }

  if (!finding_merged)
    SVN_ERR(svn_client__get_history_as_mergeinfo(&path_or_url_history,
                                                 path_or_url,
                                                 peg_revision,
                                                 SVN_INVALID_REVNUM,
                                                 SVN_INVALID_REVNUM,
                                                 NULL, ctx, scratch_pool));

  SVN_ERR(svn_client__get_history_as_mergeinfo(&source_history,
                                               merge_source_url,
                                               real_src_peg_revision,
                                               SVN_INVALID_REVNUM,
                                               SVN_INVALID_REVNUM,
                                               NULL, ctx, scratch_pool));

  /* Separate the explicit or inherited mergeinfo on PATH_OR_URL, and possibly
     its explicit subtree mergeinfo, into their inheritable and non-inheritable
     parts. */
  master_noninheritable_rangelist =
    apr_array_make(scratch_pool, 64, sizeof(svn_merge_range_t *));
  master_inheritable_rangelist = apr_array_make(scratch_pool, 64,
                                                sizeof(svn_merge_range_t *));
  inheritable_subtree_merges = apr_hash_make(scratch_pool);

  iterpool = svn_pool_create(scratch_pool);

  for (hi_catalog = apr_hash_first(scratch_pool,
                                   path_or_url_mergeinfo_cat);
       hi_catalog;
       hi_catalog = apr_hash_next(hi_catalog))
    {
      svn_mergeinfo_t subtree_mergeinfo =
        svn_apr_hash_index_val(hi_catalog);
      svn_mergeinfo_t subtree_history;
      svn_mergeinfo_t subtree_source_history;
      svn_mergeinfo_t subtree_inheritable_mergeinfo;
      svn_mergeinfo_t subtree_noninheritable_mergeinfo;
      svn_mergeinfo_t merged_noninheritable;
      svn_mergeinfo_t merged;
      const char *subtree_path = svn_apr_hash_index_key(hi_catalog);
      svn_boolean_t is_subtree = strcmp(subtree_path,
                                        path_or_url_repos_rel) != 0;
      svn_pool_clear(iterpool);

      if (is_subtree)
        {
          /* If SUBTREE_PATH is a proper subtree of PATH_OR_URL then make
             a copy of SOURCE_HISTORY that is path adjusted for the
             subtree.  */
          const char *subtree_rel_path =
            subtree_path + strlen(path_or_url_repos_rel) + 1;

          SVN_ERR(svn_mergeinfo__add_suffix_to_mergeinfo(
            &subtree_source_history, source_history,
            subtree_rel_path, scratch_pool, scratch_pool));

          if (!finding_merged)
            SVN_ERR(svn_mergeinfo__add_suffix_to_mergeinfo(
                    &subtree_history, path_or_url_history,
                    subtree_rel_path, scratch_pool, scratch_pool));
        }
      else
        {
          subtree_source_history = source_history;
          if (!finding_merged)
            subtree_history = path_or_url_history;
        }

      if (!finding_merged)
        {
          svn_mergeinfo_t merged_via_history;
          SVN_ERR(svn_mergeinfo_intersect2(&merged_via_history,
                                           subtree_history,
                                           subtree_source_history, TRUE,
                                           scratch_pool, scratch_pool));
          SVN_ERR(svn_mergeinfo_merge(subtree_mergeinfo,
                                      merged_via_history,
                                      scratch_pool));
        }

      SVN_ERR(svn_mergeinfo_inheritable2(&subtree_inheritable_mergeinfo,
                                         subtree_mergeinfo, NULL,
                                         SVN_INVALID_REVNUM,
                                         SVN_INVALID_REVNUM,
                                         TRUE, scratch_pool, iterpool));
      SVN_ERR(svn_mergeinfo_inheritable2(&subtree_noninheritable_mergeinfo,
                                         subtree_mergeinfo, NULL,
                                         SVN_INVALID_REVNUM,
                                         SVN_INVALID_REVNUM,
                                         FALSE, scratch_pool, iterpool));

      /* Find the intersection of the non-inheritable part of
         SUBTREE_MERGEINFO and SOURCE_HISTORY.  svn_mergeinfo_intersect2()
         won't consider non-inheritable and inheritable ranges
         intersecting unless we ignore inheritance, but in doing so the
         resulting intersections have all inheritable ranges.  To get
         around this we set the inheritance on the result to all
         non-inheritable. */
      SVN_ERR(svn_mergeinfo_intersect2(&merged_noninheritable,
                                       subtree_noninheritable_mergeinfo,
                                       subtree_source_history, FALSE,
                                       scratch_pool, iterpool));
      svn_mergeinfo__set_inheritance(merged_noninheritable, FALSE,
                                     scratch_pool);

      /* Keep track of all ranges partially merged to any and all
         subtrees. */
      if (apr_hash_count(merged_noninheritable))
        {
          for (hi = apr_hash_first(iterpool, merged_noninheritable);
               hi;
               hi = apr_hash_next(hi))
            {
              apr_array_header_t *list = svn_apr_hash_index_val(hi);
              SVN_ERR(svn_rangelist_merge(
                &master_noninheritable_rangelist,
                svn_rangelist_dup(list, scratch_pool),
                scratch_pool));
            }
        }

      /* Find the intersection of the inheritable part of TGT_MERGEINFO
         and SOURCE_HISTORY. */
      SVN_ERR(svn_mergeinfo_intersect2(&merged,
                                       subtree_inheritable_mergeinfo,
                                       subtree_source_history, FALSE,
                                       scratch_pool, iterpool));

      /* Keep track of all ranges fully merged to any and all
         subtrees. */
      if (apr_hash_count(merged))
        {
          /* The inheritable rangelist merged from SUBTREE_SOURCE_HISTORY
             to SUBTREE_PATH. */
          apr_array_header_t *subtree_merged_rangelist =
            apr_array_make(scratch_pool, 1, sizeof(svn_merge_range_t *));

          for (hi = apr_hash_first(iterpool, merged);
               hi;
               hi = apr_hash_next(hi))
            {
              apr_array_header_t *list = svn_apr_hash_index_val(hi);

              SVN_ERR(svn_rangelist_merge(&master_inheritable_rangelist,
                                          svn_rangelist_dup(list,
                                                            scratch_pool),
                                          scratch_pool));
              SVN_ERR(svn_rangelist_merge(&subtree_merged_rangelist,
                                          svn_rangelist_dup(list,
                                                            scratch_pool),
                                          scratch_pool));
            }

          apr_hash_set(inheritable_subtree_merges,
                       apr_pstrdup(scratch_pool, subtree_path),
                       APR_HASH_KEY_STRING, subtree_merged_rangelist);
        }
      else
        {
          /* Map SUBTREE_PATH to an empty rangelist if there was nothing
             fully merged. e.g. Only empty or non-inheritable mergienfo
             on the subtree or mergeinfo unrelated to the source. */
          apr_hash_set(inheritable_subtree_merges,
                       apr_pstrdup(scratch_pool, subtree_path),
                       APR_HASH_KEY_STRING,
                       apr_array_make(scratch_pool, 0,
                       sizeof(svn_merge_range_t *)));
        }
    }

  /* Make sure every range in MASTER_INHERITABLE_RANGELIST is fully merged to
     each subtree (including the target itself).  Any revisions which don't
     exist in *every* subtree are *potentially* only partially merged to the
     tree rooted at PATH_OR_URL, so move those revisions to
     MASTER_NONINHERITABLE_RANGELIST.  It may turn out that that a revision
     was merged to the only subtree it affects, but we need to examine the
     logs to make this determination (which will be done by
     logs_for_mergeinfo_rangelist). */
  if (master_inheritable_rangelist->nelts)
    {
      for (hi = apr_hash_first(scratch_pool, inheritable_subtree_merges);
           hi;
           hi = apr_hash_next(hi))
        {
          apr_array_header_t *deleted_rangelist;
          apr_array_header_t *added_rangelist;
          apr_array_header_t *subtree_merged_rangelist =
            svn_apr_hash_index_val(hi);

          svn_pool_clear(iterpool);

          SVN_ERR(svn_rangelist_diff(&deleted_rangelist, &added_rangelist,
                                     master_inheritable_rangelist,
                                     subtree_merged_rangelist, TRUE,
                                     iterpool));

          if (deleted_rangelist->nelts)
            {
              svn_rangelist__set_inheritance(deleted_rangelist, FALSE);
              SVN_ERR(svn_rangelist_merge(&master_noninheritable_rangelist,
                                          deleted_rangelist,
                                          scratch_pool));
              SVN_ERR(svn_rangelist_remove(&master_inheritable_rangelist,
                                           deleted_rangelist,
                                           master_inheritable_rangelist,
                                           FALSE,
                                           scratch_pool));
            }
        }
    }

  if (finding_merged)
    {
      /* Roll all the merged revisions into one rangelist. */
      SVN_ERR(svn_rangelist_merge(&master_inheritable_rangelist,
                                  master_noninheritable_rangelist,
                                  scratch_pool));

    }
  else
    {
      /* Create the starting rangelist for what might be eligible. */
      apr_array_header_t *source_master_rangelist =
        apr_array_make(scratch_pool, 1, sizeof(svn_merge_range_t *));

      for (hi = apr_hash_first(scratch_pool, source_history);
           hi;
           hi = apr_hash_next(hi))
        {
          apr_array_header_t *subtree_merged_rangelist =
            svn_apr_hash_index_val(hi);

          SVN_ERR(svn_rangelist_merge(&source_master_rangelist,
                                      subtree_merged_rangelist,
                                      iterpool));
        }

      /* From what might be eligible subtract what we know is partially merged
         and then merge that back. */
      SVN_ERR(svn_rangelist_remove(&source_master_rangelist,
                                   master_noninheritable_rangelist,
                                   source_master_rangelist,
                                   FALSE, scratch_pool));
      SVN_ERR(svn_rangelist_merge(&source_master_rangelist,
                                  master_noninheritable_rangelist,
                                  scratch_pool));
      SVN_ERR(svn_rangelist_remove(&master_inheritable_rangelist,
                                   master_inheritable_rangelist,
                                   source_master_rangelist,
                                   TRUE, scratch_pool));
    }

  /* Nothing merged?  Not even when considering shared history if
     looking for eligible revisions (i.e. !FINDING_MERGED)?  Then there
     is nothing more to do. */
  if (! master_inheritable_rangelist->nelts)
    {
      svn_pool_destroy(iterpool);
      return SVN_NO_ERROR;
    }
  else
    {
      /* Determine the correct (youngest) target for 'svn log'. */
      svn_merge_range_t *youngest_range = svn_merge_range_dup(
        APR_ARRAY_IDX(master_inheritable_rangelist,
        master_inheritable_rangelist->nelts - 1,
        svn_merge_range_t *), iterpool);
      apr_array_header_t *youngest_rangelist;

      youngest_range->start = youngest_range->end - 1;
      youngest_rangelist = apr_array_make(scratch_pool, 1,
                                          sizeof(svn_merge_range_t *));
      APR_ARRAY_PUSH(youngest_rangelist, svn_merge_range_t *) =
        youngest_range;

      for (hi = apr_hash_first(scratch_pool, source_history);
           hi;
           hi = apr_hash_next(hi))
        {
          const char *key = svn_apr_hash_index_key(hi);
          apr_array_header_t *subtree_merged_rangelist =
            svn_apr_hash_index_val(hi);
          apr_array_header_t *intersecting_rangelist;
          svn_pool_clear(iterpool);
          SVN_ERR(svn_rangelist_intersect(&intersecting_rangelist,
                                          youngest_rangelist,
                                          subtree_merged_rangelist,
                                          FALSE, iterpool));

          APR_ARRAY_PUSH(merge_source_paths, const char *) =
            apr_pstrdup(scratch_pool, key);

          if (intersecting_rangelist->nelts)
            log_target = apr_pstrdup(scratch_pool, key);
        }
    }

  svn_pool_destroy(iterpool);

=======
          SVN_ERR(svn_rangelist_diff(&deleted_rangelist, &added_rangelist,
                                     master_inheritable_rangelist,
                                     subtree_merged_rangelist, TRUE,
                                     iterpool));

          if (deleted_rangelist->nelts)
            {
              svn_rangelist__set_inheritance(deleted_rangelist, FALSE);
              SVN_ERR(svn_rangelist_merge2(master_noninheritable_rangelist,
                                           deleted_rangelist,
                                           scratch_pool, iterpool));
              SVN_ERR(svn_rangelist_remove(&master_inheritable_rangelist,
                                           deleted_rangelist,
                                           master_inheritable_rangelist,
                                           FALSE,
                                           scratch_pool));
            }
        }
    }

  if (finding_merged)
    {
      /* Roll all the merged revisions into one rangelist. */
      SVN_ERR(svn_rangelist_merge2(master_inheritable_rangelist,
                                   master_noninheritable_rangelist,
                                   scratch_pool, scratch_pool));

    }
  else
    {
      /* Create the starting rangelist for what might be eligible. */
      apr_array_header_t *source_master_rangelist =
        apr_array_make(scratch_pool, 1, sizeof(svn_merge_range_t *));

      SVN_ERR(svn_rangelist__merge_many(source_master_rangelist,
                                        source_history,
                                        scratch_pool, scratch_pool));

      /* From what might be eligible subtract what we know is
         partially merged and then merge that back. */
      SVN_ERR(svn_rangelist_remove(&source_master_rangelist,
                                   master_noninheritable_rangelist,
                                   source_master_rangelist,
                                   FALSE, scratch_pool));
      SVN_ERR(svn_rangelist_merge2(source_master_rangelist,
                                   master_noninheritable_rangelist,
                                   scratch_pool, scratch_pool));
      SVN_ERR(svn_rangelist_remove(&master_inheritable_rangelist,
                                   master_inheritable_rangelist,
                                   source_master_rangelist,
                                   TRUE, scratch_pool));
    }

  /* Nothing merged?  Not even when considering shared history if
     looking for eligible revisions (i.e. !FINDING_MERGED)?  Then there
     is nothing more to do. */
  if (! master_inheritable_rangelist->nelts)
    {
      svn_pool_destroy(iterpool);
      return SVN_NO_ERROR;
    }
  else
    {
      /* Determine the correct (youngest) target for 'svn log'. */
      svn_merge_range_t *youngest_range
        = APR_ARRAY_IDX(master_inheritable_rangelist,
                        master_inheritable_rangelist->nelts - 1,
                        svn_merge_range_t *);
      apr_array_header_t *youngest_rangelist =
        svn_rangelist__initialize(youngest_range->end - 1,
                                  youngest_range->end,
                                  youngest_range->inheritable,
                                  scratch_pool);;

      for (hi = apr_hash_first(scratch_pool, source_history);
           hi;
           hi = apr_hash_next(hi))
        {
          const char *key = svn__apr_hash_index_key(hi);
          apr_array_header_t *subtree_merged_rangelist =
            svn__apr_hash_index_val(hi);
          apr_array_header_t *intersecting_rangelist;

          svn_pool_clear(iterpool);
          SVN_ERR(svn_rangelist_intersect(&intersecting_rangelist,
                                          youngest_rangelist,
                                          subtree_merged_rangelist,
                                          FALSE, iterpool));

          APR_ARRAY_PUSH(merge_source_fspaths, const char *) = key;

          if (intersecting_rangelist->nelts)
            log_target = key;
        }
    }

  svn_pool_destroy(iterpool);

>>>>>>> 4cf18c3e
  /* Step 4: Finally, we run 'svn log' to drive our log receiver, but
     using a receiver filter to only allow revisions to pass through
     that are in our rangelist. */
  log_target = svn_path_url_add_component2(repos_root, log_target + 1,
                                           scratch_pool);

<<<<<<< HEAD
  SVN_ERR(logs_for_mergeinfo_rangelist(log_target, merge_source_paths,
                                       finding_merged,
                                       master_inheritable_rangelist,
                                       path_or_url_mergeinfo_cat,
                                       svn_dirent_join("/",
                                                       path_or_url_repos_rel,
                                                       scratch_pool),
=======
  SVN_ERR(logs_for_mergeinfo_rangelist(log_target, merge_source_fspaths,
                                       finding_merged,
                                       master_inheritable_rangelist,
                                       target_mergeinfo_cat,
                                       svn_fspath__join("/", target_repos_rel,
                                                        scratch_pool),
>>>>>>> 4cf18c3e
                                       discover_changed_paths,
                                       revprops,
                                       log_receiver, log_receiver_baton,
                                       ctx, scratch_pool));
  return SVN_NO_ERROR;
}

svn_error_t *
svn_client_suggest_merge_sources(apr_array_header_t **suggestions,
                                 const char *path_or_url,
                                 const svn_opt_revision_t *peg_revision,
                                 svn_client_ctx_t *ctx,
                                 apr_pool_t *pool)
{
  const char *repos_root;
  const char *copyfrom_path;
  apr_array_header_t *list;
  svn_revnum_t copyfrom_rev;
  svn_mergeinfo_catalog_t mergeinfo_cat;
  svn_mergeinfo_t mergeinfo;
  apr_hash_index_t *hi;

  list = apr_array_make(pool, 1, sizeof(const char *));

  /* In our ideal algorithm, the list of recommendations should be
     ordered by:

        1. The most recent existing merge source.
        2. The copyfrom source (which will also be listed as a merge
           source if the copy was made with a 1.5+ client and server).
        3. All other merge sources, most recent to least recent.

     However, determining the order of application of merge sources
     requires a new RA API.  Until such an API is available, our
     algorithm will be:

        1. The copyfrom source.
        2. All remaining merge sources (unordered).
  */

  /* ### TODO: Share ra_session batons to improve efficiency? */
  SVN_ERR(get_mergeinfo(&mergeinfo_cat, &repos_root, path_or_url,
<<<<<<< HEAD
                        peg_revision, FALSE, ctx, pool, pool));
=======
                        peg_revision, FALSE, FALSE, ctx, pool, pool));
>>>>>>> 4cf18c3e

  if (mergeinfo_cat && apr_hash_count(mergeinfo_cat))
    {
      /* We asked only for the PATH_OR_URL's mergeinfo, not any of its
         descendants.  So if there is anything in the catalog it is the
         mergeinfo for PATH_OR_URL. */
<<<<<<< HEAD
      mergeinfo = svn_apr_hash_index_val(apr_hash_first(pool, mergeinfo_cat));
=======
      mergeinfo = svn__apr_hash_index_val(apr_hash_first(pool, mergeinfo_cat));
>>>>>>> 4cf18c3e
    }
  else
    {
      mergeinfo = NULL;
    }

  SVN_ERR(svn_client__get_copy_source(path_or_url, peg_revision,
                                      &copyfrom_path, &copyfrom_rev,
                                      ctx, pool));
  if (copyfrom_path)
    {
      APR_ARRAY_PUSH(list, const char *) =
        svn_path_url_add_component2(repos_root, copyfrom_path, pool);
    }

  if (mergeinfo)
    {
      for (hi = apr_hash_first(pool, mergeinfo); hi; hi = apr_hash_next(hi))
        {
          const char *rel_path = svn__apr_hash_index_key(hi);

          if (copyfrom_path == NULL || strcmp(rel_path, copyfrom_path) != 0)
            APR_ARRAY_PUSH(list, const char *) = \
              svn_path_url_add_component2(repos_root, rel_path + 1, pool);
        }
    }

  *suggestions = list;
  return SVN_NO_ERROR;
}

svn_error_t *
svn_client__mergeinfo_status(svn_boolean_t *mergeinfo_changes,
                             svn_wc_context_t *wc_ctx,
                             const char *local_abspath,
                             apr_pool_t *scratch_pool)
{
  apr_array_header_t *propchanges;
  int i;

  *mergeinfo_changes = FALSE;

  SVN_ERR(svn_wc_get_prop_diffs2(&propchanges, NULL, wc_ctx,
                                 local_abspath, scratch_pool, scratch_pool));

  for (i = 0; i < propchanges->nelts; i++)
    {
      svn_prop_t prop = APR_ARRAY_IDX(propchanges, i, svn_prop_t);
      if (strcmp(prop.name, SVN_PROP_MERGEINFO) == 0)
        {
          *mergeinfo_changes = TRUE;
          break;
        }
    }

  return SVN_NO_ERROR;
}<|MERGE_RESOLUTION|>--- conflicted
+++ resolved
@@ -109,23 +109,17 @@
                                 apr_pool_t *scratch_pool)
 {
   svn_string_t *mergeinfo_str = NULL;
-<<<<<<< HEAD
-=======
   svn_boolean_t mergeinfo_changes = FALSE;
->>>>>>> 4cf18c3e
 
   SVN_ERR_ASSERT(svn_dirent_is_absolute(local_abspath));
 
   /* Convert MERGEINFO (if any) into text for storage as a property value. */
   if (mergeinfo)
     SVN_ERR(svn_mergeinfo_to_string(&mergeinfo_str, mergeinfo, scratch_pool));
-<<<<<<< HEAD
-=======
 
   if (do_notification && ctx->notify_func2)
     SVN_ERR(svn_client__mergeinfo_status(&mergeinfo_changes, ctx->wc_ctx,
                                          local_abspath, scratch_pool));
->>>>>>> 4cf18c3e
 
   /* Record the new mergeinfo in the WC. */
   /* ### Later, we'll want behavior more analogous to
@@ -161,19 +155,6 @@
 {
   apr_pool_t *iterpool = svn_pool_create(scratch_pool);
 
-<<<<<<< HEAD
-  for (hi = apr_hash_first(pool, mergeinfo); hi; hi = apr_hash_next(hi))
-    {
-      const char *merge_source = svn_apr_hash_index_key(hi);
-      apr_array_header_t *rangelist = svn_apr_hash_index_val(hi);
-
-      /* Copy inherited mergeinfo into our output hash, adjusting the
-         merge source as appropriate. */
-      path = svn_uri_join(merge_source, rel_path, pool);
-      copied_rangelist = svn_rangelist_dup(rangelist, pool);
-      apr_hash_set(adjusted_mergeinfo, path, APR_HASH_KEY_STRING,
-                   copied_rangelist);
-=======
   if (apr_hash_count(result_catalog))
     {
       int i;
@@ -205,7 +186,6 @@
               SVN_ERR(err);
             }
         }
->>>>>>> 4cf18c3e
     }
   svn_pool_destroy(iterpool);
   return SVN_NO_ERROR;
@@ -238,14 +218,9 @@
   if (limit_abspath)
     SVN_ERR_ASSERT(svn_dirent_is_absolute(limit_abspath));
 
-<<<<<<< HEAD
-  SVN_ERR(svn_wc__node_get_base_rev(&base_revision, ctx->wc_ctx,
-                                    local_abspath, scratch_pool));
-=======
   SVN_ERR(svn_wc__node_get_base(&base_revision, NULL, NULL, NULL, ctx->wc_ctx,
                                 local_abspath,
                                 scratch_pool, scratch_pool));
->>>>>>> 4cf18c3e
 
   iterpool = svn_pool_create(scratch_pool);
   while (TRUE)
@@ -266,11 +241,6 @@
              we encounter either (a) an unversioned directory, or
              (b) mergeinfo.  If we encounter (b), use that inherited
              mergeinfo as our baseline. */
-<<<<<<< HEAD
-          SVN_ERR(svn_client__parse_mergeinfo(&wc_mergeinfo, ctx->wc_ctx,
-                                              local_abspath, result_pool,
-                                              iterpool));
-=======
           svn_error_t *err = svn_client__parse_mergeinfo(&wc_mergeinfo,
                                                          ctx->wc_ctx,
                                                          local_abspath,
@@ -288,7 +258,6 @@
             {
               SVN_ERR(err);
             }
->>>>>>> 4cf18c3e
         }
 
       if (wc_mergeinfo == NULL &&
@@ -317,15 +286,9 @@
                                           walk_relpath, result_pool);
           local_abspath = svn_dirent_dirname(local_abspath, scratch_pool);
 
-<<<<<<< HEAD
-          SVN_ERR(svn_wc__node_get_base_rev(&parent_base_rev,
-                                            ctx->wc_ctx, local_abspath,
-                                            scratch_pool));
-=======
           SVN_ERR(svn_wc__node_get_base(&parent_base_rev, NULL, NULL, NULL,
                                         ctx->wc_ctx, local_abspath,
                                         scratch_pool, scratch_pool));
->>>>>>> 4cf18c3e
           SVN_ERR(svn_wc__node_get_changed_info(&parent_changed_rev,
                                                 NULL, NULL,
                                                 ctx->wc_ctx, local_abspath,
@@ -333,11 +296,7 @@
                                                 scratch_pool));
 
           /* Look in LOCAL_ABSPATH's parent for inherited mergeinfo if
-<<<<<<< HEAD
-             LOCAL_ABSPATH's has no base revision because it is an uncommited
-=======
              LOCAL_ABSPATH has no base revision because it is an uncommitted
->>>>>>> 4cf18c3e
              addition, or if its base revision falls within the inclusive
              range of its parent's last changed revision to the parent's base
              revision; otherwise stop looking for inherited mergeinfo. */
@@ -365,21 +324,12 @@
       /* Mergeinfo may be inherited. */
       if (wc_mergeinfo)
         {
-<<<<<<< HEAD
-          *inherited = (wc_mergeinfo != NULL);
-          *mergeinfo = apr_hash_make(result_pool);
-          SVN_ERR(svn_client__adjust_mergeinfo_source_paths(*mergeinfo,
-                                                            walk_relpath,
-                                                            wc_mergeinfo,
-                                                            result_pool));
-=======
           inherited = TRUE;
           SVN_ERR(svn_mergeinfo__add_suffix_to_mergeinfo(mergeinfo,
                                                          wc_mergeinfo,
                                                          walk_relpath,
                                                          result_pool,
                                                          scratch_pool));
->>>>>>> 4cf18c3e
         }
       else
         {
@@ -396,63 +346,11 @@
   if (inherited
       && apr_hash_count(*mergeinfo)) /* Nothing to do for empty mergeinfo. */
     {
-<<<<<<< HEAD
-      SVN_ERR(svn_mergeinfo_inheritable(mergeinfo, *mergeinfo, NULL,
-              SVN_INVALID_REVNUM, SVN_INVALID_REVNUM, result_pool));
-      svn_mergeinfo__remove_empty_rangelists(*mergeinfo, result_pool);
-    }
-
-  return SVN_NO_ERROR;
-}
-
-/* A baton for get_subtree_mergeinfo_walk_cb. */
-struct get_mergeinfo_catalog_walk_baton
-{
-  /* Absolute WC target and its path relative to repository root. */
-  const char *target_abspath;
-  const char *target_repos_root;
-
-  /* The mergeinfo catalog being built. */
-  svn_mergeinfo_catalog_t *mergeinfo_catalog;
-
-  svn_wc_context_t *wc_ctx;
-
-  /* Pool in which to allocate additions to MERGEINFO_CATALOG.*/
-  apr_pool_t *result_pool;
-};
-
-static svn_error_t *
-get_subtree_mergeinfo_walk_cb(const char *local_abspath,
-                              void *walk_baton,
-                              apr_pool_t *scratch_pool)
-{
-  struct get_mergeinfo_catalog_walk_baton *wb = walk_baton;
-  const svn_string_t *propval;
-
-  SVN_ERR(svn_wc_prop_get2(&propval, wb->wc_ctx, local_abspath,
-                           SVN_PROP_MERGEINFO, scratch_pool, scratch_pool));
-
-  /* We already have the target path's explicit/inherited mergeinfo, but do
-     add any subtree mergeinfo to the WB->MERGEINFO_CATALOG. */
-  if (propval && strcmp(local_abspath, wb->target_abspath) != 0)
-    {
-      const char *key_path;
-      svn_mergeinfo_t subtree_mergeinfo;
-
-      SVN_ERR(svn_client__path_relative_to_root(&key_path, wb->wc_ctx,
-                                                local_abspath,
-                                                wb->target_repos_root, FALSE,
-                                                NULL, wb->result_pool,
-                                                scratch_pool));
-      SVN_ERR(svn_mergeinfo_parse(&subtree_mergeinfo, propval->data,
-                                  wb->result_pool));
-=======
       SVN_ERR(svn_mergeinfo_inheritable2(mergeinfo, *mergeinfo, NULL,
                                          SVN_INVALID_REVNUM, SVN_INVALID_REVNUM,
                                          TRUE, result_pool, scratch_pool));
       svn_mergeinfo__remove_empty_rangelists(*mergeinfo, result_pool);
     }
->>>>>>> 4cf18c3e
 
   if (inherited_p)
     *inherited_p = inherited;
@@ -475,40 +373,17 @@
 {
   const char *target_repos_rel_path;
   svn_mergeinfo_t mergeinfo;
-<<<<<<< HEAD
-  struct get_mergeinfo_catalog_walk_baton wb;
   const char *repos_root;
-  svn_node_kind_t kind;
-=======
-  const char *repos_root;
->>>>>>> 4cf18c3e
 
   SVN_ERR_ASSERT(svn_dirent_is_absolute(local_abspath));
   *mergeinfo_cat = NULL;
   SVN_ERR(svn_wc__node_get_repos_info(&repos_root, NULL,
-<<<<<<< HEAD
-                                      ctx->wc_ctx, local_abspath, TRUE,
-=======
                                       ctx->wc_ctx, local_abspath,
->>>>>>> 4cf18c3e
                                       scratch_pool, scratch_pool));
   if (!repos_root)
     {
       if (walked_path)
         *walked_path = "";
-<<<<<<< HEAD
-      *inherited = FALSE;
-      return SVN_NO_ERROR;
-    }
-
-  SVN_ERR(svn_client__path_relative_to_root(&target_repos_rel_path,
-                                            ctx->wc_ctx,
-                                            local_abspath,
-                                            repos_root, FALSE,
-                                            NULL, scratch_pool,
-                                            scratch_pool));
-
-=======
       if (inherited)
         *inherited = FALSE;
       return SVN_NO_ERROR;
@@ -518,18 +393,12 @@
                                          ctx->wc_ctx, local_abspath,
                                          scratch_pool, scratch_pool));
 
->>>>>>> 4cf18c3e
   /* Get the mergeinfo for the LOCAL_ABSPATH target and set *INHERITED and
      *WALKED_PATH. */
   SVN_ERR(svn_client__get_wc_mergeinfo(&mergeinfo, inherited, inherit,
                                        local_abspath, limit_path,
-<<<<<<< HEAD
-                                       walked_path, ctx, result_pool,
-                                       scratch_pool));
-=======
                                        walked_path, ignore_invalid_mergeinfo,
                                        ctx, result_pool, scratch_pool));
->>>>>>> 4cf18c3e
 
   /* Add any explicit/inherited mergeinfo for LOCAL_ABSPATH to
      *MERGEINFO_CAT. */
@@ -542,22 +411,6 @@
     }
 
   /* If LOCAL_ABSPATH is a directory and we want the subtree mergeinfo too,
-<<<<<<< HEAD
-     then get it. */
-  SVN_ERR(svn_wc__node_get_kind(&kind, ctx->wc_ctx, local_abspath, FALSE,
-                                scratch_pool));
-  if (kind == svn_node_dir && include_descendants)
-    {
-      wb.target_abspath = local_abspath;
-      wb.target_repos_root = repos_root;
-      wb.mergeinfo_catalog = mergeinfo_cat;
-      wb.wc_ctx = ctx->wc_ctx;
-      wb.result_pool = result_pool;
-      SVN_ERR(svn_wc__node_walk_children(ctx->wc_ctx, local_abspath, FALSE,
-                                         get_subtree_mergeinfo_walk_cb, &wb,
-                                         svn_depth_infinity, ctx->cancel_func,
-                                         ctx->cancel_baton, scratch_pool));
-=======
      then get it.
 
      With WC-NG it is cheaper to do a single db transaction, than first
@@ -601,7 +454,6 @@
           apr_hash_set(*mergeinfo_cat, repos_relpath,
                        APR_HASH_KEY_STRING, subtree_mergeinfo);
         }
->>>>>>> 4cf18c3e
     }
 
   return SVN_NO_ERROR;
@@ -632,11 +484,7 @@
          descendants.  So if there is anything in the catalog it is the
          mergeinfo for REL_PATH. */
       *target_mergeinfo =
-<<<<<<< HEAD
-        svn_apr_hash_index_val(apr_hash_first(pool, tgt_mergeinfo_cat));
-=======
         svn__apr_hash_index_val(apr_hash_first(pool, tgt_mergeinfo_cat));
->>>>>>> 4cf18c3e
 
     }
 
@@ -707,12 +555,8 @@
 
 svn_error_t *
 svn_client__get_wc_or_repos_mergeinfo(svn_mergeinfo_t *target_mergeinfo,
-<<<<<<< HEAD
-                                      svn_boolean_t *indirect,
-=======
                                       svn_boolean_t *inherited,
                                       svn_boolean_t *from_repos,
->>>>>>> 4cf18c3e
                                       svn_boolean_t repos_only,
                                       svn_mergeinfo_inheritance_t inherit,
                                       svn_ra_session_t *ra_session,
@@ -740,11 +584,7 @@
          so we can peek into our catalog, but it ought to be the only
          thing in the catalog, so we'll just fetch the first hash item. */
       *target_mergeinfo =
-<<<<<<< HEAD
-        svn_apr_hash_index_val(apr_hash_first(pool, tgt_mergeinfo_cat));
-=======
         svn__apr_hash_index_val(apr_hash_first(pool, tgt_mergeinfo_cat));
->>>>>>> 4cf18c3e
 
     }
 
@@ -770,17 +610,6 @@
   svn_revnum_t target_rev;
   const char *local_abspath;
   const char *repos_root;
-<<<<<<< HEAD
-  svn_boolean_t is_added;
-
-  SVN_ERR(svn_dirent_get_absolute(&local_abspath, target_wcpath,
-                                  scratch_pool));
-  SVN_ERR(svn_wc__node_is_status_added(&is_added, ctx->wc_ctx,
-                                       local_abspath, scratch_pool));
-  SVN_ERR(svn_wc__node_get_repos_info(&repos_root, NULL,
-                                      ctx->wc_ctx, local_abspath, FALSE,
-                                      scratch_pool, scratch_pool));
-=======
   const char *repos_relpath;
   svn_mergeinfo_catalog_t target_mergeinfo_cat_wc = NULL;
   svn_mergeinfo_catalog_t target_mergeinfo_cat_repos = NULL;
@@ -790,35 +619,19 @@
 
   if (from_repos)
     *from_repos = FALSE;
->>>>>>> 4cf18c3e
 
   /* We may get an entry with abbreviated information from TARGET_WCPATH's
      parent if TARGET_WCPATH is missing.  These limited entries do not have
      a URL and without that we cannot get accurate mergeinfo for
      TARGET_WCPATH. */
-<<<<<<< HEAD
-  SVN_ERR(svn_client__entry_location(&url, &target_rev, ctx->wc_ctx,
-                                     local_abspath, svn_opt_revision_working,
-                                     scratch_pool, scratch_pool));
-=======
   SVN_ERR(svn_wc__node_get_origin(NULL, &target_rev, &repos_relpath,
                                   &repos_root, NULL, NULL,
                                   ctx->wc_ctx, local_abspath, FALSE,
                                   scratch_pool, scratch_pool));
->>>>>>> 4cf18c3e
 
   if (repos_relpath)
     url = svn_path_url_add_component2(repos_root, repos_relpath, scratch_pool);
   else
-<<<<<<< HEAD
-    SVN_ERR(svn_client__get_wc_mergeinfo_catalog(target_mergeinfo_catalog,
-                                                 indirect,
-                                                 include_descendants,
-                                                 inherit,
-                                                 local_abspath,
-                                                 NULL, NULL, ctx,
-                                                 result_pool, scratch_pool));
-=======
     url = NULL;
 
   if (!repos_only)
@@ -853,16 +666,11 @@
           include_descendants = FALSE;
         }
     }
->>>>>>> 4cf18c3e
 
   if (repos_only)
     {
       /* No need to check the repos if this is a local addition. */
-<<<<<<< HEAD
-      if (!is_added)
-=======
       if (url != NULL)
->>>>>>> 4cf18c3e
         {
           apr_hash_t *original_props;
 
@@ -885,15 +693,6 @@
                               TRUE, ctx, sesspool));
                 }
 
-<<<<<<< HEAD
-              SVN_ERR(svn_client__path_relative_to_root(&repos_rel_path,
-                                                        ctx->wc_ctx, url,
-                                                        repos_root, FALSE,
-                                                        ra_session,
-                                                        result_pool,
-                                                        scratch_pool));
-=======
->>>>>>> 4cf18c3e
               SVN_ERR(svn_client__get_repos_mergeinfo_catalog(
                         &target_mergeinfo_cat_repos, ra_session,
                         url, target_rev, inherit,
@@ -1137,13 +936,6 @@
       svn_error_t *err;
 
       /* Get the TARGET_WCPATH's explicit mergeinfo. */
-<<<<<<< HEAD
-      SVN_ERR(svn_client__get_wc_mergeinfo(&target_mergeinfo, &inherited,
-                                           svn_mergeinfo_inherited,
-                                           target_abspath,
-                                           limit_abspath,
-                                           &walk_path, ctx, pool, pool));
-=======
       err = svn_client__get_wc_mergeinfo(&target_mergeinfo, &inherited,
                                          svn_mergeinfo_inherited,
                                          target_abspath,
@@ -1165,7 +957,6 @@
               return svn_error_trace(err);
             }
         }
->>>>>>> 4cf18c3e
 
      /* If TARGET_WCPATH has no explicit mergeinfo, there's nothing to
          elide, we're done. */
@@ -1173,13 +964,6 @@
         return SVN_NO_ERROR;
 
       /* Get TARGET_WCPATH's inherited mergeinfo from the WC. */
-<<<<<<< HEAD
-      SVN_ERR(svn_client__get_wc_mergeinfo(&mergeinfo, &inherited,
-                                           svn_mergeinfo_nearest_ancestor,
-                                           target_abspath,
-                                           limit_abspath,
-                                           &walk_path, ctx, pool, pool));
-=======
       err = svn_client__get_wc_mergeinfo(&mergeinfo, NULL,
                                          svn_mergeinfo_nearest_ancestor,
                                          target_abspath,
@@ -1198,19 +982,12 @@
               return svn_error_trace(err);
             }
         }
->>>>>>> 4cf18c3e
 
       /* If TARGET_WCPATH inherited no mergeinfo from the WC and we are
          not limiting our search to the working copy then check if it
          inherits any from the repos. */
       if (!mergeinfo && !wc_elision_limit_path)
         {
-<<<<<<< HEAD
-          SVN_ERR(svn_client__get_wc_or_repos_mergeinfo
-                  (&mergeinfo, &inherited, TRUE,
-                   svn_mergeinfo_nearest_ancestor,
-                   NULL, target_wcpath, ctx, pool));
-=======
           err = svn_client__get_wc_or_repos_mergeinfo(
             &mergeinfo, NULL, NULL, TRUE,
             svn_mergeinfo_nearest_ancestor,
@@ -1229,7 +1006,6 @@
                   return svn_error_trace(err);
                 }
             }
->>>>>>> 4cf18c3e
         }
 
       /* If there is nowhere to elide TARGET_WCPATH's mergeinfo to and
@@ -1244,20 +1020,11 @@
 }
 
 
-<<<<<<< HEAD
-/* If the server does not support Merge Tracking then return an error with
-   the code SVN_ERR_UNSUPPORTED_FEATURE.  Otherwise, if INCLUDE_DESCENDANTS
-   is false then get the explicit or inherited mergeinfo for PATH_OR_URL
-   @PEG_REVISION and put it in *TARGET_MERGEINFO, keyed to the repository
-   root-relative path of PATH_OR_URL.  If INCLUDE_DESCENDANTS is true then
-   also get the explicit mergeinfo on any subtrees under PATH_OR_URL.
-=======
 /* Set *MERGEINFO_CATALOG to the explicit or inherited mergeinfo for
    PATH_OR_URL@PEG_REVISION.  If INCLUDE_DESCENDANTS is true, also
    store in *MERGEINFO_CATALOG the explicit mergeinfo on any subtrees
    under PATH_OR_URL.  Key all mergeinfo in *MERGEINFO_CATALOG on
    repository relpaths.
->>>>>>> 4cf18c3e
 
    If no mergeinfo is found then set *MERGEINFO_CATALOG to NULL.
 
@@ -1265,24 +1032,17 @@
    PATH_OR_URL.
 
    Allocate *MERGEINFO_CATALOG and all its contents in RESULT_POOL.  Use
-<<<<<<< HEAD
-   SCRATCH_POOL for all temporary allocations.  */
-=======
    SCRATCH_POOL for all temporary allocations.
 
    Return SVN_ERR_UNSUPPORTED_FEATURE if the server does not support
    Merge Tracking.  */
->>>>>>> 4cf18c3e
 static svn_error_t *
 get_mergeinfo(svn_mergeinfo_catalog_t *mergeinfo_catalog,
               const char **repos_root,
               const char *path_or_url,
               const svn_opt_revision_t *peg_revision,
               svn_boolean_t include_descendants,
-<<<<<<< HEAD
-=======
               svn_boolean_t ignore_invalid_mergeinfo,
->>>>>>> 4cf18c3e
               svn_client_ctx_t *ctx,
               apr_pool_t *result_pool,
               apr_pool_t *scratch_pool)
@@ -1322,61 +1082,6 @@
 
   if (use_url)
     {
-<<<<<<< HEAD
-      const char *repos_rel_path;
-      const char *local_abspath;
-
-      SVN_ERR(svn_dirent_get_absolute(&local_abspath, "", scratch_pool));
-      SVN_ERR(svn_client__open_ra_session_internal(&ra_session, path_or_url,
-                                                   NULL, NULL, FALSE,
-                                                   TRUE, ctx, scratch_pool));
-      SVN_ERR(svn_client__get_revision_number(&rev, NULL, ctx->wc_ctx,
-                                              local_abspath, ra_session,
-                                              peg_revision, scratch_pool));
-      SVN_ERR(svn_ra_get_repos_root2(ra_session, repos_root, scratch_pool));
-      SVN_ERR(svn_client__path_relative_to_root(&repos_rel_path, ctx->wc_ctx,
-                                                path_or_url, *repos_root,
-                                                FALSE, NULL,
-                                                scratch_pool,
-                                                scratch_pool));
-      SVN_ERR(svn_client__get_repos_mergeinfo_catalog(mergeinfo_catalog,
-                                                      ra_session,
-                                                      repos_rel_path, rev,
-                                                      svn_mergeinfo_inherited,
-                                                      FALSE,
-                                                      include_descendants,
-                                                      result_pool,
-                                                      scratch_pool));
-    }
-  else /* ! svn_path_is_url() */
-    {
-      const char *url;
-      svn_boolean_t indirect;
-      const char *local_abspath;
-
-      SVN_ERR(svn_dirent_get_absolute(&local_abspath, path_or_url,
-                                      scratch_pool));
-
-      /* Check server Merge Tracking capability. */
-      SVN_ERR(svn_client__entry_location(&url, &rev, ctx->wc_ctx,
-                                         local_abspath,
-                                         svn_opt_revision_working,
-                                         result_pool, scratch_pool));
-
-      SVN_ERR(svn_client__open_ra_session_internal(&ra_session, url,
-                                                   NULL, NULL, FALSE,
-                                                   TRUE, ctx, scratch_pool));
-      SVN_ERR(svn_ra__assert_mergeinfo_capable_server(ra_session, path_or_url,
-                                                      scratch_pool));
-
-      /* Acquire return values. */
-      SVN_ERR(svn_client__get_repos_root(repos_root, local_abspath,
-                                         peg_revision, ctx, result_pool,
-                                         scratch_pool));
-      SVN_ERR(svn_client__get_wc_or_repos_mergeinfo_catalog(
-        mergeinfo_catalog, &indirect, include_descendants, FALSE,
-        svn_mergeinfo_inherited, ra_session, path_or_url, ctx,
-=======
       SVN_ERR(svn_client__get_repos_mergeinfo_catalog(
         mergeinfo_catalog, ra_session, peg_loc->url, peg_loc->rev,
         svn_mergeinfo_inherited, FALSE, include_descendants,
@@ -1389,7 +1094,6 @@
         mergeinfo_catalog, NULL, NULL, include_descendants, FALSE,
         ignore_invalid_mergeinfo, svn_mergeinfo_inherited,
         ra_session, path_or_url, ctx,
->>>>>>> 4cf18c3e
         result_pool, scratch_pool));
     }
 
@@ -1476,12 +1180,6 @@
   return SVN_NO_ERROR;
 }
 
-<<<<<<< HEAD
-  path_suffix = svn_dirent_is_child(pb->inherited_mergeinfo_path,
-                                    path, NULL);
-  SVN_ERR_ASSERT(path_suffix != NULL);
-=======
->>>>>>> 4cf18c3e
 
 /* Helper for filter_log_entry_with_rangelist().
 
@@ -1537,78 +1235,22 @@
                           svn_sort__item_t)).value;
 }
 
-<<<<<<< HEAD
-
-/* Helper for filter_log_entry_with_rangelist().
-
-   DEPTH_FIRST_CATALOG_INDEX is an array of svn_sort__item_t's.  The keys are
-   repository-absolute const char *paths, the values are svn_mergeinfo_t for
-   each path.
-
-   Return a pointer to the mergeinfo value of the nearest path-wise ancestor
-   of ABS_REPOS_PATH in DEPTH_FIRST_CATALOG_INDEX.  A path is considered its
-   own ancestor, so if a key exactly matches ABS_REPOS_PATH, return that
-   key's mergeinfo.
-
-   If DEPTH_FIRST_CATALOG_INDEX is NULL, empty, or no ancestor is found, then
-   return NULL. */
-static svn_mergeinfo_t
-find_nearest_ancestor(apr_array_header_t *depth_first_catalog_index,
-                      const char *abs_repos_path)
-{
-  int i;
-  int ancestor_index = -1;
-
-  if (depth_first_catalog_index)
-    {
-      for (i = 0; i < depth_first_catalog_index->nelts; i++)
-        {
-          svn_sort__item_t item = APR_ARRAY_IDX(depth_first_catalog_index, i,
-                                                svn_sort__item_t);
-          if (svn_path_is_ancestor(item.key, abs_repos_path)
-              || svn_path_compare_paths(item.key, abs_repos_path) == 0)
-            ancestor_index = i;
-        }
-    }
-
-  if (ancestor_index == -1)
-    return NULL;
-  else
-    return (APR_ARRAY_IDX(depth_first_catalog_index,
-                          ancestor_index,
-                          svn_sort__item_t)).value;
-}
-
-=======
->>>>>>> 4cf18c3e
 /* Baton for use with the filter_log_entry_with_rangelist()
    svn_log_entry_receiver_t callback. */
 struct filter_log_entry_baton_t
 {
-<<<<<<< HEAD
-=======
   /* Is TRUE if RANGELIST describes potentially merged revisions, is FALSE
      if RANGELIST describes potentially eligible revisions. */
->>>>>>> 4cf18c3e
   svn_boolean_t filtering_merged;
 
   /* Unsorted array of repository relative paths representing the merge
      sources.  There will be more than one source  */
-<<<<<<< HEAD
-  apr_array_header_t *merge_source_paths;
-
-  /* The repository-absolute path we are calling svn_client_log5() on. */
-  const char *abs_repos_target_path;
-
-  /* Mergeinfo catalog for the tree rooted at ABS_REPOS_TARGET_PATH.
-=======
   const apr_array_header_t *merge_source_fspaths;
 
   /* The repository-absolute path we are calling svn_client_log5() on. */
   const char *target_fspath;
 
   /* Mergeinfo catalog for the tree rooted at TARGET_FSPATH.
->>>>>>> 4cf18c3e
      The path keys must be repository-absolute. */
   svn_mergeinfo_catalog_t target_mergeinfo_catalog;
 
@@ -1616,16 +1258,10 @@
      TARGET_MERGEINFO_CATALOG. */
   apr_array_header_t *depth_first_catalog_index;
 
-<<<<<<< HEAD
-  /* A rangelist describing all the ranges merged to ABS_REPOS_TARGET_PATH
-     from the */
-  apr_array_header_t *rangelist;
-=======
   /* A rangelist describing all the revisions potentially merged or
      potentially eligible for merging (see FILTERING_MERGED) based on
      the target's explicit or inherited mergeinfo. */
   const apr_array_header_t *rangelist;
->>>>>>> 4cf18c3e
 
   /* The wrapped svn_log_entry_receiver_t callback and baton which
      filter_log_entry_with_rangelist() is acting as a filter for. */
@@ -1690,25 +1326,6 @@
 
   /* If the paths changed by LOG_ENTRY->REVISION are provided we can determine
      if LOG_ENTRY->REVISION, while only partially represented in
-<<<<<<< HEAD
-     BATON->RANGELIST, is in fact completely applied to all affected paths. */
-  if ((log_entry->non_inheritable || !fleb->filtering_merged)
-      && log_entry->changed_paths2)
-    {
-      int i;
-      apr_hash_index_t *hi;
-      svn_boolean_t all_subtrees_have_this_rev = TRUE;
-      apr_array_header_t *this_rev_rangelist =
-        apr_array_make(pool, 1, sizeof(svn_merge_range_t *));
-      apr_pool_t *iterpool = svn_pool_create(pool);
-
-      range = apr_pcalloc(pool, sizeof(*range));
-      range->start = log_entry->revision - 1;
-      range->end = log_entry->revision;
-      range->inheritable = TRUE;
-      APR_ARRAY_PUSH(this_rev_rangelist, svn_merge_range_t *) = range;
-
-=======
      BATON->RANGELIST, is in fact completely applied to all affected paths.
      ### And ... what if it is, or if it isn't? What do we do with the answer?
          And how do we cope if the changed paths are not provided? */
@@ -1722,21 +1339,10 @@
                                   log_entry->revision, TRUE, pool);
       apr_pool_t *iterpool = svn_pool_create(pool);
 
->>>>>>> 4cf18c3e
       for (hi = apr_hash_first(pool, log_entry->changed_paths2);
            hi;
            hi = apr_hash_next(hi))
         {
-<<<<<<< HEAD
-          const char *path = svn_apr_hash_index_key(hi);
-          svn_log_changed_path2_t *change = svn_apr_hash_index_val(hi);
-          const char *target_path_affected;
-          svn_mergeinfo_t nearest_ancestor_mergeinfo;
-          apr_hash_index_t *hi2;
-          svn_boolean_t found_this_revision = FALSE;
-          const char *merge_source_path;
-          const char *merge_source_rel_target;
-=======
           int i;
           const char *path = svn__apr_hash_index_key(hi);
           svn_log_changed_path2_t *change = svn__apr_hash_index_val(hi);
@@ -1746,19 +1352,11 @@
           const char *merge_source_rel_target;
           const char *merge_source_fspath;
           svn_boolean_t ancestor_is_self;
->>>>>>> 4cf18c3e
 
           svn_pool_clear(iterpool);
 
           /* Check that PATH is a subtree of at least one of the
              merge sources.  If not then ignore this path.  */
-<<<<<<< HEAD
-          for (i = 0; i < fleb->merge_source_paths->nelts; i++)
-            {
-              merge_source_path =
-                APR_ARRAY_IDX(fleb->merge_source_paths, i, const char *);
-              if (svn_uri_is_ancestor(merge_source_path, path))
-=======
           for (i = 0; i < fleb->merge_source_fspaths->nelts; i++)
             {
               merge_source_fspath = APR_ARRAY_IDX(fleb->merge_source_fspaths,
@@ -1767,42 +1365,18 @@
               merge_source_rel_target
                 = svn_fspath__skip_ancestor(merge_source_fspath, path);
               if (merge_source_rel_target)
->>>>>>> 4cf18c3e
                 {
                   /* If MERGE_SOURCE was itself deleted, replaced, or added
                      in LOG_ENTRY->REVISION then ignore this PATH since you
                      can't merge a addition or deletion of yourself. */
-<<<<<<< HEAD
-                  if (strcmp(merge_source_path, path) == 0
-                      && (change->action != 'M'))
-                    i = fleb->merge_source_paths->nelts;
-=======
                   if (merge_source_rel_target[0] == '\0'
                       && (change->action != 'M'))
                     i = fleb->merge_source_fspaths->nelts;
->>>>>>> 4cf18c3e
                   break;
                 }
             }
           /* If we examined every merge source path and PATH is a child of
              none of them then we can ignore this PATH. */
-<<<<<<< HEAD
-          if (i == fleb->merge_source_paths->nelts)
-            continue;
-
-          /* Calculate the target path which PATH would affect if merged. */
-          merge_source_rel_target = svn_uri_skip_ancestor(merge_source_path,
-                                                          path);
-          target_path_affected = svn_uri_join(fleb->abs_repos_target_path,
-                                              merge_source_rel_target,
-                                              iterpool);
-
-          nearest_ancestor_mergeinfo =
-            find_nearest_ancestor(fleb->depth_first_catalog_index,
-                                  target_path_affected);
-          if (nearest_ancestor_mergeinfo)
-            {
-=======
           if (i == fleb->merge_source_fspaths->nelts)
             continue;
 
@@ -1847,27 +1421,10 @@
             {
               apr_hash_index_t *hi2;
 
->>>>>>> 4cf18c3e
               for (hi2 = apr_hash_first(iterpool, nearest_ancestor_mergeinfo);
                    hi2;
                    hi2 = apr_hash_next(hi2))
                 {
-<<<<<<< HEAD
-                  apr_array_header_t *rangelist = svn_apr_hash_index_val(hi2);
-                  SVN_ERR(svn_rangelist_intersect(&intersection, rangelist,
-                                                  this_rev_rangelist, FALSE,
-                                                  iterpool));
-                  if (intersection->nelts)
-                    {
-                      SVN_ERR(svn_rangelist_intersect(&intersection,
-                                                      rangelist,
-                                                      this_rev_rangelist,
-                                                      TRUE, iterpool));
-                      if (intersection->nelts)
-                        {
-                          found_this_revision = TRUE;
-                          break;
-=======
                   const char *mergeinfo_path = svn__apr_hash_index_key(hi2);
                   apr_array_header_t *rangelist = svn__apr_hash_index_val(hi2);
 
@@ -1910,7 +1467,6 @@
                                   break;
                                 }
                             }
->>>>>>> 4cf18c3e
                         }
                     }
                 }
@@ -1936,29 +1492,17 @@
         }
     }
 
-<<<<<<< HEAD
-  /* Call the wrapped log reveiver which this function is filtering for. */
-=======
   /* Call the wrapped log receiver which this function is filtering for. */
->>>>>>> 4cf18c3e
   return fleb->log_receiver(fleb->log_receiver_baton, log_entry, pool);
 }
 
 static svn_error_t *
 logs_for_mergeinfo_rangelist(const char *source_url,
-<<<<<<< HEAD
-                             apr_array_header_t *merge_source_paths,
-                             svn_boolean_t filtering_merged,
-                             apr_array_header_t *rangelist,
-                             svn_mergeinfo_t target_mergeinfo_catalog,
-                             const char *abs_repos_target_path,
-=======
                              const apr_array_header_t *merge_source_fspaths,
                              svn_boolean_t filtering_merged,
                              const apr_array_header_t *rangelist,
                              svn_mergeinfo_catalog_t target_mergeinfo_catalog,
                              const char *target_fspath,
->>>>>>> 4cf18c3e
                              svn_boolean_t discover_changed_paths,
                              const apr_array_header_t *revprops,
                              svn_log_entry_receiver_t log_receiver,
@@ -1997,31 +1541,6 @@
 
   /* FILTER_LOG_ENTRY_BATON_T->TARGET_MERGEINFO_CATALOG's keys are required
      to be repository-absolute. */
-<<<<<<< HEAD
-  if (apr_hash_count(target_mergeinfo_catalog))
-    {
-      apr_hash_index_t *hi;
-      svn_mergeinfo_catalog_t rekeyed_catalog = apr_hash_make(scratch_pool);
-
-      for (hi = apr_hash_first(scratch_pool, target_mergeinfo_catalog);
-           hi;
-           hi = apr_hash_next(hi))
-        {
-          const char *path = svn_apr_hash_index_key(hi);
-
-          if (!svn_dirent_is_absolute(path))
-            apr_hash_set(rekeyed_catalog,
-                         svn_dirent_join("/", path, scratch_pool),
-                         APR_HASH_KEY_STRING,
-                         svn_apr_hash_index_val(hi));
-        }
-      target_mergeinfo_catalog = rekeyed_catalog;
-    }
-
-  /* Build the log filtering callback baton. */
-  fleb.filtering_merged = filtering_merged;
-  fleb.merge_source_paths = merge_source_paths;
-=======
   SVN_ERR(svn_mergeinfo__add_prefix_to_catalog(&target_mergeinfo_catalog,
                                                target_mergeinfo_catalog, "/",
                                                scratch_pool, scratch_pool));
@@ -2029,17 +1548,12 @@
   /* Build the log filtering callback baton. */
   fleb.filtering_merged = filtering_merged;
   fleb.merge_source_fspaths = merge_source_fspaths;
->>>>>>> 4cf18c3e
   fleb.target_mergeinfo_catalog = target_mergeinfo_catalog;
   fleb.depth_first_catalog_index =
     svn_sort__hash(target_mergeinfo_catalog,
                    svn_sort_compare_items_as_paths,
                    scratch_pool);
-<<<<<<< HEAD
-  fleb.abs_repos_target_path = abs_repos_target_path;
-=======
   fleb.target_fspath = target_fspath;
->>>>>>> 4cf18c3e
   fleb.rangelist = rangelist;
   fleb.log_receiver = log_receiver;
   fleb.log_receiver_baton = log_receiver_baton;
@@ -2048,15 +1562,8 @@
   /* Drive the log. */
   revision_ranges = apr_array_make(scratch_pool, 1,
                                    sizeof(svn_opt_revision_range_t *));
-<<<<<<< HEAD
-  range = apr_pcalloc(scratch_pool, sizeof(*range));
-  range->end = youngest_rev;
-  range->start = oldest_rev;
-  APR_ARRAY_PUSH(revision_ranges, svn_opt_revision_range_t *) = range;
-=======
   APR_ARRAY_PUSH(revision_ranges, svn_opt_revision_range_t *)
     = svn_opt__revision_range_create(&oldest_rev, &youngest_rev, scratch_pool);
->>>>>>> 4cf18c3e
   SVN_ERR(svn_client_log5(target, &youngest_rev, revision_ranges,
                           0, discover_changed_paths, FALSE, FALSE, revprops,
                           filter_log_entry_with_rangelist, &fleb, ctx,
@@ -2118,40 +1625,6 @@
 
 
 svn_error_t *
-<<<<<<< HEAD
-svn_client_mergeinfo_get_merged(apr_hash_t **mergeinfo_p,
-                                const char *path_or_url,
-                                const svn_opt_revision_t *peg_revision,
-                                svn_client_ctx_t *ctx,
-                                apr_pool_t *pool)
-{
-  const char *repos_root;
-  apr_hash_t *full_path_mergeinfo;
-  svn_mergeinfo_catalog_t mergeinfo_cat;
-  svn_mergeinfo_t mergeinfo;
-
-  SVN_ERR(get_mergeinfo(&mergeinfo_cat, &repos_root, path_or_url,
-                        peg_revision, FALSE, ctx, pool, pool));
-  if (mergeinfo_cat)
-    {
-      const char *path_or_url_repos_rel;
-
-      if (! svn_path_is_url(path_or_url)
-          && ! svn_dirent_is_absolute(path_or_url))
-        SVN_ERR(svn_dirent_get_absolute(&path_or_url, path_or_url, pool));
-
-      SVN_ERR(svn_client__path_relative_to_root(&path_or_url_repos_rel,
-                                                ctx->wc_ctx, path_or_url,
-                                                repos_root, FALSE, NULL,
-                                                pool, pool));
-      mergeinfo = apr_hash_get(mergeinfo_cat, path_or_url_repos_rel,
-                               APR_HASH_KEY_STRING);
-    }
-  else
-    {
-      mergeinfo = NULL;
-    }
-=======
 svn_client_mergeinfo_log2(svn_boolean_t finding_merged,
                           const char *target_path_or_url,
                           const svn_opt_revision_t *target_peg_revision,
@@ -2358,7 +1831,6 @@
           if (!finding_merged)
             subtree_history = target_history;
         }
->>>>>>> 4cf18c3e
 
       if (!finding_merged)
         {
@@ -2414,16 +1886,6 @@
          subtrees. */
       if (apr_hash_count(merged))
         {
-<<<<<<< HEAD
-          const char *key = svn_apr_hash_index_key(hi);
-          void *val = svn_apr_hash_index_val(hi);
-          const char *source_url;
-
-          source_url = svn_path_uri_encode(key, pool);
-          source_url = svn_uri_join(repos_root, source_url + 1, pool);
-          apr_hash_set(full_path_mergeinfo, source_url,
-                       APR_HASH_KEY_STRING, val);
-=======
           /* The inheritable rangelist merged from SUBTREE_SOURCE_HISTORY
              to SUBTREE_PATH. */
           apr_array_header_t *subtree_merged_rangelist =
@@ -2446,7 +1908,6 @@
                        APR_HASH_KEY_STRING,
                        apr_array_make(scratch_pool, 0,
                        sizeof(svn_merge_range_t *)));
->>>>>>> 4cf18c3e
         }
     }
 
@@ -2471,398 +1932,6 @@
 
           svn_pool_clear(iterpool);
 
-<<<<<<< HEAD
-svn_error_t *
-svn_client_mergeinfo_log(const char *path_or_url,
-                         svn_boolean_t finding_merged,
-                         const svn_opt_revision_t *peg_revision,
-                         const char *merge_source_path_or_url,
-                         const svn_opt_revision_t *src_peg_revision,
-                         svn_log_entry_receiver_t log_receiver,
-                         void *log_receiver_baton,
-                         svn_boolean_t discover_changed_paths,
-                         svn_depth_t depth,
-                         const apr_array_header_t *revprops,
-                         svn_client_ctx_t *ctx,
-                         apr_pool_t *scratch_pool)
-{
-  const char *log_target = NULL;
-  const char *repos_root;
-  const char *merge_source_url;
-  const char *path_or_url_repos_rel;
-  svn_mergeinfo_catalog_t path_or_url_mergeinfo_cat;
-
-  /* A hash of paths, at or under PATH_OR_URL, mapped to rangelists.  Not
-     technically mergeinfo, so not using the svn_mergeinfo_t type. */
-  apr_hash_t *inheritable_subtree_merges;
-
-  svn_mergeinfo_t source_history;
-  svn_mergeinfo_t path_or_url_history;
-  apr_array_header_t *master_noninheritable_rangelist;
-  apr_array_header_t *master_inheritable_rangelist;
-  apr_array_header_t *merge_source_paths =
-    apr_array_make(scratch_pool, 1, sizeof(const char *));
-  svn_opt_revision_t *real_src_peg_revision;
-  apr_hash_index_t *hi_catalog;
-  apr_hash_index_t *hi;
-  apr_pool_t *iterpool;
-
-  /* We currently only support depth = empty | infinity. */
-  if (depth != svn_depth_infinity && depth != svn_depth_empty)
-    return svn_error_create(
-      SVN_ERR_UNSUPPORTED_FEATURE, NULL,
-      _("Only depths 'infinity' and 'empty' are currently supported"));
-
-  /* Step 1: Ensure that we have a merge source URL to work with. */
-  SVN_ERR(location_from_path_and_rev(&merge_source_url, &real_src_peg_revision,
-                                     merge_source_path_or_url,
-                                     src_peg_revision, ctx, scratch_pool));
-
-  /* Step 2: We need the union of PATH_OR_URL@PEG_REVISION's mergeinfo
-     and MERGE_SOURCE_URL's history.  It's not enough to do path
-     matching, because renames in the history of MERGE_SOURCE_URL
-     throw that all in a tizzy.  Of course, if there's no mergeinfo on
-     the target, that vastly simplifies matters (we'll have nothing to
-     do). */
-  /* This get_mergeinfo() call doubles as a mergeinfo capabilities check. */
-  SVN_ERR(get_mergeinfo(&path_or_url_mergeinfo_cat, &repos_root,
-                        path_or_url, peg_revision,
-                        depth == svn_depth_infinity,
-                        ctx, scratch_pool, scratch_pool));
-
-  if (!svn_path_is_url(path_or_url))
-    SVN_ERR(svn_dirent_get_absolute(&path_or_url, path_or_url, scratch_pool));
-
-  SVN_ERR(svn_client__path_relative_to_root(&path_or_url_repos_rel,
-                                            ctx->wc_ctx,
-                                            path_or_url,
-                                            repos_root,
-                                            FALSE, NULL,
-                                            scratch_pool,
-                                            scratch_pool));
-
-  if (!path_or_url_mergeinfo_cat)
-    {
-      /* If we are looking for what has been merged and there is no
-         mergeinfo then we already know the answer.  If we are looking
-         for eligible revisions then create a catalog with empty mergeinfo
-         on the target.  This is semantically equivalent to no mergeinfo
-         and gives us something to combine with MERGE_SOURCE_URL's
-         history. */
-      if (finding_merged)
-        {
-          return SVN_NO_ERROR;
-        }
-      else
-        {
-          path_or_url_mergeinfo_cat = apr_hash_make(scratch_pool);
-          apr_hash_set(path_or_url_mergeinfo_cat,
-                       path_or_url_repos_rel,
-                       APR_HASH_KEY_STRING,
-                       apr_hash_make(scratch_pool));
-        }
-    }
-
-  if (!finding_merged)
-    SVN_ERR(svn_client__get_history_as_mergeinfo(&path_or_url_history,
-                                                 path_or_url,
-                                                 peg_revision,
-                                                 SVN_INVALID_REVNUM,
-                                                 SVN_INVALID_REVNUM,
-                                                 NULL, ctx, scratch_pool));
-
-  SVN_ERR(svn_client__get_history_as_mergeinfo(&source_history,
-                                               merge_source_url,
-                                               real_src_peg_revision,
-                                               SVN_INVALID_REVNUM,
-                                               SVN_INVALID_REVNUM,
-                                               NULL, ctx, scratch_pool));
-
-  /* Separate the explicit or inherited mergeinfo on PATH_OR_URL, and possibly
-     its explicit subtree mergeinfo, into their inheritable and non-inheritable
-     parts. */
-  master_noninheritable_rangelist =
-    apr_array_make(scratch_pool, 64, sizeof(svn_merge_range_t *));
-  master_inheritable_rangelist = apr_array_make(scratch_pool, 64,
-                                                sizeof(svn_merge_range_t *));
-  inheritable_subtree_merges = apr_hash_make(scratch_pool);
-
-  iterpool = svn_pool_create(scratch_pool);
-
-  for (hi_catalog = apr_hash_first(scratch_pool,
-                                   path_or_url_mergeinfo_cat);
-       hi_catalog;
-       hi_catalog = apr_hash_next(hi_catalog))
-    {
-      svn_mergeinfo_t subtree_mergeinfo =
-        svn_apr_hash_index_val(hi_catalog);
-      svn_mergeinfo_t subtree_history;
-      svn_mergeinfo_t subtree_source_history;
-      svn_mergeinfo_t subtree_inheritable_mergeinfo;
-      svn_mergeinfo_t subtree_noninheritable_mergeinfo;
-      svn_mergeinfo_t merged_noninheritable;
-      svn_mergeinfo_t merged;
-      const char *subtree_path = svn_apr_hash_index_key(hi_catalog);
-      svn_boolean_t is_subtree = strcmp(subtree_path,
-                                        path_or_url_repos_rel) != 0;
-      svn_pool_clear(iterpool);
-
-      if (is_subtree)
-        {
-          /* If SUBTREE_PATH is a proper subtree of PATH_OR_URL then make
-             a copy of SOURCE_HISTORY that is path adjusted for the
-             subtree.  */
-          const char *subtree_rel_path =
-            subtree_path + strlen(path_or_url_repos_rel) + 1;
-
-          SVN_ERR(svn_mergeinfo__add_suffix_to_mergeinfo(
-            &subtree_source_history, source_history,
-            subtree_rel_path, scratch_pool, scratch_pool));
-
-          if (!finding_merged)
-            SVN_ERR(svn_mergeinfo__add_suffix_to_mergeinfo(
-                    &subtree_history, path_or_url_history,
-                    subtree_rel_path, scratch_pool, scratch_pool));
-        }
-      else
-        {
-          subtree_source_history = source_history;
-          if (!finding_merged)
-            subtree_history = path_or_url_history;
-        }
-
-      if (!finding_merged)
-        {
-          svn_mergeinfo_t merged_via_history;
-          SVN_ERR(svn_mergeinfo_intersect2(&merged_via_history,
-                                           subtree_history,
-                                           subtree_source_history, TRUE,
-                                           scratch_pool, scratch_pool));
-          SVN_ERR(svn_mergeinfo_merge(subtree_mergeinfo,
-                                      merged_via_history,
-                                      scratch_pool));
-        }
-
-      SVN_ERR(svn_mergeinfo_inheritable2(&subtree_inheritable_mergeinfo,
-                                         subtree_mergeinfo, NULL,
-                                         SVN_INVALID_REVNUM,
-                                         SVN_INVALID_REVNUM,
-                                         TRUE, scratch_pool, iterpool));
-      SVN_ERR(svn_mergeinfo_inheritable2(&subtree_noninheritable_mergeinfo,
-                                         subtree_mergeinfo, NULL,
-                                         SVN_INVALID_REVNUM,
-                                         SVN_INVALID_REVNUM,
-                                         FALSE, scratch_pool, iterpool));
-
-      /* Find the intersection of the non-inheritable part of
-         SUBTREE_MERGEINFO and SOURCE_HISTORY.  svn_mergeinfo_intersect2()
-         won't consider non-inheritable and inheritable ranges
-         intersecting unless we ignore inheritance, but in doing so the
-         resulting intersections have all inheritable ranges.  To get
-         around this we set the inheritance on the result to all
-         non-inheritable. */
-      SVN_ERR(svn_mergeinfo_intersect2(&merged_noninheritable,
-                                       subtree_noninheritable_mergeinfo,
-                                       subtree_source_history, FALSE,
-                                       scratch_pool, iterpool));
-      svn_mergeinfo__set_inheritance(merged_noninheritable, FALSE,
-                                     scratch_pool);
-
-      /* Keep track of all ranges partially merged to any and all
-         subtrees. */
-      if (apr_hash_count(merged_noninheritable))
-        {
-          for (hi = apr_hash_first(iterpool, merged_noninheritable);
-               hi;
-               hi = apr_hash_next(hi))
-            {
-              apr_array_header_t *list = svn_apr_hash_index_val(hi);
-              SVN_ERR(svn_rangelist_merge(
-                &master_noninheritable_rangelist,
-                svn_rangelist_dup(list, scratch_pool),
-                scratch_pool));
-            }
-        }
-
-      /* Find the intersection of the inheritable part of TGT_MERGEINFO
-         and SOURCE_HISTORY. */
-      SVN_ERR(svn_mergeinfo_intersect2(&merged,
-                                       subtree_inheritable_mergeinfo,
-                                       subtree_source_history, FALSE,
-                                       scratch_pool, iterpool));
-
-      /* Keep track of all ranges fully merged to any and all
-         subtrees. */
-      if (apr_hash_count(merged))
-        {
-          /* The inheritable rangelist merged from SUBTREE_SOURCE_HISTORY
-             to SUBTREE_PATH. */
-          apr_array_header_t *subtree_merged_rangelist =
-            apr_array_make(scratch_pool, 1, sizeof(svn_merge_range_t *));
-
-          for (hi = apr_hash_first(iterpool, merged);
-               hi;
-               hi = apr_hash_next(hi))
-            {
-              apr_array_header_t *list = svn_apr_hash_index_val(hi);
-
-              SVN_ERR(svn_rangelist_merge(&master_inheritable_rangelist,
-                                          svn_rangelist_dup(list,
-                                                            scratch_pool),
-                                          scratch_pool));
-              SVN_ERR(svn_rangelist_merge(&subtree_merged_rangelist,
-                                          svn_rangelist_dup(list,
-                                                            scratch_pool),
-                                          scratch_pool));
-            }
-
-          apr_hash_set(inheritable_subtree_merges,
-                       apr_pstrdup(scratch_pool, subtree_path),
-                       APR_HASH_KEY_STRING, subtree_merged_rangelist);
-        }
-      else
-        {
-          /* Map SUBTREE_PATH to an empty rangelist if there was nothing
-             fully merged. e.g. Only empty or non-inheritable mergienfo
-             on the subtree or mergeinfo unrelated to the source. */
-          apr_hash_set(inheritable_subtree_merges,
-                       apr_pstrdup(scratch_pool, subtree_path),
-                       APR_HASH_KEY_STRING,
-                       apr_array_make(scratch_pool, 0,
-                       sizeof(svn_merge_range_t *)));
-        }
-    }
-
-  /* Make sure every range in MASTER_INHERITABLE_RANGELIST is fully merged to
-     each subtree (including the target itself).  Any revisions which don't
-     exist in *every* subtree are *potentially* only partially merged to the
-     tree rooted at PATH_OR_URL, so move those revisions to
-     MASTER_NONINHERITABLE_RANGELIST.  It may turn out that that a revision
-     was merged to the only subtree it affects, but we need to examine the
-     logs to make this determination (which will be done by
-     logs_for_mergeinfo_rangelist). */
-  if (master_inheritable_rangelist->nelts)
-    {
-      for (hi = apr_hash_first(scratch_pool, inheritable_subtree_merges);
-           hi;
-           hi = apr_hash_next(hi))
-        {
-          apr_array_header_t *deleted_rangelist;
-          apr_array_header_t *added_rangelist;
-          apr_array_header_t *subtree_merged_rangelist =
-            svn_apr_hash_index_val(hi);
-
-          svn_pool_clear(iterpool);
-
-          SVN_ERR(svn_rangelist_diff(&deleted_rangelist, &added_rangelist,
-                                     master_inheritable_rangelist,
-                                     subtree_merged_rangelist, TRUE,
-                                     iterpool));
-
-          if (deleted_rangelist->nelts)
-            {
-              svn_rangelist__set_inheritance(deleted_rangelist, FALSE);
-              SVN_ERR(svn_rangelist_merge(&master_noninheritable_rangelist,
-                                          deleted_rangelist,
-                                          scratch_pool));
-              SVN_ERR(svn_rangelist_remove(&master_inheritable_rangelist,
-                                           deleted_rangelist,
-                                           master_inheritable_rangelist,
-                                           FALSE,
-                                           scratch_pool));
-            }
-        }
-    }
-
-  if (finding_merged)
-    {
-      /* Roll all the merged revisions into one rangelist. */
-      SVN_ERR(svn_rangelist_merge(&master_inheritable_rangelist,
-                                  master_noninheritable_rangelist,
-                                  scratch_pool));
-
-    }
-  else
-    {
-      /* Create the starting rangelist for what might be eligible. */
-      apr_array_header_t *source_master_rangelist =
-        apr_array_make(scratch_pool, 1, sizeof(svn_merge_range_t *));
-
-      for (hi = apr_hash_first(scratch_pool, source_history);
-           hi;
-           hi = apr_hash_next(hi))
-        {
-          apr_array_header_t *subtree_merged_rangelist =
-            svn_apr_hash_index_val(hi);
-
-          SVN_ERR(svn_rangelist_merge(&source_master_rangelist,
-                                      subtree_merged_rangelist,
-                                      iterpool));
-        }
-
-      /* From what might be eligible subtract what we know is partially merged
-         and then merge that back. */
-      SVN_ERR(svn_rangelist_remove(&source_master_rangelist,
-                                   master_noninheritable_rangelist,
-                                   source_master_rangelist,
-                                   FALSE, scratch_pool));
-      SVN_ERR(svn_rangelist_merge(&source_master_rangelist,
-                                  master_noninheritable_rangelist,
-                                  scratch_pool));
-      SVN_ERR(svn_rangelist_remove(&master_inheritable_rangelist,
-                                   master_inheritable_rangelist,
-                                   source_master_rangelist,
-                                   TRUE, scratch_pool));
-    }
-
-  /* Nothing merged?  Not even when considering shared history if
-     looking for eligible revisions (i.e. !FINDING_MERGED)?  Then there
-     is nothing more to do. */
-  if (! master_inheritable_rangelist->nelts)
-    {
-      svn_pool_destroy(iterpool);
-      return SVN_NO_ERROR;
-    }
-  else
-    {
-      /* Determine the correct (youngest) target for 'svn log'. */
-      svn_merge_range_t *youngest_range = svn_merge_range_dup(
-        APR_ARRAY_IDX(master_inheritable_rangelist,
-        master_inheritable_rangelist->nelts - 1,
-        svn_merge_range_t *), iterpool);
-      apr_array_header_t *youngest_rangelist;
-
-      youngest_range->start = youngest_range->end - 1;
-      youngest_rangelist = apr_array_make(scratch_pool, 1,
-                                          sizeof(svn_merge_range_t *));
-      APR_ARRAY_PUSH(youngest_rangelist, svn_merge_range_t *) =
-        youngest_range;
-
-      for (hi = apr_hash_first(scratch_pool, source_history);
-           hi;
-           hi = apr_hash_next(hi))
-        {
-          const char *key = svn_apr_hash_index_key(hi);
-          apr_array_header_t *subtree_merged_rangelist =
-            svn_apr_hash_index_val(hi);
-          apr_array_header_t *intersecting_rangelist;
-          svn_pool_clear(iterpool);
-          SVN_ERR(svn_rangelist_intersect(&intersecting_rangelist,
-                                          youngest_rangelist,
-                                          subtree_merged_rangelist,
-                                          FALSE, iterpool));
-
-          APR_ARRAY_PUSH(merge_source_paths, const char *) =
-            apr_pstrdup(scratch_pool, key);
-
-          if (intersecting_rangelist->nelts)
-            log_target = apr_pstrdup(scratch_pool, key);
-        }
-    }
-
-  svn_pool_destroy(iterpool);
-
-=======
           SVN_ERR(svn_rangelist_diff(&deleted_rangelist, &added_rangelist,
                                      master_inheritable_rangelist,
                                      subtree_merged_rangelist, TRUE,
@@ -2961,29 +2030,18 @@
 
   svn_pool_destroy(iterpool);
 
->>>>>>> 4cf18c3e
   /* Step 4: Finally, we run 'svn log' to drive our log receiver, but
      using a receiver filter to only allow revisions to pass through
      that are in our rangelist. */
   log_target = svn_path_url_add_component2(repos_root, log_target + 1,
                                            scratch_pool);
 
-<<<<<<< HEAD
-  SVN_ERR(logs_for_mergeinfo_rangelist(log_target, merge_source_paths,
-                                       finding_merged,
-                                       master_inheritable_rangelist,
-                                       path_or_url_mergeinfo_cat,
-                                       svn_dirent_join("/",
-                                                       path_or_url_repos_rel,
-                                                       scratch_pool),
-=======
   SVN_ERR(logs_for_mergeinfo_rangelist(log_target, merge_source_fspaths,
                                        finding_merged,
                                        master_inheritable_rangelist,
                                        target_mergeinfo_cat,
                                        svn_fspath__join("/", target_repos_rel,
                                                         scratch_pool),
->>>>>>> 4cf18c3e
                                        discover_changed_paths,
                                        revprops,
                                        log_receiver, log_receiver_baton,
@@ -3026,22 +2084,14 @@
 
   /* ### TODO: Share ra_session batons to improve efficiency? */
   SVN_ERR(get_mergeinfo(&mergeinfo_cat, &repos_root, path_or_url,
-<<<<<<< HEAD
-                        peg_revision, FALSE, ctx, pool, pool));
-=======
                         peg_revision, FALSE, FALSE, ctx, pool, pool));
->>>>>>> 4cf18c3e
 
   if (mergeinfo_cat && apr_hash_count(mergeinfo_cat))
     {
       /* We asked only for the PATH_OR_URL's mergeinfo, not any of its
          descendants.  So if there is anything in the catalog it is the
          mergeinfo for PATH_OR_URL. */
-<<<<<<< HEAD
-      mergeinfo = svn_apr_hash_index_val(apr_hash_first(pool, mergeinfo_cat));
-=======
       mergeinfo = svn__apr_hash_index_val(apr_hash_first(pool, mergeinfo_cat));
->>>>>>> 4cf18c3e
     }
   else
     {
