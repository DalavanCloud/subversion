/*
 * mergeinfo.c :  merge history functions for the libsvn_client library
 *
 * ====================================================================
 *    Licensed to the Apache Software Foundation (ASF) under one
 *    or more contributor license agreements.  See the NOTICE file
 *    distributed with this work for additional information
 *    regarding copyright ownership.  The ASF licenses this file
 *    to you under the Apache License, Version 2.0 (the
 *    "License"); you may not use this file except in compliance
 *    with the License.  You may obtain a copy of the License at
 *
 *      http://www.apache.org/licenses/LICENSE-2.0
 *
 *    Unless required by applicable law or agreed to in writing,
 *    software distributed under the License is distributed on an
 *    "AS IS" BASIS, WITHOUT WARRANTIES OR CONDITIONS OF ANY
 *    KIND, either express or implied.  See the License for the
 *    specific language governing permissions and limitations
 *    under the License.
 * ====================================================================
 */

#include <apr_pools.h>
#include <apr_strings.h>

#include "svn_pools.h"
#include "svn_dirent_uri.h"
#include "svn_path.h"
#include "svn_string.h"
#include "svn_opt.h"
#include "svn_error.h"
#include "svn_error_codes.h"
#include "svn_props.h"
#include "svn_mergeinfo.h"
#include "svn_sorts.h"
#include "svn_ra.h"
#include "svn_client.h"
#include "svn_hash.h"

#include "private/svn_opt_private.h"
#include "private/svn_mergeinfo_private.h"
#include "private/svn_wc_private.h"
#include "private/svn_ra_private.h"
#include "private/svn_fspath.h"
#include "private/svn_client_private.h"
#include "client.h"
#include "mergeinfo.h"
#include "svn_private_config.h"



svn_client__merge_path_t *
svn_client__merge_path_dup(const svn_client__merge_path_t *old,
                           apr_pool_t *pool)
{
  svn_client__merge_path_t *new = apr_pmemdup(pool, old, sizeof(*old));

  new->abspath = apr_pstrdup(pool, old->abspath);
  if (new->remaining_ranges)
    new->remaining_ranges = svn_rangelist_dup(old->remaining_ranges, pool);
  if (new->pre_merge_mergeinfo)
    new->pre_merge_mergeinfo = svn_mergeinfo_dup(old->pre_merge_mergeinfo,
                                                 pool);
  if (new->implicit_mergeinfo)
    new->implicit_mergeinfo = svn_mergeinfo_dup(old->implicit_mergeinfo,
                                                pool);

  return new;
}

svn_client__merge_path_t *
svn_client__merge_path_create(const char *abspath,
                              apr_pool_t *pool)
{
  svn_client__merge_path_t *result = apr_pcalloc(pool, sizeof(*result));

  result->abspath = apr_pstrdup(pool, abspath);
  return result;
}

svn_error_t *
svn_client__parse_mergeinfo(svn_mergeinfo_t *mergeinfo,
                            svn_wc_context_t *wc_ctx,
                            const char *local_abspath,
                            apr_pool_t *result_pool,
                            apr_pool_t *scratch_pool)
{
  const svn_string_t *propval;

  *mergeinfo = NULL;

  /* ### Use svn_wc_prop_get() would actually be sufficient for now.
     ### DannyB thinks that later we'll need behavior more like
     ### svn_client__get_prop_from_wc(). */
  SVN_ERR(svn_wc_prop_get2(&propval, wc_ctx, local_abspath, SVN_PROP_MERGEINFO,
                           scratch_pool, scratch_pool));
  if (propval)
    SVN_ERR(svn_mergeinfo_parse(mergeinfo, propval->data, result_pool));

  return SVN_NO_ERROR;
}

svn_error_t *
svn_client__record_wc_mergeinfo(const char *local_abspath,
                                svn_mergeinfo_t mergeinfo,
                                svn_boolean_t do_notification,
                                svn_client_ctx_t *ctx,
                                apr_pool_t *scratch_pool)
{
  svn_string_t *mergeinfo_str = NULL;
  svn_boolean_t mergeinfo_changes = FALSE;

  SVN_ERR_ASSERT(svn_dirent_is_absolute(local_abspath));

  /* Convert MERGEINFO (if any) into text for storage as a property value. */
  if (mergeinfo)
    SVN_ERR(svn_mergeinfo_to_string(&mergeinfo_str, mergeinfo, scratch_pool));

  if (do_notification && ctx->notify_func2)
    SVN_ERR(svn_client__mergeinfo_status(&mergeinfo_changes, ctx->wc_ctx,
                                         local_abspath, scratch_pool));

  /* Record the new mergeinfo in the WC. */
  /* ### Later, we'll want behavior more analogous to
     ### svn_client__get_prop_from_wc(). */
  SVN_ERR(svn_wc_prop_set4(ctx->wc_ctx, local_abspath, SVN_PROP_MERGEINFO,
                           mergeinfo_str, svn_depth_empty,
                           TRUE /* skip checks */, NULL,
                           NULL, NULL /* cancellation */,
                           NULL, NULL /* notification */,
                           scratch_pool));

  if (do_notification && ctx->notify_func2)
    {
      svn_wc_notify_t *notify =
        svn_wc_create_notify(local_abspath,
                             svn_wc_notify_merge_record_info,
                             scratch_pool);
      if (mergeinfo_changes)
        notify->prop_state = svn_wc_notify_state_merged;
      else
        notify->prop_state = svn_wc_notify_state_changed;

      ctx->notify_func2(ctx->notify_baton2, notify, scratch_pool);
    }

  return SVN_NO_ERROR;
}

svn_error_t *
svn_client__record_wc_mergeinfo_catalog(apr_hash_t *result_catalog,
                                        svn_client_ctx_t *ctx,
                                        apr_pool_t *scratch_pool)
{
  apr_pool_t *iterpool = svn_pool_create(scratch_pool);

  if (apr_hash_count(result_catalog))
    {
      int i;
      apr_array_header_t *sorted_cat =
        svn_sort__hash(result_catalog, svn_sort_compare_items_as_paths,
                       scratch_pool);
      for (i = 0; i < sorted_cat->nelts; i++)
        {
          svn_sort__item_t elt = APR_ARRAY_IDX(sorted_cat, i,
                                               svn_sort__item_t);
          svn_error_t *err;

          svn_pool_clear(iterpool);
          err = svn_client__record_wc_mergeinfo(elt.key, elt.value, TRUE,
                                                ctx, iterpool);

          if (err && err->apr_err == SVN_ERR_ENTRY_NOT_FOUND)
            {
              /* PATH isn't just missing, it's not even versioned as far
                 as this working copy knows.  But it was included in
                 MERGES, which means that the server knows about it.
                 Likely we don't have access to the source due to authz
                 restrictions.  For now just clear the error and
                 continue... */
              svn_error_clear(err);
            }
          else
            {
              SVN_ERR(err);
            }
        }
    }
  svn_pool_destroy(iterpool);
  return SVN_NO_ERROR;
}

svn_error_t *
svn_client__rangelist_intersect_range(apr_array_header_t **out_rangelist,
                                      const apr_array_header_t *in_rangelist,
                                      svn_revnum_t rev1,
                                      svn_revnum_t rev2,
                                      svn_boolean_t consider_inheritance,
                                      apr_pool_t *result_pool,
                                      apr_pool_t *scratch_pool)
{
  SVN_ERR_ASSERT(rev1 <= rev2);

  if (rev1 < rev2)
    {
      apr_array_header_t *simple_rangelist =
        svn_rangelist__initialize(rev1, rev2, TRUE, scratch_pool);

      SVN_ERR(svn_rangelist_intersect(out_rangelist,
                                      simple_rangelist, in_rangelist,
                                      consider_inheritance, result_pool));
    }
  else
    {
      *out_rangelist = apr_array_make(result_pool, 0,
                                      sizeof(svn_merge_range_t *));
    }
  return SVN_NO_ERROR;
}

/*-----------------------------------------------------------------------*/

/*** Retrieving mergeinfo. ***/

svn_error_t *
svn_client__get_wc_mergeinfo(svn_mergeinfo_t *mergeinfo,
                             svn_boolean_t *inherited_p,
                             svn_mergeinfo_inheritance_t inherit,
                             const char *local_abspath,
                             const char *limit_abspath,
                             const char **walked_path,
                             svn_boolean_t ignore_invalid_mergeinfo,
                             svn_client_ctx_t *ctx,
                             apr_pool_t *result_pool,
                             apr_pool_t *scratch_pool)
{
  const char *walk_relpath = "";
  svn_mergeinfo_t wc_mergeinfo;
  svn_revnum_t base_revision;
  apr_pool_t *iterpool;
  svn_boolean_t inherited;

  SVN_ERR_ASSERT(svn_dirent_is_absolute(local_abspath));
  if (limit_abspath)
    SVN_ERR_ASSERT(svn_dirent_is_absolute(limit_abspath));

  SVN_ERR(svn_wc__node_get_base_rev(&base_revision, ctx->wc_ctx,
                                    local_abspath, scratch_pool));

  iterpool = svn_pool_create(scratch_pool);
  while (TRUE)
    {
      svn_pool_clear(iterpool);

      /* Don't look for explicit mergeinfo on LOCAL_ABSPATH if we are only
         interested in inherited mergeinfo. */
      if (inherit == svn_mergeinfo_nearest_ancestor)
        {
          wc_mergeinfo = NULL;
          inherit = svn_mergeinfo_inherited;
        }
      else
        {
          /* Look for mergeinfo on LOCAL_ABSPATH.  If there isn't any and we
             want inherited mergeinfo, walk towards the root of the WC until
             we encounter either (a) an unversioned directory, or
             (b) mergeinfo.  If we encounter (b), use that inherited
             mergeinfo as our baseline. */
          svn_error_t *err = svn_client__parse_mergeinfo(&wc_mergeinfo,
                                                         ctx->wc_ctx,
                                                         local_abspath,
                                                         result_pool,
                                                         iterpool);
          if ((ignore_invalid_mergeinfo || walk_relpath [0] != '\0')
              && err
              && err->apr_err == SVN_ERR_MERGEINFO_PARSE_ERROR)
            {
              svn_error_clear(err);
              wc_mergeinfo = apr_hash_make(result_pool);
              break;
            }
          else
            {
              SVN_ERR(err);
            }
        }

      if (wc_mergeinfo == NULL &&
          inherit != svn_mergeinfo_explicit &&
          !svn_dirent_is_root(local_abspath, strlen(local_abspath)))
        {
          svn_boolean_t is_wc_root;
          svn_revnum_t parent_base_rev;
          svn_revnum_t parent_changed_rev;

          /* Don't look any higher than the limit path. */
          if (limit_abspath && strcmp(limit_abspath, local_abspath) == 0)
            break;

          /* If we've reached the root of the working copy don't look any
             higher. */
          SVN_ERR(svn_wc_is_wc_root2(&is_wc_root, ctx->wc_ctx,
                                     local_abspath, iterpool));
          if (is_wc_root)
            break;

          /* No explicit mergeinfo on this path.  Look higher up the
             directory tree while keeping track of what we've walked. */
          walk_relpath = svn_relpath_join(svn_dirent_basename(local_abspath,
                                                              iterpool),
                                          walk_relpath, result_pool);
          local_abspath = svn_dirent_dirname(local_abspath, scratch_pool);

          SVN_ERR(svn_wc__node_get_base_rev(&parent_base_rev,
                                            ctx->wc_ctx, local_abspath,
                                            scratch_pool));
          SVN_ERR(svn_wc__node_get_changed_info(&parent_changed_rev,
                                                NULL, NULL,
                                                ctx->wc_ctx, local_abspath,
                                                scratch_pool,
                                                scratch_pool));

          /* Look in LOCAL_ABSPATH's parent for inherited mergeinfo if
             LOCAL_ABSPATH has no base revision because it is an uncommitted
             addition, or if its base revision falls within the inclusive
             range of its parent's last changed revision to the parent's base
             revision; otherwise stop looking for inherited mergeinfo. */
          if (SVN_IS_VALID_REVNUM(base_revision)
              && (base_revision < parent_changed_rev
                  || parent_base_rev < base_revision))
            break;

          /* We haven't yet risen above the root of the WC. */
          continue;
        }
      break;
    }

  svn_pool_destroy(iterpool);

  if (svn_path_is_empty(walk_relpath))
    {
      /* Mergeinfo is explicit. */
      inherited = FALSE;
      *mergeinfo = wc_mergeinfo;
    }
  else
    {
      /* Mergeinfo may be inherited. */
      if (wc_mergeinfo)
        {
          inherited = TRUE;
          SVN_ERR(svn_mergeinfo__add_suffix_to_mergeinfo(mergeinfo,
                                                         wc_mergeinfo,
                                                         walk_relpath,
                                                         result_pool,
                                                         scratch_pool));
        }
      else
        {
          inherited = FALSE;
          *mergeinfo = NULL;
        }
    }

  if (walked_path)
    *walked_path = walk_relpath;

  /* Remove non-inheritable mergeinfo and paths mapped to empty ranges
     which may occur if WCPATH's mergeinfo is not explicit. */
  if (inherited
      && apr_hash_count(*mergeinfo)) /* Nothing to do for empty mergeinfo. */
    {
      SVN_ERR(svn_mergeinfo_inheritable2(mergeinfo, *mergeinfo, NULL,
                                         SVN_INVALID_REVNUM, SVN_INVALID_REVNUM,
                                         TRUE, result_pool, scratch_pool));
      svn_mergeinfo__remove_empty_rangelists(*mergeinfo, result_pool);
    }

  if (inherited_p)
    *inherited_p = inherited;

  return SVN_NO_ERROR;
}

svn_error_t *
svn_client__get_wc_mergeinfo_catalog(svn_mergeinfo_catalog_t *mergeinfo_cat,
                                     svn_boolean_t *inherited,
                                     svn_boolean_t include_descendants,
                                     svn_mergeinfo_inheritance_t inherit,
                                     const char *local_abspath,
                                     const char *limit_path,
                                     const char **walked_path,
                                     svn_boolean_t ignore_invalid_mergeinfo,
                                     svn_client_ctx_t *ctx,
                                     apr_pool_t *result_pool,
                                     apr_pool_t *scratch_pool)
{
  const char *target_repos_rel_path;
  svn_mergeinfo_t mergeinfo;
  const char *repos_root;
  svn_node_kind_t kind;

  SVN_ERR_ASSERT(svn_dirent_is_absolute(local_abspath));
  *mergeinfo_cat = NULL;
  SVN_ERR(svn_wc__node_get_repos_info(&repos_root, NULL,
                                      ctx->wc_ctx, local_abspath,
                                      scratch_pool, scratch_pool));
  if (!repos_root)
    {
      if (walked_path)
        *walked_path = "";
      if (inherited)
        *inherited = FALSE;
      return SVN_NO_ERROR;
    }

  SVN_ERR(svn_client__path_relative_to_root(&target_repos_rel_path,
                                            ctx->wc_ctx,
                                            local_abspath,
                                            NULL, FALSE,
                                            NULL, scratch_pool,
                                            scratch_pool));

  /* Get the mergeinfo for the LOCAL_ABSPATH target and set *INHERITED and
     *WALKED_PATH. */
  SVN_ERR(svn_client__get_wc_mergeinfo(&mergeinfo, inherited, inherit,
                                       local_abspath, limit_path,
                                       walked_path, ignore_invalid_mergeinfo,
                                       ctx, result_pool, scratch_pool));

  /* Add any explicit/inherited mergeinfo for LOCAL_ABSPATH to
     *MERGEINFO_CAT. */
  if (mergeinfo)
    {
      *mergeinfo_cat = apr_hash_make(result_pool);
      apr_hash_set(*mergeinfo_cat,
                   apr_pstrdup(result_pool, target_repos_rel_path),
                   APR_HASH_KEY_STRING, mergeinfo);
    }

  /* If LOCAL_ABSPATH is a directory and we want the subtree mergeinfo too,
     then get it. */
  SVN_ERR(svn_wc_read_kind(&kind, ctx->wc_ctx, local_abspath, FALSE,
                           scratch_pool));
  if (kind == svn_node_dir && include_descendants)
    {
      apr_hash_t *mergeinfo_props;
      apr_hash_index_t *hi;
      svn_opt_revision_t opt;

      opt.kind = svn_opt_revision_unspecified;

      SVN_ERR(svn_client_propget4(&mergeinfo_props,
                                  SVN_PROP_MERGEINFO,
                                  local_abspath,
                                  &opt, &opt,
                                  NULL, svn_depth_infinity, NULL,
                                  ctx, scratch_pool, scratch_pool));

      /* Convert *mergeinfo_props into a proper svn_mergeinfo_catalog_t */
      for (hi = apr_hash_first(scratch_pool, mergeinfo_props);
           hi;
           hi = apr_hash_next(hi))
        {
          const char *key_path = svn__apr_hash_index_key(hi);
          svn_string_t *propval = svn__apr_hash_index_val(hi);
          svn_mergeinfo_t subtree_mergeinfo;

          SVN_ERR(svn_client__path_relative_to_root(&key_path, ctx->wc_ctx,
                                                    key_path,
                                                    NULL, FALSE,
                                                    NULL, result_pool,
                                                    scratch_pool));
          SVN_ERR(svn_mergeinfo_parse(&subtree_mergeinfo, propval->data,
                                      result_pool));

          /* If the target had no explicit/inherited mergeinfo and this is the
             first subtree with mergeinfo found, then the catalog will still
             be NULL. */
          if (*mergeinfo_cat == NULL)
            *mergeinfo_cat = apr_hash_make(result_pool);

          apr_hash_set(*mergeinfo_cat, key_path,
                       APR_HASH_KEY_STRING, subtree_mergeinfo);
        }
    }

  return SVN_NO_ERROR;
}

svn_error_t *
svn_client__get_repos_mergeinfo(svn_mergeinfo_t *target_mergeinfo,
                                svn_ra_session_t *ra_session,
                                const char *url,
                                svn_revnum_t rev,
                                svn_mergeinfo_inheritance_t inherit,
                                svn_boolean_t squelch_incapable,
                                apr_pool_t *pool)
{
  svn_mergeinfo_catalog_t tgt_mergeinfo_cat;

  *target_mergeinfo = NULL;

  SVN_ERR(svn_client__get_repos_mergeinfo_catalog(&tgt_mergeinfo_cat,
                                                  ra_session,
                                                  url, rev, inherit,
                                                  squelch_incapable, FALSE,
                                                  pool, pool));

  if (tgt_mergeinfo_cat && apr_hash_count(tgt_mergeinfo_cat))
    {
      /* We asked only for the REL_PATH's mergeinfo, not any of its
         descendants.  So if there is anything in the catalog it is the
         mergeinfo for REL_PATH. */
      *target_mergeinfo =
        svn__apr_hash_index_val(apr_hash_first(pool, tgt_mergeinfo_cat));

    }

  return SVN_NO_ERROR;
}

svn_error_t *
svn_client__get_repos_mergeinfo_catalog(svn_mergeinfo_catalog_t *mergeinfo_cat,
                                        svn_ra_session_t *ra_session,
                                        const char *url,
                                        svn_revnum_t rev,
                                        svn_mergeinfo_inheritance_t inherit,
                                        svn_boolean_t squelch_incapable,
                                        svn_boolean_t include_descendants,
                                        apr_pool_t *result_pool,
                                        apr_pool_t *scratch_pool)
{
  svn_error_t *err;
  svn_mergeinfo_t repos_mergeinfo_cat;
  apr_array_header_t *rel_paths = apr_array_make(scratch_pool, 1,
                                                 sizeof(const char *));
  const char *old_session_url;

  APR_ARRAY_PUSH(rel_paths, const char *) = "";

  /* Fetch the mergeinfo. */
  SVN_ERR(svn_client__ensure_ra_session_url(&old_session_url,
                                            ra_session, url, scratch_pool));
  err = svn_ra_get_mergeinfo(ra_session, &repos_mergeinfo_cat, rel_paths,
                             rev, inherit, include_descendants, result_pool);
  err = svn_error_compose_create(
          err, svn_ra_reparent(ra_session, old_session_url, scratch_pool));
  if (err)
    {
      if (squelch_incapable && err->apr_err == SVN_ERR_UNSUPPORTED_FEATURE)
        {
          svn_error_clear(err);
          *mergeinfo_cat = NULL;
          return SVN_NO_ERROR;
        }
      else
        return svn_error_trace(err);
    }

  if (repos_mergeinfo_cat == NULL)
    {
      *mergeinfo_cat = NULL;
    }
  else
    {
      const char *session_relpath;

      SVN_ERR(svn_ra_get_path_relative_to_root(ra_session, &session_relpath,
                                               url, scratch_pool));

      if (session_relpath[0] == '\0')
        *mergeinfo_cat = repos_mergeinfo_cat;
      else
        SVN_ERR(svn_mergeinfo__add_prefix_to_catalog(mergeinfo_cat,
                                                     repos_mergeinfo_cat,
                                                     session_relpath,
                                                     result_pool,
                                                     scratch_pool));
    }
  return SVN_NO_ERROR;
}


svn_error_t *
svn_client__get_wc_or_repos_mergeinfo(svn_mergeinfo_t *target_mergeinfo,
                                      svn_boolean_t *inherited,
                                      svn_boolean_t *from_repos,
                                      svn_boolean_t repos_only,
                                      svn_mergeinfo_inheritance_t inherit,
                                      svn_ra_session_t *ra_session,
                                      const char *target_wcpath,
                                      svn_client_ctx_t *ctx,
                                      apr_pool_t *pool)
{
  svn_mergeinfo_catalog_t tgt_mergeinfo_cat;

  *target_mergeinfo = NULL;

  SVN_ERR(svn_client__get_wc_or_repos_mergeinfo_catalog(&tgt_mergeinfo_cat,
                                                        inherited, from_repos,
                                                        FALSE,
                                                        repos_only,
                                                        FALSE, inherit,
                                                        ra_session,
                                                        target_wcpath, ctx,
                                                        pool, pool));
  if (tgt_mergeinfo_cat && apr_hash_count(tgt_mergeinfo_cat))
    {
      /* We asked only for the TARGET_WCPATH's mergeinfo, not any of its
         descendants.  It this mergeinfo is in the catalog, it's keyed
         on TARGET_WCPATH's root-relative path.  We could dig that up
         so we can peek into our catalog, but it ought to be the only
         thing in the catalog, so we'll just fetch the first hash item. */
      *target_mergeinfo =
        svn__apr_hash_index_val(apr_hash_first(pool, tgt_mergeinfo_cat));

    }

  return SVN_NO_ERROR;
}

svn_error_t *
svn_client__get_wc_or_repos_mergeinfo_catalog(
  svn_mergeinfo_catalog_t *target_mergeinfo_catalog,
  svn_boolean_t *inherited_p,
  svn_boolean_t *from_repos,
  svn_boolean_t include_descendants,
  svn_boolean_t repos_only,
  svn_boolean_t ignore_invalid_mergeinfo,
  svn_mergeinfo_inheritance_t inherit,
  svn_ra_session_t *ra_session,
  const char *target_wcpath,
  svn_client_ctx_t *ctx,
  apr_pool_t *result_pool,
  apr_pool_t *scratch_pool)
{
  const char *url;
  svn_revnum_t target_rev;
  const char *local_abspath;
  const char *repos_root;
  const char *repos_relpath;
  svn_mergeinfo_catalog_t target_mergeinfo_cat_wc = NULL;
  svn_mergeinfo_catalog_t target_mergeinfo_cat_repos = NULL;

  SVN_ERR(svn_dirent_get_absolute(&local_abspath, target_wcpath,
                                  scratch_pool));

  if (from_repos)
    *from_repos = FALSE;

  /* We may get an entry with abbreviated information from TARGET_WCPATH's
     parent if TARGET_WCPATH is missing.  These limited entries do not have
     a URL and without that we cannot get accurate mergeinfo for
     TARGET_WCPATH. */
  SVN_ERR(svn_wc__node_get_origin(NULL, &target_rev, &repos_relpath,
                                  &repos_root, NULL, NULL,
                                  ctx->wc_ctx, local_abspath, FALSE,
                                  scratch_pool, scratch_pool));

  if (repos_relpath)
    url = svn_path_url_add_component2(repos_root, repos_relpath, scratch_pool);
  else
    url = NULL;

  if (!repos_only)
    {
      svn_boolean_t inherited;
      SVN_ERR(svn_client__get_wc_mergeinfo_catalog(&target_mergeinfo_cat_wc,
                                                   &inherited,
                                                   include_descendants,
                                                   inherit,
                                                   local_abspath,
                                                   NULL, NULL,
                                                   ignore_invalid_mergeinfo,
                                                   ctx,
                                                   result_pool,
                                                   scratch_pool));
      if (inherited_p)
        *inherited_p = inherited;

      /* If we want LOCAL_ABSPATH's inherited mergeinfo, were we able to
         get it from the working copy?  If not, then we must ask the
         repository. */
      if (! (inherited
             || (inherit == svn_mergeinfo_explicit)
             || (repos_relpath
                 && target_mergeinfo_cat_wc
                 && apr_hash_get(target_mergeinfo_cat_wc, repos_relpath,
                                 APR_HASH_KEY_STRING))))
        {
          repos_only = TRUE;
          /* We already have any subtree mergeinfo from the working copy, no
             need to ask the server for it again. */
          include_descendants = FALSE;
        }
    }

  if (repos_only)
    {
      /* No need to check the repos if this is a local addition. */
      if (url != NULL)
        {
          apr_hash_t *original_props;

          /* Check to see if we have local modifications which removed all of
             TARGET_WCPATH's pristine mergeinfo.  If that is the case then
             TARGET_WCPATH effectively has no mergeinfo. */
          SVN_ERR(svn_wc_get_pristine_props(&original_props,
                                            ctx->wc_ctx, local_abspath,
                                            result_pool, scratch_pool));
          if (!apr_hash_get(original_props, SVN_PROP_MERGEINFO,
                            APR_HASH_KEY_STRING))
            {
              apr_pool_t *sesspool = NULL;

              if (! ra_session)
                {
                  sesspool = svn_pool_create(scratch_pool);
                  SVN_ERR(svn_client__open_ra_session_internal(
                              &ra_session, NULL, url, NULL, NULL, FALSE,
                              TRUE, ctx, sesspool));
                }

              SVN_ERR(svn_client__get_repos_mergeinfo_catalog(
                        &target_mergeinfo_cat_repos, ra_session,
                        url, target_rev, inherit,
                        TRUE, include_descendants,
                        result_pool, scratch_pool));

              if (target_mergeinfo_cat_repos
                  && apr_hash_get(target_mergeinfo_cat_repos,
                                  repos_relpath,
                                  APR_HASH_KEY_STRING))
                {
                  if (inherited_p)
                    *inherited_p = TRUE;
                  if (from_repos)
                    *from_repos = TRUE;
                }

              /* If we created an RA_SESSION above, destroy it.
                 Otherwise, if reparented an existing session, point
                 it back where it was when we were called. */
              if (sesspool)
                {
                  svn_pool_destroy(sesspool);
                }
            }
        }
    }

  /* Combine the mergeinfo from the working copy and repository as needed. */
  if (target_mergeinfo_cat_wc)
    {
      *target_mergeinfo_catalog = target_mergeinfo_cat_wc;
      if (target_mergeinfo_cat_repos)
        SVN_ERR(svn_mergeinfo_catalog_merge(*target_mergeinfo_catalog,
                                            target_mergeinfo_cat_repos,
                                            result_pool, scratch_pool));
    }
  else if (target_mergeinfo_cat_repos)
    {
      *target_mergeinfo_catalog = target_mergeinfo_cat_repos;
    }
  else
    {
      *target_mergeinfo_catalog = NULL;
    }

  return SVN_NO_ERROR;
}


/* Add into MERGEINFO_OUT (which must exist already) shallow copies of
 * the parts of MERGEINFO_IN that match SEGMENT.
 *
 * Make any new allocations in RESULT_POOL. */
static svn_error_t *
filter_mergeinfo(svn_mergeinfo_t mergeinfo_out,
                 svn_mergeinfo_t mergeinfo_in,
                 svn_location_segment_t *segment,
                 apr_pool_t *result_pool,
                 apr_pool_t *scratch_pool)
{
  apr_hash_index_t *hi;

  /* SVN_DBG(("filter_mergeinfo(in[%d], %8ld-%-8ld %s)\n",
          apr_hash_count(mergeinfo_in),
          segment->range_start, segment->range_end, segment->path)); */
  for (hi = apr_hash_first(scratch_pool, mergeinfo_in); hi; hi = apr_hash_next(hi))
    {
      const char *src_path = svn__apr_hash_index_key(hi);
      apr_array_header_t *ranges = svn__apr_hash_index_val(hi);

      SVN_ERR_ASSERT(src_path[0] == '/');
      if (segment->path != NULL
          && svn_relpath_skip_ancestor(segment->path, src_path + 1))
        {
          apr_array_header_t *rangelist_out;

          /* {
            svn_string_t *ranges_string;
            SVN_ERR(svn_rangelist_to_string(&ranges_string, ranges, scratch_pool));
            SVN_DBG(("  %s[%d]: %s\n", src_path, ranges->nelts, ranges_string->data));
          } */
          SVN_ERR(svn_client__rangelist_intersect_range(&rangelist_out, ranges,
                                                        segment->range_start,
                                                        segment->range_end,
                                                        FALSE /* consider_inheritance */,
                                                        result_pool, scratch_pool));

          if (rangelist_out->nelts > 0)
            apr_hash_set(mergeinfo_out, src_path, APR_HASH_KEY_STRING,
                         rangelist_out);
        }
    }

  return SVN_NO_ERROR;
}

/* Remove from MERGEINFO_CAT all the (source-path, merge-range) entries
 * that don't match the (svn_location_segment_t *) elements of SOURCE_LOCATIONS.
 *
 * Make any new allocations in RESULT_POOL. */
static svn_error_t *
filter_mergeinfo_catalog(svn_mergeinfo_catalog_t mergeinfo_cat,
                         const apr_array_header_t *source_locations,
                         apr_pool_t *result_pool,
                         apr_pool_t *scratch_pool)
{
  apr_hash_index_t *hi;

  for (hi = apr_hash_first(scratch_pool, mergeinfo_cat);
       hi; hi = apr_hash_next(hi))
    {
      const char *path = svn__apr_hash_index_key(hi);
      svn_mergeinfo_t mergeinfo_in = svn__apr_hash_index_val(hi);
      svn_mergeinfo_t mergeinfo_out = apr_hash_make(result_pool);
      int i;

      for (i = 0; i < source_locations->nelts; i++)
        {
          svn_location_segment_t *segment
            = APR_ARRAY_IDX(source_locations, i, svn_location_segment_t *);

          SVN_ERR(filter_mergeinfo(mergeinfo_out, mergeinfo_in, segment,
                                   result_pool, scratch_pool));
        }

      if (apr_hash_count(mergeinfo_out) == 0)
        mergeinfo_out = NULL;
      apr_hash_set(mergeinfo_cat, path, APR_HASH_KEY_STRING, mergeinfo_out);
    }

  return SVN_NO_ERROR;
}

svn_error_t *
svn_client__get_branch_to_branch_mergeinfo(svn_mergeinfo_catalog_t *mergeinfo_cat,
                                           const svn_client_peg_t *target,
                                           apr_array_header_t *source_locations,
                                           svn_client_ctx_t *ctx,
                                           apr_pool_t *result_pool,
                                           apr_pool_t *scratch_pool)
{
  /* Find the target mergeinfo */
  SVN_ERR(svn_client_get_mergeinfo_catalog(mergeinfo_cat,
                                           target->path_or_url,
                                           &target->peg_revision,
                                           ctx, result_pool, scratch_pool));
  if (*mergeinfo_cat == NULL)
    *mergeinfo_cat = apr_hash_make(result_pool);

  /* Filter, keeping only the merges from SOURCE_BRANCH location segments. */
  SVN_ERR(filter_mergeinfo_catalog(*mergeinfo_cat, source_locations,
                                   result_pool, scratch_pool));
  return SVN_NO_ERROR;
}


svn_error_t *
svn_client__get_history_as_mergeinfo(svn_mergeinfo_t *mergeinfo_p,
                                     svn_boolean_t *has_rev_zero_history,
                                     const char *url,
                                     svn_revnum_t peg_revnum,
                                     svn_revnum_t range_youngest,
                                     svn_revnum_t range_oldest,
                                     svn_ra_session_t *ra_session,
                                     svn_client_ctx_t *ctx,
                                     apr_pool_t *pool)
{
  apr_array_header_t *segments;

  /* Fetch the location segments for our URL@PEG_REVNUM. */
  if (! SVN_IS_VALID_REVNUM(range_youngest))
    range_youngest = peg_revnum;
  if (! SVN_IS_VALID_REVNUM(range_oldest))
    range_oldest = 0;

  SVN_ERR(svn_client__repos_location_segments(&segments, ra_session, url,
                                              peg_revnum, range_youngest,
                                              range_oldest, ctx, pool));

  if (has_rev_zero_history)
    {
      *has_rev_zero_history = FALSE;
        if (segments->nelts)
          {
            svn_location_segment_t *oldest_segment =
              APR_ARRAY_IDX(segments, 0, svn_location_segment_t *);
            if (oldest_segment->range_start == 0)
              *has_rev_zero_history = TRUE;
          }
    }

  SVN_ERR(svn_mergeinfo__mergeinfo_from_segments(mergeinfo_p, segments, pool));

  return SVN_NO_ERROR;
}


/*-----------------------------------------------------------------------*/

/*** Eliding mergeinfo. ***/

/* Given the mergeinfo (CHILD_MERGEINFO) for a path, and the
   mergeinfo of its nearest ancestor with mergeinfo (PARENT_MERGEINFO), compare
   CHILD_MERGEINFO to PARENT_MERGEINFO to see if the former elides to
   the latter, following the elision rules described in
   svn_client__elide_mergeinfo()'s docstring.  Set *ELIDES to whether
   or not CHILD_MERGEINFO is redundant.

   Note: This function assumes that PARENT_MERGEINFO is definitive;
   i.e. if it is NULL then the caller not only walked the entire WC
   looking for inherited mergeinfo, but queried the repository if none
   was found in the WC.  This is rather important since this function
   says empty mergeinfo should be elided if PARENT_MERGEINFO is NULL,
   and we don't want to do that unless we are *certain* that the empty
   mergeinfo on PATH isn't overriding anything.

   If PATH_SUFFIX and PARENT_MERGEINFO are not NULL append PATH_SUFFIX
   to each path in PARENT_MERGEINFO before performing the comparison. */
static svn_error_t *
should_elide_mergeinfo(svn_boolean_t *elides,
                       svn_mergeinfo_t parent_mergeinfo,
                       svn_mergeinfo_t child_mergeinfo,
                       const char *path_suffix,
                       apr_pool_t *scratch_pool)
{
  /* Easy out: No child mergeinfo to elide. */
  if (child_mergeinfo == NULL)
    {
      *elides = FALSE;
    }
  else if (apr_hash_count(child_mergeinfo) == 0)
    {
      /* Empty mergeinfo elides to empty mergeinfo or to "nothing",
         i.e. it isn't overriding any parent. Otherwise it doesn't
         elide. */
      *elides = (!parent_mergeinfo || apr_hash_count(parent_mergeinfo) == 0);
    }
  else if (!parent_mergeinfo || apr_hash_count(parent_mergeinfo) == 0)
    {
      /* Non-empty mergeinfo never elides to empty mergeinfo
         or no mergeinfo. */
      *elides = FALSE;
    }
  else
    {
      /* Both CHILD_MERGEINFO and PARENT_MERGEINFO are non-NULL and
         non-empty. */
      svn_mergeinfo_t path_tweaked_parent_mergeinfo;

      /* If we need to adjust the paths in PARENT_MERGEINFO do it now. */
      if (path_suffix)
        SVN_ERR(svn_mergeinfo__add_suffix_to_mergeinfo(
                  &path_tweaked_parent_mergeinfo, parent_mergeinfo,
                  path_suffix, scratch_pool, scratch_pool));
      else
        path_tweaked_parent_mergeinfo = parent_mergeinfo;

      SVN_ERR(svn_mergeinfo__equals(elides,
                                    path_tweaked_parent_mergeinfo,
                                    child_mergeinfo, TRUE, scratch_pool));
    }

  return SVN_NO_ERROR;
}

/* Helper for svn_client__elide_mergeinfo().

   Given a working copy LOCAL_ABSPATH, its mergeinfo hash CHILD_MERGEINFO, and
   the mergeinfo of LOCAL_ABSPATH's nearest ancestor PARENT_MERGEINFO, use
   should_elide_mergeinfo() to decide whether or not CHILD_MERGEINFO elides to
   PARENT_MERGEINFO; PATH_SUFFIX means the same as in that function.

   If elision does occur, then remove the mergeinfo for LOCAL_ABSPATH.

   If CHILD_MERGEINFO is NULL, do nothing.

   Use SCRATCH_POOL for temporary allocations.
*/
static svn_error_t *
elide_mergeinfo(svn_mergeinfo_t parent_mergeinfo,
                svn_mergeinfo_t child_mergeinfo,
                const char *local_abspath,
                svn_client_ctx_t *ctx,
                apr_pool_t *scratch_pool)
{
  svn_boolean_t elides;

  SVN_ERR_ASSERT(svn_dirent_is_absolute(local_abspath));

  SVN_ERR(should_elide_mergeinfo(&elides,
                                 parent_mergeinfo, child_mergeinfo, NULL,
                                 scratch_pool));

  if (elides)
    {
      SVN_ERR(svn_wc_prop_set4(ctx->wc_ctx, local_abspath, SVN_PROP_MERGEINFO,
                               NULL, svn_depth_empty, TRUE, NULL,
                               NULL, NULL /* cancellation */,
                               NULL, NULL /* notification */,
                               scratch_pool));

      if (ctx->notify_func2)
        {
          svn_wc_notify_t *notify;

          notify = svn_wc_create_notify(local_abspath,
                                        svn_wc_notify_merge_elide_info,
                                        scratch_pool);
          ctx->notify_func2(ctx->notify_baton2, notify, scratch_pool);

          notify = svn_wc_create_notify(local_abspath,
                                        svn_wc_notify_update_update,
                                        scratch_pool);
          notify->prop_state = svn_wc_notify_state_changed;

          ctx->notify_func2(ctx->notify_baton2, notify, scratch_pool);
        }
    }

  return SVN_NO_ERROR;
}


svn_error_t *
svn_client__elide_mergeinfo(const char *target_wcpath,
                            const char *wc_elision_limit_path,
                            svn_client_ctx_t *ctx,
                            apr_pool_t *pool)
{
  const char *target_abspath;
  const char *limit_abspath = NULL;

  SVN_ERR(svn_dirent_get_absolute(&target_abspath, target_wcpath, pool));
  if (wc_elision_limit_path)
    SVN_ERR(svn_dirent_get_absolute(&limit_abspath, wc_elision_limit_path,
                                    pool));

  /* Check for first easy out: We are already at the limit path. */
  if (!limit_abspath
      || strcmp(target_abspath, limit_abspath) != 0)
    {
      svn_mergeinfo_t target_mergeinfo;
      svn_mergeinfo_t mergeinfo = NULL;
      svn_boolean_t inherited;
      const char *walk_path;
      svn_error_t *err;

      /* Get the TARGET_WCPATH's explicit mergeinfo. */
      err = svn_client__get_wc_mergeinfo(&target_mergeinfo, &inherited,
                                         svn_mergeinfo_inherited,
                                         target_abspath,
                                         limit_abspath,
                                         &walk_path, FALSE,
                                         ctx, pool, pool);
      if (err)
        {
          if (err->apr_err == SVN_ERR_MERGEINFO_PARSE_ERROR)
            {
              /* Issue #3896: If we attempt elision because invalid
                 mergeinfo is present on TARGET_WCPATH, then don't let
                 the merge fail, just skip the elision attempt. */
              svn_error_clear(err);
              return SVN_NO_ERROR;
            }
          else
            {
              return svn_error_trace(err);
            }
        }

     /* If TARGET_WCPATH has no explicit mergeinfo, there's nothing to
         elide, we're done. */
      if (inherited || target_mergeinfo == NULL)
        return SVN_NO_ERROR;

      /* Get TARGET_WCPATH's inherited mergeinfo from the WC. */
      err = svn_client__get_wc_mergeinfo(&mergeinfo, NULL,
                                         svn_mergeinfo_nearest_ancestor,
                                         target_abspath,
                                         limit_abspath,
                                         &walk_path, FALSE, ctx, pool, pool);
      if (err)
        {
          if (err->apr_err == SVN_ERR_MERGEINFO_PARSE_ERROR)
            {
              /* Issue #3896 again, but invalid mergeinfo is inherited. */
              svn_error_clear(err);
              return SVN_NO_ERROR;
            }
          else
            {
              return svn_error_trace(err);
            }
        }

      /* If TARGET_WCPATH inherited no mergeinfo from the WC and we are
         not limiting our search to the working copy then check if it
         inherits any from the repos. */
      if (!mergeinfo && !wc_elision_limit_path)
        {
          err = svn_client__get_wc_or_repos_mergeinfo(
            &mergeinfo, NULL, NULL, TRUE,
            svn_mergeinfo_nearest_ancestor,
            NULL, target_wcpath, ctx, pool);
          if (err)
            {
              if (err->apr_err == SVN_ERR_MERGEINFO_PARSE_ERROR)
                {
                  /* Issue #3896 again, but invalid mergeinfo is inherited
                     from the repository. */
                  svn_error_clear(err);
                  return SVN_NO_ERROR;
                }
              else
                {
                  return svn_error_trace(err);
                }
            }
        }

      /* If there is nowhere to elide TARGET_WCPATH's mergeinfo to and
         the elision is limited, then we are done.*/
      if (!mergeinfo && wc_elision_limit_path)
        return SVN_NO_ERROR;

      SVN_ERR(elide_mergeinfo(mergeinfo, target_mergeinfo, target_abspath,
                              ctx, pool));
    }
  return SVN_NO_ERROR;
}


/* Set *MERGEINFO_CATALOG to the explicit or inherited mergeinfo for
   PATH_OR_URL@PEG_REVISION.  If INCLUDE_DESCENDANTS is true, also
   store in *MERGEINFO_CATALOG the explicit mergeinfo on any subtrees
   under PATH_OR_URL.  Key all mergeinfo in *MERGEINFO_CATALOG on
   repository relpaths.

   If no mergeinfo is found then set *MERGEINFO_CATALOG to NULL.

   Set *REPOS_ROOT to the root URL of the repository associated with
   PATH_OR_URL.

   Allocate *MERGEINFO_CATALOG and all its contents in RESULT_POOL.  Use
   SCRATCH_POOL for all temporary allocations.

   Return SVN_ERR_UNSUPPORTED_FEATURE if the server does not support
   Merge Tracking.  */
static svn_error_t *
get_mergeinfo(svn_mergeinfo_catalog_t *mergeinfo_catalog,
              const char **repos_root,
              const char *path_or_url,
              const svn_opt_revision_t *peg_revision,
              svn_boolean_t include_descendants,
              svn_boolean_t ignore_invalid_mergeinfo,
              svn_client_ctx_t *ctx,
              apr_pool_t *result_pool,
              apr_pool_t *scratch_pool)
{
  svn_ra_session_t *ra_session;
  svn_revnum_t rev;
  const char *local_abspath;
  const char *url;
  svn_boolean_t use_url = svn_path_is_url(path_or_url);
  svn_revnum_t peg_rev;

  SVN_ERR(svn_client__ra_session_from_path(&ra_session, &peg_rev, &url,
                                           path_or_url, NULL, peg_revision,
                                           peg_revision, ctx, scratch_pool));

  /* If PATH_OR_URL is as working copy path determine if we will need to
     contact the repository for the requested PEG_REVISION. */
  if (!use_url)
    {
      const char *repos_root_url;
      const char *repos_relpath;
      const char *origin_url = NULL;
      SVN_ERR(svn_dirent_get_absolute(&local_abspath, path_or_url,
                                      scratch_pool));

      SVN_ERR(svn_wc__node_get_origin(NULL, &rev, &repos_relpath,
                                      &repos_root_url, NULL, NULL,
                                      ctx->wc_ctx, local_abspath, FALSE,
                                      scratch_pool, scratch_pool));

      if(repos_relpath)
        origin_url = svn_path_url_add_component2(repos_root_url, repos_relpath,
                                                 scratch_pool);

      if (!origin_url
          || strcmp(origin_url, url) != 0
          || peg_rev != rev)
      {
        use_url = TRUE; /* Don't rely on local mergeinfo */
      }
    }

  /* Check server Merge Tracking capability. */
  SVN_ERR(svn_ra__assert_mergeinfo_capable_server(ra_session, path_or_url,
                                                  scratch_pool));

  SVN_ERR(svn_ra_get_repos_root2(ra_session, repos_root, result_pool));

  if (use_url)
    {
      rev = peg_rev;
      SVN_ERR(svn_client__get_repos_mergeinfo_catalog(
        mergeinfo_catalog, ra_session, url, rev, svn_mergeinfo_inherited,
        FALSE, include_descendants,
        result_pool, scratch_pool));
    }
  else /* ! svn_path_is_url() */
    {
      /* Acquire return values. */
      SVN_ERR(svn_client__get_wc_or_repos_mergeinfo_catalog(
        mergeinfo_catalog, NULL, NULL, include_descendants, FALSE,
        ignore_invalid_mergeinfo, svn_mergeinfo_inherited,
        ra_session, path_or_url, ctx,
        result_pool, scratch_pool));
    }

  return SVN_NO_ERROR;
}

/*** In-memory mergeinfo elision ***/
svn_error_t *
svn_client__elide_mergeinfo_catalog(svn_mergeinfo_catalog_t mergeinfo_catalog,
                                    apr_pool_t *scratch_pool)
{
  apr_array_header_t *sorted_hash;
  apr_array_header_t *elidable_paths = apr_array_make(scratch_pool, 1,
                                                      sizeof(const char *));
  apr_array_header_t *dir_stack = apr_array_make(scratch_pool, 1,
                                                 sizeof(const char *));
  apr_pool_t *iterpool;
  int i;

  /* Here's the general algorithm:
     Walk through the paths sorted in tree order.  For each path, pop
     the dir_stack until it is either empty or the top item contains a parent
     of the current path. Check to see if that mergeinfo is then elidable,
     and build the list of elidable mergeinfo based upon that determination.
     Finally, push the path of interest onto the stack, and continue. */
  sorted_hash = svn_sort__hash(mergeinfo_catalog,
                               svn_sort_compare_items_as_paths,
                               scratch_pool);
  iterpool = svn_pool_create(scratch_pool);
  for (i = 0; i < sorted_hash->nelts; i++)
    {
      svn_sort__item_t *item = &APR_ARRAY_IDX(sorted_hash, i,
                                              svn_sort__item_t);
      const char *path = item->key;

      if (dir_stack->nelts > 0)
        {
          const char *top;
          const char *path_suffix;
          svn_boolean_t elides = FALSE;
          
          svn_pool_clear(iterpool);

          /* Pop off any paths which are not ancestors of PATH. */
          do
            {
              top = APR_ARRAY_IDX(dir_stack, dir_stack->nelts - 1,
                                          const char *);
              path_suffix = svn_dirent_is_child(top, path, NULL);

              if (!path_suffix)
                apr_array_pop(dir_stack);
            }
          while (dir_stack->nelts > 0 && !path_suffix);

          /* If we have a path suffix, it means we haven't popped the stack
             clean. */
          if (path_suffix)
            {
              SVN_ERR(should_elide_mergeinfo(&elides,
                                         apr_hash_get(mergeinfo_catalog, top,
                                                      APR_HASH_KEY_STRING),
                                         apr_hash_get(mergeinfo_catalog, path,
                                                      APR_HASH_KEY_STRING),
                                         path_suffix,
                                         iterpool));

              if (elides)
                APR_ARRAY_PUSH(elidable_paths, const char *) = path;
            }
        }

      APR_ARRAY_PUSH(dir_stack, const char *) = path;
    }
  svn_pool_destroy(iterpool);

  /* Now remove the elidable paths from the catalog. */
  for (i = 0; i < elidable_paths->nelts; i++)
    {
      const char *path = APR_ARRAY_IDX(elidable_paths, i, const char *);
      apr_hash_set(mergeinfo_catalog, path, APR_HASH_KEY_STRING, NULL);
    }

  return SVN_NO_ERROR;
}


/* Helper for filter_log_entry_with_rangelist().

   DEPTH_FIRST_CATALOG_INDEX is an array of svn_sort__item_t's.  The keys are
   repository-absolute const char *paths, the values are svn_mergeinfo_t for
   each path.

   Return a pointer to the mergeinfo value of the nearest path-wise ancestor
   of FSPATH in DEPTH_FIRST_CATALOG_INDEX.  A path is considered its
   own ancestor, so if a key exactly matches FSPATH, return that
   key's mergeinfo and set *ANCESTOR_IS_SELF to true (set it to false in all
   other cases).

   If DEPTH_FIRST_CATALOG_INDEX is NULL, empty, or no ancestor is found, then
   return NULL. */
static svn_mergeinfo_t
find_nearest_ancestor(const apr_array_header_t *depth_first_catalog_index,
                      svn_boolean_t *ancestor_is_self,
                      const char *fspath)
{
  int ancestor_index = -1;

  *ancestor_is_self = FALSE;

  if (depth_first_catalog_index)
    {
      int i;

      for (i = 0; i < depth_first_catalog_index->nelts; i++)
        {
          svn_sort__item_t item = APR_ARRAY_IDX(depth_first_catalog_index, i,
                                                svn_sort__item_t);
          if (svn_fspath__skip_ancestor(item.key, fspath))
            {
              ancestor_index = i;

              /* There's no nearer ancestor than FSPATH itself. */
              if (strcmp(item.key, fspath) == 0)
                {
                  *ancestor_is_self = TRUE;
                  break;
                }
            }

        }
    }

  if (ancestor_index == -1)
    return NULL;
  else
    return (APR_ARRAY_IDX(depth_first_catalog_index,
                          ancestor_index,
                          svn_sort__item_t)).value;
}

/* Baton for use with the filter_log_entry_with_rangelist()
   svn_log_entry_receiver_t callback. */
struct filter_log_entry_baton_t
{
  /* Is TRUE if RANGELIST describes potentially merged revisions, is FALSE
     if RANGELIST describes potentially eligible revisions. */
  svn_boolean_t filtering_merged;

  /* Unsorted array of repository relative paths representing the merge
     sources.  There will be more than one source  */
  const apr_array_header_t *merge_source_fspaths;

  /* The repository-absolute path we are calling svn_client_log5() on. */
  const char *target_fspath;

  /* Mergeinfo catalog for the tree rooted at TARGET_FSPATH.
     The path keys must be repository-absolute. */
  svn_mergeinfo_catalog_t target_mergeinfo_catalog;

  /* Depth first sorted array of svn_sort__item_t's for
     TARGET_MERGEINFO_CATALOG. */
  apr_array_header_t *depth_first_catalog_index;

  /* A rangelist describing all the revisions potentially merged or
     potentially eligible for merging (see FILTERING_MERGED) based on
     the target's explicit or inherited mergeinfo. */
  const apr_array_header_t *rangelist;

  /* The wrapped svn_log_entry_receiver_t callback and baton which
     filter_log_entry_with_rangelist() is acting as a filter for. */
  svn_log_entry_receiver_t log_receiver;
  void *log_receiver_baton;

  svn_client_ctx_t *ctx;
};

/* Implements the svn_log_entry_receiver_t interface.  BATON is a
   `struct filter_log_entry_baton_t *'.

   Call the wrapped log receiver BATON->log_receiver (with
   BATON->log_receiver_baton) if:

   BATON->FILTERING_MERGED is FALSE and the changes represented by LOG_ENTRY
   have been fully merged from BATON->merge_source_fspaths to the WC target
   based on the mergeinfo for the WC contained in BATON->TARGET_MERGEINFO_CATALOG.

   Or

   BATON->FILTERING_MERGED is TRUE and the changes represented by LOG_ENTRY
   have not been merged, or only partially merged, from
   BATON->merge_source_fspaths to the WC target based on the mergeinfo for the
   WC contained in BATON->TARGET_MERGEINFO_CATALOG. */
static svn_error_t *
filter_log_entry_with_rangelist(void *baton,
                                svn_log_entry_t *log_entry,
                                apr_pool_t *pool)
{
  struct filter_log_entry_baton_t *fleb = baton;
  apr_array_header_t *intersection, *this_rangelist;

  if (fleb->ctx->cancel_func)
    SVN_ERR(fleb->ctx->cancel_func(fleb->ctx->cancel_baton));

  /* Ignore r0 because there can be no "change 0" in a merge range. */
  if (log_entry->revision == 0)
    return SVN_NO_ERROR;

  this_rangelist = svn_rangelist__initialize(log_entry->revision - 1,
                                             log_entry->revision,
                                             TRUE, pool);

  /* Don't consider inheritance yet, see if LOG_ENTRY->REVISION is
     fully or partially represented in BATON->RANGELIST. */
  SVN_ERR(svn_rangelist_intersect(&intersection, fleb->rangelist,
                                  this_rangelist, FALSE, pool));
  if (! (intersection && intersection->nelts))
    return SVN_NO_ERROR;

  SVN_ERR_ASSERT(intersection->nelts == 1);

  /* Ok, we know LOG_ENTRY->REVISION is represented in BATON->RANGELIST,
     but is it only partially represented, i.e. is the corresponding range in
     BATON->RANGELIST non-inheritable?  Ask for the same intersection as
     above but consider inheritance this time, if the intersection is empty
     we know the range in BATON->RANGELIST is non-inheritable. */
  SVN_ERR(svn_rangelist_intersect(&intersection, fleb->rangelist,
                                  this_rangelist, TRUE, pool));
  log_entry->non_inheritable = !intersection->nelts;

  /* If the paths changed by LOG_ENTRY->REVISION are provided we can determine
     if LOG_ENTRY->REVISION, while only partially represented in
     BATON->RANGELIST, is in fact completely applied to all affected paths.
     ### And ... what if it is, or if it isn't? What do we do with the answer?
         And how do we cope if the changed paths are not provided? */
  if ((log_entry->non_inheritable || !fleb->filtering_merged)
      && log_entry->changed_paths2)
    {
      apr_hash_index_t *hi;
      svn_boolean_t all_subtrees_have_this_rev = TRUE;
      apr_array_header_t *this_rev_rangelist =
        svn_rangelist__initialize(log_entry->revision - 1,
                                  log_entry->revision, TRUE, pool);
      apr_pool_t *iterpool = svn_pool_create(pool);

      for (hi = apr_hash_first(pool, log_entry->changed_paths2);
           hi;
           hi = apr_hash_next(hi))
        {
          int i;
          const char *path = svn__apr_hash_index_key(hi);
          svn_log_changed_path2_t *change = svn__apr_hash_index_val(hi);
          const char *target_fspath_affected;
          svn_mergeinfo_t nearest_ancestor_mergeinfo;
          svn_boolean_t found_this_revision = FALSE;
          const char *merge_source_rel_target;
          const char *merge_source_fspath;
          svn_boolean_t ancestor_is_self;

          svn_pool_clear(iterpool);

          /* Check that PATH is a subtree of at least one of the
             merge sources.  If not then ignore this path.  */
          for (i = 0; i < fleb->merge_source_fspaths->nelts; i++)
            {
              merge_source_fspath = APR_ARRAY_IDX(fleb->merge_source_fspaths,
                                                  i, const char *);

              merge_source_rel_target
                = svn_fspath__skip_ancestor(merge_source_fspath, path);
              if (merge_source_rel_target)
                {
                  /* If MERGE_SOURCE was itself deleted, replaced, or added
                     in LOG_ENTRY->REVISION then ignore this PATH since you
                     can't merge a addition or deletion of yourself. */
                  if (merge_source_rel_target[0] == '\0'
                      && (change->action != 'M'))
                    i = fleb->merge_source_fspaths->nelts;
                  break;
                }
            }
          /* If we examined every merge source path and PATH is a child of
             none of them then we can ignore this PATH. */
          if (i == fleb->merge_source_fspaths->nelts)
            continue;

          /* Calculate the target path which PATH would affect if merged. */
          target_fspath_affected = svn_fspath__join(fleb->target_fspath,
                                                    merge_source_rel_target,
                                                    iterpool);

          nearest_ancestor_mergeinfo =
            find_nearest_ancestor(fleb->depth_first_catalog_index,
                                  &ancestor_is_self,
                                  target_fspath_affected);

          /* Issue #3791: A path should never have explicit mergeinfo
             describing its own addition (that's self-referential).  Nor will
             it have explicit mergeinfo describing its own deletion (we
             obviously can't add new mergeinfo to a path we are deleting).

             This lack of explicit mergeinfo should not cause such revisions
             to show up as eligible however.  If PATH was deleted, replaced,
             or added in LOG_ENTRY->REVISION, but the corresponding
             TARGET_PATH_AFFECTED already exists and has explicit mergeinfo
             describing merges from PATH *after* LOG_ENTRY->REVISION, then
             ignore this PATH.  If it was deleted in LOG_ENTRY->REVISION it's
             obviously back.  If it was added or replaced it's still around
             possibly it was replaced one or more times, but it's back now.
             Regardless, LOG_ENTRY->REVISION is *not* an eligible revision! */
          if (ancestor_is_self /* Explicit mergeinfo on TARGET_PATH_AFFECTED */
              && (change->action != 'M'))
            {
              apr_array_header_t *rangelist = apr_hash_get(
                nearest_ancestor_mergeinfo, path, APR_HASH_KEY_STRING);
              svn_merge_range_t *youngest_range = APR_ARRAY_IDX(
                rangelist, rangelist->nelts - 1, svn_merge_range_t *);

              if (youngest_range
                  && (youngest_range->end > log_entry->revision))
                continue;
            }

          if (nearest_ancestor_mergeinfo)
            {
              apr_hash_index_t *hi2;

              for (hi2 = apr_hash_first(iterpool, nearest_ancestor_mergeinfo);
                   hi2;
                   hi2 = apr_hash_next(hi2))
                {
                  const char *mergeinfo_path = svn__apr_hash_index_key(hi2);
                  apr_array_header_t *rangelist = svn__apr_hash_index_val(hi2);

                  /* Does the mergeinfo for PATH reflect if
                     LOG_ENTRY->REVISION was previously merged
                     from MERGE_SOURCE_FSPATH? */
                  if (svn_fspath__skip_ancestor(merge_source_fspath,
                                                mergeinfo_path))
                    {
                      /* Something was merged from MERGE_SOURCE_FSPATH, does
                         it include LOG_ENTRY->REVISION? */
                      SVN_ERR(svn_rangelist_intersect(&intersection,
                                                      rangelist,
                                                      this_rev_rangelist,
                                                      FALSE,
                                                      iterpool));
                      if (intersection->nelts)
                        {
                          if (ancestor_is_self)
                            {
                              /* TARGET_PATH_AFFECTED has explicit mergeinfo,
                                 so we don't need to worry if that mergeinfo
                                 is inheritable or not. */
                              found_this_revision = TRUE;
                              break;
                            }
                          else
                            {
                              /* TARGET_PATH_AFFECTED inherited its mergeinfo,
                                 so we have to ignore non-inheritable
                                 ranges. */
                              SVN_ERR(svn_rangelist_intersect(
                                &intersection,
                                rangelist,
                                this_rev_rangelist,
                                TRUE, iterpool));
                              if (intersection->nelts)
                                {
                                  found_this_revision = TRUE;
                                  break;
                                }
                            }
                        }
                    }
                }
            }

          if (!found_this_revision)
            {
              /* As soon as any PATH is found that is not fully merged for
                 LOG_ENTRY->REVISION then we can stop. */
              all_subtrees_have_this_rev = FALSE;
              break;
            }
        }

      svn_pool_destroy(iterpool);

      if (all_subtrees_have_this_rev)
        {
          if (fleb->filtering_merged)
            log_entry->non_inheritable = FALSE;
          else
            return SVN_NO_ERROR;
        }
    }

  /* Call the wrapped log receiver which this function is filtering for. */
  return fleb->log_receiver(fleb->log_receiver_baton, log_entry, pool);
}

static svn_error_t *
logs_for_mergeinfo_rangelist(const char *source_url,
                             const apr_array_header_t *merge_source_fspaths,
                             svn_boolean_t filtering_merged,
                             const apr_array_header_t *rangelist,
                             svn_mergeinfo_t target_mergeinfo_catalog,
                             const char *target_fspath,
                             svn_boolean_t discover_changed_paths,
                             const apr_array_header_t *revprops,
                             svn_log_entry_receiver_t log_receiver,
                             void *log_receiver_baton,
                             svn_client_ctx_t *ctx,
                             apr_pool_t *scratch_pool)
{
  apr_array_header_t *target;
  svn_merge_range_t *oldest_range, *youngest_range;
  apr_array_header_t *revision_ranges;
  svn_opt_revision_t oldest_rev, youngest_rev;
  struct filter_log_entry_baton_t fleb;

  if (! rangelist->nelts)
    return SVN_NO_ERROR;

  /* Sort the rangelist. */
  qsort(rangelist->elts, rangelist->nelts,
        rangelist->elt_size, svn_sort_compare_ranges);

  /* Build a single-member log target list using SOURCE_URL. */
  target = apr_array_make(scratch_pool, 1, sizeof(const char *));
  APR_ARRAY_PUSH(target, const char *) = source_url;

  /* Calculate and construct the bounds of our log request. */
  youngest_range = APR_ARRAY_IDX(rangelist, rangelist->nelts - 1,
                                 svn_merge_range_t *);
  youngest_rev.kind = svn_opt_revision_number;
  youngest_rev.value.number = youngest_range->end;
  oldest_range = APR_ARRAY_IDX(rangelist, 0, svn_merge_range_t *);
  oldest_rev.kind = svn_opt_revision_number;
  oldest_rev.value.number = oldest_range->start;

  if (! target_mergeinfo_catalog)
    target_mergeinfo_catalog = apr_hash_make(scratch_pool);

  /* FILTER_LOG_ENTRY_BATON_T->TARGET_MERGEINFO_CATALOG's keys are required
     to be repository-absolute. */
  SVN_ERR(svn_mergeinfo__add_prefix_to_catalog(&target_mergeinfo_catalog,
                                               target_mergeinfo_catalog, "/",
                                               scratch_pool, scratch_pool));

  /* Build the log filtering callback baton. */
  fleb.filtering_merged = filtering_merged;
  fleb.merge_source_fspaths = merge_source_fspaths;
  fleb.target_mergeinfo_catalog = target_mergeinfo_catalog;
  fleb.depth_first_catalog_index =
    svn_sort__hash(target_mergeinfo_catalog,
                   svn_sort_compare_items_as_paths,
                   scratch_pool);
  fleb.target_fspath = target_fspath;
  fleb.rangelist = rangelist;
  fleb.log_receiver = log_receiver;
  fleb.log_receiver_baton = log_receiver_baton;
  fleb.ctx = ctx;

  /* Drive the log. */
  revision_ranges = apr_array_make(scratch_pool, 1,
                                   sizeof(svn_opt_revision_range_t *));
  APR_ARRAY_PUSH(revision_ranges, svn_opt_revision_range_t *)
    = svn_opt__revision_range_create(&oldest_rev, &youngest_rev, scratch_pool);
  SVN_ERR(svn_client_log5(target, &youngest_rev, revision_ranges,
                          0, discover_changed_paths, FALSE, FALSE, revprops,
                          filter_log_entry_with_rangelist, &fleb, ctx,
                          scratch_pool));

  /* Check for cancellation. */
  if (ctx->cancel_func)
    SVN_ERR(ctx->cancel_func(ctx->cancel_baton));

  return SVN_NO_ERROR;
}

/*** Public APIs ***/

svn_error_t *
svn_client_get_mergeinfo_catalog(svn_mergeinfo_catalog_t *mergeinfo_cat_p,
                                 const char *path_or_url,
                                 const svn_opt_revision_t *peg_revision,
                                 svn_client_ctx_t *ctx,
                                 apr_pool_t *result_pool,
                                 apr_pool_t *scratch_pool)
{
  const char *repos_root;

  SVN_ERR(get_mergeinfo(mergeinfo_cat_p, &repos_root, path_or_url,
                        peg_revision, TRUE /* include_descendants */,
                        FALSE /* ignore_invalid_mergeinfo */,
                        ctx, result_pool, scratch_pool));

  return SVN_NO_ERROR;
}

svn_error_t *
svn_client_mergeinfo_get_merged(apr_hash_t **mergeinfo_p,
                                const char *path_or_url,
                                const svn_opt_revision_t *peg_revision,
                                svn_client_ctx_t *ctx,
                                apr_pool_t *pool)
{
  const char *repos_root;
  svn_mergeinfo_catalog_t mergeinfo_cat;
  svn_mergeinfo_t mergeinfo;

  SVN_ERR(get_mergeinfo(&mergeinfo_cat, &repos_root, path_or_url,
                        peg_revision, FALSE, FALSE, ctx, pool, pool));
  if (mergeinfo_cat)
    {
      const char *path_or_url_repos_rel;

      if (! svn_path_is_url(path_or_url)
          && ! svn_dirent_is_absolute(path_or_url))
        SVN_ERR(svn_dirent_get_absolute(&path_or_url, path_or_url, pool));

      SVN_ERR(svn_client__path_relative_to_root(&path_or_url_repos_rel,
                                                ctx->wc_ctx, path_or_url,
                                                repos_root, FALSE, NULL,
                                                pool, pool));
      mergeinfo = apr_hash_get(mergeinfo_cat, path_or_url_repos_rel,
                               APR_HASH_KEY_STRING);
    }
  else
    {
      mergeinfo = NULL;
    }

  SVN_ERR(svn_mergeinfo__relpaths_to_urls(mergeinfo_p, mergeinfo,
                                          repos_root, pool, pool));
  return SVN_NO_ERROR;
}


/* */
static svn_error_t *
mergeinfo_log(svn_boolean_t finding_merged,
              const svn_client_peg_t *target_peg,
              const svn_client_peg_t *source_peg,
              svn_log_entry_receiver_t log_receiver,
              void *log_receiver_baton,
              svn_boolean_t discover_changed_paths,
              svn_depth_t depth,
              const apr_array_header_t *revprops,
              svn_client_ctx_t *ctx,
              apr_pool_t *scratch_pool)
{
  apr_pool_t *sesspool = svn_pool_create(scratch_pool);
<<<<<<< HEAD
  svn_client_target_t *target;
  svn_ra_session_t *target_session;
=======
>>>>>>> dc10931e
  const char *log_target = NULL;
  const char *repos_root;
  svn_mergeinfo_catalog_t target_mergeinfo_cat;

  /* A hash of paths, at or under TARGET, mapped to rangelists.  Not
     technically mergeinfo, so not using the svn_mergeinfo_t type. */
  apr_hash_t *inheritable_subtree_merges;

  svn_mergeinfo_t source_history;
  svn_mergeinfo_t target_history;
  apr_array_header_t *master_noninheritable_rangelist;
  apr_array_header_t *master_inheritable_rangelist;
  apr_array_header_t *merge_source_fspaths =
    apr_array_make(scratch_pool, 1, sizeof(const char *));
  apr_hash_index_t *hi_catalog;
  apr_hash_index_t *hi;
  apr_pool_t *iterpool;

  /* We currently only support depth = empty | infinity. */
  if (depth != svn_depth_infinity && depth != svn_depth_empty)
    return svn_error_create(
      SVN_ERR_UNSUPPORTED_FEATURE, NULL,
      _("Only depths 'infinity' and 'empty' are currently supported"));
  /* ### Current not back-compatible: only supporting depth 'infinity'. */
  SVN_ERR_ASSERT(depth == svn_depth_infinity);

  SVN_ERR(svn_client__peg_resolve(&target, &target_session, target_peg,
                                  ctx, scratch_pool, scratch_pool));

  /* We need the union of TARGET's mergeinfo
     and SOURCE's history.  It's not enough to do path
     matching, because renames in the history of SOURCE
     throw that all in a tizzy.  Of course, if there's no mergeinfo on
     the target, that vastly simplifies matters (we'll have nothing to
     do). */
  /* This get_mergeinfo() call doubles as a mergeinfo capabilities check. */
  SVN_ERR(get_mergeinfo(&target_mergeinfo_cat, &repos_root,
                        target_peg->path_or_url, &target_peg->peg_revision,
                        TRUE /* include_descendants; depth == svn_depth_infinity */,
                        TRUE /* ignore_invalid_mergeinfo */,
                        ctx, scratch_pool, scratch_pool));

  if (!target_mergeinfo_cat)
    {
      /* If we are looking for what has been merged and there is no
         mergeinfo then we already know the answer.  If we are looking
         for eligible revisions then create a catalog with empty mergeinfo
         on the target.  This is semantically equivalent to no mergeinfo
         and gives us something to combine with SOURCE's
         history. */
      if (finding_merged)
        {
          return SVN_NO_ERROR;
        }
      else
        {
          target_mergeinfo_cat = apr_hash_make(scratch_pool);
          apr_hash_set(target_mergeinfo_cat,
                       target->repos_relpath,
                       APR_HASH_KEY_STRING,
                       apr_hash_make(scratch_pool));
        }
    }

  /* Open RA sessions to the repository for the source and target.
   * ### TODO: As the source and target must be in the same repository, we
   * should share a single session, tracking the two URLs separately. */
  if (!finding_merged)
    {
<<<<<<< HEAD
      SVN_ERR(svn_client__get_history_as_mergeinfo(&target_history, NULL,
                                                   target->repos_revnum,
                                                   SVN_INVALID_REVNUM,
                                                   SVN_INVALID_REVNUM,
                                                   target_session, ctx,
                                                   scratch_pool));
    }
  {
    svn_client_target_t *source;
    svn_ra_session_t *source_session;

    SVN_ERR(svn_client__peg_resolve(&source, &source_session, source_peg,
                                    ctx, scratch_pool, scratch_pool));
    SVN_ERR(svn_client__get_history_as_mergeinfo(&source_history, NULL,
                                                 source->repos_revnum,
                                                 SVN_INVALID_REVNUM,
                                                 SVN_INVALID_REVNUM,
                                                 source_session, ctx,
                                                 scratch_pool));
=======
      svn_ra_session_t *target_session;
      svn_revnum_t rev;
      const char *url;

      SVN_ERR(svn_client__ra_session_from_path(
                &target_session, &rev, &url,
                target_path_or_url, NULL,
                target_peg_revision, target_peg_revision,
                ctx, sesspool));
      SVN_ERR(svn_client__get_history_as_mergeinfo(
                &target_history, NULL,
                url, rev, SVN_INVALID_REVNUM, SVN_INVALID_REVNUM,
                target_session, ctx, scratch_pool));
    }
  {
    svn_ra_session_t *source_session;
    svn_revnum_t rev;
    const char *url;

    SVN_ERR(svn_client__ra_session_from_path(
              &source_session, &rev, &url,
              source_path_or_url, NULL,
              source_peg_revision, source_peg_revision,
              ctx, sesspool));
    SVN_ERR(svn_client__get_history_as_mergeinfo(
              &source_history, NULL,
              url, rev, SVN_INVALID_REVNUM, SVN_INVALID_REVNUM,
              source_session, ctx, scratch_pool));
>>>>>>> dc10931e
  }
  /* Close the source and target sessions. */
  svn_pool_destroy(sesspool);

  /* Separate the explicit or inherited mergeinfo on TARGET, and possibly
     its explicit subtree mergeinfo, into their inheritable and non-inheritable
     parts. */
  master_noninheritable_rangelist =
    apr_array_make(scratch_pool, 64, sizeof(svn_merge_range_t *));
  master_inheritable_rangelist = apr_array_make(scratch_pool, 64,
                                                sizeof(svn_merge_range_t *));
  inheritable_subtree_merges = apr_hash_make(scratch_pool);

  iterpool = svn_pool_create(scratch_pool);

  for (hi_catalog = apr_hash_first(scratch_pool,
                                   target_mergeinfo_cat);
       hi_catalog;
       hi_catalog = apr_hash_next(hi_catalog))
    {
      svn_mergeinfo_t subtree_mergeinfo =
        svn__apr_hash_index_val(hi_catalog);
      svn_mergeinfo_t subtree_history;
      svn_mergeinfo_t subtree_source_history;
      svn_mergeinfo_t subtree_inheritable_mergeinfo;
      svn_mergeinfo_t subtree_noninheritable_mergeinfo;
      svn_mergeinfo_t merged_noninheritable;
      svn_mergeinfo_t merged;
      const char *subtree_path = svn__apr_hash_index_key(hi_catalog);
      svn_boolean_t is_subtree = strcmp(subtree_path,
                                        target->repos_relpath) != 0;
      svn_pool_clear(iterpool);

      if (is_subtree)
        {
          /* If SUBTREE_PATH is a proper subtree of TARGET then make
             a copy of SOURCE_HISTORY that is path adjusted for the
             subtree.  */
          const char *subtree_rel_path =
            subtree_path + strlen(target->repos_relpath) + 1;

          SVN_ERR(svn_mergeinfo__add_suffix_to_mergeinfo(
            &subtree_source_history, source_history,
            subtree_rel_path, scratch_pool, scratch_pool));

          if (!finding_merged)
            SVN_ERR(svn_mergeinfo__add_suffix_to_mergeinfo(
                    &subtree_history, target_history,
                    subtree_rel_path, scratch_pool, scratch_pool));
        }
      else
        {
          subtree_source_history = source_history;
          if (!finding_merged)
            subtree_history = target_history;
        }

      if (!finding_merged)
        {
          svn_mergeinfo_t merged_via_history;
          SVN_ERR(svn_mergeinfo_intersect2(&merged_via_history,
                                           subtree_history,
                                           subtree_source_history, TRUE,
                                           scratch_pool, iterpool));
          SVN_ERR(svn_mergeinfo_merge2(subtree_mergeinfo,
                                       merged_via_history,
                                       scratch_pool, scratch_pool));
        }

      SVN_ERR(svn_mergeinfo_inheritable2(&subtree_inheritable_mergeinfo,
                                         subtree_mergeinfo, NULL,
                                         SVN_INVALID_REVNUM,
                                         SVN_INVALID_REVNUM,
                                         TRUE, scratch_pool, iterpool));
      SVN_ERR(svn_mergeinfo_inheritable2(&subtree_noninheritable_mergeinfo,
                                         subtree_mergeinfo, NULL,
                                         SVN_INVALID_REVNUM,
                                         SVN_INVALID_REVNUM,
                                         FALSE, scratch_pool, iterpool));

      /* Find the intersection of the non-inheritable part of
         SUBTREE_MERGEINFO and SOURCE_HISTORY.  svn_mergeinfo_intersect2()
         won't consider non-inheritable and inheritable ranges
         intersecting unless we ignore inheritance, but in doing so the
         resulting intersections have all inheritable ranges.  To get
         around this we set the inheritance on the result to all
         non-inheritable. */
      SVN_ERR(svn_mergeinfo_intersect2(&merged_noninheritable,
                                       subtree_noninheritable_mergeinfo,
                                       subtree_source_history, FALSE,
                                       scratch_pool, iterpool));
      svn_mergeinfo__set_inheritance(merged_noninheritable, FALSE,
                                     scratch_pool);

      /* Keep track of all ranges partially merged to any and all
         subtrees. */
      SVN_ERR(svn_rangelist__merge_many(master_noninheritable_rangelist,
                                        merged_noninheritable,
                                        scratch_pool, iterpool));

      /* Find the intersection of the inheritable part of TGT_MERGEINFO
         and SOURCE_HISTORY. */
      SVN_ERR(svn_mergeinfo_intersect2(&merged,
                                       subtree_inheritable_mergeinfo,
                                       subtree_source_history, FALSE,
                                       scratch_pool, iterpool));

      /* Keep track of all ranges fully merged to any and all
         subtrees. */
      if (apr_hash_count(merged))
        {
          /* The inheritable rangelist merged from SUBTREE_SOURCE_HISTORY
             to SUBTREE_PATH. */
          apr_array_header_t *subtree_merged_rangelist =
            apr_array_make(scratch_pool, 1, sizeof(svn_merge_range_t *));

          SVN_ERR(svn_rangelist__merge_many(master_inheritable_rangelist,
                                            merged, scratch_pool, iterpool));
          SVN_ERR(svn_rangelist__merge_many(subtree_merged_rangelist,
                                            merged, scratch_pool, iterpool));

          apr_hash_set(inheritable_subtree_merges, subtree_path,
                       APR_HASH_KEY_STRING, subtree_merged_rangelist);
        }
      else
        {
          /* Map SUBTREE_PATH to an empty rangelist if there was nothing
             fully merged. e.g. Only empty or non-inheritable mergeinfo
             on the subtree or mergeinfo unrelated to the source. */
          apr_hash_set(inheritable_subtree_merges, subtree_path,
                       APR_HASH_KEY_STRING,
                       apr_array_make(scratch_pool, 0,
                       sizeof(svn_merge_range_t *)));
        }
    }

  /* Make sure every range in MASTER_INHERITABLE_RANGELIST is fully merged to
     each subtree (including the target itself).  Any revisions which don't
     exist in *every* subtree are *potentially* only partially merged to the
     tree rooted at TARGET, so move those revisions to
     MASTER_NONINHERITABLE_RANGELIST.  It may turn out that that a revision
     was merged to the only subtree it affects, but we need to examine the
     logs to make this determination (which will be done by
     logs_for_mergeinfo_rangelist). */
  if (master_inheritable_rangelist->nelts)
    {
      for (hi = apr_hash_first(scratch_pool, inheritable_subtree_merges);
           hi;
           hi = apr_hash_next(hi))
        {
          apr_array_header_t *deleted_rangelist;
          apr_array_header_t *added_rangelist;
          apr_array_header_t *subtree_merged_rangelist =
            svn__apr_hash_index_val(hi);

          svn_pool_clear(iterpool);

          SVN_ERR(svn_rangelist_diff(&deleted_rangelist, &added_rangelist,
                                     master_inheritable_rangelist,
                                     subtree_merged_rangelist, TRUE,
                                     iterpool));

          if (deleted_rangelist->nelts)
            {
              svn_rangelist__set_inheritance(deleted_rangelist, FALSE);
              SVN_ERR(svn_rangelist_merge2(master_noninheritable_rangelist,
                                           deleted_rangelist,
                                           scratch_pool, iterpool));
              SVN_ERR(svn_rangelist_remove(&master_inheritable_rangelist,
                                           deleted_rangelist,
                                           master_inheritable_rangelist,
                                           FALSE,
                                           scratch_pool));
            }
        }
    }

  if (finding_merged)
    {
      /* Roll all the merged revisions into one rangelist. */
      SVN_ERR(svn_rangelist_merge2(master_inheritable_rangelist,
                                   master_noninheritable_rangelist,
                                   scratch_pool, scratch_pool));

    }
  else
    {
      /* Create the starting rangelist for what might be eligible. */
      apr_array_header_t *source_master_rangelist =
        apr_array_make(scratch_pool, 1, sizeof(svn_merge_range_t *));

      SVN_ERR(svn_rangelist__merge_many(source_master_rangelist,
                                        source_history,
                                        scratch_pool, scratch_pool));

      /* From what might be eligible subtract what we know is partially merged
         and then merge that back. */
      SVN_ERR(svn_rangelist_remove(&source_master_rangelist,
                                   master_noninheritable_rangelist,
                                   source_master_rangelist,
                                   FALSE, scratch_pool));
      SVN_ERR(svn_rangelist_merge2(source_master_rangelist,
                                   master_noninheritable_rangelist,
                                   scratch_pool, scratch_pool));
      SVN_ERR(svn_rangelist_remove(&master_inheritable_rangelist,
                                   master_inheritable_rangelist,
                                   source_master_rangelist,
                                   TRUE, scratch_pool));
    }

  /* Nothing merged?  Not even when considering shared history if
     looking for eligible revisions (i.e. !FINDING_MERGED)?  Then there
     is nothing more to do. */
  if (! master_inheritable_rangelist->nelts)
    {
      svn_pool_destroy(iterpool);
      return SVN_NO_ERROR;
    }
  else
    {
      /* Determine the correct (youngest) target for 'svn log'. */
      svn_merge_range_t *youngest_range
        = APR_ARRAY_IDX(master_inheritable_rangelist,
                        master_inheritable_rangelist->nelts - 1,
                        svn_merge_range_t *);
      apr_array_header_t *youngest_rangelist =
        svn_rangelist__initialize(youngest_range->end - 1,
                                  youngest_range->end,
                                  youngest_range->inheritable,
                                  scratch_pool);;

      for (hi = apr_hash_first(scratch_pool, source_history);
           hi;
           hi = apr_hash_next(hi))
        {
          const char *key = svn__apr_hash_index_key(hi);
          apr_array_header_t *subtree_merged_rangelist =
            svn__apr_hash_index_val(hi);
          apr_array_header_t *intersecting_rangelist;

          svn_pool_clear(iterpool);
          SVN_ERR(svn_rangelist_intersect(&intersecting_rangelist,
                                          youngest_rangelist,
                                          subtree_merged_rangelist,
                                          FALSE, iterpool));

          APR_ARRAY_PUSH(merge_source_fspaths, const char *) = key;

          if (intersecting_rangelist->nelts)
            log_target = key;
        }
    }

  svn_pool_destroy(iterpool);

  /* Step 4: Finally, we run 'svn log' to drive our log receiver, but
     using a receiver filter to only allow revisions to pass through
     that are in our rangelist. */
  log_target = svn_path_url_add_component2(repos_root, log_target + 1,
                                           scratch_pool);

  SVN_ERR(logs_for_mergeinfo_rangelist(log_target, merge_source_fspaths,
                                       finding_merged,
                                       master_inheritable_rangelist,
                                       target_mergeinfo_cat,
                                       svn_fspath__join("/", target->repos_relpath,
                                                        scratch_pool),
                                       discover_changed_paths,
                                       revprops,
                                       log_receiver, log_receiver_baton,
                                       ctx, scratch_pool));
  return SVN_NO_ERROR;
}

struct baton
{
  svn_mergeinfo_receiver_t *receiver_func;
  void *receiver_baton;
};

static svn_error_t *
mergeinfo_log_receiver(void *baton,
                       svn_log_entry_t *log_entry,
                       apr_pool_t *pool)
{
  struct baton *b = baton;
  svn_client_merged_rev_t info = { log_entry->revision, FALSE, FALSE, NULL };

  /* Identify this source-rev as "original change" or "no-op" or "a merge" */
  /* ### Fake: say it's a merge if log msg contains "erge". */
  {
    const svn_string_t *log = apr_hash_get(log_entry->revprops, "svn:log",
                                           APR_HASH_KEY_STRING);

    info.is_merge = strstr(log->data, "erge") != NULL;
  }
  /* Does the change contain any modifications apart from mergeinfo?
   * ### Fake: say it's operative if (rev % 10 != 0). */
  info.content_modified = (log_entry->revision % 10 != 0);

  info.misc = apr_psprintf(pool, "%s%s%s",
                           log_entry->non_inheritable ? "*" : " ",
                           log_entry->subtractive_merge ? " (reverse)" : "",
                           log_entry->has_children ? " (has children)" : "");

  SVN_ERR(b->receiver_func(&info, b->receiver_baton, pool));
  return SVN_NO_ERROR;
}

svn_error_t *
svn_client_mergeinfo_log2(svn_boolean_t finding_merged,
                          const svn_client_peg_t *target_peg,
                          const svn_client_peg_t *source_peg,
                          svn_mergeinfo_receiver_t receiver,
                          void *receiver_baton,
                          const apr_array_header_t *revprops,
                          svn_client_ctx_t *ctx,
                          apr_pool_t *scratch_pool)
{
  struct baton b;
  
  b.receiver_func = receiver;
  b.receiver_baton = receiver_baton;

  /* ### Request 'svn:log' revprop in order to discover whether it's a
     merge by scanning the text for "erge". */
  if (revprops)
    {
      apr_array_header_t *revprops2 = apr_array_copy(scratch_pool, revprops);
      APR_ARRAY_PUSH(revprops2, const char *) = "svn:log";
      revprops = revprops2;
    }

  SVN_ERR(mergeinfo_log(finding_merged, target_peg, source_peg,
                        mergeinfo_log_receiver, &b,
                        FALSE /* discover_changed_paths */,
                        svn_depth_infinity, revprops,
                        ctx, scratch_pool));
  return SVN_NO_ERROR;
}

svn_error_t *
svn_client_mergeinfo_log(svn_boolean_t finding_merged,
                         const char *target_path_or_url,
                         const svn_opt_revision_t *target_peg_revision,
                         const char *source_path_or_url,
                         const svn_opt_revision_t *source_peg_revision,
                         svn_log_entry_receiver_t receiver,
                         void *receiver_baton,
                         svn_boolean_t discover_changed_paths,
                         svn_depth_t depth,
                         const apr_array_header_t *revprops,
                         svn_client_ctx_t *ctx,
                         apr_pool_t *scratch_pool)
{
  svn_client_peg_t *target, *source;
  
  SVN_ERR(svn_client_peg_create(&target, target_path_or_url,
                                target_peg_revision, scratch_pool));
  SVN_ERR(svn_client_peg_create(&source, source_path_or_url,
                                source_peg_revision, scratch_pool));

  SVN_ERR(mergeinfo_log(finding_merged, target, source,
                        receiver, receiver_baton,
                        discover_changed_paths,
                        depth, revprops,
                        ctx, scratch_pool));
  return SVN_NO_ERROR;
}

svn_error_t *
svn_client_suggest_merge_sources(apr_array_header_t **suggestions,
                                 const char *path_or_url,
                                 const svn_opt_revision_t *peg_revision,
                                 svn_client_ctx_t *ctx,
                                 apr_pool_t *pool)
{
  const char *repos_root;
  const char *copyfrom_path;
  apr_array_header_t *list;
  svn_revnum_t copyfrom_rev;
  svn_mergeinfo_catalog_t mergeinfo_cat;
  svn_mergeinfo_t mergeinfo;
  apr_hash_index_t *hi;

  list = apr_array_make(pool, 1, sizeof(const char *));

  /* In our ideal algorithm, the list of recommendations should be
     ordered by:

        1. The most recent existing merge source.
        2. The copyfrom source (which will also be listed as a merge
           source if the copy was made with a 1.5+ client and server).
        3. All other merge sources, most recent to least recent.

     However, determining the order of application of merge sources
     requires a new RA API.  Until such an API is available, our
     algorithm will be:

        1. The copyfrom source.
        2. All remaining merge sources (unordered).
  */

  /* ### TODO: Share ra_session batons to improve efficiency? */
  SVN_ERR(get_mergeinfo(&mergeinfo_cat, &repos_root, path_or_url,
                        peg_revision, FALSE, FALSE, ctx, pool, pool));

  if (mergeinfo_cat && apr_hash_count(mergeinfo_cat))
    {
      /* We asked only for the PATH_OR_URL's mergeinfo, not any of its
         descendants.  So if there is anything in the catalog it is the
         mergeinfo for PATH_OR_URL. */
      mergeinfo = svn__apr_hash_index_val(apr_hash_first(pool, mergeinfo_cat));
    }
  else
    {
      mergeinfo = NULL;
    }

  SVN_ERR(svn_client__get_copy_source(path_or_url, peg_revision,
                                      &copyfrom_path, &copyfrom_rev,
                                      ctx, pool));
  if (copyfrom_path)
    {
      APR_ARRAY_PUSH(list, const char *) =
        svn_path_url_add_component2(repos_root, copyfrom_path, pool);
    }

  if (mergeinfo)
    {
      for (hi = apr_hash_first(pool, mergeinfo); hi; hi = apr_hash_next(hi))
        {
          const char *rel_path = svn__apr_hash_index_key(hi);

          if (copyfrom_path == NULL || strcmp(rel_path, copyfrom_path) != 0)
            APR_ARRAY_PUSH(list, const char *) = \
              svn_path_url_add_component2(repos_root, rel_path + 1, pool);
        }
    }

  *suggestions = list;
  return SVN_NO_ERROR;
}

svn_error_t *
svn_client__mergeinfo_status(svn_boolean_t *mergeinfo_changes,
                             svn_wc_context_t *wc_ctx,
                             const char *local_abspath,
                             apr_pool_t *scratch_pool)
{
  apr_array_header_t *propchanges;
  int i;

  *mergeinfo_changes = FALSE;

  SVN_ERR(svn_wc_get_prop_diffs2(&propchanges, NULL, wc_ctx,
                                 local_abspath, scratch_pool, scratch_pool));

  for (i = 0; i < propchanges->nelts; i++)
    {
      svn_prop_t prop = APR_ARRAY_IDX(propchanges, i, svn_prop_t);
      if (strcmp(prop.name, SVN_PROP_MERGEINFO) == 0)
        {
          *mergeinfo_changes = TRUE;
          break;
        }
    }

  return SVN_NO_ERROR;
}<|MERGE_RESOLUTION|>--- conflicted
+++ resolved
@@ -1801,11 +1801,8 @@
               apr_pool_t *scratch_pool)
 {
   apr_pool_t *sesspool = svn_pool_create(scratch_pool);
-<<<<<<< HEAD
   svn_client_target_t *target;
   svn_ra_session_t *target_session;
-=======
->>>>>>> dc10931e
   const char *log_target = NULL;
   const char *repos_root;
   svn_mergeinfo_catalog_t target_mergeinfo_cat;
@@ -1873,10 +1870,12 @@
   /* Open RA sessions to the repository for the source and target.
    * ### TODO: As the source and target must be in the same repository, we
    * should share a single session, tracking the two URLs separately. */
+#define TARGET_URL(target,pool) svn_path_url_add_component2((target)->repos_root_url, (target)->repos_relpath, pool)
   if (!finding_merged)
     {
-<<<<<<< HEAD
       SVN_ERR(svn_client__get_history_as_mergeinfo(&target_history, NULL,
+                                                   TARGET_URL(target,
+                                                              scratch_pool),
                                                    target->repos_revnum,
                                                    SVN_INVALID_REVNUM,
                                                    SVN_INVALID_REVNUM,
@@ -1890,41 +1889,13 @@
     SVN_ERR(svn_client__peg_resolve(&source, &source_session, source_peg,
                                     ctx, scratch_pool, scratch_pool));
     SVN_ERR(svn_client__get_history_as_mergeinfo(&source_history, NULL,
+                                                 TARGET_URL(target,
+                                                            scratch_pool),
                                                  source->repos_revnum,
                                                  SVN_INVALID_REVNUM,
                                                  SVN_INVALID_REVNUM,
                                                  source_session, ctx,
                                                  scratch_pool));
-=======
-      svn_ra_session_t *target_session;
-      svn_revnum_t rev;
-      const char *url;
-
-      SVN_ERR(svn_client__ra_session_from_path(
-                &target_session, &rev, &url,
-                target_path_or_url, NULL,
-                target_peg_revision, target_peg_revision,
-                ctx, sesspool));
-      SVN_ERR(svn_client__get_history_as_mergeinfo(
-                &target_history, NULL,
-                url, rev, SVN_INVALID_REVNUM, SVN_INVALID_REVNUM,
-                target_session, ctx, scratch_pool));
-    }
-  {
-    svn_ra_session_t *source_session;
-    svn_revnum_t rev;
-    const char *url;
-
-    SVN_ERR(svn_client__ra_session_from_path(
-              &source_session, &rev, &url,
-              source_path_or_url, NULL,
-              source_peg_revision, source_peg_revision,
-              ctx, sesspool));
-    SVN_ERR(svn_client__get_history_as_mergeinfo(
-              &source_history, NULL,
-              url, rev, SVN_INVALID_REVNUM, SVN_INVALID_REVNUM,
-              source_session, ctx, scratch_pool));
->>>>>>> dc10931e
   }
   /* Close the source and target sessions. */
   svn_pool_destroy(sesspool);
