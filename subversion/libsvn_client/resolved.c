--- conflicted
+++ resolved
@@ -2,17 +2,22 @@
  * resolved.c:  wrapper around wc resolved functionality.
  *
  * ====================================================================
- * Copyright (c) 2000-2004 CollabNet.  All rights reserved.
+ *    Licensed to the Apache Software Foundation (ASF) under one
+ *    or more contributor license agreements.  See the NOTICE file
+ *    distributed with this work for additional information
+ *    regarding copyright ownership.  The ASF licenses this file
+ *    to you under the Apache License, Version 2.0 (the
+ *    "License"); you may not use this file except in compliance
+ *    with the License.  You may obtain a copy of the License at
  *
- * This software is licensed as described in the file COPYING, which
- * you should have received as part of this distribution.  The terms
- * are also available at http://subversion.tigris.org/license-1.html.
- * If newer versions of this license are posted there, you may use a
- * newer version instead, at your option.
+ *      http://www.apache.org/licenses/LICENSE-2.0
  *
- * This software consists of voluntary contributions made by many
- * individuals.  For exact contribution history, see the revision
- * history and logs, available at http://subversion.tigris.org/.
+ *    Unless required by applicable law or agreed to in writing,
+ *    software distributed under the License is distributed on an
+ *    "AS IS" BASIS, WITHOUT WARRANTIES OR CONDITIONS OF ANY
+ *    KIND, either express or implied.  See the License for the
+ *    specific language governing permissions and limitations
+ *    under the License.
  * ====================================================================
  */
 
@@ -27,26 +32,80 @@
 #include "svn_wc.h"
 #include "svn_client.h"
 #include "svn_error.h"
+#include "svn_dirent_uri.h"
+#include "svn_path.h"
+#include "svn_pools.h"
+#include "svn_hash.h"
+#include "svn_sorts.h"
 #include "client.h"
+#include "private/svn_sorts_private.h"
 #include "private/svn_wc_private.h"
 
+#include "svn_private_config.h"
+
+#define ARRAY_LEN(ary) ((sizeof (ary)) / (sizeof ((ary)[0])))
+
  
 /*** Code. ***/
 
 svn_error_t *
-svn_client_resolved(const char *path,
-                    svn_boolean_t recursive,
-                    svn_client_ctx_t *ctx,
-                    apr_pool_t *pool)
-{
-<<<<<<< HEAD
-  return svn_client_resolved2(path, recursive, svn_accept_none, ctx, pool);
-=======
-  svn_depth_t depth = (recursive ? svn_depth_infinity : svn_depth_empty);
-  return svn_client_resolve(path, depth,
-                            svn_wc_conflict_choose_merged, ctx, pool);
->>>>>>> 8595db6c
+svn_client__resolve_conflicts(svn_boolean_t *conflicts_remain,
+                              apr_hash_t *conflicted_paths,
+                              svn_client_ctx_t *ctx,
+                              apr_pool_t *scratch_pool)
+{
+  apr_pool_t *iterpool = svn_pool_create(scratch_pool);
+  apr_array_header_t *array;
+  int i;
+
+  if (conflicts_remain)
+    *conflicts_remain = FALSE;
+
+  SVN_ERR(svn_hash_keys(&array, conflicted_paths, scratch_pool));
+  svn_sort__array(array, svn_sort_compare_paths);
+
+  for (i = 0; i < array->nelts; i++)
+    {
+      const char *local_abspath = APR_ARRAY_IDX(array, i, const char *);
+
+      svn_pool_clear(iterpool);
+      SVN_ERR(svn_wc__resolve_conflicts(ctx->wc_ctx, local_abspath,
+                                        svn_depth_empty,
+                                        TRUE /* resolve_text */,
+                                        "" /* resolve_prop (ALL props) */,
+                                        TRUE /* resolve_tree */,
+                                        svn_wc_conflict_choose_unspecified,
+                                        ctx->conflict_func2,
+                                        ctx->conflict_baton2,
+                                        ctx->cancel_func, ctx->cancel_baton,
+                                        ctx->notify_func2, ctx->notify_baton2,
+                                        iterpool));
+
+      if (conflicts_remain && !*conflicts_remain)
+        {
+          svn_error_t *err;
+          svn_boolean_t text_c, prop_c, tree_c;
+
+          err = svn_wc_conflicted_p3(&text_c, &prop_c, &tree_c,
+                                     ctx->wc_ctx, local_abspath,
+                                     iterpool);
+          if (err && err->apr_err == SVN_ERR_WC_PATH_NOT_FOUND)
+            {
+              svn_error_clear(err);
+              text_c = prop_c = tree_c = FALSE;
+            }
+          else
+            {
+              SVN_ERR(err);
+            }
+          if (text_c || prop_c || tree_c)
+            *conflicts_remain = TRUE;
+        }
+    }
+  svn_pool_destroy(iterpool);
+
+  return SVN_NO_ERROR;
 }
 
 svn_error_t *
@@ -56,21 +115,1196 @@
                    svn_client_ctx_t *ctx,
                    apr_pool_t *pool)
 {
-  svn_wc_adm_access_t *adm_access;
-  int adm_lock_level = SVN_WC__LEVELS_TO_LOCK_FROM_DEPTH(depth);
-
-  SVN_ERR(svn_wc_adm_probe_open3(&adm_access, NULL, path, TRUE,
-                                 adm_lock_level,
-                                 ctx->cancel_func, ctx->cancel_baton,
-                                 pool));
-
-  SVN_ERR(svn_wc_resolved_conflict3(path, adm_access, TRUE, TRUE, depth,
-                                    conflict_choice,
-                                    ctx->notify_func2, ctx->notify_baton2,
-                                    ctx->cancel_func, ctx->cancel_baton,
-                                    pool));
-
-  SVN_ERR(svn_wc_adm_close(adm_access));
+  const char *local_abspath;
+  svn_error_t *err;
+  const char *lock_abspath;
+
+  if (svn_path_is_url(path))
+    return svn_error_createf(SVN_ERR_ILLEGAL_TARGET, NULL,
+                             _("'%s' is not a local path"), path);
+
+  SVN_ERR(svn_dirent_get_absolute(&local_abspath, path, pool));
+
+  /* Similar to SVN_WC__CALL_WITH_WRITE_LOCK but using a custom
+     locking function. */
+
+  SVN_ERR(svn_wc__acquire_write_lock_for_resolve(&lock_abspath, ctx->wc_ctx,
+                                                 local_abspath, pool, pool));
+  err = svn_wc__resolve_conflicts(ctx->wc_ctx, local_abspath,
+                                  depth,
+                                  TRUE /* resolve_text */,
+                                  "" /* resolve_prop (ALL props) */,
+                                  TRUE /* resolve_tree */,
+                                  conflict_choice,
+                                  ctx->conflict_func2,
+                                  ctx->conflict_baton2,
+                                  ctx->cancel_func, ctx->cancel_baton,
+                                  ctx->notify_func2, ctx->notify_baton2,
+                                  pool);
+
+  err = svn_error_compose_create(err, svn_wc__release_write_lock(ctx->wc_ctx,
+                                                                 lock_abspath,
+                                                                 pool));
+  svn_io_sleep_for_timestamps(path, pool);
+
+  return svn_error_trace(err);
+}
+
++
+/*** Dealing with conflicts. ***/
+
+struct svn_client_conflict_t
+{
+  const char *local_abspath;
+  svn_client_ctx_t *ctx;
+  apr_hash_t *prop_conflicts;
+
+  /* Indicate which options were chosen to resolve a text or tree conflict
+   * on the conflited node. */
+  svn_client_conflict_option_id_t resolution_text;
+  svn_client_conflict_option_id_t resolution_tree;
+
+  /* A mapping from const char* property name to pointers to
+   * svn_client_conflict_option_t for all properties which had their
+   * conflicts resolved. Indicates which options were chosen to resolve
+   * the property conflicts. */
+  apr_hash_t *resolved_props;
+
+  /* For backwards compat. */
+  const svn_wc_conflict_description2_t *legacy_text_conflict;
+  const svn_wc_conflict_description2_t *legacy_prop_conflict;
+  const svn_wc_conflict_description2_t *legacy_tree_conflict;
+};
+
+/* Resolves conflict to OPTION and sets CONFLICT->RESOLUTION accordingly. */
+typedef svn_error_t *(*conflict_option_resolve_func_t)(
+  svn_client_conflict_option_t *option,
+  svn_client_conflict_t *conflict,
+  apr_pool_t *scratch_pool);
+
+struct svn_client_conflict_option_t
+{
+  svn_client_conflict_option_id_t id;
+  const char *description;
+
+  svn_client_conflict_t *conflict;
+  conflict_option_resolve_func_t do_resolve_func;
+
+  /* Data which is specific to particular conflicts and options. */
+  union {
+    struct {
+      /* Indicates the property to resolve in case of a property conflict.
+       * If set to "", all properties are resolved to this option. */
+      const char *propname;
+
+      /* A merged property value, if supplied by the API user, else NULL. */
+      const svn_string_t *merged_propval;
+    } prop;
+  } type_data;
+
+};
+
+/*
+ * Return a legacy conflict choice corresponding to OPTION_ID.
+ * Return svn_wc_conflict_choose_undefined if no corresponding
+ * legacy conflict choice exists.
+ */
+static svn_wc_conflict_choice_t
+conflict_option_id_to_wc_conflict_choice(
+  svn_client_conflict_option_id_t option_id)
+{
+
+  switch (option_id)
+    {
+      case svn_client_conflict_option_undefined:
+        return svn_wc_conflict_choose_undefined;
+
+      case svn_client_conflict_option_postpone:
+        return svn_wc_conflict_choose_postpone;
+
+      case svn_client_conflict_option_base_text:
+        return svn_wc_conflict_choose_base;
+
+      case svn_client_conflict_option_incoming_new_text:
+        return svn_wc_conflict_choose_theirs_full;
+
+      case svn_client_conflict_option_working_text:
+        return svn_wc_conflict_choose_mine_full;
+
+      case svn_client_conflict_option_incoming_new_text_for_conflicted_hunks_only:
+        return svn_wc_conflict_choose_theirs_conflict;
+
+      case svn_client_conflict_option_working_text_for_conflicted_hunks_only:
+        return svn_wc_conflict_choose_mine_conflict;
+
+      case svn_client_conflict_option_merged_text:
+        return svn_wc_conflict_choose_merged;
+
+      case svn_client_conflict_option_unspecified:
+        return svn_wc_conflict_choose_unspecified;
+
+      default:
+        break;
+    }
+
+  return svn_wc_conflict_choose_undefined;
+}
+
+static void
+add_legacy_desc_to_conflict(const svn_wc_conflict_description2_t *desc,
+                            svn_client_conflict_t *conflict,
+                            apr_pool_t *result_pool)
+{
+  switch (desc->kind)
+    {
+      case svn_wc_conflict_kind_text:
+        conflict->legacy_text_conflict = desc;
+        break;
+
+      case svn_wc_conflict_kind_property:
+        conflict->legacy_prop_conflict = desc;
+        break;
+
+      case svn_wc_conflict_kind_tree:
+        conflict->legacy_tree_conflict = desc;
+        break;
+
+      default:
+        SVN_ERR_ASSERT_NO_RETURN(FALSE); /* unknown kind of conflict */
+    }
+}
+
+/* Set up a conflict object. If legacy conflict descriptor DESC is not NULL,
+ * set up the conflict object for backwards compatibility. */
+static svn_error_t *
+conflict_get_internal(svn_client_conflict_t **conflict,
+                      const char *local_abspath,
+                      const svn_wc_conflict_description2_t *desc,
+                      svn_client_ctx_t *ctx,
+                      apr_pool_t *result_pool,
+                      apr_pool_t *scratch_pool)
+{
+  const apr_array_header_t *descs;
+  int i;
+
+  *conflict = apr_pcalloc(result_pool, sizeof(**conflict));
+
+  if (desc)
+    {
+      /* Add a single legacy conflict descriptor. */
+      (*conflict)->local_abspath = desc->local_abspath;
+      (*conflict)->resolution_text = svn_client_conflict_option_undefined;
+      (*conflict)->resolution_tree = svn_client_conflict_option_undefined;
+      (*conflict)->resolved_props = apr_hash_make(result_pool);
+      add_legacy_desc_to_conflict(desc, *conflict, result_pool);
+
+      return SVN_NO_ERROR;
+    }
+
+  (*conflict)->local_abspath = apr_pstrdup(result_pool, local_abspath);
+  (*conflict)->resolution_text = svn_client_conflict_option_undefined;
+  (*conflict)->resolution_tree = svn_client_conflict_option_undefined;
+  (*conflict)->resolved_props = apr_hash_make(result_pool);
+  (*conflict)->ctx = ctx;
+
+  /* Add all legacy conflict descriptors we can find. Eventually, this code
+   * path should stop relying on svn_wc_conflict_description2_t entirely. */
+  SVN_ERR(svn_wc__read_conflict_descriptions2_t(&descs, ctx->wc_ctx,
+                                                local_abspath,
+                                                result_pool, scratch_pool));
+  for (i = 0; i < descs->nelts; i++)
+    {
+      desc = APR_ARRAY_IDX(descs, i, const svn_wc_conflict_description2_t *);
+      if (desc->kind == svn_wc_conflict_kind_property)
+        {
+          if ((*conflict)->prop_conflicts == NULL)
+            (*conflict)->prop_conflicts = apr_hash_make(result_pool);
+          svn_hash_sets((*conflict)->prop_conflicts, desc->property_name, desc);
+        }
+      else
+        add_legacy_desc_to_conflict(desc, *conflict, result_pool);
+    }
+
+  return SVN_NO_ERROR;
+}
+
+svn_error_t *
+svn_client_conflict_get(svn_client_conflict_t **conflict,
+                        const char *local_abspath,
+                        svn_client_ctx_t *ctx,
+                        apr_pool_t *result_pool,
+                        apr_pool_t *scratch_pool)
+{
+  return svn_error_trace(conflict_get_internal(conflict, local_abspath, NULL,
+                                               ctx, result_pool, scratch_pool));
+}
+
+svn_error_t *
+svn_client_conflict_from_wc_description2_t(
+  svn_client_conflict_t **conflict,
+  const svn_wc_conflict_description2_t *desc,
+  apr_pool_t *result_pool,
+  apr_pool_t *scratch_pool)
+{
+  return svn_error_trace(conflict_get_internal(conflict, NULL, desc, NULL,
+                                               result_pool, scratch_pool));
+}
+
+/* Baton type for conflict_resolver_func(). */
+struct conflict_resolver_baton_t {
+
+  svn_client_conflict_walk_func_t *conflict_walk_func;
+  void *conflict_walk_func_baton;
+  svn_client_ctx_t *ctx;
+  
+} conflict_walk_baton_t;
+
+/* Implements svn_wc_conflict_resolver_func2_t for now because
+ * libsvn_wc does not support our new conflict type yet. */
+static svn_error_t *
+conflict_resolver_func(svn_wc_conflict_result_t **result,
+                       const svn_wc_conflict_description2_t *description,
+                       void *baton,
+                       apr_pool_t *result_pool,
+                       apr_pool_t *scratch_pool)
+{
+  struct conflict_resolver_baton_t *b = baton;
+  svn_client_conflict_t *conflict;
+  const char *local_abspath;
+  svn_client_conflict_option_id_t resolution;
+  svn_wc_conflict_choice_t conflict_choice;
+
+  local_abspath = description->local_abspath;
+  SVN_ERR(svn_client_conflict_get(&conflict, local_abspath, b->ctx,
+                                  scratch_pool, scratch_pool));
+
+  SVN_ERR(b->conflict_walk_func(b->conflict_walk_func_baton,
+                                conflict, scratch_pool));
+
+  /* Evaluate the conflict callback result based on which kind
+   * of conflict libsvn_wc has given us. */
+  resolution = svn_client_conflict_option_undefined;
+  if (description->kind == svn_wc_conflict_kind_text)
+    resolution = conflict->resolution_text;
+  else if (description->kind == svn_wc_conflict_kind_tree)
+    resolution = conflict->resolution_tree;
+  else if (description->kind == svn_wc_conflict_kind_property)
+    {
+      svn_client_conflict_option_t *option;
+
+      option = svn_hash_gets(conflict->resolved_props,
+                             description->property_name);
+      if (option == NULL)
+        return svn_error_createf(SVN_ERR_WC_CONFLICT_RESOLVER_FAILURE, NULL,
+                                 _("No resolution provided for conflicted "
+                                   "property '%s' on path '%s'"),
+                                 description->property_name,
+                                 svn_dirent_local_style(local_abspath,
+                                                        scratch_pool));
+
+      resolution = svn_client_conflict_option_get_id(option);
+      conflict_choice = conflict_option_id_to_wc_conflict_choice(resolution);
+      *result = svn_wc_create_conflict_result(conflict_choice, NULL,
+                                              result_pool);
+      if (resolution == svn_client_conflict_option_merged_text)
+        (*result)->merged_value = option->type_data.prop.merged_propval;
+        
+      return SVN_NO_ERROR;
+    }
+  else
+    return svn_error_createf(SVN_ERR_WC_CONFLICT_RESOLVER_FAILURE, NULL,
+                             _("Unknown legacy conflict kind '%d'"),
+                             description->kind);
+
+  if (resolution == svn_client_conflict_option_undefined)
+    return svn_error_createf(SVN_ERR_WC_CONFLICT_RESOLVER_FAILURE, NULL,
+                             _("No resolution for conflicted path '%s'"),
+                             svn_dirent_local_style(local_abspath,
+                                                    scratch_pool));
+
+  conflict_choice = conflict_option_id_to_wc_conflict_choice(resolution);
+  *result = svn_wc_create_conflict_result(conflict_choice, NULL, result_pool);
+
+  return SVN_NO_ERROR;
+}
+
+svn_error_t *
+svn_client_conflict_walk(const char *local_abspath,
+                         svn_depth_t depth,
+                         svn_client_conflict_walk_func_t conflict_walk_func,
+                         void *conflict_walk_func_baton,
+                         svn_client_ctx_t *ctx,
+                         apr_pool_t *scratch_pool)
+{
+  struct conflict_resolver_baton_t b;
+  const char *lock_abspath;
+  svn_error_t *err;
+
+  b.conflict_walk_func = conflict_walk_func;
+  b.conflict_walk_func_baton = conflict_walk_func_baton;
+  b.ctx = ctx;
+
+  SVN_ERR(svn_wc__acquire_write_lock_for_resolve(&lock_abspath, ctx->wc_ctx,
+                                                 local_abspath,
+                                                 scratch_pool, scratch_pool));
+  /* ### TODO: svn_wc__resolve_conflicts() should be changed to support
+   * ### iteration without relying on svn_wc_conflict_resolver_func2_t */
+  err = svn_wc__resolve_conflicts(ctx->wc_ctx, local_abspath,
+                                  depth,
+                                  TRUE /* resolve_text */,
+                                  "" /* resolve_prop (ALL props) */,
+                                  TRUE /* resolve_tree */,
+                                  svn_wc_conflict_choose_unspecified,
+                                  conflict_resolver_func, &b,
+                                  ctx->cancel_func, ctx->cancel_baton,
+                                  ctx->notify_func2, ctx->notify_baton2,
+                                  scratch_pool);
+
+  err = svn_error_compose_create(err, svn_wc__release_write_lock(ctx->wc_ctx,
+                                                                 lock_abspath,
+                                                                 scratch_pool));
+  svn_io_sleep_for_timestamps(local_abspath, scratch_pool);
+
+  
+
+  return SVN_NO_ERROR;
+}
+
+void
+svn_client_conflict_option_set_merged_propval(
+  svn_client_conflict_option_t *option,
+  const svn_string_t *merged_propval)
+{
+  option->type_data.prop.merged_propval = merged_propval;
+}
+
+/* 
+ * Resolve the conflict at LOCAL_ABSPATH. Currently only supports
+ * an OPTION_ID which can be mapped to svn_wc_conflict_choice_t and
+ * maps a single option_id to text, prop, and/or tree conflicts.
+ */
+static svn_error_t *
+resolve_conflict(svn_client_conflict_option_id_t option_id,
+                 const char *local_abspath,
+                 svn_boolean_t resolve_text,
+                 const char * resolve_prop,
+                 svn_boolean_t resolve_tree,
+                 svn_client_ctx_t *ctx,
+                 apr_pool_t *scratch_pool)
+{
+  svn_wc_conflict_choice_t conflict_choice;
+  const char *lock_abspath;
+  svn_error_t *err;
+
+  conflict_choice = conflict_option_id_to_wc_conflict_choice(option_id);
+  SVN_ERR(svn_wc__acquire_write_lock_for_resolve(&lock_abspath, ctx->wc_ctx,
+                                                 local_abspath,
+                                                 scratch_pool, scratch_pool));
+  err = svn_wc__resolve_conflicts(ctx->wc_ctx, local_abspath,
+                                  svn_depth_empty,
+                                  resolve_text, resolve_prop, resolve_tree,
+                                  conflict_choice,
+                                  NULL, NULL, /* legacy conflict_func/baton */
+                                  ctx->cancel_func,
+                                  ctx->cancel_baton,
+                                  ctx->notify_func2,
+                                  ctx->notify_baton2,
+                                  scratch_pool);
+  err = svn_error_compose_create(err, svn_wc__release_write_lock(ctx->wc_ctx,
+                                                                 lock_abspath,
+                                                                 scratch_pool));
+  svn_io_sleep_for_timestamps(local_abspath, scratch_pool);
+
+  return SVN_NO_ERROR;
+}
+
+/* Implements conflict_option_resolve_func_t. */
+static svn_error_t *
+resolve_text_conflict(svn_client_conflict_option_t *option,
+                      svn_client_conflict_t *conflict,
+                      apr_pool_t *scratch_pool)
+{
+  svn_client_conflict_option_id_t option_id;
+  const char *local_abspath;
+
+  option_id = svn_client_conflict_option_get_id(option);
+  local_abspath = svn_client_conflict_get_local_abspath(conflict);
+  SVN_ERR(resolve_conflict(option_id, local_abspath, TRUE, NULL, FALSE,
+                           conflict->ctx, scratch_pool));
+  conflict->resolution_text = option_id;
+
+  return SVN_NO_ERROR;
+}
+
+/* Implements conflict_option_resolve_func_t. */
+static svn_error_t *
+resolve_prop_conflict(svn_client_conflict_option_t *option,
+                      svn_client_conflict_t *conflict,
+                      apr_pool_t *scratch_pool)
+{
+  svn_client_conflict_option_id_t option_id;
+  const char *local_abspath;
+  const char *propname = option->type_data.prop.propname;
+
+  option_id = svn_client_conflict_option_get_id(option);
+  local_abspath = svn_client_conflict_get_local_abspath(conflict);
+  SVN_ERR(resolve_conflict(option_id, local_abspath,
+                           FALSE, propname, FALSE,
+                           conflict->ctx, scratch_pool));
+
+  if (propname[0] == '\0')
+    {
+      apr_hash_index_t *hi;
+
+      /* All properties have been resolved to the same option. */
+      for (hi = apr_hash_first(scratch_pool, conflict->prop_conflicts);
+           hi;
+           hi = apr_hash_next(hi))
+        {
+          const char *this_propname = apr_hash_this_key(hi);
+
+          svn_hash_sets(conflict->resolved_props,
+                        apr_pstrdup(apr_hash_pool_get(conflict->resolved_props),
+                                    this_propname),
+                        option);
+          svn_hash_sets(conflict->prop_conflicts, this_propname, NULL);
+        }
+    }
+  else
+    {
+      svn_hash_sets(conflict->resolved_props,
+                    apr_pstrdup(apr_hash_pool_get(conflict->resolved_props),
+                                propname),
+                   option);
+      svn_hash_sets(conflict->prop_conflicts, propname, NULL);
+    }
+
+  return SVN_NO_ERROR;
+}
+
+static svn_error_t *
+/* Implements conflict_option_resolve_func_t. */
+resolve_tree_conflict(svn_client_conflict_option_t *option,
+                      svn_client_conflict_t *conflict,
+                      apr_pool_t *scratch_pool)
+{
+  svn_client_conflict_option_id_t option_id;
+  const char *local_abspath;
+
+  option_id = svn_client_conflict_option_get_id(option);
+  local_abspath = svn_client_conflict_get_local_abspath(conflict);
+  SVN_ERR(resolve_conflict(option_id, local_abspath, FALSE, NULL, TRUE,
+                           conflict->ctx, scratch_pool));
+  conflict->resolution_tree = option_id;
+
+  return SVN_NO_ERROR;
+}
+
+/* Resolver options for a text conflict */
+static const svn_client_conflict_option_t text_conflict_options[] =
+{
+  {
+    svn_client_conflict_option_postpone,
+    N_("mark the conflict to be resolved later"),
+    NULL,
+    resolve_text_conflict
+  },
+
+  {
+    svn_client_conflict_option_incoming_new_text,
+    N_("accept incoming version of entire file"),
+    NULL,
+    resolve_text_conflict
+  },
+
+  {
+    svn_client_conflict_option_working_text,
+    N_("accept working copy version of entire file"),
+    NULL,
+    resolve_text_conflict
+  },
+
+  {
+    svn_client_conflict_option_incoming_new_text_for_conflicted_hunks_only,
+    N_("accept incoming version of all text conflicts in file"),
+    NULL,
+    resolve_text_conflict
+  },
+
+  {
+    svn_client_conflict_option_working_text_for_conflicted_hunks_only,
+    N_("accept working copy version of all text conflicts in file"),
+    NULL,
+    resolve_text_conflict
+  },
+
+};
+
+/* Resolver options for a binary file conflict */
+static const svn_client_conflict_option_t binary_conflict_options[] =
+{
+  {
+    svn_client_conflict_option_postpone,
+    N_("mark the conflict to be resolved later"),
+    NULL,
+    resolve_text_conflict,
+  },
+
+  {
+    svn_client_conflict_option_incoming_new_text,
+    N_("accept incoming version of binary file"),
+    NULL,
+    resolve_text_conflict
+  },
+
+  {
+    svn_client_conflict_option_working_text,
+    N_("accept working copy version of binary file"),
+    NULL,
+    resolve_text_conflict
+  },
+
+};
+
+/* Resolver options for a property conflict */
+static const svn_client_conflict_option_t prop_conflict_options[] =
+{
+  {
+    svn_client_conflict_option_postpone,
+    N_("mark the conflict to be resolved later"),
+    NULL,
+    resolve_prop_conflict
+  },
+
+  {
+    svn_client_conflict_option_incoming_new_text,
+    N_("accept incoming version of entire property value"),
+    NULL,
+    resolve_prop_conflict
+  },
+
+  {
+    svn_client_conflict_option_working_text,
+    N_("accept working copy version of entire property value"),
+    NULL,
+    resolve_prop_conflict
+  },
+
+};
+
+/* Resolver options for a tree conflict */
+static const svn_client_conflict_option_t tree_conflict_options[] =
+{
+  {
+    svn_client_conflict_option_postpone,
+    N_("mark the conflict to be resolved later"),
+    NULL,
+    resolve_tree_conflict
+  },
+
+  {
+    /* ### Use 'working text' for now since libsvn_wc does not know another
+     * ### choice to resolve to working yet. */
+    svn_client_conflict_option_working_text,
+    N_("accept current working copy state"),
+    NULL,
+    resolve_tree_conflict
+  },
+
+};
+
+static svn_error_t *
+assert_text_conflict(svn_client_conflict_t *conflict, apr_pool_t *scratch_pool)
+{
+  svn_boolean_t text_conflicted;
+
+  SVN_ERR(svn_client_conflict_get_conflicted(&text_conflicted, NULL, NULL,
+                                             conflict, scratch_pool,
+                                             scratch_pool));
+
+  SVN_ERR_ASSERT(text_conflicted); /* ### return proper error? */
+
+  return SVN_NO_ERROR;
+}
+
+static svn_error_t *
+assert_prop_conflict(svn_client_conflict_t *conflict, apr_pool_t *scratch_pool)
+{
+  apr_array_header_t *props_conflicted;
+
+  SVN_ERR(svn_client_conflict_get_conflicted(NULL, &props_conflicted, NULL,
+                                             conflict, scratch_pool,
+                                             scratch_pool));
+
+  /* ### return proper error? */
+  SVN_ERR_ASSERT(props_conflicted && props_conflicted->nelts > 0);
+
+  return SVN_NO_ERROR;
+}
+
+static svn_error_t *
+assert_tree_conflict(svn_client_conflict_t *conflict, apr_pool_t *scratch_pool)
+{
+  svn_boolean_t tree_conflicted;
+
+  SVN_ERR(svn_client_conflict_get_conflicted(NULL, NULL, &tree_conflicted,
+                                             conflict, scratch_pool,
+                                             scratch_pool));
+
+  SVN_ERR_ASSERT(tree_conflicted); /* ### return proper error? */
+
+  return SVN_NO_ERROR;
+}
+
+svn_error_t *
+svn_client_conflict_text_get_resolution_options(apr_array_header_t **options,
+                                                svn_client_conflict_t *conflict,
+                                                apr_pool_t *result_pool,
+                                                apr_pool_t *scratch_pool)
+{
+  const char *mime_type;
+  int i;
+
+  SVN_ERR(assert_text_conflict(conflict, scratch_pool));
+
+  *options = apr_array_make(result_pool, ARRAY_LEN(text_conflict_options),
+                            sizeof(svn_client_conflict_option_t *));
+
+  mime_type = svn_client_conflict_text_get_mime_type(conflict);
+  if (mime_type && svn_mime_type_is_binary(mime_type))
+    {
+      for (i = 0; i < ARRAY_LEN(binary_conflict_options); i++)
+        {
+          APR_ARRAY_PUSH((*options), const svn_client_conflict_option_t *) =
+            &binary_conflict_options[i];
+        }
+    }
+  else
+    {
+      for (i = 0; i < ARRAY_LEN(text_conflict_options); i++)
+        {
+          APR_ARRAY_PUSH((*options), const svn_client_conflict_option_t *) =
+            &text_conflict_options[i];
+        }
+    }
+
+  return SVN_NO_ERROR;
+}
+
+svn_error_t *
+svn_client_conflict_prop_get_resolution_options(apr_array_header_t **options,
+                                                svn_client_conflict_t *conflict,
+                                                apr_pool_t *result_pool,
+                                                apr_pool_t *scratch_pool)
+{
+  int i;
+
+  SVN_ERR(assert_prop_conflict(conflict, scratch_pool));
+
+  *options = apr_array_make(result_pool, ARRAY_LEN(prop_conflict_options),
+                            sizeof(svn_client_conflict_option_t *));
+  for (i = 0; i < ARRAY_LEN(prop_conflict_options); i++)
+    {
+      APR_ARRAY_PUSH((*options), const svn_client_conflict_option_t *) =
+        &prop_conflict_options[i];
+    }
+
+  return SVN_NO_ERROR;
+}
+
+svn_error_t *
+svn_client_conflict_tree_get_resolution_options(apr_array_header_t **options,
+                                                svn_client_conflict_t *conflict,
+                                                apr_pool_t *result_pool,
+                                                apr_pool_t *scratch_pool)
+{
+  int i;
+
+  SVN_ERR(assert_tree_conflict(conflict, scratch_pool));
+
+  *options = apr_array_make(result_pool, ARRAY_LEN(tree_conflict_options),
+                            sizeof(svn_client_conflict_option_t *));
+  for (i = 0; i < ARRAY_LEN(tree_conflict_options); i++)
+    {
+      APR_ARRAY_PUSH((*options), const svn_client_conflict_option_t *) =
+        &tree_conflict_options[i];
+    }
+
+  return SVN_NO_ERROR;
+}
+
+svn_client_conflict_option_id_t
+svn_client_conflict_option_get_id(svn_client_conflict_option_t *option)
+{
+  return option->id;
+}
+
+svn_error_t *
+svn_client_conflict_option_describe(const char **description,
+                                    svn_client_conflict_option_t *option,
+                                    apr_pool_t *result_pool,
+                                    apr_pool_t *scratch_pool)
+{
+  *description = apr_pstrdup(result_pool, option->description);
+
+  return SVN_NO_ERROR;
+}
+
+svn_error_t *
+svn_client_conflict_text_resolve(svn_client_conflict_t *conflict,
+                                 svn_client_conflict_option_t *option,
+                                 apr_pool_t *scratch_pool)
+{
+  SVN_ERR(assert_text_conflict(conflict, scratch_pool));
+  SVN_ERR(option->do_resolve_func(option, conflict, scratch_pool));
+
+  return SVN_NO_ERROR;
+}
+
+svn_client_conflict_option_t *
+svn_client_conflict_option_find_by_id(apr_array_header_t *options,
+                                      svn_client_conflict_option_id_t option_id)
+{
+  int i;
+
+  for (i = 0; i < options->nelts; i++)
+    {
+      svn_client_conflict_option_t *this_option;
+      svn_client_conflict_option_id_t this_option_id;
+      
+      this_option = APR_ARRAY_IDX(options, i, svn_client_conflict_option_t *);
+      this_option_id = svn_client_conflict_option_get_id(this_option);
+
+      if (this_option_id == option_id)
+        return this_option;
+    }
+
+  return NULL;
+}
+
+svn_error_t *
+svn_client_conflict_text_resolve_by_id(
+  svn_client_conflict_t *conflict,
+  svn_client_conflict_option_id_t option_id,
+  apr_pool_t *scratch_pool)
+{
+  apr_array_header_t *resolution_options;
+  svn_client_conflict_option_t *option;
+
+  SVN_ERR(svn_client_conflict_text_get_resolution_options(
+            &resolution_options, conflict,
+            scratch_pool, scratch_pool));
+  option = svn_client_conflict_option_find_by_id(resolution_options,
+                                                 option_id);
+  if (option == NULL)
+    return svn_error_createf(SVN_ERR_WC_CONFLICT_RESOLVER_FAILURE, NULL,
+                               _("Inapplicable conflict resolution option "
+                                 "ID '%d' given for conflicted path '%s'"),
+                               option_id,
+                               svn_dirent_local_style(conflict->local_abspath,
+                                                      scratch_pool));
+  SVN_ERR(svn_client_conflict_text_resolve(conflict, option, scratch_pool));
+
+  return SVN_NO_ERROR;
+}
+
+svn_client_conflict_option_id_t
+svn_client_conflict_text_get_resolution(const svn_client_conflict_t *conflict)
+{
+  return conflict->resolution_text;
+}
+
+svn_error_t *
+svn_client_conflict_prop_resolve(svn_client_conflict_t *conflict,
+                                 const char *propname,
+                                 svn_client_conflict_option_t *option,
+                                 apr_pool_t *scratch_pool)
+{
+  SVN_ERR(assert_prop_conflict(conflict, scratch_pool));
+  option->type_data.prop.propname = propname;
+  SVN_ERR(option->do_resolve_func(option, conflict, scratch_pool));
+
+  return SVN_NO_ERROR;
+}
+
+svn_error_t *
+svn_client_conflict_prop_resolve_by_id(
+  svn_client_conflict_t *conflict,
+  const char *propname,
+  svn_client_conflict_option_id_t option_id,
+  apr_pool_t *scratch_pool)
+{
+  apr_array_header_t *resolution_options;
+  svn_client_conflict_option_t *option;
+
+  SVN_ERR(svn_client_conflict_prop_get_resolution_options(
+            &resolution_options, conflict,
+            scratch_pool, scratch_pool));
+  option = svn_client_conflict_option_find_by_id(resolution_options,
+                                                 option_id);
+  if (option == NULL)
+    return svn_error_createf(SVN_ERR_WC_CONFLICT_RESOLVER_FAILURE, NULL,
+                               _("Inapplicable conflict resolution option "
+                                 "ID '%d' given for conflicted path '%s'"),
+                               option_id,
+                               svn_dirent_local_style(conflict->local_abspath,
+                                                      scratch_pool));
+  SVN_ERR(svn_client_conflict_prop_resolve(conflict, propname, option,
+                                           scratch_pool));
+
+  return SVN_NO_ERROR;
+}
+
+svn_client_conflict_option_id_t
+svn_client_conflict_prop_get_resolution(const svn_client_conflict_t *conflict,
+                                        const char *propname)
+{
+  svn_client_conflict_option_t *option;
+
+  option = svn_hash_gets(conflict->resolved_props, propname);
+  if (option == NULL)
+    return svn_client_conflict_option_undefined;
+
+  return svn_client_conflict_option_get_id(option);
+}
+
+svn_error_t *
+svn_client_conflict_tree_resolve(svn_client_conflict_t *conflict,
+                                 svn_client_conflict_option_t *option,
+                                 apr_pool_t *scratch_pool)
+{
+  SVN_ERR(assert_tree_conflict(conflict, scratch_pool));
+  SVN_ERR(option->do_resolve_func(option, conflict, scratch_pool));
+
+  return SVN_NO_ERROR;
+}
+
+svn_error_t *
+svn_client_conflict_tree_resolve_by_id(
+  svn_client_conflict_t *conflict,
+  svn_client_conflict_option_id_t option_id,
+  apr_pool_t *scratch_pool)
+{
+  apr_array_header_t *resolution_options;
+  svn_client_conflict_option_t *option;
+
+  SVN_ERR(svn_client_conflict_tree_get_resolution_options(
+            &resolution_options, conflict,
+            scratch_pool, scratch_pool));
+  option = svn_client_conflict_option_find_by_id(resolution_options,
+                                                 option_id);
+  if (option == NULL)
+    return svn_error_createf(SVN_ERR_WC_CONFLICT_RESOLVER_FAILURE, NULL,
+                               _("Inapplicable conflict resolution option "
+                                 "ID '%d' given for conflicted path '%s'"),
+                               option_id,
+                               svn_dirent_local_style(conflict->local_abspath,
+                                                      scratch_pool));
+  SVN_ERR(svn_client_conflict_tree_resolve(conflict, option, scratch_pool));
+
+  return SVN_NO_ERROR;
+}
+
+svn_client_conflict_option_id_t
+svn_client_conflict_tree_get_resolution(const svn_client_conflict_t *conflict)
+{
+  return conflict->resolution_tree;
+}
+
+/* Return the legacy conflict descriptor which is wrapped by CONFLICT. */
+static const svn_wc_conflict_description2_t *
+get_conflict_desc2_t(const svn_client_conflict_t *conflict)
+{
+  if (conflict->legacy_text_conflict)
+    return conflict->legacy_text_conflict;
+
+  if (conflict->legacy_tree_conflict)
+    return conflict->legacy_tree_conflict;
+
+  if (conflict->legacy_prop_conflict)
+    return conflict->legacy_prop_conflict;
+
+  return NULL;
+}
+
+svn_wc_conflict_kind_t
+svn_client_conflict_get_kind(const svn_client_conflict_t *conflict)
+{
+  return get_conflict_desc2_t(conflict)->kind;
+}
+
+svn_error_t *
+svn_client_conflict_get_conflicted(svn_boolean_t *text_conflicted,
+                                   apr_array_header_t **props_conflicted,
+                                   svn_boolean_t *tree_conflicted,
+                                   svn_client_conflict_t *conflict,
+                                   apr_pool_t *result_pool,
+                                   apr_pool_t *scratch_pool)
+{
+  if (text_conflicted)
+    *text_conflicted = (conflict->legacy_text_conflict != NULL);
+
+  if (props_conflicted)
+    {
+      if (conflict->legacy_prop_conflict)
+        {
+          *props_conflicted = apr_array_make(result_pool, 1,
+                                             sizeof(const char*));
+          APR_ARRAY_PUSH((*props_conflicted), const char *) =
+            conflict->legacy_prop_conflict->property_name;
+        }
+      else if (conflict->prop_conflicts)
+        SVN_ERR(svn_hash_keys(props_conflicted, conflict->prop_conflicts,
+                              result_pool));
+      else
+        *props_conflicted = NULL;
+    }
+
+  if (tree_conflicted)
+    *tree_conflicted = (conflict->legacy_tree_conflict != NULL);
+
+  return SVN_NO_ERROR;
+}
+
+const char *
+svn_client_conflict_get_local_abspath(const svn_client_conflict_t *conflict)
+{
+  return conflict->local_abspath;
+}
+
+svn_wc_operation_t
+svn_client_conflict_get_operation(const svn_client_conflict_t *conflict)
+{
+  return get_conflict_desc2_t(conflict)->operation;
+}
+
+svn_wc_conflict_action_t
+svn_client_conflict_get_incoming_change(const svn_client_conflict_t *conflict)
+{
+  return get_conflict_desc2_t(conflict)->action;
+}
+
+svn_wc_conflict_reason_t
+svn_client_conflict_get_local_change(const svn_client_conflict_t *conflict)
+{
+  return get_conflict_desc2_t(conflict)->reason;
+}
+
+svn_error_t *
+svn_client_conflict_get_repos_info(const char **repos_root_url,
+                                   const char **repos_uuid,
+                                   const svn_client_conflict_t *conflict,
+                                   apr_pool_t *result_pool,
+                                   apr_pool_t *scratch_pool)
+{
+  if (repos_root_url)
+    {
+      if (get_conflict_desc2_t(conflict)->src_left_version)
+        *repos_root_url =
+          get_conflict_desc2_t(conflict)->src_left_version->repos_url;
+      else if (get_conflict_desc2_t(conflict)->src_right_version)
+        *repos_root_url =
+          get_conflict_desc2_t(conflict)->src_right_version->repos_url;
+      else
+        *repos_root_url = NULL;
+    }
+
+  if (repos_uuid)
+    {
+      if (get_conflict_desc2_t(conflict)->src_left_version)
+        *repos_uuid =
+          get_conflict_desc2_t(conflict)->src_left_version->repos_uuid;
+      else if (get_conflict_desc2_t(conflict)->src_right_version)
+        *repos_uuid =
+          get_conflict_desc2_t(conflict)->src_right_version->repos_uuid;
+      else
+        *repos_uuid = NULL;
+    }
+
+  return SVN_NO_ERROR;
+}
+
+svn_error_t *
+svn_client_conflict_get_incoming_old_repos_location(
+  const char **incoming_old_repos_relpath,
+  svn_revnum_t *incoming_old_pegrev,
+  svn_node_kind_t *incoming_old_node_kind,
+  const svn_client_conflict_t *conflict,
+  apr_pool_t *result_pool,
+  apr_pool_t *scratch_pool)
+{
+  if (incoming_old_repos_relpath)
+    {
+      if (get_conflict_desc2_t(conflict)->src_left_version)
+        *incoming_old_repos_relpath =
+          get_conflict_desc2_t(conflict)->src_left_version->path_in_repos;
+      else
+        *incoming_old_repos_relpath = NULL;
+    }
+
+  if (incoming_old_pegrev)
+    {
+      if (get_conflict_desc2_t(conflict)->src_left_version)
+        *incoming_old_pegrev =
+          get_conflict_desc2_t(conflict)->src_left_version->peg_rev;
+      else
+        *incoming_old_pegrev = SVN_INVALID_REVNUM;
+    }
+
+  if (incoming_old_node_kind)
+    {
+      if (get_conflict_desc2_t(conflict)->src_left_version)
+        *incoming_old_node_kind =
+          get_conflict_desc2_t(conflict)->src_left_version->node_kind;
+      else
+        *incoming_old_node_kind = svn_node_none;
+    }
+
+  return SVN_NO_ERROR;
+}
+
+svn_error_t *
+svn_client_conflict_get_incoming_new_repos_location(
+  const char **incoming_new_repos_relpath,
+  svn_revnum_t *incoming_new_pegrev,
+  svn_node_kind_t *incoming_new_node_kind,
+  const svn_client_conflict_t *conflict,
+  apr_pool_t *result_pool,
+  apr_pool_t *scratch_pool)
+{
+  if (incoming_new_repos_relpath)
+    {
+      if (get_conflict_desc2_t(conflict)->src_right_version)
+        *incoming_new_repos_relpath =
+          get_conflict_desc2_t(conflict)->src_right_version->path_in_repos;
+      else
+        *incoming_new_repos_relpath = NULL;
+    }
+
+  if (incoming_new_pegrev)
+    {
+      if (get_conflict_desc2_t(conflict)->src_right_version)
+        *incoming_new_pegrev =
+          get_conflict_desc2_t(conflict)->src_right_version->peg_rev;
+      else
+        *incoming_new_pegrev = SVN_INVALID_REVNUM;
+    }
+
+  if (incoming_new_node_kind)
+    {
+      if (get_conflict_desc2_t(conflict)->src_right_version)
+        *incoming_new_node_kind =
+          get_conflict_desc2_t(conflict)->src_right_version->node_kind;
+      else
+        *incoming_new_node_kind = svn_node_none;
+    }
+
+  return SVN_NO_ERROR;
+}
+
+svn_node_kind_t
+svn_client_conflict_tree_get_victim_node_kind(
+  const svn_client_conflict_t *conflict)
+{
+  SVN_ERR_ASSERT_NO_RETURN(svn_client_conflict_get_kind(conflict)
+      == svn_wc_conflict_kind_tree);
+
+  return get_conflict_desc2_t(conflict)->node_kind;
+}
+
+const char *
+svn_client_conflict_prop_get_propname(const svn_client_conflict_t *conflict)
+{
+  SVN_ERR_ASSERT_NO_RETURN(svn_client_conflict_get_kind(conflict)
+      == svn_wc_conflict_kind_property);
+
+  return get_conflict_desc2_t(conflict)->property_name;
+}
+
+svn_error_t *
+svn_client_conflict_prop_get_propvals(const svn_string_t **base_propval,
+                                      const svn_string_t **working_propval,
+                                      const svn_string_t **incoming_old_propval,
+                                      const svn_string_t **incoming_new_propval,
+                                      const svn_client_conflict_t *conflict,
+  apr_pool_t *result_pool)
+{
+  SVN_ERR_ASSERT(svn_client_conflict_get_kind(conflict) ==
+                 svn_wc_conflict_kind_property);
+
+  if (base_propval)
+    *base_propval =
+      svn_string_dup(get_conflict_desc2_t(conflict)->prop_value_base,
+                     result_pool);
+
+  if (working_propval)
+    *working_propval =
+      svn_string_dup(get_conflict_desc2_t(conflict)->prop_value_working,
+                     result_pool);
+
+  if (incoming_old_propval)
+    *incoming_old_propval =
+      svn_string_dup(get_conflict_desc2_t(conflict)->prop_value_incoming_old,
+                     result_pool);
+
+  if (incoming_new_propval)
+    *incoming_new_propval =
+      svn_string_dup(get_conflict_desc2_t(conflict)->prop_value_incoming_new,
+                     result_pool);
+
+  return SVN_NO_ERROR;
+}
+
+const char *
+svn_client_conflict_prop_get_reject_abspath(
+  const svn_client_conflict_t *conflict)
+{
+  SVN_ERR_ASSERT_NO_RETURN(svn_client_conflict_get_kind(conflict)
+      == svn_wc_conflict_kind_property);
+
+  /* svn_wc_conflict_description2_t stores this path in 'their_abspath' */
+  return get_conflict_desc2_t(conflict)->their_abspath;
+}
+
+const char *
+svn_client_conflict_text_get_mime_type(const svn_client_conflict_t *conflict)
+{
+  SVN_ERR_ASSERT_NO_RETURN(svn_client_conflict_get_kind(conflict)
+      == svn_wc_conflict_kind_text);
+
+  return get_conflict_desc2_t(conflict)->mime_type;
+}
+
+svn_error_t *
+svn_client_conflict_text_get_contents(const char **base_abspath,
+                                      const char **working_abspath,
+                                      const char **incoming_old_abspath,
+                                      const char **incoming_new_abspath,
+                                      const svn_client_conflict_t *conflict,
+                                      apr_pool_t *result_pool,
+                                      apr_pool_t *scratch_pool)
+{
+  SVN_ERR_ASSERT(svn_client_conflict_get_kind(conflict)
+      == svn_wc_conflict_kind_text);
+
+  if (base_abspath)
+    {
+      if (svn_client_conflict_get_operation(conflict) ==
+          svn_wc_operation_merge)
+        *base_abspath = NULL; /* ### WC base contents not available yet */
+      else /* update/switch */
+        *base_abspath = get_conflict_desc2_t(conflict)->base_abspath;
+    }
+
+  if (working_abspath)
+    *working_abspath = get_conflict_desc2_t(conflict)->my_abspath;
+
+  if (incoming_old_abspath)
+    *incoming_old_abspath = get_conflict_desc2_t(conflict)->base_abspath;
+
+  if (incoming_new_abspath)
+    *incoming_new_abspath = get_conflict_desc2_t(conflict)->their_abspath;
 
   return SVN_NO_ERROR;
 }