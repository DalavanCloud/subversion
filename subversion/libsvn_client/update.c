--- conflicted
+++ resolved
@@ -2,9 +2,6 @@
  * update.c:  wrappers around wc update functionality
  *
  * ====================================================================
-<<<<<<< HEAD
- * Copyright (c) 2000-2007 CollabNet.  All rights reserved.
-=======
  *    Licensed to the Subversion Corporation (SVN Corp.) under one
  *    or more contributor license agreements.  See the NOTICE file
  *    distributed with this work for additional information
@@ -12,7 +9,6 @@
  *    to you under the Apache License, Version 2.0 (the
  *    "License"); you may not use this file except in compliance
  *    with the License.  You may obtain a copy of the License at
->>>>>>> 6215c21a
  *
  *      http://www.apache.org/licenses/LICENSE-2.0
  *
@@ -78,19 +74,10 @@
   if (! ffb->session)
     SVN_ERR(svn_client__open_ra_session_internal(&(ffb->session),
                                                  ffb->repos_root,
-<<<<<<< HEAD
-                                                 NULL, NULL, NULL,
-                                                 FALSE, TRUE,
-                                                 ffb->ctx, ffb->pool));
-  SVN_ERR(svn_ra_get_file(ffb->session, path, revision, stream,
-                          fetched_rev, props, pool));
-  return SVN_NO_ERROR;
-=======
                                                  NULL, NULL, FALSE, TRUE,
                                                  ffb->ctx, ffb->pool));
   return svn_ra_get_file(ffb->session, path, revision, stream,
                          fetched_rev, props, pool);
->>>>>>> 6215c21a
 }
 
 
@@ -104,10 +91,7 @@
                             svn_boolean_t allow_unver_obstructions,
                             svn_boolean_t *timestamp_sleep,
                             svn_boolean_t send_copyfrom_args,
-<<<<<<< HEAD
-=======
                             svn_boolean_t innerupdate,
->>>>>>> 6215c21a
                             svn_client_ctx_t *ctx,
                             apr_pool_t *pool)
 {
@@ -132,11 +116,8 @@
   const char *preserved_exts_str;
   apr_array_header_t *preserved_exts;
   struct ff_baton *ffb;
-<<<<<<< HEAD
-=======
   const char *local_abspath;
   const char *anchor_abspath;
->>>>>>> 6215c21a
   svn_boolean_t server_supports_depth;
   svn_config_t *cfg = ctx->config ? apr_hash_get(ctx->config,
                                                  SVN_CONFIG_CATEGORY_CONFIG,
@@ -156,15 +137,11 @@
      ### lock the entire tree when we don't actually need to, that's a
      ### performance hit, but (except for access contention) it is not
      ### a correctness problem. */
-<<<<<<< HEAD
-  levels_to_lock = SVN_WC__LEVELS_TO_LOCK_FROM_DEPTH(depth);
-=======
 
   /* We may have to crop the subtree if the depth is sticky, so lock the
      entire tree in such a situation*/
   levels_to_lock = depth_is_sticky
     ? -1 : SVN_WC__LEVELS_TO_LOCK_FROM_DEPTH(depth);
->>>>>>> 6215c21a
 
   /* Sanity check.  Without this, the update is meaningless. */
   SVN_ERR_ASSERT(path);
@@ -263,20 +240,6 @@
 
   /* ### todo: shouldn't svn_client__get_revision_number be able
      to take a URL as easily as a local path?  */
-<<<<<<< HEAD
-  SVN_ERR(svn_client__get_revision_number
-          (&revnum, NULL, ra_session, revision, path, pool));
-
-  /* Take the chance to set the repository root on the target.
-     Why do we bother doing this for old working copies?
-     There are two reasons: first, it's nice to get this information into
-     old WCs so they are "ready" when we start depending on it.  (We can
-     never *depend* upon it in a strict sense, however.)
-     Second, if people mix old and new clients, this information will
-     be dropped by the old clients, which might be annoying. */
-  SVN_ERR(svn_ra_get_repos_root(ra_session, &repos_root, pool));
-  SVN_ERR(svn_wc_maybe_set_repos_root(dir_access, path, repos_root, pool));
-=======
   SVN_ERR(svn_client__get_revision_number(&revnum, NULL, ctx->wc_ctx,
                                           local_abspath, ra_session, revision,
                                           pool));
@@ -286,7 +249,6 @@
      when we start depending on it.  (We can never *depend* upon it in
      a strict sense, however.) */
   SVN_ERR(svn_ra_get_repos_root2(ra_session, &repos_root, pool));
->>>>>>> 6215c21a
 
   /* Build a baton for the file-fetching callback. */
   ffb = apr_pcalloc(pool, sizeof(*ffb));
@@ -324,14 +286,9 @@
   /* Drive the reporter structure, describing the revisions within
      PATH.  When we call reporter->finish_report, the
      update_editor will be driven by svn_repos_dir_delta2. */
-<<<<<<< HEAD
-  err = svn_wc_crawl_revisions3(path, dir_access, reporter, report_baton,
-                                TRUE, depth, (! server_supports_depth),
-=======
   err = svn_wc_crawl_revisions4(path, dir_access, reporter, report_baton,
                                 TRUE, depth, (! depth_is_sticky),
                                 (! server_supports_depth),
->>>>>>> 6215c21a
                                 use_commit_times,
                                 ctx->notify_func2, ctx->notify_baton2,
                                 traversal_info, pool);
@@ -349,20 +306,6 @@
      handling external items (and any errors therefrom) doesn't delay
      the primary operation.  */
   if (SVN_DEPTH_IS_RECURSIVE(depth) && (! ignore_externals))
-<<<<<<< HEAD
-    SVN_ERR(svn_client__handle_externals(traversal_info,
-                                         entry->url,
-                                         anchor,
-                                         repos_root,
-                                         depth,
-                                         TRUE, /* update unchanged ones */
-                                         use_sleep, ctx, pool));
-
-  if (sleep_here)
-    svn_sleep_for_timestamps();
-  
-  SVN_ERR(svn_wc_adm_close(adm_access));
-=======
     {
       apr_hash_t *externals_old, *externals_new, *ambient_depths;
 
@@ -379,7 +322,6 @@
     svn_io_sleep_for_timestamps(path, pool);
 
   SVN_ERR(svn_wc_adm_close2(adm_access, pool));
->>>>>>> 6215c21a
 
   /* Let everyone know we're finished here. */
   if (ctx->notify_func2)
@@ -434,13 +376,8 @@
       err = svn_client__update_internal(&result_rev, path, revision, depth,
                                         depth_is_sticky, ignore_externals,
                                         allow_unver_obstructions,
-<<<<<<< HEAD
-                                        &sleep, TRUE, ctx, subpool);
-      if (err && err->apr_err != SVN_ERR_WC_NOT_DIRECTORY)
-=======
                                         &sleep, TRUE, FALSE, ctx, subpool);
       if (err && err->apr_err != SVN_ERR_WC_NOT_WORKING_COPY)
->>>>>>> 6215c21a
         {
           return svn_error_return(err);
         }
@@ -477,40 +414,7 @@
     }
 
   svn_pool_destroy(subpool);
-<<<<<<< HEAD
-  svn_sleep_for_timestamps();
-
-  return err;
-}
-
-svn_error_t *
-svn_client_update2(apr_array_header_t **result_revs,
-                   const apr_array_header_t *paths,
-                   const svn_opt_revision_t *revision,
-                   svn_boolean_t recurse,
-                   svn_boolean_t ignore_externals,
-                   svn_client_ctx_t *ctx,
-                   apr_pool_t *pool)
-{
-  return svn_client_update3(result_revs, paths, revision,
-                            SVN_DEPTH_INFINITY_OR_FILES(recurse),
-                            ignore_externals, FALSE, ctx, pool);
-}
-
-svn_error_t *
-svn_client_update(svn_revnum_t *result_rev,
-                  const char *path,
-                  const svn_opt_revision_t *revision,
-                  svn_boolean_t recurse,
-                  svn_client_ctx_t *ctx,
-                  apr_pool_t *pool)
-{
-  return svn_client__update_internal(result_rev, path, revision,
-                                     SVN_DEPTH_INFINITY_OR_FILES(recurse),
-                                     FALSE, FALSE, NULL, TRUE, ctx, pool);
-=======
   svn_io_sleep_for_timestamps((paths->nelts == 1) ? path : NULL, pool);
 
   return svn_error_return(err);
->>>>>>> 6215c21a
 }