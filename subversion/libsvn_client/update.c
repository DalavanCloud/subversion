--- conflicted
+++ resolved
@@ -1,4 +1,3 @@
-<<<<<<< HEAD
 /*
  * update.c:  wrappers around wc update functionality
  *
@@ -163,171 +162,4 @@
   SVN_ERR (svn_wc_adm_close (adm_access));
 
   return SVN_NO_ERROR;
-}
-=======
-/*
- * update.c:  wrappers around wc update functionality
- *
- * ====================================================================
- * Copyright (c) 2000-2003 CollabNet.  All rights reserved.
- *
- * This software is licensed as described in the file COPYING, which
- * you should have received as part of this distribution.  The terms
- * are also available at http://subversion.tigris.org/license-1.html.
- * If newer versions of this license are posted there, you may use a
- * newer version instead, at your option.
- *
- * This software consists of voluntary contributions made by many
- * individuals.  For exact contribution history, see the revision
- * history and logs, available at http://subversion.tigris.org/.
- * ====================================================================
- */
-
-/* ==================================================================== */
-
-
--
-/*** Includes. ***/
-
-#include <assert.h>
-
-#include "svn_wc.h"
-#include "svn_client.h"
-#include "svn_string.h"
-#include "svn_error.h"
-#include "svn_path.h"
-#include "svn_io.h"
-#include "client.h"
-
-
--
-/*** Code. ***/
-
-svn_error_t *
-svn_client_update (svn_client_auth_baton_t *auth_baton,
-                   const char *path,
-                   const svn_opt_revision_t *revision,
-                   svn_boolean_t recurse,
-                   svn_wc_notify_func_t notify_func,
-                   void *notify_baton,
-                   apr_pool_t *pool)
-{
-  const svn_delta_editor_t *update_editor;
-  void *update_edit_baton;
-  const svn_ra_reporter_t *reporter;
-  void *report_baton;
-  const svn_wc_entry_t *entry;
-  const char *URL, *anchor, *target;
-  svn_error_t *err;
-  svn_revnum_t revnum;
-  svn_wc_traversal_info_t *traversal_info = svn_wc_init_traversal_info (pool);
-  svn_wc_adm_access_t *adm_access;
-
-  /* Sanity check.  Without this, the update is meaningless. */
-  assert (path);
-
-  /* Use PATH to get the update's anchor and targets and get a write lock */
-  SVN_ERR (svn_wc_get_actual_target (path, &anchor, &target, pool));
-  SVN_ERR (svn_wc_adm_open (&adm_access, NULL, anchor, TRUE, TRUE, pool));
-
-  /* Get full URL from the ANCHOR. */
-  SVN_ERR (svn_wc_entry (&entry, anchor, adm_access, FALSE, pool));
-  if (! entry)
-    return svn_error_createf
-      (SVN_ERR_WC_OBSTRUCTED_UPDATE, NULL,
-       "svn_client_update: %s is not under revision control", anchor);
-  if (! entry->url)
-    return svn_error_createf
-      (SVN_ERR_ENTRY_MISSING_URL, NULL,
-       "svn_client_update: entry '%s' has no URL", anchor);
-  URL = apr_pstrdup (pool, entry->url);
-
-  /* Get revnum set to something meaningful, so we can fetch the
-     update editor. */
-  if (revision->kind == svn_opt_revision_number)
-    revnum = revision->value.number; /* do the trivial conversion manually */
-  else
-    revnum = SVN_INVALID_REVNUM; /* no matter, do real conversion later */
-
-  /* Fetch the update editor.  If REVISION is invalid, that's okay;
-     the RA driver will call editor->set_target_revision later on. */
-  SVN_ERR (svn_wc_get_update_editor (adm_access,
-                                     target,
-                                     revnum,
-                                     recurse,
-                                     notify_func, notify_baton,
-                                     &update_editor, &update_edit_baton,
-                                     traversal_info,
-                                     pool));
-
-    {
-      void *ra_baton, *session;
-      svn_ra_plugin_t *ra_lib;
-      svn_node_kind_t kind;
-      svn_wc_adm_access_t *dir_access;
-
-      /* Get the RA vtable that matches URL. */
-      SVN_ERR (svn_ra_init_ra_libs (&ra_baton, pool));
-      SVN_ERR (svn_ra_get_ra_library (&ra_lib, ra_baton, URL, pool));
-
-      /* Open an RA session for the URL */
-      SVN_ERR (svn_client__open_ra_session (&session, ra_lib, URL, anchor,
-                                            adm_access, NULL, TRUE, TRUE, TRUE, 
-                                            auth_baton, pool));
-
-      /* ### todo: shouldn't svn_client__get_revision_number be able
-         to take a url as easily as a local path?  */
-      SVN_ERR (svn_client__get_revision_number
-               (&revnum, ra_lib, session, revision, anchor, pool));
-
-      /* Tell RA to do a update of URL+TARGET to REVISION; if we pass an
-         invalid revnum, that means RA will use the latest revision.  */
-      SVN_ERR (ra_lib->do_update (session,
-                                  &reporter, &report_baton,
-                                  revnum,
-                                  target,
-                                  recurse,
-                                  update_editor, update_edit_baton));
-
-      SVN_ERR (svn_io_check_path (path, &kind, pool));
-      SVN_ERR (svn_wc_adm_retrieve (&dir_access, adm_access,
-                                    (kind == svn_node_dir
-                                     ? path
-                                     : svn_path_dirname (path, pool)),
-                                    pool));
-
-      /* Drive the reporter structure, describing the revisions within
-         PATH.  When we call reporter->finish_report, the
-         update_editor will be driven by svn_repos_dir_delta. */
-      err = svn_wc_crawl_revisions (path, dir_access, reporter, report_baton,
-                                    TRUE, recurse,
-                                    notify_func, notify_baton,
-                                    traversal_info, pool);
-      
-      /* Sleep for one second to ensure timestamp integrity. */
-      apr_sleep (apr_time_from_sec(1));
-
-      if (err)
-        return err;
-
-      /* Close the RA session. */
-      SVN_ERR (ra_lib->close (session));
-    }      
-  
-  /* We handle externals after the update is complete, so that
-     handling external items (and any errors therefrom) doesn't delay
-     the primary operation.  */
-  if (recurse)
-    SVN_ERR (svn_client__handle_externals (traversal_info,
-                                           notify_func, notify_baton,
-                                           auth_baton,
-                                           TRUE, /* update unchanged ones */
-                                           pool));
-
-  SVN_ERR (svn_wc_adm_close (adm_access));
-
-  return SVN_NO_ERROR;
-}
->>>>>>> 2b3bfb48
+}