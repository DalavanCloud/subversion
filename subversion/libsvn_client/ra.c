--- conflicted
+++ resolved
@@ -106,18 +106,6 @@
       for (i = 0; i < cb->commit_items->nelts; i++)
         {
           svn_client_commit_item3_t *item
-<<<<<<< HEAD
-            = APR_ARRAY_IDX(cb->commit_items, i,
-                            svn_client_commit_item3_t *);
-
-          SVN_ERR(svn_dirent_get_absolute(&local_abspath, item->path, pool));
-
-          if (! strcmp(relpath,
-                       svn_path_uri_decode(item->url, pool)))
-            return svn_error_return(svn_wc_prop_get2(value, cb->ctx->wc_ctx,
-                                                     local_abspath, name,
-                                                     pool, pool));
-=======
             = APR_ARRAY_IDX(cb->commit_items, i, svn_client_commit_item3_t *);
 
           if (! strcmp(relpath, item->session_relpath))
@@ -126,7 +114,6 @@
               local_abspath = item->path;
               break;
             }
->>>>>>> 4cf18c3e
         }
 
       /* Commits can only query relpaths in the commit_items list
@@ -141,14 +128,8 @@
   else if (cb->base_dir_abspath == NULL)
     return SVN_NO_ERROR;
 
-<<<<<<< HEAD
-  SVN_ERR(svn_dirent_get_absolute(&local_abspath,
-                                  svn_dirent_join(cb->base_dir, relpath, pool),
-                                  pool));
-=======
   else
     local_abspath = svn_dirent_join(cb->base_dir_abspath, relpath, pool);
->>>>>>> 4cf18c3e
 
   err = svn_wc_prop_get2(value, cb->ctx->wc_ctx, local_abspath, name,
                          pool, pool);
@@ -246,10 +227,6 @@
                     apr_pool_t *pool)
 {
   callback_baton_t *cb = baton;
-<<<<<<< HEAD
-  struct invalidate_wcprop_walk_baton wb;
-=======
->>>>>>> 4cf18c3e
   const char *local_abspath;
 
   local_abspath = svn_dirent_join(cb->base_dir_abspath, path, pool);
@@ -266,18 +243,6 @@
                               cb->ctx->wc_ctx, local_abspath, pool));
 }
 
-<<<<<<< HEAD
-  SVN_ERR(svn_dirent_get_absolute(&local_abspath,
-                                  svn_dirent_join(cb->base_dir, path, pool),
-                                  pool));
-
-  return svn_error_return(
-    svn_wc__node_walk_children(cb->ctx->wc_ctx, local_abspath, FALSE,
-                              invalidate_wcprop_for_node, &wb,
-                              svn_depth_infinity,
-                              cb->ctx->cancel_func, cb->ctx->cancel_baton,
-                              pool));
-=======
 
 /* This implements the `svn_ra_get_wc_contents_func_t' interface. */
 static svn_error_t *
@@ -300,7 +265,6 @@
                                                        cb->base_dir_abspath,
                                                        checksum,
                                                        pool, pool));
->>>>>>> 4cf18c3e
 }
 
 
@@ -340,16 +304,11 @@
   callback_baton_t *cb = apr_pcalloc(pool, sizeof(*cb));
   const char *uuid = NULL;
 
-<<<<<<< HEAD
-  SVN_ERR_ASSERT(base_dir != NULL || ! use_admin);
-
-=======
   SVN_ERR_ASSERT(base_dir_abspath != NULL || ! use_admin);
   SVN_ERR_ASSERT(base_dir_abspath == NULL
                         || svn_dirent_is_absolute(base_dir_abspath));
 
   SVN_ERR(svn_ra_create_callbacks(&cbtable, pool));
->>>>>>> 4cf18c3e
   cbtable->open_tmp_file = open_tmp_file;
   cbtable->get_wc_prop = use_admin ? get_wc_prop : NULL;
   cbtable->set_wc_prop = read_only_wc ? NULL : set_wc_prop;
@@ -410,12 +369,6 @@
           if (! corrected)
             break;
 
-<<<<<<< HEAD
-      SVN_ERR(svn_dirent_get_absolute(&base_dir_abspath, base_dir, pool));
-      SVN_ERR(svn_wc__node_get_repos_info(NULL, &uuid, ctx->wc_ctx,
-                                          base_dir_abspath, FALSE,
-                                          pool, pool));
-=======
           /* Notify the user that a redirect is being followed. */
           if (ctx->notify_func2 != NULL)
             {
@@ -443,7 +396,6 @@
     {
       SVN_ERR(svn_ra_open4(ra_session, NULL, base_url,
                            uuid, cbtable, cb, ctx->config, pool));
->>>>>>> 4cf18c3e
     }
 
   return SVN_NO_ERROR;
@@ -498,17 +450,10 @@
                     svn_client_ctx_t *ctx,
                     apr_pool_t *pool)
 {
-<<<<<<< HEAD
-  return svn_error_return(
-    svn_wc__node_get_repos_info(NULL, uuid, ctx->wc_ctx, local_abspath,
-                                FALSE, result_pool, scratch_pool));
-}
-=======
   svn_opt_revision_t peg_rev = *peg_revision;
   svn_opt_revision_t start_rev = *revision;
   const char *url;
   svn_revnum_t rev;
->>>>>>> 4cf18c3e
 
   /* Default revisions: peg -> working or head; operative -> peg. */
   SVN_ERR(svn_opt_resolve_revisions(&peg_rev, &start_rev,
@@ -571,13 +516,10 @@
   if (resolved_loc_p)
     *resolved_loc_p = resolved_loc;
 
-<<<<<<< HEAD
-=======
-  return SVN_NO_ERROR;
-}
-
-
->>>>>>> 4cf18c3e
+  return SVN_NO_ERROR;
+}
+
+
 svn_error_t *
 svn_client__ensure_ra_session_url(const char **old_session_url,
                                   svn_ra_session_t *ra_session,
@@ -895,54 +837,10 @@
       *end_revision = end_revnum;
     }
 
-<<<<<<< HEAD
-  SVN_ERR(svn_ra_get_repos_root2(ra_session, &repos_url, subpool));
-
-  revs = apr_array_make(subpool, 2, sizeof(svn_revnum_t));
-  APR_ARRAY_PUSH(revs, svn_revnum_t) = start_revnum;
-  if (end_revnum != start_revnum)
-    APR_ARRAY_PUSH(revs, svn_revnum_t) = end_revnum;
-
-  SVN_ERR(svn_ra_get_locations(ra_session, &rev_locs, "", peg_revnum,
-                               revs, subpool));
-
-  /* We'd better have all the paths we were looking for! */
-  start_path = apr_hash_get(rev_locs, &start_revnum, sizeof(svn_revnum_t));
-  if (! start_path)
-    return svn_error_createf
-      (SVN_ERR_CLIENT_UNRELATED_RESOURCES, NULL,
-       _("Unable to find repository location for '%s' in revision %ld"),
-       svn_dirent_local_style(path, pool), start_revnum);
-
-  end_path = apr_hash_get(rev_locs, &end_revnum, sizeof(svn_revnum_t));
-  if (! end_path)
-    return svn_error_createf
-      (SVN_ERR_CLIENT_UNRELATED_RESOURCES, NULL,
-       _("The location for '%s' for revision %ld does not exist in the "
-         "repository or refers to an unrelated object"),
-       svn_dirent_local_style(path, pool), end_revnum);
-
-  /* Repository paths might be absolute, but we want to treat them as
-     relative.
-     ### Aren't they always absolute? */
-  if (start_path[0] == '/')
-    start_path = start_path + 1;
-  if (end_path[0] == '/')
-    end_path = end_path + 1;
-
-  /* Set our return variables */
-  *start_url = svn_uri_join(repos_url, svn_path_uri_encode(start_path,
-                                                            pool), pool);
-  if (end->kind != svn_opt_revision_unspecified)
-    *end_url = svn_uri_join(repos_url, svn_path_uri_encode(end_path,
-                                                            pool), pool);
-
-=======
   SVN_ERR(repos_locations(start_url, end_url,
                           ra_session, url, peg_revnum,
                           start_revnum, end_revnum,
                           pool, subpool));
->>>>>>> 4cf18c3e
   svn_pool_destroy(subpool);
   return SVN_NO_ERROR;
 }
@@ -999,11 +897,7 @@
   /* Loop through the first location's history, check for overlapping
      paths and ranges in the second location's history, and
      remembering the youngest matching location. */
-<<<<<<< HEAD
-  for (hi = apr_hash_first(pool, history1); hi; hi = apr_hash_next(hi))
-=======
   for (hi = apr_hash_first(scratch_pool, history1); hi; hi = apr_hash_next(hi))
->>>>>>> 4cf18c3e
     {
       const char *path = svn__apr_hash_index_key(hi);
       apr_ssize_t path_len = svn__apr_hash_index_klen(hi);
