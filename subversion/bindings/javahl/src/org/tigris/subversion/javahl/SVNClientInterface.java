/**
 * @copyright
 * ====================================================================
 * Copyright (c) 2003-2008 CollabNet.  All rights reserved.
 *
 * This software is licensed as described in the file COPYING, which
 * you should have received as part of this distribution.  The terms
 * are also available at http://subversion.tigris.org/license-1.html.
 * If newer versions of this license are posted there, you may use a
 * newer version instead, at your option.
 *
 * This software consists of voluntary contributions made by many
 * individuals.  For exact contribution history, see the revision
 * history and logs, available at http://subversion.tigris.org/.
 * ====================================================================
 * @endcopyright
 */

package org.tigris.subversion.javahl;

import java.io.OutputStream;

/**
 * This interface is the commom interface for all subversion
 * operations. It is implemented by SVNClient and SVNClientSynchronized
 */
public interface SVNClientInterface
{
    /**
     * release the native peer (should not depend on finalize)
     */
    void dispose();

    /**
     * @return Version information about the underlying native libraries.
     * @since 1.0
     */
    public Version getVersion();

    /**
     * @return The name of the working copy's administrative
     * directory, which is usually <code>.svn</code>.
     * @see <a
     * href="http://svn.collab.net/repos/svn/trunk/notes/asp-dot-net-hack.txt">
     * Instructions on changing this as a work-around for the behavior of
     * ASP.Net on Windows.</a>
     * @since 1.3
     */
    public String getAdminDirectoryName();

    /**
     * @param name The name of the directory to compare.
     * @return Whether <code>name</code> is that of a working copy
     * administrative directory.
     * @since 1.3
     */
    public boolean isAdminDirectory(String name);

    /**
     * Returns the last destination path submitted.
     * @deprecated
     * @return path in Subversion format.
     * @since 1.0
     */
    String getLastPath();

    /**
     * Returns the status of a single file in the path.
     *
     * @param path      File to gather status.
     * @param onServer  Request status information from the server.
     * @return  the subversion status of the file.
     * @deprecated Use {@link #status(String, int, boolean, boolean,
     *                                boolean, boolean, StatusCallback)}
     *             instead.
     * @since 1.0
     */
    Status singleStatus(String path, boolean onServer) throws ClientException;

    /**
     * List a directory or file of the working copy.
     *
     * @param path      Path to explore.
     * @param descend   Recurse into subdirectories if they exist.
     * @param onServer  Request status information from server.
     * @param getAll    get status for uninteresting (unchanged) files.
     * @return Array of Status entries.
     * @deprecated Use {@link #status(String, int, boolean, boolean,
     *                                boolean, boolean, StatusCallback)}
     *             instead.
     * @since 1.0
     */
    Status[] status(String path, boolean descend, boolean onServer,
                    boolean getAll) throws ClientException;

    /**
     * List a directory or file of the working copy.
     *
     * @param path      Path to explore.
     * @param descend   Recurse into subdirectories if they exist.
     * @param onServer  Request status information from server.
     * @param getAll    get status for uninteresting (unchanged) files.
     * @param noIgnore  get status for normaly ignored files and directories.
     * @return Array of Status entries.
     * @deprecated Use {@link #status(String, int, boolean, boolean,
     *                                boolean, boolean, StatusCallback)}
     *             instead.
     * @since 1.0
     */
    Status[] status(String path, boolean descend, boolean onServer,
                    boolean getAll, boolean noIgnore) throws ClientException;

    /**
     * List a directory or file of the working copy.
     *
     * @param path      Path to explore.
     * @param descend   Recurse into subdirectories if they exist.
     * @param onServer  Request status information from server.
     * @param getAll    get status for uninteresting (unchanged) files.
     * @param noIgnore  get status for normaly ignored files and directories.
     * @param ignoreExternals if externals are ignored during status
     * @return Array of Status entries.
     * @deprecated Use {@link #status(String, int, boolean, boolean,
     *                                boolean, boolean, StatusCallback)}
     *             instead.
     * @since 1.2
     */
    Status[] status(String path, boolean descend, boolean onServer,
                    boolean getAll, boolean noIgnore, boolean ignoreExternals)
            throws ClientException;

    /**
     * List a directory or file of the working copy.
     *
     * @param path        Path to explore.
     * @param depth       How deep to recurse into subdirectories.
     * @param onServer    Request status information from server.
     * @param getAll      get status for uninteresting (unchanged) files.
     * @param noIgnore    get status for normaly ignored files and directories.
     * @param ignoreExternals if externals are ignored during status
     * @param changelists changelists to filter by
     * @since 1.5
     */
    void status(String path, int depth, boolean onServer,
                boolean getAll, boolean noIgnore, boolean ignoreExternals,
                String[] changelists, StatusCallback callback)
            throws ClientException;

    /**
     * Lists the directory entries of an url on the server.
     * @param url       the url to list
     * @param revision  the revision to list
     * @param recurse   recurse into subdirectories
     * @return  Array of DirEntry objects.
     * @deprecated Use {@link #list(String, Revision, Revision, int, int,
     *                              boolean, ListCallback)} instead.
     * @since 1.0
     */
    DirEntry[] list(String url, Revision revision, boolean recurse)
            throws ClientException;

    /**
     * Lists the directory entries of an url on the server.
     * @param url       the url to list
     * @param revision  the revision to list
     * @param pegRevision the revision to interpret url
     * @param recurse   recurse into subdirectories
     * @return  Array of DirEntry objects.
     * @deprecated Use {@link #list(String, Revision, Revision, int, int,
     *                              boolean, ListCallback)} instead.
     * @since 1.2
     */
    DirEntry[] list(String url, Revision revision, Revision pegRevision,
                    boolean recurse)
            throws ClientException;

    /**
     * Lists the directory entries of an url on the server.
     * @param url             the url to list
     * @param revision        the revision to list
     * @param pegRevision     the revision to interpret url
     * @param depth           the depth to recurse into subdirectories
     * @param direntFields    the fields to retrieve
     * @param fetchLocks      whether to fetch lock information
     * @param callback        the callback to receive the directory entries
     * @since 1.5
     */
    void list(String url, Revision revision, Revision pegRevision,
              int depth, int direntFields, boolean fetchLocks,
              ListCallback callback)
            throws ClientException;

    /**
     * Sets the username used for authentication.
     * @param username The username, ignored if the empty string.  Set
     * to the empty string to clear it.
     * @throws IllegalArgumentException If <code>username</code> is
     * <code>null</code>.
     * @see #password(String)
     * @since 1.0
     */
    void username(String username);

    /**
     * Sets the password used for authentication.
     * @param password The password, ignored if the empty string.  Set
     * to the empty string to clear it.
     * @throws IllegalArgumentException If <code>password</code> is
     * <code>null</code>.
     * @see #username(String)
     * @since 1.0
     */
    void password(String password);

    /**
     * Register callback interface to supply username and password on demand.
     * This callback can also be used to provide theequivalent of the
     * <code>--no-auth-cache</code> and <code>--non-interactive</code> arguments
     * accepted by the command-line client.
     * @param prompt the callback interface
     * @since 1.0
     */
    void setPrompt(PromptUserPassword prompt);

    /**
     * Retrieve the log messages for an item
     * @param path          path or url to get the log message for.
     * @param revisionStart first revision to show
     * @param revisionEnd   last revision to show
     * @return array of LogMessages
     * @deprecated Use {@link #logMessages(String, Revision, Revision, Revision,
     *                                     boolean, boolean, boolean, String[],
     *                                     long, LogMessageCallback)} instead.
     * @since 1.0
     */
    LogMessage[] logMessages(String path, Revision revisionStart,
                             Revision revisionEnd) throws ClientException;

    /**
     * Retrieve the log messages for an item
     * @param path          path or url to get the log message for.
     * @param revisionStart first revision to show
     * @param revisionEnd   last revision to show
     * @param stopOnCopy    do not continue on copy operations
     * @return array of LogMessages
     * @deprecated Use {@link #logMessages(String, Revision, Revision, Revision,
     *                                     boolean, boolean, boolean, String[],
     *                                     long, LogMessageCallback)} instead.
     * @since 1.0
     */
    LogMessage[] logMessages(String path, Revision revisionStart,
                             Revision revisionEnd, boolean stopOnCopy)
            throws ClientException;

    /**
     * Retrieve the log messages for an item
     * @param path          path or url to get the log message for.
     * @param revisionStart first revision to show
     * @param revisionEnd   last revision to show
     * @param stopOnCopy    do not continue on copy operations
     * @param discoverPath  returns the paths of the changed items in the
     *                      returned objects
     * @return array of LogMessages
     * @deprecated Use {@link #logMessages(String, Revision, Revision, Revision,
     *                                     boolean, boolean, boolean, String[],
     *                                     long, LogMessageCallback)} instead.
     * @since 1.0
     */
    LogMessage[] logMessages(String path, Revision revisionStart,
                             Revision revisionEnd, boolean stopOnCopy,
                             boolean discoverPath)
            throws ClientException;

    /**
     * Retrieve the log messages for an item
     * @param path          path or url to get the log message for.
     * @param revisionStart first revision to show
     * @param revisionEnd   last revision to show
     * @param stopOnCopy    do not continue on copy operations
     * @param discoverPath  returns the paths of the changed items in the
     *                      returned objects
     * @param limit         limit the number of log messages (if 0 or less no
     *                      limit)
     * @return array of LogMessages
     * @since 1.2
     * @deprecated Use {@link #logMessages(String, Revision, Revision, Revision,
     *                                     boolean, boolean, boolean, String[],
     *                                     long, LogMessageCallback)} instead.
     */
    LogMessage[] logMessages(String path, Revision revisionStart,
                             Revision revisionEnd, boolean stopOnCopy,
                             boolean discoverPath, long limit)
            throws ClientException;

    /**
     * Retrieve the log messages for an item.
     * @param path          path or url to get the log message for.
     * @param pegRevision   revision to interpret path
     * @param revisionStart first revision to show
     * @param revisionEnd   last revision to show
     * @param stopOnCopy    do not continue on copy operations
     * @param discoverPath  returns the paths of the changed items in the
     *                      returned objects
     * @param includeMergedRevisions include log messages for revisions which
     *                               were merged.
     * @param revProps      the revprops to retrieve
     * @param limit         limit the number of log messages (if 0 or less no
     *                      limit)
     * @param callback      the object to receive the log messages
     * @since 1.5
     */
    void logMessages(String path, Revision pegRevision,
                     Revision revisionStart,
                     Revision revisionEnd, boolean stopOnCopy,
                     boolean discoverPath, boolean includeMergedRevisions,
                     String[] revProps, long limit,
                     LogMessageCallback callback)
            throws ClientException;

    /**
     * Executes a revision checkout.
     * @param moduleName name of the module to checkout.
     * @param destPath destination directory for checkout.
     * @param revision the revision to checkout.
     * @param recurse whether you want it to checkout files recursively.
     * @throws ClientException
     * @deprecated Use {@link #checkout(String, String, Revision, Revision,
     *                                  int, boolean, boolean)} instead.
     * @since 1.0
     */
    long checkout(String moduleName, String destPath, Revision revision,
                  boolean recurse)
            throws ClientException;

    /**
     * Executes a revision checkout.
     * @param moduleName name of the module to checkout.
     * @param destPath destination directory for checkout.
     * @param revision the revision to checkout.
     * @param pegRevision the peg revision to interpret the path
     * @param recurse whether you want it to checkout files recursively.
     * @param ignoreExternals if externals are ignored during checkout
     * @throws ClientException
     * @deprecated Use {@link #checkout(String, String, Revision, Revision,
     *                                  int, boolean, boolean)} instead.
     * @since 1.2
     */
    long checkout(String moduleName, String destPath, Revision revision,
                  Revision pegRevision, boolean recurse,
                  boolean ignoreExternals) throws ClientException;

    /**
     * Executes a revision checkout.
     * @param moduleName name of the module to checkout.
     * @param destPath destination directory for checkout.
     * @param revision the revision to checkout.
     * @param pegRevision the peg revision to interpret the path
     * @param depth how deep to checkout files recursively.
     * @param ignoreExternals if externals are ignored during checkout
     * @param allowUnverObstructions allow unversioned paths that obstruct adds
     * @throws ClientException
     * @since 1.5
     */
    long checkout(String moduleName, String destPath, Revision revision,
                  Revision pegRevision, int depth,
                  boolean ignoreExternals,
                  boolean allowUnverObstructions) throws ClientException;

    /**
     * Sets the notification callback used to send processing information back
     * to the calling program.
     * @param notify listener that the SVN library should call on many
     *               file operations.
     * @deprecated Use {@link #notification2(Notify2)} instead.
     * @since 1.0
     */
    void notification(Notify notify);

    /**
     * Sets the notification callback used to send processing information back
     * to the calling program.
     * @param notify listener that the SVN library should call on many
     *               file operations.
     * @since 1.2
     */
    void notification2(Notify2 notify);

    /**
     * Set the conflict resolution callback.
     *
     * @param listener The conflict resolution callback.
     * @since 1.5
     */
    void setConflictResolver(ConflictResolverCallback listener);

    /**
     * Set the progress callback.
     *
     * @param listener The progress callback.
     * @since 1.5
     */
    void setProgressListener(ProgressListener listener);

    /**
     * Sets the commit message handler. This allows more complex commit message
     * with the list of the elements to be commited as input.
     * @param messageHandler    callback for entering commit messages
     *                          if this is set the message parameter is ignored.
     * @since 1.0
     */
    void commitMessageHandler(CommitMessage messageHandler);

    /**
     * Sets a file for deletion.
     * @param path      path or url to be deleted
     * @param message   if path is a url, this will be the commit message.
     * @param force     delete even when there are local modifications.
     * @throws ClientException
     * @deprecated Use {@link #remove(String[], String, boolean, boolean)}
     *             instead.
     * @since 1.0
     */
    void remove(String[] path, String message, boolean force)
            throws ClientException;

    /**
     * Sets a file for deletion.
     * @param path      path or url to be deleted
     * @param message   if path is a url, this will be the commit message.
     * @param force     delete even when there are local modifications.
     * @param keepLocal only remove the paths from the repository.
     * @throws ClientException
     * @since 1.5
     */
    void remove(String[] path, String message, boolean force,
                boolean keepLocal)
            throws ClientException;

    /**
     * Reverts a file to a pristine state.
     * @param path      path of the file.
     * @param recurse   recurse into subdirectories
     * @throws ClientException
     * @deprecated Use {@link #revert(String, int)} instead.
     * @since 1.0
     */
    void revert(String path, boolean recurse) throws ClientException;

    /**
     * Reverts a file to a pristine state.
     * @param path      path of the file.
     * @param depth     the depth to recurse into subdirectories
     * @param changelists changelists to filter by
     * @throws ClientException
     * @since 1.5
     */
    void revert(String path, int depth, String[] changelists)
            throws ClientException;

    /**
     * Adds a file to the repository.
     * @param path      path to be added.
     * @param recurse   recurse into subdirectories
     * @throws ClientException
     * @since 1.0
     * @deprecated Use {@link #add(String, int, boolean, boolean, boolean)}
     *             instead.
     */
    void add(String path, boolean recurse) throws ClientException;

    /**
     * Adds a file to the repository.
     * @param path      path to be added.
     * @param recurse   recurse into subdirectories
     * @param force     if adding a directory and recurse true and path is a
     *                  directory, all not already managed files are added.
     * @throws ClientException
     * @since 1.2
     * @deprecated Use {@link #add(String, int, boolean, boolean, boolean)}
     *             instead.
     */
    void add(String path, boolean recurse, boolean force)
        throws ClientException;

    /**
     * Adds a file to the repository.
     * @param path      path to be added.
     * @param depth     the depth to recurse into subdirectories
     * @param force     if adding a directory and recurse true and path is a
     *                  directory, all not already managed files are added.
     * @param noIgnores if false, don't add files or directories matching
     *                  ignore patterns
     * @param addParents add any intermediate parents to the working copy
     * @throws ClientException
     * @since 1.5
     */
    void add(String path, int depth, boolean force, boolean noIgnores,
             boolean addParents)
        throws ClientException;

    /**
     * Updates the directory or file from repository
     * @param path target file.
     * @param revision the revision number to update.
     *                 Revision.HEAD will update to the
     *                 latest revision.
     * @param recurse recursively update.
     * @throws ClientException
     * @deprecated Use {@link #update(String, Revision, int, boolean,
     *                                boolean, boolean)} instead.
     * @since 1.0
     */
    long update(String path, Revision revision, boolean recurse)
            throws ClientException;

    /**
     * Updates the directories or files from repository
     * @param path array of target files.
     * @param revision the revision number to update.
     *                 Revision.HEAD will update to the
     *                 latest revision.
     * @param recurse recursively update.
     * @param ignoreExternals if externals are ignored during update
     * @throws ClientException
     * @deprecated Use {@link #update(String[], Revision, int, boolean,
     *                                boolean, boolean)} instead.
     * @since 1.2
     */
    long[] update(String[] path, Revision revision, boolean recurse,
                  boolean ignoreExternals) throws ClientException;

    /**
     * Updates the directory or file from repository
     * @param path target file.
     * @param revision the revision number to update.
     *                 Revision.HEAD will update to the
     *                 latest revision.
     * @param depth  the depth to recursively update.
     * @param depthIsSticky if set, and depth is not {@link Depth#unknown},
     *                      then also set the ambient depth value to depth.
     * @param ignoreExternals if externals are ignored during update
     * @param allowUnverObstructions allow unversioned paths that obstruct adds
     * @throws ClientException
     * @since 1.5
     */
    long update(String path, Revision revision, int depth,
                boolean depthIsSticky, boolean ignoreExternals,
                boolean allowUnverObstructions)
            throws ClientException;

    /**
     * Updates the directories or files from repository
     * @param path array of target files.
     * @param revision the revision number to update.
     *                 Revision.HEAD will update to the
     *                 latest revision.
     * @param depth  the depth to recursively update.
     * @param depthIsSticky if set, and depth is not {@link Depth#unknown},
     *                      then also set the ambient depth value to depth.
     * @param ignoreExternals if externals are ignored during update
     * @param allowUnverObstructions allow unversioned paths that obstruct adds
     * @throws ClientException
     * @since 1.5
     */
    long[] update(String[] path, Revision revision, int depth,
                  boolean depthIsSticky, boolean ignoreExternals,
                  boolean allowUnverObstructions) throws ClientException;

    /**
     * Commits changes to the repository.
     * @param path      files to commit.
     * @param message   log message.
     * @param recurse   whether the operation should be done recursively.
     * @return The new revision number created by the commit, or
     * {@link Revision#SVN_INVALID_REVNUM} if the revision number is
     * invalid.
     * @throws ClientException
     * @deprecated Use {@link #commit(String[], String, int, boolean, boolean,
     *                                String[])} instead.
     */
    long commit(String[] path, String message, boolean recurse)
            throws ClientException;

    /**
     * Commits changes to the repository.
     * @param path      files to commit.
     * @param message   log message.
     * @param recurse   whether the operation should be done recursively.
     * @param noUnlock  do remove any locks
     * @return The new revision number created by the commit, or
     * {@link Revision#SVN_INVALID_REVNUM} if the revision number is
     * invalid.
     * @throws ClientException
     * @deprecated Use {@link #commit(String[], String, int, boolean, boolean,
     *                                String[])} instead.
     * @since 1.2
     */
    long commit(String[] path, String message, boolean recurse,
                boolean noUnlock) throws ClientException;

    /**
     * Commits changes to the repository.
     * @param path            files to commit.
     * @param message         log message.
     * @param depth           how deep to recurse in subdirectories
     * @param noUnlock        do remove any locks
     * @param keepChangelist  keep changelist associations after the commit.
     * @param changelists  if non-null, filter paths using changelists
     * @return The new revision number created by the commit, or
     * {@link Revision#SVN_INVALID_REVNUM} if the revision number is
     * invalid.
     * @throws ClientException
     * @since 1.5
     */
    long commit(String[] path, String message, int depth,
                boolean noUnlock, boolean keepChangelist,
                String[] changelists)
            throws ClientException;

    /**
     * Copy versioned paths with the history preserved.
     *
     * @param sources A list of <code>CopySource</code> objects.
     * @param destPath Destination path or URL.
     * @param message Commit message.  May be <code>null</code> if
     * <code>destPath</code> is not a URL.
     * @param copyAsChild Whether to copy <code>srcPaths</code> as
     * children of <code>destPath</code>.
     * @param makeParents Whether to create intermediate parents
     * @throws ClientException If the copy operation fails.
     * @since 1.5
     */
    void copy(CopySource[] sources, String destPath, String message,
              boolean copyAsChild, boolean makeParents)
        throws ClientException;

    /**
     * Copy versioned paths with the history preserved (with
     * <code>copyAsChild</code> behavior).
     *
     * @param srcPath   source path or url
     * @param destPath  destination path or url
     * @param message   commit message if destPath is an url
     * @param revision  source revision
     * @throws ClientException
     * @deprecated Use {@link #copy(CopySource[], String, String, boolean,
     *                              boolean)} instead.
     */
    void copy(String srcPath, String destPath, String message,
              Revision revision) throws ClientException;

    /**
     * Move or rename versioned paths.
     *
     * @param srcPaths Source paths or URLs.
     * @param destPath Destination path or URL.
     * @param message Commit message.  May be <code>null</code> if
     * <code>destPath</code> is not a URL.
     * @param force Whether to perform the move even if local
     * modifications exist.
     * @param moveAsChild Whether to move <code>srcPaths</code> as
     * children of <code>destPath</code>.
     * @param makeParents Whether to create intermediate parents.
     * @throws ClientException If the move operation fails.
     * @since 1.5
     */
    void move(String[] srcPaths, String destPath, String message,
              boolean force, boolean moveAsChild, boolean makeParents)
        throws ClientException;

    /**
     * @deprecated Use {@link #move(String[], String, String, boolean, boolean,
     *                              boolean)} instead.
     * @since 1.2
     */
    void move(String srcPath, String destPath, String message,
              Revision ignored, boolean force)
        throws ClientException;

    /**
     * Move or rename versioned paths (with <code>moveAsChild</code>
     * behavior).
     *
     * @param srcPath   source path or url
     * @param destPath  destination path or url
     * @param message   commit message if destPath is an url
     * @param force     even with local modifications.
     * @throws ClientException
     * @deprecated Use {@link #move(String[], String, String, boolean, boolean,
     *                              boolean)} instead.
     * @since 1.2
     */
    void move(String srcPath, String destPath, String message,
              boolean force) throws ClientException;

    /**
     * Creates a directory directly in a repository or creates a
     * directory on disk and schedules it for addition.
     * @param path      directories to be created
     * @param message   commit message to used if path contains urls
     * @param makeParents Whether to create intermediate parents
     * @throws ClientException
     * @since 1.5
     */
    void mkdir(String[] path, String message, boolean makeParents)
            throws ClientException;

    /**
     * Creates a directory directly in a repository or creates a
     * directory on disk and schedules it for addition.
     * @param path      directories to be created
     * @param message   commit message to used if path contains urls
     * @throws ClientException
     */
    void mkdir(String[] path, String message) throws ClientException;

    /**
     * Recursively cleans up a local directory, finishing any
     * incomplete operations, removing lockfiles, etc.
     * @param path a local directory.
     * @throws ClientException
     */
    void cleanup(String path) throws ClientException;

    /**
     * Resolves the <i>conflicted</i> state on a WC path (or tree).
     * @param path The path to resolve.
     * @param depth How deep to recurse into child paths.
     * @param conflictResult Which version to choose in the event of a
     *                       conflict.
     * @throws SubversionException If an error occurs.
     * @since 1.5
     */
    void resolve(String path, int depth, int conflictResult)
        throws SubversionException;

    /**
     * Removes the <i>conflicted</i> state on a WC path (or tree).
     * @see #resolved(String, int, int)
     * @deprecated Use {@link #resolved(String, int, int)} instead.
     */
    void resolved(String path, boolean recurse) throws ClientException;

    /**
     * Exports the contents of either a subversion repository into a
     * 'clean' directory (meaning a directory with no administrative
     * directories).
     * @param srcPath   the url of the repository path to be exported
     * @param destPath  a destination path that must not already exist.
     * @param revision  the revsion to be exported
     * @param force     set if it is ok to overwrite local files
     * @throws ClientException
     * @deprecated Use {@link #doExport(String, String, Revision, Revision,
     *                                  boolean, boolean, int, String)} instead.
     * @since 1.0
     */
    long doExport(String srcPath, String destPath, Revision revision,
                  boolean force) throws ClientException;

    /**
     * Exports the contents of either a subversion repository into a
     * 'clean' directory (meaning a directory with no administrative
     * directories).
     * @param srcPath   the url of the repository path to be exported
     * @param destPath  a destination path that must not already exist.
     * @param revision  the revsion to be exported
     * @param pegRevision the revision to interpret srcPath
     * @param force     set if it is ok to overwrite local files
     * @param ignoreExternals ignore external during export
     * @param recurse   recurse to subdirectories
     * @param nativeEOL which EOL characters to use during export
     * @throws ClientException
     * @deprecated Use {@link #doExport(String, String, Revision, Revision,
     *                                  boolean, boolean, int, String)} instead.
     * @since 1.2
     */
    long doExport(String srcPath, String destPath, Revision revision,
                  Revision pegRevision, boolean force, boolean ignoreExternals,
                  boolean recurse, String nativeEOL) throws ClientException;

    /**
     * Exports the contents of either a subversion repository into a
     * 'clean' directory (meaning a directory with no administrative
     * directories).
     *
     * @param srcPath         the url of the repository path to be exported
     * @param destPath        a destination path that must not already exist.
     * @param revision        the revsion to be exported
     * @param pegRevision     the revision to interpret srcPath
     * @param force           set if it is ok to overwrite local files
     * @param ignoreExternals ignore external during export
     * @param depth           how deep to recurse in subdirectories
     * @param nativeEOL       which EOL characters to use during export
     * @throws ClientException
     * @since 1.5
     */
    long doExport(String srcPath, String destPath, Revision revision,
                  Revision pegRevision, boolean force, boolean ignoreExternals,
                  int depth, String nativeEOL)
            throws ClientException;

    /**
     * Update local copy to mirror a new url.
     * @param path      the working copy path
     * @param url       the new url for the working copy
     * @param revision  the new base revision of working copy
<<<<<<< HEAD
     * @param depth     how deep to traverse into subdirectories
     * @param ignoreExternals whether to process externals definitions
     * @param allowUnverObstructions allow unversioned paths that obstruct adds
=======
     * @param recurse   traverse into subdirectories
>>>>>>> 8595db6c
     * @throws ClientException
     * @deprecated Use {@link #doSwitch(String, String, Revision, boolean)}
     *             instead.
     * @since 1.0
     */
<<<<<<< HEAD
    long doSwitch(String path, String url, Revision revision, int depth,
                  boolean ignoreExternals, boolean allowUnverObstructions)
=======
    long doSwitch(String path, String url, Revision revision, boolean recurse)
>>>>>>> 8595db6c
            throws ClientException;

    /**
     * Update local copy to mirror a new url.
     * @param path      the working copy path
     * @param url       the new url for the working copy
     * @param revision  the new base revision of working copy
     * @param pegRevision the revision at which to interpret <code>path</code>
     * @param depth     how deep to traverse into subdirectories
     * @param depthIsSticky if set, and depth is not {@link Depth#unknown},
     *                      then also set the ambient depth value to depth.
     * @param ignoreExternals whether to process externals definitions
     * @param allowUnverObstructions allow unversioned paths that obstruct adds
     * @throws ClientException
     * @since 1.5
     */
    long doSwitch(String path, String url, Revision revision,
                  Revision pegRevision, int depth, boolean depthIsSticky,
                  boolean ignoreExternals, boolean allowUnverObstructions)
            throws ClientException;

    /**
     * Import a file or directory into a repository directory  at
     * head.
     * @param path      the local path
     * @param url       the target url
     * @param message   the log message.
     * @param recurse   traverse into subdirectories
     * @throws ClientException
     * @deprecated Use {@link #doImport(String, String, String, int, boolean,
     *                                  boolean)} instead.
     * @since 1.0
     */
    void doImport(String path, String url, String message, boolean recurse)
            throws ClientException;

    /**
     * Import a file or directory into a repository directory  at
     * head.
     * @param path      the local path
     * @param url       the target url
     * @param message   the log message.
     * @param depth     depth to traverse into subdirectories
     * @param noIgnore  whether to add files matched by ignore patterns
     * @param ignoreUnknownNodeTypes whether to ignore files which
     *                  the node type is not konwn, just as pipes
     * @throws ClientException
     *
     * @since 1.5
     */
    void doImport(String path, String url, String message, int depth,
                  boolean noIgnore, boolean ignoreUnknownNodeTypes)
            throws ClientException;

    /**
     * Return an ordered list of suggested merge source URLs.
     * @param path The merge target path for which to suggest sources.
     * @param pegRevision Peg revision used to interpret path.
     * @return The list of URLs, empty if there are no suggestions.
     * @throws ClientException If an error occurs.
     * @since 1.5
     */
    String[] suggestMergeSources(String path, Revision pegRevision)
            throws SubversionException;

    /**
     * Merge changes from two paths into a new local path.
     * @param path1         first path or url
     * @param revision1     first revision
     * @param path2         second path or url
     * @param revision2     second revision
     * @param localPath     target local path
     * @param force         overwrite local changes
     * @param recurse       traverse into subdirectories
     * @throws ClientException
     * @deprecated Use {@link #merge(String, Revision, String, Revision,
     *                               String, boolean, int, boolean, boolean,
     *                               boolean)} instead.
     * @since 1.0
     */
    void merge(String path1, Revision revision1, String path2,
               Revision revision2, String localPath, boolean force,
               boolean recurse) throws ClientException;

    /**
     * Merge changes from two paths into a new local path.
     * @param path1         first path or url
     * @param revision1     first revision
     * @param path2         second path or url
     * @param revision2     second revision
     * @param localPath     target local path
     * @param force         overwrite local changes
     * @param recurse       traverse into subdirectories
     * @param ignoreAncestry ignore if files are not related
     * @param dryRun        do not change anything
     * @throws ClientException
     * @deprecated Use {@link #merge(String, Revision, String, Revision,
     *                               String, boolean, int, boolean, boolean,
     *                               boolean)} instead.
     * @since 1.2
     */
    void merge(String path1, Revision revision1, String path2,
               Revision revision2, String localPath, boolean force,
               boolean recurse, boolean ignoreAncestry, boolean dryRun)
            throws ClientException;

    /**
     * Merge changes from two paths into a new local path.
     *
     * @param path1          first path or url
     * @param revision1      first revision
     * @param path2          second path or url
     * @param revision2      second revision
     * @param localPath      target local path
     * @param force          overwrite local changes
     * @param depth          how deep to traverse into subdirectories
     * @param ignoreAncestry ignore if files are not related
     * @param dryRun         do not change anything
     * @param recordOnly     record mergeinfo but do not run merge
     * @throws ClientException
     * @since 1.5
     */
    void merge(String path1, Revision revision1, String path2,
               Revision revision2, String localPath, boolean force, int depth,
               boolean ignoreAncestry, boolean dryRun, boolean recordOnly)
            throws ClientException;

    /**
     * Merge changes from two paths into a new local path.
     * @param path          path or url
     * @param pegRevision   revision to interpret path
     * @param revision1     first revision
     * @param revision2     second revision
     * @param localPath     target local path
     * @param force         overwrite local changes
     * @param recurse       traverse into subdirectories
     * @param ignoreAncestry ignore if files are not related
     * @param dryRun        do not change anything
     * @throws ClientException
     * @deprecated Use {@link #merge(String, Revision, RevisionRange[],
     *                               String, boolean, int, boolean,
     *                               boolean, boolean)} instead.
     * @since 1.2
     */
    void merge(String path, Revision pegRevision, Revision revision1,
               Revision revision2, String localPath, boolean force,
               boolean recurse, boolean ignoreAncestry, boolean dryRun)
            throws ClientException;

    /**
     * Merge set of revisions into a new local path.
     * @param path          path or url
     * @param pegRevision   revision to interpret path
     * @param revisions     revisions to merge
     * @param localPath     target local path
     * @param force         overwrite local changes
     * @param depth         how deep to traverse into subdirectories
     * @param ignoreAncestry ignore if files are not related
     * @param dryRun        do not change anything
     * @param recordOnly    record mergeinfo but do not run merge
     * @throws ClientException
     * @since 1.5
     */
    void merge(String path, Revision pegRevision, RevisionRange[] revisions,
               String localPath, boolean force, int depth,
               boolean ignoreAncestry, boolean dryRun, boolean recordOnly)
             throws ClientException;

    /**
     * Perform a reintegration merge of path into localPath.
     * localPath must be a single-revision, infinite depth,
     * pristine, unswitched working copy -- in other words, it must
     * reflect a single revision tree, the "target".  The mergeinfo on
     * path must reflect that all of the target has been merged into it.
     * Then this behaves like a merge from the target's URL to the
     * localPath.
     *
     * The depth of the merge is always infinity.
     * @param path          path or url
     * @param pegRevision   revision to interpret path
     * @param localPath     target local path
     * @param dryRun        do not change anything
     * @throws ClientException
     * @since 1.5
     */
    void mergeReintegrate(String path, Revision pegRevision,
                          String localPath, boolean dryRun)
             throws ClientException;

    /**
     * Get mergeinfo for <code>path</code> at <code>pegRevision</code>.
     * @param path WC path or URL.
     * @param pegRevision peg revision at which to get the merge info for
     * <code>path</code>.
     * @return The merge history of <code>path</code>.
     * @throws SubversionException
     * @since 1.5
     */
    Mergeinfo getMergeinfo(String path, Revision pegRevision)
        throws SubversionException;

    /**
     * Retrieve either merged or eligible-to-be-merged revisions.
     * @param kind                   kind of revisions to receive
     * @param pathOrUrl              target of merge
     * @param pegRevision            peg rev for pathOrUrl
     * @param mergeSourceUrl         the source of the merge
     * @param srcPegRevision         peg rev for mergeSourceUrl
     * @param discoverChangedPaths   return paths of changed items
     * @param revProps               the revprops to retrieve
     * @param callback               the object to receive the log messages
     * @since 1.5
     */
    void getMergeinfoLog(int kind, String pathOrUrl,
                         Revision pegRevision, String mergeSourceUrl,
                         Revision srcPegRevision, boolean discoverChangedPaths,
                         String[] revprops, LogMessageCallback callback)
        throws ClientException;

    /**
     * Display the differences between two paths
     * @param target1       first path or url
     * @param revision1     first revision
     * @param target2       second path or url
     * @param revision2     second revision
     * @param outFileName   file name where difference are written
     * @param recurse       traverse into subdirectories
     * @throws ClientException
     * @deprecated Use {@link #diff(String, Revision, String, Revision,
     *                              String, String, int, boolean, boolean,
     *                              boolean)} instead.
     * @since 1.0
     */
    void diff(String target1, Revision revision1, String target2,
              Revision revision2, String outFileName, boolean recurse)
            throws ClientException;

    /**
     * Display the differences between two paths
     * @param target1       first path or url
     * @param revision1     first revision
     * @param target2       second path or url
     * @param revision2     second revision
     * @param outFileName   file name where difference are written
     * @param recurse       traverse into subdirectories
     * @param ignoreAncestry ignore if files are not related
     * @param noDiffDeleted no output on deleted files
     * @param force         diff even on binary files
     * @throws ClientException
     * @deprecated Use {@link #diff(String, Revision, String, Revision,
     *                              String, String, int, boolean, boolean,
     *                              boolean)} instead.
     * @since 1.2
     */
    void diff(String target1, Revision revision1, String target2,
              Revision revision2, String outFileName, boolean recurse,
              boolean ignoreAncestry, boolean noDiffDeleted, boolean force)
            throws ClientException;

    /**
     * Display the differences between two paths
     * @param target1       first path or url
     * @param revision1     first revision
     * @param target2       second path or url
     * @param revision2     second revision
     * @param relativeToDir index path is relative to this path
     * @param outFileName   file name where difference are written
     * @param depth         how deep to traverse into subdirectories
     * @param ignoreAncestry ignore if files are not related
     * @param noDiffDeleted no output on deleted files
     * @param force         diff even on binary files
     * @throws ClientException
     * @since 1.5
     */
    void diff(String target1, Revision revision1, String target2,
              Revision revision2, String relativeToDir, String outFileName,
              int depth, String[] changelists, boolean ignoreAncestry,
              boolean noDiffDeleted, boolean force)
            throws ClientException;

    /**
     * Display the differences between two paths.
     * @param target        path or url
     * @param pegRevision   revision tointerpret target
     * @param startRevision first Revision to compare
     * @param endRevision   second Revision to compare
     * @param outFileName   file name where difference are written
     * @param recurse       traverse into subdirectories
     * @param ignoreAncestry ignore if files are not related
     * @param noDiffDeleted no output on deleted files
     * @param force         diff even on binary files
     * @throws ClientException
     * @deprecated Use {@link #diff(String, Revision, Revision, Revision,
     *                              String, String, int, boolean, boolean,
     *                              boolean)} instead.
     * @since 1.2
     */
    void diff(String target, Revision pegRevision, Revision startRevision,
              Revision endRevision, String outFileName, boolean recurse,
              boolean ignoreAncestry, boolean noDiffDeleted, boolean force)
            throws ClientException;

    /**
     * Display the differences between two paths.
     * @param target        path or url
     * @param pegRevision   revision tointerpret target
     * @param startRevision first Revision to compare
     * @param endRevision   second Revision to compare
     * @param relativeToDir index path is relative to this path
     * @param outFileName   file name where difference are written
     * @param depth         how deep to traverse into subdirectories
     * @param changelists  if non-null, filter paths using changelists
     * @param ignoreAncestry ignore if files are not related
     * @param noDiffDeleted no output on deleted files
     * @param force         diff even on binary files
     * @throws ClientException
     * @since 1.5
     */
    void diff(String target, Revision pegRevision, Revision startRevision,
              Revision endRevision, String relativeToDir, String outFileName,
              int depth, String[] changelists, boolean ignoreAncestry,
              boolean noDiffDeleted, boolean force)
            throws ClientException;

    /**
     * Produce a diff summary which lists the items changed between
     * path and revision pairs.
     *
     * @param target1 Path or URL.
     * @param revision1 Revision of <code>target1</code>.
     * @param target2 Path or URL.
     * @param revision2 Revision of <code>target2</code>.
     * @param depth how deep to recurse.
     * @param changelists  if non-null, filter paths using changelists
     * @param ignoreAncestry Whether to ignore unrelated files during
     * comparison.  False positives may potentially be reported if
     * this parameter <code>false</code>, since a file might have been
     * modified between two revisions, but still have the same
     * contents.
     * @param receiver As each is difference is found, this callback
     * is invoked with a description of the difference.
     *
     * @throws ClientException
     * @since 1.5
     */
    void diffSummarize(String target1, Revision revision1,
                       String target2, Revision revision2,
                       int depth, String[] changelists, boolean ignoreAncestry,
                       DiffSummaryReceiver receiver)
            throws ClientException;

    /**
     * Produce a diff summary which lists the items changed between
     * path and revision pairs.
     *
     * @param target Path or URL.
     * @param pegRevision Revision at which to interpret
     * <code>target</code>.  If {@link RevisionKind#unspecified} or
     * <code>null</code>, behave identically to {@link
     * #diffSummarize(String, Revision, String, Revision, int,
     * boolean, DiffSummaryReceiver)}, using <code>path</code> for
     * both of that method's targets.
     * @param startRevision Beginning of range for comparsion of
     * <code>target</code>.
     * @param endRevision End of range for comparsion of
     * <code>target</code>.
     * @param depth how deep to recurse.
     * @param changelists  if non-null, filter paths using changelists
     * @param ignoreAncestry Whether to ignore unrelated files during
     * comparison.  False positives may potentially be reported if
     * this parameter <code>false</code>, since a file might have been
     * modified between two revisions, but still have the same
     * contents.
     * @param receiver As each is difference is found, this callback
     * is invoked with a description of the difference.
     *
     * @throws ClientException
     * @since 1.5
     */
    void diffSummarize(String target, Revision pegRevision,
                       Revision startRevision, Revision endRevision,
                       int depth, String[] changelists, boolean ignoreAncestry,
                       DiffSummaryReceiver receiver)
        throws ClientException;

    /**
     * Retrieves the properties of an item
     * @param path  the path of the item
     * @return array of property objects
     * @throws ClientException
     * @deprecated Use {@link #properties(String, Revision, Revision,
     *                                    int, ProplistCallback)} instead.
     * @since 1.0
     */
    PropertyData[] properties(String path) throws ClientException;

    /**
     * Retrieves the properties of an item
     * @param path      the path of the item
     * @param revision  the revision of the item
     * @return array of property objects
     * @throws ClientException
     * @deprecated Use {@link #properties(String, Revision, Revision,
     *                                    int, ProplistCallback)} instead.
     * @since 1.2
     */
    PropertyData[] properties(String path, Revision revision)
            throws ClientException;

    /**
     * Retrieves the properties of an item
     * @param path      the path of the item
     * @param revision  the revision of the item
     * @param pegRevision the revision to interpret path
     * @return array of property objects
     * @throws ClientException
     * @deprecated Use {@link #properties(String, Revision, Revision,
     *                                    int, ProplistCallback)} instead.
     * @since 1.2
     */
    PropertyData[] properties(String path, Revision revision,
                              Revision pegRevision)
            throws ClientException;

    /**
     * Retrieves the properties of an item
     *
     * @param path        the path of the item
     * @param revision    the revision of the item
     * @param pegRevision the revision to interpret path
     * @param depth       the depth to recurse into subdirectories
     * @param changelists changelists to filter by
     * @param callback    the callback to use to return the properties
     * @throws ClientException
     * @since 1.5
     */
    void properties(String path, Revision revision, Revision pegRevision,
                    int depth, String[] changelists, ProplistCallback callback)
            throws ClientException;

    /**
     * Sets one property of an item with a String value
     * @param path      path of the item
     * @param name      name of the property
     * @param value     new value of the property
     * @param recurse   set property also on the subdirectories
     * @throws ClientException
     * @deprecated Use {@link #propertySet(String, String, String, int,
     *                                     boolean)} instead.
     * @since 1.0
     */
    void propertySet(String path, String name, String value, boolean recurse)
            throws ClientException;

    /**
     * Sets one property of an item with a String value
     * @param path      path of the item
     * @param name      name of the property
     * @param value     new value of the property
     * @param recurse   set property also on the subdirectories
     * @param force     do not check if the value is valid
     * @throws ClientException
     * @deprecated Use {@link #propertySet(String, String, String, int,
     *                                     boolean)} instead.
     * @since 1.2
     */
    void propertySet(String path, String name, String value, boolean recurse,
                     boolean force)
            throws ClientException;

    /**
     * Sets one property of an item with a byte array value
     * @param path      path of the item
     * @param name      name of the property
     * @param value     new value of the property
     * @param recurse   set property also on the subdirectories
     * @throws ClientException
     * @deprecated Use {@link #propertySet(String, String, String, int,
     *                                     boolean)} instead.
     * @since 1.0
     */
    void propertySet(String path, String name, byte[] value, boolean recurse)
            throws ClientException;

    /**
     * Sets one property of an item with a byte array value
     * @param path      path of the item
     * @param name      name of the property
     * @param value     new value of the property
     * @param recurse   set property also on the subdirectories
     * @param force     do not check if the value is valid
     * @throws ClientException
     * @deprecated Use {@link #propertySet(String, String, String, int,
     *                                     boolean)} instead.
     * @since 1.2
     */
    void propertySet(String path, String name, byte[] value, boolean recurse,
                     boolean force)
            throws ClientException;

    /**
     * Sets one property of an item with a String value
     *
     * @param path    path of the item
     * @param name    name of the property
     * @param value   new value of the property
     * @param depth   the depth to recurse into subdirectories
     * @param changelists changelists to filter by
     * @param force   do not check if the value is valid
     * @throws ClientException
     * @since 1.5
     */
    void propertySet(String path, String name, String value, int depth,
                     String[] changelists, boolean force)
            throws ClientException;

    /**
     * Remove one property of an item.
     * @param path      path of the item
     * @param name      name of the property
     * @param recurse   remove the property also on subdirectories
     * @throws ClientException
     * @deprecated Use {@link #propertyRemove(String, String, int)} instead.
     * @since 1.0
     */
    void propertyRemove(String path, String name, boolean recurse)
            throws ClientException;

    /**
     * Remove one property of an item.
     * @param path      path of the item
     * @param name      name of the property
     * @param depth     the depth to recurse into subdirectories
     * @param changelists changelists to filter by
     * @throws ClientException
     * @since 1.5
     */
    void propertyRemove(String path, String name, int depth,
                        String[] changelists)
            throws ClientException;

    /**
     * Create and sets one property of an item with a String value
     * @param path      path of the item
     * @param name      name of the property
     * @param value     new value of the property
     * @param recurse   set property also on the subdirectories
     * @throws ClientException
     * @deprecated Use {@link #propertyCreate(String, String, String, int,
     *                                        boolean)} instead.
     * @since 1.0
     */
    void propertyCreate(String path, String name, String value,
                        boolean recurse)
            throws ClientException;

    /**
     * Create and sets one property of an item with a String value
     * @param path      path of the item
     * @param name      name of the property
     * @param value     new value of the property
     * @param recurse   set property also on the subdirectories
     * @param force     do not check if the value is valid
     * @throws ClientException
     * @deprecated Use {@link #propertyCreate(String, String, String, int,
     *                                        boolean)} instead.
     * @since 1.2
     */
    void propertyCreate(String path, String name, String value,
                        boolean recurse, boolean force)
            throws ClientException;

    /**
     * Create and sets one property of an item with a byte array value
     * @param path      path of the item
     * @param name      name of the property
     * @param value     new value of the property
     * @param recurse   set property also on the subdirectories
     * @throws ClientException
     * @deprecated Use {@link #propertyCreate(String, String, String, int,
     *                                        boolean)} instead.
     * @since 1.0
     */
    void propertyCreate(String path, String name, byte[] value,
                        boolean recurse)
            throws ClientException;

    /**
     * Create and sets one property of an item with a byte array value
     * @param path      path of the item
     * @param name      name of the property
     * @param value     new value of the property
     * @param recurse   set property also on the subdirectories
     * @param force     do not check if the value is valid
     * @throws ClientException
     * @deprecated Use {@link #propertyCreate(String, String, String, int,
     *                                        boolean)} instead.
     * @since 1.2
     */
    void propertyCreate(String path, String name, byte[] value,
                        boolean recurse, boolean force)
            throws ClientException;

    /**
     * Create and sets one property of an item with a byte array value
     *
     * @param path    path of the item
     * @param name    name of the property
     * @param value   new value of the property
     * @param depth   depth to set property on the subdirectories
     * @param changelists changelists to filter by
     * @param force   do not check if the value is valid
     * @throws ClientException
     * @since 1.5
     */
    void propertyCreate(String path, String name, String value, int depth,
                        String[] changelists, boolean force)
            throws ClientException;

    /**
     * Retrieve one revsision property of one item
     * @param path      path of the item
     * @param name      name of the property
     * @param rev       revision to retrieve
     * @return the Property
     * @throws ClientException
     * @since 1.0
     */
    PropertyData revProperty(String path, String name, Revision rev)
            throws ClientException;

    /**
     * Retrieve all revsision properties of one item
     * @param path      path of the item
     * @param rev       revision to retrieve
     * @return the Properties
     * @throws ClientException
     * @since 1.2
     */
    PropertyData[] revProperties(String path, Revision rev)
            throws ClientException;

    /**
     * set one revsision property of one item
     * @param path      path of the item
     * @param name      name of the property
     * @param rev       revision to retrieve
     * @param value     value of the property
     * @param force     use force to set
     * @throws ClientException
     * @since 1.2
     */
    void setRevProperty(String path, String name, Revision rev, String value,
                        boolean force)
            throws ClientException;

    /**
     * Retrieve one property of one item
     * @param path      path of the item
     * @param name      name of property
     * @return the Property
     * @throws ClientException
     * @deprecated Use {@link #propertyGet(String, String, Revision)} instead.
     * @since 1.0
     */
    PropertyData propertyGet(String path, String name) throws ClientException;

    /**
     * Retrieve one property of one item
     * @param path      path of the item
     * @param name      name of property
     * @param revision  revision of the item
     * @return the Property
     * @throws ClientException
     * @since 1.2
     */
    PropertyData propertyGet(String path, String name, Revision revision)
            throws ClientException;

    /**
     * Retrieve one property of one item
     * @param path      path of the item
     * @param name      name of property
     * @param revision  revision of the item
     * @param pegRevision the revision to interpret path
     * @return the Property
     * @throws ClientException
     * @since 1.2
     */
    PropertyData propertyGet(String path, String name, Revision revision,
                             Revision pegRevision)
            throws ClientException;

    /**
     * Retrieve the content of a file
     * @param path      the path of the file
     * @param revision  the revision to retrieve
     * @return  the content as byte array
     * @throws ClientException
     * @deprecated Use {@link #fileContent(String, Revision, Revision)}
     *             instead.
     * @since 1.0
     */
    byte[] fileContent(String path, Revision revision) throws ClientException;

    /**
     * Retrieve the content of a file
     * @param path      the path of the file
     * @param revision  the revision to retrieve
     * @param pegRevision the revision to interpret path
     * @return  the content as byte array
     * @throws ClientException
     * @since 1.2
     */
    byte[] fileContent(String path, Revision revision, Revision pegRevision)
            throws ClientException;

    /**
     * Write the file's content to the specified output stream.  If
     * you need an InputStream, use a
     * PipedInputStream/PipedOutputStream combination.
     *
     * @param path        the path of the file
     * @param revision    the revision to retrieve
     * @param pegRevision the revision at which to interpret the path
     * @param stream      the stream to write the file's content to
     * @throws ClientException
     * @see java.io.PipedOutputStream
     * @see java.io.PipedInputStream
     * @since 1.0
     */
    void streamFileContent(String path, Revision revision, Revision pegRevision,
                           int bufferSize, OutputStream stream)
        throws ClientException;

    /**
     * Rewrite the url's in the working copy
     * @param from      old url
     * @param to        new url
     * @param path      working copy path
     * @param recurse   recurse into subdirectories
     * @throws ClientException
     * @since 1.0
     */
    void relocate(String from, String to, String path, boolean recurse)
            throws ClientException;

    /**
     * Return for each line of the file, the author and the revision of the
     * last together with the content.
     * @deprecated
     * @param path          the path
     * @param revisionStart the first revision to show
     * @param revisionEnd   the last revision to show
     * @return  the content together with author and revision of last change
     * @throws ClientException
     * @deprecated Use {@link #blame(String, Revision, Revision, Revision,
     *                               boolean, boolean, BlameCallback2)}
     *                               instead.
     * @since 1.0
     */
    byte[] blame(String path, Revision revisionStart, Revision revisionEnd)
            throws ClientException;

    /**
     * Retrieve the content together with the author, the revision and the date
     * of the last change of each line
     * @param path          the path
     * @param revisionStart the first revision to show
     * @param revisionEnd   the last revision to show
     * @param callback      callback to receive the file content and the other
     *                      information
     * @throws ClientException
     * @deprecated Use {@link #blame(String, Revision, Revision, Revision,
     *                               boolean, boolean, BlameCallback2)}
     *                               instead.
     * @since 1.0
     */
    void blame(String path, Revision revisionStart, Revision revisionEnd,
               BlameCallback callback) throws ClientException;

    /**
     * Retrieve the content together with the author, the revision and the date
     * of the last change of each line
     * @param path          the path
     * @param pegRevision   the revision to interpret the path
     * @param revisionStart the first revision to show
     * @param revisionEnd   the last revision to show
     * @param callback      callback to receive the file content and the other
     *                      information
     * @throws ClientException
     * @deprecated Use {@link #blame(String, Revision, Revision, Revision,
     *                               boolean, boolean, BlameCallback2)}
     *                               instead.
     * @since 1.2
     */
    void blame(String path, Revision pegRevision, Revision revisionStart,
               Revision revisionEnd,
               BlameCallback callback) throws ClientException;

    /**
     * Retrieve the content together with the author, the revision and the date
     * of the last change of each line
     * @param path          the path
     * @param pegRevision   the revision to interpret the path
     * @param revisionStart the first revision to show
     * @param revisionEnd   the last revision to show
     * @param ignoreMimeType whether or not to ignore the mime-type
     * @param includeMergedRevisions whether or not to include extra merge
     *                      information
     * @param callback      callback to receive the file content and the other
     *                      information
     * @throws ClientException
     * @since 1.5
     */

    void blame(String path, Revision pegRevision, Revision revisionStart,
               Revision revisionEnd, boolean ignoreMimeType,
               boolean includeMergedRevisions,
               BlameCallback2 callback) throws ClientException;

    /**
     * Set directory for the configuration information, taking the
     * usual steps to ensure that Subversion's config file templates
     * exist in the specified location..  On Windows, setting a
     * non-<code>null</code> value will override lookup of
     * configuration in the registry.
     * @param configDir Path of the directory, or <code>null</code>
     * for the platform's default.
     * @throws ClientException
     * @since 1.0
     */
    void setConfigDirectory(String configDir) throws ClientException;

    /**
     * Get the configuration directory
     * @return  the directory
     * @throws ClientException
     * @since 1.0
     */
    String getConfigDirectory() throws ClientException;

    /**
     * cancel the active operation
     * @throws ClientException
     * @since 1.0
     */
    void cancelOperation() throws ClientException;

    /**
     * Retrieves the working copy information for an item
     * @param path  path of the item
     * @return      the information object
     * @throws ClientException
     * @deprecated Use {@link #info2(String, Revision, Revision, int,
     *                               InfoCallback)} instead.
     * @since 1.0
     */
    Info info(String path) throws ClientException;

    /**
     * Add paths to a changelist
     * @param paths       paths to add to the changelist
     * @param changelist  changelist name
     * @param depth       the depth to recurse
     * @param changelists changelists to filter by
     * @since 1.5
     */
    void addToChangelist(String[] paths, String changelist, int depth,
                         String[] changelists)
            throws ClientException;

    /**
     * Remove paths from a changelist
     * @param paths       paths to remove from the changelist
     * @param depth       the depth to recurse
     * @param changelists changelists to filter by
     * @since 1.5
     */
    void removeFromChangelists(String[] paths, int depth, String[] changelist)
            throws ClientException;

    /**
     * Recursively get the paths which belong to a changelist
     * @param rootPath    the wc path under which to check
     * @param changelists the changelists to look under
     * @param depth       the depth to recurse
     * @param callback    the callback to return the changelists through
     * @since 1.5
     */
    void getChangelists(String rootPath, String[] changelists, int depth,
                        ChangelistCallback callback)
            throws ClientException;

    /**
     * Lock a working copy item
     * @param path  path of the item
     * @param comment
     * @param force break an existing lock
     * @throws ClientException
     * @since 1.2
     */
    void lock(String[] path, String comment, boolean force)
            throws ClientException;

    /**
     * Unlock a working copy item
     * @param path  path of the item
     * @param force break an existing lock
     * @throws ClientException
     * @since 1.2
     */
    void unlock(String[] path, boolean force)
            throws ClientException;

    /**
     * Retrieve information about repository or working copy items.
     * @param pathOrUrl     the path or the url of the item
     * @param revision      the revision of the item to return
     * @param pegRevision   the revision to interpret pathOrUrl
     * @param recurse       flag if to recurse, if the item is a directory
     * @return              the information objects
     * @deprecated Use {@link #info2(String, Revision, Revision, int,
     *                               InfoCallback)} instead.
     * @since 1.2
     */
    Info2[] info2(String pathOrUrl, Revision revision, Revision pegRevision,
                  boolean recurse)
        throws ClientException;

    /**
     * Retrieve information about repository or working copy items.
     * @param pathOrUrl     the path or the url of the item
     * @param revision      the revision of the item to return
     * @param pegRevision   the revision to interpret pathOrUrl
     * @param depth         the depth to recurse
     * @param changelists   if non-null, filter paths using changelists
     * @param callback      a callback to receive the infos retreived
     * @since 1.5
     */
    void info2(String pathOrUrl, Revision revision, Revision pegRevision,
               int depth, String[] changelists, InfoCallback callback)
        throws ClientException;

    /**
     * Produce a compact "version number" for a working copy
     * @param path          path of the working copy
     * @param trailUrl      to detect switches of the whole working copy
     * @param lastChanged   last changed rather than current revisions
     * @return      the compact "version number"
     * @throws ClientException
     * @since 1.2
     */
    String getVersionInfo(String path, String trailUrl, boolean lastChanged)
            throws ClientException;
}<|MERGE_RESOLUTION|>--- conflicted
+++ resolved
@@ -1,17 +1,22 @@
 /**
  * @copyright
  * ====================================================================
- * Copyright (c) 2003-2008 CollabNet.  All rights reserved.
+ *    Licensed to the Apache Software Foundation (ASF) under one
+ *    or more contributor license agreements.  See the NOTICE file
+ *    distributed with this work for additional information
+ *    regarding copyright ownership.  The ASF licenses this file
+ *    to you under the Apache License, Version 2.0 (the
+ *    "License"); you may not use this file except in compliance
+ *    with the License.  You may obtain a copy of the License at
  *
- * This software is licensed as described in the file COPYING, which
- * you should have received as part of this distribution.  The terms
- * are also available at http://subversion.tigris.org/license-1.html.
- * If newer versions of this license are posted there, you may use a
- * newer version instead, at your option.
+ *      http://www.apache.org/licenses/LICENSE-2.0
  *
- * This software consists of voluntary contributions made by many
- * individuals.  For exact contribution history, see the revision
- * history and logs, available at http://subversion.tigris.org/.
+ *    Unless required by applicable law or agreed to in writing,
+ *    software distributed under the License is distributed on an
+ *    "AS IS" BASIS, WITHOUT WARRANTIES OR CONDITIONS OF ANY
+ *    KIND, either express or implied.  See the License for the
+ *    specific language governing permissions and limitations
+ *    under the License.
  * ====================================================================
  * @endcopyright
  */
@@ -19,6 +24,7 @@
 package org.tigris.subversion.javahl;
 
 import java.io.OutputStream;
+import java.util.Map;
 
 /**
  * This interface is the commom interface for all subversion
@@ -41,7 +47,7 @@
      * @return The name of the working copy's administrative
      * directory, which is usually <code>.svn</code>.
      * @see <a
-     * href="http://svn.collab.net/repos/svn/trunk/notes/asp-dot-net-hack.txt">
+     * href="http://svn.apache.org/repos/asf/subversion/trunk/notes/asp-dot-net-hack.txt">
      * Instructions on changing this as a work-around for the behavior of
      * ASP.Net on Windows.</a>
      * @since 1.3
@@ -69,7 +75,8 @@
      *
      * @param path      File to gather status.
      * @param onServer  Request status information from the server.
-     * @return  the subversion status of the file.
+     * @return The Subversion status of the file, or <code>null</code>
+     * if no status is available.
      * @deprecated Use {@link #status(String, int, boolean, boolean,
      *                                boolean, boolean, StatusCallback)}
      *             instead.
@@ -147,7 +154,7 @@
             throws ClientException;
 
     /**
-     * Lists the directory entries of an url on the server.
+     * Lists the directory entries of a url on the server.
      * @param url       the url to list
      * @param revision  the revision to list
      * @param recurse   recurse into subdirectories
@@ -160,7 +167,7 @@
             throws ClientException;
 
     /**
-     * Lists the directory entries of an url on the server.
+     * Lists the directory entries of a url on the server.
      * @param url       the url to list
      * @param revision  the revision to list
      * @param pegRevision the revision to interpret url
@@ -175,7 +182,7 @@
             throws ClientException;
 
     /**
-     * Lists the directory entries of an url on the server.
+     * Lists the directory entries of a url on the server.
      * @param url             the url to list
      * @param revision        the revision to list
      * @param pegRevision     the revision to interpret url
@@ -308,10 +315,36 @@
      *                      limit)
      * @param callback      the object to receive the log messages
      * @since 1.5
+     * @deprecated Use {@link #logMessages(String, Revision, RevisionRange[],
+     *                                     boolean, boolean, boolean, String[],
+     *                                     long, LogMessageCallback)} instead.
      */
     void logMessages(String path, Revision pegRevision,
                      Revision revisionStart,
                      Revision revisionEnd, boolean stopOnCopy,
+                     boolean discoverPath, boolean includeMergedRevisions,
+                     String[] revProps, long limit,
+                     LogMessageCallback callback)
+            throws ClientException;
+
+    /**
+     * Retrieve the log messages for an item.
+     * @param path          path or url to get the log message for.
+     * @param pegRevision   revision to interpret path
+     * @param ranges        an array of revision ranges to show
+     * @param stopOnCopy    do not continue on copy operations
+     * @param discoverPath  returns the paths of the changed items in the
+     *                      returned objects
+     * @param includeMergedRevisions include log messages for revisions which
+     *                               were merged.
+     * @param revProps      the revprops to retrieve
+     * @param limit         limit the number of log messages (if 0 or less no
+     *                      limit)
+     * @param callback      the object to receive the log messages
+     * @since 1.6
+     */
+    void logMessages(String path, Revision pegRevision,
+                     RevisionRange[] ranges, boolean stopOnCopy,
                      boolean discoverPath, boolean includeMergedRevisions,
                      String[] revProps, long limit,
                      LogMessageCallback callback)
@@ -403,7 +436,7 @@
 
     /**
      * Sets the commit message handler. This allows more complex commit message
-     * with the list of the elements to be commited as input.
+     * with the list of the elements to be committed as input.
      * @param messageHandler    callback for entering commit messages
      *                          if this is set the message parameter is ignored.
      * @since 1.0
@@ -429,11 +462,14 @@
      * @param message   if path is a url, this will be the commit message.
      * @param force     delete even when there are local modifications.
      * @param keepLocal only remove the paths from the repository.
+     * @param revpropTable A string-to-string mapping of revision properties
+     *                     to values which will be set if this operation
+     *                     results in a commit.
      * @throws ClientException
      * @since 1.5
      */
     void remove(String[] path, String message, boolean force,
-                boolean keepLocal)
+                boolean keepLocal, Map revpropTable)
             throws ClientException;
 
     /**
@@ -606,6 +642,9 @@
      * @param noUnlock        do remove any locks
      * @param keepChangelist  keep changelist associations after the commit.
      * @param changelists  if non-null, filter paths using changelists
+     * @param revpropTable A string-to-string mapping of revision properties
+     *                     to values which will be set if this operation
+     *                     results in a commit.
      * @return The new revision number created by the commit, or
      * {@link Revision#SVN_INVALID_REVNUM} if the revision number is
      * invalid.
@@ -614,7 +653,7 @@
      */
     long commit(String[] path, String message, int depth,
                 boolean noUnlock, boolean keepChangelist,
-                String[] changelists)
+                String[] changelists, Map revpropTable)
             throws ClientException;
 
     /**
@@ -627,11 +666,39 @@
      * @param copyAsChild Whether to copy <code>srcPaths</code> as
      * children of <code>destPath</code>.
      * @param makeParents Whether to create intermediate parents
+     * @param ignoreExternals Whether or not to process external definitions
+     *                        as part of this operation.
+     * @param revpropTable A string-to-string mapping of revision properties
+     *                     to values which will be set if this operation
+     *                     results in a commit.
      * @throws ClientException If the copy operation fails.
-     * @since 1.5
+     * @since 1.7
      */
     void copy(CopySource[] sources, String destPath, String message,
-              boolean copyAsChild, boolean makeParents)
+              boolean copyAsChild, boolean makeParents,
+              boolean ignoreExternals, Map revpropTable)
+            throws ClientException;
+
+    /**
+     * Copy versioned paths with the history preserved.
+     *
+     * @param sources A list of <code>CopySource</code> objects.
+     * @param destPath Destination path or URL.
+     * @param message Commit message.  May be <code>null</code> if
+     * <code>destPath</code> is not a URL.
+     * @param copyAsChild Whether to copy <code>srcPaths</code> as
+     * children of <code>destPath</code>.
+     * @param makeParents Whether to create intermediate parents
+     * @param revpropTable A string-to-string mapping of revision properties
+     *                     to values which will be set if this operation
+     *                     results in a commit.
+     * @throws ClientException If the copy operation fails.
+     * @since 1.5
+     * @deprecated Use {@link #copy(CopySource[], String, String, boolean,
+     *                              boolean, boolean, Map)} instead.
+     */
+    void copy(CopySource[] sources, String destPath, String message,
+              boolean copyAsChild, boolean makeParents, Map revpropTable)
         throws ClientException;
 
     /**
@@ -640,11 +707,11 @@
      *
      * @param srcPath   source path or url
      * @param destPath  destination path or url
-     * @param message   commit message if destPath is an url
+     * @param message   commit message if destPath is a url
      * @param revision  source revision
      * @throws ClientException
      * @deprecated Use {@link #copy(CopySource[], String, String, boolean,
-     *                              boolean)} instead.
+     *                              boolean, boolean, Map)} instead.
      */
     void copy(String srcPath, String destPath, String message,
               Revision revision) throws ClientException;
@@ -661,11 +728,15 @@
      * @param moveAsChild Whether to move <code>srcPaths</code> as
      * children of <code>destPath</code>.
      * @param makeParents Whether to create intermediate parents.
+     * @param revpropTable A string-to-string mapping of revision properties
+     *                     to values which will be set if this operation
+     *                     results in a commit.
      * @throws ClientException If the move operation fails.
      * @since 1.5
      */
     void move(String[] srcPaths, String destPath, String message,
-              boolean force, boolean moveAsChild, boolean makeParents)
+              boolean force, boolean moveAsChild, boolean makeParents,
+              Map revpropTable)
         throws ClientException;
 
     /**
@@ -683,7 +754,7 @@
      *
      * @param srcPath   source path or url
      * @param destPath  destination path or url
-     * @param message   commit message if destPath is an url
+     * @param message   commit message if destPath is a url
      * @param force     even with local modifications.
      * @throws ClientException
      * @deprecated Use {@link #move(String[], String, String, boolean, boolean,
@@ -699,10 +770,14 @@
      * @param path      directories to be created
      * @param message   commit message to used if path contains urls
      * @param makeParents Whether to create intermediate parents
-     * @throws ClientException
-     * @since 1.5
-     */
-    void mkdir(String[] path, String message, boolean makeParents)
+     * @param revpropTable A string-to-string mapping of revision properties
+     *                     to values which will be set if this operation
+     *                     results in a commit.
+     * @throws ClientException
+     * @since 1.5
+     */
+    void mkdir(String[] path, String message, boolean makeParents,
+               Map revpropTable)
             throws ClientException;
 
     /**
@@ -804,24 +879,13 @@
      * @param path      the working copy path
      * @param url       the new url for the working copy
      * @param revision  the new base revision of working copy
-<<<<<<< HEAD
-     * @param depth     how deep to traverse into subdirectories
-     * @param ignoreExternals whether to process externals definitions
-     * @param allowUnverObstructions allow unversioned paths that obstruct adds
-=======
      * @param recurse   traverse into subdirectories
->>>>>>> 8595db6c
      * @throws ClientException
      * @deprecated Use {@link #doSwitch(String, String, Revision, boolean)}
      *             instead.
      * @since 1.0
      */
-<<<<<<< HEAD
-    long doSwitch(String path, String url, Revision revision, int depth,
-                  boolean ignoreExternals, boolean allowUnverObstructions)
-=======
     long doSwitch(String path, String url, Revision revision, boolean recurse)
->>>>>>> 8595db6c
             throws ClientException;
 
     /**
@@ -868,12 +932,16 @@
      * @param noIgnore  whether to add files matched by ignore patterns
      * @param ignoreUnknownNodeTypes whether to ignore files which
      *                  the node type is not konwn, just as pipes
+     * @param revpropTable A string-to-string mapping of revision properties
+     *                     to values which will be set if this operation
+     *                     results in a commit.
      * @throws ClientException
      *
      * @since 1.5
      */
     void doImport(String path, String url, String message, int depth,
-                  boolean noIgnore, boolean ignoreUnknownNodeTypes)
+                  boolean noIgnore, boolean ignoreUnknownNodeTypes,
+                  Map revpropTable)
             throws ClientException;
 
     /**
@@ -1025,7 +1093,29 @@
 
     /**
      * Retrieve either merged or eligible-to-be-merged revisions.
-     * @param kind                   kind of revisions to receive
+     * @param kind                   kind of revisions to receive:
+     * See {@see org.apache.subversion.javahl.MergeinfoLogKind}.
+     * @param pathOrUrl              target of merge
+     * @param pegRevision            peg rev for pathOrUrl
+     * @param mergeSourceUrl         the source of the merge
+     * @param srcPegRevision         peg rev for mergeSourceUrl
+     * @param discoverChangedPaths   return paths of changed items
+     * @param depth                  the depth to recurse to
+     * @param revProps               the revprops to retrieve
+     * @param callback               the object to receive the log messages
+     * @since 1.7
+     */
+    void getMergeinfoLog(int kind, String pathOrUrl,
+                         Revision pegRevision, String mergeSourceUrl,
+                         Revision srcPegRevision, boolean discoverChangedPaths,
+                         int depth, String[] revProps,
+                         LogMessageCallback callback)
+        throws ClientException;
+
+    /**
+     * Retrieve either merged or eligible-to-be-merged revisions.
+     * @param kind                   kind of revisions to receive:
+     * See {@see org.apache.subversion.javahl.MergeinfoLogKind}.
      * @param pathOrUrl              target of merge
      * @param pegRevision            peg rev for pathOrUrl
      * @param mergeSourceUrl         the source of the merge
@@ -1033,12 +1123,15 @@
      * @param discoverChangedPaths   return paths of changed items
      * @param revProps               the revprops to retrieve
      * @param callback               the object to receive the log messages
+     * @deprecated Use {@link #getMergeinfoLog(int, String, Revision, String,
+     *                                         Revision, boolean, int,
+     *                                         String[], LogMessageCallback)}
      * @since 1.5
      */
     void getMergeinfoLog(int kind, String pathOrUrl,
                          Revision pegRevision, String mergeSourceUrl,
                          Revision srcPegRevision, boolean discoverChangedPaths,
-                         String[] revprops, LogMessageCallback callback)
+                         String[] revProps, LogMessageCallback callback)
         throws ClientException;
 
     /**
@@ -1093,7 +1186,33 @@
      * @param ignoreAncestry ignore if files are not related
      * @param noDiffDeleted no output on deleted files
      * @param force         diff even on binary files
-     * @throws ClientException
+     * @param copiesAsAdds  if set, copied files will be shown in their
+     *                      entirety, not as diffs from their sources
+     * @throws ClientException
+     * @since 1.7
+     */
+    void diff(String target1, Revision revision1, String target2,
+              Revision revision2, String relativeToDir, String outFileName,
+              int depth, String[] changelists, boolean ignoreAncestry,
+              boolean noDiffDeleted, boolean force, boolean copiesAsAdds)
+            throws ClientException;
+
+    /**
+     * Display the differences between two paths
+     * @param target1       first path or url
+     * @param revision1     first revision
+     * @param target2       second path or url
+     * @param revision2     second revision
+     * @param relativeToDir index path is relative to this path
+     * @param outFileName   file name where difference are written
+     * @param depth         how deep to traverse into subdirectories
+     * @param ignoreAncestry ignore if files are not related
+     * @param noDiffDeleted no output on deleted files
+     * @param force         diff even on binary files
+     * @throws ClientException
+     * @deprecated Use {@link #diff(String, Revision, String, Revision,
+     *                              String, String, int, boolean, boolean,
+     *                              boolean, boolean)} instead.
      * @since 1.5
      */
     void diff(String target1, Revision revision1, String target2,
@@ -1137,7 +1256,34 @@
      * @param ignoreAncestry ignore if files are not related
      * @param noDiffDeleted no output on deleted files
      * @param force         diff even on binary files
-     * @throws ClientException
+     * @param copiesAsAdds  if set, copied files will be shown in their
+     *                      entirety, not as diffs from their sources
+     * @throws ClientException
+     * @since 1.7
+     */
+    void diff(String target, Revision pegRevision, Revision startRevision,
+              Revision endRevision, String relativeToDir, String outFileName,
+              int depth, String[] changelists, boolean ignoreAncestry,
+              boolean noDiffDeleted, boolean force, boolean copiesAsAdds)
+            throws ClientException;
+
+    /**
+     * Display the differences between two paths.
+     * @param target        path or url
+     * @param pegRevision   revision tointerpret target
+     * @param startRevision first Revision to compare
+     * @param endRevision   second Revision to compare
+     * @param relativeToDir index path is relative to this path
+     * @param outFileName   file name where difference are written
+     * @param depth         how deep to traverse into subdirectories
+     * @param changelists  if non-null, filter paths using changelists
+     * @param ignoreAncestry ignore if files are not related
+     * @param noDiffDeleted no output on deleted files
+     * @param force         diff even on binary files
+     * @throws ClientException
+     * @deprecated Use {@link #diff(String, Revision, Revision, Revision,
+     *                              String, String, int, boolean, boolean,
+     *                              boolean, boolean)} instead.
      * @since 1.5
      */
     void diff(String target, Revision pegRevision, Revision startRevision,
@@ -1184,9 +1330,9 @@
      * #diffSummarize(String, Revision, String, Revision, int,
      * boolean, DiffSummaryReceiver)}, using <code>path</code> for
      * both of that method's targets.
-     * @param startRevision Beginning of range for comparsion of
+     * @param startRevision Beginning of range for comparison of
      * <code>target</code>.
-     * @param endRevision End of range for comparsion of
+     * @param endRevision End of range for comparison of
      * <code>target</code>.
      * @param depth how deep to recurse.
      * @param changelists  if non-null, filter paths using changelists
@@ -1331,11 +1477,15 @@
      * @param depth   the depth to recurse into subdirectories
      * @param changelists changelists to filter by
      * @param force   do not check if the value is valid
+     * @param revpropTable A string-to-string mapping of revision properties
+     *                     to values which will be set if this operation
+     *                     results in a commit.
      * @throws ClientException
      * @since 1.5
      */
     void propertySet(String path, String name, String value, int depth,
-                     String[] changelists, boolean force)
+                     String[] changelists, boolean force,
+                     Map revpropTable)
             throws ClientException;
 
     /**
@@ -1476,6 +1626,21 @@
      */
     void setRevProperty(String path, String name, Revision rev, String value,
                         boolean force)
+            throws ClientException;
+
+    /**
+     * set one revsision property of one item
+     * @param path      path of the item
+     * @param name      name of the property
+     * @param rev       revision to retrieve
+     * @param value     value of the property
+     * @param originalValue the original value of the property.
+     * @param force     use force to set
+     * @throws ClientException
+     * @since 1.6
+     */
+    void setRevProperty(String path, String name, Revision rev, String value,
+                        String originalValue, boolean force)
             throws ClientException;
 
     /**
@@ -1635,13 +1800,35 @@
      * @param callback      callback to receive the file content and the other
      *                      information
      * @throws ClientException
-     * @since 1.5
-     */
-
+     * @deprecated Use {@link #blame(String, Revision, Revision, Revision,
+     *                               boolean, boolean, BlameCallback3)}
+     *                               instead.
+     * @since 1.5
+     */
     void blame(String path, Revision pegRevision, Revision revisionStart,
                Revision revisionEnd, boolean ignoreMimeType,
                boolean includeMergedRevisions,
                BlameCallback2 callback) throws ClientException;
+
+    /**
+     * Retrieve the content together with the author, the revision and the date
+     * of the last change of each line
+     * @param path          the path
+     * @param pegRevision   the revision to interpret the path
+     * @param revisionStart the first revision to show
+     * @param revisionEnd   the last revision to show
+     * @param ignoreMimeType whether or not to ignore the mime-type
+     * @param includeMergedRevisions whether or not to include extra merge
+     *                      information
+     * @param callback      callback to receive the file content and the other
+     *                      information
+     * @throws ClientException
+     * @since 1.7
+     */
+    void blame(String path, Revision pegRevision, Revision revisionStart,
+               Revision revisionEnd, boolean ignoreMimeType,
+               boolean includeMergedRevisions,
+               BlameCallback3 callback) throws ClientException;
 
     /**
      * Set directory for the configuration information, taking the
@@ -1701,7 +1888,7 @@
      * @param changelists changelists to filter by
      * @since 1.5
      */
-    void removeFromChangelists(String[] paths, int depth, String[] changelist)
+    void removeFromChangelists(String[] paths, int depth, String[] changelists)
             throws ClientException;
 
     /**
@@ -1759,7 +1946,7 @@
      * @param pegRevision   the revision to interpret pathOrUrl
      * @param depth         the depth to recurse
      * @param changelists   if non-null, filter paths using changelists
-     * @param callback      a callback to receive the infos retreived
+     * @param callback      a callback to receive the infos retrieved
      * @since 1.5
      */
     void info2(String pathOrUrl, Revision revision, Revision pegRevision,
@@ -1777,4 +1964,13 @@
      */
     String getVersionInfo(String path, String trailUrl, boolean lastChanged)
             throws ClientException;
+
+    /**
+     * Recursively upgrade a working copy to a new metadata storage format.
+     * @param path                  path of the working copy
+     * @throws ClientException
+     * @since 1.7
+     */
+    void upgrade(String path)
+            throws ClientException;
 }