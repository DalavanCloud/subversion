--- conflicted
+++ resolved
@@ -1,17 +1,22 @@
 /**
  * @copyright
  * ====================================================================
- * Copyright (c) 2003-2008 CollabNet.  All rights reserved.
+ *    Licensed to the Apache Software Foundation (ASF) under one
+ *    or more contributor license agreements.  See the NOTICE file
+ *    distributed with this work for additional information
+ *    regarding copyright ownership.  The ASF licenses this file
+ *    to you under the Apache License, Version 2.0 (the
+ *    "License"); you may not use this file except in compliance
+ *    with the License.  You may obtain a copy of the License at
  *
- * This software is licensed as described in the file COPYING, which
- * you should have received as part of this distribution.  The terms
- * are also available at http://subversion.tigris.org/license-1.html.
- * If newer versions of this license are posted there, you may use a
- * newer version instead, at your option.
+ *      http://www.apache.org/licenses/LICENSE-2.0
  *
- * This software consists of voluntary contributions made by many
- * individuals.  For exact contribution history, see the revision
- * history and logs, available at http://subversion.tigris.org/.
+ *    Unless required by applicable law or agreed to in writing,
+ *    software distributed under the License is distributed on an
+ *    "AS IS" BASIS, WITHOUT WARRANTIES OR CONDITIONS OF ANY
+ *    KIND, either express or implied.  See the License for the
+ *    specific language governing permissions and limitations
+ *    under the License.
  * ====================================================================
  * @endcopyright
  */
@@ -21,10 +26,16 @@
 import java.io.OutputStream;
 
 import java.util.Map;
+import java.util.Set;
+import java.util.HashMap;
 import java.util.List;
+import java.util.HashSet;
+import java.util.Arrays;
 import java.util.ArrayList;
-import java.util.Iterator;
 import java.util.Date;
+import java.text.ParseException;
+import java.text.DateFormat;
+import java.text.SimpleDateFormat;
 
 /**
  * This is the main client class.  All Subversion client APIs are
@@ -33,47 +44,33 @@
  */
 public class SVNClient implements SVNClientInterface
 {
-    /**
-     * Load the required native library.
-     */
-    static
-    {
-        NativeResources.loadNativeLibrary();
-    }
-
-    /**
-     * Standard empty contructor, builds just the native peer.
+    private org.apache.subversion.javahl.SVNClient aSVNClient;
+
+    /**
+     * Standard empty constructor, builds just the native peer.
      */
     public SVNClient()
     {
-        cppAddr = ctNative();
-
-        // Ensure that Subversion's config file area and templates exist.
-        try
-        {
-            setConfigDirectory(null);
-        }
-        catch (ClientException suppressed)
-        {
-            // Not an exception-worthy problem, continue on.
-        }
-    }
-
-    /**
-     * Build the native peer
-     * @return the adress of the peer
-     */
-    private native long ctNative();
+        aSVNClient = new org.apache.subversion.javahl.SVNClient();
+        /* This is a bogus value, there really shouldn't be any reason
+           for a user of this class to care.  You've been warned. */
+        cppAddr = 0xdeadbeef;
+    }
 
      /**
      * release the native peer (should not depend on finalize)
      */
-    public native void dispose();
+    public void dispose()
+    {
+        aSVNClient.dispose();
+    }
 
     /**
      * release the native peer (should use dispose instead)
      */
-    protected native void finalize();
+    protected void finalize()
+    {
+    }
 
     /**
      * slot for the adress of the native peer. The JNI code is the only user
@@ -86,41 +83,54 @@
      */
     public Version getVersion()
     {
-        return NativeResources.version;
+        return new Version(
+                        org.apache.subversion.javahl.NativeResources.getVersion());
     }
 
     /**
      * @since 1.3
      */
-    public native String getAdminDirectoryName();
+    public String getAdminDirectoryName()
+    {
+        return aSVNClient.getAdminDirectoryName();
+    }
 
     /**
      * @since 1.3
      */
-    public native boolean isAdminDirectory(String name);
+    public boolean isAdminDirectory(String name)
+    {
+        return aSVNClient.isAdminDirectory(name);
+    }
 
     /**
      * @deprecated
      * @since 1.0
      */
-    public native String getLastPath();
+    public String getLastPath()
+    {
+        return aSVNClient.getLastPath();
+    }
 
     /**
      * @deprecated Use {@link #status(String, int, boolean, boolean,
-     *                                boolean, boolean, StatusCallback)}
-     *             instead.
+     *                                boolean, boolean, String[],
+     *                                StatusCallback)} instead.
      * @since 1.0
      */
     public Status singleStatus(String path, boolean onServer)
             throws ClientException
     {
-        return status(path, false, onServer, true, false, false)[0];
+        Status[] statusArray = status(path, false, onServer, true, false, false);
+        if (statusArray == null || statusArray.length == 0)
+            return null;
+        return statusArray[0];
     }
 
     /**
      * @deprecated Use {@link #status(String, int, boolean, boolean,
-     *                                boolean, boolean, StatusCallback)}
-     *             instead.
+     *                                boolean, boolean, String[],
+     *                                StatusCallback)} instead.
      * @since 1.0
      */
     public Status[] status(String path, boolean descend, boolean onServer,
@@ -132,8 +142,8 @@
 
     /**
      * @deprecated Use {@link #status(String, int, boolean, boolean,
-     *                                boolean, boolean, StatusCallback)}
-     *             instead.
+     *                                boolean, boolean, String[],
+     *                                StatusCallback)} instead.
      * @since 1.0
      */
     public Status[] status(String path, boolean descend,
@@ -146,8 +156,8 @@
 
     /**
      * @deprecated Use {@link #status(String, int, boolean, boolean,
-     *                                boolean, boolean, StatusCallback)}
-     *             instead.
+     *                                boolean, boolean, String[],
+     *                                StatusCallback)} instead.
      * @since 1.2
      */
     public Status[] status(String path, boolean descend, boolean onServer,
@@ -155,22 +165,49 @@
                            boolean ignoreExternals)
             throws ClientException
     {
-        MyStatusCallback callback = new MyStatusCallback();
+        final List<Status> statuses = new ArrayList<Status>();
 
         status(path, Depth.unknownOrImmediates(descend), onServer, getAll,
-               noIgnore, ignoreExternals, null, callback);
-
-        return callback.getStatusArray();
-    }
-
-    /**
-     * @since 1.5
-     */
-    public native void status(String path, int depth, boolean onServer,
-                              boolean getAll, boolean noIgnore,
-                              boolean ignoreExternals, String[] changelists,
-                              StatusCallback callback)
-            throws ClientException;
+               noIgnore, ignoreExternals, null,
+               new StatusCallback() {
+                public void doStatus(Status status)
+                    { statuses.add(status); }
+               });
+
+        return statuses.toArray(new Status[statuses.size()]);
+    }
+
+    /**
+     * @since 1.5
+     */
+    public void status(String path, int depth, boolean onServer,
+                       boolean getAll, boolean noIgnore,
+                       boolean ignoreExternals, String[] changelists,
+                       final StatusCallback callback)
+            throws ClientException
+    {
+        try
+        {
+            aSVNClient.status(path, Depth.toADepth(depth), onServer, getAll,
+                              noIgnore, ignoreExternals,
+                              changelists == null ? null
+                                : Arrays.asList(changelists),
+        new org.apache.subversion.javahl.callback.StatusCallback () {
+         public void doStatus(String path,
+                              org.apache.subversion.javahl.types.Status aStatus)
+                    {
+                        if (aStatus != null)
+                            callback.doStatus(new Status(aSVNClient, aStatus));
+                        else
+                            callback.doStatus(new Status(path));
+                    }
+                });
+        }
+        catch (org.apache.subversion.javahl.ClientException ex)
+        {
+            throw new ClientException(ex);
+        }
+    }
 
     /**
      * @deprecated Use {@link #list(String, Revision, Revision, int, int,
@@ -192,6 +229,44 @@
                                   Revision pegRevision, boolean recurse)
             throws ClientException
     {
+        class MyListCallback implements ListCallback
+        {
+            private List<DirEntry> dirents = new ArrayList<DirEntry>();
+
+            public void doEntry(DirEntry dirent, Lock lock)
+            {
+                // All of this is meant to retain backward compatibility with
+                // the old svn_client_ls-style API.  For further information
+                // about what is going on here, see the comments in
+                // libsvn_client/list.c:store_dirent().
+
+                if (dirent.getPath().length() == 0)
+                {
+                    if (dirent.getNodeKind() == NodeKind.file)
+                    {
+                        String absPath = dirent.getAbsPath();
+                        int lastSeparator = absPath.lastIndexOf('/');
+                        String path = absPath.substring(lastSeparator,
+                                                        absPath.length());
+                        dirent.setPath(path);
+                    }
+                    else
+                    {
+                        // It's the requested directory, which we don't want
+                        // to add.
+                        return;
+                    }
+                }
+
+                dirents.add(dirent);
+            }
+
+            public DirEntry[] getDirEntryArray()
+            {
+                return dirents.toArray(new DirEntry[dirents.size()]);
+            }
+        }
+
         MyListCallback callback = new MyListCallback();
 
         list(url, revision, pegRevision, Depth.infinityOrImmediates(recurse),
@@ -203,25 +278,137 @@
     /**
      * @since 1.5
      */
-    public native void list(String url, Revision revision,
+    public void list(String url, Revision revision,
                             Revision pegRevision, int depth, int direntFields,
-                            boolean fetchLocks, ListCallback callback)
-            throws ClientException;
-
-    /**
-     * @since 1.0
-     */
-    public native void username(String username);
-
-    /**
-     * @since 1.0
-     */
-    public native void password(String password);
-
-    /**
-     * @since 1.0
-     */
-    public native void setPrompt(PromptUserPassword prompt);
+                            boolean fetchLocks, final ListCallback callback)
+            throws ClientException
+    {
+        try
+        {
+            aSVNClient.list(url,
+                         revision == null ? null : revision.toApache(),
+                         pegRevision == null ? null : pegRevision.toApache(),
+                         Depth.toADepth(depth), direntFields, fetchLocks,
+        new org.apache.subversion.javahl.callback.ListCallback () {
+            public void doEntry(org.apache.subversion.javahl.types.DirEntry dirent,
+                                org.apache.subversion.javahl.types.Lock lock)
+            {
+                callback.doEntry(new DirEntry(dirent),
+                                 lock == null ? null : new Lock(lock));
+            }
+                });
+        }
+        catch (org.apache.subversion.javahl.ClientException ex)
+        {
+            throw new ClientException(ex);
+        }
+    }
+
+    /**
+     * @since 1.0
+     */
+    public void username(String username)
+    {
+        aSVNClient.username(username);
+    }
+
+    /**
+     * @since 1.0
+     */
+    public void password(String password)
+    {
+        aSVNClient.password(password);
+    }
+
+    private class PromptUser1Wrapper
+        implements org.apache.subversion.javahl.callback.UserPasswordCallback
+    {
+        PromptUserPassword oldPrompt;
+        PromptUserPassword2 oldPrompt2;
+        PromptUserPassword3 oldPrompt3;
+
+        PromptUser1Wrapper(PromptUserPassword prompt)
+        {
+            oldPrompt = prompt;
+
+            /* This mirrors the insanity that was going on in the C++ layer
+               prior to 1.7.  Don't ask, just pray it works. */
+            if (prompt instanceof PromptUserPassword2)
+              oldPrompt2 = (PromptUserPassword2) prompt;
+
+            if (prompt instanceof PromptUserPassword3)
+              oldPrompt3 = (PromptUserPassword3) prompt;
+        }
+
+        public String getPassword()
+        {
+            return oldPrompt.getPassword();
+        }
+
+        public String getUsername()
+        {
+            return oldPrompt.getUsername();
+        }
+
+        public String askQuestion(String realm, String question,
+                                  boolean showAnswer)
+        {
+            return oldPrompt.askQuestion(realm, question, showAnswer);
+        }
+
+        public boolean askYesNo(String realm, String question,
+                                boolean yesIsDefault)
+        {
+            return oldPrompt.askYesNo(realm, question, yesIsDefault);
+        }
+
+        public boolean prompt(String realm, String username)
+        {
+            return oldPrompt.prompt(realm, username);
+        }
+
+        public int askTrustSSLServer(String info, boolean allowPermanently)
+        {
+            if (oldPrompt2 != null)
+                return oldPrompt2.askTrustSSLServer(info, allowPermanently);
+            else
+                return 0;
+        }
+
+        public boolean userAllowedSave()
+        {
+            if (oldPrompt3 != null)
+                return oldPrompt3.userAllowedSave();
+            else
+                return false;
+        }
+
+        public String askQuestion(String realm, String question,
+                                  boolean showAnswer, boolean maySave)
+        {
+            if (oldPrompt3 != null)
+                return oldPrompt3.askQuestion(realm, question, showAnswer,
+                                              maySave);
+            else
+                return askQuestion(realm, question, showAnswer);
+        }
+
+        public boolean prompt(String realm, String username, boolean maySave)
+        {
+            if (oldPrompt3 != null)
+                return oldPrompt3.prompt(realm, username, maySave);
+            else
+                return prompt(realm, username);
+        }
+    }
+
+    /**
+     * @since 1.0
+     */
+    public void setPrompt(PromptUserPassword prompt)
+    {
+        aSVNClient.setPrompt(new PromptUser1Wrapper(prompt));
+    }
 
     /**
      * @deprecated Use {@link #logMessages(String, Revision, Revision, Revision,
@@ -279,29 +466,156 @@
                                     long limit)
             throws ClientException
     {
+        class MyLogMessageCallback implements LogMessageCallback
+        {
+            private List<LogMessage> messages = new ArrayList<LogMessage>();
+
+            public void singleMessage(ChangePath[] changedPaths,
+                                      long revision,
+                                      Map revprops,
+                                      boolean hasChildren)
+            {
+                String author = (String) revprops.get("svn:author");
+                String message = (String) revprops.get("svn:log");
+                long timeMicros;
+
+                try {
+                    LogDate date = new LogDate((String) revprops.get(
+                                                                "svn:date"));
+                    timeMicros = date.getTimeMicros();
+                } catch (ParseException ex) {
+                    timeMicros = 0;
+                }
+
+                LogMessage msg = new LogMessage(changedPaths, revision,
+                                                author, timeMicros, message);
+
+                /* Filter out the SVN_INVALID_REVNUM message which pre-1.5
+                   clients won't expect, nor understand. */
+                if (revision != Revision.SVN_INVALID_REVNUM)
+                    messages.add(msg);
+            }
+
+            public LogMessage[] getMessages()
+            {
+                return messages.toArray(new LogMessage[messages.size()]);
+            }
+        }
+
         MyLogMessageCallback callback = new MyLogMessageCallback();
         String[] revProps = { "svn:log", "svn:date", "svn:author" };
 
         logMessages(path, revisionEnd, revisionStart, revisionEnd,
-                    stopOnCopy, discoverPath, false, revProps, limit, callback);
+                    stopOnCopy, discoverPath, false, revProps, limit,
+                    callback);
 
         return callback.getMessages();
     }
 
     /**
-     * @since 1.5
-     */
-    public native void logMessages(String path,
-                                   Revision pegRevision,
-                                   Revision revisionStart,
-                                   Revision revisionEnd,
-                                   boolean stopOnCopy,
-                                   boolean discoverPath,
-                                   boolean includeMergedRevisions,
-                                   String[] revProps,
-                                   long limit,
-                                   LogMessageCallback callback)
-            throws ClientException;
+     * @deprecated Use {@link #logMessages(String, Revision, RevisionRange[],
+     *                                     boolean, boolean, boolean, String[],
+     *                                     long, LogMessageCallback)} instead.
+     * @since 1.5
+     */
+    public void logMessages(String path,
+                            Revision pegRevision,
+                            Revision revisionStart,
+                            Revision revisionEnd,
+                            boolean stopOnCopy,
+                            boolean discoverPath,
+                            boolean includeMergedRevisions,
+                            String[] revProps,
+                            long limit,
+                            LogMessageCallback callback)
+            throws ClientException
+    {
+        logMessages(path, pegRevision, toRevisionRange(revisionStart,
+                                                       revisionEnd), stopOnCopy,
+                    discoverPath, includeMergedRevisions, revProps, limit,
+                    callback);
+    }
+
+    /**
+     * @since 1.6
+     */
+    public void logMessages(String path, Revision pegRevision,
+                            RevisionRange[] revisionRanges,
+                            boolean stopOnCopy, boolean discoverPath,
+                            boolean includeMergedRevisions, String[] revProps,
+                            long limit, LogMessageCallback callback)
+            throws ClientException
+    {
+        class aLogMessageCallback
+            implements org.apache.subversion.javahl.callback.LogMessageCallback
+        {
+            private LogMessageCallback callback;
+
+            public aLogMessageCallback(LogMessageCallback callback)
+            {
+                this.callback = callback;
+            }
+
+            public void singleMessage(
+                    Set<org.apache.subversion.javahl.types.ChangePath> aChangedPaths,
+                    long revision, Map<String, byte[]> revprops,
+                    boolean hasChildren)
+            {
+                Map<String, String> oldRevprops =
+                                                new HashMap<String, String>();
+                ChangePath[] changedPaths;
+
+                if (aChangedPaths != null)
+                {
+                    changedPaths = new ChangePath[aChangedPaths.size()];
+
+                    int i = 0;
+                    for (org.apache.subversion.javahl.types.ChangePath cp
+                                                            : aChangedPaths)
+                    {
+                        changedPaths[i] = new ChangePath(cp);
+                        i++;
+                    }
+                    Arrays.sort(changedPaths);
+                }
+                else
+                {
+                    changedPaths = null;
+                }
+
+                for (String key : revprops.keySet())
+                {
+                    oldRevprops.put(key, new String(revprops.get(key)));
+                }
+
+                callback.singleMessage(changedPaths, revision, oldRevprops,
+                                       hasChildren);
+            }
+        }
+
+        try
+        {
+            List<org.apache.subversion.javahl.types.RevisionRange> aRevisions =
+              new ArrayList<org.apache.subversion.javahl.types.RevisionRange>(revisionRanges.length);
+
+            for (RevisionRange range : revisionRanges)
+            {
+                aRevisions.add(range.toApache());
+            }
+
+            aSVNClient.logMessages(path,
+                         pegRevision == null ? null :pegRevision.toApache(),
+                         aRevisions, stopOnCopy, discoverPath,
+                         includeMergedRevisions,
+                         revProps == null ? null
+                            : new HashSet<String>(Arrays.asList(revProps)),
+                         limit, new aLogMessageCallback(callback));
+        }
+        catch (org.apache.subversion.javahl.ClientException ex)
+        {
+            throw new ClientException(ex);
+        }
+    }
 
     /**
      * @deprecated Use {@link #checkout(String, String, Revision, Revision,
@@ -334,58 +648,177 @@
     /**
      * @since 1.5
      */
-    public native long checkout(String moduleName, String destPath,
-                                Revision revision, Revision pegRevision,
-                                int depth, boolean ignoreExternals,
-                                boolean allowUnverObstructions)
-            throws ClientException;
+    public long checkout(String moduleName, String destPath, Revision revision,
+                         Revision pegRevision, int depth,
+                         boolean ignoreExternals,
+                         boolean allowUnverObstructions)
+            throws ClientException
+    {
+        try
+        {
+            return aSVNClient.checkout(moduleName, destPath,
+                          revision == null ? null : revision.toApache(),
+                          pegRevision == null ? null : pegRevision.toApache(),
+                          Depth.toADepth(depth), ignoreExternals,
+                          allowUnverObstructions);
+        }
+        catch (org.apache.subversion.javahl.ClientException ex)
+        {
+            throw new ClientException(ex);
+        }
+    }
 
     /**
      * @deprecated Use {@link #notification2(Notify2)} instead.
      * @since 1.0
      */
-    public native void notification(Notify notify);
-
-    /**
-     * @since 1.2
-     */
-    public native void notification2(Notify2 notify);
-
-    /**
-     * @since 1.5
-     */
-    public native void setConflictResolver(ConflictResolverCallback listener);
-
-    /**
-     * @since 1.5
-     */
-    public native void setProgressListener(ProgressListener listener);
-
-    /**
-     * @since 1.0
-     */
-    public native void commitMessageHandler(CommitMessage messageHandler);
-
-    /**
-     * @deprecated Use {@link #remove(String[], String, boolean, boolean)}
+    public void notification(final Notify notify)
+    {
+        notification2(
+          new Notify2 () {
+            public void onNotify(NotifyInformation info)
+            {
+                notify.onNotify(info.getPath(), info.getAction(),
+                                info.getKind(), info.getMimeType(),
+                                info.getContentState(), info.getPropState(),
+                                info.getRevision());
+            }
+          });
+    }
+
+    /**
+     * @since 1.2
+     */
+    public void notification2(final Notify2 notify)
+    {
+        aSVNClient.notification2(
+          new org.apache.subversion.javahl.callback.ClientNotifyCallback () {
+            public void onNotify(
+                        org.apache.subversion.javahl.ClientNotifyInformation aInfo)
+            {
+                notify.onNotify(new NotifyInformation(aInfo));
+            }
+          });
+    }
+
+    /**
+     * @since 1.5
+     */
+    public void setConflictResolver(final ConflictResolverCallback listener)
+    {
+        class MyConflictResolverCallback
+            implements org.apache.subversion.javahl.callback.ConflictResolverCallback
+        {
+            public org.apache.subversion.javahl.ConflictResult resolve(
+                    org.apache.subversion.javahl.ConflictDescriptor aDescrip)
+                throws org.apache.subversion.javahl.SubversionException
+            {
+                try
+                {
+                    return listener.resolve(
+                                new ConflictDescriptor(aDescrip)).toApache();
+                }
+                catch (SubversionException ex)
+                {
+                    throw org.apache.subversion.javahl.ClientException.fromException(ex);
+                }
+            }
+        }
+
+        aSVNClient.setConflictResolver(new MyConflictResolverCallback());
+    }
+
+    /**
+     * @since 1.5
+     */
+    public void setProgressListener(final ProgressListener listener)
+    {
+        aSVNClient.setProgressCallback(
+        new org.apache.subversion.javahl.callback.ProgressCallback () {
+            public void onProgress(org.apache.subversion.javahl.ProgressEvent
+                                                                        event)
+            {
+                listener.onProgress(new ProgressEvent(event));
+            }
+        });
+    }
+
+    /**
+     * @since 1.0
+     */
+    public void commitMessageHandler(CommitMessage messageHandler)
+    {
+        class MyCommitMessageHandler
+            implements org.apache.subversion.javahl.callback.CommitMessageCallback
+        {
+            private CommitMessage messageHandler;
+
+            public MyCommitMessageHandler(CommitMessage messageHandler)
+            {
+                this.messageHandler = messageHandler;
+            }
+
+            public String getLogMessage(
+                Set<org.apache.subversion.javahl.CommitItem> elementsToBeCommitted)
+            {
+                CommitItem[] aElements =
+                        new CommitItem[elementsToBeCommitted.size()];
+
+                int i = 0;
+                for (org.apache.subversion.javahl.CommitItem item
+                                                        : elementsToBeCommitted)
+                {
+                    aElements[i] = new CommitItem(item);
+                    i++;
+                }
+
+                if (messageHandler == null)
+                  return "";
+
+                return messageHandler.getLogMessage(aElements);
+            }
+        }
+
+        cachedHandler = new MyCommitMessageHandler(messageHandler);
+    }
+
+    private org.apache.subversion.javahl.callback.CommitMessageCallback cachedHandler = null;
+
+    /**
+     * @deprecated Use {@link #remove(String[], String, boolean, boolean, Map)}
      *             instead.
      * @since 1.0
      */
     public void remove(String[] path, String message, boolean force)
             throws ClientException
     {
-        remove(path, message, force, false);
-    }
-
-    /**
-     * @since 1.5
-     */
-    public native void remove(String[] path, String message, boolean force,
-                              boolean keepLocal)
-            throws ClientException;
-
-    /**
-     * @deprecated Use {@link #revert(String, int)} instead.
+        remove(path, message, force, false, null);
+    }
+
+    /**
+     * @since 1.5
+     */
+    @SuppressWarnings("unchecked")
+    public void remove(String[] paths, String message, boolean force,
+                       boolean keepLocal, Map revpropTable)
+            throws ClientException
+    {
+        try
+        {
+            aSVNClient.remove(new HashSet<String>(Arrays.asList(paths)),
+                              force, keepLocal, revpropTable,
+                              message == null ? cachedHandler
+                                    : new ConstMsg(message),
+                              null);
+        }
+        catch (org.apache.subversion.javahl.ClientException ex)
+        {
+            throw new ClientException(ex);
+        }
+    }
+
+    /**
+     * @deprecated Use {@link #revert(String, int, String[])} instead.
      * @since 1.0
      */
     public void revert(String path, boolean recurse)
@@ -397,8 +830,19 @@
     /**
      * @since 1.5
      */
-    public native void revert(String path, int depth, String[] changelists)
-            throws ClientException;
+    public void revert(String path, int depth, String[] changelists)
+            throws ClientException
+    {
+        try
+        {
+            aSVNClient.revert(path, Depth.toADepth(depth),
+                     changelists == null ? null : Arrays.asList(changelists));
+        }
+        catch (org.apache.subversion.javahl.ClientException ex)
+        {
+            throw new ClientException(ex);
+        }
+    }
 
     /**
      * @deprecated Use {@link #add(String, int, boolean, boolean, boolean)}
@@ -425,9 +869,20 @@
     /**
      * @since 1.5
      */
-    public native void add(String path, int depth, boolean force,
+    public void add(String path, int depth, boolean force,
                            boolean noIgnores, boolean addParents)
-        throws ClientException;
+        throws ClientException
+    {
+        try
+        {
+            aSVNClient.add(path, Depth.toADepth(depth), force, noIgnores,
+                   addParents);
+        }
+        catch (org.apache.subversion.javahl.ClientException ex)
+        {
+            throw new ClientException(ex);
+        }
+    }
 
     /**
      * @deprecated Use {@link #update(String[], Revision, int, boolean,
@@ -468,15 +923,27 @@
     /**
      * @since 1.5
      */
-    public native long[] update(String[] path, Revision revision,
-                                int depth, boolean depthIsSticky,
-                                boolean ignoreExternals,
-                                boolean allowUnverObstructions)
-            throws ClientException;
+    public long[] update(String[] paths, Revision revision, int depth,
+                         boolean depthIsSticky, boolean ignoreExternals,
+                         boolean allowUnverObstructions)
+            throws ClientException
+    {
+        try
+        {
+            return aSVNClient.update(new HashSet<String>(Arrays.asList(paths)),
+                                revision == null ? null : revision.toApache(),
+                                Depth.toADepth(depth), depthIsSticky, false,
+                                ignoreExternals, allowUnverObstructions);
+        }
+        catch (org.apache.subversion.javahl.ClientException ex)
+        {
+            throw new ClientException(ex);
+        }
+    }
 
     /**
      * @deprecated Use {@link #commit(String[], String, int, boolean, boolean,
-     *                                String[])} instead.
+     *                                String[], Map)} instead.
      * @since 1.0
      */
     public long commit(String[] path, String message, boolean recurse)
@@ -487,7 +954,7 @@
 
     /**
      * @deprecated Use {@link #commit(String[], String, int, boolean, boolean,
-     *                                String[])} instead.
+     *                                String[], Map)} instead.
      * @since 1.2
      */
     public long commit(String[] path, String message, boolean recurse,
@@ -495,28 +962,94 @@
             throws ClientException
     {
         return commit(path, message, Depth.infinityOrEmpty(recurse), noUnlock,
-                      false, null);
-    }
-
-    /**
-     * @since 1.5
-     */
-    public native long commit(String[] path, String message, int depth,
-                              boolean noUnlock, boolean keepChangelist,
-                              String[] changelists)
-            throws ClientException;
-
-    /**
-     * @since 1.5
-     */
-    public native void copy(CopySource[] sources, String destPath,
-                            String message, boolean copyAsChild,
-                            boolean makeParents)
-            throws ClientException;
+                      false, null, null);
+    }
+
+    /**
+     * @since 1.5
+     */
+    @SuppressWarnings("unchecked")
+    public long commit(String[] paths, String message, int depth,
+                       boolean noUnlock, boolean keepChangelist,
+                       String[] changelists, Map revpropTable)
+            throws ClientException
+    {
+        try
+        {
+            final long[] revList = { -1 };
+            org.apache.subversion.javahl.callback.CommitCallback callback =
+                new org.apache.subversion.javahl.callback.CommitCallback () {
+                    public void commitInfo(org.apache.subversion.javahl.CommitInfo info)
+                    { revList[0] = info.getRevision(); }
+                };
+
+            aSVNClient.commit(new HashSet<String>(Arrays.asList(paths)),
+                              Depth.toADepth(depth), noUnlock,
+                              keepChangelist,
+                              changelists == null ? null
+                                : Arrays.asList(changelists),
+                              revpropTable,
+                              message == null ? cachedHandler
+                                    : new ConstMsg(message),
+                              callback);
+            return revList[0];
+        }
+        catch (org.apache.subversion.javahl.ClientException ex)
+        {
+            throw new ClientException(ex);
+        }
+    }
+
+    /**
+     * @since 1.7
+     */
+    @SuppressWarnings("unchecked")
+    public void copy(CopySource[] sources, String destPath, String message,
+                     boolean copyAsChild, boolean makeParents,
+                     boolean ignoreExternals, Map revpropTable)
+            throws ClientException
+    {
+        try
+        {
+            List<org.apache.subversion.javahl.types.CopySource> aCopySources =
+                new ArrayList<org.apache.subversion.javahl.types.CopySource>(
+                                                            sources.length);
+
+            for (CopySource src : sources)
+            {
+                aCopySources.add(src.toApache());
+            }
+
+            aSVNClient.copy(aCopySources, destPath, copyAsChild,
+                            makeParents, ignoreExternals, revpropTable,
+                            message == null ? cachedHandler
+                                : new ConstMsg(message),
+                            null);
+        }
+        catch (org.apache.subversion.javahl.ClientException ex)
+        {
+            throw new ClientException(ex);
+        }
+    }
 
     /**
      * @deprecated Use {@link #copy(CopySource[], String, String, boolean,
-     *                              boolean)} instead.
+     *                              boolean, boolean, Map)} instead.
+     * @since 1.5
+     */
+    @SuppressWarnings("unchecked")
+    public void copy(CopySource[] sources, String destPath, String message,
+                     boolean copyAsChild, boolean makeParents,
+                     Map revpropTable)
+            throws ClientException
+    {
+        copy(sources, destPath, message, copyAsChild, makeParents, false,
+             revpropTable);
+    }
+
+    /**
+     * @deprecated Use {@link #copy(CopySource[], String, String, boolean,
+     *                              boolean, boolean, Map)} instead.
      * @since 1.0
      */
     public void copy(String srcPath, String destPath, String message,
@@ -525,63 +1058,106 @@
     {
         copy(new CopySource[] { new CopySource(srcPath, revision,
                                                Revision.HEAD) },
-             destPath, message, true, false);
-    }
-
-    /**
-     * @since 1.5
-     */
-    public native void move(String[] srcPaths, String destPath, String message,
-                            boolean force, boolean moveAsChild,
-                            boolean makeParents)
-            throws ClientException;
+             destPath, message, true, false, null);
+    }
+
+    /**
+     * @since 1.5
+     */
+    @SuppressWarnings("unchecked")
+    public void move(String[] srcPaths, String destPath, String message,
+                     boolean force, boolean moveAsChild,
+                     boolean makeParents, Map revpropTable)
+            throws ClientException
+    {
+        try
+        {
+            aSVNClient.move(new HashSet<String>(Arrays.asList(srcPaths)),
+                            destPath, force, moveAsChild, makeParents,
+                            revpropTable,
+                            message == null ? cachedHandler
+                                : new ConstMsg(message),
+                            null);
+        }
+        catch (org.apache.subversion.javahl.ClientException ex)
+        {
+            throw new ClientException(ex);
+        }
+    }
 
     /**
      * @deprecated Use {@link #move(String[], String, String, boolean, boolean,
-     *                              boolean)} instead.
+     *                              boolean, Map)} instead.
      * @since 1.2
      */
     public void move(String srcPath, String destPath, String message,
                      Revision ignored, boolean force)
             throws ClientException
     {
-        move(new String[] { srcPath }, destPath, message, force, true, false);
+        move(new String[] { srcPath }, destPath, message, force, true, false,
+             null);
     }
 
     /**
      * @deprecated Use {@link #move(String[], String, String, boolean, boolean,
-     *                              boolean)} instead.
+     *                              boolean, Map)} instead.
      * @since 1.0
      */
     public void move(String srcPath, String destPath, String message,
                      boolean force)
             throws ClientException
     {
-        move(new String[] { srcPath }, destPath, message, force, true, false);
-    }
-
-    /**
-     * @since 1.5
-     */
-    public native void mkdir(String[] path, String message,
-                             boolean makeParents)
-            throws ClientException;
-
-    /**
-     * @deprecated Use {@link #mkdir(String[], String, boolean)} instead.
+        move(new String[] { srcPath }, destPath, message, force, true, false,
+             null);
+    }
+
+    /**
+     * @since 1.5
+     */
+    @SuppressWarnings("unchecked")
+    public void mkdir(String[] paths, String message,
+                      boolean makeParents, Map revpropTable)
+            throws ClientException
+    {
+        try
+        {
+            aSVNClient.mkdir(new HashSet<String>(Arrays.asList(paths)),
+                             makeParents, revpropTable,
+                             message == null ? cachedHandler
+                                : new ConstMsg(message),
+                             null);
+        }
+        catch (org.apache.subversion.javahl.ClientException ex)
+        {
+            throw new ClientException(ex);
+        }
+    }
+
+    /**
+     * @deprecated Use {@link #mkdir(String[], String, boolean, Map)} instead.
      * @since 1.0
      */
     public void mkdir(String[] path, String message)
             throws ClientException
     {
-        mkdir(path, message, false);
-    }
-
-    /**
-     * @since 1.0
-     */
-    public native void cleanup(String path)
-            throws ClientException;
+        mkdir(path, message, false, null);
+    }
+
+    /**
+     * @since 1.0
+     */
+    public void cleanup(String path)
+            throws ClientException
+    {
+        try
+        {
+            aSVNClient.cleanup(path);
+        }
+        catch (org.apache.subversion.javahl.ClientException ex)
+        {
+            throw new ClientException(ex);
+        }
+    }
 
     /**
      * @deprecated Use {@link #resolve(String, int, int)} instead.
@@ -604,8 +1180,20 @@
     /**
      * @since 1.5
      */
-    public native void resolve(String path, int depth, int conflictResult)
-        throws SubversionException;
+    public void resolve(String path, int depth, int conflictResult)
+        throws SubversionException
+    {
+        try
+        {
+            aSVNClient.resolve(path, Depth.toADepth(depth),
+               org.apache.subversion.javahl.ConflictResult.Choice.values()[
+                                                            conflictResult]);
+        }
+        catch (org.apache.subversion.javahl.SubversionException ex)
+        {
+            throw new SubversionException(ex);
+        }
+    }
 
     /**
      * @deprecated Use {@link #doExport(String, String, Revision, Revision,
@@ -639,20 +1227,26 @@
     /**
      * @since 1.5
      */
-    public native long doExport(String srcPath, String destPath,
-                                Revision revision, Revision pegRevision,
-                                boolean force, boolean ignoreExternals,
-                                int depth, String nativeEOL)
-            throws ClientException;
-
-    /**
-<<<<<<< HEAD
-     * @see org.tigris.subversion.javahl.SVNClientInterface.doSwitch(String, String, Revision, int, boolean, boolean)
-     * @since 1.5
-     */
-    public native long doSwitch(String path, String url, Revision revision,
-                                int depth, boolean ignoreExternals,
-=======
+    public long doExport(String srcPath, String destPath, Revision revision,
+                         Revision pegRevision, boolean force,
+                         boolean ignoreExternals, int depth, String nativeEOL)
+            throws ClientException
+    {
+        try
+        {
+            return aSVNClient.doExport(srcPath, destPath,
+                          revision == null ? null : revision.toApache(),
+                          pegRevision == null ? null : pegRevision.toApache(),
+                          force, ignoreExternals, Depth.toADepth(depth),
+                          nativeEOL);
+        }
+        catch (org.apache.subversion.javahl.ClientException ex)
+        {
+            throw new ClientException(ex);
+        }
+    }
+
+    /**
      * @deprecated Use {@link #doSwitch(String, String, Revision, boolean)}
      *             instead.
      * @since 1.0
@@ -666,47 +1260,98 @@
     }
 
     /**
-     * @since 1.5
-     */
-    public native long doSwitch(String path, String url, Revision revision,
-                                Revision pegRevision, int depth,
-                                boolean depthIsSticky, boolean ignoreExternals,
->>>>>>> 8595db6c
-                                boolean allowUnverObstructions)
-            throws ClientException;
+     * @deprecated Use {@link #doSwitch(String, String, Revision, Revision,
+     *                                  int, boolean, boolean, boolean,
+     *                                  boolean)} instead.
+     * @since 1.5
+     */
+    public long doSwitch(String path, String url, Revision revision,
+                         Revision pegRevision, int depth,
+                         boolean depthIsSticky, boolean ignoreExternals,
+                         boolean allowUnverObstructions)
+            throws ClientException
+    {
+        return doSwitch(path, url, revision, pegRevision, depth, depthIsSticky,
+                        ignoreExternals, allowUnverObstructions, true);
+    }
+
+    /**
+     * @since 1.7
+     */
+    public long doSwitch(String path, String url, Revision revision,
+                         Revision pegRevision, int depth,
+                         boolean depthIsSticky, boolean ignoreExternals,
+                         boolean allowUnverObstructions,
+                         boolean ignoreAncestry)
+            throws ClientException
+    {
+        try
+        {
+            return aSVNClient.doSwitch(path, url,
+                          revision == null ? null : revision.toApache(),
+                          pegRevision == null ? null : pegRevision.toApache(),
+                          Depth.toADepth(depth), depthIsSticky, ignoreExternals,
+                          allowUnverObstructions, ignoreAncestry);
+        }
+        catch (org.apache.subversion.javahl.ClientException ex)
+        {
+            throw new ClientException(ex);
+        }
+    }
 
     /**
      * @deprecated Use {@link #doImport(String, String, String, int, boolean,
-     *                                  boolean)} instead.
+     *                                  boolean, Map)} instead.
      * @since 1.0
      */
     public void doImport(String path, String url, String message,
                          boolean recurse)
             throws ClientException
     {
-<<<<<<< HEAD
-        return doSwitch(path, url, revision, Depth.fromRecurse(recurse),
-                        false, false);
-=======
         doImport(path, url, message, Depth.infinityOrFiles(recurse),
-                 false, false);
->>>>>>> 8595db6c
-    }
-
-    /**
-     * @since 1.5
-     */
-    public native void doImport(String path, String url, String message,
-                                int depth, boolean noIgnore,
-                                boolean ignoreUnknownNodeTypes)
-            throws ClientException;
-
-    /**
-     * @since 1.5
-     */
-    public native String[] suggestMergeSources(String path,
-                                               Revision pegRevision)
-            throws SubversionException;
+                 false, false, null);
+    }
+
+    /**
+     * @since 1.5
+     */
+    @SuppressWarnings("unchecked")
+    public void doImport(String path, String url, String message,
+                         int depth, boolean noIgnore,
+                         boolean ignoreUnknownNodeTypes, Map revpropTable)
+            throws ClientException
+    {
+        try
+        {
+            aSVNClient.doImport(path, url, Depth.toADepth(depth),
+                                noIgnore, ignoreUnknownNodeTypes, revpropTable,
+                                message == null ? cachedHandler
+                                    : new ConstMsg(message),
+                                null);
+        }
+        catch (org.apache.subversion.javahl.ClientException ex)
+        {
+            throw new ClientException(ex);
+        }
+    }
+
+    /**
+     * @since 1.5
+     */
+    public String[] suggestMergeSources(String path, Revision pegRevision)
+            throws SubversionException
+    {
+        try
+        {
+            return aSVNClient.suggestMergeSources(path,
+                         pegRevision == null ? null : pegRevision.toApache()
+                     ).toArray(new String[0]);
+        }
+        catch (org.apache.subversion.javahl.SubversionException ex)
+        {
+            throw new SubversionException(ex);
+        }
+    }
 
     /**
      * @deprecated Use {@link #merge(String, Revision, String, Revision,
@@ -741,12 +1386,26 @@
     /**
      * @since 1.5
      */
-    public native void merge(String path1, Revision revision1, String path2,
-                             Revision revision2, String localPath,
-                             boolean force, int depth,
-                             boolean ignoreAncestry, boolean dryRun,
-                             boolean recordOnly)
-            throws ClientException;
+    public void merge(String path1, Revision revision1, String path2,
+                      Revision revision2, String localPath, boolean force,
+                      int depth, boolean ignoreAncestry, boolean dryRun,
+                      boolean recordOnly)
+            throws ClientException
+    {
+        try
+        {
+            aSVNClient.merge(path1,
+                             revision1 == null ? null : revision1.toApache(),
+                             path2,
+                             revision2 == null ? null : revision2.toApache(),
+                             localPath, force, Depth.toADepth(depth),
+                             ignoreAncestry, dryRun, recordOnly);
+        }
+        catch (org.apache.subversion.javahl.ClientException ex)
+        {
+            throw new ClientException(ex);
+        }
+    }
 
     /**
      * @deprecated Use {@link #merge(String, Revision, RevisionRange[],
@@ -759,51 +1418,167 @@
                       boolean recurse, boolean ignoreAncestry, boolean dryRun)
            throws ClientException
     {
-        RevisionRange[] ranges = new RevisionRange[1];
-        ranges[0] = new RevisionRange(revision1, revision2);
-
-        merge(path, pegRevision, ranges, localPath, force,
-              Depth.infinityOrFiles(recurse), ignoreAncestry, dryRun, false);
-    }
-
-    /**
-     * @since 1.5
-     */
-    public native void merge(String path, Revision pegRevision,
-                             RevisionRange[] revisions, String localPath,
-                             boolean force, int depth, boolean ignoreAncestry,
-                             boolean dryRun, boolean recordOnly)
-            throws ClientException;
-
-    /**
-     * @since 1.5
-     */
-    public native void mergeReintegrate(String path, Revision pegRevision,
-                                        String localPath, boolean dryRun)
-            throws ClientException;
-
-    /**
-     * @since 1.5
-     */
-    public native Mergeinfo getMergeinfo(String path, Revision pegRevision)
-            throws SubversionException;
-
-    /**
-     * @since 1.5
-     */
-    public native void getMergeinfoLog(int kind, String pathOrUrl,
-                                       Revision pegRevision,
-                                       String mergeSourceUrl,
-                                       Revision srcPegRevision,
-                                       boolean discoverChangedPaths,
-                                       String[] revprops,
-                                       LogMessageCallback callback)
-        throws ClientException;
+        merge(path, pegRevision, toRevisionRange(revision1, revision2),
+              localPath, force, Depth.infinityOrFiles(recurse), ignoreAncestry,
+              dryRun, false);
+    }
+
+    /**
+     * @since 1.5
+     */
+    public void merge(String path, Revision pegRevision,
+                      RevisionRange[] revisions, String localPath,
+                      boolean force, int depth, boolean ignoreAncestry,
+                      boolean dryRun, boolean recordOnly)
+            throws ClientException
+    {
+        try
+        {
+            List<org.apache.subversion.javahl.types.RevisionRange> aRevisions =
+              new ArrayList<org.apache.subversion.javahl.types.RevisionRange>(revisions.length);
+
+            for (RevisionRange range : revisions )
+            {
+                aRevisions.add(range.toApache());
+            }
+
+            aSVNClient.merge(path,
+                         pegRevision == null ? null : pegRevision.toApache(),
+                         aRevisions, localPath, force, Depth.toADepth(depth),
+                         ignoreAncestry, dryRun, recordOnly);
+        }
+        catch (org.apache.subversion.javahl.ClientException ex)
+        {
+            throw new ClientException(ex);
+        }
+    }
+
+    /**
+     * @since 1.5
+     */
+    public void mergeReintegrate(String path, Revision pegRevision,
+                                 String localPath, boolean dryRun)
+            throws ClientException
+    {
+        try
+        {
+            aSVNClient.mergeReintegrate(path,
+                        pegRevision == null ? null : pegRevision.toApache(),
+                        localPath, dryRun);
+        }
+        catch (org.apache.subversion.javahl.ClientException ex)
+        {
+            throw new ClientException(ex);
+        }
+    }
+
+    /**
+     * @since 1.5
+     */
+    public Mergeinfo getMergeinfo(String path, Revision pegRevision)
+            throws SubversionException
+    {
+        try
+        {
+            org.apache.subversion.javahl.types.Mergeinfo aMergeinfo =
+                         aSVNClient.getMergeinfo(path,
+                         pegRevision == null ? null : pegRevision.toApache());
+
+            if (aMergeinfo == null)
+                return null;
+
+            return new Mergeinfo(aMergeinfo);
+        }
+        catch (org.apache.subversion.javahl.SubversionException ex)
+        {
+            throw new SubversionException(ex);
+        }
+    }
+
+    /**
+     * @since 1.7
+     */
+    public void getMergeinfoLog(int kind, String pathOrUrl,
+                                Revision pegRevision, String mergeSourceUrl,
+                                Revision srcPegRevision,
+                                boolean discoverChangedPaths, int depth,
+                                String[] revprops,
+                                final LogMessageCallback callback)
+        throws ClientException
+    {
+        class aLogMessageCallback
+            implements org.apache.subversion.javahl.callback.LogMessageCallback
+        {
+            public void singleMessage(
+                    Set<org.apache.subversion.javahl.types.ChangePath> aChangedPaths,
+                    long revision, Map<String, byte[]> revprops,
+                    boolean hasChildren)
+            {
+                ChangePath[] changedPaths;
+
+                if (aChangedPaths != null)
+                {
+                    changedPaths = new ChangePath[aChangedPaths.size()];
+
+                    int i = 0;
+                    for (org.apache.subversion.javahl.types.ChangePath cp
+                                                             : aChangedPaths)
+                    {
+                        changedPaths[i] = new ChangePath(cp);
+                        i++;
+                    }
+                }
+                else
+                {
+                    changedPaths = null;
+                }
+
+                callback.singleMessage(changedPaths, revision, revprops,
+                                       hasChildren);
+            }
+        }
+
+        try
+        {
+            aSVNClient.getMergeinfoLog(
+                org.apache.subversion.javahl.types.Mergeinfo.LogKind.values()[kind],
+                pathOrUrl, pegRevision == null ? null : pegRevision.toApache(),
+                mergeSourceUrl,
+                srcPegRevision == null ? null : srcPegRevision.toApache(),
+                discoverChangedPaths, Depth.toADepth(depth),
+                revprops == null ? null
+                   : new HashSet<String>(Arrays.asList(revprops)),
+                new aLogMessageCallback());
+        }
+        catch (org.apache.subversion.javahl.ClientException ex)
+        {
+            throw new ClientException(ex);
+        }
+    }
+
+    /**
+     * @deprecated Use {@link #getMergeinfoLog(int, String, Revision, String,
+     *                                         Revision, boolean, int,
+     *                                         String[], LogMessageCallback)}
+     *             instead.
+     * @since 1.5
+     */
+    public void getMergeinfoLog(int kind, String pathOrUrl,
+                                Revision pegRevision, String mergeSourceUrl,
+                                Revision srcPegRevision,
+                                boolean discoverChangedPaths,
+                                String[] revprops, LogMessageCallback callback)
+        throws ClientException
+    {
+        getMergeinfoLog(kind, pathOrUrl, pegRevision, mergeSourceUrl,
+                        srcPegRevision, discoverChangedPaths, Depth.empty,
+                        revprops, callback);
+    }
 
     /**
      * @deprecated Use {@link #diff(String, Revision, String, Revision,
-     *                              String, String, int, boolean, boolean,
-     *                              boolean)} instead.
+     *                              String, String, int, String[], boolean,
+     *                              boolean, boolean)} instead.
      * @since 1.0
      */
     public void diff(String target1, Revision revision1, String target2,
@@ -817,8 +1592,8 @@
 
     /**
      * @deprecated Use {@link #diff(String, Revision, String, Revision,
-     *                              String, String, int, boolean, boolean,
-     *                              boolean)} instead.
+     *                              String, String, int, String[], boolean,
+     *                              boolean, boolean)} instead.
      * @since 1.2
      */
     public void diff(String target1, Revision revision1, String target2,
@@ -833,19 +1608,55 @@
     }
 
     /**
-     * @since 1.5
-     */
-    public native void diff(String target1, Revision revision1, String target2,
-                            Revision revision2, String relativeToDir,
-                            String outFileName, int depth, String[] changelists,
-                            boolean ignoreAncestry, boolean noDiffDeleted,
-                            boolean force)
-            throws ClientException;
+     * @deprecated Use {@link #diff(String, Revision, String, Revision,
+     *                              String, String, int, boolean, boolean,
+     *                              boolean, boolean)} instead.
+     * @since 1.5
+     */
+    public void diff(String target1, Revision revision1, String target2,
+                     Revision revision2, String relativeToDir,
+                     String outFileName, int depth, String[] changelists,
+                     boolean ignoreAncestry, boolean noDiffDeleted,
+                     boolean force)
+            throws ClientException
+    {
+        diff(target1, revision1, target2, revision2, relativeToDir,
+             outFileName, depth, changelists, ignoreAncestry, noDiffDeleted,
+             force, false);
+    }
+
+    /**
+     * @since 1.7
+     */
+    public void diff(String target1, Revision revision1, String target2,
+                     Revision revision2, String relativeToDir,
+                     String outFileName, int depth, String[] changelists,
+                     boolean ignoreAncestry, boolean noDiffDeleted,
+                     boolean force, boolean copiesAsAdds)
+            throws ClientException
+    {
+        try
+        {
+            aSVNClient.diff(target1,
+                        revision1 == null ? null : revision1.toApache(),
+                        target2,
+                        revision2 == null ? null : revision2.toApache(),
+                        relativeToDir, outFileName, Depth.toADepth(depth),
+                        changelists == null ? null
+                            : Arrays.asList(changelists),
+                        ignoreAncestry, noDiffDeleted, force,
+                        copiesAsAdds);
+        }
+        catch (org.apache.subversion.javahl.ClientException ex)
+        {
+            throw new ClientException(ex);
+        }
+    }
 
     /**
      * @deprecated Use {@link #diff(String, Revision, Revision, Revision,
-     *                              String, String, int, boolean, boolean,
-     *                              boolean)} instead.
+     *                              String, String, int, String[], boolean,
+     *                              boolean, boolean)} instead.
      * @since 1.2
      */
     public void diff(String target, Revision pegRevision,
@@ -861,40 +1672,111 @@
     }
 
     /**
-     * @since 1.5
-     */
-    public native void diff(String target, Revision pegRevision,
-                            Revision startRevision, Revision endRevision,
-                            String relativeToDir, String outFileName,
-                            int depth, String[] changelists,
-                            boolean ignoreAncestry, boolean noDiffDeleted,
-                            boolean force)
-            throws ClientException;
-
-    /**
-     * @since 1.5
-     */
-    public native void diffSummarize(String target1, Revision revision1,
-                                     String target2, Revision revision2,
-                                     int depth, String[] changelists,
-                                     boolean ignoreAncestry,
-                                     DiffSummaryReceiver receiver)
-            throws ClientException;
-
-    /**
-     * @since 1.5
-     */
-    public native void diffSummarize(String target, Revision pegRevision,
-                                     Revision startRevision,
-                                     Revision endRevision,
-                                     int depth, String[] changelists,
-                                     boolean ignoreAncestry,
-                                     DiffSummaryReceiver receiver)
-            throws ClientException;
+     * @deprecated Use {@link #diff(String, Revision, Revision, Revision,
+     *                              String, String, int, boolean, boolean,
+     *                              boolean, boolean)} instead.
+     * @since 1.5
+     */
+    public void diff(String target, Revision pegRevision,
+                     Revision startRevision, Revision endRevision,
+                     String relativeToDir, String outFileName, int depth,
+                     String[] changelists, boolean ignoreAncestry,
+                     boolean noDiffDeleted, boolean force)
+            throws ClientException
+    {
+        diff(target, pegRevision, startRevision, endRevision, relativeToDir,
+             outFileName, depth, changelists, ignoreAncestry, noDiffDeleted,
+             force, false);
+    }
+
+    /**
+     * @since 1.7
+     */
+    public void diff(String target, Revision pegRevision,
+                     Revision startRevision, Revision endRevision,
+                     String relativeToDir, String outFileName, int depth,
+                     String[] changelists, boolean ignoreAncestry,
+                     boolean noDiffDeleted, boolean force,
+                     boolean copiesAsAdds)
+            throws ClientException
+    {
+        try
+        {
+            aSVNClient.diff(target,
+                     pegRevision == null ? null : pegRevision.toApache(),
+                     startRevision == null ? null : startRevision.toApache(),
+                     endRevision == null ? null : endRevision.toApache(),
+                     relativeToDir, outFileName, Depth.toADepth(depth),
+                     changelists == null ? null : Arrays.asList(changelists),
+                     ignoreAncestry, noDiffDeleted, force, copiesAsAdds);
+        }
+        catch (org.apache.subversion.javahl.ClientException ex)
+        {
+            throw new ClientException(ex);
+        }
+    }
+
+    /**
+     * @since 1.5
+     */
+    public void diffSummarize(String target1, Revision revision1,
+                              String target2, Revision revision2,
+                              int depth, String[] changelists,
+                              boolean ignoreAncestry,
+                              DiffSummaryReceiver receiver)
+            throws ClientException
+    {
+        try
+        {
+            MyDiffSummaryReceiver aReceiver =
+                                        new MyDiffSummaryReceiver(receiver);
+            aSVNClient.diffSummarize(target1,
+                            revision1 == null ? null : revision1.toApache(),
+                            target2,
+                            revision2 == null ? null : revision2.toApache(),
+                            Depth.toADepth(depth),
+                            changelists == null ? null
+                              : Arrays.asList(changelists),
+                            ignoreAncestry, aReceiver);
+        }
+        catch (org.apache.subversion.javahl.ClientException ex)
+        {
+            throw new ClientException(ex);
+        }
+    }
+
+    /**
+     * @since 1.5
+     */
+    public void diffSummarize(String target, Revision pegRevision,
+                              Revision startRevision, Revision endRevision,
+                              int depth, String[] changelists,
+                              boolean ignoreAncestry,
+                              DiffSummaryReceiver receiver)
+            throws ClientException
+    {
+        try
+        {
+            MyDiffSummaryReceiver aReceiver =
+                                        new MyDiffSummaryReceiver(receiver);
+            aSVNClient.diffSummarize(target,
+                       pegRevision == null ? null : pegRevision.toApache(),
+                       startRevision == null ? null : startRevision.toApache(),
+                       endRevision == null ? null : endRevision.toApache(),
+                       Depth.toADepth(depth), changelists == null ? null
+                            : Arrays.asList(changelists),
+                       ignoreAncestry, aReceiver);
+        }
+        catch (org.apache.subversion.javahl.ClientException ex)
+        {
+            throw new ClientException(ex);
+        }
+    }
 
     /**
      * @deprecated Use {@link #properties(String, Revision, Revision,
-     *                                    int, ProplistCallback)} instead.
+     *                                    int, String[], ProplistCallback)}
+     *             instead.
      * @since 1.0
      */
     public PropertyData[] properties(String path) throws ClientException
@@ -904,7 +1786,8 @@
 
     /**
      * @deprecated Use {@link #properties(String, Revision, Revision,
-     *                                    int, ProplistCallback)} instead.
+     *                                    int, String[], ProplistCallback)}
+     *             instead.
      * @since 1.2
      */
     public PropertyData[] properties(String path, Revision revision)
@@ -915,7 +1798,8 @@
 
     /**
      * @deprecated Use {@link #properties(String, Revision, Revision,
-     *                                    int, ProplistCallback)} instead.
+     *                                    int, String[], ProplistCallback)}
+     *             instead.
      * @since 1.2
      */
     public PropertyData[] properties(String path, Revision revision,
@@ -925,18 +1809,15 @@
         ProplistCallbackImpl callback = new ProplistCallbackImpl();
         properties(path, revision, pegRevision, Depth.empty, null, callback);
 
-        Map propMap = callback.getProperties(path);
+        Map<String, String> propMap = callback.getProperties(path);
         if (propMap == null)
             return new PropertyData[0];
         PropertyData[] props = new PropertyData[propMap.size()];
 
-        Iterator it = propMap.keySet().iterator();
         int i = 0;
-
-        while (it.hasNext())
-        {
-            String key = (String) it.next();
-            props[i] = new PropertyData(path, key, (String) propMap.get(key));
+        for (String key : propMap.keySet())
+        {
+            props[i] = new PropertyData(path, key, propMap.get(key));
             i++;
         }
 
@@ -946,15 +1827,28 @@
     /**
      * @since 1.5
      */
-    public native void properties(String path, Revision revision,
-                                  Revision pegRevision, int depth,
-                                  String[] changelists,
-                                  ProplistCallback callback)
-            throws ClientException;
+    public void properties(String path, Revision revision,
+                           Revision pegRevision, int depth,
+                           String[] changelists, ProplistCallback callback)
+            throws ClientException
+    {
+        try
+        {
+            aSVNClient.properties(path,
+                          revision == null ? null : revision.toApache(),
+                          pegRevision == null ? null : pegRevision.toApache(),
+                          Depth.toADepth(depth), changelists == null ? null
+                                : Arrays.asList(changelists), callback);
+        }
+        catch (org.apache.subversion.javahl.ClientException ex)
+        {
+            throw new ClientException(ex);
+        }
+    }
 
     /**
      * @deprecated Use {@link #propertySet(String, String, String, int,
-     *                                     boolean)} instead.
+     *                                     String[], boolean, Map)} instead.
      * @since 1.0
      */
     public void propertySet(String path, String name, String value,
@@ -966,7 +1860,7 @@
 
     /**
      * @deprecated Use {@link #propertySet(String, String, String, int,
-     *                                     boolean)} instead.
+     *                                     String[], boolean, Map)} instead.
      * @since 1.2
      */
     public void propertySet(String path, String name, String value,
@@ -974,12 +1868,12 @@
             throws ClientException
     {
         propertySet(path, name, value, Depth.infinityOrEmpty(recurse), null,
-                    force);
+                    force, null);
     }
 
     /**
      * @deprecated Use {@link #propertySet(String, String, String, int,
-     *                                     boolean)} instead.
+     *                                     String[], boolean, Map)} instead.
      * @since 1.0
      */
     public void propertySet(String path, String name, byte[] value,
@@ -991,7 +1885,7 @@
 
     /**
      * @deprecated Use {@link #propertySet(String, String, String, int,
-     *                                     boolean)} instead.
+     *                                     String[], boolean, Map)} instead.
      * @since 1.2
      */
     public void propertySet(String path, String name, byte[] value,
@@ -1004,13 +1898,45 @@
     /**
      * @since 1.5
      */
-    public native void propertySet(String path, String name, String value,
-                                   int depth, String[] changelists,
-                                   boolean force)
-            throws ClientException;
-
-    /**
-     * @deprecated Use {@link #propertyRemove(String, String, int)} instead.
+    @SuppressWarnings("unchecked")
+    public void propertySet(String path, String name, String value, int depth,
+                            String[] changelists, boolean force,
+                            Map revpropTable)
+            throws ClientException
+    {
+        try
+        {
+            if (Path.isURL(path))
+            {
+                Info2[] infos = info2(path, Revision.HEAD, Revision.HEAD,
+                                      false);
+
+                aSVNClient.propertySetRemote(path, infos[0].getRev(), name,
+                                       value == null ? null : value.getBytes(),
+                                       cachedHandler,
+                                       force, revpropTable, null);
+            }
+            else
+            {
+                Set<String> paths = new HashSet<String>();
+                paths.add(path);
+
+                aSVNClient.propertySetLocal(paths, name,
+                                   value == null ? null : value.getBytes(),
+                                   Depth.toADepth(depth),
+                                   changelists == null ? null
+                                    : Arrays.asList(changelists), force);
+            }
+        }
+        catch (org.apache.subversion.javahl.ClientException ex)
+        {
+            throw new ClientException(ex);
+        }
+    }
+
+    /**
+     * @deprecated Use {@link #propertyRemove(String, String, int, String[])}
+                   instead.
      * @since 1.0
      */
     public void propertyRemove(String path, String name, boolean recurse)
@@ -1026,12 +1952,12 @@
                                String[] changelists)
             throws ClientException
     {
-        propertySet(path, name, null, depth, changelists, false);
+        propertySet(path, name, null, depth, changelists, false, null);
     }
 
     /**
      * @deprecated Use {@link #propertyCreate(String, String, String, int,
-     *                                        boolean)} instead.
+     *                                        String[], boolean)} instead.
      * @since 1.0
      */
     public void propertyCreate(String path, String name, String value,
@@ -1043,7 +1969,7 @@
 
     /**
      * @deprecated Use {@link #propertyCreate(String, String, String, int,
-     *                                        boolean)} instead.
+     *                                        String[], boolean)} instead.
      * @since 1.2
      */
     public void propertyCreate(String path, String name, String value,
@@ -1055,7 +1981,7 @@
 
     /**
      * @deprecated Use {@link #propertyCreate(String, String, String, int,
-     *                                        boolean)} instead.
+     *                                        String[], boolean)} instead.
      * @since 1.0
      */
     public void propertyCreate(String path, String name, byte[] value,
@@ -1067,7 +1993,7 @@
 
     /**
      * @deprecated Use {@link #propertyCreate(String, String, String, int,
-     *                                        boolean)} instead.
+     *                                        String[], boolean)} instead.
      * @since 1.2
      */
     public void propertyCreate(String path, String name, byte[] value,
@@ -1084,28 +2010,87 @@
                                int depth, String[] changelists, boolean force)
             throws ClientException
     {
-        propertySet(path, name, value, depth, changelists, force);
-    }
-
-    /**
-     * @since 1.0
-     */
-    public native PropertyData revProperty(String path, String name,
-                                           Revision rev)
-            throws ClientException;
-
-    /**
-     * @since 1.2
-     */
-    public native PropertyData[] revProperties(String path, Revision rev)
-            throws ClientException;
-
-    /**
-     * @since 1.2
-     */
-    public native void setRevProperty(String path, String name, Revision rev,
-                                      String value, boolean force)
-            throws ClientException;
+        propertySet(path, name, value, depth, changelists, force, null);
+    }
+
+    /**
+     * @since 1.0
+     */
+    public PropertyData revProperty(String path, String name, Revision rev)
+            throws ClientException
+    {
+        try
+        {
+            return new PropertyData(path, name,
+                            new String(aSVNClient.revProperty(path, name,
+                                       rev == null ? null : rev.toApache())));
+        }
+        catch (org.apache.subversion.javahl.ClientException ex)
+        {
+            throw new ClientException(ex);
+        }
+    }
+
+    /**
+     * @since 1.2
+     */
+    public PropertyData[] revProperties(String path, Revision rev)
+            throws ClientException
+    {
+        try
+        {
+            Map<String, byte[]> aProps =
+                              aSVNClient.revProperties(path,
+                                          rev == null ? null : rev.toApache());
+            PropertyData[] propData = new PropertyData[aProps.size()];
+
+            int i = 0;
+            for (String key : aProps.keySet())
+            {
+                propData[i] = new PropertyData(path, key,
+                                               new String(aProps.get(key)));
+                i++;
+            }
+
+            return propData;
+        }
+        catch (org.apache.subversion.javahl.ClientException ex)
+        {
+            throw new ClientException(ex);
+        }
+    }
+
+    /**
+     * @deprecated Use {@link #setRevProperty(String, String, Revision, String,
+     *                                        String, boolean)} instead.
+     * @since 1.2
+     */
+    public void setRevProperty(String path, String name, Revision rev,
+                               String value, boolean force)
+            throws ClientException
+    {
+        setRevProperty(path, name, rev, value, null, force);
+    }
+
+    /**
+     * @since 1.6
+     */
+    public void setRevProperty(String path, String name, Revision rev,
+                               String value, String originalValue,
+                               boolean force)
+            throws ClientException
+    {
+        try
+        {
+            aSVNClient.setRevProperty(path, name,
+                                      rev == null ? null : rev.toApache(),
+                                      value, originalValue, force);
+        }
+        catch (org.apache.subversion.javahl.ClientException ex)
+        {
+            throw new ClientException(ex);
+        }
+    }
 
     /**
      * @deprecated Use {@link #propertyGet(String, String, Revision)} instead.
@@ -1130,10 +2115,22 @@
     /**
      * @since 1.2
      */
-    public native PropertyData propertyGet(String path, String name,
-                                           Revision revision,
-                                           Revision pegRevision)
-            throws ClientException;
+    public PropertyData propertyGet(String path, String name,
+                                    Revision revision, Revision pegRevision)
+            throws ClientException
+    {
+        try
+        {
+            return new PropertyData(path, name,
+                    new String(aSVNClient.propertyGet(path, name,
+                        revision == null ? null : revision.toApache(),
+                        pegRevision == null ? null : pegRevision.toApache())));
+        }
+        catch (org.apache.subversion.javahl.ClientException ex)
+        {
+            throw new ClientException(ex);
+        }
+    }
 
     /**
      * @deprecated Use {@link #fileContent(String, Revision, Revision)}
@@ -1149,24 +2146,62 @@
     /**
      * @since 1.2
      */
-    public native byte[] fileContent(String path, Revision revision,
-                                     Revision pegRevision)
-            throws ClientException;
-
-    /**
-     * @since 1.0
-     */
-    public native void streamFileContent(String path, Revision revision,
-                                         Revision pegRevision, int bufferSize,
-                                         OutputStream stream)
-            throws ClientException;
-
-    /**
-     * @since 1.0
-     */
-    public native void relocate(String from, String to, String path,
-                                boolean recurse)
-            throws ClientException;
+    public byte[] fileContent(String path, Revision revision,
+                              Revision pegRevision)
+            throws ClientException
+    {
+        try
+        {
+            return aSVNClient.fileContent(path,
+                         revision == null ? null : revision.toApache(),
+                         pegRevision == null ? null : pegRevision.toApache());
+        }
+        catch (org.apache.subversion.javahl.ClientException ex)
+        {
+            throw new ClientException(ex);
+        }
+    }
+
+    /**
+     * @since 1.0
+     */
+    public void streamFileContent(String path, Revision revision,
+                                  Revision pegRevision, int bufferSize,
+                                  OutputStream stream)
+            throws ClientException
+    {
+        try
+        {
+            aSVNClient.streamFileContent(path,
+                          revision == null ? null : revision.toApache(),
+                          pegRevision == null ? null : pegRevision.toApache(),
+                          stream);
+        }
+        catch (org.apache.subversion.javahl.ClientException ex)
+        {
+            throw new ClientException(ex);
+        }
+    }
+
+    /**
+     * @since 1.0
+     */
+    public void relocate(String from, String to, String path, boolean recurse)
+            throws ClientException
+    {
+        if (recurse == false)
+          throw new ClientException("relocate only support full recursion",
+                                    null, -1);
+
+        try
+        {
+            aSVNClient.relocate(from, to, path, true);
+        }
+        catch (org.apache.subversion.javahl.ClientException ex)
+        {
+            throw new ClientException(ex);
+        }
+    }
 
     /**
      * @deprecated Use {@link #blame(String, Revision, Revision, Revision,
@@ -1215,91 +2250,286 @@
      */
     public void blame(String path, Revision pegRevision,
                       Revision revisionStart, Revision revisionEnd,
-                      BlameCallback callback)
-            throws ClientException
-    {
-        BlameCallbackWrapper cw = new BlameCallbackWrapper(callback);
-        blame(path, pegRevision, revisionStart, revisionEnd, false, false, cw);
-    }
-
-    /**
-<<<<<<< HEAD
-     * Retrieve the content together with the author, the revision and the date
-     * of the last change of each line
-     * @param path          the path
-     * @param pegRevision   the revision to interpret the path
-     * @param revisionStart the first revision to show
-     * @param revisionEnd   the last revision to show
-     * @param ignoreMimeType whether or not to ignore the mime-type
-     * @param includeMergedRevisions whether or not to include extra merge
-     *                      information
-     * @param callback      callback to receive the file content and the other
-     *                      information
-     * @throws ClientException
-=======
->>>>>>> 8595db6c
-     * @since 1.5
-     */
-    public native void blame(String path, Revision pegRevision,
-                             Revision revisionStart,
-                             Revision revisionEnd, boolean ignoreMimeType,
-                             boolean includeMergedRevisions,
-                             BlameCallback2 callback)
-            throws ClientException;
-
-    /**
-     * @since 1.0
-     */
-    public native void setConfigDirectory(String configDir)
-            throws ClientException;
-
-    /**
-     * @since 1.0
-     */
-    public native String getConfigDirectory()
-            throws ClientException;
-
-    /**
-     * @since 1.0
-     */
-    public native void cancelOperation()
-            throws ClientException;
-
-    /**
-     * @deprecated Use {@link #info2(String, Revision, Revision, int,
+                      final BlameCallback callback)
+            throws ClientException
+    {
+        blame(path, pegRevision, revisionStart, revisionEnd, false, false,
+          new BlameCallback2 () {
+            public void singleLine(Date date, long revision, String author,
+                                   Date merged_date, long merged_revision,
+                                   String merged_author, String merged_path,
+                                   String line)
+            {
+                callback.singleLine(date, revision, author, line);
+            }
+          });
+    }
+
+    /**
+     * @deprecated Use {@link #blame(String, Revision, Revision, Revision,
+     *                               boolean, boolean, BlameCallback3)}
+     *                               instead.
+     * @since 1.5
+     */
+    public void blame(String path, Revision pegRevision,
+                      Revision revisionStart, Revision revisionEnd,
+                      boolean ignoreMimeType, boolean includeMergedRevisions,
+                      final BlameCallback2 callback)
+            throws ClientException
+    {
+        class BlameCallback2Wrapper implements BlameCallback3
+        {
+            public void singleLine(long lineNum, long revision, Map revProps,
+                                   long mergedRevision, Map mergedRevProps,
+                                   String mergedPath, String line,
+                                   boolean localChange)
+                throws ClientException
+            {
+                DateFormat df =
+                        new SimpleDateFormat("yyyy-MM-dd'T'HH:mm:ss.SSS");
+
+                try
+                {
+                    callback.singleLine(
+                        df.parse(new String((byte[]) revProps.get("svn:date"))),
+                        revision,
+                        new String((byte[]) revProps.get("svn:author")),
+                        mergedRevProps == null ? null
+                            : df.parse(new String((byte [])
+                                            mergedRevProps.get("svn:date"))),
+                        mergedRevision,
+                        mergedRevProps == null ? null
+                            : new String((byte[])
+                                mergedRevProps.get("svn:author")),
+                        mergedPath, line);
+                }
+                catch (ParseException e)
+                {
+                    throw ClientException.fromException(e);
+                }
+            }
+        }
+
+        blame(path, pegRevision, revisionStart, revisionEnd, ignoreMimeType,
+              includeMergedRevisions, new BlameCallback2Wrapper());
+    }
+
+    /**
+     * @since 1.7
+     */
+    public void blame(String path, Revision pegRevision,
+                      Revision revisionStart, Revision revisionEnd,
+                      boolean ignoreMimeType, boolean includeMergedRevisions,
+                      final BlameCallback3 callback)
+            throws ClientException
+    {
+        class MyBlameCallback
+            implements org.apache.subversion.javahl.callback.BlameCallback
+        {
+            public void singleLine(long lineNum, long revision, Map revProps,
+                                   long mergedRevision, Map mergedRevProps,
+                                   String mergedPath, String line,
+                                   boolean localChange)
+                throws org.apache.subversion.javahl.ClientException
+            {
+                try
+                {
+                    callback.singleLine(lineNum, revision, revProps,
+                                        mergedRevision, mergedRevProps,
+                                        mergedPath, line, localChange);
+                }
+                catch (ClientException ex)
+                {
+                    throw org.apache.subversion.javahl.ClientException.fromException(ex);
+                }
+            }
+        }
+
+        try
+        {
+            aSVNClient.blame(path,
+                     pegRevision == null ? null : pegRevision.toApache(),
+                     revisionStart == null ? null : revisionStart.toApache(),
+                     revisionEnd == null ? null : revisionEnd.toApache(),
+                     ignoreMimeType, includeMergedRevisions,
+                     new MyBlameCallback());
+        }
+        catch (org.apache.subversion.javahl.ClientException ex)
+        {
+            throw new ClientException(ex);
+        }
+    }
+
+    /**
+     * @since 1.0
+     */
+    public void setConfigDirectory(String configDir)
+            throws ClientException
+    {
+        try
+        {
+            aSVNClient.setConfigDirectory(configDir);
+        }
+        catch (org.apache.subversion.javahl.ClientException ex)
+        {
+            throw new ClientException(ex);
+        }
+    }
+
+    /**
+     * @since 1.0
+     */
+    public String getConfigDirectory()
+            throws ClientException
+    {
+        try
+        {
+            return aSVNClient.getConfigDirectory();
+        }
+        catch (org.apache.subversion.javahl.ClientException ex)
+        {
+            throw new ClientException(ex);
+        }
+    }
+
+    /**
+     * @since 1.0
+     */
+    public void cancelOperation()
+            throws ClientException
+    {
+        try
+        {
+            aSVNClient.cancelOperation();
+        }
+        catch (org.apache.subversion.javahl.ClientException ex)
+        {
+            throw new ClientException(ex);
+        }
+    }
+
+    /**
+     * @deprecated Use {@link #info2(String, Revision, Revision, int, String[],
      *                               InfoCallback)} instead.
      * @since 1.0
      */
-    public native Info info(String path)
-            throws ClientException;
-
-    /**
-     * @since 1.5
-     */
-    public native void addToChangelist(String[] paths, String changelist,
-                                       int depth, String[] changelists)
-            throws ClientException;
-
-    /**
-     * @since 1.5
-     */
-    public native void removeFromChangelists(String[] paths, int depth,
-                                             String[] changelists)
-            throws ClientException;
-
-    /**
-     * @since 1.5
-     */
-    public native void getChangelists(String rootPath, String[] changelists,
-                                      int depth, ChangelistCallback callback)
-            throws ClientException;
-
-    /**
-     * @since 1.2
-     */
-    public native String getVersionInfo(String path, String trailUrl,
-                                        boolean lastChanged)
-            throws ClientException;
+    public Info info(String path)
+            throws ClientException
+    {
+        try
+        {
+            final List<org.apache.subversion.javahl.types.Info> infos =
+                new ArrayList<org.apache.subversion.javahl.types.Info>();
+            aSVNClient.info2(path,
+                            org.apache.subversion.javahl.types.Revision.HEAD,
+                            org.apache.subversion.javahl.types.Revision.HEAD,
+                            org.apache.subversion.javahl.types.Depth.empty,
+                            null, new org.apache.subversion.javahl.callback.InfoCallback()
+            {
+                public void singleInfo(org.apache.subversion.javahl.types.Info info) {
+                    infos.add(info);
+                }
+            });
+            return new Info(infos.get(0));
+        }
+        catch (org.apache.subversion.javahl.ClientException ex)
+        {
+            throw new ClientException(ex);
+        }
+    }
+
+    /**
+     * @since 1.5
+     */
+    public void addToChangelist(String[] paths, String changelist, int depth,
+                                String[] changelists)
+            throws ClientException
+    {
+        try
+        {
+            aSVNClient.addToChangelist(
+                  new HashSet<String>(Arrays.asList(paths)), changelist,
+                  Depth.toADepth(depth),
+                  changelists == null ? null : Arrays.asList(changelists));
+        }
+        catch (org.apache.subversion.javahl.ClientException ex)
+        {
+            throw new ClientException(ex);
+        }
+    }
+
+    /**
+     * @since 1.5
+     */
+    public void removeFromChangelists(String[] paths, int depth,
+                                      String[] changelists)
+            throws ClientException
+    {
+        try
+        {
+            aSVNClient.removeFromChangelists(
+                        new HashSet<String>(Arrays.asList(paths)),
+                        Depth.toADepth(depth),
+                        changelists == null ? null
+                           : Arrays.asList(changelists));
+        }
+        catch (org.apache.subversion.javahl.ClientException ex)
+        {
+            throw new ClientException(ex);
+        }
+    }
+
+    /**
+     * @since 1.5
+     */
+    public void getChangelists(String rootPath, String[] changelists,
+                               int depth, ChangelistCallback callback)
+            throws ClientException
+    {
+        try
+        {
+            aSVNClient.getChangelists(rootPath, changelists == null ? null
+                                        : Arrays.asList(changelists),
+                                      Depth.toADepth(depth), callback);
+        }
+        catch (org.apache.subversion.javahl.ClientException ex)
+        {
+            throw new ClientException(ex);
+        }
+    }
+
+    /**
+     * @since 1.2
+     */
+    public String getVersionInfo(String path, String trailUrl,
+                                 boolean lastChanged)
+            throws ClientException
+    {
+        try
+        {
+            return aSVNClient.getVersionInfo(path, trailUrl, lastChanged);
+        }
+        catch (org.apache.subversion.javahl.ClientException ex)
+        {
+            throw new ClientException(ex);
+        }
+    }
+
+    /**
+     * @since 1.7
+     */
+    public void upgrade(String path)
+            throws ClientException
+    {
+        try
+        {
+            aSVNClient.upgrade(path);
+        }
+        catch (org.apache.subversion.javahl.ClientException ex)
+        {
+            throw new ClientException(ex);
+        }
+    }
 
     /**
      * Enable logging in the JNI-code
@@ -1307,7 +2537,13 @@
      *                      SVNClientLogLevel)
      * @param logFilePath   path of the log file
      */
-    public static native void enableLogging(int logLevel, String logFilePath);
+    public static void enableLogging(int logLevel, String logFilePath)
+    {
+        org.apache.subversion.javahl.SVNClient.enableLogging(
+            org.apache.subversion.javahl.SVNClient.ClientLogLevel.values()[
+                                                                logLevel],
+            logFilePath);
+    }
 
     /**
      * class for the constants of the logging levels.
@@ -1322,43 +2558,77 @@
      * Returns version information of subversion and the javahl binding
      * @return version information
      */
-    public static native String version();
+    public static String version()
+    {
+        return org.apache.subversion.javahl.SVNClient.version();
+    }
 
     /**
      * Returns the major version of the javahl binding. Same version of the
      * javahl support the same interfaces
      * @return major version number
      */
-    public static native int versionMajor();
+    public static int versionMajor()
+    {
+        return org.apache.subversion.javahl.SVNClient.versionMajor();
+    }
 
     /**
      * Returns the minor version of the javahl binding. Same version of the
      * javahl support the same interfaces
      * @return minor version number
      */
-    public static native int versionMinor();
+    public static int versionMinor()
+    {
+        return org.apache.subversion.javahl.SVNClient.versionMinor();
+    }
 
     /**
      * Returns the micro (patch) version of the javahl binding. Same version of
      * the javahl support the same interfaces
      * @return micro version number
      */
-    public static native int versionMicro();
-
-    /**
-     * @since 1.2
-     */
-    public native void lock(String[] path, String comment, boolean force)
-            throws ClientException;
-
-    /**
-     * @since 1.2
-     */
-    public native void unlock(String[] path, boolean force)
-            throws ClientException;
-
-    /**
-     * @deprecated Use {@link #info2(String, Revision, Revision, int,
+    public static int versionMicro()
+    {
+        return org.apache.subversion.javahl.SVNClient.versionMicro();
+    }
+
+    /**
+     * @since 1.2
+     */
+    public void lock(String[] paths, String comment, boolean force)
+            throws ClientException
+    {
+        try
+        {
+            aSVNClient.lock(new HashSet<String>(Arrays.asList(paths)),
+                            comment, force);
+        }
+        catch (org.apache.subversion.javahl.ClientException ex)
+        {
+            throw new ClientException(ex);
+        }
+    }
+
+    /**
+     * @since 1.2
+     */
+    public void unlock(String[] paths, boolean force)
+            throws ClientException
+    {
+        try
+        {
+            aSVNClient.unlock(new HashSet<String>(Arrays.asList(paths)),
+                              force);
+        }
+        catch (org.apache.subversion.javahl.ClientException ex)
+        {
+            throw new ClientException(ex);
+        }
+    }
+
+    /**
+     * @deprecated Use {@link #info2(String, Revision, Revision, int, String[],
      *                               InfoCallback)} instead.
      * @since 1.2
      */
@@ -1366,152 +2636,86 @@
                          Revision pegRevision, boolean recurse)
             throws ClientException
     {
-        MyInfoCallback callback = new MyInfoCallback();
+        final List<Info2> infos = new ArrayList<Info2>();
+
         info2(pathOrUrl, revision, pegRevision,
-              Depth.infinityOrEmpty(recurse), null, callback);
-        return callback.getInfoArray();
-    }
-
-    /**
-     * @since 1.5
-     */
-    public native void info2(String pathOrUrl, Revision revision,
+              Depth.infinityOrEmpty(recurse), null, new InfoCallback () {
+              public void singleInfo(Info2 info)
+                  { infos.add(info); }
+              });
+        return infos.toArray(new Info2[infos.size()]);
+    }
+
+    /**
+     * @since 1.5
+     */
+    public void info2(String pathOrUrl, Revision revision,
                              Revision pegRevision, int depth,
-                             String[] changelists, InfoCallback callback)
-            throws ClientException;
-
-    /**
-     * A private log message callback implementation used by thin wrappers.
-     * Instances of this class are not thread-safe.
-     */
-    private class MyLogMessageCallback implements LogMessageCallback
-    {
-        private List messages = new ArrayList();
-
-        public void singleMessage(ChangePath[] changedPaths,
-                                  long revision,
-                                  String author,
-                                  long timeMicros,
-                                  String message,
-                                  boolean hasChildren)
-        {
-            LogMessage msg = new LogMessage(changedPaths,
-                                            revision,
-                                            author,
-                                            timeMicros,
-                                            message);
-
-            /* Filter out the SVN_INVALID_REVNUM message which pre-1.5
-               clients won't expect, nor understand. */
-            if (revision != Revision.SVN_INVALID_REVNUM)
-                messages.add(msg);
-        }
-
-        public LogMessage[] getMessages()
-        {
-            return (LogMessage[]) messages.toArray(
-                                            new LogMessage[messages.size()]);
-        }
-    }
-
-    /**
-     * A private info callback implementation used by thin wrappers.
-     * Instances of this class are not thread-safe.
-     */
-    private class MyInfoCallback implements InfoCallback
-    {
-        private List infos = new ArrayList();
-
-        public void singleInfo(Info2 info)
-        {
-            infos.add(info);
-        }
-
-        public Info2[] getInfoArray()
-        {
-            return (Info2[]) infos.toArray(new Info2[infos.size()]);
-        }
-    }
-
-    /**
-     * A private status callback implementation used by thin wrappers.
-     * Instances of this class are not thread-safe.
-     */
-    private class MyStatusCallback implements StatusCallback
-    {
-        private List statuses = new ArrayList();
-
-        public void doStatus(Status status)
-        {
-            statuses.add(status);
-        }
-
-        public Status[] getStatusArray()
-        {
-            return (Status[]) statuses.toArray(new Status[statuses.size()]);
-        }
-    }
-
-    /**
-     * A private list callback implementation used by thin wrappers.
-     * Instances of this class are not thread-safe.
-     */
-    private class MyListCallback implements ListCallback
-    {
-        private List dirents = new ArrayList();
-
-        public void doEntry(DirEntry dirent, Lock lock)
-        {
-            // All of this is meant to retain backward compatibility with
-            // the old svn_client_ls-style API.  For further information about
-            // what is going on here, see the comments in
-            // libsvn_client/list.c:store_dirent().
-
-            if (dirent.getPath().length() == 0)
+                             String[] changelists,
+                             final InfoCallback callback)
+            throws ClientException
+    {
+        try
+        {
+            aSVNClient.info2(pathOrUrl,
+                          revision == null ? null : revision.toApache(),
+                          pegRevision == null ? null : pegRevision.toApache(),
+                          Depth.toADepth(depth), changelists == null ? null
+                            : Arrays.asList(changelists),
+        new org.apache.subversion.javahl.callback.InfoCallback () {
+            public void singleInfo(org.apache.subversion.javahl.types.Info aInfo)
             {
-                if (dirent.getNodeKind() == NodeKind.file)
-                {
-                    String absPath = dirent.getAbsPath();
-                    int lastSeparator = absPath.lastIndexOf('/');
-                    String path = absPath.substring(lastSeparator,
-                                                    absPath.length());
-                    dirent.setPath(path);
-                }
-                else
-                {
-                    // It's the requested directory, which we don't want
-                    // to add.
-                    return;
-                }
+                callback.singleInfo(aInfo == null ? null : new Info2(aInfo));
             }
-
-            dirents.add(dirent);
-        }
-
-        public DirEntry[] getDirEntryArray()
-        {
-            return (DirEntry[]) dirents.toArray(new DirEntry[dirents.size()]);
-        }
-    }
-
-    /**
-     * A private wrapper for compatibility of blame implementations.
-     */
-    private class BlameCallbackWrapper implements BlameCallback2
-    {
-        private BlameCallback oldCallback;
-
-        public BlameCallbackWrapper(BlameCallback callback)
-        {
-            oldCallback = callback;
-        }
-
-        public void singleLine(Date date, long revision, String author,
-                               Date merged_date, long merged_revision,
-                               String merged_author, String merged_path,
-                               String line)
-        {
-            oldCallback.singleLine(date, revision, author, line);
+        });
+        }
+        catch (org.apache.subversion.javahl.ClientException ex)
+        {
+            throw new ClientException(ex);
+        }
+    }
+
+    /**
+     * A private wrapper function for RevisionRanges.
+     * @returns a single-element revision range.
+     */
+    private RevisionRange[] toRevisionRange(Revision rev1, Revision rev2)
+    {
+        RevisionRange[] ranges = new RevisionRange[1];
+        ranges[0] = new RevisionRange(rev1, rev2);
+        return ranges;
+    }
+
+    private class MyDiffSummaryReceiver
+        implements org.apache.subversion.javahl.callback.DiffSummaryCallback
+    {
+        private DiffSummaryReceiver callback;
+
+        public MyDiffSummaryReceiver(DiffSummaryReceiver callback)
+        {
+            this.callback = callback;
+        }
+
+        public void onSummary(org.apache.subversion.javahl.DiffSummary summary)
+        {
+            callback.onSummary(new DiffSummary(summary));
+        }
+    }
+
+    private class ConstMsg
+        implements org.apache.subversion.javahl.callback.CommitMessageCallback
+    {
+        private String message;
+
+        ConstMsg(String message)
+        {
+            this.message = message;
+        }
+
+        public String getLogMessage(
+                    Set<org.apache.subversion.javahl.CommitItem> items)
+        {
+            return message;
         }
     }
 }