/**
 * @copyright
 * ====================================================================
 * Copyright (c) 2003-2008 CollabNet.  All rights reserved.
 *
 * This software is licensed as described in the file COPYING, which
 * you should have received as part of this distribution.  The terms
 * are also available at http://subversion.tigris.org/license-1.html.
 * If newer versions of this license are posted there, you may use a
 * newer version instead, at your option.
 *
 * This software consists of voluntary contributions made by many
 * individuals.  For exact contribution history, see the revision
 * history and logs, available at http://subversion.tigris.org/.
 * ====================================================================
 * @endcopyright
 *
 * @file SVNClient.cpp
 * @brief: Implementation of the SVNClient class
 */

#include "SVNClient.h"
#include "JNIUtil.h"
#include "Notify.h"
#include "Notify2.h"
#include "CopySources.h"
#include "DiffSummaryReceiver.h"
#include "ConflictResolverCallback.h"
#include "ProgressListener.h"
#include "Prompter.h"
#include "Pool.h"
#include "Targets.h"
#include "Revision.h"
#include "RevisionRange.h"
#include "BlameCallback.h"
#include "ProplistCallback.h"
#include "LogMessageCallback.h"
#include "InfoCallback.h"
#include "StatusCallback.h"
#include "ChangelistCallback.h"
#include "ListCallback.h"
#include "JNIByteArray.h"
#include "CommitMessage.h"
#include "EnumMapper.h"
#include "StringArray.h"
#include "svn_types.h"
#include "svn_client.h"
#include "svn_sorts.h"
#include "svn_time.h"
#include "svn_diff.h"
#include "svn_config.h"
#include "svn_io.h"
#include "svn_path.h"
#include "svn_utf.h"
#include "svn_private_config.h"
#include "../include/org_tigris_subversion_javahl_Revision.h"
#include "../include/org_tigris_subversion_javahl_NodeKind.h"
#include "../include/org_tigris_subversion_javahl_StatusKind.h"
#include "JNIStringHolder.h"
#include <vector>
#include <iostream>
#include <sstream>

struct log_msg_baton
{
    const char *message;
    CommitMessage *messageHandler;
};

SVNClient::SVNClient()
{
    m_notify = NULL;
    m_notify2 = NULL;
    m_progressListener = NULL;
    m_prompter = NULL;
    m_commitMessage = NULL;
    m_conflictResolver = NULL;
}

SVNClient::~SVNClient()
{
    delete m_notify;
    delete m_notify2;
    delete m_progressListener;
    delete m_prompter;
    delete m_conflictResolver;
}

SVNClient *SVNClient::getCppObject(jobject jthis)
{
    static jfieldID fid = 0;
    jlong cppAddr = SVNBase::findCppAddrForJObject(jthis, &fid,
                                                   JAVA_PACKAGE"/SVNClient");
    return (cppAddr == 0 ? NULL : reinterpret_cast<SVNClient *>(cppAddr));
}

void SVNClient::dispose(jobject jthis)
{
    static jfieldID fid = 0;
    SVNBase::dispose(jthis, &fid, JAVA_PACKAGE"/SVNClient");
}

jstring SVNClient::getAdminDirectoryName()
{
    Pool requestPool;
    jstring name =
        JNIUtil::makeJString(svn_wc_get_adm_dir(requestPool.pool()));
    if (JNIUtil::isJavaExceptionThrown())
        return NULL;

    return name;
}

jboolean SVNClient::isAdminDirectory(const char *name)
{
    Pool requestPool;
    return svn_wc_is_adm_dir(name, requestPool.pool()) ? JNI_TRUE : JNI_FALSE;
}

const char *SVNClient::getLastPath()
{
    return m_lastPath.c_str();
}

/**
 * List directory entries of a URL.
 */
void SVNClient::list(const char *url, Revision &revision,
                     Revision &pegRevision, svn_depth_t depth,
                     int direntFields, bool fetchLocks,
                     ListCallback *callback)
{
    Pool requestPool;
    svn_client_ctx_t *ctx = getContext(NULL);
    if (ctx == NULL)
        return;

    SVN_JNI_NULL_PTR_EX(url, "path or url", );

    Path urlPath(url);
    SVN_JNI_ERR(urlPath.error_occured(), );

    SVN_JNI_ERR(svn_client_list2(urlPath.c_str(),
                                 pegRevision.revision(),
                                 revision.revision(),
                                 depth,
                                 direntFields,
                                 fetchLocks,
                                 ListCallback::callback,
                                 callback,
                                 ctx, requestPool.pool()), );
}

void
SVNClient::status(const char *path, svn_depth_t depth,
                  bool onServer, bool getAll, bool noIgnore,
                  bool ignoreExternals, StringArray &changelists,
                  StatusCallback *callback)
{
    Pool requestPool;
    svn_revnum_t youngest = SVN_INVALID_REVNUM;
    svn_opt_revision_t rev;

    SVN_JNI_NULL_PTR_EX(path, "path", );

    svn_client_ctx_t *ctx = getContext(NULL);
    if (ctx == NULL)
        return;

    Path checkedPath(path);
    SVN_JNI_ERR(checkedPath.error_occured(), );

    rev.kind = svn_opt_revision_unspecified;

    SVN_JNI_ERR(svn_client_status3(&youngest, checkedPath.c_str(),
                                   &rev, StatusCallback::callback,
                                   callback,
                                   depth,
                                   getAll, onServer, noIgnore,
                                   ignoreExternals,
                                   changelists.array(requestPool),
                                   ctx, requestPool.pool()), );
}

void SVNClient::username(const char *pi_username)
{
    m_userName = (pi_username == NULL ? "" : pi_username);
}

void SVNClient::password(const char *pi_password)
{
    m_passWord = (pi_password == NULL ? "" : pi_password);
}

void SVNClient::setPrompt(Prompter *prompter)
{
    delete m_prompter;
    m_prompter = prompter;
}

void SVNClient::logMessages(const char *path, Revision &pegRevision,
                            Revision &revisionStart,
                            Revision &revisionEnd, bool stopOnCopy,
                            bool discoverPaths, bool includeMergedRevisions,
                            StringArray &revProps,
                            long limit, LogMessageCallback *callback)
{
    Pool requestPool;

    SVN_JNI_NULL_PTR_EX(path, "path", );

    svn_client_ctx_t *ctx = getContext(NULL);
    if (ctx == NULL)
        return;

    Targets target(path);
    const apr_array_header_t *targets = target.array(requestPool);
    SVN_JNI_ERR(target.error_occured(), );

    SVN_JNI_ERR(svn_client_log4(targets,
                                pegRevision.revision(),
                                revisionStart.revision(),
                                revisionEnd.revision(),
                                limit,
                                discoverPaths,
                                stopOnCopy,
                                includeMergedRevisions,
                                revProps.array(requestPool),
                                LogMessageCallback::callback, callback, ctx,
                                requestPool.pool()), );
}

jlong SVNClient::checkout(const char *moduleName, const char *destPath,
                          Revision &revision, Revision &pegRevision,
                          svn_depth_t depth, bool ignoreExternals,
                          bool allowUnverObstructions)
{
    Pool requestPool;

    SVN_JNI_NULL_PTR_EX(moduleName, "moduleName", -1);
    SVN_JNI_NULL_PTR_EX(destPath, "destPath", -1);

    Path url(moduleName);
    Path path(destPath);
    SVN_JNI_ERR(url.error_occured(), -1);
    SVN_JNI_ERR(path.error_occured(), -1);
    svn_revnum_t rev;

    svn_client_ctx_t *ctx = getContext(NULL);
    if (ctx == NULL)
        return -1;

    SVN_JNI_ERR(svn_client_checkout3(&rev, url.c_str(),
                                     path.c_str(),
                                     pegRevision.revision(),
                                     revision.revision(),
                                     depth,
                                     ignoreExternals,
                                     allowUnverObstructions,
                                     ctx,
                                     requestPool.pool()),
                -1);

    return rev;
}

void SVNClient::notification(Notify *notify)
{
    delete m_notify;
    m_notify = notify;
}

void SVNClient::notification2(Notify2 *notify2)
{
    delete m_notify2;
    m_notify2 = notify2;
}

void SVNClient::setConflictResolver(ConflictResolverCallback *conflictResolver)
{
    delete m_conflictResolver;
    m_conflictResolver = conflictResolver;
}

void SVNClient::setProgressListener(ProgressListener *listener)
{
    delete m_progressListener;
    m_progressListener = listener;
}

void SVNClient::remove(Targets &targets, const char *message, bool force,
                       bool keep_local)
{
    svn_commit_info_t *commit_info = NULL;
    Pool requestPool;
    svn_client_ctx_t *ctx = getContext(message);
    if (ctx == NULL)
        return;

    const apr_array_header_t *targets2 = targets.array(requestPool);
    SVN_JNI_ERR(targets.error_occured(), );

    SVN_JNI_ERR(svn_client_delete3(&commit_info, targets2, force, keep_local,
                                   ctx, requestPool.pool()), );
}

void SVNClient::revert(const char *path, svn_depth_t depth,
                       StringArray &changelists)
{
    Pool requestPool;

    SVN_JNI_NULL_PTR_EX(path, "path", );

    svn_client_ctx_t *ctx = getContext(NULL);
    if (ctx == NULL)
        return;

    Targets target(path);
    const apr_array_header_t *targets = target.array(requestPool);
    SVN_JNI_ERR(target.error_occured(), );
    SVN_JNI_ERR(svn_client_revert2(targets, depth,
                                   changelists.array(requestPool), ctx,
                                   requestPool.pool()), );
}

void SVNClient::add(const char *path,
                    svn_depth_t depth, bool force, bool no_ignore,
                    bool add_parents)
{
    Pool requestPool;

    SVN_JNI_NULL_PTR_EX(path, "path", );

    Path intPath(path);
    SVN_JNI_ERR(intPath.error_occured(), );
    svn_client_ctx_t *ctx = getContext(NULL);
    if (ctx == NULL)
        return;

    SVN_JNI_ERR(svn_client_add4(intPath.c_str(), depth, force,
                                no_ignore, add_parents, ctx,
                                requestPool.pool()), );
}

jlongArray SVNClient::update(Targets &targets, Revision &revision,
                             svn_depth_t depth, bool depthIsSticky,
                             bool ignoreExternals,
                             bool allowUnverObstructions)
{
    Pool requestPool;

    svn_client_ctx_t *ctx = getContext(NULL);
    apr_array_header_t *revs;
    if (ctx == NULL)
        return NULL;

    const apr_array_header_t *array = targets.array(requestPool);
    SVN_JNI_ERR(targets.error_occured(), NULL);
    SVN_JNI_ERR(svn_client_update3(&revs, array,
                                   revision.revision(),
                                   depth,
                                   depthIsSticky,
                                   ignoreExternals,
                                   allowUnverObstructions,
                                   ctx, requestPool.pool()),
                NULL);

    JNIEnv *env = JNIUtil::getEnv();
    jlongArray jrevs = env->NewLongArray(revs->nelts);
    if (JNIUtil::isJavaExceptionThrown())
        return NULL;
    jlong *jrevArray = env->GetLongArrayElements(jrevs, NULL);
    if (JNIUtil::isJavaExceptionThrown())
        return NULL;
    for (int i = 0; i < revs->nelts; ++i)
    {
        jlong rev = APR_ARRAY_IDX(revs, i, svn_revnum_t);
        jrevArray[i] = rev;
    }
    env->ReleaseLongArrayElements(jrevs, jrevArray, 0);

    return jrevs;
}

jlong SVNClient::commit(Targets &targets, const char *message,
                        svn_depth_t depth, bool noUnlock, bool keepChangelist,
                        StringArray &changelists)
{
    Pool requestPool;
    svn_commit_info_t *commit_info = NULL;
    const apr_array_header_t *targets2 = targets.array(requestPool);
    SVN_JNI_ERR(targets.error_occured(), -1);
    svn_client_ctx_t *ctx = getContext(message);
    if (ctx == NULL)
        return SVN_INVALID_REVNUM;

    SVN_JNI_ERR(svn_client_commit4(&commit_info, targets2, depth,
                                   noUnlock, keepChangelist,
                                   changelists.array(requestPool),
                                   ctx, requestPool.pool()),
                SVN_INVALID_REVNUM);

    if (commit_info && SVN_IS_VALID_REVNUM(commit_info->revision))
        return commit_info->revision;

    return SVN_INVALID_REVNUM;
}

void SVNClient::copy(CopySources &copySources, const char *destPath,
                     const char *message, bool copyAsChild, bool makeParents)
{
    Pool requestPool;

    apr_array_header_t *srcs = copySources.array(requestPool);
    if (srcs == NULL)
    {
        JNIUtil::throwNativeException(JAVA_PACKAGE "/ClientException",
                                      "Invalid copy sources");
        return;
    }
    SVN_JNI_NULL_PTR_EX(destPath, "destPath", );
    Path destinationPath(destPath);
    SVN_JNI_ERR(destinationPath.error_occured(), );

    svn_client_ctx_t *ctx = getContext(message);
    if (ctx == NULL)
        return;

    svn_commit_info_t *commit_info;
    SVN_JNI_ERR(svn_client_copy4(&commit_info, srcs, destinationPath.c_str(),
                                 copyAsChild, makeParents, ctx,
                                 requestPool.pool()), );
}

void SVNClient::move(Targets &srcPaths, const char *destPath,
                     const char *message, bool force, bool moveAsChild,
                     bool makeParents)
{
    Pool requestPool;

    const apr_array_header_t *srcs = srcPaths.array(requestPool);
    SVN_JNI_ERR(srcPaths.error_occured(), );
    SVN_JNI_NULL_PTR_EX(destPath, "destPath", );
    Path destinationPath(destPath);
    SVN_JNI_ERR(destinationPath.error_occured(), );

    svn_client_ctx_t *ctx = getContext(message);
    if (ctx == NULL)
        return;

    svn_commit_info_t *commit_info;
    SVN_JNI_ERR(svn_client_move5(&commit_info, (apr_array_header_t *) srcs,
                                 destinationPath.c_str(), force, moveAsChild,
                                 makeParents, ctx, requestPool.pool()), );
}

void SVNClient::mkdir(Targets &targets, const char *message, bool makeParents)
{
    Pool requestPool;
    svn_commit_info_t *commit_info = NULL;
    svn_client_ctx_t *ctx = getContext(message);
    if (ctx == NULL)
        return;

    const apr_array_header_t *targets2 = targets.array(requestPool);
    SVN_JNI_ERR(targets.error_occured(), );

    SVN_JNI_ERR(svn_client_mkdir3(&commit_info, targets2, makeParents, ctx,
                                  requestPool.pool()), );
}

void SVNClient::cleanup(const char *path)
{
    Pool requestPool;
    SVN_JNI_NULL_PTR_EX(path, "path", );
    Path intPath(path);
    SVN_JNI_ERR(intPath.error_occured(), );

    svn_client_ctx_t *ctx = getContext(NULL);
    if (ctx == NULL)
        return;

    SVN_JNI_ERR(svn_client_cleanup(intPath.c_str(), ctx, requestPool.pool()),);
}

void SVNClient::resolve(const char *path, svn_depth_t depth,
                        svn_wc_conflict_choice_t choice)
{
    Pool requestPool;
    SVN_JNI_NULL_PTR_EX(path, "path", );
    Path intPath(path);
    SVN_JNI_ERR(intPath.error_occured(), );
    svn_client_ctx_t *ctx = getContext(NULL);
    if (ctx == NULL)
        return;

    SVN_JNI_ERR(svn_client_resolve(intPath.c_str(), depth, choice,
                                   ctx, requestPool.pool()), );
}

jlong SVNClient::doExport(const char *srcPath, const char *destPath,
                          Revision &revision, Revision &pegRevision,
                          bool force, bool ignoreExternals,
                          svn_depth_t depth, const char *nativeEOL)
{
    Pool requestPool;
    SVN_JNI_NULL_PTR_EX(srcPath, "srcPath", -1);
    SVN_JNI_NULL_PTR_EX(destPath, "destPath", -1);
    Path sourcePath(srcPath);
    SVN_JNI_ERR(sourcePath.error_occured(), -1);
    Path destinationPath(destPath);
    SVN_JNI_ERR(destinationPath.error_occured(), -1);
    svn_revnum_t rev;
    svn_client_ctx_t *ctx = getContext(NULL);
    if (ctx == NULL)
        return -1;

    SVN_JNI_ERR(svn_client_export4(&rev, sourcePath.c_str(),
                                   destinationPath.c_str(),
                                   pegRevision.revision(),
                                   revision.revision(), force,
                                   ignoreExternals,
                                   depth,
                                   nativeEOL, ctx,
                                   requestPool.pool()),
                -1);

    return rev;

}

jlong SVNClient::doSwitch(const char *path, const char *url,
<<<<<<< HEAD
                          Revision &revision, svn_depth_t depth,
                          bool ignoreExternals, bool allowUnverObstructions)
=======
                          Revision &revision, Revision &pegRevision,
                          svn_depth_t depth, bool depthIsSticky,
                          bool ignoreExternals,
                          bool allowUnverObstructions)
>>>>>>> 8595db6c
{
    Pool requestPool;
    SVN_JNI_NULL_PTR_EX(path, "path", -1);
    SVN_JNI_NULL_PTR_EX(url, "url", -1);
    Path intUrl(url);
    SVN_JNI_ERR(intUrl.error_occured(), -1);
    Path intPath(path);
    SVN_JNI_ERR(intPath.error_occured(), -1);

    svn_revnum_t rev;
    svn_client_ctx_t *ctx = getContext(NULL);
    if (ctx == NULL)
        return -1;

    SVN_JNI_ERR(svn_client_switch2(&rev, intPath.c_str(),
                                   intUrl.c_str(),
                                   pegRevision.revision(),
                                   revision.revision(),
                                   depth,
<<<<<<< HEAD
=======
                                   depthIsSticky,
>>>>>>> 8595db6c
                                   ignoreExternals,
                                   allowUnverObstructions,
                                   ctx,
                                   requestPool.pool()),
                -1);

    return rev;
}

void SVNClient::doImport(const char *path, const char *url,
                         const char *message, svn_depth_t depth,
                         bool noIgnore, bool ignoreUnknownNodeTypes)
{
    Pool requestPool;
    SVN_JNI_NULL_PTR_EX(path, "path", );
    SVN_JNI_NULL_PTR_EX(url, "url", );
    Path intPath(path);
    SVN_JNI_ERR(intPath.error_occured(), );
    Path intUrl(url);
    SVN_JNI_ERR(intUrl.error_occured(), );

    svn_commit_info_t *commit_info = NULL;
    svn_client_ctx_t *ctx = getContext(message);
    if (ctx == NULL)
        return;

    SVN_JNI_ERR(svn_client_import3(&commit_info, intPath.c_str(),
                                   intUrl.c_str(), depth, noIgnore,
                                   ignoreUnknownNodeTypes, ctx,
                                   requestPool.pool()), );
}

jobjectArray
SVNClient::suggestMergeSources(const char *path, Revision &pegRevision)
{
    Pool requestPool;
    svn_client_ctx_t *ctx = getContext(NULL);
    if (ctx == NULL)
        return NULL;

    apr_array_header_t *sources;
    SVN_JNI_ERR(svn_client_suggest_merge_sources(&sources, path,
                                                 pegRevision.revision(),
                                                 ctx, requestPool.pool()),
                NULL);

    JNIEnv *env = JNIUtil::getEnv();
    jclass clazz = env->FindClass("java/lang/String");
    if (JNIUtil::isJavaExceptionThrown())
        return NULL;

    jobjectArray jsuggestions = env->NewObjectArray(sources->nelts, clazz,
                                                    NULL);
    for (int i = 0; i < sources->nelts; ++i)
    {
        const char *source = APR_ARRAY_IDX(sources, i, const char *);
        jstring jpath = JNIUtil::makeJString(source);
        if (JNIUtil::isJavaExceptionThrown())
            return NULL;

        env->SetObjectArrayElement(jsuggestions, i, jpath);
        if (JNIUtil::isJavaExceptionThrown())
            return NULL;
    }

    return jsuggestions;
}

void SVNClient::merge(const char *path1, Revision &revision1,
                      const char *path2, Revision &revision2,
                      const char *localPath, bool force, svn_depth_t depth,
                      bool ignoreAncestry, bool dryRun, bool recordOnly)
{
    Pool requestPool;
    SVN_JNI_NULL_PTR_EX(path1, "path1", );
    SVN_JNI_NULL_PTR_EX(path2, "path2", );
    SVN_JNI_NULL_PTR_EX(localPath, "localPath", );
    Path intLocalPath(localPath);
    SVN_JNI_ERR(intLocalPath.error_occured(), );

    Path srcPath1(path1);
    SVN_JNI_ERR(srcPath1.error_occured(), );

    Path srcPath2 = path2;
    SVN_JNI_ERR(srcPath2.error_occured(), );

    svn_client_ctx_t *ctx = getContext(NULL);
    if (ctx == NULL)
        return;

    SVN_JNI_ERR(svn_client_merge3(srcPath1.c_str(), revision1.revision(),
                                  srcPath2.c_str(), revision2.revision(),
                                  intLocalPath.c_str(),
                                  depth,
                                  ignoreAncestry, force, recordOnly, dryRun,
                                  NULL, ctx, requestPool.pool()), );
}

void SVNClient::merge(const char *path, Revision &pegRevision,
                      std::vector<RevisionRange> &rangesToMerge,
                      const char *localPath, bool force, svn_depth_t depth,
                      bool ignoreAncestry, bool dryRun, bool recordOnly)
{
    Pool requestPool;
    SVN_JNI_NULL_PTR_EX(path, "path", );
    SVN_JNI_NULL_PTR_EX(localPath, "localPath", );
    Path intLocalPath(localPath);
    SVN_JNI_ERR(intLocalPath.error_occured(), );

    Path srcPath(path);
    SVN_JNI_ERR(srcPath.error_occured(), );

    svn_client_ctx_t *ctx = getContext(NULL);
    if (ctx == NULL)
        return;

    apr_array_header_t *ranges =
      apr_array_make(requestPool.pool(), rangesToMerge.size(),
                     sizeof(const svn_opt_revision_range_t *));

    std::vector<RevisionRange>::const_iterator it;
    for (it = rangesToMerge.begin(); it != rangesToMerge.end(); ++it)
    {
        if (it->toRange(requestPool)->start.kind
            == svn_opt_revision_unspecified
            && it->toRange(requestPool)->end.kind
            == svn_opt_revision_unspecified)
        {
            svn_opt_revision_range_t *range =
                (svn_opt_revision_range_t *)apr_pcalloc(requestPool.pool(),
                                                        sizeof(*range));
            range->start.kind = svn_opt_revision_number;
            range->start.value.number = 1;
            range->end.kind = svn_opt_revision_head;
            APR_ARRAY_PUSH(ranges, const svn_opt_revision_range_t *) = range;
        }
        else
        {
            APR_ARRAY_PUSH(ranges, const svn_opt_revision_range_t *) =
                it->toRange(requestPool);
        }
        if (JNIUtil::isExceptionThrown())
            return;
    }

    SVN_JNI_ERR(svn_client_merge_peg3(srcPath.c_str(),
                                      ranges,
                                      pegRevision.revision(),
                                      intLocalPath.c_str(),
                                      depth,
                                      ignoreAncestry, force, recordOnly,
                                      dryRun, NULL, ctx,
                                      requestPool.pool()), );
}

void SVNClient::mergeReintegrate(const char *path, Revision &pegRevision,
                                 const char *localPath, bool dryRun)
{
    Pool requestPool;
    SVN_JNI_NULL_PTR_EX(path, "path", );
    SVN_JNI_NULL_PTR_EX(localPath, "localPath", );
    Path intLocalPath(localPath);
    SVN_JNI_ERR(intLocalPath.error_occured(), );

    Path srcPath(path);
    SVN_JNI_ERR(srcPath.error_occured(), );

    svn_client_ctx_t *ctx = getContext(NULL);
    if (ctx == NULL)
        return;

    SVN_JNI_ERR(svn_client_merge_reintegrate(srcPath.c_str(),
                                             pegRevision.revision(),
                                             intLocalPath.c_str(),
                                             dryRun, NULL, ctx,
                                             requestPool.pool()), );
}

jobject
SVNClient::getMergeinfo(const char *target, Revision &pegRevision)
{
    Pool requestPool;
    JNIEnv *env = JNIUtil::getEnv();

    svn_client_ctx_t *ctx = getContext(NULL);
    if (ctx == NULL)
        return NULL;

    svn_mergeinfo_t mergeinfo;
    Path intLocalTarget(target);
    SVN_JNI_ERR(intLocalTarget.error_occured(), NULL);
    SVN_JNI_ERR(svn_client_mergeinfo_get_merged(&mergeinfo,
                                                intLocalTarget.c_str(),
                                                pegRevision.revision(), ctx,
                                                requestPool.pool()),
                NULL);
    if (mergeinfo == NULL)
        return NULL;

    // Transform mergeinfo into Java Mergeinfo object.
    jclass clazz = env->FindClass(JAVA_PACKAGE "/Mergeinfo");
    if (JNIUtil::isJavaExceptionThrown())
        return NULL;

    static jmethodID ctor = 0;
    if (ctor == 0)
    {
        ctor = env->GetMethodID(clazz, "<init>", "()V");
        if (JNIUtil::isJavaExceptionThrown())
            return NULL;
    }

    static jmethodID addRevisions = 0;
    if (addRevisions == 0)
    {
        addRevisions = env->GetMethodID(clazz, "addRevisions",
                                        "(Ljava/lang/String;"
                                        "[L"JAVA_PACKAGE"/RevisionRange;)V");
        if (JNIUtil::isJavaExceptionThrown())
            return NULL;
    }

    jobject jmergeinfo = env->NewObject(clazz, ctor);
    if (JNIUtil::isJavaExceptionThrown())
        return NULL;

    apr_hash_index_t *hi;
    for (hi = apr_hash_first(requestPool.pool(), mergeinfo);
         hi;
         hi = apr_hash_next(hi))
    {
        const void *path;
        void *val;
        apr_hash_this(hi, &path, NULL, &val);

        jstring jpath = JNIUtil::makeJString((const char *) path);
        jobjectArray jranges =
            makeJRevisionRangeArray((apr_array_header_t *) val);

        env->CallVoidMethod(jmergeinfo, addRevisions, jpath, jranges);

        env->DeleteLocalRef(jranges);
        if (JNIUtil::isJavaExceptionThrown())
            return NULL;
        env->DeleteLocalRef(jpath);
        if (JNIUtil::isJavaExceptionThrown())
            return NULL;
    }

    return jmergeinfo;
}

void SVNClient::getMergeinfoLog(int type, const char *pathOrURL,
                                Revision &pegRevision,
                                const char *mergeSourceURL,
                                Revision &srcPegRevision,
                                bool discoverChangedPaths,
                                StringArray &revProps,
                                LogMessageCallback *callback)
{
    Pool requestPool;
    JNIEnv *env = JNIUtil::getEnv();

    svn_client_ctx_t *ctx = getContext(NULL);
    if (ctx == NULL)
        return;

    SVN_JNI_NULL_PTR_EX(pathOrURL, "path or url", );
    Path urlPath(pathOrURL);
    SVN_JNI_ERR(urlPath.error_occured(), );

    SVN_JNI_NULL_PTR_EX(mergeSourceURL, "merge source url", );
    Path srcURL(mergeSourceURL);
    SVN_JNI_ERR(srcURL.error_occured(), );

    switch (type)
      {
        case 0:
            SVN_JNI_ERR(
                svn_client_mergeinfo_log_eligible(urlPath.c_str(),
                                                  pegRevision.revision(),
                                                  srcURL.c_str(),
                                                  srcPegRevision.revision(),
                                                  LogMessageCallback::callback,
                                                  callback,
                                                  discoverChangedPaths,
                                                  revProps.array(requestPool),
                                                  ctx,
                                                  requestPool.pool()), );
            return;

        case 1:
            SVN_JNI_ERR(
                svn_client_mergeinfo_log_merged(urlPath.c_str(),
                                                pegRevision.revision(),
                                                srcURL.c_str(),
                                                srcPegRevision.revision(),
                                                LogMessageCallback::callback,
                                                callback,
                                                discoverChangedPaths,
                                                revProps.array(requestPool),
                                                ctx,
                                                requestPool.pool()), );
            return;
      }

    return;
}

/**
 * Get a property.
 */
jobject SVNClient::propertyGet(jobject jthis, const char *path,
                               const char *name, Revision &revision,
                               Revision &pegRevision)
{
    Pool requestPool;
    SVN_JNI_NULL_PTR_EX(path, "path", NULL);
    SVN_JNI_NULL_PTR_EX(name, "name", NULL);
    Path intPath(path);
    SVN_JNI_ERR(intPath.error_occured(), NULL);

    svn_client_ctx_t *ctx = getContext(NULL);
    if (ctx == NULL)
        return NULL;

    apr_hash_t *props;
    SVN_JNI_ERR(svn_client_propget3(&props, name,
                                    intPath.c_str(), pegRevision.revision(),
                                    revision.revision(), NULL, svn_depth_empty,
                                    NULL, ctx, requestPool.pool()),
                NULL);

    apr_hash_index_t *hi;
    // only one element since we disabled recurse
    hi = apr_hash_first(requestPool.pool(), props);
    if (hi == NULL)
        return NULL; // no property with this name

    svn_string_t *propval;
    apr_hash_this(hi, NULL, NULL, (void**)&propval);

    if (propval == NULL)
        return NULL;

    return createJavaProperty(jthis, path, name, propval);
}

void SVNClient::properties(const char *path, Revision &revision,
                           Revision &pegRevision, svn_depth_t depth,
                           StringArray &changelists, ProplistCallback *callback)
{
    Pool requestPool;
    SVN_JNI_NULL_PTR_EX(path, "path", );
    Path intPath(path);
    SVN_JNI_ERR(intPath.error_occured(), );

    svn_client_ctx_t *ctx = getContext(NULL);
    if (ctx == NULL)
        return;

    SVN_JNI_ERR(svn_client_proplist3(intPath.c_str(), pegRevision.revision(),
                                     revision.revision(), depth,
                                     changelists.array(requestPool),
                                     ProplistCallback::callback, callback,
                                     ctx, requestPool.pool()), );

    return;
}

void SVNClient::propertySet(const char *path, const char *name,
                            const char *value, svn_depth_t depth,
                            StringArray &changelists, bool force)
{
    Pool requestPool;
    SVN_JNI_NULL_PTR_EX(path, "path", );
    SVN_JNI_NULL_PTR_EX(name, "name", );

    svn_string_t *val;
    if (value == NULL)
      val = NULL;
    else
      val = svn_string_create(value, requestPool.pool());

    svn_commit_info_t *commit_info = NULL;
    Path intPath(path);
    SVN_JNI_ERR(intPath.error_occured(), );

    svn_client_ctx_t *ctx = getContext(NULL);
    if (ctx == NULL)
        return;

    SVN_JNI_ERR(svn_client_propset3(&commit_info, name, val, intPath.c_str(),
                                    depth, force, SVN_INVALID_REVNUM,
                                    changelists.array(requestPool),
                                    ctx, requestPool.pool()), );
}

void SVNClient::diff(const char *target1, Revision &revision1,
                     const char *target2, Revision &revision2,
                     Revision *pegRevision, const char *relativeToDir,
                     const char *outfileName, svn_depth_t depth,
                     StringArray &changelists,
                     bool ignoreAncestry, bool noDiffDelete, bool force)
{
    svn_error_t *err;
    Pool requestPool;
    const char *c_relToDir = relativeToDir ?
      svn_path_canonicalize(relativeToDir, requestPool.pool()) :
      relativeToDir;

    SVN_JNI_NULL_PTR_EX(target1, "target", );
    // target2 is ignored when pegRevision is provided.
    if (pegRevision == NULL)
        SVN_JNI_NULL_PTR_EX(target2, "target2", );

    SVN_JNI_NULL_PTR_EX(outfileName, "outfileName", );
    svn_client_ctx_t *ctx = getContext(NULL);
    if (ctx == NULL)
        return;

    Path path1(target1);
    SVN_JNI_ERR(path1.error_occured(), );

    apr_file_t *outfile = NULL;
    apr_status_t rv =
        apr_file_open(&outfile,
                      svn_path_internal_style(outfileName, requestPool.pool()),
                      APR_CREATE|APR_WRITE|APR_TRUNCATE , APR_OS_DEFAULT,
                      requestPool.pool());
    if (rv != APR_SUCCESS)
    {
        SVN_JNI_ERR(svn_error_createf(rv, NULL, _("Cannot open file '%s'"),
                                      outfileName), );
    }

    // We don't use any options to diff.
    apr_array_header_t *diffOptions = apr_array_make(requestPool.pool(),
                                                     0, sizeof(char *));

    if (pegRevision)
    {
        err = svn_client_diff_peg4(diffOptions,
                                   path1.c_str(),
                                   pegRevision->revision(),
                                   revision1.revision(),
                                   revision2.revision(),
                                   c_relToDir,
                                   depth,
                                   ignoreAncestry,
                                   noDiffDelete,
                                   force,
                                   SVN_APR_LOCALE_CHARSET,
                                   outfile,
                                   NULL /* error file */,
                                   changelists.array(requestPool),
                                   ctx,
                                   requestPool.pool());
    }
    else
    {
        // "Regular" diff (without a peg revision).
        Path path2(target2);
        err = path2.error_occured();
        if (err)
        {
            if (outfile)
                goto cleanup;

            SVN_JNI_ERR(err, );
        }

        err = svn_client_diff4(diffOptions,
                               path1.c_str(),
                               revision1.revision(),
                               path2.c_str(),
                               revision2.revision(),
                               c_relToDir,
                               depth,
                               ignoreAncestry,
                               noDiffDelete,
                               force,
                               SVN_APR_LOCALE_CHARSET,
                               outfile,
                               NULL /* error file */,
                               changelists.array(requestPool),
                               ctx,
                               requestPool.pool());
    }

cleanup:
    rv = apr_file_close(outfile);
    if (rv != APR_SUCCESS)
    {
        svn_error_clear(err);

        SVN_JNI_ERR(svn_error_createf(rv, NULL, _("Cannot close file '%s'"),
                                      outfileName), );
    }

    SVN_JNI_ERR(err, );
}

void SVNClient::diff(const char *target1, Revision &revision1,
                     const char *target2, Revision &revision2,
                     const char *relativeToDir, const char *outfileName,
                     svn_depth_t depth, StringArray &changelists,
                     bool ignoreAncestry, bool noDiffDelete, bool force)
{
    diff(target1, revision1, target2, revision2, NULL, relativeToDir,
         outfileName, depth, changelists, ignoreAncestry, noDiffDelete, force);
}

void SVNClient::diff(const char *target, Revision &pegRevision,
                     Revision &startRevision, Revision &endRevision,
                     const char *relativeToDir, const char *outfileName,
                     svn_depth_t depth, StringArray &changelists,
                     bool ignoreAncestry, bool noDiffDelete, bool force)
{
    diff(target, startRevision, NULL, endRevision, &pegRevision,
         relativeToDir, outfileName, depth, changelists,
         ignoreAncestry, noDiffDelete, force);
}

void
SVNClient::diffSummarize(const char *target1, Revision &revision1,
                         const char *target2, Revision &revision2,
                         svn_depth_t depth, StringArray &changelists,
                         bool ignoreAncestry,
                         DiffSummaryReceiver &receiver)
{
    Pool requestPool;

    SVN_JNI_NULL_PTR_EX(target1, "target1", );
    SVN_JNI_NULL_PTR_EX(target2, "target2", );

    svn_client_ctx_t *ctx = getContext(NULL);
    if (ctx == NULL)
        return;

    Path path1(target1);
    SVN_JNI_ERR(path1.error_occured(), );
    Path path2(target2);
    SVN_JNI_ERR(path2.error_occured(), );

    SVN_JNI_ERR(svn_client_diff_summarize2(path1.c_str(), revision1.revision(),
                                           path2.c_str(), revision2.revision(),
                                           depth,
                                           ignoreAncestry,
                                           changelists.array(requestPool),
                                           DiffSummaryReceiver::summarize,
                                           &receiver,
                                           ctx, requestPool.pool()), );
}

void
SVNClient::diffSummarize(const char *target, Revision &pegRevision,
                         Revision &startRevision, Revision &endRevision,
                         svn_depth_t depth, StringArray &changelists,
                         bool ignoreAncestry, DiffSummaryReceiver &receiver)
{
    Pool requestPool;

    SVN_JNI_NULL_PTR_EX(target, "target", );

    svn_client_ctx_t *ctx = getContext(NULL);
    if (ctx == NULL)
        return;

    Path path(target);
    SVN_JNI_ERR(path.error_occured(), );

    SVN_JNI_ERR(svn_client_diff_summarize_peg2(path.c_str(),
                                               pegRevision.revision(),
                                               startRevision.revision(),
                                               endRevision.revision(),
                                               depth,
                                               ignoreAncestry,
                                               changelists.array(requestPool),
                                               DiffSummaryReceiver::summarize,
                                               &receiver, ctx,
                                               requestPool.pool()), );
}

svn_client_ctx_t *SVNClient::getContext(const char *message)
{
    apr_pool_t *pool = JNIUtil::getRequestPool()->pool();
    svn_auth_baton_t *ab;
    svn_client_ctx_t *ctx;
    SVN_JNI_ERR(svn_client_create_context(&ctx, pool), NULL);

    apr_array_header_t *providers
        = apr_array_make(pool, 10, sizeof(svn_auth_provider_object_t *));

    /* The main disk-caching auth providers, for both
     * 'username/password' creds and 'username' creds.  */
    svn_auth_provider_object_t *provider;
#ifdef WIN32
    svn_client_get_windows_simple_provider(&provider, pool);
    APR_ARRAY_PUSH(providers, svn_auth_provider_object_t *) = provider;
#endif
    svn_client_get_simple_provider(&provider, pool);
    APR_ARRAY_PUSH(providers, svn_auth_provider_object_t *) = provider;
    svn_client_get_username_provider(&provider, pool);
    APR_ARRAY_PUSH(providers, svn_auth_provider_object_t *) = provider;

    /* The server-cert, client-cert, and client-cert-password providers. */
    svn_client_get_ssl_server_trust_file_provider(&provider, pool);
    APR_ARRAY_PUSH(providers, svn_auth_provider_object_t *) = provider;
    svn_client_get_ssl_client_cert_file_provider(&provider, pool);
    APR_ARRAY_PUSH(providers, svn_auth_provider_object_t *) = provider;
    svn_client_get_ssl_client_cert_pw_file_provider(&provider, pool);
    APR_ARRAY_PUSH(providers, svn_auth_provider_object_t *) = provider;

    if (m_prompter != NULL)
    {
        /* Two basic prompt providers: username/password, and just username.*/
        provider = m_prompter->getProviderSimple();

        APR_ARRAY_PUSH(providers, svn_auth_provider_object_t *) = provider;

        provider = m_prompter->getProviderUsername();
        APR_ARRAY_PUSH(providers, svn_auth_provider_object_t *) = provider;

        /* Three ssl prompt providers, for server-certs, client-certs,
         * and client-cert-passphrases.  */
        provider = m_prompter->getProviderServerSSLTrust();
        APR_ARRAY_PUSH(providers, svn_auth_provider_object_t *) = provider;

        provider = m_prompter->getProviderClientSSL();
        APR_ARRAY_PUSH(providers, svn_auth_provider_object_t *) = provider;

        provider = m_prompter->getProviderClientSSLPassword();
        APR_ARRAY_PUSH(providers, svn_auth_provider_object_t *) = provider;
    }

    /* Build an authentication baton to give to libsvn_client. */
    svn_auth_open(&ab, providers, pool);

    /* Place any default --username or --password credentials into the
     * auth_baton's run-time parameter hash.  ### Same with --no-auth-cache? */
    if (!m_userName.empty())
        svn_auth_set_parameter(ab, SVN_AUTH_PARAM_DEFAULT_USERNAME,
                               m_userName.c_str());
    if (!m_passWord.empty())
        svn_auth_set_parameter(ab, SVN_AUTH_PARAM_DEFAULT_PASSWORD,
                               m_passWord.c_str());

    ctx->auth_baton = ab;
    ctx->notify_func = Notify::notify;
    ctx->notify_baton = m_notify;
    ctx->log_msg_func3 = getCommitMessage;
    ctx->log_msg_baton3 = getCommitMessageBaton(message);
    ctx->cancel_func = checkCancel;
    m_cancelOperation = false;
    ctx->cancel_baton = this;
    const char *configDir = m_configDir.c_str();
    if (m_configDir.length() == 0)
        configDir = NULL;
    SVN_JNI_ERR(svn_config_get_config(&(ctx->config), configDir, pool), NULL);
    ctx->notify_func2= Notify2::notify;
    ctx->notify_baton2 = m_notify2;

    ctx->progress_func = ProgressListener::progress;
    ctx->progress_baton = m_progressListener;

<<<<<<< HEAD
    ctx->conflict_func = ConflictResolverCallback::resolveConflict;
    ctx->conflict_baton = m_conflictResolver;
=======
    if (m_conflictResolver)
    {
        ctx->conflict_func = ConflictResolverCallback::resolveConflict;
        ctx->conflict_baton = m_conflictResolver;
    }
>>>>>>> 8595db6c

    return ctx;
}

svn_error_t *
SVNClient::getCommitMessage(const char **log_msg,
                            const char **tmp_file,
                            const apr_array_header_t *commit_items,
                            void *baton,
                            apr_pool_t *pool)
{
    *log_msg = NULL;
    *tmp_file = NULL;
    log_msg_baton *lmb = (log_msg_baton *) baton;

    if (lmb && lmb->messageHandler)
    {
        jstring jmsg = lmb->messageHandler->getCommitMessage(commit_items);
        if (jmsg != NULL)
        {
            JNIStringHolder msg(jmsg);
            *log_msg = apr_pstrdup(pool, msg);
        }
        return SVN_NO_ERROR;
    }
    else if (lmb && lmb->message)
    {
        *log_msg = apr_pstrdup(pool, lmb->message);
        return SVN_NO_ERROR;
    }

    return SVN_NO_ERROR;
}

void *SVNClient::getCommitMessageBaton(const char *message)
{
    if (message != NULL || m_commitMessage)
    {
        log_msg_baton *baton = (log_msg_baton *)
            apr_palloc(JNIUtil::getRequestPool()->pool(), sizeof(*baton));

        baton->message = message;
        baton->messageHandler = m_commitMessage;

        return baton;
    }
    return NULL;
}

jobject SVNClient::createJavaProperty(jobject jthis, const char *path,
                                      const char *name, svn_string_t *value)
{
    JNIEnv *env = JNIUtil::getEnv();
    jclass clazz = env->FindClass(JAVA_PACKAGE"/PropertyData");
    if (JNIUtil::isJavaExceptionThrown())
        return NULL;

    static jmethodID mid = 0;
    if (mid == 0)
    {
        mid = env->GetMethodID(clazz, "<init>",
                               "(L"JAVA_PACKAGE"/SVNClient;Ljava/lang/String;"
                               "Ljava/lang/String;Ljava/lang/String;[B)V");
        if (JNIUtil::isJavaExceptionThrown())
            return NULL;
    }
    jstring jPath = JNIUtil::makeJString(path);
    if (JNIUtil::isJavaExceptionThrown())
        return NULL;

    jstring jName = JNIUtil::makeJString(name);
    if (JNIUtil::isJavaExceptionThrown())
        return NULL;

    jstring jValue = JNIUtil::makeJString(value->data);
    if (JNIUtil::isJavaExceptionThrown())
        return NULL;

    jbyteArray jData = JNIUtil::makeJByteArray((const signed char *)value->data,
                                               value->len);
    if (JNIUtil::isJavaExceptionThrown())
        return NULL;

    jobject jprop = env->NewObject(clazz, mid, jthis, jPath, jName, jValue,
                                  jData);
    if (JNIUtil::isJavaExceptionThrown())
        return NULL;

    env->DeleteLocalRef(clazz);
    if (JNIUtil::isJavaExceptionThrown())
        return NULL;

    env->DeleteLocalRef(jPath);
    if (JNIUtil::isJavaExceptionThrown())
        return NULL;

    env->DeleteLocalRef(jName);
    if (JNIUtil::isJavaExceptionThrown())
        return NULL;

    env->DeleteLocalRef(jValue);
    if (JNIUtil::isJavaExceptionThrown())
        return NULL;

    env->DeleteLocalRef(jData);
    if (JNIUtil::isJavaExceptionThrown())
        return NULL;

    return jprop;
}

jbyteArray SVNClient::fileContent(const char *path, Revision &revision,
                                  Revision &pegRevision)
{
    Pool requestPool;
    SVN_JNI_NULL_PTR_EX(path, "path", NULL);
    Path intPath(path);
    SVN_JNI_ERR(intPath.error_occured(), NULL);

    size_t size = 0;
    svn_stream_t *read_stream = createReadStream(requestPool.pool(),
                                                 intPath.c_str(), revision,
                                                 pegRevision, size);
    if (read_stream == NULL)
        return NULL;

    JNIEnv *env = JNIUtil::getEnv();
    // size will be set to the number of bytes available.
    jbyteArray jcontent = env->NewByteArray(size);
    if (JNIUtil::isJavaExceptionThrown())
        return NULL;

    jbyte *jbytes = env->GetByteArrayElements(jcontent, NULL);
    if (JNIUtil::isJavaExceptionThrown())
        return NULL;

    svn_error_t *err = svn_stream_read(read_stream, (char *) jbytes, &size);
    env->ReleaseByteArrayElements(jcontent, jbytes, 0);
    SVN_JNI_ERR(err, NULL);
    if (JNIUtil::isJavaExceptionThrown())
        return NULL;

    return jcontent;
}

void SVNClient::streamFileContent(const char *path, Revision &revision,
                                  Revision &pegRevision, jobject outputStream,
                                  size_t bufSize)
{
    Pool requestPool;
    SVN_JNI_NULL_PTR_EX(path, "path", );
    Path intPath(path);
    SVN_JNI_ERR(intPath.error_occured(), );

    JNIEnv *env = JNIUtil::getEnv();
    jclass outputStreamClass = env->FindClass("java/io/OutputStream");
    if (outputStreamClass == NULL)
        return;

    jmethodID writeMethod = env->GetMethodID(outputStreamClass, "write",
                                             "([BII)V");
    if (writeMethod == NULL)
        return;

    // Create the buffer.
    jbyteArray buffer = env->NewByteArray(bufSize);
    if (JNIUtil::isJavaExceptionThrown())
        return;

    jbyte *bufData = env->GetByteArrayElements(buffer, NULL);
    if (JNIUtil::isJavaExceptionThrown())
        return;

    size_t contentSize = 0;
    svn_stream_t *read_stream = createReadStream(requestPool.pool(), path,
                                                 revision, pegRevision,
                                                 contentSize);
    if (read_stream == NULL)
        return;

    while (contentSize > 0)
    {
        size_t readSize = bufSize > contentSize ? contentSize : bufSize;
        svn_error_t *err;

        err = svn_stream_read(read_stream, (char *)bufData, &readSize);
        if (err != NULL)
        {
            env->ReleaseByteArrayElements(buffer, bufData, 0);
            svn_stream_close(read_stream);
            SVN_JNI_ERR(err, );
        }

        env->ReleaseByteArrayElements(buffer, bufData, JNI_COMMIT);
        env->CallVoidMethod(outputStream, writeMethod, buffer, 0, readSize);
        if (JNIUtil::isJavaExceptionThrown())
        {
            env->ReleaseByteArrayElements(buffer, bufData, 0);
            svn_stream_close(read_stream);
            return;
        }
        contentSize -= readSize;
    }

    env->ReleaseByteArrayElements(buffer, bufData, 0);
    return;
}

svn_stream_t *SVNClient::createReadStream(apr_pool_t *pool, const char *path,
                                          Revision &revision,
                                          Revision &pegRevision, size_t &size)
{
    svn_stream_t *read_stream = NULL;

    if (revision.revision()->kind == svn_opt_revision_working)
    {
        // We want the working copy. Going back to the server returns
        // base instead (which is not what we want).
        apr_file_t *file = NULL;
        apr_finfo_t finfo;
        apr_status_t apr_err = apr_stat(&finfo, path, APR_FINFO_MIN, pool);
        if (apr_err)
        {
            JNIUtil::handleAPRError(apr_err, _("open file"));
            return NULL;
        }
        apr_err = apr_file_open(&file, path, APR_READ, 0, pool);
        if (apr_err)
        {
            JNIUtil::handleAPRError(apr_err, _("open file"));
            return NULL;
        }
        read_stream = svn_stream_from_aprfile(file, pool);
        size = finfo.size;
    }
    else
    {
        svn_client_ctx_t *ctx = getContext(NULL);
        if (ctx == NULL)
            return NULL;

        svn_stringbuf_t *buf = svn_stringbuf_create("", pool);
        read_stream = svn_stream_from_stringbuf(buf, pool);
        SVN_JNI_ERR(svn_client_cat2(read_stream, path, pegRevision.revision(),
                                    revision.revision(), ctx, pool),
                    NULL);
        size = buf->len;
    }

    return read_stream;
}

jobject SVNClient::revProperty(jobject jthis, const char *path,
                               const char *name, Revision &rev)
{
    Pool requestPool;
    SVN_JNI_NULL_PTR_EX(path, "path", NULL);
    SVN_JNI_NULL_PTR_EX(name, "name", NULL);
    Path intPath(path);
    SVN_JNI_ERR(intPath.error_occured(), NULL);

    svn_client_ctx_t *ctx = getContext(NULL);
    if (ctx == NULL)
        return NULL;

    const char *URL;
    svn_string_t *propval;
    svn_revnum_t set_rev;
    SVN_JNI_ERR(svn_client_url_from_path(&URL, intPath.c_str(),
                                         requestPool.pool()),
                NULL);

    if (URL == NULL)
    {
        SVN_JNI_ERR(svn_error_create(SVN_ERR_UNVERSIONED_RESOURCE, NULL,
                                     _("Either a URL or versioned item is required.")),
                    NULL);
    }

    SVN_JNI_ERR(svn_client_revprop_get(name, &propval, URL,
                                       rev.revision(), &set_rev, ctx,
                                       requestPool.pool()),
                NULL);
    if (propval == NULL)
        return NULL;

    return createJavaProperty(jthis, path, name, propval);
}
void SVNClient::relocate(const char *from, const char *to, const char *path,
                         bool recurse)
{
    Pool requestPool;
    SVN_JNI_NULL_PTR_EX(path, "path", );
    SVN_JNI_NULL_PTR_EX(from, "from", );
    SVN_JNI_NULL_PTR_EX(to, "to", );
    Path intPath(path);
    SVN_JNI_ERR(intPath.error_occured(), );

    Path intFrom(from);
    SVN_JNI_ERR(intFrom.error_occured(), );

    Path intTo(to);
    SVN_JNI_ERR(intTo.error_occured(), );

    svn_client_ctx_t *ctx = getContext(NULL);
    if (ctx == NULL)
        return;

    SVN_JNI_ERR(svn_client_relocate(intPath.c_str(), intFrom.c_str(),
                                    intTo.c_str(), recurse, ctx,
                                    requestPool.pool()), );
}

void SVNClient::blame(const char *path, Revision &pegRevision,
                      Revision &revisionStart, Revision &revisionEnd,
                      bool ignoreMimeType, bool includeMergedRevisions,
                      BlameCallback *callback)
{
    Pool requestPool;
    SVN_JNI_NULL_PTR_EX(path, "path", );
    apr_pool_t *pool = requestPool.pool();
    Path intPath(path);
    SVN_JNI_ERR(intPath.error_occured(), );

    svn_client_ctx_t *ctx = getContext(NULL);
    if (ctx == NULL)
        return;

    SVN_JNI_ERR(svn_client_blame4(intPath.c_str(), pegRevision.revision(),
                                  revisionStart.revision(),
                                  revisionEnd.revision(),
                                  svn_diff_file_options_create(pool),
                                  ignoreMimeType, includeMergedRevisions,
                                  BlameCallback::callback, callback, ctx,
                                  pool),
        );
}

void SVNClient::setConfigDirectory(const char *configDir)
{
    // A change to the config directory may necessitate creation of
    // the config templates.
    Pool requestPool;
    SVN_JNI_ERR(svn_config_ensure(configDir, requestPool.pool()), );

    m_configDir = (configDir == NULL ? "" : configDir);
}

const char *SVNClient::getConfigDirectory()
{
    return m_configDir.c_str();
}

void SVNClient::commitMessageHandler(CommitMessage *commitMessage)
{
    delete m_commitMessage;
    m_commitMessage = commitMessage;
}

void SVNClient::cancelOperation()
{
    m_cancelOperation = true;
}

svn_error_t *SVNClient::checkCancel(void *cancelBaton)
{
    SVNClient *that = (SVNClient*)cancelBaton;
    if (that->m_cancelOperation)
        return svn_error_create(SVN_ERR_CANCELLED, NULL,
                                _("Operation canceled"));
    else
        return SVN_NO_ERROR;
}

void SVNClient::addToChangelist(Targets &srcPaths, const char *changelist,
                                svn_depth_t depth, StringArray &changelists)
{
    Pool requestPool;
    svn_client_ctx_t *ctx = getContext(NULL);

    const apr_array_header_t *srcs = srcPaths.array(requestPool);
    SVN_JNI_ERR(srcPaths.error_occured(), );

    SVN_JNI_ERR(svn_client_add_to_changelist(srcs, changelist, depth,
                                             changelists.array(requestPool),
                                             ctx, requestPool.pool()), );
}

void SVNClient::removeFromChangelists(Targets &srcPaths, svn_depth_t depth,
                                      StringArray &changelists)
{
    Pool requestPool;
    svn_client_ctx_t *ctx = getContext(NULL);

    const apr_array_header_t *srcs = srcPaths.array(requestPool);
    SVN_JNI_ERR(srcPaths.error_occured(), );

    SVN_JNI_ERR(svn_client_remove_from_changelists(srcs, depth,
                                                changelists.array(requestPool),
                                                ctx, requestPool.pool()), );
}

void SVNClient::getChangelists(const char *rootPath,
                               StringArray &changelists,
                               svn_depth_t depth,
                               ChangelistCallback *callback)
{
    Pool requestPool;
    svn_client_ctx_t *ctx = getContext(NULL);

    SVN_JNI_ERR(svn_client_get_changelists(rootPath,
                                           changelists.array(requestPool),
                                           depth, ChangelistCallback::callback,
                                           callback, ctx, requestPool.pool()),
                );
}

jobject SVNClient::createJavaLock(const svn_lock_t *lock)
{
    if (lock == NULL)
        return NULL;
    JNIEnv *env = JNIUtil::getEnv();

    jclass clazz = env->FindClass(JAVA_PACKAGE"/Lock");
    if (JNIUtil::isJavaExceptionThrown())
        return NULL;

    static jmethodID mid = 0;
    if (mid == 0)
    {
        mid = env->GetMethodID(clazz, "<init>",
                               "(Ljava/lang/String;Ljava/lang/String;"
                               "Ljava/lang/String;"
                               "Ljava/lang/String;JJ)V");
        if (JNIUtil::isJavaExceptionThrown())
            return NULL;
    }

    jstring jOwner = JNIUtil::makeJString(lock->owner);
    if (JNIUtil::isJavaExceptionThrown())
        return NULL;

    jstring jPath = JNIUtil::makeJString(lock->path);
    if (JNIUtil::isJavaExceptionThrown())
        return NULL;

    jstring jToken = JNIUtil::makeJString(lock->token);
    if (JNIUtil::isJavaExceptionThrown())
        return NULL;

    jstring jComment = JNIUtil::makeJString(lock->comment);
    if (JNIUtil::isJavaExceptionThrown())
        return NULL;

    jlong jCreationDate = lock->creation_date;
    jlong jExpirationDate = lock->expiration_date;
    jobject jlock = env->NewObject(clazz, mid, jOwner, jPath, jToken, jComment,
                                   jCreationDate, jExpirationDate);
    if (JNIUtil::isJavaExceptionThrown())
        return NULL;

    env->DeleteLocalRef(clazz);
    if (JNIUtil::isJavaExceptionThrown())
        return NULL;

    env->DeleteLocalRef(jOwner);
    if (JNIUtil::isJavaExceptionThrown())
        return NULL;

    env->DeleteLocalRef(jPath);
    if (JNIUtil::isJavaExceptionThrown())
        return NULL;

    env->DeleteLocalRef(jToken);
    if (JNIUtil::isJavaExceptionThrown())
        return NULL;

    env->DeleteLocalRef(jComment);
    if (JNIUtil::isJavaExceptionThrown())
        return NULL;

    return jlock;
}

void SVNClient::lock(Targets &targets, const char *comment, bool force)
{
    Pool requestPool;
    const apr_array_header_t *targetsApr = targets.array(requestPool);
    SVN_JNI_ERR(targets.error_occured(), );
    svn_client_ctx_t *ctx = getContext(NULL);

    SVN_JNI_ERR(svn_client_lock(targetsApr, comment, force, ctx,
                                requestPool.pool()), );
}

void SVNClient::unlock(Targets &targets, bool force)
{
    Pool requestPool;

    const apr_array_header_t *targetsApr = targets.array(requestPool);
    SVN_JNI_ERR(targets.error_occured(), );
    svn_client_ctx_t *ctx = getContext(NULL);
    SVN_JNI_ERR(svn_client_unlock((apr_array_header_t*)targetsApr, force,
                                  ctx, requestPool.pool()), );
}
void SVNClient::setRevProperty(jobject jthis, const char *path,
                               const char *name, Revision &rev,
                               const char *value, bool force)
{
    Pool requestPool;
    SVN_JNI_NULL_PTR_EX(path, "path", );
    SVN_JNI_NULL_PTR_EX(name, "name", );
    Path intPath(path);
    SVN_JNI_ERR(intPath.error_occured(), );

    svn_client_ctx_t *ctx = getContext(NULL);
    if (ctx == NULL)
        return;

    const char *URL;
    SVN_JNI_ERR(svn_client_url_from_path(&URL, intPath.c_str(),
                                         requestPool.pool()), );

    if (URL == NULL)
    {
        SVN_JNI_ERR(svn_error_create(SVN_ERR_UNVERSIONED_RESOURCE, NULL,
                                     _("Either a URL or versioned item is required.")),
            );
    }

    svn_string_t *val = svn_string_create(value, requestPool.pool());

    svn_revnum_t set_revision;
    SVN_JNI_ERR(svn_client_revprop_set(name, val, URL, rev.revision(),
                                       &set_revision, force, ctx,
                                       requestPool.pool()), );
}

struct version_status_baton
{
    svn_revnum_t min_rev;    /* lowest revision found. */
    svn_revnum_t max_rev;    /* highest revision found. */
    svn_boolean_t switched;  /* is anything switched? */
    svn_boolean_t modified;  /* is anything modified? */
    svn_boolean_t committed; /* examine last committed revisions */
    svn_boolean_t done;      /* note completion of our task. */
    const char *wc_path;     /* path whose URL we're looking for. */
    const char *wc_url;      /* URL for the path whose URL we're looking for. */
    apr_pool_t *pool;        /* pool in which to store alloc-needy things. */
};

/* This implements `svn_cancel_func_t'. */
static svn_error_t *
cancel(void *baton)
{
    struct version_status_baton *sb = (version_status_baton *)baton;
    if (sb->done)
        return svn_error_create(SVN_ERR_CANCELLED, NULL, "Finished");
    else
        return SVN_NO_ERROR;
}

/* An svn_wc_status_func2_t callback function for anaylyzing status
 * structures. */
static void
analyze_status(void *baton,
               const char *path,
               svn_wc_status2_t *status)
{
    struct version_status_baton *sb = (version_status_baton *)baton;

    if (sb->done)
        return;

    if (! status->entry)
        return;

    /* Added files have a revision of no interest */
    if (status->text_status != svn_wc_status_added)
    {
        svn_revnum_t item_rev = (sb->committed
                                 ? status->entry->cmt_rev
                                 : status->entry->revision);

        if (sb->min_rev == SVN_INVALID_REVNUM || item_rev < sb->min_rev)
            sb->min_rev = item_rev;

        if (sb->max_rev == SVN_INVALID_REVNUM || item_rev > sb->max_rev)
            sb->max_rev = item_rev;
    }

    sb->switched |= status->switched;
    sb->modified |= (status->text_status != svn_wc_status_normal);
    sb->modified |= (status->prop_status != svn_wc_status_normal
                     && status->prop_status != svn_wc_status_none);

    if (sb->wc_path
        && (! sb->wc_url)
        && (strcmp(path, sb->wc_path) == 0)
        && (status->entry))
        sb->wc_url = apr_pstrdup(sb->pool, status->entry->url);
}


/* This implements `svn_wc_notify_func_t'. */
static void
notify(void *baton,
       const char *path,
       svn_wc_notify_action_t action,
       svn_node_kind_t kind,
       const char *mime_type,
       svn_wc_notify_state_t content_state,
       svn_wc_notify_state_t prop_state,
       svn_revnum_t revision)
{
    struct version_status_baton *sb = (version_status_baton *)baton;
    if ((action == svn_wc_notify_status_external)
        || (action == svn_wc_notify_status_completed))
        sb->done = TRUE;
}

jstring SVNClient::getVersionInfo(const char *path, const char *trailUrl,
                                  bool lastChanged)
{
    struct version_status_baton sb;
    Pool requestPool;
    SVN_JNI_NULL_PTR_EX(path, "path", NULL);
    sb.switched = FALSE;
    sb.modified = FALSE;
    sb.committed = FALSE;
    sb.min_rev = SVN_INVALID_REVNUM;
    sb.max_rev = SVN_INVALID_REVNUM;
    sb.wc_path = NULL;
    sb.wc_url = NULL;
    sb.done = FALSE;
    sb.pool = requestPool.pool();

    Path intPath(path);
    SVN_JNI_ERR(intPath.error_occured(), NULL);

    int wc_format;
    svn_client_ctx_t ctx = { 0 };
    SVN_JNI_ERR(svn_wc_check_wc(intPath.c_str(), &wc_format,
                                requestPool.pool()),
                NULL);

    if (! wc_format)
    {
        svn_node_kind_t kind;
        SVN_JNI_ERR(svn_io_check_path(intPath.c_str(), &kind,
                                      requestPool.pool()),
                    NULL);
        if (kind == svn_node_dir)
        {
            return JNIUtil::makeJString("exported");
        }
        else
        {
            char *message = JNIUtil::getFormatBuffer();
            apr_snprintf(message, JNIUtil::formatBufferSize,
                         _("'%s' not versioned, and not exported\n"), path);
            return JNIUtil::makeJString(message);
        }
    }

    sb.wc_path = path;
    svn_opt_revision_t rev;
    rev.kind = svn_opt_revision_unspecified;
    ctx.config = apr_hash_make(requestPool.pool());

    /* Setup the notification and cancellation callbacks, and their
     * shared baton (which is also shared with the status function). */
    ctx.notify_func = notify;
    ctx.notify_baton = &sb;
    ctx.cancel_func = cancel;
    ctx.cancel_baton = &sb;

    svn_error_t *err;
    err = svn_client_status3(NULL, intPath.c_str(), &rev, analyze_status,
                             &sb, svn_depth_infinity, TRUE, FALSE, FALSE,
                             FALSE, NULL, &ctx, requestPool.pool());
    if (err && (err->apr_err == SVN_ERR_CANCELLED))
        svn_error_clear(err);
    else
        SVN_JNI_ERR(err, NULL);

    if ((! sb.switched ) && (trailUrl))
    {
        /* If the trailing part of the URL of the working copy directory
         * does not match the given trailing URL then the whole working
         * copy is switched. */
        if (! sb.wc_url)
        {
            sb.switched = TRUE;
        }
        else
        {
            apr_size_t len1 = strlen(trailUrl);
            apr_size_t len2 = strlen(sb.wc_url);
            if ((len1 > len2) || strcmp(sb.wc_url + len2 - len1, trailUrl))
                sb.switched = TRUE;
        }
    }

    std::ostringstream value;
    value << sb.min_rev;
    if (sb.min_rev != sb.max_rev)
    {
        value << ":";
        value << sb.max_rev;
    }
    if (sb.modified)
        value << "M";
    if (sb.switched)
        value << "S";

    return JNIUtil::makeJString(value.str().c_str());
}

jobjectArray SVNClient::revProperties(jobject jthis, const char *path,
                                      Revision &revision)
{
    apr_hash_t *props;
    Pool requestPool;
    SVN_JNI_NULL_PTR_EX(path, "path", NULL);
    Path intPath(path);
    SVN_JNI_ERR(intPath.error_occured(), NULL);

    const char *URL;
    svn_revnum_t set_rev;
    SVN_JNI_ERR(svn_client_url_from_path(&URL, intPath.c_str(),
                                         requestPool.pool()),
                NULL);

    svn_client_ctx_t *ctx = getContext(NULL);
    if (ctx == NULL)
        return NULL;

    SVN_JNI_ERR(svn_client_revprop_list(&props, URL, revision.revision(),
                                        &set_rev, ctx, requestPool.pool()),
                NULL);

    apr_hash_index_t *hi;

    int count = apr_hash_count(props);

    JNIEnv *env = JNIUtil::getEnv();
    jclass clazz = env->FindClass(JAVA_PACKAGE"/PropertyData");
    if (JNIUtil::isJavaExceptionThrown())
        return NULL;

    jobjectArray jprops = env->NewObjectArray(count, clazz, NULL);
    if (JNIUtil::isJavaExceptionThrown())
        return NULL;

    env->DeleteLocalRef(clazz);
    if (JNIUtil::isJavaExceptionThrown())
        return NULL;

    int i = 0;
    for (hi = apr_hash_first(requestPool.pool(), props);
         hi;
         hi = apr_hash_next(hi), ++i)
    {
        const char *key;
        svn_string_t *val;

        apr_hash_this(hi, (const void **)&key, NULL, (void**)&val);

        jobject object = createJavaProperty(jthis, path,
                                            key, val);

        env->SetObjectArrayElement(jprops, i, object);
        if (JNIUtil::isJavaExceptionThrown())
            return NULL;

        env->DeleteLocalRef(object);
        if (JNIUtil::isJavaExceptionThrown())
            return NULL;
    }

    return jprops;
}

struct info_baton
{
    std::vector<info_entry> infoVect;
    int info_ver;
    apr_pool_t *pool;
};

/**
 * Get information about a file or directory.
 */
jobject SVNClient::info(const char *path)
{
    Pool requestPool;
    svn_wc_adm_access_t *adm_access;
    const svn_wc_entry_t *entry;

    SVN_JNI_NULL_PTR_EX(path, "path", NULL);
    Path intPath(path);
    SVN_JNI_ERR(intPath.error_occured(), NULL);

    SVN_JNI_ERR(svn_wc_adm_probe_open3(&adm_access, NULL, intPath.c_str(),
                                       FALSE, 0, NULL, NULL,
                                       requestPool.pool()),
                NULL);
    SVN_JNI_ERR(svn_wc_entry(&entry, intPath.c_str(), adm_access, FALSE,
                             requestPool.pool()),
                NULL);

    return createJavaInfo(entry);
}

jobject SVNClient::createJavaInfo(const svn_wc_entry_t *entry)
{
    if (entry == NULL)
        return NULL;

    JNIEnv *env = JNIUtil::getEnv();

    jclass clazz = env->FindClass(JAVA_PACKAGE"/Info");
    if (JNIUtil::isJavaExceptionThrown())
    {
        return NULL;
    }

    static jmethodID mid = 0;
    if (mid == 0)
    {
        mid = env->GetMethodID(clazz, "<init>",
                               "(Ljava/lang/String;Ljava/lang/String;"
                               "Ljava/lang/String;Ljava/lang/String;"
                               "IILjava/lang/String;JJLjava/util/Date;"
                               "Ljava/util/Date;Ljava/util/Date;"
                               "ZZZZJLjava/lang/String;)V");
        if (JNIUtil::isJavaExceptionThrown())
        {
            return NULL;
        }
    }

    jstring jName = JNIUtil::makeJString(entry->name);
    if (JNIUtil::isJavaExceptionThrown())
    {
        return NULL;
    }
    jstring jUrl = JNIUtil::makeJString(entry->url);
    if (JNIUtil::isJavaExceptionThrown())
    {
        return NULL;
    }
    jstring jUuid = JNIUtil::makeJString(entry->uuid);
    if (JNIUtil::isJavaExceptionThrown())
    {
        return NULL;
    }
    jstring jRepository = JNIUtil::makeJString(entry->repos);
    if (JNIUtil::isJavaExceptionThrown())
    {
        return NULL;
    }
    jint jSchedule = EnumMapper::mapScheduleKind(entry->schedule);
    jint jNodeKind = EnumMapper::mapNodeKind(entry->kind);
    jstring jAuthor = JNIUtil::makeJString(entry->cmt_author);
    if (JNIUtil::isJavaExceptionThrown())
    {
        return NULL;
    }
    jlong jRevision = entry->revision;
    jlong jLastChangedRevision = entry->cmt_rev;
    jobject jLastChangedDate = JNIUtil::createDate(entry->cmt_date);
    if (JNIUtil::isJavaExceptionThrown())
    {
        return NULL;
    }
    jobject jLastDateTextUpdate = JNIUtil::createDate(entry->text_time);
    if (JNIUtil::isJavaExceptionThrown())
    {
        return NULL;
    }
    jobject jLastDatePropsUpdate = JNIUtil::createDate(entry->prop_time);
    if (JNIUtil::isJavaExceptionThrown())
    {
        return NULL;
    }
    jboolean jCopied = entry->copied ? JNI_TRUE : JNI_FALSE;
    jboolean jDeleted = entry->deleted ? JNI_TRUE : JNI_FALSE;
    jboolean jAbsent = entry->absent ? JNI_TRUE : JNI_FALSE;
    jboolean jIncomplete = entry->incomplete ? JNI_TRUE : JNI_FALSE;
    jlong jCopyRev = entry->copyfrom_rev;
    jstring jCopyUrl = JNIUtil::makeJString(entry->copyfrom_url);
    if (JNIUtil::isJavaExceptionThrown())
    {
        return NULL;
    }

    jobject jinfo = env->NewObject(clazz, mid, jName, jUrl, jUuid, jRepository,
                                   jSchedule, jNodeKind, jAuthor, jRevision,
                                   jLastChangedRevision, jLastChangedDate,
                                   jLastDateTextUpdate, jLastDatePropsUpdate,
                                   jCopied, jDeleted, jAbsent, jIncomplete,
                                   jCopyRev, jCopyUrl);
    if (JNIUtil::isJavaExceptionThrown())
    {
        return NULL;
    }

    env->DeleteLocalRef(clazz);
    if (JNIUtil::isJavaExceptionThrown())
    {
        return NULL;
    }

    env->DeleteLocalRef(jName);
    if (JNIUtil::isJavaExceptionThrown())
    {
        return NULL;
    }

    env->DeleteLocalRef(jUrl);
    if (JNIUtil::isJavaExceptionThrown())
    {
        return NULL;
    }

    env->DeleteLocalRef(jUuid);
    if (JNIUtil::isJavaExceptionThrown())
    {
        return NULL;
    }

    env->DeleteLocalRef(jRepository);
    if (JNIUtil::isJavaExceptionThrown())
    {
        return NULL;
    }

    env->DeleteLocalRef(jAuthor);
    if (JNIUtil::isJavaExceptionThrown())
    {
        return NULL;
    }

    env->DeleteLocalRef(jLastChangedDate);
    if (JNIUtil::isJavaExceptionThrown())
    {
        return NULL;
    }

    env->DeleteLocalRef(jLastDateTextUpdate);
    if (JNIUtil::isJavaExceptionThrown())
    {
        return NULL;
    }

    env->DeleteLocalRef(jLastDatePropsUpdate);
    if (JNIUtil::isJavaExceptionThrown())
    {
        return NULL;
    }

    env->DeleteLocalRef(jCopyUrl);
    if (JNIUtil::isJavaExceptionThrown())
    {
        return NULL;
    }

    return jinfo;
}

void
SVNClient::info2(const char *path, Revision &revision, Revision &pegRevision,
                 svn_depth_t depth, StringArray &changelists,
                 InfoCallback *callback)
{
    SVN_JNI_NULL_PTR_EX(path, "path", );

    Pool requestPool;
    svn_client_ctx_t *ctx = getContext(NULL);
    if (ctx == NULL)
        return;

    Path checkedPath(path);
    SVN_JNI_ERR(checkedPath.error_occured(), );

    SVN_JNI_ERR(svn_client_info2(checkedPath.c_str(),
                                 pegRevision.revision(),
                                 revision.revision(),
                                 InfoCallback::callback,
                                 callback, depth,
                                 changelists.array(requestPool), ctx,
                                 requestPool.pool()), );
}

jobjectArray SVNClient::makeJRevisionRangeArray(apr_array_header_t *ranges)
{
    JNIEnv *env = JNIUtil::getEnv();

    jclass clazz = env->FindClass(JAVA_PACKAGE "/RevisionRange");
    if (JNIUtil::isJavaExceptionThrown())
        return NULL;

    jobjectArray jranges = env->NewObjectArray(ranges->nelts, clazz, NULL);

    for (int i = 0; i < ranges->nelts; ++i)
    {
        // Convert svn_merge_range_t *'s to Java RevisionRange objects.
        svn_merge_range_t *range =
            APR_ARRAY_IDX(ranges, i, svn_merge_range_t *);
        jobject jrange = RevisionRange::makeJRevisionRange(range);
        if (jrange == NULL)
            return NULL;

        env->SetObjectArrayElement(jranges, i, jrange);
        if (JNIUtil::isJavaExceptionThrown())
            return NULL;

        env->DeleteLocalRef(jrange);
        if (JNIUtil::isJavaExceptionThrown())
            return NULL;
    }

    return jranges;
}<|MERGE_RESOLUTION|>--- conflicted
+++ resolved
@@ -1,17 +1,22 @@
 /**
  * @copyright
  * ====================================================================
- * Copyright (c) 2003-2008 CollabNet.  All rights reserved.
+ *    Licensed to the Apache Software Foundation (ASF) under one
+ *    or more contributor license agreements.  See the NOTICE file
+ *    distributed with this work for additional information
+ *    regarding copyright ownership.  The ASF licenses this file
+ *    to you under the Apache License, Version 2.0 (the
+ *    "License"); you may not use this file except in compliance
+ *    with the License.  You may obtain a copy of the License at
  *
- * This software is licensed as described in the file COPYING, which
- * you should have received as part of this distribution.  The terms
- * are also available at http://subversion.tigris.org/license-1.html.
- * If newer versions of this license are posted there, you may use a
- * newer version instead, at your option.
+ *      http://www.apache.org/licenses/LICENSE-2.0
  *
- * This software consists of voluntary contributions made by many
- * individuals.  For exact contribution history, see the revision
- * history and logs, available at http://subversion.tigris.org/.
+ *    Unless required by applicable law or agreed to in writing,
+ *    software distributed under the License is distributed on an
+ *    "AS IS" BASIS, WITHOUT WARRANTIES OR CONDITIONS OF ANY
+ *    KIND, either express or implied.  See the License for the
+ *    specific language governing permissions and limitations
+ *    under the License.
  * ====================================================================
  * @endcopyright
  *
@@ -19,30 +24,45 @@
  * @brief: Implementation of the SVNClient class
  */
 
+#include <vector>
+#include <iostream>
+#include <sstream>
+#include <string>
+
 #include "SVNClient.h"
 #include "JNIUtil.h"
-#include "Notify.h"
-#include "Notify2.h"
 #include "CopySources.h"
 #include "DiffSummaryReceiver.h"
-#include "ConflictResolverCallback.h"
-#include "ProgressListener.h"
+#include "ClientContext.h"
 #include "Prompter.h"
+#include "RemoteSession.h"
 #include "Pool.h"
 #include "Targets.h"
 #include "Revision.h"
+#include "OutputStream.h"
 #include "RevisionRange.h"
+#include "VersionExtended.h"
 #include "BlameCallback.h"
 #include "ProplistCallback.h"
 #include "LogMessageCallback.h"
 #include "InfoCallback.h"
+#include "PatchCallback.h"
+#include "CommitCallback.h"
 #include "StatusCallback.h"
 #include "ChangelistCallback.h"
 #include "ListCallback.h"
+#include "ImportFilterCallback.h"
 #include "JNIByteArray.h"
 #include "CommitMessage.h"
 #include "EnumMapper.h"
 #include "StringArray.h"
+#include "PropertyTable.h"
+#include "DiffOptions.h"
+#include "CreateJ.h"
+#include "JNIStringHolder.h"
+
+#include "svn_auth.h"
+#include "svn_dso.h"
 #include "svn_types.h"
 #include "svn_client.h"
 #include "svn_sorts.h"
@@ -50,71 +70,92 @@
 #include "svn_diff.h"
 #include "svn_config.h"
 #include "svn_io.h"
+#include "svn_hash.h"
+#include "svn_dirent_uri.h"
 #include "svn_path.h"
 #include "svn_utf.h"
+#include "private/svn_subr_private.h"
 #include "svn_private_config.h"
-#include "../include/org_tigris_subversion_javahl_Revision.h"
-#include "../include/org_tigris_subversion_javahl_NodeKind.h"
-#include "../include/org_tigris_subversion_javahl_StatusKind.h"
-#include "JNIStringHolder.h"
-#include <vector>
-#include <iostream>
-#include <sstream>
-
-struct log_msg_baton
-{
-    const char *message;
-    CommitMessage *messageHandler;
-};
-
-SVNClient::SVNClient()
-{
-    m_notify = NULL;
-    m_notify2 = NULL;
-    m_progressListener = NULL;
-    m_prompter = NULL;
-    m_commitMessage = NULL;
-    m_conflictResolver = NULL;
+
+#include "ExternalItem.hpp"
+#include "jniwrapper/jni_list.hpp"
+#include "jniwrapper/jni_stack.hpp"
+#include "jniwrapper/jni_string_map.hpp"
+
+
+SVNClient::SVNClient(jobject jthis_in)
+    : m_lastPath("", pool), context(jthis_in, pool)
+{
 }
 
 SVNClient::~SVNClient()
 {
-    delete m_notify;
-    delete m_notify2;
-    delete m_progressListener;
-    delete m_prompter;
-    delete m_conflictResolver;
 }
 
 SVNClient *SVNClient::getCppObject(jobject jthis)
 {
     static jfieldID fid = 0;
     jlong cppAddr = SVNBase::findCppAddrForJObject(jthis, &fid,
-                                                   JAVA_PACKAGE"/SVNClient");
+                                                   JAVAHL_CLASS("/SVNClient"));
     return (cppAddr == 0 ? NULL : reinterpret_cast<SVNClient *>(cppAddr));
 }
 
 void SVNClient::dispose(jobject jthis)
 {
     static jfieldID fid = 0;
-    SVNBase::dispose(jthis, &fid, JAVA_PACKAGE"/SVNClient");
-}
-
-jstring SVNClient::getAdminDirectoryName()
-{
-    Pool requestPool;
-    jstring name =
-        JNIUtil::makeJString(svn_wc_get_adm_dir(requestPool.pool()));
+    SVNBase::dispose(jthis, &fid, JAVAHL_CLASS("/SVNClient"));
+}
+
+jobject SVNClient::getVersionExtended(bool verbose)
+{
+    JNIEnv *const env = JNIUtil::getEnv();
+
+    jclass clazz = env->FindClass(JAVAHL_CLASS("/types/VersionExtended"));
     if (JNIUtil::isJavaExceptionThrown())
         return NULL;
 
+    static volatile jmethodID ctor = 0;
+    if (!ctor)
+    {
+        ctor = env->GetMethodID(clazz, "<init>", "()V");
+        if (JNIUtil::isJavaExceptionThrown())
+            return NULL;
+    }
+
+    static volatile jfieldID fid = 0;
+    if (!fid)
+    {
+        fid = env->GetFieldID(clazz, "cppAddr", "J");
+        if (JNIUtil::isJavaExceptionThrown())
+            return NULL;
+    }
+
+    jobject j_ext_info = env->NewObject(clazz, ctor);
+    if (JNIUtil::isJavaExceptionThrown())
+        return NULL;
+
+    VersionExtended *vx = new VersionExtended(verbose);
+    env->SetLongField(j_ext_info, fid, vx->getCppAddr());
+
+    env->DeleteLocalRef(clazz);
+    return j_ext_info;
+}
+
+jstring SVNClient::getAdminDirectoryName()
+{
+    SVN::Pool subPool(pool);
+    jstring name =
+        JNIUtil::makeJString(svn_wc_get_adm_dir(subPool.getPool()));
+    if (JNIUtil::isJavaExceptionThrown())
+        return NULL;
+
     return name;
 }
 
 jboolean SVNClient::isAdminDirectory(const char *name)
 {
-    Pool requestPool;
-    return svn_wc_is_adm_dir(name, requestPool.pool()) ? JNI_TRUE : JNI_FALSE;
+    SVN::Pool subPool(pool);
+    return svn_wc_is_adm_dir(name, subPool.getPool()) ? JNI_TRUE : JNI_FALSE;
 }
 
 const char *SVNClient::getLastPath()
@@ -130,104 +171,126 @@
                      int direntFields, bool fetchLocks,
                      ListCallback *callback)
 {
-    Pool requestPool;
-    svn_client_ctx_t *ctx = getContext(NULL);
+    SVN::Pool subPool(pool);
+    svn_client_ctx_t *ctx = context.getContext(NULL, subPool);
     if (ctx == NULL)
         return;
 
     SVN_JNI_NULL_PTR_EX(url, "path or url", );
 
-    Path urlPath(url);
-    SVN_JNI_ERR(urlPath.error_occured(), );
-
-    SVN_JNI_ERR(svn_client_list2(urlPath.c_str(),
+    Path urlPath(url, subPool);
+    SVN_JNI_ERR(urlPath.error_occurred(), );
+
+    SVN_JNI_ERR(svn_client_list3(urlPath.c_str(),
                                  pegRevision.revision(),
                                  revision.revision(),
                                  depth,
                                  direntFields,
                                  fetchLocks,
+                                 FALSE, // include_externals
                                  ListCallback::callback,
                                  callback,
-                                 ctx, requestPool.pool()), );
+                                 ctx, subPool.getPool()), );
 }
 
 void
 SVNClient::status(const char *path, svn_depth_t depth,
-                  bool onServer, bool getAll, bool noIgnore,
-                  bool ignoreExternals, StringArray &changelists,
+                  bool onServer, bool onDisk, bool getAll,
+                  bool noIgnore, bool ignoreExternals,
+                  bool depthAsSticky, StringArray &changelists,
                   StatusCallback *callback)
 {
-    Pool requestPool;
+    SVN::Pool subPool(pool);
     svn_revnum_t youngest = SVN_INVALID_REVNUM;
     svn_opt_revision_t rev;
 
     SVN_JNI_NULL_PTR_EX(path, "path", );
 
-    svn_client_ctx_t *ctx = getContext(NULL);
-    if (ctx == NULL)
-        return;
-
-    Path checkedPath(path);
-    SVN_JNI_ERR(checkedPath.error_occured(), );
+    svn_client_ctx_t *ctx = context.getContext(NULL, subPool);
+    if (ctx == NULL)
+        return;
+    callback->setWcCtx(ctx->wc_ctx);
+
+    Path checkedPath(path, subPool);
+    SVN_JNI_ERR(checkedPath.error_occurred(), );
 
     rev.kind = svn_opt_revision_unspecified;
 
-    SVN_JNI_ERR(svn_client_status3(&youngest, checkedPath.c_str(),
-                                   &rev, StatusCallback::callback,
-                                   callback,
-                                   depth,
-                                   getAll, onServer, noIgnore,
-                                   ignoreExternals,
-                                   changelists.array(requestPool),
-                                   ctx, requestPool.pool()), );
-}
-
-void SVNClient::username(const char *pi_username)
-{
-    m_userName = (pi_username == NULL ? "" : pi_username);
-}
-
-void SVNClient::password(const char *pi_password)
-{
-    m_passWord = (pi_password == NULL ? "" : pi_password);
-}
-
-void SVNClient::setPrompt(Prompter *prompter)
-{
-    delete m_prompter;
-    m_prompter = prompter;
+    SVN_JNI_ERR(svn_client_status6(&youngest, ctx, checkedPath.c_str(),
+                                   &rev, depth,
+                                   getAll, onServer, onDisk,
+                                   noIgnore, ignoreExternals, depthAsSticky,
+                                   changelists.array(subPool),
+                                   StatusCallback::callback, callback,
+                                   subPool.getPool()), );
+}
+
+/* Convert a vector of revision ranges to an APR array of same. */
+static apr_array_header_t *
+rev_range_vector_to_apr_array(std::vector<RevisionRange> &revRanges,
+                              SVN::Pool &subPool)
+{
+    apr_array_header_t *ranges =
+      apr_array_make(subPool.getPool(),
+                     static_cast<int>(revRanges.size()),
+                     sizeof(svn_opt_revision_range_t *));
+
+    std::vector<RevisionRange>::const_iterator it;
+    for (it = revRanges.begin(); it != revRanges.end(); ++it)
+    {
+        const svn_opt_revision_range_t *range = it->toRange(subPool);
+
+        if (range->start.kind == svn_opt_revision_unspecified
+            && range->end.kind == svn_opt_revision_unspecified)
+        {
+            svn_opt_revision_range_t *full =
+                reinterpret_cast<svn_opt_revision_range_t *>
+                    (apr_pcalloc(subPool.getPool(), sizeof(*range)));
+            full->start.kind = svn_opt_revision_number;
+            full->start.value.number = 1;
+            full->end.kind = svn_opt_revision_head;
+            full->end.value.number = 0;
+            APR_ARRAY_PUSH(ranges, const svn_opt_revision_range_t *) = full;
+        }
+        else
+        {
+            APR_ARRAY_PUSH(ranges, const svn_opt_revision_range_t *) = range;
+        }
+        if (JNIUtil::isExceptionThrown())
+            return NULL;
+    }
+    return ranges;
 }
 
 void SVNClient::logMessages(const char *path, Revision &pegRevision,
-                            Revision &revisionStart,
-                            Revision &revisionEnd, bool stopOnCopy,
-                            bool discoverPaths, bool includeMergedRevisions,
-                            StringArray &revProps,
-                            long limit, LogMessageCallback *callback)
-{
-    Pool requestPool;
+                            std::vector<RevisionRange> &logRanges,
+                            bool stopOnCopy, bool discoverPaths,
+                            bool includeMergedRevisions, StringArray &revProps,
+                            int limit, LogMessageCallback *callback)
+{
+    SVN::Pool subPool(pool);
 
     SVN_JNI_NULL_PTR_EX(path, "path", );
 
-    svn_client_ctx_t *ctx = getContext(NULL);
-    if (ctx == NULL)
-        return;
-
-    Targets target(path);
-    const apr_array_header_t *targets = target.array(requestPool);
-    SVN_JNI_ERR(target.error_occured(), );
-
-    SVN_JNI_ERR(svn_client_log4(targets,
-                                pegRevision.revision(),
-                                revisionStart.revision(),
-                                revisionEnd.revision(),
-                                limit,
-                                discoverPaths,
-                                stopOnCopy,
+    svn_client_ctx_t *ctx = context.getContext(NULL, subPool);
+    if (ctx == NULL)
+        return;
+
+    Targets target(path, subPool);
+    const apr_array_header_t *targets = target.array(subPool);
+    SVN_JNI_ERR(target.error_occurred(), );
+
+    apr_array_header_t *ranges =
+      rev_range_vector_to_apr_array(logRanges, subPool);
+    if (JNIUtil::isExceptionThrown())
+        return;
+
+    SVN_JNI_ERR(svn_client_log5(targets, pegRevision.revision(), ranges,
+                                limit, discoverPaths, stopOnCopy,
                                 includeMergedRevisions,
-                                revProps.array(requestPool),
+                                revProps.array(subPool),
                                 LogMessageCallback::callback, callback, ctx,
-                                requestPool.pool()), );
+                                subPool.getPool()), );
 }
 
 jlong SVNClient::checkout(const char *moduleName, const char *destPath,
@@ -235,18 +298,18 @@
                           svn_depth_t depth, bool ignoreExternals,
                           bool allowUnverObstructions)
 {
-    Pool requestPool;
+    SVN::Pool subPool;
 
     SVN_JNI_NULL_PTR_EX(moduleName, "moduleName", -1);
     SVN_JNI_NULL_PTR_EX(destPath, "destPath", -1);
 
-    Path url(moduleName);
-    Path path(destPath);
-    SVN_JNI_ERR(url.error_occured(), -1);
-    SVN_JNI_ERR(path.error_occured(), -1);
+    Path url(moduleName, subPool);
+    Path path(destPath, subPool);
+    SVN_JNI_ERR(url.error_occurred(), -1);
+    SVN_JNI_ERR(path.error_occurred(), -1);
     svn_revnum_t rev;
 
-    svn_client_ctx_t *ctx = getContext(NULL);
+    svn_client_ctx_t *ctx = context.getContext(NULL, subPool);
     if (ctx == NULL)
         return -1;
 
@@ -258,111 +321,93 @@
                                      ignoreExternals,
                                      allowUnverObstructions,
                                      ctx,
-                                     requestPool.pool()),
+                                     subPool.getPool()),
                 -1);
 
     return rev;
 }
 
-void SVNClient::notification(Notify *notify)
-{
-    delete m_notify;
-    m_notify = notify;
-}
-
-void SVNClient::notification2(Notify2 *notify2)
-{
-    delete m_notify2;
-    m_notify2 = notify2;
-}
-
-void SVNClient::setConflictResolver(ConflictResolverCallback *conflictResolver)
-{
-    delete m_conflictResolver;
-    m_conflictResolver = conflictResolver;
-}
-
-void SVNClient::setProgressListener(ProgressListener *listener)
-{
-    delete m_progressListener;
-    m_progressListener = listener;
-}
-
-void SVNClient::remove(Targets &targets, const char *message, bool force,
-                       bool keep_local)
-{
-    svn_commit_info_t *commit_info = NULL;
-    Pool requestPool;
-    svn_client_ctx_t *ctx = getContext(message);
-    if (ctx == NULL)
-        return;
-
-    const apr_array_header_t *targets2 = targets.array(requestPool);
-    SVN_JNI_ERR(targets.error_occured(), );
-
-    SVN_JNI_ERR(svn_client_delete3(&commit_info, targets2, force, keep_local,
-                                   ctx, requestPool.pool()), );
-}
-
-void SVNClient::revert(const char *path, svn_depth_t depth,
-                       StringArray &changelists)
-{
-    Pool requestPool;
+void SVNClient::remove(Targets &targets, CommitMessage *message, bool force,
+                       bool keep_local, PropertyTable &revprops,
+                       CommitCallback *callback)
+{
+    SVN::Pool subPool(pool);
+    svn_client_ctx_t *ctx = context.getContext(message, subPool);
+    if (ctx == NULL)
+        return;
+
+    const apr_array_header_t *targets2 = targets.array(subPool);
+    SVN_JNI_ERR(targets.error_occurred(), );
+
+    SVN_JNI_ERR(svn_client_delete4(targets2, force, keep_local,
+                                   revprops.hash(subPool),
+                                   CommitCallback::callback, callback,
+                                   ctx, subPool.getPool()), );
+}
+
+void SVNClient::revert(StringArray &paths, svn_depth_t depth,
+                       StringArray &changelists,
+                       bool clear_changelists,
+                       bool metadata_only)
+{
+    SVN::Pool subPool(pool);
+
+    svn_client_ctx_t *ctx = context.getContext(NULL, subPool);
+    if (ctx == NULL)
+        return;
+
+    Targets targets(paths, subPool);
+    SVN_JNI_ERR(targets.error_occurred(), );
+    SVN_JNI_ERR(svn_client_revert3(targets.array(subPool), depth,
+                                   changelists.array(subPool),
+                                   clear_changelists,
+                                   metadata_only,
+                                   ctx, subPool.getPool()), );
+}
+
+void SVNClient::add(const char *path,
+                    svn_depth_t depth, bool force,
+                    bool no_ignore, bool no_autoprops,
+                    bool add_parents)
+{
+    SVN::Pool subPool(pool);
 
     SVN_JNI_NULL_PTR_EX(path, "path", );
 
-    svn_client_ctx_t *ctx = getContext(NULL);
-    if (ctx == NULL)
-        return;
-
-    Targets target(path);
-    const apr_array_header_t *targets = target.array(requestPool);
-    SVN_JNI_ERR(target.error_occured(), );
-    SVN_JNI_ERR(svn_client_revert2(targets, depth,
-                                   changelists.array(requestPool), ctx,
-                                   requestPool.pool()), );
-}
-
-void SVNClient::add(const char *path,
-                    svn_depth_t depth, bool force, bool no_ignore,
-                    bool add_parents)
-{
-    Pool requestPool;
-
-    SVN_JNI_NULL_PTR_EX(path, "path", );
-
-    Path intPath(path);
-    SVN_JNI_ERR(intPath.error_occured(), );
-    svn_client_ctx_t *ctx = getContext(NULL);
-    if (ctx == NULL)
-        return;
-
-    SVN_JNI_ERR(svn_client_add4(intPath.c_str(), depth, force,
-                                no_ignore, add_parents, ctx,
-                                requestPool.pool()), );
+    Path intPath(path, subPool);
+    SVN_JNI_ERR(intPath.error_occurred(), );
+    svn_client_ctx_t *ctx = context.getContext(NULL, subPool);
+    if (ctx == NULL)
+        return;
+
+    SVN_JNI_ERR(svn_client_add5(intPath.c_str(), depth, force,
+                                no_ignore, no_autoprops, add_parents, ctx,
+                                subPool.getPool()), );
 }
 
 jlongArray SVNClient::update(Targets &targets, Revision &revision,
                              svn_depth_t depth, bool depthIsSticky,
-                             bool ignoreExternals,
+                             bool makeParents, bool ignoreExternals,
                              bool allowUnverObstructions)
 {
-    Pool requestPool;
-
-    svn_client_ctx_t *ctx = getContext(NULL);
+    SVN::Pool subPool(pool);
+
+    svn_client_ctx_t *ctx = context.getContext(NULL, subPool);
     apr_array_header_t *revs;
     if (ctx == NULL)
         return NULL;
 
-    const apr_array_header_t *array = targets.array(requestPool);
-    SVN_JNI_ERR(targets.error_occured(), NULL);
-    SVN_JNI_ERR(svn_client_update3(&revs, array,
+    const apr_array_header_t *array = targets.array(subPool);
+    SVN_JNI_ERR(targets.error_occurred(), NULL);
+    SVN_JNI_ERR(svn_client_update4(&revs, array,
                                    revision.revision(),
                                    depth,
                                    depthIsSticky,
                                    ignoreExternals,
                                    allowUnverObstructions,
-                                   ctx, requestPool.pool()),
+                                   TRUE /* adds_as_modification */,
+                                   makeParents,
+                                   ctx, subPool.getPool()),
                 NULL);
 
     JNIEnv *env = JNIUtil::getEnv();
@@ -382,147 +427,236 @@
     return jrevs;
 }
 
-jlong SVNClient::commit(Targets &targets, const char *message,
-                        svn_depth_t depth, bool noUnlock, bool keepChangelist,
-                        StringArray &changelists)
-{
-    Pool requestPool;
-    svn_commit_info_t *commit_info = NULL;
-    const apr_array_header_t *targets2 = targets.array(requestPool);
-    SVN_JNI_ERR(targets.error_occured(), -1);
-    svn_client_ctx_t *ctx = getContext(message);
-    if (ctx == NULL)
-        return SVN_INVALID_REVNUM;
-
-    SVN_JNI_ERR(svn_client_commit4(&commit_info, targets2, depth,
+void SVNClient::commit(Targets &targets, CommitMessage *message,
+                       svn_depth_t depth, bool noUnlock, bool keepChangelist,
+                       StringArray &changelists, PropertyTable &revprops,
+                       CommitCallback *callback)
+{
+    SVN::Pool subPool(pool);
+    const apr_array_header_t *targets2 = targets.array(subPool);
+    SVN_JNI_ERR(targets.error_occurred(), );
+    svn_client_ctx_t *ctx = context.getContext(message, subPool);
+    if (ctx == NULL)
+        return;
+
+    SVN_JNI_ERR(svn_client_commit6(targets2, depth,
                                    noUnlock, keepChangelist,
-                                   changelists.array(requestPool),
-                                   ctx, requestPool.pool()),
-                SVN_INVALID_REVNUM);
-
-    if (commit_info && SVN_IS_VALID_REVNUM(commit_info->revision))
-        return commit_info->revision;
-
-    return SVN_INVALID_REVNUM;
-}
+                                   TRUE,
+                                   FALSE, // include_file_externals
+                                   FALSE, // include_dir_externals
+                                   changelists.array(subPool),
+                                   revprops.hash(subPool),
+                                   CommitCallback::callback, callback,
+                                   ctx, subPool.getPool()),
+                );
+}
+
+
+namespace {
+typedef Java::ImmutableList<JavaHL::ExternalItem> PinList;
+typedef Java::ImmutableMap<PinList> PinMap;
+
+struct PinListFunctor
+{
+  explicit PinListFunctor(const Java::Env& env, SVN::Pool& pool, int refs_len)
+    : m_pool(pool),
+      m_refs(apr_array_make(pool.getPool(), refs_len,
+                            sizeof(svn_wc_external_item2_t*)))
+      {}
+
+  void operator()(const JavaHL::ExternalItem& item)
+    {
+      APR_ARRAY_PUSH(m_refs, svn_wc_external_item2_t*) =
+        item.get_external_item(m_pool);
+    }
+
+  SVN::Pool& m_pool;
+  apr_array_header_t *m_refs;
+};
+
+struct PinMapFunctor
+{
+  explicit PinMapFunctor(const Java::Env& env, SVN::Pool& pool)
+    : m_env(env),
+      m_pool(pool),
+      m_pin_set(svn_hash__make(pool.getPool()))
+    {}
+
+  void operator()(const std::string& path, const PinList& refs)
+    {
+      PinListFunctor lf(m_env, m_pool, refs.length());
+      refs.for_each(lf);
+      const char* key = static_cast<const char*>(
+          apr_pmemdup(m_pool.getPool(), path.c_str(), path.size() + 1));
+      svn_hash_sets(m_pin_set, key, lf.m_refs);
+    }
+
+  const Java::Env& m_env;
+  SVN::Pool& m_pool;
+  apr_hash_t *m_pin_set;
+};
+
+apr_hash_t *get_externals_to_pin(jobject jexternalsToPin, SVN::Pool& pool)
+{
+  if (!jexternalsToPin)
+    return NULL;
+
+  const Java::Env env;
+  JNIEnv *jenv = env.get();
+
+  try
+    {
+      PinMap pin_map(env, jexternalsToPin);
+      PinMapFunctor mf(env, pool);
+      pin_map.for_each(mf);
+      return mf.m_pin_set;
+    }
+  SVN_JAVAHL_JNI_CATCH;
+  return NULL;
+}
+} // anonymous namespace
 
 void SVNClient::copy(CopySources &copySources, const char *destPath,
-                     const char *message, bool copyAsChild, bool makeParents)
-{
-    Pool requestPool;
-
-    apr_array_header_t *srcs = copySources.array(requestPool);
-    if (srcs == NULL)
-    {
-        JNIUtil::throwNativeException(JAVA_PACKAGE "/ClientException",
-                                      "Invalid copy sources");
-        return;
-    }
+                     CommitMessage *message, bool copyAsChild,
+                     bool makeParents, bool ignoreExternals,
+                     bool metadataOnly,
+                     bool pinExternals, jobject jexternalsToPin,
+                     PropertyTable &revprops, CommitCallback *callback)
+{
+    SVN::Pool subPool(pool);
+
+    apr_array_header_t *srcs = copySources.array(subPool);
+    SVN_JNI_NULL_PTR_EX(srcs, "sources", );
     SVN_JNI_NULL_PTR_EX(destPath, "destPath", );
-    Path destinationPath(destPath);
-    SVN_JNI_ERR(destinationPath.error_occured(), );
-
-    svn_client_ctx_t *ctx = getContext(message);
-    if (ctx == NULL)
-        return;
-
-    svn_commit_info_t *commit_info;
-    SVN_JNI_ERR(svn_client_copy4(&commit_info, srcs, destinationPath.c_str(),
-                                 copyAsChild, makeParents, ctx,
-                                 requestPool.pool()), );
+    Path destinationPath(destPath, subPool);
+    SVN_JNI_ERR(destinationPath.error_occurred(), );
+
+    svn_client_ctx_t *ctx = context.getContext(message, subPool);
+    if (ctx == NULL)
+        return;
+
+    apr_hash_t *pin_set = get_externals_to_pin(jexternalsToPin, subPool);
+    if (!JNIUtil::isJavaExceptionThrown())
+      SVN_JNI_ERR(svn_client_copy7(srcs, destinationPath.c_str(),
+                                   copyAsChild, makeParents, ignoreExternals,
+                                   metadataOnly,
+                                   pinExternals, pin_set,
+                                   revprops.hash(subPool),
+                                   CommitCallback::callback, callback,
+                                 ctx, subPool.getPool()), );
 }
 
 void SVNClient::move(Targets &srcPaths, const char *destPath,
-                     const char *message, bool force, bool moveAsChild,
-                     bool makeParents)
-{
-    Pool requestPool;
-
-    const apr_array_header_t *srcs = srcPaths.array(requestPool);
-    SVN_JNI_ERR(srcPaths.error_occured(), );
+                     CommitMessage *message, bool force, bool moveAsChild,
+                     bool makeParents, bool metadataOnly, bool allowMixRev,
+                     PropertyTable &revprops, CommitCallback *callback)
+{
+    SVN::Pool subPool(pool);
+
+    const apr_array_header_t *srcs = srcPaths.array(subPool);
+    SVN_JNI_ERR(srcPaths.error_occurred(), );
     SVN_JNI_NULL_PTR_EX(destPath, "destPath", );
-    Path destinationPath(destPath);
-    SVN_JNI_ERR(destinationPath.error_occured(), );
-
-    svn_client_ctx_t *ctx = getContext(message);
-    if (ctx == NULL)
-        return;
-
-    svn_commit_info_t *commit_info;
-    SVN_JNI_ERR(svn_client_move5(&commit_info, (apr_array_header_t *) srcs,
-                                 destinationPath.c_str(), force, moveAsChild,
-                                 makeParents, ctx, requestPool.pool()), );
-}
-
-void SVNClient::mkdir(Targets &targets, const char *message, bool makeParents)
-{
-    Pool requestPool;
-    svn_commit_info_t *commit_info = NULL;
-    svn_client_ctx_t *ctx = getContext(message);
-    if (ctx == NULL)
-        return;
-
-    const apr_array_header_t *targets2 = targets.array(requestPool);
-    SVN_JNI_ERR(targets.error_occured(), );
-
-    SVN_JNI_ERR(svn_client_mkdir3(&commit_info, targets2, makeParents, ctx,
-                                  requestPool.pool()), );
-}
-
-void SVNClient::cleanup(const char *path)
-{
-    Pool requestPool;
+    Path destinationPath(destPath, subPool);
+    SVN_JNI_ERR(destinationPath.error_occurred(), );
+
+    svn_client_ctx_t *ctx = context.getContext(message, subPool);
+    if (ctx == NULL)
+        return;
+
+    SVN_JNI_ERR(svn_client_move7((apr_array_header_t *) srcs,
+                                 destinationPath.c_str(), moveAsChild,
+                                 makeParents,
+                                 allowMixRev,
+                                 metadataOnly,
+                                 revprops.hash(subPool),
+                                 CommitCallback::callback, callback, ctx,
+                                 subPool.getPool()), );
+}
+
+void SVNClient::mkdir(Targets &targets, CommitMessage *message,
+                      bool makeParents, PropertyTable &revprops,
+                      CommitCallback *callback)
+{
+    SVN::Pool subPool(pool);
+    svn_client_ctx_t *ctx = context.getContext(message, subPool);
+    if (ctx == NULL)
+        return;
+
+    const apr_array_header_t *targets2 = targets.array(subPool);
+    SVN_JNI_ERR(targets.error_occurred(), );
+
+    SVN_JNI_ERR(svn_client_mkdir4(targets2, makeParents,
+                                  revprops.hash(subPool),
+                                  CommitCallback::callback, callback,
+                                  ctx, subPool.getPool()), );
+}
+
+void SVNClient::cleanup(const char *path,
+                        bool break_locks,
+                        bool fix_recorded_timestamps,
+                        bool clear_dav_cache,
+                        bool remove_unused_pristines,
+                        bool include_externals)
+{
+    SVN::Pool subPool(pool);
     SVN_JNI_NULL_PTR_EX(path, "path", );
-    Path intPath(path);
-    SVN_JNI_ERR(intPath.error_occured(), );
-
-    svn_client_ctx_t *ctx = getContext(NULL);
-    if (ctx == NULL)
-        return;
-
-    SVN_JNI_ERR(svn_client_cleanup(intPath.c_str(), ctx, requestPool.pool()),);
+    Path intPath(path, subPool);
+    SVN_JNI_ERR(intPath.error_occurred(), );
+
+    svn_client_ctx_t *ctx = context.getContext(NULL, subPool);
+    if (ctx == NULL)
+        return;
+
+    SVN_JNI_ERR(svn_client_cleanup2(intPath.c_str(),
+                                    break_locks,
+                                    fix_recorded_timestamps,
+                                    clear_dav_cache,
+                                    remove_unused_pristines,
+                                    include_externals,
+                                    ctx, subPool.getPool()),);
 }
 
 void SVNClient::resolve(const char *path, svn_depth_t depth,
                         svn_wc_conflict_choice_t choice)
 {
-    Pool requestPool;
+    SVN::Pool subPool(pool);
     SVN_JNI_NULL_PTR_EX(path, "path", );
-    Path intPath(path);
-    SVN_JNI_ERR(intPath.error_occured(), );
-    svn_client_ctx_t *ctx = getContext(NULL);
+    Path intPath(path, subPool);
+    SVN_JNI_ERR(intPath.error_occurred(), );
+    svn_client_ctx_t *ctx = context.getContext(NULL, subPool);
     if (ctx == NULL)
         return;
 
     SVN_JNI_ERR(svn_client_resolve(intPath.c_str(), depth, choice,
-                                   ctx, requestPool.pool()), );
+                                   ctx, subPool.getPool()), );
 }
 
 jlong SVNClient::doExport(const char *srcPath, const char *destPath,
                           Revision &revision, Revision &pegRevision,
                           bool force, bool ignoreExternals,
+                          bool ignoreKeywords,
                           svn_depth_t depth, const char *nativeEOL)
 {
-    Pool requestPool;
+    SVN::Pool subPool(pool);
     SVN_JNI_NULL_PTR_EX(srcPath, "srcPath", -1);
     SVN_JNI_NULL_PTR_EX(destPath, "destPath", -1);
-    Path sourcePath(srcPath);
-    SVN_JNI_ERR(sourcePath.error_occured(), -1);
-    Path destinationPath(destPath);
-    SVN_JNI_ERR(destinationPath.error_occured(), -1);
+    Path sourcePath(srcPath, subPool);
+    SVN_JNI_ERR(sourcePath.error_occurred(), -1);
+    Path destinationPath(destPath, subPool);
+    SVN_JNI_ERR(destinationPath.error_occurred(), -1);
     svn_revnum_t rev;
-    svn_client_ctx_t *ctx = getContext(NULL);
+    svn_client_ctx_t *ctx = context.getContext(NULL, subPool);
     if (ctx == NULL)
         return -1;
 
-    SVN_JNI_ERR(svn_client_export4(&rev, sourcePath.c_str(),
+    SVN_JNI_ERR(svn_client_export5(&rev, sourcePath.c_str(),
                                    destinationPath.c_str(),
                                    pegRevision.revision(),
                                    revision.revision(), force,
-                                   ignoreExternals,
+                                   ignoreExternals, ignoreKeywords,
                                    depth,
                                    nativeEOL, ctx,
-                                   requestPool.pool()),
+                                   subPool.getPool()),
                 -1);
 
     return rev;
@@ -530,343 +664,217 @@
 }
 
 jlong SVNClient::doSwitch(const char *path, const char *url,
-<<<<<<< HEAD
-                          Revision &revision, svn_depth_t depth,
-                          bool ignoreExternals, bool allowUnverObstructions)
-=======
                           Revision &revision, Revision &pegRevision,
                           svn_depth_t depth, bool depthIsSticky,
                           bool ignoreExternals,
-                          bool allowUnverObstructions)
->>>>>>> 8595db6c
-{
-    Pool requestPool;
+                          bool allowUnverObstructions,
+                          bool ignoreAncestry)
+{
+    SVN::Pool subPool(pool);
     SVN_JNI_NULL_PTR_EX(path, "path", -1);
     SVN_JNI_NULL_PTR_EX(url, "url", -1);
-    Path intUrl(url);
-    SVN_JNI_ERR(intUrl.error_occured(), -1);
-    Path intPath(path);
-    SVN_JNI_ERR(intPath.error_occured(), -1);
+    Path intUrl(url, subPool);
+    SVN_JNI_ERR(intUrl.error_occurred(), -1);
+    Path intPath(path, subPool);
+    SVN_JNI_ERR(intPath.error_occurred(), -1);
 
     svn_revnum_t rev;
-    svn_client_ctx_t *ctx = getContext(NULL);
+    svn_client_ctx_t *ctx = context.getContext(NULL, subPool);
     if (ctx == NULL)
         return -1;
 
-    SVN_JNI_ERR(svn_client_switch2(&rev, intPath.c_str(),
+    SVN_JNI_ERR(svn_client_switch3(&rev, intPath.c_str(),
                                    intUrl.c_str(),
                                    pegRevision.revision(),
                                    revision.revision(),
                                    depth,
-<<<<<<< HEAD
-=======
                                    depthIsSticky,
->>>>>>> 8595db6c
                                    ignoreExternals,
                                    allowUnverObstructions,
+                                   ignoreAncestry,
                                    ctx,
-                                   requestPool.pool()),
+                                   subPool.getPool()),
                 -1);
 
     return rev;
 }
 
 void SVNClient::doImport(const char *path, const char *url,
-                         const char *message, svn_depth_t depth,
-                         bool noIgnore, bool ignoreUnknownNodeTypes)
-{
-    Pool requestPool;
+                         CommitMessage *message, svn_depth_t depth,
+                         bool noIgnore, bool noAutoProps,
+                         bool ignoreUnknownNodeTypes,
+                         PropertyTable &revprops,
+                         ImportFilterCallback *ifCallback,
+                         CommitCallback *commitCallback)
+{
+    SVN::Pool subPool(pool);
     SVN_JNI_NULL_PTR_EX(path, "path", );
     SVN_JNI_NULL_PTR_EX(url, "url", );
-    Path intPath(path);
-    SVN_JNI_ERR(intPath.error_occured(), );
-    Path intUrl(url);
-    SVN_JNI_ERR(intUrl.error_occured(), );
-
-    svn_commit_info_t *commit_info = NULL;
-    svn_client_ctx_t *ctx = getContext(message);
-    if (ctx == NULL)
-        return;
-
-    SVN_JNI_ERR(svn_client_import3(&commit_info, intPath.c_str(),
-                                   intUrl.c_str(), depth, noIgnore,
-                                   ignoreUnknownNodeTypes, ctx,
-                                   requestPool.pool()), );
-}
-
-jobjectArray
+    Path intPath(path, subPool);
+    SVN_JNI_ERR(intPath.error_occurred(), );
+    Path intUrl(url, subPool);
+    SVN_JNI_ERR(intUrl.error_occurred(), );
+
+    svn_client_ctx_t *ctx = context.getContext(message, subPool);
+    if (ctx == NULL)
+        return;
+
+    SVN_JNI_ERR(svn_client_import5(intPath.c_str(), intUrl.c_str(), depth,
+                                   noIgnore, noAutoProps, ignoreUnknownNodeTypes,
+                                   revprops.hash(subPool),
+                                   ImportFilterCallback::callback, ifCallback,
+                                   CommitCallback::callback, commitCallback,
+                                   ctx, subPool.getPool()), );
+}
+
+jobject
 SVNClient::suggestMergeSources(const char *path, Revision &pegRevision)
 {
-    Pool requestPool;
-    svn_client_ctx_t *ctx = getContext(NULL);
+    SVN::Pool subPool(pool);
+    svn_client_ctx_t *ctx = context.getContext(NULL, subPool);
     if (ctx == NULL)
         return NULL;
 
     apr_array_header_t *sources;
     SVN_JNI_ERR(svn_client_suggest_merge_sources(&sources, path,
                                                  pegRevision.revision(),
-                                                 ctx, requestPool.pool()),
+                                                 ctx, subPool.getPool()),
                 NULL);
 
-    JNIEnv *env = JNIUtil::getEnv();
-    jclass clazz = env->FindClass("java/lang/String");
-    if (JNIUtil::isJavaExceptionThrown())
-        return NULL;
-
-    jobjectArray jsuggestions = env->NewObjectArray(sources->nelts, clazz,
-                                                    NULL);
-    for (int i = 0; i < sources->nelts; ++i)
-    {
-        const char *source = APR_ARRAY_IDX(sources, i, const char *);
-        jstring jpath = JNIUtil::makeJString(source);
-        if (JNIUtil::isJavaExceptionThrown())
-            return NULL;
-
-        env->SetObjectArrayElement(jsuggestions, i, jpath);
-        if (JNIUtil::isJavaExceptionThrown())
-            return NULL;
-    }
-
-    return jsuggestions;
+    return CreateJ::StringSet(sources);
 }
 
 void SVNClient::merge(const char *path1, Revision &revision1,
                       const char *path2, Revision &revision2,
-                      const char *localPath, bool force, svn_depth_t depth,
-                      bool ignoreAncestry, bool dryRun, bool recordOnly)
-{
-    Pool requestPool;
+                      const char *localPath, bool forceDelete, svn_depth_t depth,
+                      bool ignoreMergeinfo, bool diffIgnoreAncestry,
+                      bool dryRun, bool allowMixedRev, bool recordOnly)
+{
+    SVN::Pool subPool(pool);
     SVN_JNI_NULL_PTR_EX(path1, "path1", );
     SVN_JNI_NULL_PTR_EX(path2, "path2", );
     SVN_JNI_NULL_PTR_EX(localPath, "localPath", );
-    Path intLocalPath(localPath);
-    SVN_JNI_ERR(intLocalPath.error_occured(), );
-
-    Path srcPath1(path1);
-    SVN_JNI_ERR(srcPath1.error_occured(), );
-
-    Path srcPath2 = path2;
-    SVN_JNI_ERR(srcPath2.error_occured(), );
-
-    svn_client_ctx_t *ctx = getContext(NULL);
-    if (ctx == NULL)
-        return;
-
-    SVN_JNI_ERR(svn_client_merge3(srcPath1.c_str(), revision1.revision(),
+    Path intLocalPath(localPath, subPool);
+    SVN_JNI_ERR(intLocalPath.error_occurred(), );
+
+    Path srcPath1(path1, subPool);
+    SVN_JNI_ERR(srcPath1.error_occurred(), );
+
+    Path srcPath2(path2, subPool);
+    SVN_JNI_ERR(srcPath2.error_occurred(), );
+
+    svn_client_ctx_t *ctx = context.getContext(NULL, subPool);
+    if (ctx == NULL)
+        return;
+
+    SVN_JNI_ERR(svn_client_merge5(srcPath1.c_str(), revision1.revision(),
                                   srcPath2.c_str(), revision2.revision(),
                                   intLocalPath.c_str(),
                                   depth,
-                                  ignoreAncestry, force, recordOnly, dryRun,
-                                  NULL, ctx, requestPool.pool()), );
+                                  ignoreMergeinfo, diffIgnoreAncestry,
+                                  forceDelete, recordOnly, dryRun,
+                                  allowMixedRev, NULL, ctx,
+                                  subPool.getPool()), );
 }
 
 void SVNClient::merge(const char *path, Revision &pegRevision,
-                      std::vector<RevisionRange> &rangesToMerge,
-                      const char *localPath, bool force, svn_depth_t depth,
-                      bool ignoreAncestry, bool dryRun, bool recordOnly)
-{
-    Pool requestPool;
+                      std::vector<RevisionRange> *rangesToMerge,
+                      const char *localPath, bool forceDelete, svn_depth_t depth,
+                      bool ignoreMergeinfo, bool diffIgnoreAncestry,
+                      bool dryRun, bool allowMixedRev, bool recordOnly)
+{
+    SVN::Pool subPool(pool);
     SVN_JNI_NULL_PTR_EX(path, "path", );
     SVN_JNI_NULL_PTR_EX(localPath, "localPath", );
-    Path intLocalPath(localPath);
-    SVN_JNI_ERR(intLocalPath.error_occured(), );
-
-    Path srcPath(path);
-    SVN_JNI_ERR(srcPath.error_occured(), );
-
-    svn_client_ctx_t *ctx = getContext(NULL);
+    Path intLocalPath(localPath, subPool);
+    SVN_JNI_ERR(intLocalPath.error_occurred(), );
+
+    Path srcPath(path, subPool);
+    SVN_JNI_ERR(srcPath.error_occurred(), );
+
+    svn_client_ctx_t *ctx = context.getContext(NULL, subPool);
     if (ctx == NULL)
         return;
 
     apr_array_header_t *ranges =
-      apr_array_make(requestPool.pool(), rangesToMerge.size(),
-                     sizeof(const svn_opt_revision_range_t *));
-
-    std::vector<RevisionRange>::const_iterator it;
-    for (it = rangesToMerge.begin(); it != rangesToMerge.end(); ++it)
-    {
-        if (it->toRange(requestPool)->start.kind
-            == svn_opt_revision_unspecified
-            && it->toRange(requestPool)->end.kind
-            == svn_opt_revision_unspecified)
-        {
-            svn_opt_revision_range_t *range =
-                (svn_opt_revision_range_t *)apr_pcalloc(requestPool.pool(),
-                                                        sizeof(*range));
-            range->start.kind = svn_opt_revision_number;
-            range->start.value.number = 1;
-            range->end.kind = svn_opt_revision_head;
-            APR_ARRAY_PUSH(ranges, const svn_opt_revision_range_t *) = range;
-        }
-        else
-        {
-            APR_ARRAY_PUSH(ranges, const svn_opt_revision_range_t *) =
-                it->toRange(requestPool);
-        }
-        if (JNIUtil::isExceptionThrown())
-            return;
-    }
-
-    SVN_JNI_ERR(svn_client_merge_peg3(srcPath.c_str(),
+      (!rangesToMerge ? NULL
+       : rev_range_vector_to_apr_array(*rangesToMerge, subPool));
+    if (JNIUtil::isExceptionThrown())
+        return;
+
+    SVN_JNI_ERR(svn_client_merge_peg5(srcPath.c_str(),
                                       ranges,
                                       pegRevision.revision(),
                                       intLocalPath.c_str(),
                                       depth,
-                                      ignoreAncestry, force, recordOnly,
-                                      dryRun, NULL, ctx,
-                                      requestPool.pool()), );
-}
-
-void SVNClient::mergeReintegrate(const char *path, Revision &pegRevision,
-                                 const char *localPath, bool dryRun)
-{
-    Pool requestPool;
-    SVN_JNI_NULL_PTR_EX(path, "path", );
-    SVN_JNI_NULL_PTR_EX(localPath, "localPath", );
-    Path intLocalPath(localPath);
-    SVN_JNI_ERR(intLocalPath.error_occured(), );
-
-    Path srcPath(path);
-    SVN_JNI_ERR(srcPath.error_occured(), );
-
-    svn_client_ctx_t *ctx = getContext(NULL);
-    if (ctx == NULL)
-        return;
-
-    SVN_JNI_ERR(svn_client_merge_reintegrate(srcPath.c_str(),
-                                             pegRevision.revision(),
-                                             intLocalPath.c_str(),
-                                             dryRun, NULL, ctx,
-                                             requestPool.pool()), );
-}
+                                      ignoreMergeinfo, diffIgnoreAncestry,
+                                      forceDelete, recordOnly,
+                                      dryRun, allowMixedRev, NULL, ctx,
+                                      subPool.getPool()), );
+}
+
+/* SVNClient::mergeReintegrate is implemented in deprecated.cpp. */
 
 jobject
 SVNClient::getMergeinfo(const char *target, Revision &pegRevision)
 {
-    Pool requestPool;
-    JNIEnv *env = JNIUtil::getEnv();
-
-    svn_client_ctx_t *ctx = getContext(NULL);
+    SVN::Pool subPool(pool);
+    svn_client_ctx_t *ctx = context.getContext(NULL, subPool);
     if (ctx == NULL)
         return NULL;
 
     svn_mergeinfo_t mergeinfo;
-    Path intLocalTarget(target);
-    SVN_JNI_ERR(intLocalTarget.error_occured(), NULL);
+    Path intLocalTarget(target, subPool);
+    SVN_JNI_ERR(intLocalTarget.error_occurred(), NULL);
     SVN_JNI_ERR(svn_client_mergeinfo_get_merged(&mergeinfo,
                                                 intLocalTarget.c_str(),
                                                 pegRevision.revision(), ctx,
-                                                requestPool.pool()),
+                                                subPool.getPool()),
                 NULL);
     if (mergeinfo == NULL)
         return NULL;
-
-    // Transform mergeinfo into Java Mergeinfo object.
-    jclass clazz = env->FindClass(JAVA_PACKAGE "/Mergeinfo");
-    if (JNIUtil::isJavaExceptionThrown())
-        return NULL;
-
-    static jmethodID ctor = 0;
-    if (ctor == 0)
-    {
-        ctor = env->GetMethodID(clazz, "<init>", "()V");
-        if (JNIUtil::isJavaExceptionThrown())
-            return NULL;
-    }
-
-    static jmethodID addRevisions = 0;
-    if (addRevisions == 0)
-    {
-        addRevisions = env->GetMethodID(clazz, "addRevisions",
-                                        "(Ljava/lang/String;"
-                                        "[L"JAVA_PACKAGE"/RevisionRange;)V");
-        if (JNIUtil::isJavaExceptionThrown())
-            return NULL;
-    }
-
-    jobject jmergeinfo = env->NewObject(clazz, ctor);
-    if (JNIUtil::isJavaExceptionThrown())
-        return NULL;
-
-    apr_hash_index_t *hi;
-    for (hi = apr_hash_first(requestPool.pool(), mergeinfo);
-         hi;
-         hi = apr_hash_next(hi))
-    {
-        const void *path;
-        void *val;
-        apr_hash_this(hi, &path, NULL, &val);
-
-        jstring jpath = JNIUtil::makeJString((const char *) path);
-        jobjectArray jranges =
-            makeJRevisionRangeArray((apr_array_header_t *) val);
-
-        env->CallVoidMethod(jmergeinfo, addRevisions, jpath, jranges);
-
-        env->DeleteLocalRef(jranges);
-        if (JNIUtil::isJavaExceptionThrown())
-            return NULL;
-        env->DeleteLocalRef(jpath);
-        if (JNIUtil::isJavaExceptionThrown())
-            return NULL;
-    }
-
-    return jmergeinfo;
+    return CreateJ::Mergeinfo(mergeinfo, subPool.getPool());
 }
 
 void SVNClient::getMergeinfoLog(int type, const char *pathOrURL,
                                 Revision &pegRevision,
                                 const char *mergeSourceURL,
                                 Revision &srcPegRevision,
+                                Revision &srcStartRevision,
+                                Revision &srcEndRevision,
                                 bool discoverChangedPaths,
+                                svn_depth_t depth,
                                 StringArray &revProps,
                                 LogMessageCallback *callback)
 {
-    Pool requestPool;
-    JNIEnv *env = JNIUtil::getEnv();
-
-    svn_client_ctx_t *ctx = getContext(NULL);
+    SVN::Pool subPool(pool);
+
+    svn_client_ctx_t *ctx = context.getContext(NULL, subPool);
     if (ctx == NULL)
         return;
 
     SVN_JNI_NULL_PTR_EX(pathOrURL, "path or url", );
-    Path urlPath(pathOrURL);
-    SVN_JNI_ERR(urlPath.error_occured(), );
+    Path urlPath(pathOrURL, subPool);
+    SVN_JNI_ERR(urlPath.error_occurred(), );
 
     SVN_JNI_NULL_PTR_EX(mergeSourceURL, "merge source url", );
-    Path srcURL(mergeSourceURL);
-    SVN_JNI_ERR(srcURL.error_occured(), );
-
-    switch (type)
-      {
-        case 0:
-            SVN_JNI_ERR(
-                svn_client_mergeinfo_log_eligible(urlPath.c_str(),
-                                                  pegRevision.revision(),
-                                                  srcURL.c_str(),
-                                                  srcPegRevision.revision(),
-                                                  LogMessageCallback::callback,
-                                                  callback,
-                                                  discoverChangedPaths,
-                                                  revProps.array(requestPool),
-                                                  ctx,
-                                                  requestPool.pool()), );
-            return;
-
-        case 1:
-            SVN_JNI_ERR(
-                svn_client_mergeinfo_log_merged(urlPath.c_str(),
-                                                pegRevision.revision(),
-                                                srcURL.c_str(),
-                                                srcPegRevision.revision(),
-                                                LogMessageCallback::callback,
-                                                callback,
-                                                discoverChangedPaths,
-                                                revProps.array(requestPool),
-                                                ctx,
-                                                requestPool.pool()), );
-            return;
-      }
+    Path srcURL(mergeSourceURL, subPool);
+    SVN_JNI_ERR(srcURL.error_occurred(), );
+
+    SVN_JNI_ERR(svn_client_mergeinfo_log2((type == 1),
+                                          urlPath.c_str(),
+                                          pegRevision.revision(),
+                                          srcURL.c_str(),
+                                          srcPegRevision.revision(),
+                                          srcStartRevision.revision(),
+                                          srcEndRevision.revision(),
+                                          LogMessageCallback::callback,
+                                          callback,
+                                          discoverChangedPaths,
+                                          depth,
+                                          revProps.array(subPool),
+                                          ctx,
+                                          subPool.getPool()), );
 
     return;
 }
@@ -874,137 +882,157 @@
 /**
  * Get a property.
  */
-jobject SVNClient::propertyGet(jobject jthis, const char *path,
-                               const char *name, Revision &revision,
-                               Revision &pegRevision)
-{
-    Pool requestPool;
+jbyteArray SVNClient::propertyGet(const char *path, const char *name,
+                                  Revision &revision, Revision &pegRevision,
+                                  StringArray &changelists)
+{
+    SVN::Pool subPool(pool);
     SVN_JNI_NULL_PTR_EX(path, "path", NULL);
     SVN_JNI_NULL_PTR_EX(name, "name", NULL);
-    Path intPath(path);
-    SVN_JNI_ERR(intPath.error_occured(), NULL);
-
-    svn_client_ctx_t *ctx = getContext(NULL);
+    Path intPath(path, subPool);
+    SVN_JNI_ERR(intPath.error_occurred(), NULL);
+
+    svn_client_ctx_t *ctx = context.getContext(NULL, subPool);
     if (ctx == NULL)
         return NULL;
 
     apr_hash_t *props;
-    SVN_JNI_ERR(svn_client_propget3(&props, name,
+    SVN_JNI_ERR(svn_client_propget5(&props, NULL, name,
                                     intPath.c_str(), pegRevision.revision(),
                                     revision.revision(), NULL, svn_depth_empty,
-                                    NULL, ctx, requestPool.pool()),
+                                    changelists.array(subPool), ctx,
+                                    subPool.getPool(), subPool.getPool()),
                 NULL);
 
     apr_hash_index_t *hi;
     // only one element since we disabled recurse
-    hi = apr_hash_first(requestPool.pool(), props);
+    hi = apr_hash_first(subPool.getPool(), props);
     if (hi == NULL)
         return NULL; // no property with this name
 
     svn_string_t *propval;
-    apr_hash_this(hi, NULL, NULL, (void**)&propval);
+    apr_hash_this(hi, NULL, NULL, reinterpret_cast<void**>(&propval));
 
     if (propval == NULL)
         return NULL;
 
-    return createJavaProperty(jthis, path, name, propval);
+    return JNIUtil::makeJByteArray(propval);
 }
 
 void SVNClient::properties(const char *path, Revision &revision,
                            Revision &pegRevision, svn_depth_t depth,
-                           StringArray &changelists, ProplistCallback *callback)
-{
-    Pool requestPool;
+                           StringArray &changelists,
+                           ProplistCallback *callback)
+{
+    SVN::Pool subPool(pool);
     SVN_JNI_NULL_PTR_EX(path, "path", );
-    Path intPath(path);
-    SVN_JNI_ERR(intPath.error_occured(), );
-
-    svn_client_ctx_t *ctx = getContext(NULL);
-    if (ctx == NULL)
-        return;
-
-    SVN_JNI_ERR(svn_client_proplist3(intPath.c_str(), pegRevision.revision(),
+    Path intPath(path, subPool);
+    SVN_JNI_ERR(intPath.error_occurred(), );
+
+    svn_client_ctx_t *ctx = context.getContext(NULL, subPool);
+    if (ctx == NULL)
+        return;
+
+    SVN_JNI_ERR(svn_client_proplist4(intPath.c_str(), pegRevision.revision(),
                                      revision.revision(), depth,
-                                     changelists.array(requestPool),
+                                     changelists.array(subPool),
+                                     callback->inherited(),
                                      ProplistCallback::callback, callback,
-                                     ctx, requestPool.pool()), );
-
-    return;
-}
-
-void SVNClient::propertySet(const char *path, const char *name,
-                            const char *value, svn_depth_t depth,
-                            StringArray &changelists, bool force)
-{
-    Pool requestPool;
-    SVN_JNI_NULL_PTR_EX(path, "path", );
+                                     ctx, subPool.getPool()), );
+}
+
+void SVNClient::propertySetLocal(Targets &targets, const char *name,
+                                 JNIByteArray &value, svn_depth_t depth,
+                                 StringArray &changelists, bool force)
+{
+    SVN::Pool subPool(pool);
     SVN_JNI_NULL_PTR_EX(name, "name", );
 
     svn_string_t *val;
-    if (value == NULL)
+    if (value.isNull())
       val = NULL;
     else
-      val = svn_string_create(value, requestPool.pool());
-
-    svn_commit_info_t *commit_info = NULL;
-    Path intPath(path);
-    SVN_JNI_ERR(intPath.error_occured(), );
-
-    svn_client_ctx_t *ctx = getContext(NULL);
-    if (ctx == NULL)
-        return;
-
-    SVN_JNI_ERR(svn_client_propset3(&commit_info, name, val, intPath.c_str(),
-                                    depth, force, SVN_INVALID_REVNUM,
-                                    changelists.array(requestPool),
-                                    ctx, requestPool.pool()), );
+      val = svn_string_ncreate
+               (reinterpret_cast<const char *>(value.getBytes()),
+                value.getLength(),
+                subPool.getPool());
+
+    svn_client_ctx_t *ctx = context.getContext(NULL, subPool);
+    if (ctx == NULL)
+        return;
+
+    const apr_array_header_t *targetsApr = targets.array(subPool);
+    SVN_JNI_ERR(svn_client_propset_local(name, val, targetsApr,
+                                         depth, force,
+                                         changelists.array(subPool),
+                                         ctx, subPool.getPool()), );
+}
+
+void SVNClient::propertySetRemote(const char *path, long base_rev,
+                                  const char *name,
+                                  CommitMessage *message,
+                                  JNIByteArray &value, bool force,
+                                  PropertyTable &revprops,
+                                  CommitCallback *callback)
+{
+    SVN::Pool subPool(pool);
+    SVN_JNI_NULL_PTR_EX(name, "name", );
+
+    svn_string_t *val;
+    if (value.isNull())
+      val = NULL;
+    else
+      val = svn_string_ncreate
+               (reinterpret_cast<const char *>(value.getBytes()),
+                value.getLength(),
+                subPool.getPool());
+
+    Path intPath(path, subPool);
+    SVN_JNI_ERR(intPath.error_occurred(), );
+
+    svn_client_ctx_t *ctx = context.getContext(message, subPool);
+    if (ctx == NULL)
+        return;
+
+    SVN_JNI_ERR(svn_client_propset_remote(name, val, intPath.c_str(),
+                                          force, base_rev,
+                                          revprops.hash(subPool),
+                                          CommitCallback::callback, callback,
+                                          ctx, subPool.getPool()), );
 }
 
 void SVNClient::diff(const char *target1, Revision &revision1,
                      const char *target2, Revision &revision2,
                      Revision *pegRevision, const char *relativeToDir,
-                     const char *outfileName, svn_depth_t depth,
+                     OutputStream &outputStream, svn_depth_t depth,
                      StringArray &changelists,
-                     bool ignoreAncestry, bool noDiffDelete, bool force)
-{
-    svn_error_t *err;
-    Pool requestPool;
+                     bool ignoreAncestry, bool noDiffDelete, bool force,
+                     bool showCopiesAsAdds, bool ignoreProps, bool propsOnly,
+                     DiffOptions const& options)
+{
+    SVN::Pool subPool(pool);
     const char *c_relToDir = relativeToDir ?
-      svn_path_canonicalize(relativeToDir, requestPool.pool()) :
+      svn_dirent_canonicalize(relativeToDir, subPool.getPool()) :
       relativeToDir;
+    bool noDiffAdded = false; /* ### Promote to argument */
 
     SVN_JNI_NULL_PTR_EX(target1, "target", );
     // target2 is ignored when pegRevision is provided.
     if (pegRevision == NULL)
         SVN_JNI_NULL_PTR_EX(target2, "target2", );
 
-    SVN_JNI_NULL_PTR_EX(outfileName, "outfileName", );
-    svn_client_ctx_t *ctx = getContext(NULL);
-    if (ctx == NULL)
-        return;
-
-    Path path1(target1);
-    SVN_JNI_ERR(path1.error_occured(), );
-
-    apr_file_t *outfile = NULL;
-    apr_status_t rv =
-        apr_file_open(&outfile,
-                      svn_path_internal_style(outfileName, requestPool.pool()),
-                      APR_CREATE|APR_WRITE|APR_TRUNCATE , APR_OS_DEFAULT,
-                      requestPool.pool());
-    if (rv != APR_SUCCESS)
-    {
-        SVN_JNI_ERR(svn_error_createf(rv, NULL, _("Cannot open file '%s'"),
-                                      outfileName), );
-    }
-
-    // We don't use any options to diff.
-    apr_array_header_t *diffOptions = apr_array_make(requestPool.pool(),
-                                                     0, sizeof(char *));
+    svn_client_ctx_t *ctx = context.getContext(NULL, subPool);
+    if (ctx == NULL)
+        return;
+
+    Path path1(target1, subPool);
+    SVN_JNI_ERR(path1.error_occurred(), );
+
+    apr_array_header_t *diffOptions = options.optionsArray(subPool);
 
     if (pegRevision)
     {
-        err = svn_client_diff_peg4(diffOptions,
+        SVN_JNI_ERR(svn_client_diff_peg6(diffOptions,
                                    path1.c_str(),
                                    pegRevision->revision(),
                                    revision1.revision(),
@@ -1012,29 +1040,28 @@
                                    c_relToDir,
                                    depth,
                                    ignoreAncestry,
+                                   noDiffAdded,
                                    noDiffDelete,
+                                   showCopiesAsAdds,
                                    force,
+                                   ignoreProps,
+                                   propsOnly,
+                                   options.useGitDiffFormat(),
                                    SVN_APR_LOCALE_CHARSET,
-                                   outfile,
+                                   outputStream.getStream(subPool),
                                    NULL /* error file */,
-                                   changelists.array(requestPool),
+                                   changelists.array(subPool),
                                    ctx,
-                                   requestPool.pool());
+                                   subPool.getPool()),
+                    );
     }
     else
     {
         // "Regular" diff (without a peg revision).
-        Path path2(target2);
-        err = path2.error_occured();
-        if (err)
-        {
-            if (outfile)
-                goto cleanup;
-
-            SVN_JNI_ERR(err, );
-        }
-
-        err = svn_client_diff4(diffOptions,
+        Path path2(target2, subPool);
+        SVN_JNI_ERR(path2.error_occurred(), );
+
+        SVN_JNI_ERR(svn_client_diff6(diffOptions,
                                path1.c_str(),
                                revision1.revision(),
                                path2.c_str(),
@@ -1042,48 +1069,48 @@
                                c_relToDir,
                                depth,
                                ignoreAncestry,
+                               noDiffAdded,
                                noDiffDelete,
+                               showCopiesAsAdds,
                                force,
+                               ignoreProps,
+                               propsOnly,
+                               options.useGitDiffFormat(),
                                SVN_APR_LOCALE_CHARSET,
-                               outfile,
-                               NULL /* error file */,
-                               changelists.array(requestPool),
+                               outputStream.getStream(subPool),
+                               NULL /* error stream */,
+                               changelists.array(subPool),
                                ctx,
-                               requestPool.pool());
+                               subPool.getPool()),
+                    );
     }
-
-cleanup:
-    rv = apr_file_close(outfile);
-    if (rv != APR_SUCCESS)
-    {
-        svn_error_clear(err);
-
-        SVN_JNI_ERR(svn_error_createf(rv, NULL, _("Cannot close file '%s'"),
-                                      outfileName), );
-    }
-
-    SVN_JNI_ERR(err, );
 }
 
 void SVNClient::diff(const char *target1, Revision &revision1,
                      const char *target2, Revision &revision2,
-                     const char *relativeToDir, const char *outfileName,
+                     const char *relativeToDir, OutputStream &outputStream,
                      svn_depth_t depth, StringArray &changelists,
-                     bool ignoreAncestry, bool noDiffDelete, bool force)
+                     bool ignoreAncestry, bool noDiffDelete, bool force,
+                     bool showCopiesAsAdds, bool ignoreProps, bool propsOnly,
+                     DiffOptions const& options)
 {
     diff(target1, revision1, target2, revision2, NULL, relativeToDir,
-         outfileName, depth, changelists, ignoreAncestry, noDiffDelete, force);
+         outputStream, depth, changelists, ignoreAncestry, noDiffDelete, force,
+         showCopiesAsAdds, ignoreProps, propsOnly, options);
 }
 
 void SVNClient::diff(const char *target, Revision &pegRevision,
                      Revision &startRevision, Revision &endRevision,
-                     const char *relativeToDir, const char *outfileName,
+                     const char *relativeToDir, OutputStream &outputStream,
                      svn_depth_t depth, StringArray &changelists,
-                     bool ignoreAncestry, bool noDiffDelete, bool force)
+                     bool ignoreAncestry, bool noDiffDelete, bool force,
+                     bool showCopiesAsAdds, bool ignoreProps, bool propsOnly,
+                     DiffOptions const& options)
 {
     diff(target, startRevision, NULL, endRevision, &pegRevision,
-         relativeToDir, outfileName, depth, changelists,
-         ignoreAncestry, noDiffDelete, force);
+         relativeToDir, outputStream, depth, changelists,
+         ignoreAncestry, noDiffDelete, force, showCopiesAsAdds,
+         ignoreProps, propsOnly, options);
 }
 
 void
@@ -1093,28 +1120,28 @@
                          bool ignoreAncestry,
                          DiffSummaryReceiver &receiver)
 {
-    Pool requestPool;
+    SVN::Pool subPool(pool);
 
     SVN_JNI_NULL_PTR_EX(target1, "target1", );
     SVN_JNI_NULL_PTR_EX(target2, "target2", );
 
-    svn_client_ctx_t *ctx = getContext(NULL);
-    if (ctx == NULL)
-        return;
-
-    Path path1(target1);
-    SVN_JNI_ERR(path1.error_occured(), );
-    Path path2(target2);
-    SVN_JNI_ERR(path2.error_occured(), );
+    svn_client_ctx_t *ctx = context.getContext(NULL, subPool);
+    if (ctx == NULL)
+        return;
+
+    Path path1(target1, subPool);
+    SVN_JNI_ERR(path1.error_occurred(), );
+    Path path2(target2, subPool);
+    SVN_JNI_ERR(path2.error_occurred(), );
 
     SVN_JNI_ERR(svn_client_diff_summarize2(path1.c_str(), revision1.revision(),
                                            path2.c_str(), revision2.revision(),
                                            depth,
                                            ignoreAncestry,
-                                           changelists.array(requestPool),
+                                           changelists.array(subPool),
                                            DiffSummaryReceiver::summarize,
                                            &receiver,
-                                           ctx, requestPool.pool()), );
+                                           ctx, subPool.getPool()), );
 }
 
 void
@@ -1123,16 +1150,16 @@
                          svn_depth_t depth, StringArray &changelists,
                          bool ignoreAncestry, DiffSummaryReceiver &receiver)
 {
-    Pool requestPool;
+    SVN::Pool subPool(pool);
 
     SVN_JNI_NULL_PTR_EX(target, "target", );
 
-    svn_client_ctx_t *ctx = getContext(NULL);
-    if (ctx == NULL)
-        return;
-
-    Path path(target);
-    SVN_JNI_ERR(path.error_occured(), );
+    svn_client_ctx_t *ctx = context.getContext(NULL, subPool);
+    if (ctx == NULL)
+        return;
+
+    Path path(target, subPool);
+    SVN_JNI_ERR(path.error_occurred(), );
 
     SVN_JNI_ERR(svn_client_diff_summarize_peg2(path.c_str(),
                                                pegRevision.revision(),
@@ -1140,374 +1167,58 @@
                                                endRevision.revision(),
                                                depth,
                                                ignoreAncestry,
-                                               changelists.array(requestPool),
+                                               changelists.array(subPool),
                                                DiffSummaryReceiver::summarize,
                                                &receiver, ctx,
-                                               requestPool.pool()), );
-}
-
-svn_client_ctx_t *SVNClient::getContext(const char *message)
-{
-    apr_pool_t *pool = JNIUtil::getRequestPool()->pool();
-    svn_auth_baton_t *ab;
-    svn_client_ctx_t *ctx;
-    SVN_JNI_ERR(svn_client_create_context(&ctx, pool), NULL);
-
-    apr_array_header_t *providers
-        = apr_array_make(pool, 10, sizeof(svn_auth_provider_object_t *));
-
-    /* The main disk-caching auth providers, for both
-     * 'username/password' creds and 'username' creds.  */
-    svn_auth_provider_object_t *provider;
-#ifdef WIN32
-    svn_client_get_windows_simple_provider(&provider, pool);
-    APR_ARRAY_PUSH(providers, svn_auth_provider_object_t *) = provider;
-#endif
-    svn_client_get_simple_provider(&provider, pool);
-    APR_ARRAY_PUSH(providers, svn_auth_provider_object_t *) = provider;
-    svn_client_get_username_provider(&provider, pool);
-    APR_ARRAY_PUSH(providers, svn_auth_provider_object_t *) = provider;
-
-    /* The server-cert, client-cert, and client-cert-password providers. */
-    svn_client_get_ssl_server_trust_file_provider(&provider, pool);
-    APR_ARRAY_PUSH(providers, svn_auth_provider_object_t *) = provider;
-    svn_client_get_ssl_client_cert_file_provider(&provider, pool);
-    APR_ARRAY_PUSH(providers, svn_auth_provider_object_t *) = provider;
-    svn_client_get_ssl_client_cert_pw_file_provider(&provider, pool);
-    APR_ARRAY_PUSH(providers, svn_auth_provider_object_t *) = provider;
-
-    if (m_prompter != NULL)
-    {
-        /* Two basic prompt providers: username/password, and just username.*/
-        provider = m_prompter->getProviderSimple();
-
-        APR_ARRAY_PUSH(providers, svn_auth_provider_object_t *) = provider;
-
-        provider = m_prompter->getProviderUsername();
-        APR_ARRAY_PUSH(providers, svn_auth_provider_object_t *) = provider;
-
-        /* Three ssl prompt providers, for server-certs, client-certs,
-         * and client-cert-passphrases.  */
-        provider = m_prompter->getProviderServerSSLTrust();
-        APR_ARRAY_PUSH(providers, svn_auth_provider_object_t *) = provider;
-
-        provider = m_prompter->getProviderClientSSL();
-        APR_ARRAY_PUSH(providers, svn_auth_provider_object_t *) = provider;
-
-        provider = m_prompter->getProviderClientSSLPassword();
-        APR_ARRAY_PUSH(providers, svn_auth_provider_object_t *) = provider;
-    }
-
-    /* Build an authentication baton to give to libsvn_client. */
-    svn_auth_open(&ab, providers, pool);
-
-    /* Place any default --username or --password credentials into the
-     * auth_baton's run-time parameter hash.  ### Same with --no-auth-cache? */
-    if (!m_userName.empty())
-        svn_auth_set_parameter(ab, SVN_AUTH_PARAM_DEFAULT_USERNAME,
-                               m_userName.c_str());
-    if (!m_passWord.empty())
-        svn_auth_set_parameter(ab, SVN_AUTH_PARAM_DEFAULT_PASSWORD,
-                               m_passWord.c_str());
-
-    ctx->auth_baton = ab;
-    ctx->notify_func = Notify::notify;
-    ctx->notify_baton = m_notify;
-    ctx->log_msg_func3 = getCommitMessage;
-    ctx->log_msg_baton3 = getCommitMessageBaton(message);
-    ctx->cancel_func = checkCancel;
-    m_cancelOperation = false;
-    ctx->cancel_baton = this;
-    const char *configDir = m_configDir.c_str();
-    if (m_configDir.length() == 0)
-        configDir = NULL;
-    SVN_JNI_ERR(svn_config_get_config(&(ctx->config), configDir, pool), NULL);
-    ctx->notify_func2= Notify2::notify;
-    ctx->notify_baton2 = m_notify2;
-
-    ctx->progress_func = ProgressListener::progress;
-    ctx->progress_baton = m_progressListener;
-
-<<<<<<< HEAD
-    ctx->conflict_func = ConflictResolverCallback::resolveConflict;
-    ctx->conflict_baton = m_conflictResolver;
-=======
-    if (m_conflictResolver)
-    {
-        ctx->conflict_func = ConflictResolverCallback::resolveConflict;
-        ctx->conflict_baton = m_conflictResolver;
-    }
->>>>>>> 8595db6c
-
-    return ctx;
-}
-
-svn_error_t *
-SVNClient::getCommitMessage(const char **log_msg,
-                            const char **tmp_file,
-                            const apr_array_header_t *commit_items,
-                            void *baton,
-                            apr_pool_t *pool)
-{
-    *log_msg = NULL;
-    *tmp_file = NULL;
-    log_msg_baton *lmb = (log_msg_baton *) baton;
-
-    if (lmb && lmb->messageHandler)
-    {
-        jstring jmsg = lmb->messageHandler->getCommitMessage(commit_items);
-        if (jmsg != NULL)
-        {
-            JNIStringHolder msg(jmsg);
-            *log_msg = apr_pstrdup(pool, msg);
-        }
-        return SVN_NO_ERROR;
-    }
-    else if (lmb && lmb->message)
-    {
-        *log_msg = apr_pstrdup(pool, lmb->message);
-        return SVN_NO_ERROR;
-    }
-
-    return SVN_NO_ERROR;
-}
-
-void *SVNClient::getCommitMessageBaton(const char *message)
-{
-    if (message != NULL || m_commitMessage)
-    {
-        log_msg_baton *baton = (log_msg_baton *)
-            apr_palloc(JNIUtil::getRequestPool()->pool(), sizeof(*baton));
-
-        baton->message = message;
-        baton->messageHandler = m_commitMessage;
-
-        return baton;
-    }
-    return NULL;
-}
-
-jobject SVNClient::createJavaProperty(jobject jthis, const char *path,
-                                      const char *name, svn_string_t *value)
-{
-    JNIEnv *env = JNIUtil::getEnv();
-    jclass clazz = env->FindClass(JAVA_PACKAGE"/PropertyData");
-    if (JNIUtil::isJavaExceptionThrown())
+                                               subPool.getPool()), );
+}
+
+apr_hash_t *SVNClient::streamFileContent(const char *path,
+                                         Revision &revision,
+                                         Revision &pegRevision,
+                                         bool expand_keywords,
+                                         bool return_props,
+                                         OutputStream &outputStream)
+{
+    SVN::Pool subPool(pool);
+    SVN_JNI_NULL_PTR_EX(path, "path", NULL);
+    Path intPath(path, subPool);
+    SVN_JNI_ERR(intPath.error_occurred(), NULL);
+
+    svn_client_ctx_t *ctx = context.getContext(NULL, subPool);
+    if (ctx == NULL)
         return NULL;
 
-    static jmethodID mid = 0;
-    if (mid == 0)
-    {
-        mid = env->GetMethodID(clazz, "<init>",
-                               "(L"JAVA_PACKAGE"/SVNClient;Ljava/lang/String;"
-                               "Ljava/lang/String;Ljava/lang/String;[B)V");
-        if (JNIUtil::isJavaExceptionThrown())
-            return NULL;
-    }
-    jstring jPath = JNIUtil::makeJString(path);
-    if (JNIUtil::isJavaExceptionThrown())
-        return NULL;
-
-    jstring jName = JNIUtil::makeJString(name);
-    if (JNIUtil::isJavaExceptionThrown())
-        return NULL;
-
-    jstring jValue = JNIUtil::makeJString(value->data);
-    if (JNIUtil::isJavaExceptionThrown())
-        return NULL;
-
-    jbyteArray jData = JNIUtil::makeJByteArray((const signed char *)value->data,
-                                               value->len);
-    if (JNIUtil::isJavaExceptionThrown())
-        return NULL;
-
-    jobject jprop = env->NewObject(clazz, mid, jthis, jPath, jName, jValue,
-                                  jData);
-    if (JNIUtil::isJavaExceptionThrown())
-        return NULL;
-
-    env->DeleteLocalRef(clazz);
-    if (JNIUtil::isJavaExceptionThrown())
-        return NULL;
-
-    env->DeleteLocalRef(jPath);
-    if (JNIUtil::isJavaExceptionThrown())
-        return NULL;
-
-    env->DeleteLocalRef(jName);
-    if (JNIUtil::isJavaExceptionThrown())
-        return NULL;
-
-    env->DeleteLocalRef(jValue);
-    if (JNIUtil::isJavaExceptionThrown())
-        return NULL;
-
-    env->DeleteLocalRef(jData);
-    if (JNIUtil::isJavaExceptionThrown())
-        return NULL;
-
-    return jprop;
-}
-
-jbyteArray SVNClient::fileContent(const char *path, Revision &revision,
-                                  Revision &pegRevision)
-{
-    Pool requestPool;
-    SVN_JNI_NULL_PTR_EX(path, "path", NULL);
-    Path intPath(path);
-    SVN_JNI_ERR(intPath.error_occured(), NULL);
-
-    size_t size = 0;
-    svn_stream_t *read_stream = createReadStream(requestPool.pool(),
-                                                 intPath.c_str(), revision,
-                                                 pegRevision, size);
-    if (read_stream == NULL)
-        return NULL;
-
-    JNIEnv *env = JNIUtil::getEnv();
-    // size will be set to the number of bytes available.
-    jbyteArray jcontent = env->NewByteArray(size);
-    if (JNIUtil::isJavaExceptionThrown())
-        return NULL;
-
-    jbyte *jbytes = env->GetByteArrayElements(jcontent, NULL);
-    if (JNIUtil::isJavaExceptionThrown())
-        return NULL;
-
-    svn_error_t *err = svn_stream_read(read_stream, (char *) jbytes, &size);
-    env->ReleaseByteArrayElements(jcontent, jbytes, 0);
-    SVN_JNI_ERR(err, NULL);
-    if (JNIUtil::isJavaExceptionThrown())
-        return NULL;
-
-    return jcontent;
-}
-
-void SVNClient::streamFileContent(const char *path, Revision &revision,
-                                  Revision &pegRevision, jobject outputStream,
-                                  size_t bufSize)
-{
-    Pool requestPool;
-    SVN_JNI_NULL_PTR_EX(path, "path", );
-    Path intPath(path);
-    SVN_JNI_ERR(intPath.error_occured(), );
-
-    JNIEnv *env = JNIUtil::getEnv();
-    jclass outputStreamClass = env->FindClass("java/io/OutputStream");
-    if (outputStreamClass == NULL)
-        return;
-
-    jmethodID writeMethod = env->GetMethodID(outputStreamClass, "write",
-                                             "([BII)V");
-    if (writeMethod == NULL)
-        return;
-
-    // Create the buffer.
-    jbyteArray buffer = env->NewByteArray(bufSize);
-    if (JNIUtil::isJavaExceptionThrown())
-        return;
-
-    jbyte *bufData = env->GetByteArrayElements(buffer, NULL);
-    if (JNIUtil::isJavaExceptionThrown())
-        return;
-
-    size_t contentSize = 0;
-    svn_stream_t *read_stream = createReadStream(requestPool.pool(), path,
-                                                 revision, pegRevision,
-                                                 contentSize);
-    if (read_stream == NULL)
-        return;
-
-    while (contentSize > 0)
-    {
-        size_t readSize = bufSize > contentSize ? contentSize : bufSize;
-        svn_error_t *err;
-
-        err = svn_stream_read(read_stream, (char *)bufData, &readSize);
-        if (err != NULL)
-        {
-            env->ReleaseByteArrayElements(buffer, bufData, 0);
-            svn_stream_close(read_stream);
-            SVN_JNI_ERR(err, );
-        }
-
-        env->ReleaseByteArrayElements(buffer, bufData, JNI_COMMIT);
-        env->CallVoidMethod(outputStream, writeMethod, buffer, 0, readSize);
-        if (JNIUtil::isJavaExceptionThrown())
-        {
-            env->ReleaseByteArrayElements(buffer, bufData, 0);
-            svn_stream_close(read_stream);
-            return;
-        }
-        contentSize -= readSize;
-    }
-
-    env->ReleaseByteArrayElements(buffer, bufData, 0);
-    return;
-}
-
-svn_stream_t *SVNClient::createReadStream(apr_pool_t *pool, const char *path,
-                                          Revision &revision,
-                                          Revision &pegRevision, size_t &size)
-{
-    svn_stream_t *read_stream = NULL;
-
-    if (revision.revision()->kind == svn_opt_revision_working)
-    {
-        // We want the working copy. Going back to the server returns
-        // base instead (which is not what we want).
-        apr_file_t *file = NULL;
-        apr_finfo_t finfo;
-        apr_status_t apr_err = apr_stat(&finfo, path, APR_FINFO_MIN, pool);
-        if (apr_err)
-        {
-            JNIUtil::handleAPRError(apr_err, _("open file"));
-            return NULL;
-        }
-        apr_err = apr_file_open(&file, path, APR_READ, 0, pool);
-        if (apr_err)
-        {
-            JNIUtil::handleAPRError(apr_err, _("open file"));
-            return NULL;
-        }
-        read_stream = svn_stream_from_aprfile(file, pool);
-        size = finfo.size;
-    }
-    else
-    {
-        svn_client_ctx_t *ctx = getContext(NULL);
-        if (ctx == NULL)
-            return NULL;
-
-        svn_stringbuf_t *buf = svn_stringbuf_create("", pool);
-        read_stream = svn_stream_from_stringbuf(buf, pool);
-        SVN_JNI_ERR(svn_client_cat2(read_stream, path, pegRevision.revision(),
-                                    revision.revision(), ctx, pool),
-                    NULL);
-        size = buf->len;
-    }
-
-    return read_stream;
-}
-
-jobject SVNClient::revProperty(jobject jthis, const char *path,
-                               const char *name, Revision &rev)
-{
-    Pool requestPool;
+    apr_hash_t *props = NULL;
+    SVN_JNI_ERR(svn_client_cat3((return_props ? &props : NULL),
+                                outputStream.getStream(subPool),
+                                intPath.c_str(),
+                                pegRevision.revision(), revision.revision(),
+                                expand_keywords, ctx,
+                                subPool.getPool(), subPool.getPool()),
+        NULL);
+    return props;
+}
+
+jbyteArray SVNClient::revProperty(const char *path,
+                                  const char *name, Revision &rev)
+{
+    SVN::Pool subPool(pool);
     SVN_JNI_NULL_PTR_EX(path, "path", NULL);
     SVN_JNI_NULL_PTR_EX(name, "name", NULL);
-    Path intPath(path);
-    SVN_JNI_ERR(intPath.error_occured(), NULL);
-
-    svn_client_ctx_t *ctx = getContext(NULL);
+    Path intPath(path, subPool);
+    SVN_JNI_ERR(intPath.error_occurred(), NULL);
+
+    svn_client_ctx_t *ctx = context.getContext(NULL, subPool);
     if (ctx == NULL)
         return NULL;
 
     const char *URL;
     svn_string_t *propval;
     svn_revnum_t set_rev;
-    SVN_JNI_ERR(svn_client_url_from_path(&URL, intPath.c_str(),
-                                         requestPool.pool()),
+    SVN_JNI_ERR(svn_client_url_from_path2(&URL, intPath.c_str(), ctx,
+                                          subPool.getPool(),
+                                          subPool.getPool()),
                 NULL);
 
     if (URL == NULL)
@@ -1519,247 +1230,146 @@
 
     SVN_JNI_ERR(svn_client_revprop_get(name, &propval, URL,
                                        rev.revision(), &set_rev, ctx,
-                                       requestPool.pool()),
+                                       subPool.getPool()),
                 NULL);
     if (propval == NULL)
         return NULL;
 
-    return createJavaProperty(jthis, path, name, propval);
+    return JNIUtil::makeJByteArray(propval);
 }
 void SVNClient::relocate(const char *from, const char *to, const char *path,
-                         bool recurse)
-{
-    Pool requestPool;
+                         bool ignoreExternals)
+{
+    SVN::Pool subPool(pool);
     SVN_JNI_NULL_PTR_EX(path, "path", );
     SVN_JNI_NULL_PTR_EX(from, "from", );
     SVN_JNI_NULL_PTR_EX(to, "to", );
-    Path intPath(path);
-    SVN_JNI_ERR(intPath.error_occured(), );
-
-    Path intFrom(from);
-    SVN_JNI_ERR(intFrom.error_occured(), );
-
-    Path intTo(to);
-    SVN_JNI_ERR(intTo.error_occured(), );
-
-    svn_client_ctx_t *ctx = getContext(NULL);
-    if (ctx == NULL)
-        return;
-
-    SVN_JNI_ERR(svn_client_relocate(intPath.c_str(), intFrom.c_str(),
-                                    intTo.c_str(), recurse, ctx,
-                                    requestPool.pool()), );
+    Path intPath(path, subPool);
+    SVN_JNI_ERR(intPath.error_occurred(), );
+
+    Path intFrom(from, subPool);
+    SVN_JNI_ERR(intFrom.error_occurred(), );
+
+    Path intTo(to, subPool);
+    SVN_JNI_ERR(intTo.error_occurred(), );
+
+    svn_client_ctx_t *ctx = context.getContext(NULL, subPool);
+    if (ctx == NULL)
+        return;
+
+    SVN_JNI_ERR(svn_client_relocate2(intPath.c_str(), intFrom.c_str(),
+                                     intTo.c_str(), ignoreExternals, ctx,
+                                     subPool.getPool()), );
 }
 
 void SVNClient::blame(const char *path, Revision &pegRevision,
                       Revision &revisionStart, Revision &revisionEnd,
                       bool ignoreMimeType, bool includeMergedRevisions,
-                      BlameCallback *callback)
-{
-    Pool requestPool;
+                      BlameCallback *callback, DiffOptions const& options)
+{
+    SVN::Pool subPool(pool);
     SVN_JNI_NULL_PTR_EX(path, "path", );
-    apr_pool_t *pool = requestPool.pool();
-    Path intPath(path);
-    SVN_JNI_ERR(intPath.error_occured(), );
-
-    svn_client_ctx_t *ctx = getContext(NULL);
-    if (ctx == NULL)
-        return;
-
-    SVN_JNI_ERR(svn_client_blame4(intPath.c_str(), pegRevision.revision(),
-                                  revisionStart.revision(),
-                                  revisionEnd.revision(),
-                                  svn_diff_file_options_create(pool),
-                                  ignoreMimeType, includeMergedRevisions,
-                                  BlameCallback::callback, callback, ctx,
-                                  pool),
+    Path intPath(path, subPool);
+    SVN_JNI_ERR(intPath.error_occurred(), );
+
+    svn_client_ctx_t *ctx = context.getContext(NULL, subPool);
+    if (ctx == NULL)
+        return;
+
+    SVN_JNI_ERR(svn_client_blame5(
+          intPath.c_str(), pegRevision.revision(), revisionStart.revision(),
+          revisionEnd.revision(),
+          options.fileOptions(subPool), ignoreMimeType,
+          includeMergedRevisions, BlameCallback::callback, callback, ctx,
+          subPool.getPool()),
         );
-}
-
-void SVNClient::setConfigDirectory(const char *configDir)
-{
-    // A change to the config directory may necessitate creation of
-    // the config templates.
-    Pool requestPool;
-    SVN_JNI_ERR(svn_config_ensure(configDir, requestPool.pool()), );
-
-    m_configDir = (configDir == NULL ? "" : configDir);
-}
-
-const char *SVNClient::getConfigDirectory()
-{
-    return m_configDir.c_str();
-}
-
-void SVNClient::commitMessageHandler(CommitMessage *commitMessage)
-{
-    delete m_commitMessage;
-    m_commitMessage = commitMessage;
-}
-
-void SVNClient::cancelOperation()
-{
-    m_cancelOperation = true;
-}
-
-svn_error_t *SVNClient::checkCancel(void *cancelBaton)
-{
-    SVNClient *that = (SVNClient*)cancelBaton;
-    if (that->m_cancelOperation)
-        return svn_error_create(SVN_ERR_CANCELLED, NULL,
-                                _("Operation canceled"));
-    else
-        return SVN_NO_ERROR;
 }
 
 void SVNClient::addToChangelist(Targets &srcPaths, const char *changelist,
                                 svn_depth_t depth, StringArray &changelists)
 {
-    Pool requestPool;
-    svn_client_ctx_t *ctx = getContext(NULL);
-
-    const apr_array_header_t *srcs = srcPaths.array(requestPool);
-    SVN_JNI_ERR(srcPaths.error_occured(), );
+    SVN::Pool subPool(pool);
+    svn_client_ctx_t *ctx = context.getContext(NULL, subPool);
+
+    const apr_array_header_t *srcs = srcPaths.array(subPool);
+    SVN_JNI_ERR(srcPaths.error_occurred(), );
 
     SVN_JNI_ERR(svn_client_add_to_changelist(srcs, changelist, depth,
-                                             changelists.array(requestPool),
-                                             ctx, requestPool.pool()), );
+                                             changelists.array(subPool),
+                                             ctx, subPool.getPool()), );
 }
 
 void SVNClient::removeFromChangelists(Targets &srcPaths, svn_depth_t depth,
                                       StringArray &changelists)
 {
-    Pool requestPool;
-    svn_client_ctx_t *ctx = getContext(NULL);
-
-    const apr_array_header_t *srcs = srcPaths.array(requestPool);
-    SVN_JNI_ERR(srcPaths.error_occured(), );
+    SVN::Pool subPool(pool);
+    svn_client_ctx_t *ctx = context.getContext(NULL, subPool);
+
+    const apr_array_header_t *srcs = srcPaths.array(subPool);
+    SVN_JNI_ERR(srcPaths.error_occurred(), );
 
     SVN_JNI_ERR(svn_client_remove_from_changelists(srcs, depth,
-                                                changelists.array(requestPool),
-                                                ctx, requestPool.pool()), );
+                                                changelists.array(subPool),
+                                                ctx, subPool.getPool()), );
 }
 
 void SVNClient::getChangelists(const char *rootPath,
-                               StringArray &changelists,
+                               StringArray *changelists,
                                svn_depth_t depth,
                                ChangelistCallback *callback)
 {
-    Pool requestPool;
-    svn_client_ctx_t *ctx = getContext(NULL);
-
-    SVN_JNI_ERR(svn_client_get_changelists(rootPath,
-                                           changelists.array(requestPool),
+    SVN::Pool subPool(pool);
+    svn_client_ctx_t *ctx = context.getContext(NULL, subPool);
+
+    const apr_array_header_t *cl_array = (!changelists ? NULL
+                                          : changelists->array(subPool));
+
+    SVN_JNI_ERR(svn_client_get_changelists(rootPath, cl_array,
                                            depth, ChangelistCallback::callback,
-                                           callback, ctx, requestPool.pool()),
+                                           callback, ctx, subPool.getPool()),
                 );
 }
 
-jobject SVNClient::createJavaLock(const svn_lock_t *lock)
-{
-    if (lock == NULL)
-        return NULL;
-    JNIEnv *env = JNIUtil::getEnv();
-
-    jclass clazz = env->FindClass(JAVA_PACKAGE"/Lock");
-    if (JNIUtil::isJavaExceptionThrown())
-        return NULL;
-
-    static jmethodID mid = 0;
-    if (mid == 0)
-    {
-        mid = env->GetMethodID(clazz, "<init>",
-                               "(Ljava/lang/String;Ljava/lang/String;"
-                               "Ljava/lang/String;"
-                               "Ljava/lang/String;JJ)V");
-        if (JNIUtil::isJavaExceptionThrown())
-            return NULL;
-    }
-
-    jstring jOwner = JNIUtil::makeJString(lock->owner);
-    if (JNIUtil::isJavaExceptionThrown())
-        return NULL;
-
-    jstring jPath = JNIUtil::makeJString(lock->path);
-    if (JNIUtil::isJavaExceptionThrown())
-        return NULL;
-
-    jstring jToken = JNIUtil::makeJString(lock->token);
-    if (JNIUtil::isJavaExceptionThrown())
-        return NULL;
-
-    jstring jComment = JNIUtil::makeJString(lock->comment);
-    if (JNIUtil::isJavaExceptionThrown())
-        return NULL;
-
-    jlong jCreationDate = lock->creation_date;
-    jlong jExpirationDate = lock->expiration_date;
-    jobject jlock = env->NewObject(clazz, mid, jOwner, jPath, jToken, jComment,
-                                   jCreationDate, jExpirationDate);
-    if (JNIUtil::isJavaExceptionThrown())
-        return NULL;
-
-    env->DeleteLocalRef(clazz);
-    if (JNIUtil::isJavaExceptionThrown())
-        return NULL;
-
-    env->DeleteLocalRef(jOwner);
-    if (JNIUtil::isJavaExceptionThrown())
-        return NULL;
-
-    env->DeleteLocalRef(jPath);
-    if (JNIUtil::isJavaExceptionThrown())
-        return NULL;
-
-    env->DeleteLocalRef(jToken);
-    if (JNIUtil::isJavaExceptionThrown())
-        return NULL;
-
-    env->DeleteLocalRef(jComment);
-    if (JNIUtil::isJavaExceptionThrown())
-        return NULL;
-
-    return jlock;
-}
-
 void SVNClient::lock(Targets &targets, const char *comment, bool force)
 {
-    Pool requestPool;
-    const apr_array_header_t *targetsApr = targets.array(requestPool);
-    SVN_JNI_ERR(targets.error_occured(), );
-    svn_client_ctx_t *ctx = getContext(NULL);
+    SVN::Pool subPool(pool);
+    const apr_array_header_t *targetsApr = targets.array(subPool);
+    SVN_JNI_ERR(targets.error_occurred(), );
+    svn_client_ctx_t *ctx = context.getContext(NULL, subPool);
 
     SVN_JNI_ERR(svn_client_lock(targetsApr, comment, force, ctx,
-                                requestPool.pool()), );
+                                subPool.getPool()), );
 }
 
 void SVNClient::unlock(Targets &targets, bool force)
 {
-    Pool requestPool;
-
-    const apr_array_header_t *targetsApr = targets.array(requestPool);
-    SVN_JNI_ERR(targets.error_occured(), );
-    svn_client_ctx_t *ctx = getContext(NULL);
-    SVN_JNI_ERR(svn_client_unlock((apr_array_header_t*)targetsApr, force,
-                                  ctx, requestPool.pool()), );
-}
-void SVNClient::setRevProperty(jobject jthis, const char *path,
+    SVN::Pool subPool(pool);
+
+    const apr_array_header_t *targetsApr = targets.array(subPool);
+    SVN_JNI_ERR(targets.error_occurred(), );
+    svn_client_ctx_t *ctx = context.getContext(NULL, subPool);
+    SVN_JNI_ERR(svn_client_unlock(
+        targetsApr, force, ctx, subPool.getPool()), );
+}
+void SVNClient::setRevProperty(const char *path,
                                const char *name, Revision &rev,
-                               const char *value, bool force)
-{
-    Pool requestPool;
+                               const char *value, const char *original_value,
+                               bool force)
+{
+    SVN::Pool subPool(pool);
     SVN_JNI_NULL_PTR_EX(path, "path", );
     SVN_JNI_NULL_PTR_EX(name, "name", );
-    Path intPath(path);
-    SVN_JNI_ERR(intPath.error_occured(), );
-
-    svn_client_ctx_t *ctx = getContext(NULL);
+    Path intPath(path, subPool);
+    SVN_JNI_ERR(intPath.error_occurred(), );
+
+    svn_client_ctx_t *ctx = context.getContext(NULL, subPool);
     if (ctx == NULL)
         return;
 
     const char *URL;
-    SVN_JNI_ERR(svn_client_url_from_path(&URL, intPath.c_str(),
-                                         requestPool.pool()), );
+    SVN_JNI_ERR(svn_client_url_from_path2(&URL, intPath.c_str(), ctx,
+                                          subPool.getPool(),
+                                          subPool.getPool()), );
 
     if (URL == NULL)
     {
@@ -1768,127 +1378,41 @@
             );
     }
 
-    svn_string_t *val = svn_string_create(value, requestPool.pool());
+    svn_string_t *val = svn_string_create(value, subPool.getPool());
+    svn_string_t *orig_val;
+    if (original_value != NULL)
+      orig_val = svn_string_create(original_value, subPool.getPool());
+    else
+      orig_val = NULL;
 
     svn_revnum_t set_revision;
-    SVN_JNI_ERR(svn_client_revprop_set(name, val, URL, rev.revision(),
-                                       &set_revision, force, ctx,
-                                       requestPool.pool()), );
-}
-
-struct version_status_baton
-{
-    svn_revnum_t min_rev;    /* lowest revision found. */
-    svn_revnum_t max_rev;    /* highest revision found. */
-    svn_boolean_t switched;  /* is anything switched? */
-    svn_boolean_t modified;  /* is anything modified? */
-    svn_boolean_t committed; /* examine last committed revisions */
-    svn_boolean_t done;      /* note completion of our task. */
-    const char *wc_path;     /* path whose URL we're looking for. */
-    const char *wc_url;      /* URL for the path whose URL we're looking for. */
-    apr_pool_t *pool;        /* pool in which to store alloc-needy things. */
-};
-
-/* This implements `svn_cancel_func_t'. */
-static svn_error_t *
-cancel(void *baton)
-{
-    struct version_status_baton *sb = (version_status_baton *)baton;
-    if (sb->done)
-        return svn_error_create(SVN_ERR_CANCELLED, NULL, "Finished");
-    else
-        return SVN_NO_ERROR;
-}
-
-/* An svn_wc_status_func2_t callback function for anaylyzing status
- * structures. */
-static void
-analyze_status(void *baton,
-               const char *path,
-               svn_wc_status2_t *status)
-{
-    struct version_status_baton *sb = (version_status_baton *)baton;
-
-    if (sb->done)
-        return;
-
-    if (! status->entry)
-        return;
-
-    /* Added files have a revision of no interest */
-    if (status->text_status != svn_wc_status_added)
-    {
-        svn_revnum_t item_rev = (sb->committed
-                                 ? status->entry->cmt_rev
-                                 : status->entry->revision);
-
-        if (sb->min_rev == SVN_INVALID_REVNUM || item_rev < sb->min_rev)
-            sb->min_rev = item_rev;
-
-        if (sb->max_rev == SVN_INVALID_REVNUM || item_rev > sb->max_rev)
-            sb->max_rev = item_rev;
-    }
-
-    sb->switched |= status->switched;
-    sb->modified |= (status->text_status != svn_wc_status_normal);
-    sb->modified |= (status->prop_status != svn_wc_status_normal
-                     && status->prop_status != svn_wc_status_none);
-
-    if (sb->wc_path
-        && (! sb->wc_url)
-        && (strcmp(path, sb->wc_path) == 0)
-        && (status->entry))
-        sb->wc_url = apr_pstrdup(sb->pool, status->entry->url);
-}
-
-
-/* This implements `svn_wc_notify_func_t'. */
-static void
-notify(void *baton,
-       const char *path,
-       svn_wc_notify_action_t action,
-       svn_node_kind_t kind,
-       const char *mime_type,
-       svn_wc_notify_state_t content_state,
-       svn_wc_notify_state_t prop_state,
-       svn_revnum_t revision)
-{
-    struct version_status_baton *sb = (version_status_baton *)baton;
-    if ((action == svn_wc_notify_status_external)
-        || (action == svn_wc_notify_status_completed))
-        sb->done = TRUE;
+    SVN_JNI_ERR(svn_client_revprop_set2(name, val, orig_val, URL, rev.revision(),
+                                        &set_revision, force, ctx,
+                                        subPool.getPool()), );
 }
 
 jstring SVNClient::getVersionInfo(const char *path, const char *trailUrl,
                                   bool lastChanged)
 {
-    struct version_status_baton sb;
-    Pool requestPool;
+    SVN::Pool subPool(pool);
     SVN_JNI_NULL_PTR_EX(path, "path", NULL);
-    sb.switched = FALSE;
-    sb.modified = FALSE;
-    sb.committed = FALSE;
-    sb.min_rev = SVN_INVALID_REVNUM;
-    sb.max_rev = SVN_INVALID_REVNUM;
-    sb.wc_path = NULL;
-    sb.wc_url = NULL;
-    sb.done = FALSE;
-    sb.pool = requestPool.pool();
-
-    Path intPath(path);
-    SVN_JNI_ERR(intPath.error_occured(), NULL);
+
+    Path intPath(path, subPool);
+    SVN_JNI_ERR(intPath.error_occurred(), NULL);
 
     int wc_format;
-    svn_client_ctx_t ctx = { 0 };
-    SVN_JNI_ERR(svn_wc_check_wc(intPath.c_str(), &wc_format,
-                                requestPool.pool()),
+    svn_client_ctx_t *ctx = context.getContext(NULL, subPool);
+    if (ctx == NULL)
+        return NULL;
+    SVN_JNI_ERR(svn_wc_check_wc2(&wc_format, ctx->wc_ctx, intPath.c_str(),
+                                 subPool.getPool()),
                 NULL);
 
     if (! wc_format)
     {
         svn_node_kind_t kind;
         SVN_JNI_ERR(svn_io_check_path(intPath.c_str(), &kind,
-                                      requestPool.pool()),
+                                      subPool.getPool()),
                     NULL);
         if (kind == svn_node_dir)
         {
@@ -1896,371 +1420,216 @@
         }
         else
         {
-            char *message = JNIUtil::getFormatBuffer();
-            apr_snprintf(message, JNIUtil::formatBufferSize,
+            char buffer[2048];
+            apr_snprintf(buffer, sizeof(buffer),
                          _("'%s' not versioned, and not exported\n"), path);
-            return JNIUtil::makeJString(message);
+            return JNIUtil::makeJString(buffer);
         }
     }
 
-    sb.wc_path = path;
-    svn_opt_revision_t rev;
-    rev.kind = svn_opt_revision_unspecified;
-    ctx.config = apr_hash_make(requestPool.pool());
-
-    /* Setup the notification and cancellation callbacks, and their
-     * shared baton (which is also shared with the status function). */
-    ctx.notify_func = notify;
-    ctx.notify_baton = &sb;
-    ctx.cancel_func = cancel;
-    ctx.cancel_baton = &sb;
-
-    svn_error_t *err;
-    err = svn_client_status3(NULL, intPath.c_str(), &rev, analyze_status,
-                             &sb, svn_depth_infinity, TRUE, FALSE, FALSE,
-                             FALSE, NULL, &ctx, requestPool.pool());
-    if (err && (err->apr_err == SVN_ERR_CANCELLED))
-        svn_error_clear(err);
-    else
-        SVN_JNI_ERR(err, NULL);
-
-    if ((! sb.switched ) && (trailUrl))
-    {
-        /* If the trailing part of the URL of the working copy directory
-         * does not match the given trailing URL then the whole working
-         * copy is switched. */
-        if (! sb.wc_url)
-        {
-            sb.switched = TRUE;
-        }
-        else
-        {
-            apr_size_t len1 = strlen(trailUrl);
-            apr_size_t len2 = strlen(sb.wc_url);
-            if ((len1 > len2) || strcmp(sb.wc_url + len2 - len1, trailUrl))
-                sb.switched = TRUE;
-        }
-    }
+    svn_wc_revision_status_t *result;
+    const char *local_abspath;
+
+    SVN_JNI_ERR(svn_dirent_get_absolute(&local_abspath, intPath.c_str(),
+                                        subPool.getPool()), NULL);
+    SVN_JNI_ERR(svn_wc_revision_status2(&result, ctx->wc_ctx, local_abspath,
+                                        trailUrl, lastChanged,
+                                        ctx->cancel_func, ctx->cancel_baton,
+                                        subPool.getPool(),
+                                        subPool.getPool()), NULL);
 
     std::ostringstream value;
-    value << sb.min_rev;
-    if (sb.min_rev != sb.max_rev)
+    value << result->min_rev;
+    if (result->min_rev != result->max_rev)
     {
         value << ":";
-        value << sb.max_rev;
+        value << result->max_rev;
     }
-    if (sb.modified)
+    if (result->modified)
         value << "M";
-    if (sb.switched)
+    if (result->switched)
         value << "S";
+    if (result->sparse_checkout)
+        value << "P";
 
     return JNIUtil::makeJString(value.str().c_str());
 }
 
-jobjectArray SVNClient::revProperties(jobject jthis, const char *path,
-                                      Revision &revision)
+void SVNClient::upgrade(const char *path)
+{
+    SVN::Pool subPool(pool);
+    SVN_JNI_NULL_PTR_EX(path, "path", );
+
+    svn_client_ctx_t *ctx = context.getContext(NULL, subPool);
+    if (ctx == NULL)
+        return;
+
+    Path checkedPath(path, subPool);
+    SVN_JNI_ERR(checkedPath.error_occurred(), );
+
+    SVN_JNI_ERR(svn_client_upgrade(path, ctx, subPool.getPool()), );
+}
+
+jobject SVNClient::revProperties(const char *path, Revision &revision)
 {
     apr_hash_t *props;
-    Pool requestPool;
+    SVN::Pool subPool(pool);
     SVN_JNI_NULL_PTR_EX(path, "path", NULL);
-    Path intPath(path);
-    SVN_JNI_ERR(intPath.error_occured(), NULL);
-
+    Path intPath(path, subPool);
+    SVN_JNI_ERR(intPath.error_occurred(), NULL);
+
+    svn_client_ctx_t *ctx = context.getContext(NULL, subPool);
     const char *URL;
     svn_revnum_t set_rev;
-    SVN_JNI_ERR(svn_client_url_from_path(&URL, intPath.c_str(),
-                                         requestPool.pool()),
+    SVN_JNI_ERR(svn_client_url_from_path2(&URL, intPath.c_str(), ctx,
+                                          subPool.getPool(),
+                                          subPool.getPool()),
                 NULL);
 
-    svn_client_ctx_t *ctx = getContext(NULL);
     if (ctx == NULL)
         return NULL;
 
     SVN_JNI_ERR(svn_client_revprop_list(&props, URL, revision.revision(),
-                                        &set_rev, ctx, requestPool.pool()),
+                                        &set_rev, ctx, subPool.getPool()),
                 NULL);
 
-    apr_hash_index_t *hi;
-
-    int count = apr_hash_count(props);
-
-    JNIEnv *env = JNIUtil::getEnv();
-    jclass clazz = env->FindClass(JAVA_PACKAGE"/PropertyData");
+    return CreateJ::PropertyMap(props, subPool.getPool());
+}
+
+void
+SVNClient::info(const char *path,
+                Revision &revision, Revision &pegRevision, svn_depth_t depth,
+                svn_boolean_t fetchExcluded, svn_boolean_t fetchActualOnly,
+                svn_boolean_t includeExternals,
+                 StringArray &changelists, InfoCallback *callback)
+{
+    SVN_JNI_NULL_PTR_EX(path, "path", );
+
+    SVN::Pool subPool(pool);
+    svn_client_ctx_t *ctx = context.getContext(NULL, subPool);
+    if (ctx == NULL)
+        return;
+
+    Path checkedPath(path, subPool);
+    SVN_JNI_ERR(checkedPath.error_occurred(), );
+
+    SVN_JNI_ERR(svn_client_info4(checkedPath.c_str(),
+                                 pegRevision.revision(),
+                                 revision.revision(), depth,
+                                 fetchExcluded, fetchActualOnly,
+                                 includeExternals,
+                                 changelists.array(subPool),
+                                 InfoCallback::callback, callback,
+                                 ctx, subPool.getPool()), );
+}
+
+void
+SVNClient::patch(const char *patchPath, const char *targetPath, bool dryRun,
+                 int stripCount, bool reverse, bool ignoreWhitespace,
+                 bool removeTempfiles, PatchCallback *callback)
+{
+    SVN_JNI_NULL_PTR_EX(patchPath, "patchPath", );
+    SVN_JNI_NULL_PTR_EX(targetPath, "targetPath", );
+
+    SVN::Pool subPool(pool);
+    svn_client_ctx_t *ctx = context.getContext(NULL, subPool);
+    if (ctx == NULL)
+        return;
+
+    Path checkedPatchPath(patchPath, subPool);
+    SVN_JNI_ERR(checkedPatchPath.error_occurred(), );
+    Path checkedTargetPath(targetPath, subPool);
+    SVN_JNI_ERR(checkedTargetPath.error_occurred(), );
+
+    // Should parameterize the following, instead of defaulting to FALSE
+    SVN_JNI_ERR(svn_client_patch(checkedPatchPath.c_str(),
+                                 checkedTargetPath.c_str(),
+                                 dryRun, stripCount, reverse,
+                                 ignoreWhitespace, removeTempfiles,
+                                 PatchCallback::callback, callback,
+                                 ctx, subPool.getPool()), );
+}
+
+void SVNClient::vacuum(const char *path,
+                       bool remove_unversioned_items,
+                       bool remove_ignored_items,
+                       bool fix_recorded_timestamps,
+                       bool remove_unused_pristines,
+                       bool include_externals)
+{
+    SVN_JNI_NULL_PTR_EX(path, "path", );
+
+    SVN::Pool subPool(pool);
+    svn_client_ctx_t *ctx = context.getContext(NULL, subPool);
+    if (ctx == NULL)
+        return;
+
+    SVN_JNI_ERR(svn_client_vacuum(path,
+                                  remove_unversioned_items,
+                                  remove_ignored_items,
+                                  fix_recorded_timestamps,
+                                  remove_unused_pristines,
+                                  include_externals,
+                                  ctx, subPool.getPool()), );
+}
+
+jobject
+SVNClient::openRemoteSession(const char* path, int retryAttempts)
+{
+    static const svn_opt_revision_t HEAD = { svn_opt_revision_head, {0}};
+    static const svn_opt_revision_t NONE = { svn_opt_revision_unspecified, {0}};
+
+    SVN_JNI_NULL_PTR_EX(path, "path", NULL);
+
+    SVN::Pool subPool(pool);
+    svn_client_ctx_t *ctx = context.getContext(NULL, subPool);
+    if (ctx == NULL)
+        return NULL;
+
+    Path checkedPath(path, subPool);
+    SVN_JNI_ERR(checkedPath.error_occurred(), NULL);
+
+    struct PathInfo
+    {
+        std::string url;
+        std::string uuid;
+        static svn_error_t *callback(void *baton,
+                                     const char *,
+                                     const svn_client_info2_t *info,
+                                     apr_pool_t *)
+          {
+              PathInfo* const pi = static_cast<PathInfo*>(baton);
+              pi->url = info->URL;
+              pi->uuid = info->repos_UUID;
+              return SVN_NO_ERROR;
+          }
+    } path_info;
+
+    SVN_JNI_ERR(svn_client_info4(
+                    checkedPath.c_str(), &NONE,
+                    (svn_path_is_url(checkedPath.c_str()) ? &HEAD : &NONE),
+                    svn_depth_empty, FALSE, TRUE, FALSE, NULL,
+                    PathInfo::callback, &path_info,
+                    ctx, subPool.getPool()),
+                NULL);
+
+    /* Decouple the RemoteSession's context from SVNClient's context
+       by creating a copy of the prompter here. */
+
+    jobject jremoteSession = RemoteSession::open(
+        retryAttempts, path_info.url.c_str(), path_info.uuid.c_str(),
+        context.getConfigDirectory(),
+        context.getUsername(), context.getPassword(),
+        context.clonePrompter(), context.getSelf(),
+        context.getConfigEventHandler(), context.getTunnelCallback());
     if (JNIUtil::isJavaExceptionThrown())
-        return NULL;
-
-    jobjectArray jprops = env->NewObjectArray(count, clazz, NULL);
-    if (JNIUtil::isJavaExceptionThrown())
-        return NULL;
-
-    env->DeleteLocalRef(clazz);
-    if (JNIUtil::isJavaExceptionThrown())
-        return NULL;
-
-    int i = 0;
-    for (hi = apr_hash_first(requestPool.pool(), props);
-         hi;
-         hi = apr_hash_next(hi), ++i)
-    {
-        const char *key;
-        svn_string_t *val;
-
-        apr_hash_this(hi, (const void **)&key, NULL, (void**)&val);
-
-        jobject object = createJavaProperty(jthis, path,
-                                            key, val);
-
-        env->SetObjectArrayElement(jprops, i, object);
-        if (JNIUtil::isJavaExceptionThrown())
-            return NULL;
-
-        env->DeleteLocalRef(object);
-        if (JNIUtil::isJavaExceptionThrown())
-            return NULL;
-    }
-
-    return jprops;
-}
-
-struct info_baton
-{
-    std::vector<info_entry> infoVect;
-    int info_ver;
-    apr_pool_t *pool;
-};
-
-/**
- * Get information about a file or directory.
- */
-jobject SVNClient::info(const char *path)
-{
-    Pool requestPool;
-    svn_wc_adm_access_t *adm_access;
-    const svn_wc_entry_t *entry;
-
-    SVN_JNI_NULL_PTR_EX(path, "path", NULL);
-    Path intPath(path);
-    SVN_JNI_ERR(intPath.error_occured(), NULL);
-
-    SVN_JNI_ERR(svn_wc_adm_probe_open3(&adm_access, NULL, intPath.c_str(),
-                                       FALSE, 0, NULL, NULL,
-                                       requestPool.pool()),
-                NULL);
-    SVN_JNI_ERR(svn_wc_entry(&entry, intPath.c_str(), adm_access, FALSE,
-                             requestPool.pool()),
-                NULL);
-
-    return createJavaInfo(entry);
-}
-
-jobject SVNClient::createJavaInfo(const svn_wc_entry_t *entry)
-{
-    if (entry == NULL)
-        return NULL;
-
-    JNIEnv *env = JNIUtil::getEnv();
-
-    jclass clazz = env->FindClass(JAVA_PACKAGE"/Info");
-    if (JNIUtil::isJavaExceptionThrown())
-    {
-        return NULL;
-    }
-
-    static jmethodID mid = 0;
-    if (mid == 0)
-    {
-        mid = env->GetMethodID(clazz, "<init>",
-                               "(Ljava/lang/String;Ljava/lang/String;"
-                               "Ljava/lang/String;Ljava/lang/String;"
-                               "IILjava/lang/String;JJLjava/util/Date;"
-                               "Ljava/util/Date;Ljava/util/Date;"
-                               "ZZZZJLjava/lang/String;)V");
-        if (JNIUtil::isJavaExceptionThrown())
-        {
-            return NULL;
-        }
-    }
-
-    jstring jName = JNIUtil::makeJString(entry->name);
-    if (JNIUtil::isJavaExceptionThrown())
-    {
-        return NULL;
-    }
-    jstring jUrl = JNIUtil::makeJString(entry->url);
-    if (JNIUtil::isJavaExceptionThrown())
-    {
-        return NULL;
-    }
-    jstring jUuid = JNIUtil::makeJString(entry->uuid);
-    if (JNIUtil::isJavaExceptionThrown())
-    {
-        return NULL;
-    }
-    jstring jRepository = JNIUtil::makeJString(entry->repos);
-    if (JNIUtil::isJavaExceptionThrown())
-    {
-        return NULL;
-    }
-    jint jSchedule = EnumMapper::mapScheduleKind(entry->schedule);
-    jint jNodeKind = EnumMapper::mapNodeKind(entry->kind);
-    jstring jAuthor = JNIUtil::makeJString(entry->cmt_author);
-    if (JNIUtil::isJavaExceptionThrown())
-    {
-        return NULL;
-    }
-    jlong jRevision = entry->revision;
-    jlong jLastChangedRevision = entry->cmt_rev;
-    jobject jLastChangedDate = JNIUtil::createDate(entry->cmt_date);
-    if (JNIUtil::isJavaExceptionThrown())
-    {
-        return NULL;
-    }
-    jobject jLastDateTextUpdate = JNIUtil::createDate(entry->text_time);
-    if (JNIUtil::isJavaExceptionThrown())
-    {
-        return NULL;
-    }
-    jobject jLastDatePropsUpdate = JNIUtil::createDate(entry->prop_time);
-    if (JNIUtil::isJavaExceptionThrown())
-    {
-        return NULL;
-    }
-    jboolean jCopied = entry->copied ? JNI_TRUE : JNI_FALSE;
-    jboolean jDeleted = entry->deleted ? JNI_TRUE : JNI_FALSE;
-    jboolean jAbsent = entry->absent ? JNI_TRUE : JNI_FALSE;
-    jboolean jIncomplete = entry->incomplete ? JNI_TRUE : JNI_FALSE;
-    jlong jCopyRev = entry->copyfrom_rev;
-    jstring jCopyUrl = JNIUtil::makeJString(entry->copyfrom_url);
-    if (JNIUtil::isJavaExceptionThrown())
-    {
-        return NULL;
-    }
-
-    jobject jinfo = env->NewObject(clazz, mid, jName, jUrl, jUuid, jRepository,
-                                   jSchedule, jNodeKind, jAuthor, jRevision,
-                                   jLastChangedRevision, jLastChangedDate,
-                                   jLastDateTextUpdate, jLastDatePropsUpdate,
-                                   jCopied, jDeleted, jAbsent, jIncomplete,
-                                   jCopyRev, jCopyUrl);
-    if (JNIUtil::isJavaExceptionThrown())
-    {
-        return NULL;
-    }
-
-    env->DeleteLocalRef(clazz);
-    if (JNIUtil::isJavaExceptionThrown())
-    {
-        return NULL;
-    }
-
-    env->DeleteLocalRef(jName);
-    if (JNIUtil::isJavaExceptionThrown())
-    {
-        return NULL;
-    }
-
-    env->DeleteLocalRef(jUrl);
-    if (JNIUtil::isJavaExceptionThrown())
-    {
-        return NULL;
-    }
-
-    env->DeleteLocalRef(jUuid);
-    if (JNIUtil::isJavaExceptionThrown())
-    {
-        return NULL;
-    }
-
-    env->DeleteLocalRef(jRepository);
-    if (JNIUtil::isJavaExceptionThrown())
-    {
-        return NULL;
-    }
-
-    env->DeleteLocalRef(jAuthor);
-    if (JNIUtil::isJavaExceptionThrown())
-    {
-        return NULL;
-    }
-
-    env->DeleteLocalRef(jLastChangedDate);
-    if (JNIUtil::isJavaExceptionThrown())
-    {
-        return NULL;
-    }
-
-    env->DeleteLocalRef(jLastDateTextUpdate);
-    if (JNIUtil::isJavaExceptionThrown())
-    {
-        return NULL;
-    }
-
-    env->DeleteLocalRef(jLastDatePropsUpdate);
-    if (JNIUtil::isJavaExceptionThrown())
-    {
-        return NULL;
-    }
-
-    env->DeleteLocalRef(jCopyUrl);
-    if (JNIUtil::isJavaExceptionThrown())
-    {
-        return NULL;
-    }
-
-    return jinfo;
-}
-
-void
-SVNClient::info2(const char *path, Revision &revision, Revision &pegRevision,
-                 svn_depth_t depth, StringArray &changelists,
-                 InfoCallback *callback)
-{
-    SVN_JNI_NULL_PTR_EX(path, "path", );
-
-    Pool requestPool;
-    svn_client_ctx_t *ctx = getContext(NULL);
-    if (ctx == NULL)
-        return;
-
-    Path checkedPath(path);
-    SVN_JNI_ERR(checkedPath.error_occured(), );
-
-    SVN_JNI_ERR(svn_client_info2(checkedPath.c_str(),
-                                 pegRevision.revision(),
-                                 revision.revision(),
-                                 InfoCallback::callback,
-                                 callback, depth,
-                                 changelists.array(requestPool), ctx,
-                                 requestPool.pool()), );
-}
-
-jobjectArray SVNClient::makeJRevisionRangeArray(apr_array_header_t *ranges)
-{
-    JNIEnv *env = JNIUtil::getEnv();
-
-    jclass clazz = env->FindClass(JAVA_PACKAGE "/RevisionRange");
-    if (JNIUtil::isJavaExceptionThrown())
-        return NULL;
-
-    jobjectArray jranges = env->NewObjectArray(ranges->nelts, clazz, NULL);
-
-    for (int i = 0; i < ranges->nelts; ++i)
-    {
-        // Convert svn_merge_range_t *'s to Java RevisionRange objects.
-        svn_merge_range_t *range =
-            APR_ARRAY_IDX(ranges, i, svn_merge_range_t *);
-        jobject jrange = RevisionRange::makeJRevisionRange(range);
-        if (jrange == NULL)
-            return NULL;
-
-        env->SetObjectArrayElement(jranges, i, jrange);
-        if (JNIUtil::isJavaExceptionThrown())
-            return NULL;
-
-        env->DeleteLocalRef(jrange);
-        if (JNIUtil::isJavaExceptionThrown())
-            return NULL;
-    }
-
-    return jranges;
+      jremoteSession = NULL;
+
+    return jremoteSession;
+}
+
+ClientContext &
+SVNClient::getClientContext()
+{
+    return context;
 }