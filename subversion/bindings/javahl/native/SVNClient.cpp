--- conflicted
+++ resolved
@@ -67,60 +67,6 @@
 #include <iostream>
 #include <sstream>
 
-<<<<<<< HEAD
-class CommitNotifier
-{
-  public:
-    CommitNotifier(SVN::Pool &inPool)
-        : pool(inPool), info(NULL)
-    {
-        ;
-    }
-
-    static svn_error_t *callback(const svn_commit_info_t *commit_info,
-                                 void *baton,
-                                 apr_pool_t *pool)
-    {
-      if (baton)
-        return ((CommitNotifier *)baton)->stashInfo(commit_info);
-
-      return SVN_NO_ERROR;
-    }
-
-    long getRevnum()
-    {
-        if (info && SVN_IS_VALID_REVNUM(info->revision))
-            return info->revision;
-
-        return SVN_INVALID_REVNUM;
-    }
-
-    /* Special operator new to allocate this thing in a pool. */
-    void * operator new(size_t sz, SVN::Pool &pool)
-    {
-        void *ptr = apr_pcalloc(pool.pool(), sizeof(CommitNotifier));
-        return ptr;
-    }
-
-  protected:
-    svn_error_t *stashInfo(const svn_commit_info_t *commit_info)
-    {
-        info = svn_commit_info_dup(commit_info, pool.pool());
-        return SVN_NO_ERROR;
-    }
-
-  private:
-    SVN::Pool &pool;
-    svn_commit_info_t *info;
-};
-
-struct log_msg_baton
-{
-    const char *message;
-    CommitMessage *messageHandler;
-};
-=======
->>>>>>> f9486e4e
 
 SVNClient::SVNClient(jobject jthis_in)
     : context(jthis_in)
@@ -330,14 +276,9 @@
     SVN_JNI_ERR(targets.error_occured(), );
 
     SVN_JNI_ERR(svn_client_delete4(targets2, force, keep_local,
-<<<<<<< HEAD
-                                   revprops.hash(requestPool), ctx,
-                                   requestPool.pool()), );
-=======
                                    revprops.hash(requestPool),
                                    CommitCallback::callback, callback,
                                    ctx, requestPool.pool()), );
->>>>>>> f9486e4e
 }
 
 void SVNClient::revert(const char *path, svn_depth_t depth,
@@ -433,18 +374,10 @@
     SVN_JNI_ERR(svn_client_commit5(targets2, depth,
                                    noUnlock, keepChangelist,
                                    changelists.array(requestPool),
-<<<<<<< HEAD
-                                   revprops.hash(requestPool), ctx,
-                                   requestPool.pool()),
-                SVN_INVALID_REVNUM);
-
-    return ((CommitNotifier *)ctx->commit_baton)->getRevnum();
-=======
                                    revprops.hash(requestPool),
                                    CommitCallback::callback, callback,
                                    ctx, requestPool.pool()),
                 );
->>>>>>> f9486e4e
 }
 
 void SVNClient::copy(CopySources &copySources, const char *destPath,
@@ -505,11 +438,7 @@
                       CommitCallback *callback)
 {
     SVN::Pool requestPool;
-<<<<<<< HEAD
-    svn_client_ctx_t *ctx = getContext(message);
-=======
     svn_client_ctx_t *ctx = context.getContext(message);
->>>>>>> f9486e4e
     if (ctx == NULL)
         return;
 
@@ -517,14 +446,9 @@
     SVN_JNI_ERR(targets.error_occured(), );
 
     SVN_JNI_ERR(svn_client_mkdir4(targets2, makeParents,
-<<<<<<< HEAD
-                                  revprops.hash(requestPool), ctx,
-                                  requestPool.pool()), );
-=======
                                   revprops.hash(requestPool),
                                   CommitCallback::callback, callback,
                                   ctx, requestPool.pool()), );
->>>>>>> f9486e4e
 }
 
 void SVNClient::cleanup(const char *path)
@@ -634,24 +558,15 @@
     Path intUrl(url);
     SVN_JNI_ERR(intUrl.error_occured(), );
 
-<<<<<<< HEAD
-    svn_client_ctx_t *ctx = getContext(message);
-=======
     svn_client_ctx_t *ctx = context.getContext(message);
->>>>>>> f9486e4e
     if (ctx == NULL)
         return;
 
     SVN_JNI_ERR(svn_client_import4(intPath.c_str(), intUrl.c_str(), depth,
                                    noIgnore, ignoreUnknownNodeTypes,
-<<<<<<< HEAD
-                                   revprops.hash(requestPool), ctx,
-                                   requestPool.pool()), );
-=======
                                    revprops.hash(requestPool),
                                    CommitCallback::callback, callback, 
                                    ctx, requestPool.pool()), );
->>>>>>> f9486e4e
 }
 
 jobject
@@ -1178,165 +1093,6 @@
                                                requestPool.pool()), );
 }
 
-<<<<<<< HEAD
-svn_client_ctx_t *SVNClient::getContext(const char *message)
-{
-    SVN::Pool *requestPool = JNIUtil::getRequestPool();
-    apr_pool_t *pool = requestPool->pool();
-    svn_auth_baton_t *ab;
-    svn_client_ctx_t *ctx;
-    SVN_JNI_ERR(svn_client_create_context(&ctx, pool), NULL);
-
-    const char *configDir = m_configDir.c_str();
-    if (m_configDir.length() == 0)
-        configDir = NULL;
-    SVN_JNI_ERR(svn_config_get_config(&(ctx->config), configDir, pool), NULL);
-    svn_config_t *config = (svn_config_t *) apr_hash_get(ctx->config,
-                                                         SVN_CONFIG_CATEGORY_CONFIG,
-                                                         APR_HASH_KEY_STRING);
-
-    /* The whole list of registered providers */
-    apr_array_header_t *providers;
-
-    /* Populate the registered providers with the platform-specific providers */
-    SVN_JNI_ERR(svn_auth_get_platform_specific_client_providers(&providers,
-                                                                config,
-                                                                pool),
-                NULL);
-
-    /* The main disk-caching auth providers, for both
-     * 'username/password' creds and 'username' creds.  */
-    svn_auth_provider_object_t *provider;
-
-    svn_auth_get_simple_provider(&provider, pool);
-    APR_ARRAY_PUSH(providers, svn_auth_provider_object_t *) = provider;
-    svn_auth_get_username_provider(&provider, pool);
-    APR_ARRAY_PUSH(providers, svn_auth_provider_object_t *) = provider;
-
-    /* The server-cert, client-cert, and client-cert-password providers. */
-    SVN_JNI_ERR(svn_auth_get_platform_specific_provider(&provider,
-                                                        "windows",
-                                                        "ssl_server_trust",
-                                                        pool),
-                NULL);
-
-    if (provider)
-        APR_ARRAY_PUSH(providers, svn_auth_provider_object_t *) = provider;
-
-    svn_auth_get_ssl_server_trust_file_provider(&provider, pool);
-    APR_ARRAY_PUSH(providers, svn_auth_provider_object_t *) = provider;
-    svn_auth_get_ssl_client_cert_file_provider(&provider, pool);
-    APR_ARRAY_PUSH(providers, svn_auth_provider_object_t *) = provider;
-    svn_auth_get_ssl_client_cert_pw_file_provider(&provider, pool);
-    APR_ARRAY_PUSH(providers, svn_auth_provider_object_t *) = provider;
-
-    if (m_prompter != NULL)
-    {
-        /* Two basic prompt providers: username/password, and just username.*/
-        provider = m_prompter->getProviderSimple();
-
-        APR_ARRAY_PUSH(providers, svn_auth_provider_object_t *) = provider;
-
-        provider = m_prompter->getProviderUsername();
-        APR_ARRAY_PUSH(providers, svn_auth_provider_object_t *) = provider;
-
-        /* Three ssl prompt providers, for server-certs, client-certs,
-         * and client-cert-passphrases.  */
-        provider = m_prompter->getProviderServerSSLTrust();
-        APR_ARRAY_PUSH(providers, svn_auth_provider_object_t *) = provider;
-
-        provider = m_prompter->getProviderClientSSL();
-        APR_ARRAY_PUSH(providers, svn_auth_provider_object_t *) = provider;
-
-        provider = m_prompter->getProviderClientSSLPassword();
-        APR_ARRAY_PUSH(providers, svn_auth_provider_object_t *) = provider;
-    }
-
-    /* Build an authentication baton to give to libsvn_client. */
-    svn_auth_open(&ab, providers, pool);
-
-    /* Place any default --username or --password credentials into the
-     * auth_baton's run-time parameter hash.  ### Same with --no-auth-cache? */
-    if (!m_userName.empty())
-        svn_auth_set_parameter(ab, SVN_AUTH_PARAM_DEFAULT_USERNAME,
-                               m_userName.c_str());
-    if (!m_passWord.empty())
-        svn_auth_set_parameter(ab, SVN_AUTH_PARAM_DEFAULT_PASSWORD,
-                               m_passWord.c_str());
-
-    ctx->auth_baton = ab;
-    ctx->notify_func = NULL;
-    ctx->notify_baton = NULL;
-    ctx->log_msg_func3 = getCommitMessage;
-    ctx->log_msg_baton3 = getCommitMessageBaton(message);
-    ctx->cancel_func = checkCancel;
-    m_cancelOperation = false;
-    ctx->cancel_baton = this;
-    ctx->notify_func2= ClientNotifyCallback::notify;
-    ctx->notify_baton2 = m_notify2;
-
-    ctx->progress_func = ProgressListener::progress;
-    ctx->progress_baton = m_progressListener;
-
-    ctx->commit_callback2 = CommitNotifier::callback;
-    ctx->commit_baton = new (*requestPool) CommitNotifier(*requestPool);
-
-    if (m_conflictResolver)
-    {
-        ctx->conflict_func = ConflictResolverCallback::resolveConflict;
-        ctx->conflict_baton = m_conflictResolver;
-    }
-
-    return ctx;
-}
-
-svn_error_t *
-SVNClient::getCommitMessage(const char **log_msg,
-                            const char **tmp_file,
-                            const apr_array_header_t *commit_items,
-                            void *baton,
-                            apr_pool_t *pool)
-{
-    *log_msg = NULL;
-    *tmp_file = NULL;
-    log_msg_baton *lmb = (log_msg_baton *) baton;
-
-    if (lmb && lmb->messageHandler)
-    {
-        jstring jmsg = lmb->messageHandler->getCommitMessage(commit_items);
-        if (jmsg != NULL)
-        {
-            JNIStringHolder msg(jmsg);
-            *log_msg = apr_pstrdup(pool, msg);
-        }
-        return SVN_NO_ERROR;
-    }
-    else if (lmb && lmb->message)
-    {
-        *log_msg = apr_pstrdup(pool, lmb->message);
-        return SVN_NO_ERROR;
-    }
-
-    return SVN_NO_ERROR;
-}
-
-void *SVNClient::getCommitMessageBaton(const char *message)
-{
-    if (message != NULL || m_commitMessage)
-    {
-        log_msg_baton *baton = (log_msg_baton *)
-            apr_palloc(JNIUtil::getRequestPool()->pool(), sizeof(*baton));
-
-        baton->message = message;
-        baton->messageHandler = m_commitMessage;
-
-        return baton;
-    }
-    return NULL;
-}
-
-=======
->>>>>>> f9486e4e
 jbyteArray SVNClient::fileContent(const char *path, Revision &revision,
                                   Revision &pegRevision)
 {
