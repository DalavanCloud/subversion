--- conflicted
+++ resolved
@@ -1,17 +1,22 @@
 /**
  * @copyright
  * ====================================================================
- * Copyright (c) 2003 CollabNet.  All rights reserved.
+ *    Licensed to the Apache Software Foundation (ASF) under one
+ *    or more contributor license agreements.  See the NOTICE file
+ *    distributed with this work for additional information
+ *    regarding copyright ownership.  The ASF licenses this file
+ *    to you under the Apache License, Version 2.0 (the
+ *    "License"); you may not use this file except in compliance
+ *    with the License.  You may obtain a copy of the License at
  *
- * This software is licensed as described in the file COPYING, which
- * you should have received as part of this distribution.  The terms
- * are also available at http://subversion.tigris.org/license-1.html.
- * If newer versions of this license are posted there, you may use a
- * newer version instead, at your option.
+ *      http://www.apache.org/licenses/LICENSE-2.0
  *
- * This software consists of voluntary contributions made by many
- * individuals.  For exact contribution history, see the revision
- * history and logs, available at http://subversion.tigris.org/.
+ *    Unless required by applicable law or agreed to in writing,
+ *    software distributed under the License is distributed on an
+ *    "AS IS" BASIS, WITHOUT WARRANTIES OR CONDITIONS OF ANY
+ *    KIND, either express or implied.  See the License for the
+ *    specific language governing permissions and limitations
+ *    under the License.
  * ====================================================================
  * @endcopyright
  *
@@ -19,49 +24,73 @@
  * @brief Implementation of the class JNIUtil
  */
 
+/* Include apr.h first, or INT64_C won't be defined properly on some C99
+   compilers, when other headers include <stdint.h> before defining some
+   macros.
+
+   See apr.h for the ugly details */
+#include <apr.h>
+
 #include "JNIUtil.h"
+#include "Array.h"
+
 #include <sstream>
+#include <vector>
 #include <locale.h>
+
 #include <apr_strings.h>
 #include <apr_tables.h>
 #include <apr_general.h>
 #include <apr_lib.h>
+#include <apr_file_info.h>
+#include <apr_time.h>
 
 #include "svn_pools.h"
+#include "svn_error.h"
+#include "svn_fs.h"
+#include "svn_ra.h"
+#include "svn_utf.h"
 #include "svn_wc.h"
+#include "svn_dso.h"
 #include "svn_path.h"
-#include <apr_file_info.h>
+#include "svn_cache_config.h"
+#include "private/svn_atomic.h"
+#include "private/svn_utf_private.h"
 #include "svn_private_config.h"
-#ifdef WIN32
-/* FIXME: We're using an internal APR header here, which means we
-   have to build Subversion with APR sources. This being Win32-only,
-   that should be fine for now, but a better solution must be found in
-   combination with issue #850. */
-extern "C" {
-#include <arch/win32/apr_arch_utf8.h>
-};
-#endif
 
 #include "SVNBase.h"
 #include "JNIMutex.h"
 #include "JNICriticalSection.h"
-#include "JNIThreadData.h"
 #include "JNIStringHolder.h"
 #include "Pool.h"
+
+
+#include "jniwrapper/jni_env.hpp"
 
 // Static members of JNIUtil are allocated here.
 apr_pool_t *JNIUtil::g_pool = NULL;
 std::list<SVNBase*> JNIUtil::g_finalizedObjects;
 JNIMutex *JNIUtil::g_finalizedObjectsMutex = NULL;
 JNIMutex *JNIUtil::g_logMutex = NULL;
-JNIMutex *JNIUtil::g_globalPoolMutext = NULL;
+JNIMutex *JNIUtil::g_configMutex = NULL;
 bool JNIUtil::g_initException;
-bool JNIUtil::g_inInit;
-JNIEnv *JNIUtil::g_initEnv;
-char JNIUtil::g_initFormatBuffer[formatBufferSize];
 int JNIUtil::g_logLevel = JNIUtil::noLog;
 std::ofstream JNIUtil::g_logStream;
 
+/* The error code we will use to signal a Java exception */
+static const apr_status_t
+SVN_ERR_JAVAHL_WRAPPED = SVN_ERR_MALFUNC_CATEGORY_START
+                         + SVN_ERR_CATEGORY_SIZE - 10;
+
+/**
+ * Return the JNI environment to use
+ * @return the JNI environment
+ */
+JNIEnv *JNIUtil::getEnv()
+{
+  return Java::Env().get();
+}
+
 /**
  * Initialize the environment for all requests.
  * @param env   the JNI environment for this request
@@ -70,9 +99,6 @@
 {
   // Clear all standing exceptions.
   env->ExceptionClear();
-
-  // Remember the env paramater for the remainder of the request.
-  setEnv(env);
 
   // Lock the list of finalized objects.
   JNICriticalSection cs(*g_finalizedObjectsMutex) ;
@@ -91,143 +117,138 @@
   return true;
 }
 
+/* Forwarder for calling JNIGlobalInit from JNI_OnLoad(). */
+bool initialize_jni_util(JNIEnv *env)
+{
+  return JNIUtil::JNIGlobalInit(env);
+}
+
+namespace {
+
+volatile svn_atomic_t *gentle_crash_write_loc = NULL;
+
+svn_error_t *
+gently_crash_the_jvm(svn_boolean_t can_return,
+                     const char *file, int line, const char *expr)
+{
+  if (!can_return)
+    {
+      // Try not to abort; aborting prevents the JVM from creating
+      // a crash log, which is oh so useful for debugging.
+      // We can't just raise a SEGV signal, either, because it will
+      // be not be caught in the context that we're interested in
+      // getting the stack trace from.
+
+      // Try reading from and writing to the zero page
+      const svn_atomic_t zeropage = svn_atomic_read(gentle_crash_write_loc);
+      svn_atomic_set(gentle_crash_write_loc, zeropage);
+    }
+
+  // Forward to the standard malfunction handler, which does call
+  // abort when !can_return; this will only happen if the write to the
+  // zero page did not cause a SEGV.
+  return svn_error_raise_on_malfunction(can_return, file, line, expr);
+}
+} // Anonymous namespace
+
 /**
  * Initialize the environment for all requests.
+ * This method must be called in a single-threaded context.
  * @param env   the JNI environment for this request
  */
 bool JNIUtil::JNIGlobalInit(JNIEnv *env)
 {
-  // This method has to be run only once during the run a program.
-  static bool run = false;
-  if (run) // already run
-    return true;
-
-  run = true;
-
-  // Do not run this part more than one time.  This leaves a small
-  // time window when two threads create their first SVNClient and
-  // SVNAdmin at the same time, but I do not see a better option
-  // without APR already initialized
-  if (g_inInit)
-    return false;
-
-  g_inInit = true;
-  g_initEnv = env;
-
-  apr_status_t status;
-
-  /* C programs default to the "C" locale. But because svn is supposed
-     to be i18n-aware, it should inherit the default locale of its
-     environment.  */
-  if (!setlocale(LC_ALL, ""))
-    {
-      if (stderr)
-        {
-          const char *env_vars[] = { "LC_ALL", "LC_CTYPE", "LANG", NULL };
-          const char **env_var = &env_vars[0], *env_val = NULL;
-          while (*env_var)
-            {
-              env_val = getenv(*env_var);
-              if (env_val && env_val[0])
-                break;
-              ++env_var;
-            }
-
-          if (!*env_var)
-            {
-              /* Unlikely. Can setlocale fail if no env vars are set? */
-              --env_var;
-              env_val = "not set";
-            }
-
-          fprintf(stderr,
-                  "%s: error: cannot set LC_ALL locale\n"
-                  "%s: error: environment variable %s is %s\n"
-                  "%s: error: please check that your locale name is "
-                  "correct\n",
-                  "svnjavahl", "svnjavahl", *env_var, env_val, "svnjavahl");
-        }
+  svn_error_t *err;
+
+  /* This has to happen before any pools are created. */
+  if ((err = svn_dso_initialize2()))
+    {
+      if (stderr && err->message)
+        fprintf(stderr, "%s", err->message);
+
+      svn_error_clear(err);
       return FALSE;
     }
 
-  /* Initialize the APR subsystem, and register an atexit() function
-   * to Uninitialize that subsystem at program exit. */
-  status = apr_initialize();
-  if (status)
-    {
-      if (stderr)
-        {
-          char buf[1024];
-          apr_strerror(status, buf, sizeof(buf) - 1);
-          fprintf(stderr,
-                  "%s: error: cannot initialize APR: %s\n",
-                  "svnjavahl", buf);
-        }
+  /* Create our top-level pool.
+     N.B.: APR was initialized by JNI_OnLoad. */
+  g_pool = svn_pool_create(NULL);
+
+  apr_allocator_t* allocator = apr_pool_allocator_get(g_pool);
+
+  if (allocator)
+    {
+      /* Keep a maximum of 1 free block, to release memory back to the JVM
+         (and other modules). */
+      apr_allocator_max_free_set(allocator, 1);
+    }
+
+  svn_utf_initialize2(FALSE, g_pool); /* Optimize character conversions */
+
+  // Initialize the libraries we use
+  err = svn_fs_initialize(g_pool);
+  if (!err)
+    err = svn_ra_initialize(g_pool);
+  if (err)
+    {
+      if (stderr && err->message)
+        fprintf(stderr, "%s", err->message);
+
+      svn_error_clear(err);
       return FALSE;
     }
 
-  if (0 > atexit(apr_terminate))
-    {
-      if (stderr)
-        fprintf(stderr,
-                "%s: error: atexit registration failed\n",
-                "svnjavahl");
-      return FALSE;
-    }
+  /* We shouldn't fill the JVMs memory with FS cache data unless
+     explicitly requested. And we don't either, because the caches get
+     allocated outside the JVM heap. Duh. */
+  {
+    svn_cache_config_t settings = *svn_cache_config_get();
+    settings.single_threaded = FALSE;
+    svn_cache_config_set(&settings);
+  }
 
 #ifdef ENABLE_NLS
 #ifdef WIN32
   {
     WCHAR ucs2_path[MAX_PATH];
-    char *utf8_path;
+    const char *utf8_path;
     const char *internal_path;
-    apr_pool_t *pool;
-    apr_status_t apr_err;
-    unsigned int inwords, outbytes, outlength;
-
-    apr_pool_create(&pool, 0);
+    svn_error_t *err;
+    apr_pool_t *pool = svn_pool_create(g_pool);
+
     /* get dll name - our locale info will be in '../share/locale' */
-    inwords = sizeof(ucs2_path) / sizeof(ucs2_path[0]);
     HINSTANCE moduleHandle = GetModuleHandle("libsvnjavahl-1");
-    GetModuleFileNameW(moduleHandle, ucs2_path, inwords);
-    inwords = lstrlenW(ucs2_path);
-    outbytes = outlength = 3 * (inwords + 1);
-    utf8_path = (char *)apr_palloc(pool, outlength);
-    apr_err = apr_conv_ucs2_to_utf8((const apr_wchar_t *) ucs2_path,
-                                    &inwords, utf8_path, &outbytes);
-    if (!apr_err && (inwords > 0 || outbytes == 0))
-      apr_err = APR_INCOMPLETE;
-    if (apr_err)
+    GetModuleFileNameW(moduleHandle, ucs2_path,
+                       sizeof(ucs2_path) / sizeof(ucs2_path[0]));
+    err = svn_utf__win32_utf16_to_utf8(&utf8_path, ucs2_path, NULL, pool);
+    if (err)
       {
         if (stderr)
-          fprintf(stderr, "Can't convert module path to UTF-8");
-        return FALSE;
+          svn_handle_error2(err, stderr, false, "svn: ");
+        svn_error_clear(err);
+        return false;
       }
-    utf8_path[outlength - outbytes] = '\0';
-    internal_path = svn_path_internal_style(utf8_path, pool);
+
+    internal_path = svn_dirent_internal_style(utf8_path, pool);
     /* get base path name */
-    internal_path = svn_path_dirname(internal_path, pool);
-    internal_path = svn_path_join(internal_path, SVN_LOCALE_RELATIVE_PATH,
+    internal_path = svn_dirent_dirname(internal_path, pool);
+    internal_path = svn_dirent_join(internal_path, SVN_LOCALE_RELATIVE_PATH,
                                   pool);
     bindtextdomain(PACKAGE_NAME, internal_path);
-    apr_pool_destroy(pool);
+    svn_pool_destroy(pool);
   }
 #else
   bindtextdomain(PACKAGE_NAME, SVN_LOCALE_DIR);
 #endif
-  textdomain(PACKAGE_NAME);
 #endif
 
-  /* Create our top-level pool. */
-  g_pool = svn_pool_create(NULL);
-
 #if defined(WIN32) || defined(__CYGWIN__)
-  /* See http://svn.collab.net/repos/svn/trunk/notes/asp-dot-net-hack.txt */
+  /* See http://svn.apache.org/repos/asf/subversion/trunk/notes/asp-dot-net-hack.txt */
   /* ### This code really only needs to be invoked by consumers of
      ### the libsvn_wc library, which basically means SVNClient. */
-  if (getenv ("SVN_ASP_DOT_NET_HACK"))
-    {
-      svn_error_t *err = svn_wc_set_adm_dir("_svn", g_pool);
+  if (getenv("SVN_ASP_DOT_NET_HACK"))
+    {
+      err = svn_wc_set_adm_dir("_svn", g_pool);
       if (err)
         {
           if (stderr)
@@ -242,6 +263,8 @@
     }
 #endif
 
+  svn_error_set_malfunction_handler(svn_error_raise_on_malfunction);
+
   // Build all mutexes.
   g_finalizedObjectsMutex = new JNIMutex(g_pool);
   if (isExceptionThrown())
@@ -251,20 +274,14 @@
   if (isExceptionThrown())
     return false;
 
-  g_globalPoolMutext = new JNIMutex(g_pool);
+  g_configMutex = new JNIMutex(g_pool);
   if (isExceptionThrown())
     return false;
 
-  // initialized the thread local storage
-  if (!JNIThreadData::initThreadData())
-    return false;
-
-  setEnv(env);
-  if (isExceptionThrown())
-    return false;
-
-  g_initEnv = NULL;
-  g_inInit = false;
+  // Set a malfunction handler that tries not to call abort, because
+  // that would prevent the JVM from creating a crash and stack log file.
+  svn_error_set_malfunction_handler(gently_crash_the_jvm);
+
   return true;
 }
 
@@ -277,15 +294,6 @@
   return g_pool;
 }
 
-/**
- * Return the mutex securing the global pool.
- * @return the mutex for the global pool
- */
-JNIMutex *JNIUtil::getGlobalPoolMutex()
-{
-  return g_globalPoolMutext;
-}
-
 void JNIUtil::raiseThrowable(const char *name, const char *message)
 {
   if (getLogLevel() >= errorLog)
@@ -300,18 +308,6 @@
     return;
 
   env->ThrowNew(clazz, message);
-  setExceptionThrown();
-  env->DeleteLocalRef(clazz);
-}
-
-jstring JNIUtil::makeSVNErrorMessage(svn_error_t *err)
-{
-  if (err == NULL)
-    return NULL;
-  std::string buffer;
-  assembleErrorMessage(err, 0, APR_SUCCESS, buffer);
-  jstring jmessage = makeJString(buffer.c_str());
-  return jmessage;
 }
 
 void
@@ -320,6 +316,11 @@
 {
   JNIEnv *env = getEnv();
   jclass clazz = env->FindClass(className);
+
+  // Create a local frame for our references
+  env->PushLocalFrame(LOCAL_FRAME_SIZE);
+  if (JNIUtil::isJavaExceptionThrown())
+    return;
 
   if (getLogLevel() >= exceptionLog)
     {
@@ -333,45 +334,253 @@
       g_logStream << std::endl;
     }
   if (isJavaExceptionThrown())
-    return;
+    POP_AND_RETURN_NOTHING();
 
   jstring jmessage = makeJString(msg);
   if (isJavaExceptionThrown())
-    return;
+    POP_AND_RETURN_NOTHING();
   jstring jsource = makeJString(source);
   if (isJavaExceptionThrown())
-    return;
+    POP_AND_RETURN_NOTHING();
 
   jmethodID mid = env->GetMethodID(clazz, "<init>",
                                    "(Ljava/lang/String;Ljava/lang/String;I)V");
   if (isJavaExceptionThrown())
-    return;
+    POP_AND_RETURN_NOTHING();
   jobject nativeException = env->NewObject(clazz, mid, jmessage, jsource,
                                            static_cast<jint>(aprErr));
   if (isJavaExceptionThrown())
+    POP_AND_RETURN_NOTHING();
+
+  env->Throw(static_cast<jthrowable>(env->PopLocalFrame(nativeException)));
+}
+
+void
+JNIUtil::putErrorsInTrace(svn_error_t *err,
+                          std::vector<jobject> &stackTrace)
+{
+  if (!err)
     return;
 
-  env->DeleteLocalRef(clazz);
+  JNIEnv *env = getEnv();
+
+  // First, put all our child errors in the stack trace
+  putErrorsInTrace(err->child, stackTrace);
+
+  // Now, put our own error in the stack trace
+  jclass stClazz = env->FindClass("java/lang/StackTraceElement");
   if (isJavaExceptionThrown())
     return;
 
-  env->DeleteLocalRef(jmessage);
+  static jmethodID ctor_mid = 0;
+  if (ctor_mid == 0)
+    {
+      ctor_mid = env->GetMethodID(stClazz, "<init>",
+                                  "(Ljava/lang/String;Ljava/lang/String;"
+                                  "Ljava/lang/String;I)V");
+      if (isJavaExceptionThrown())
+        return;
+    }
+
+  jstring jdeclClass = makeJString("native");
   if (isJavaExceptionThrown())
     return;
 
-  env->DeleteLocalRef(jsource);
+  char *tmp_path;
+  char *path = svn_dirent_dirname(err->file, err->pool);
+  while ((tmp_path = strchr(path, '/')))
+    *tmp_path = '.';
+
+  jstring jmethodName = makeJString(path);
   if (isJavaExceptionThrown())
     return;
 
-  env->Throw(static_cast<jthrowable>(nativeException));
-}
-
-void JNIUtil::handleSVNError(svn_error_t *err)
-{
-  std::string msg;
-  assembleErrorMessage(err, 0, APR_SUCCESS, msg);
+  jstring jfileName = makeJString(svn_dirent_basename(err->file, err->pool));
+  if (isJavaExceptionThrown())
+    return;
+
+  jobject jelement = env->NewObject(stClazz, ctor_mid, jdeclClass, jmethodName,
+                                    jfileName, (jint) err->line);
+
+  stackTrace.push_back(jelement);
+
+  env->DeleteLocalRef(stClazz);
+  env->DeleteLocalRef(jdeclClass);
+  env->DeleteLocalRef(jmethodName);
+  env->DeleteLocalRef(jfileName);
+}
+
+namespace {
+struct MessageStackItem
+{
+  apr_status_t m_code;
+  std::string m_message;
+  bool m_generic;
+
+  MessageStackItem(apr_status_t code, const char* message,
+                   bool generic = false)
+    : m_code(code),
+      m_message(message),
+      m_generic(generic)
+    {}
+};
+typedef std::vector<MessageStackItem> ErrorMessageStack;
+
+/*
+ * Build the error message from the svn error into buffer.  This
+ * method iterates through all the chained errors
+ *
+ * @param err               the subversion error
+ * @param buffer            the buffer where the formated error message will
+ *                          be stored
+ * @return An array of error codes and messages
+ */
+ErrorMessageStack assemble_error_message(
+    svn_error_t *err, std::string &result)
+{
+  // buffer for a single error message
+  char errbuf[1024];
+  apr_status_t parent_apr_err = 0;
+  ErrorMessageStack message_stack;
+
+  /* Pretty-print the error */
+  /* Note: we can also log errors here someday. */
+
+  for (int depth = 0; err;
+       ++depth, parent_apr_err = err->apr_err, err = err->child)
+    {
+      /* When we're recursing, don't repeat the top-level message if its
+       * the same as before. */
+      if ((depth == 0 || err->apr_err != parent_apr_err)
+          && err->apr_err != SVN_ERR_JAVAHL_WRAPPED)
+        {
+          const char *message;
+          /* Is this a Subversion-specific error code? */
+          if ((err->apr_err > APR_OS_START_USEERR)
+              && (err->apr_err <= APR_OS_START_CANONERR))
+            message = svn_strerror(err->apr_err, errbuf, sizeof(errbuf));
+          /* Otherwise, this must be an APR error code. */
+          else
+            {
+              /* Messages coming from apr_strerror are in the native
+                 encoding, it's a good idea to convert them to UTF-8. */
+              apr_strerror(err->apr_err, errbuf, sizeof(errbuf));
+              svn_error_t* utf8_err =
+                svn_utf_cstring_to_utf8(&message, errbuf, err->pool);
+              if (utf8_err)
+                {
+                  /* Use fuzzy transliteration instead. */
+                  svn_error_clear(utf8_err);
+                  message = svn_utf_cstring_from_utf8_fuzzy(errbuf, err->pool);
+                }
+            }
+
+          message_stack.push_back(
+              MessageStackItem(err->apr_err, message, true));
+        }
+      if (err->message)
+        {
+          message_stack.push_back(
+              MessageStackItem(err->apr_err, err->message));
+        }
+    }
+
+  for (ErrorMessageStack::const_iterator it = message_stack.begin();
+       it != message_stack.end(); ++it)
+    {
+      if (!it->m_generic)
+        result += "svn: ";
+      result += it->m_message;
+      result += '\n';
+    }
+  return message_stack;
+}
+
+jobject construct_Jmessage_stack(const ErrorMessageStack& message_stack)
+{
+  JNIEnv *env = JNIUtil::getEnv();
+  env->PushLocalFrame(LOCAL_FRAME_SIZE);
+  if (JNIUtil::isJavaExceptionThrown())
+    return NULL;
+
+  jclass list_clazz = env->FindClass("java/util/ArrayList");
+  if (JNIUtil::isJavaExceptionThrown())
+    POP_AND_RETURN_NULL;
+  jmethodID mid = env->GetMethodID(list_clazz, "<init>", "(I)V");
+  if (JNIUtil::isJavaExceptionThrown())
+    POP_AND_RETURN_NULL;
+  jmethodID add_mid = env->GetMethodID(list_clazz, "add",
+                                       "(Ljava/lang/Object;)Z");
+  if (JNIUtil::isJavaExceptionThrown())
+    POP_AND_RETURN_NULL;
+  jobject jlist = env->NewObject(list_clazz, mid, jint(message_stack.size()));
+  if (JNIUtil::isJavaExceptionThrown())
+    POP_AND_RETURN_NULL;
+
+  jclass clazz = env->FindClass(JAVAHL_CLASS("/ClientException$ErrorMessage"));
+  if (JNIUtil::isJavaExceptionThrown())
+    POP_AND_RETURN_NULL;
+  mid = env->GetMethodID(clazz, "<init>",
+                         "(ILjava/lang/String;Z)V");
+  if (JNIUtil::isJavaExceptionThrown())
+    POP_AND_RETURN_NULL;
+
+  for (ErrorMessageStack::const_iterator it = message_stack.begin();
+       it != message_stack.end(); ++it)
+    {
+      jobject jmessage = JNIUtil::makeJString(it->m_message.c_str());
+      if (JNIUtil::isJavaExceptionThrown())
+        POP_AND_RETURN_NULL;
+      jobject jitem = env->NewObject(clazz, mid,
+                                     jint(it->m_code), jmessage,
+                                     jboolean(it->m_generic));
+      if (JNIUtil::isJavaExceptionThrown())
+        POP_AND_RETURN_NULL;
+      env->CallBooleanMethod(jlist, add_mid, jitem);
+      if (JNIUtil::isJavaExceptionThrown())
+        POP_AND_RETURN_NULL;
+
+      env->DeleteLocalRef(jmessage);
+      env->DeleteLocalRef(jitem);
+    }
+  return env->PopLocalFrame(jlist);
+}
+} // anonymous namespace
+
+std::string JNIUtil::makeSVNErrorMessage(svn_error_t *err,
+                                         jstring *jerror_message,
+                                         jobject *jmessage_stack)
+{
+  if (jerror_message)
+    *jerror_message = NULL;
+  if (jmessage_stack)
+    *jmessage_stack = NULL;
+
+  std::string buffer;
+  err = svn_error_purge_tracing(err);
+  if (err == NULL || err->apr_err == 0
+      || !(jerror_message || jmessage_stack))
+  return buffer;
+
+  ErrorMessageStack message_stack = assemble_error_message(err, buffer);
+  if (jerror_message)
+    *jerror_message = makeJString(buffer.c_str());
+  if (jmessage_stack)
+    *jmessage_stack = construct_Jmessage_stack(message_stack);
+  return buffer;
+}
+
+jthrowable JNIUtil::wrappedCreateClientException(svn_error_t *err, jthrowable jcause)
+{
+  jstring jmessage;
+  jobject jstack;
+  std::string msg = makeSVNErrorMessage(err, &jmessage, &jstack);
+  if (JNIUtil::isJavaExceptionThrown())
+    return NULL;
+
   const char *source = NULL;
 #ifdef SVN_DEBUG
+#ifndef SVN_ERR__TRACING
   if (err->file)
     {
       std::ostringstream buf;
@@ -381,9 +590,142 @@
       source = buf.str().c_str();
     }
 #endif
-  throwNativeException(JAVA_PACKAGE "/ClientException", msg.c_str(),
-                       source, err->apr_err);
+#endif
+
+  if (!jcause)
+    jcause = JNIUtil::unwrapJavaException(err);
+
+  // Much of the following is stolen from throwNativeException().  As much as
+  // we'd like to call that function, we need to do some manual stack
+  // unrolling, so it isn't feasible.
+
+  JNIEnv *env = getEnv();
+
+  // Create a local frame for our references
+  env->PushLocalFrame(LOCAL_FRAME_SIZE);
+  if (JNIUtil::isJavaExceptionThrown())
+    return NULL;
+
+  jclass clazz = env->FindClass(JAVAHL_CLASS("/ClientException"));
+  if (isJavaExceptionThrown())
+    POP_AND_RETURN_NULL;
+
+  if (getLogLevel() >= exceptionLog)
+    {
+      JNICriticalSection cs(*g_logMutex);
+      g_logStream << "Subversion JavaHL exception thrown, message:<";
+      g_logStream << msg << ">";
+      if (source)
+        g_logStream << " source:<" << source << ">";
+      if (err->apr_err != -1)
+        g_logStream << " apr-err:<" << err->apr_err << ">";
+      g_logStream << std::endl;
+    }
+  if (isJavaExceptionThrown())
+    POP_AND_RETURN_NULL;
+
+  jstring jsource = makeJString(source);
+  if (isJavaExceptionThrown())
+    POP_AND_RETURN_NULL;
+
+  jmethodID mid = env->GetMethodID(clazz, "<init>",
+                                   "(Ljava/lang/String;"
+                                   "Ljava/lang/Throwable;"
+                                   "Ljava/lang/String;I"
+                                   "Ljava/util/List;)V");
+  if (isJavaExceptionThrown())
+    POP_AND_RETURN_NULL;
+  jobject nativeException = env->NewObject(clazz, mid, jmessage, jcause,
+                                           jsource, jint(err->apr_err),
+                                           jstack);
+  if (isJavaExceptionThrown())
+    POP_AND_RETURN_NULL;
+
+#ifdef SVN_ERR__TRACING
+  // Add all the C error stack trace information to the Java Exception
+
+  // Get the standard stack trace, and vectorize it using the Array class.
+  static jmethodID mid_gst = 0;
+  if (mid_gst == 0)
+    {
+      mid_gst = env->GetMethodID(clazz, "getStackTrace",
+                                 "()[Ljava/lang/StackTraceElement;");
+      if (isJavaExceptionThrown())
+        POP_AND_RETURN_NULL;
+    }
+  Array stackTraceArray((jobjectArray) env->CallObjectMethod(nativeException,
+                                                             mid_gst));
+  std::vector<jobject> oldStackTrace = stackTraceArray.vector();
+
+  // Build the new stack trace elements from the chained errors.
+  std::vector<jobject> newStackTrace;
+  putErrorsInTrace(err, newStackTrace);
+
+  // Join the new elements with the old ones
+  for (std::vector<jobject>::const_iterator it = oldStackTrace.begin();
+            it < oldStackTrace.end(); ++it)
+    {
+      newStackTrace.push_back(*it);
+    }
+
+  jclass stClazz = env->FindClass("java/lang/StackTraceElement");
+  if (isJavaExceptionThrown())
+    POP_AND_RETURN_NULL;
+
+  const jsize stSize = static_cast<jsize>(newStackTrace.size());
+  if (stSize < 0 || stSize != newStackTrace.size())
+    {
+      env->ThrowNew(env->FindClass("java.lang.ArithmeticException"),
+                    "Overflow converting C size_t to JNI jsize");
+      POP_AND_RETURN_NULL;
+    }
+  jobjectArray jStackTrace = env->NewObjectArray(stSize, stClazz, NULL);
+  if (isJavaExceptionThrown())
+    POP_AND_RETURN_NULL;
+
+  int i = 0;
+  for (std::vector<jobject>::const_iterator it = newStackTrace.begin();
+       it < newStackTrace.end(); ++it)
+    {
+      env->SetObjectArrayElement(jStackTrace, i, *it);
+      ++i;
+    }
+
+  // And put the entire trace back into the exception
+  static jmethodID mid_sst = 0;
+  if (mid_sst == 0)
+    {
+      mid_sst = env->GetMethodID(clazz, "setStackTrace",
+                                 "([Ljava/lang/StackTraceElement;)V");
+      if (isJavaExceptionThrown())
+        POP_AND_RETURN_NULL;
+    }
+  env->CallVoidMethod(nativeException, mid_sst, jStackTrace);
+  if (isJavaExceptionThrown())
+    POP_AND_RETURN_NULL;
+#endif
+
+  return static_cast<jthrowable>(env->PopLocalFrame(nativeException));
+}
+
+jthrowable JNIUtil::createClientException(svn_error_t *err, jthrowable jcause)
+{
+  jthrowable jexc = NULL;
+  try {
+    jexc = wrappedCreateClientException(err, jcause);
+  } catch (...) {
+    svn_error_clear(err);
+    throw;
+  }
   svn_error_clear(err);
+  return jexc;
+}
+
+void JNIUtil::handleSVNError(svn_error_t *err, jthrowable jcause)
+{
+  jthrowable jexc = createClientException(err, jcause);
+  if (jexc)
+    getEnv()->Throw(jexc);
 }
 
 void JNIUtil::putFinalizedClient(SVNBase *object)
@@ -405,113 +747,101 @@
  */
 void JNIUtil::handleAPRError(int error, const char *op)
 {
-  char *buffer = getFormatBuffer();
-  if (buffer == NULL)
-    return;
-
-  apr_snprintf(buffer, formatBufferSize,
+  char buffer[2048];
+
+  apr_snprintf(buffer, sizeof(buffer),
                _("an error occurred in function %s with return value %d"),
                op, error);
 
   throwError(buffer);
 }
 
-/**
- * Return if an exception has been detected.
- * @return a exception has been detected
- */
-bool JNIUtil::isExceptionThrown()
-{
-  // During init -> look in the global member.
-  if (g_inInit)
-    return g_initException;
-
-  // Look in the thread local storage.
-  JNIThreadData *data = JNIThreadData::getThreadData();
-  return data == NULL || data->m_exceptionThrown;
-}
-
-/**
- * Store the JNI environment for this request in the thread local
- * storage.
- * @param env   the JNI environment
- */
-void JNIUtil::setEnv(JNIEnv *env)
-{
-  JNIThreadData::pushNewThreadData();
-  JNIThreadData *data = JNIThreadData::getThreadData();
-  data->m_env = env;
-  data->m_exceptionThrown = false;
-}
-
-/**
- * Return the JNI environment to use
- * @return the JNI environment
- */
-JNIEnv *JNIUtil::getEnv()
-{
-  // During init -> look into the global variable.
-  if (g_inInit)
-    return g_initEnv;
-
-  // Look in the thread local storage.
-  JNIThreadData *data = JNIThreadData::getThreadData();
-  return data->m_env;
-}
-
-/**
- * Check if a Java exception has been thrown.
- * @return is a Java exception has been thrown
- */
-bool JNIUtil::isJavaExceptionThrown()
-{
-  JNIEnv *env = getEnv();
-  if (env->ExceptionCheck())
-    {
-      // Retrieving the exception removes it so we rethrow it here.
-      jthrowable exp = env->ExceptionOccurred();
-      env->ExceptionDescribe();
-      env->Throw(exp);
-      env->DeleteLocalRef(exp);
-      setExceptionThrown();
-      return true;
-    }
-  return false;
-}
+namespace {
+const char* known_exception_to_cstring(apr_pool_t* pool)
+{
+  JNIEnv *env = JNIUtil::getEnv();
+  jthrowable t = env->ExceptionOccurred();
+  jclass cls = env->GetObjectClass(t);
+
+  jstring jclass_name;
+  {
+    jmethodID mid = env->GetMethodID(cls, "getClass", "()Ljava/lang/Class;");
+    jobject clsobj = env->CallObjectMethod(t, mid);
+    jclass basecls = env->GetObjectClass(clsobj);
+    mid = env->GetMethodID(basecls, "getName", "()Ljava/lang/String;");
+    jclass_name = (jstring) env->CallObjectMethod(clsobj, mid);
+  }
+
+  jstring jmessage;
+  {
+    jmethodID mid = env->GetMethodID(cls, "getMessage",
+                                     "()Ljava/lang/String;");
+    jmessage = (jstring) env->CallObjectMethod(t, mid);
+  }
+
+  JNIStringHolder class_name(jclass_name);
+  if (jmessage)
+    {
+      JNIStringHolder message(jmessage);
+      return apr_pstrcat(pool, class_name.c_str(), ": ", message.c_str(), NULL);
+    }
+  else
+    return class_name.pstrdup(pool);
+  // ### Conditionally add t.printStackTrace() to msg?
+}
+
+const char* exception_to_cstring(apr_pool_t* pool)
+{
+  const char *msg;
+  if (JNIUtil::getEnv()->ExceptionCheck())
+    {
+      msg = known_exception_to_cstring(pool);
+    }
+  else
+    {
+      msg = NULL;
+    }
+  return msg;
+}
+} // anonymous namespace
 
 const char *
-JNIUtil::thrownExceptionToCString()
-{
-  const char *msg;
-  JNIEnv *env = getEnv();
-  if (env->ExceptionCheck())
-    {
-      jthrowable t = env->ExceptionOccurred();
-      static jmethodID getMessage = 0;
-      if (getMessage == 0)
-        {
-          jclass clazz = env->FindClass("java/lang/Throwable");
-          getMessage = env->GetMethodID(clazz, "getMessage",
-                                        "(V)Ljava/lang/String;");
-          env->DeleteLocalRef(clazz);
-        }
-      jstring jmsg = (jstring) env->CallObjectMethod(t, getMessage);
-<<<<<<< HEAD
-      const char *tmp = env->GetStringUTFChars(jmsg, NULL);
-      // ### Is it wise to use a request pool in this utility function?
-      msg = (const char *) apr_pstrdup(getRequestPool()->pool(), tmp);
-      env->ReleaseStringUTFChars(jmsg, tmp);
-=======
-      JNIStringHolder tmp(jmsg);
-      msg = tmp.pstrdup(getRequestPool()->pool());
->>>>>>> 8595db6c
-      // ### Conditionally add t.printStackTrace() to msg?
-    }
+JNIUtil::thrownExceptionToCString(SVN::Pool &in_pool)
+{
+  return exception_to_cstring(in_pool.getPool());
+}
+
+svn_error_t*
+JNIUtil::checkJavaException(apr_status_t errorcode)
+{
+  if (!getEnv()->ExceptionCheck())
+    return SVN_NO_ERROR;
+  svn_error_t* err = svn_error_create(errorcode, NULL, NULL);
+  const char* const msg = known_exception_to_cstring(err->pool);
+  if (msg)
+    err->message = apr_psprintf(err->pool, _("Java exception: %s"), msg);
   else
-    {
-      msg = NULL;
-    }
-  return msg;
+    err->message = _("Java exception");
+
+  
+  /* ### TODO: Use apr_pool_userdata_set() on the pool we just created
+               for the error chain to keep track of the actual Java
+               exception while the error is inside Subversion.
+
+               Once the error chain re-enters JavaHL we can check
+               if there is a true exception that we can add to the chain.
+
+               If the error is cleared in Subversion (which may happen
+               during composing error chains, etc.) the cleanup handler
+               handles properly releasing the exception.
+
+    apr_status_t
+    apr_pool_userdata_set(const void *data,
+                          const char *key,
+                          apr_status_t (*cleanup)(void *),
+                          apr_pool_t *pool)
+   */
+  return err;
 }
 
 /**
@@ -530,25 +860,6 @@
   return env->NewStringUTF(txt);
 }
 
-void
-JNIUtil::setExceptionThrown(bool flag)
-{
-  if (g_inInit)
-    {
-      // During global initialization, store any errors that occur
-      // in a global variable (since thread-local storage may not
-      // yet be available).
-      g_initException = flag;
-    }
-  else
-    {
-      // When global initialization is complete, thread-local
-      // storage should be available, so store the error there.
-      JNIThreadData *data = JNIThreadData::getThreadData();
-      data->m_exceptionThrown = flag;
-    }
-}
-
 /**
  * Initialite the log file.
  * @param level the log level
@@ -572,23 +883,6 @@
 }
 
 /**
- * Returns a buffer to format error messages.
- * @return a buffer for formating error messages
- */
-char *JNIUtil::getFormatBuffer()
-{
-  if (g_inInit) // during init -> use the global buffer
-    return g_initFormatBuffer;
-
-  // use the buffer in the thread local storage
-  JNIThreadData *data = JNIThreadData::getThreadData();
-  if (data == NULL) // if that does not exists -> use the global buffer
-    return g_initFormatBuffer;
-
-  return data->m_formatBuffer;
-}
-
-/**
  * Returns the current log level.
  * @return the log level
  */
@@ -635,29 +929,33 @@
     return NULL;
 
   env->DeleteLocalRef(clazz);
-  if (isJavaExceptionThrown())
-    return NULL;
 
   return ret;
 }
 
-/**
- * Return the request pool. The request pool will be destroyed after each
- * request (call).
- * @return the pool to be used for this request
- */
-Pool *JNIUtil::getRequestPool()
-{
-  return JNIThreadData::getThreadData()->m_requestPool;
-}
-
-/**
- * Set the request pool in thread local storage.
- * @param pool  the request pool
- */
-void JNIUtil::setRequestPool(Pool *pool)
-{
-  JNIThreadData::getThreadData()->m_requestPool = pool;
+apr_time_t
+JNIUtil::getDate(jobject jdate)
+{
+  JNIEnv *env = getEnv();
+  jclass clazz = env->FindClass("java/util/Date");
+  if (isJavaExceptionThrown())
+    return 0;
+
+  static jmethodID mid = 0;
+  if (mid == 0)
+    {
+      mid = env->GetMethodID(clazz, "getTime", "()J");
+      if (isJavaExceptionThrown())
+        return 0;
+    }
+
+  jlong jmillis = env->CallLongMethod(jdate, mid);
+  if (isJavaExceptionThrown())
+    return 0;
+
+  env->DeleteLocalRef(clazz);
+
+  return jmillis * 1000;
 }
 
 /**
@@ -665,18 +963,18 @@
  * @param data      the character array
  * @param length    the number of characters in the array
  */
-jbyteArray JNIUtil::makeJByteArray(const signed char *data, int length)
-{
-  if (data == NULL || length == 0)
-    // a NULL or empty will create no Java array
+jbyteArray JNIUtil::makeJByteArray(const void *data, int length)
+{
+  // a NULL will create no Java array
+  if (!data)
     return NULL;
 
   JNIEnv *env = getEnv();
 
   // Allocate the Java array.
   jbyteArray ret = env->NewByteArray(length);
-  if (isJavaExceptionThrown())
-    return NULL;
+  if (isJavaExceptionThrown() || ret == NULL)
+      return NULL;
 
   // Access the bytes.
   jbyte *retdata = env->GetByteArrayElements(ret, NULL);
@@ -695,44 +993,16 @@
 }
 
 /**
- * Build the error message from the svn error into buffer.  This
- * method calls itselft recursively for all the chained errors
- *
- * @param err               the subversion error
- * @param depth             the depth of the call, used for formating
- * @param parent_apr_err    the apr of the previous level, used for formating
- * @param buffer            the buffer where the formated error message will
- *                          be stored
- */
-void JNIUtil::assembleErrorMessage(svn_error_t *err, int depth,
-                                   apr_status_t parent_apr_err,
-                                   std::string &buffer)
-{
-  // buffer for a single error message
-  char errbuf[256];
-
-  /* Pretty-print the error */
-  /* Note: we can also log errors here someday. */
-
-  /* When we're recursing, don't repeat the top-level message if its
-   * the same as before. */
-  if (depth == 0 || err->apr_err != parent_apr_err)
-    {
-      /* Is this a Subversion-specific error code? */
-      if ((err->apr_err > APR_OS_START_USEERR)
-          && (err->apr_err <= APR_OS_START_CANONERR))
-        buffer.append(svn_strerror(err->apr_err, errbuf, sizeof(errbuf)));
-      /* Otherwise, this must be an APR error code. */
-      else
-        buffer.append(apr_strerror(err->apr_err, errbuf, sizeof(errbuf)));
-      buffer.append("\n");
-    }
-  if (err->message)
-    buffer.append(_("svn: ")).append(err->message).append("\n");
-
-  if (err->child)
-    assembleErrorMessage(err->child, depth + 1, err->apr_err, buffer);
-
+ * Create a Java byte array from an svn_string_t.
+ * @param str       the string
+ */
+jbyteArray JNIUtil::makeJByteArray(const svn_string_t *str)
+{
+  // a NULL will create no Java array
+  if (!str)
+    return NULL;
+
+  return JNIUtil::makeJByteArray(str->data, static_cast<int>(str->len));
 }
 
 /**
@@ -752,8 +1022,6 @@
     return;
 
   env->ThrowNew(clazz, message);
-  setExceptionThrown();
-  env->DeleteLocalRef(clazz);
 }
 
 svn_error_t *JNIUtil::preprocessPath(const char *&path, apr_pool_t *pool)
@@ -782,36 +1050,121 @@
                                  path);
 
       /* strip any trailing '/' */
-      path = svn_path_canonicalize(path, pool);
+      path = svn_uri_canonicalize(path, pool);
     }
   else  /* not a url, so treat as a path */
     {
-      const char *apr_target;
-      char *truenamed_target; /* APR-encoded */
-      apr_status_t apr_err;
-
-      /* canonicalize case, and change all separators to '/'. */
-      SVN_ERR(svn_path_cstring_from_utf8(&apr_target, path, pool));
-      apr_err = apr_filepath_merge(&truenamed_target, "", apr_target,
-                                   APR_FILEPATH_TRUENAME, pool);
-
-      if (!apr_err)
-        /* We have a canonicalized APR-encoded target now. */
-        apr_target = truenamed_target;
-      else if (APR_STATUS_IS_ENOENT(apr_err))
-        /* It's okay for the file to not exist, that just means we
-           have to accept the case given to the client. We'll use
-           the original APR-encoded target. */
-        ;
-      else
-        return svn_error_createf(apr_err, NULL,
-                                 _("Error resolving case of '%s'"),
-                                 svn_path_local_style(path, pool));
-
-      /* convert back to UTF-8. */
-      SVN_ERR(svn_path_cstring_to_utf8(&path, apr_target, pool));
-      path = svn_path_canonicalize(path, pool);
-
-    }
+      /* Normalize path to subversion internal style */
+
+      /* ### In Subversion < 1.6 this method on Windows actually tried
+         to lookup the path on disk to fix possible invalid casings in
+         the passed path. (An extremely expensive operation; especially
+         on network drives).
+
+         This 'feature'is now removed as it penalizes every correct
+         path passed, and also breaks behavior of e.g.
+           'svn status .' returns '!' file, because there is only a "File"
+             on disk.
+            But when you then call 'svn status file', you get '? File'.
+
+         As JavaHL is designed to be platform independent I assume users
+         don't want this broken behavior on non round-trippable paths, nor
+         the performance penalty.
+       */
+
+      path = svn_dirent_internal_style(path, pool);
+
+      /* For kicks and giggles, let's absolutize it. */
+      SVN_ERR(svn_dirent_get_absolute(&path, path, pool));
+    }
+
   return NULL;
+}
+
+/* Tag to use on the apr_pool_t to store a WrappedException reference */
+static const char *WrapExceptionTag = "org.apache.subversion.JavaHL.svnerror";
+
+class WrappedException
+{
+  JNIEnv *m_env;
+  jthrowable m_exception;
+#ifdef SVN_DEBUG
+  bool m_fetched;
+#endif
+public:
+  WrappedException(JNIEnv *env)
+  {
+    m_env = env;
+
+    // Fetch exception inside local frame
+    jthrowable exceptionObj = env->ExceptionOccurred();
+
+    // Now clear exception status
+    env->ExceptionClear();
+
+    // As adding a reference in exception state fails
+    m_exception = static_cast<jthrowable>(env->NewGlobalRef(exceptionObj));
+
+#ifdef SVN_DEBUG
+    m_fetched = false;
+#endif
+  }
+
+  static jthrowable get_exception(apr_pool_t *pool)
+  {
+      void *data;
+      if (! apr_pool_userdata_get(&data, WrapExceptionTag, pool))
+      {
+          WrappedException *we = reinterpret_cast<WrappedException *>(data);
+
+          if (we)
+          {
+#ifdef SVN_DEBUG
+              we->m_fetched = TRUE;
+#endif
+              // Create reference in local frame, as the pool will be cleared
+              return static_cast<jthrowable>(
+                            we->m_env->NewLocalRef(we->m_exception));
+          }
+      }
+      return NULL;
+  }
+
+private:
+  ~WrappedException()
+  {
+#ifdef SVN_DEBUG
+      if (!m_fetched)
+          SVN_DBG(("Cleared svn_error_t * before Java exception was fetched"));
+#endif
+      m_env->DeleteGlobalRef(m_exception);
+  }
+public:
+  static apr_status_t cleanup(void *data)
+  {
+    WrappedException *we = reinterpret_cast<WrappedException *>(data);
+
+    delete we;
+    return APR_SUCCESS;
+  }
+};
+
+svn_error_t* JNIUtil::wrapJavaException()
+{
+  if (!isExceptionThrown())
+    return SVN_NO_ERROR;
+
+  svn_error_t *err = svn_error_create(SVN_ERR_JAVAHL_WRAPPED, NULL,
+                                      "Wrapped Java Exception");
+  apr_pool_userdata_set(new WrappedException(getEnv()), WrapExceptionTag,
+                        WrappedException::cleanup, err->pool);
+  return err;
+}
+
+jthrowable JNIUtil::unwrapJavaException(const svn_error_t *err)
+{
+    if (!err)
+        return NULL;
+    return
+        WrappedException::get_exception(err->pool);
 }