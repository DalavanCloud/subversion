/**
 * @copyright
 * ====================================================================
 *    Licensed to the Apache Software Foundation (ASF) under one
 *    or more contributor license agreements.  See the NOTICE file
 *    distributed with this work for additional information
 *    regarding copyright ownership.  The ASF licenses this file
 *    to you under the Apache License, Version 2.0 (the
 *    "License"); you may not use this file except in compliance
 *    with the License.  You may obtain a copy of the License at
 *
 *      http://www.apache.org/licenses/LICENSE-2.0
 *
 *    Unless required by applicable law or agreed to in writing,
 *    software distributed under the License is distributed on an
 *    "AS IS" BASIS, WITHOUT WARRANTIES OR CONDITIONS OF ANY
 *    KIND, either express or implied.  See the License for the
 *    specific language governing permissions and limitations
 *    under the License.
 * ====================================================================
 * @endcopyright
 *
 * @file StatusCallback.h
 * @brief Interface of the class StatusCallback
 */

#ifndef STATUSCALLBACK_H
#define STATUSCALLBACK_H

#include <jni.h>
#include "svn_client.h"

/**
 * This class holds a Java callback object, each status item
 * for which the callback information is requested.
 */
class StatusCallback
{
 public:
  StatusCallback(jobject jcallback);
  ~StatusCallback();

  void setWcCtx(svn_wc_context_t *);

  static svn_error_t* callback(void *baton,
                               const char *local_abspath,
<<<<<<< HEAD
                               const svn_wc_status2_t *status,
=======
                               const svn_client_status_t *status,
>>>>>>> 4cf18c3e
                               apr_pool_t *pool);

 protected:
  svn_error_t *doStatus(const char *local_abspath,
<<<<<<< HEAD
                        const svn_wc_status2_t *status);
=======
                        const svn_client_status_t *status,
                        apr_pool_t *pool);
>>>>>>> 4cf18c3e

 private:
  /**
   * This a local reference to the Java object.
   */
  jobject m_callback;

<<<<<<< HEAD
  jobject createJavaStatus(const char *local_abspath,
                           const svn_wc_status2_t *status);
=======
  svn_wc_context_t *wc_ctx;
>>>>>>> 4cf18c3e
};

#endif // STATUSCALLBACK_H<|MERGE_RESOLUTION|>--- conflicted
+++ resolved
@@ -44,21 +44,13 @@
 
   static svn_error_t* callback(void *baton,
                                const char *local_abspath,
-<<<<<<< HEAD
-                               const svn_wc_status2_t *status,
-=======
                                const svn_client_status_t *status,
->>>>>>> 4cf18c3e
                                apr_pool_t *pool);
 
  protected:
   svn_error_t *doStatus(const char *local_abspath,
-<<<<<<< HEAD
-                        const svn_wc_status2_t *status);
-=======
                         const svn_client_status_t *status,
                         apr_pool_t *pool);
->>>>>>> 4cf18c3e
 
  private:
   /**
@@ -66,12 +58,7 @@
    */
   jobject m_callback;
 
-<<<<<<< HEAD
-  jobject createJavaStatus(const char *local_abspath,
-                           const svn_wc_status2_t *status);
-=======
   svn_wc_context_t *wc_ctx;
->>>>>>> 4cf18c3e
 };
 
 #endif // STATUSCALLBACK_H