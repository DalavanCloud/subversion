/**
 * @copyright
 * ====================================================================
 *    Licensed to the Apache Software Foundation (ASF) under one
 *    or more contributor license agreements.  See the NOTICE file
 *    distributed with this work for additional information
 *    regarding copyright ownership.  The ASF licenses this file
 *    to you under the Apache License, Version 2.0 (the
 *    "License"); you may not use this file except in compliance
 *    with the License.  You may obtain a copy of the License at
 *
 *      http://www.apache.org/licenses/LICENSE-2.0
 *
 *    Unless required by applicable law or agreed to in writing,
 *    software distributed under the License is distributed on an
 *    "AS IS" BASIS, WITHOUT WARRANTIES OR CONDITIONS OF ANY
 *    KIND, either express or implied.  See the License for the
 *    specific language governing permissions and limitations
 *    under the License.
 * ====================================================================
 * @endcopyright
 *
 * @file EnumMapper.h
 * @brief Interface of the class EnumMapper
 */

#ifndef ENUM_MAPPER_H
#define ENUM_MAPPER_H

#include <jni.h>
#include "svn_client.h"
#include "svn_wc.h"
#include "svn_repos.h"
#include "svn_types.h"

class JNIStringHolder;

/**
 * This class contains all the mappers between the C enum's and the
 * matching Java enums's.
 */
class EnumMapper
{
 public:
  /* Converting to C enum's */
  static svn_depth_t toDepth(jobject jdepth);
  static svn_opt_revision_kind toRevisionKind(jobject jkind);
  static svn_wc_conflict_choice_t toConflictChoice(jobject jchoice);
  static int toMergeinfoLogKind(jobject jLogKind);
  static int toLogLevel(jobject jLogLevel);

  /* Converting from C enum's */
  static jint mapCommitMessageStateFlags(apr_byte_t flags);
<<<<<<< HEAD
  static jobject mapNotifyState(svn_wc_notify_state_t state);
  static jobject mapNotifyAction(svn_wc_notify_action_t action);
  static jobject mapReposNotifyNodeAction(svn_node_action action);
  static jobject mapReposNotifyAction(svn_repos_notify_action_t action);
  static jobject mapNodeKind(svn_node_kind_t nodeKind);
  static jobject mapNotifyLockState(svn_wc_notify_lock_state_t state);
  static jobject mapStatusKind(svn_wc_status_kind svnKind);
  static jobject mapScheduleKind(svn_wc_schedule_t schedule);
  static jobject mapConflictKind(svn_wc_conflict_kind_t kind);
  static jobject mapConflictAction(svn_wc_conflict_action_t action);
  static jobject mapConflictReason(svn_wc_conflict_reason_t reason);
  static jobject mapDepth(svn_depth_t depth);
  static jobject mapOperation(svn_wc_operation_t);
  static jobject mapTristate(svn_tristate_t);
  static jobject mapSummarizeKind(svn_client_diff_summarize_kind_t);
 private:
  static jobject mapEnum(const char *clazzName, int offset);
  static int getOrdinal(const char *clazzName, jobject jenum);
=======
  static jint mapNotifyState(svn_wc_notify_state_t state);
  static jint mapNotifyAction(svn_wc_notify_action_t action);
  static jint mapNodeKind(svn_node_kind_t nodeKind);
  static jint mapNotifyLockState(svn_wc_notify_lock_state_t state);
  static jint mapStatusKind(svn_wc_status_kind svnKind);
  static jint mapScheduleKind(svn_wc_schedule_t schedule);
  static jint mapConflictKind(svn_wc_conflict_kind_t kind);
  static jint mapConflictAction(svn_wc_conflict_action_t action);
  static jint mapConflictReason(svn_wc_conflict_reason_t reason);
  static jint mapDepth(svn_depth_t depth);
>>>>>>> 0213fdc3
};

#endif  // ENUM_MAPPER_H<|MERGE_RESOLUTION|>--- conflicted
+++ resolved
@@ -51,7 +51,7 @@
 
   /* Converting from C enum's */
   static jint mapCommitMessageStateFlags(apr_byte_t flags);
-<<<<<<< HEAD
+  static jobject mapChangePathAction(const char action);
   static jobject mapNotifyState(svn_wc_notify_state_t state);
   static jobject mapNotifyAction(svn_wc_notify_action_t action);
   static jobject mapReposNotifyNodeAction(svn_node_action action);
@@ -70,18 +70,6 @@
  private:
   static jobject mapEnum(const char *clazzName, int offset);
   static int getOrdinal(const char *clazzName, jobject jenum);
-=======
-  static jint mapNotifyState(svn_wc_notify_state_t state);
-  static jint mapNotifyAction(svn_wc_notify_action_t action);
-  static jint mapNodeKind(svn_node_kind_t nodeKind);
-  static jint mapNotifyLockState(svn_wc_notify_lock_state_t state);
-  static jint mapStatusKind(svn_wc_status_kind svnKind);
-  static jint mapScheduleKind(svn_wc_schedule_t schedule);
-  static jint mapConflictKind(svn_wc_conflict_kind_t kind);
-  static jint mapConflictAction(svn_wc_conflict_action_t action);
-  static jint mapConflictReason(svn_wc_conflict_reason_t reason);
-  static jint mapDepth(svn_depth_t depth);
->>>>>>> 0213fdc3
 };
 
 #endif  // ENUM_MAPPER_H