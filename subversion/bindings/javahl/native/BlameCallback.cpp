--- conflicted
+++ resolved
@@ -25,11 +25,7 @@
  */
 
 #include "BlameCallback.h"
-<<<<<<< HEAD
-#include "ProplistCallback.h"
-=======
 #include "CreateJ.h"
->>>>>>> 4cf18c3e
 #include "JNIUtil.h"
 #include "svn_time.h"
 /**
@@ -65,12 +61,8 @@
                         apr_pool_t *pool)
 {
   if (baton)
-<<<<<<< HEAD
-    return ((BlameCallback *)baton)->singleLine(line_no, revision, rev_props,
-=======
     return ((BlameCallback *)baton)->singleLine(start_revnum, end_revnum,
                                                 line_no, revision, rev_props,
->>>>>>> 4cf18c3e
                                                 merged_revision,
                                                 merged_rev_props, merged_path,
                                                 line, local_change, pool);
@@ -83,12 +75,8 @@
  * information was requested.  See the Java-doc for more information.
  */
 svn_error_t *
-<<<<<<< HEAD
-BlameCallback::singleLine(apr_int64_t line_no, svn_revnum_t revision,
-=======
 BlameCallback::singleLine(svn_revnum_t start_revnum, svn_revnum_t end_revnum,
                           apr_int64_t line_no, svn_revnum_t revision,
->>>>>>> 4cf18c3e
                           apr_hash_t *revProps, svn_revnum_t mergedRevision,
                           apr_hash_t *mergedRevProps, const char *mergedPath,
                           const char *line, svn_boolean_t localChange,
@@ -106,11 +94,7 @@
   static jmethodID mid = 0;
   if (mid == 0)
     {
-<<<<<<< HEAD
-      jclass clazz = env->FindClass(JAVA_PACKAGE"/BlameCallback3");
-=======
       jclass clazz = env->FindClass(JAVA_PACKAGE"/callback/BlameCallback");
->>>>>>> 4cf18c3e
       if (JNIUtil::isJavaExceptionThrown())
         POP_AND_RETURN(SVN_NO_ERROR);
 
@@ -122,24 +106,14 @@
     }
 
   // convert the parameters to their Java relatives
-<<<<<<< HEAD
-  jobject jrevProps = ProplistCallback::makeMapFromHash(revProps, pool);
-  if (JNIUtil::isJavaExceptionThrown())
-    return SVN_NO_ERROR;
-=======
   jobject jrevProps = CreateJ::PropertyMap(revProps);
   if (JNIUtil::isJavaExceptionThrown())
     POP_AND_RETURN(SVN_NO_ERROR);
->>>>>>> 4cf18c3e
 
   jobject jmergedRevProps = NULL;
   if (mergedRevProps != NULL)
     {
-<<<<<<< HEAD
-      jmergedRevProps = ProplistCallback::makeMapFromHash(mergedRevProps, pool);
-=======
       jmergedRevProps = CreateJ::PropertyMap(mergedRevProps);
->>>>>>> 4cf18c3e
       if (JNIUtil::isJavaExceptionThrown())
         POP_AND_RETURN(SVN_NO_ERROR);
     }
@@ -156,26 +130,6 @@
   env->CallVoidMethod(m_callback, mid, (jlong)line_no, (jlong)revision,
                       jrevProps, (jlong)mergedRevision, jmergedRevProps,
                       jmergedPath, jline, (jboolean)localChange);
-<<<<<<< HEAD
-  if (JNIUtil::isJavaExceptionThrown())
-    return SVN_NO_ERROR;
-
-  // cleanup the temporary Java objects
-  env->DeleteLocalRef(jrevProps);
-  if (JNIUtil::isJavaExceptionThrown())
-    return SVN_NO_ERROR;
-
-  env->DeleteLocalRef(jmergedRevProps);
-  if (JNIUtil::isJavaExceptionThrown())
-    return SVN_NO_ERROR;
-
-  env->DeleteLocalRef(jmergedPath);
-  if (JNIUtil::isJavaExceptionThrown())
-    return SVN_NO_ERROR;
-
-  env->DeleteLocalRef(jline);
-=======
->>>>>>> 4cf18c3e
   // No need to check for an exception here, because we return anyway.
 
   env->PopLocalFrame(NULL);
