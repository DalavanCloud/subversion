--- conflicted
+++ resolved
@@ -51,11 +51,8 @@
 class StatusCallback;
 class ChangelistCallback;
 class CommitMessage;
-<<<<<<< HEAD
-=======
 class StringArray;
 class RevpropTable;
->>>>>>> 6215c21a
 #include "svn_types.h"
 #include "svn_client.h"
 #include "SVNBase.h"
@@ -112,48 +109,30 @@
              std::vector<RevisionRange> &rangesToMerge,
              const char *localPath, bool force, svn_depth_t depth,
              bool ignoreAncestry, bool dryRun, bool recordOnly);
-<<<<<<< HEAD
-=======
   void mergeReintegrate(const char *path, Revision &pegRevision,
                         const char *localPath, bool dryRun);
->>>>>>> 6215c21a
   void doImport(const char *path, const char *url, const char *message,
                 svn_depth_t depth, bool noIgnore, bool ignoreUnknownNodeTypes,
                 RevpropTable &revprops);
   jlong doSwitch(const char *path, const char *url, Revision &revision,
                  Revision &pegRevision, svn_depth_t depth,
-<<<<<<< HEAD
-                 bool ignoreExternals, bool allowUnverObstructions);
-=======
                  bool depthIsSticky, bool ignoreExternals,
                  bool allowUnverObstructions);
->>>>>>> 6215c21a
   jlong doExport(const char *srcPath, const char *destPath,
                  Revision &revision, Revision &pegRevision, bool force,
                  bool ignoreExternals, svn_depth_t depth,
                  const char *nativeEOL);
-<<<<<<< HEAD
-  void resolved(const char *path, svn_depth_t depth,
-                svn_wc_conflict_choice_t choice);
-=======
   void resolve(const char *path, svn_depth_t depth,
                svn_wc_conflict_choice_t choice);
->>>>>>> 6215c21a
   void cleanup(const char *path);
   void mkdir(Targets &targets, const char *message, bool makeParents,
              RevpropTable &revprops);
   void move(Targets &srcPaths, const char *destPath,
             const char *message, bool force, bool moveAsChild,
-<<<<<<< HEAD
-            bool makeParents);
-  void copy(CopySources &copySources, const char *destPath,
-            const char *message, bool copyAsChild, bool makeParents);
-=======
             bool makeParents, RevpropTable &revprops);
   void copy(CopySources &copySources, const char *destPath,
             const char *message, bool copyAsChild, bool makeParents,
             RevpropTable &revprops);
->>>>>>> 6215c21a
   jlong commit(Targets &targets, const char *message, svn_depth_t depth,
                bool noUnlock, bool keepChangelist,
                StringArray &changelists, RevpropTable &revprops);
@@ -175,11 +154,7 @@
   void logMessages(const char *path, Revision &pegRevision,
                    std::vector<RevisionRange> &ranges, bool stopOnCopy,
                    bool discoverPaths, bool includeMergedRevisions,
-<<<<<<< HEAD
-                   std::vector<std::string> &revProps,
-=======
                    StringArray &revProps,
->>>>>>> 6215c21a
                    long limit, LogMessageCallback *callback);
   void setPrompt(Prompter *prompter);
   void password(const char *pi_password);
@@ -211,15 +186,6 @@
   void diff(const char *target1, Revision &revision1,
             const char *target2, Revision &revision2,
             const char *relativeToDir, const char *outfileName,
-<<<<<<< HEAD
-            svn_depth_t depth, bool ignoreAncestry, bool noDiffDelete,
-            bool force);
-  void diff(const char *target, Revision &pegevision,
-            Revision &startRevision, Revision &endRevision,
-            const char *relativeToDir, const char *outfileName,
-            svn_depth_t depth, bool ignoreAncestry, bool noDiffDelete,
-            bool force);
-=======
             svn_depth_t depth, StringArray &changelists,
             bool ignoreAncestry, bool noDiffDelete, bool force);
   void diff(const char *target, Revision &pegevision,
@@ -227,7 +193,6 @@
             const char *relativeToDir, const char *outfileName,
             svn_depth_t depth, StringArray &changelists,
             bool ignoreAncestry, bool noDiffDelete, bool force);
->>>>>>> 6215c21a
   void diffSummarize(const char *target1, Revision &revision1,
                      const char *target2, Revision &revision2,
                      svn_depth_t depth, StringArray &changelists,
@@ -256,15 +221,8 @@
   void diff(const char *target1, Revision &revision1,
             const char *target2, Revision &revision2,
             Revision *pegRevision, const char *relativeToDir,
-<<<<<<< HEAD
-            const char *outfileName, svn_depth_t depth, bool ignoreAncestry,
-            bool noDiffDelete, bool force);
-
-  jobject createJavaInfo(const svn_wc_entry_t *entry);
-=======
             const char *outfileName, svn_depth_t depth, StringArray &changelists,
             bool ignoreAncestry, bool noDiffDelete, bool force);
->>>>>>> 6215c21a
 
   Notify *m_notify;
   Notify2 *m_notify2;
@@ -275,8 +233,6 @@
   bool m_cancelOperation;
   CommitMessage *m_commitMessage;
 
-  jobjectArray makeJRevisionRangeArray(apr_array_header_t *ranges);
-
   /**
    * Implements the svn_client_get_commit_log3_t API.
    */
