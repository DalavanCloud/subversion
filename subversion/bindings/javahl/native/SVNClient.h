/**
 * @copyright
 * ====================================================================
 * Copyright (c) 2003-2008 CollabNet.  All rights reserved.
 *
 * This software is licensed as described in the file COPYING, which
 * you should have received as part of this distribution.  The terms
 * are also available at http://subversion.tigris.org/license-1.html.
 * If newer versions of this license are posted there, you may use a
 * newer version instead, at your option.
 *
 * This software consists of voluntary contributions made by many
 * individuals.  For exact contribution history, see the revision
 * history and logs, available at http://subversion.tigris.org/.
 * ====================================================================
 * @endcopyright
 *
 * @file SVNClient.h
 * @brief Interface for the SVNClient class
 */

#ifndef SVNCLIENT_H
#define SVNCLIENT_H

#include <vector>
#include <string>
#include <jni.h>
#include "Path.h"

class Revision;
class RevisionRange;
class Notify;
class Notify2;
class ConflictResolverCallback;
class ProgressListener;
class Targets;
class JNIByteArray;
class Prompter;
class CopySources;
class DiffSummaryReceiver;
class BlameCallback;
class ProplistCallback;
class LogMessageCallback;
class InfoCallback;
class ListCallback;
class StatusCallback;
class ChangelistCallback;
class CommitMessage;
class StringArray;
#include "svn_types.h"
#include "svn_client.h"
#include "SVNBase.h"

class SVNClient :public SVNBase
{
 public:
  void info2(const char *path, Revision &revision, Revision &pegRevision,
             svn_depth_t depth, StringArray &changelists,
             InfoCallback *callback);
  void unlock(Targets &targets, bool force);
  void lock(Targets &targets, const char *comment, bool force);
  jobjectArray revProperties(jobject jthis, const char *path,
                             Revision &revision);
  void cancelOperation();
  void commitMessageHandler(CommitMessage *commitMessage);
  const char *getConfigDirectory();

  /**
   * Set the configuration directory, taking the usual steps to
   * ensure that Subversion's config file templates exist in the
   * specified location.
   */
  void setConfigDirectory(const char *configDir);

  void blame(const char *path, Revision &pegRevision,
             Revision &revisionStart, Revision &revisionEnd,
             bool ignoreMimeType, bool includeMergedRevisions,
             BlameCallback *callback);
  void relocate(const char *from, const char *to, const char *path,
                bool recurse);
  jbyteArray fileContent(const char *path, Revision &revision,
                         Revision &pegRevision);
  void streamFileContent(const char *path, Revision &revision,
                         Revision &pegRevision, jobject outputStream,
                         size_t bufSize);
  void propertySet(const char *path, const char *name, const char *value,
                   svn_depth_t depth, StringArray &changelists, bool force);
  void properties(const char *path, Revision &revision,
                  Revision &pegRevision, svn_depth_t depth,
                  StringArray &changelists, ProplistCallback *callback);
  jobject getMergeinfo(const char *target, Revision &pegRevision);
  void getMergeinfoLog(int type, const char *pathOrURL,
                       Revision &pegRevision, const char *mergeSourceURL,
                       Revision &srcPegREvision, bool discoverChangedPaths,
                       StringArray &revProps, LogMessageCallback *callback);
  jobjectArray suggestMergeSources(const char *path, Revision &pegRevision);
  void merge(const char *path1, Revision &revision1, const char *path2,
             Revision &revision2, const char *localPath, bool force,
             svn_depth_t depth, bool ignoreAncestry, bool dryRun,
             bool recordOnly);
  void merge(const char *path, Revision &pegRevision,
             std::vector<RevisionRange> &rangesToMerge,
             const char *localPath, bool force, svn_depth_t depth,
             bool ignoreAncestry, bool dryRun, bool recordOnly);
  void mergeReintegrate(const char *path, Revision &pegRevision,
                        const char *localPath, bool dryRun);
  void doImport(const char *path, const char *url, const char *message,
                svn_depth_t depth, bool noIgnore, bool ignoreUnknownNodeTypes);
  jlong doSwitch(const char *path, const char *url, Revision &revision,
<<<<<<< HEAD
                 svn_depth_t depth, bool ignoreExternals,
=======
                 Revision &pegRevision, svn_depth_t depth,
                 bool depthIsSticky, bool ignoreExternals,
>>>>>>> 8595db6c
                 bool allowUnverObstructions);
  jlong doExport(const char *srcPath, const char *destPath,
                 Revision &revision, Revision &pegRevision, bool force,
                 bool ignoreExternals, svn_depth_t depth,
                 const char *nativeEOL);
  void resolve(const char *path, svn_depth_t depth,
               svn_wc_conflict_choice_t choice);
  void cleanup(const char *path);
  void mkdir(Targets &targets, const char *message, bool makeParents);
  void move(Targets &srcPaths, const char *destPath,
            const char *message, bool force, bool moveAsChild,
            bool makeParents);
  void copy(CopySources &copySources, const char *destPath,
            const char *message, bool copyAsChild, bool makeParents);
  jlong commit(Targets &targets, const char *message, svn_depth_t depth,
               bool noUnlock, bool keepChangelist,
               StringArray &changelists);
  jlongArray update(Targets &targets, Revision &revision, svn_depth_t depth,
                    bool depthIsSticky, bool ignoreExternals,
                    bool allowUnverObstructions);
  void add(const char *path, svn_depth_t depth, bool force, bool no_ignore,
           bool add_parents);
  void revert(const char *path, svn_depth_t depth, StringArray &changelists);
  void remove(Targets &targets, const char *message, bool force,
              bool keep_local);
  void notification(Notify *notify);
  void notification2(Notify2 *notify2);
  void setConflictResolver(ConflictResolverCallback *conflictResolver);
  void setProgressListener(ProgressListener *progressListener);
  jlong checkout(const char *moduleName, const char *destPath,
                 Revision &revision, Revision &pegRevsion, svn_depth_t depth,
                 bool ignoreExternals, bool allowUnverObstructions);
  void logMessages(const char *path, Revision &pegRevision,
                   Revision &revisionStart,
                   Revision &revisionEnd, bool stopOnCopy,
                   bool discoverPaths, bool includeMergedRevisions,
                   StringArray &revProps,
                   long limit, LogMessageCallback *callback);
  void setPrompt(Prompter *prompter);
  void password(const char *pi_password);
  void username(const char *pi_username);
  jstring getAdminDirectoryName();
  jboolean isAdminDirectory(const char *name);
  jobject info(const char *path);
  void addToChangelist(Targets &srcPaths, const char *changelist,
                       svn_depth_t depth, StringArray &changelists);
  void removeFromChangelists(Targets &srcPaths, svn_depth_t depth,
                             StringArray &changelists);
  void getChangelists(const char *path, StringArray &changelists,
                      svn_depth_t depth, ChangelistCallback *callback);
  void status(const char *path, svn_depth_t depth, bool onServer,
              bool getAll, bool noIgnore, bool ignoreExternals,
              StringArray &changelists, StatusCallback *callback);
  void list(const char *url, Revision &revision, Revision &pegRevision,
            svn_depth_t depth, int direntFields, bool fetchLocks,
            ListCallback *callback);
  jobject revProperty(jobject jthis, const char *path, const char *name,
                      Revision &rev);
  void setRevProperty(jobject jthis, const char *path, const char *name,
                      Revision &rev, const char *value, bool force);
  jstring getVersionInfo(const char *path, const char *trailUrl,
                         bool lastChanged);
  jobject propertyGet(jobject jthis, const char *path, const char *name,
                      Revision &revision, Revision &pegRevision);
  void diff(const char *target1, Revision &revision1,
            const char *target2, Revision &revision2,
            const char *relativeToDir, const char *outfileName,
            svn_depth_t depth, StringArray &changelists,
            bool ignoreAncestry, bool noDiffDelete, bool force);
  void diff(const char *target, Revision &pegevision,
            Revision &startRevision, Revision &endRevision,
            const char *relativeToDir, const char *outfileName,
            svn_depth_t depth, StringArray &changelists,
            bool ignoreAncestry, bool noDiffDelete, bool force);
  void diffSummarize(const char *target1, Revision &revision1,
                     const char *target2, Revision &revision2,
                     svn_depth_t depth, StringArray &changelists,
                     bool ignoreAncestry, DiffSummaryReceiver &receiver);
  void diffSummarize(const char *target, Revision &pegRevision,
                     Revision &startRevision, Revision &endRevision,
                     svn_depth_t depth, StringArray &changelists,
                     bool ignoreAncestry, DiffSummaryReceiver &receiver);

  const char *getLastPath();
  void dispose(jobject jthis);
  static SVNClient *getCppObject(jobject jthis);
  SVNClient();
  virtual ~SVNClient();
  static jobject createJavaLock(const svn_lock_t *lock);
 private:
  static svn_error_t *checkCancel(void *cancelBaton);
  jobject createJavaProperty(jobject jthis, const char *path,
                             const char *name, svn_string_t *value);
  svn_client_ctx_t *getContext(const char *message);
  svn_stream_t *createReadStream(apr_pool_t *pool, const char *path,
                                 Revision &revision, Revision &pegRevision,
                                 size_t &size);
  /**
   * Shared implementation for diff() APIs. When pegRevision is
   * provided, revision1 and revision2 equate to startRevision and
   * endRevision (respectively), and target2 is ignored.
   */
  void diff(const char *target1, Revision &revision1,
            const char *target2, Revision &revision2,
            Revision *pegRevision, const char *relativeToDir,
            const char *outfileName, svn_depth_t depth, StringArray &changelists,
            bool ignoreAncestry, bool noDiffDelete, bool force);

  jobject createJavaInfo(const svn_wc_entry_t *entry);

  Notify *m_notify;
  Notify2 *m_notify2;
  ConflictResolverCallback *m_conflictResolver;
  ProgressListener *m_progressListener;
  Prompter *m_prompter;
  Path m_lastPath;
  bool m_cancelOperation;
  CommitMessage *m_commitMessage;

  jobjectArray makeJRevisionRangeArray(apr_array_header_t *ranges);

  /**
   * Implements the svn_client_get_commit_log3_t API.
   */
  static svn_error_t *getCommitMessage(const char **log_msg,
                                       const char **tmp_file,
                                       const apr_array_header_t *
                                       commit_items,
                                       void *baton,
                                       apr_pool_t *pool);
  /**
   * Produce a baton for the getCommitMessage() callback.
   */
  void *getCommitMessageBaton(const char *message);

  std::string m_userName;
  std::string m_passWord;
  std::string m_configDir;
};

#endif // SVNCLIENT_H<|MERGE_RESOLUTION|>--- conflicted
+++ resolved
@@ -1,17 +1,22 @@
 /**
  * @copyright
  * ====================================================================
- * Copyright (c) 2003-2008 CollabNet.  All rights reserved.
+ *    Licensed to the Apache Software Foundation (ASF) under one
+ *    or more contributor license agreements.  See the NOTICE file
+ *    distributed with this work for additional information
+ *    regarding copyright ownership.  The ASF licenses this file
+ *    to you under the Apache License, Version 2.0 (the
+ *    "License"); you may not use this file except in compliance
+ *    with the License.  You may obtain a copy of the License at
  *
- * This software is licensed as described in the file COPYING, which
- * you should have received as part of this distribution.  The terms
- * are also available at http://subversion.tigris.org/license-1.html.
- * If newer versions of this license are posted there, you may use a
- * newer version instead, at your option.
+ *      http://www.apache.org/licenses/LICENSE-2.0
  *
- * This software consists of voluntary contributions made by many
- * individuals.  For exact contribution history, see the revision
- * history and logs, available at http://subversion.tigris.org/.
+ *    Unless required by applicable law or agreed to in writing,
+ *    software distributed under the License is distributed on an
+ *    "AS IS" BASIS, WITHOUT WARRANTIES OR CONDITIONS OF ANY
+ *    KIND, either express or implied.  See the License for the
+ *    specific language governing permissions and limitations
+ *    under the License.
  * ====================================================================
  * @endcopyright
  *
@@ -26,13 +31,10 @@
 #include <string>
 #include <jni.h>
 #include "Path.h"
+#include "ClientContext.h"
 
 class Revision;
 class RevisionRange;
-class Notify;
-class Notify2;
-class ConflictResolverCallback;
-class ProgressListener;
 class Targets;
 class JNIByteArray;
 class Prompter;
@@ -42,11 +44,17 @@
 class ProplistCallback;
 class LogMessageCallback;
 class InfoCallback;
+class CommitCallback;
 class ListCallback;
+class ImportFilterCallback;
 class StatusCallback;
+class OutputStream;
+class PatchCallback;
 class ChangelistCallback;
 class CommitMessage;
 class StringArray;
+class PropertyTable;
+class DiffOptions;
 #include "svn_types.h"
 #include "svn_client.h"
 #include "SVNBase.h"
@@ -54,139 +62,159 @@
 class SVNClient :public SVNBase
 {
  public:
-  void info2(const char *path, Revision &revision, Revision &pegRevision,
-             svn_depth_t depth, StringArray &changelists,
-             InfoCallback *callback);
+  jobject openRemoteSession(const char* path, int);
+  void vacuum(const char *path,
+              bool remove_unversioned_items, bool remove_ignored_items,
+              bool fix_recorded_timestamps, bool remove_unused_pristines,
+              bool include_externals);
+  void patch(const char *patchPath, const char *targetPath, bool dryRun,
+             int stripCount, bool reverse, bool ignoreWhitespace,
+             bool removeTempfiles, PatchCallback *callback);
+  void info(const char *path,
+            Revision &revision, Revision &pegRevision, svn_depth_t depth,
+            svn_boolean_t fetchExcluded, svn_boolean_t fetchActualOnly,
+            svn_boolean_t includeExternals,
+            StringArray &changelists, InfoCallback *callback);
   void unlock(Targets &targets, bool force);
   void lock(Targets &targets, const char *comment, bool force);
-  jobjectArray revProperties(jobject jthis, const char *path,
-                             Revision &revision);
-  void cancelOperation();
-  void commitMessageHandler(CommitMessage *commitMessage);
-  const char *getConfigDirectory();
-
-  /**
-   * Set the configuration directory, taking the usual steps to
-   * ensure that Subversion's config file templates exist in the
-   * specified location.
-   */
-  void setConfigDirectory(const char *configDir);
+  jobject revProperties(const char *path, Revision &revision);
 
   void blame(const char *path, Revision &pegRevision,
              Revision &revisionStart, Revision &revisionEnd,
              bool ignoreMimeType, bool includeMergedRevisions,
-             BlameCallback *callback);
+             BlameCallback *callback, DiffOptions const& options);
   void relocate(const char *from, const char *to, const char *path,
-                bool recurse);
-  jbyteArray fileContent(const char *path, Revision &revision,
-                         Revision &pegRevision);
-  void streamFileContent(const char *path, Revision &revision,
-                         Revision &pegRevision, jobject outputStream,
-                         size_t bufSize);
-  void propertySet(const char *path, const char *name, const char *value,
-                   svn_depth_t depth, StringArray &changelists, bool force);
+                bool ignoreExternals);
+  apr_hash_t *streamFileContent(const char *path,
+                                Revision &revision, Revision &pegRevision,
+                                bool expand_keywords, bool return_props,
+                                OutputStream &outputStream);
+  void propertySetLocal(Targets &targets, const char *name, JNIByteArray &value,
+                        svn_depth_t depth, StringArray &changelists,
+                        bool force);
+  void propertySetRemote(const char *path, long base_rev, const char *name,
+                         CommitMessage *message,
+                         JNIByteArray &value, bool force,
+                         PropertyTable &revprops, CommitCallback *callback);
   void properties(const char *path, Revision &revision,
                   Revision &pegRevision, svn_depth_t depth,
                   StringArray &changelists, ProplistCallback *callback);
   jobject getMergeinfo(const char *target, Revision &pegRevision);
   void getMergeinfoLog(int type, const char *pathOrURL,
                        Revision &pegRevision, const char *mergeSourceURL,
-                       Revision &srcPegREvision, bool discoverChangedPaths,
-                       StringArray &revProps, LogMessageCallback *callback);
-  jobjectArray suggestMergeSources(const char *path, Revision &pegRevision);
-  void merge(const char *path1, Revision &revision1, const char *path2,
-             Revision &revision2, const char *localPath, bool force,
-             svn_depth_t depth, bool ignoreAncestry, bool dryRun,
-             bool recordOnly);
+                       Revision &srcPegRevision,
+                       Revision &srcStartRevision, Revision &srcEndRevision,
+                       bool discoverChangedPaths,
+                       svn_depth_t depth, StringArray &revProps,
+                       LogMessageCallback *callback);
+  jobject suggestMergeSources(const char *path, Revision &pegRevision);
+  void merge(const char *path1, Revision &revision1,
+             const char *path2, Revision &revision2,
+             const char *localPath, bool forceDelete, svn_depth_t depth,
+             bool ignoreMergeinfo, bool diffIgnoreAncestry,
+             bool dryRun, bool allowMixedRev, bool recordOnly);
   void merge(const char *path, Revision &pegRevision,
-             std::vector<RevisionRange> &rangesToMerge,
-             const char *localPath, bool force, svn_depth_t depth,
-             bool ignoreAncestry, bool dryRun, bool recordOnly);
+             std::vector<RevisionRange> *rangesToMerge,
+             const char *localPath, bool forceDelete, svn_depth_t depth,
+             bool ignoreMergeinfo, bool diffIgnoreAncestry,
+             bool dryRun, bool allowMixedRev, bool recordOnly);
   void mergeReintegrate(const char *path, Revision &pegRevision,
                         const char *localPath, bool dryRun);
-  void doImport(const char *path, const char *url, const char *message,
-                svn_depth_t depth, bool noIgnore, bool ignoreUnknownNodeTypes);
+  void doImport(const char *path, const char *url, CommitMessage *message,
+                svn_depth_t depth, bool noIgnore, bool noAutoProps,
+                bool ignoreUnknownNodeTypes,
+                PropertyTable &revprops, ImportFilterCallback *ifCallback,
+                CommitCallback *commitCallback);
   jlong doSwitch(const char *path, const char *url, Revision &revision,
-<<<<<<< HEAD
-                 svn_depth_t depth, bool ignoreExternals,
-=======
                  Revision &pegRevision, svn_depth_t depth,
                  bool depthIsSticky, bool ignoreExternals,
->>>>>>> 8595db6c
-                 bool allowUnverObstructions);
+                 bool allowUnverObstructions, bool ignoreAncestry);
   jlong doExport(const char *srcPath, const char *destPath,
                  Revision &revision, Revision &pegRevision, bool force,
-                 bool ignoreExternals, svn_depth_t depth,
-                 const char *nativeEOL);
+                 bool ignoreExternals, bool ignoreKeywords,
+                 svn_depth_t depth, const char *nativeEOL);
   void resolve(const char *path, svn_depth_t depth,
                svn_wc_conflict_choice_t choice);
-  void cleanup(const char *path);
-  void mkdir(Targets &targets, const char *message, bool makeParents);
+  void cleanup(const char *path,
+               bool break_locks,
+               bool fix_recorded_timestamps,
+               bool clear_dav_cache,
+               bool remove_unused_pristines,
+               bool include_externals);
+  void mkdir(Targets &targets, CommitMessage *message, bool makeParents,
+             PropertyTable &revprops, CommitCallback *callback);
   void move(Targets &srcPaths, const char *destPath,
-            const char *message, bool force, bool moveAsChild,
-            bool makeParents);
+            CommitMessage *message, bool force, bool moveAsChild,
+            bool makeParents, bool metadataOnly, bool allowMixRev,
+            PropertyTable &revprops, CommitCallback *callback);
   void copy(CopySources &copySources, const char *destPath,
-            const char *message, bool copyAsChild, bool makeParents);
-  jlong commit(Targets &targets, const char *message, svn_depth_t depth,
-               bool noUnlock, bool keepChangelist,
-               StringArray &changelists);
+            CommitMessage *message, bool copyAsChild, bool makeParents,
+            bool ignoreExternals, bool metaDataOnly, bool pinExternals,
+            jobject jexternalsToPin,
+            PropertyTable &revprops, CommitCallback *callback);
+  void commit(Targets &targets, CommitMessage *message, svn_depth_t depth,
+              bool noUnlock, bool keepChangelist,
+              StringArray &changelists, PropertyTable &revprops,
+              CommitCallback *callback);
   jlongArray update(Targets &targets, Revision &revision, svn_depth_t depth,
-                    bool depthIsSticky, bool ignoreExternals,
+                    bool depthIsSticky, bool makeParents, bool ignoreExternals,
                     bool allowUnverObstructions);
-  void add(const char *path, svn_depth_t depth, bool force, bool no_ignore,
-           bool add_parents);
-  void revert(const char *path, svn_depth_t depth, StringArray &changelists);
-  void remove(Targets &targets, const char *message, bool force,
-              bool keep_local);
-  void notification(Notify *notify);
-  void notification2(Notify2 *notify2);
-  void setConflictResolver(ConflictResolverCallback *conflictResolver);
-  void setProgressListener(ProgressListener *progressListener);
+  void add(const char *path, svn_depth_t depth, bool force,
+           bool no_ignore, bool no_autoprops, bool add_parents);
+  void revert(StringArray &paths, svn_depth_t depth, StringArray &changelists,
+              bool clear_changelists, bool metadata_only);
+  void remove(Targets &targets, CommitMessage *message, bool force,
+              bool keep_local, PropertyTable &revprops,
+              CommitCallback *callback);
   jlong checkout(const char *moduleName, const char *destPath,
                  Revision &revision, Revision &pegRevsion, svn_depth_t depth,
                  bool ignoreExternals, bool allowUnverObstructions);
   void logMessages(const char *path, Revision &pegRevision,
-                   Revision &revisionStart,
-                   Revision &revisionEnd, bool stopOnCopy,
+                   std::vector<RevisionRange> &ranges, bool stopOnCopy,
                    bool discoverPaths, bool includeMergedRevisions,
                    StringArray &revProps,
-                   long limit, LogMessageCallback *callback);
-  void setPrompt(Prompter *prompter);
-  void password(const char *pi_password);
-  void username(const char *pi_username);
+                   int limit, LogMessageCallback *callback);
+  jobject getVersionExtended(bool verbose);
   jstring getAdminDirectoryName();
   jboolean isAdminDirectory(const char *name);
-  jobject info(const char *path);
   void addToChangelist(Targets &srcPaths, const char *changelist,
                        svn_depth_t depth, StringArray &changelists);
   void removeFromChangelists(Targets &srcPaths, svn_depth_t depth,
                              StringArray &changelists);
-  void getChangelists(const char *path, StringArray &changelists,
+  void getChangelists(const char *path, StringArray *changelists,
                       svn_depth_t depth, ChangelistCallback *callback);
-  void status(const char *path, svn_depth_t depth, bool onServer,
-              bool getAll, bool noIgnore, bool ignoreExternals,
-              StringArray &changelists, StatusCallback *callback);
+  void status(const char *path, svn_depth_t depth,
+              bool onServer, bool onDisk, bool getAll,
+              bool noIgnore, bool ignoreExternals,
+              bool depthAsSticky, StringArray &changelists,
+              StatusCallback *callback);
   void list(const char *url, Revision &revision, Revision &pegRevision,
             svn_depth_t depth, int direntFields, bool fetchLocks,
             ListCallback *callback);
-  jobject revProperty(jobject jthis, const char *path, const char *name,
-                      Revision &rev);
-  void setRevProperty(jobject jthis, const char *path, const char *name,
-                      Revision &rev, const char *value, bool force);
+  jbyteArray revProperty(const char *path, const char *name, Revision &rev);
+  void setRevProperty(const char *path, const char *name,
+                      Revision &rev, const char *value,
+                      const char *original_value, bool force);
   jstring getVersionInfo(const char *path, const char *trailUrl,
                          bool lastChanged);
-  jobject propertyGet(jobject jthis, const char *path, const char *name,
-                      Revision &revision, Revision &pegRevision);
+  void upgrade(const char *path);
+  jbyteArray propertyGet(const char *path, const char *name,
+                         Revision &revision, Revision &pegRevision,
+                         StringArray &changelists);
   void diff(const char *target1, Revision &revision1,
             const char *target2, Revision &revision2,
-            const char *relativeToDir, const char *outfileName,
+            const char *relativeToDir, OutputStream &outputStream,
             svn_depth_t depth, StringArray &changelists,
-            bool ignoreAncestry, bool noDiffDelete, bool force);
+            bool ignoreAncestry, bool noDiffDelete, bool force,
+            bool showCopiesAsAdds, bool ignoreProps, bool propsOnly,
+            DiffOptions const& options);
   void diff(const char *target, Revision &pegevision,
             Revision &startRevision, Revision &endRevision,
-            const char *relativeToDir, const char *outfileName,
+            const char *relativeToDir, OutputStream &outputStream,
             svn_depth_t depth, StringArray &changelists,
-            bool ignoreAncestry, bool noDiffDelete, bool force);
+            bool ignoreAncestry, bool noDiffDelete, bool force,
+            bool showCopiesAsAdds, bool ignoreProps, bool propsOnly,
+            DiffOptions const& options);
   void diffSummarize(const char *target1, Revision &revision1,
                      const char *target2, Revision &revision2,
                      svn_depth_t depth, StringArray &changelists,
@@ -196,20 +224,14 @@
                      svn_depth_t depth, StringArray &changelists,
                      bool ignoreAncestry, DiffSummaryReceiver &receiver);
 
+  ClientContext &getClientContext();
+
   const char *getLastPath();
   void dispose(jobject jthis);
   static SVNClient *getCppObject(jobject jthis);
-  SVNClient();
+  SVNClient(jobject jthis_in);
   virtual ~SVNClient();
-  static jobject createJavaLock(const svn_lock_t *lock);
  private:
-  static svn_error_t *checkCancel(void *cancelBaton);
-  jobject createJavaProperty(jobject jthis, const char *path,
-                             const char *name, svn_string_t *value);
-  svn_client_ctx_t *getContext(const char *message);
-  svn_stream_t *createReadStream(apr_pool_t *pool, const char *path,
-                                 Revision &revision, Revision &pegRevision,
-                                 size_t &size);
   /**
    * Shared implementation for diff() APIs. When pegRevision is
    * provided, revision1 and revision2 equate to startRevision and
@@ -218,39 +240,14 @@
   void diff(const char *target1, Revision &revision1,
             const char *target2, Revision &revision2,
             Revision *pegRevision, const char *relativeToDir,
-            const char *outfileName, svn_depth_t depth, StringArray &changelists,
-            bool ignoreAncestry, bool noDiffDelete, bool force);
-
-  jobject createJavaInfo(const svn_wc_entry_t *entry);
-
-  Notify *m_notify;
-  Notify2 *m_notify2;
-  ConflictResolverCallback *m_conflictResolver;
-  ProgressListener *m_progressListener;
-  Prompter *m_prompter;
+            OutputStream &outputStream, svn_depth_t depth,
+            StringArray &changelists,
+            bool ignoreAncestry, bool noDiffDelete, bool force,
+            bool showCopiesAsAdds, bool ignoreProps, bool propsOnly,
+            DiffOptions const& options);
+
   Path m_lastPath;
-  bool m_cancelOperation;
-  CommitMessage *m_commitMessage;
-
-  jobjectArray makeJRevisionRangeArray(apr_array_header_t *ranges);
-
-  /**
-   * Implements the svn_client_get_commit_log3_t API.
-   */
-  static svn_error_t *getCommitMessage(const char **log_msg,
-                                       const char **tmp_file,
-                                       const apr_array_header_t *
-                                       commit_items,
-                                       void *baton,
-                                       apr_pool_t *pool);
-  /**
-   * Produce a baton for the getCommitMessage() callback.
-   */
-  void *getCommitMessageBaton(const char *message);
-
-  std::string m_userName;
-  std::string m_passWord;
-  std::string m_configDir;
+  ClientContext context;
 };
 
 #endif // SVNCLIENT_H