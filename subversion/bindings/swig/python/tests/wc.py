#
#
# Licensed to the Apache Software Foundation (ASF) under one
# or more contributor license agreements.  See the NOTICE file
# distributed with this work for additional information
# regarding copyright ownership.  The ASF licenses this file
# to you under the Apache License, Version 2.0 (the
# "License"); you may not use this file except in compliance
# with the License.  You may obtain a copy of the License at
#
#   http://www.apache.org/licenses/LICENSE-2.0
#
# Unless required by applicable law or agreed to in writing,
# software distributed under the License is distributed on an
# "AS IS" BASIS, WITHOUT WARRANTIES OR CONDITIONS OF ANY
# KIND, either express or implied.  See the License for the
# specific language governing permissions and limitations
# under the License.
#
#
from sys import version_info # For Python version check
if version_info[0] >= 3:
  # Python >=3.0
  from io import StringIO
else:
  # Python <3.0
  from cStringIO import StringIO
import unittest, os, tempfile, setup_path, binascii
import svn.diff
from svn import core, repos, wc, client
from svn import delta, ra
from svn.core import SubversionException, SVN_INVALID_REVNUM
import utils

class SubversionWorkingCopyTestCase(unittest.TestCase):
  """Test cases for the Subversion working copy layer"""

  def setUp(self):
    """Load a Subversion repository"""

    self.temper = utils.Temper()

    # Isolate each test from the others with a fresh repository.
    (self.repos, _, self.repos_uri) = self.temper.alloc_known_repo(
      'trac/versioncontrol/tests/svnrepos.dump', suffix='-wc-repo')
    self.fs = repos.fs(self.repos)

<<<<<<< HEAD
    self.path = core.svn_dirent_internal_style(tempfile.mktemp())
=======
    self.path = self.temper.alloc_empty_dir(suffix='-wc-wc')
>>>>>>> 4cf18c3e

    client_ctx = client.create_context()

    rev = core.svn_opt_revision_t()
    rev.kind = core.svn_opt_revision_head

    client.checkout2(self.repos_uri, self.path, rev, rev, True, True,
            client_ctx)

    self.wc = wc.adm_open3(None, self.path, True, -1, None)

  def test_entry(self):
      wc.entry(self.path, self.wc, True)

  def test_lock(self):
      readme_path = '%s/trunk/README.txt' % self.path

      lock = core.svn_lock_create(core.Pool())
      lock.token = 'http://svnbook.org/nightly/en/svn.advanced.locking.html'

      wc.add_lock(readme_path, lock, self.wc)
      self.assertEqual(True, wc.adm_locked(self.wc))
      self.assertEqual(True, wc.locked(self.path))
      wc.remove_lock(readme_path, self.wc)

  def test_version(self):
      wc.version()

  def test_access_path(self):
      self.assertEqual(self.path, wc.adm_access_path(self.wc))

  def test_is_adm_dir(self):
      self.assert_(wc.is_adm_dir(".svn"))
      self.failIf(wc.is_adm_dir(".foosvn"))

  def test_get_adm_dir(self):
      self.assert_(isinstance(wc.get_adm_dir(), basestring))

  def test_set_adm_dir(self):
      self.assertRaises(SubversionException, wc.set_adm_dir, ".foobar")
      self.assert_(wc.is_adm_dir(".svn"))
      self.failIf(wc.is_adm_dir("_svn"))
      self.failIf(wc.is_adm_dir(".foobar"))
      wc.set_adm_dir("_svn")
      self.assert_(wc.is_adm_dir("_svn"))
      self.assertEqual("_svn", wc.get_adm_dir())
      wc.set_adm_dir(".svn")
      self.failIf(wc.is_adm_dir("_svn"))
      self.assertEqual(".svn", wc.get_adm_dir())

  def test_init_traversal_info(self):
      wc.init_traversal_info()

  def test_crawl_revisions2(self):
      infos = []
      set_paths = []

      def notify(info, pool):
          infos.append(info)

      class MyReporter:
          def __init__(self):
              self.finished_report = False

          def abort_report(self, pool):
              pass

          def finish_report(self, pool):
              self.finished_report = True

          def set_path(self, path, revision, start_empty, lock_token, pool):
              set_paths.append(path)

          def link_path(self, path, url, revision, start_empty, lock_token,
                        pool):
              pass

          def delete_path(self, path, pool):
              pass

      # Remove trunk/README.txt
      readme_path = '%s/trunk/README.txt' % self.path
      self.assert_(os.path.exists(readme_path))
      os.remove(readme_path)

      # Restore trunk/README.txt using crawl_revision2
      info = wc.init_traversal_info()
      reporter = MyReporter()
      wc.crawl_revisions2(self.path, self.wc, reporter,
                          True, True, False, notify, info)

      # Check that the report finished
      self.assert_(reporter.finished_report)
      self.assertEqual([''], set_paths)
      self.assertEqual(1, len(infos))

      # Check content of infos object
      [info] = infos
      self.assertEqual(readme_path, info.path)
      self.assertEqual(core.svn_node_file, info.kind)
      self.assertEqual(core.SVN_INVALID_REVNUM, info.revision)

  def test_create_notify(self):
      wc.create_notify(self.path, wc.notify_add)

  def test_check_wc(self):
      self.assert_(wc.check_wc(self.path) > 0)

  def test_get_ancestry(self):
      self.assertEqual([self.repos_uri, 12],
                       wc.get_ancestry(self.path, self.wc))

  def test_status(self):
      wc.status2(self.path, self.wc)

  def test_status_editor(self):
      paths = []
      def status_func(target, status):
        self.assert_(target.startswith(self.path))
        paths.append(target)

      (anchor_access, target_access,
       target) = wc.adm_open_anchor(self.path, False, -1, None)
      (editor, edit_baton, set_locks_baton,
       edit_revision) = wc.get_status_editor2(anchor_access,
                                              target,
                                              None,  # SvnConfig
                                              True,  # recursive
                                              True, # get_all
                                              False, # no_ignore
                                              status_func,
                                              None,  # cancel_func
                                              None,  # traversal_info
                                              )
      editor.close_edit(edit_baton)
      self.assert_(len(paths) > 0)

  def test_is_normal_prop(self):
      self.failIf(wc.is_normal_prop('svn:wc:foo:bar'))
      self.failIf(wc.is_normal_prop('svn:entry:foo:bar'))
      self.assert_(wc.is_normal_prop('svn:foo:bar'))
      self.assert_(wc.is_normal_prop('foreign:foo:bar'))

  def test_is_wc_prop(self):
      self.assert_(wc.is_wc_prop('svn:wc:foo:bar'))
      self.failIf(wc.is_wc_prop('svn:entry:foo:bar'))
      self.failIf(wc.is_wc_prop('svn:foo:bar'))
      self.failIf(wc.is_wc_prop('foreign:foo:bar'))

  def test_is_entry_prop(self):
      self.assert_(wc.is_entry_prop('svn:entry:foo:bar'))
      self.failIf(wc.is_entry_prop('svn:wc:foo:bar'))
      self.failIf(wc.is_entry_prop('svn:foo:bar'))
      self.failIf(wc.is_entry_prop('foreign:foo:bar'))

  def test_get_prop_diffs(self):
      wc.prop_set("foreign:foo", "bla", self.path, self.wc)
      self.assertEquals([{"foreign:foo": "bla"}, {}],
              wc.get_prop_diffs(self.path, self.wc))

  def test_get_pristine_copy_path(self):
      path_to_file = '%s/trunk/README.txt' % self.path
      path_to_text_base = wc.get_pristine_copy_path(path_to_file)
      text_base = open(path_to_text_base).read()
      # TODO: This test should modify the working file first, to ensure the
      # path isn't just the path to the working file.
      self.assertEqual(text_base, 'A test.\n')

  def test_entries_read(self):
      entries = wc.entries_read(self.wc, True)
      keys = list(entries.keys())
      keys.sort()
      self.assertEqual(['', 'branches', 'tags', 'trunk'], keys)

  def test_get_ignores(self):
      self.assert_(isinstance(wc.get_ignores(None, self.wc), list))

  def test_commit(self):
    # Replace README.txt's contents, using binary mode so we know the
    # exact contents even on Windows, and therefore the MD5 checksum.
    readme_path = '%s/trunk/README.txt' % self.path
    fp = open(readme_path, 'wb')
    fp.write('hello\n')
    fp.close()

    # Setup ra_ctx.
    ra.initialize()
    callbacks = ra.Callbacks()
    ra_ctx = ra.open2(self.repos_uri, callbacks, None, None)

    # Get commit editor.
    commit_info = [None]
    def commit_cb(_commit_info, pool):
      commit_info[0] = _commit_info
    (editor, edit_baton) = ra.get_commit_editor2(ra_ctx, 'log message',
                                                 commit_cb,
                                                 None,
                                                 False)

    # Drive the commit.
    checksum = [None]
    def driver_cb(parent, path, pool):
      baton = editor.open_file(path, parent, -1, pool)
      adm_access = wc.adm_probe_retrieve(self.wc, readme_path, pool)
      (_, checksum[0]) = wc.transmit_text_deltas2(readme_path, adm_access,
                                                  False, editor, baton, pool)
      return baton
    try:
      delta.path_driver(editor, edit_baton, -1, ['trunk/README.txt'],
                        driver_cb)
      editor.close_edit(edit_baton)
    except:
      try:
        editor.abort_edit(edit_baton)
      except:
        # We already have an exception in progress, not much we can do
        # about this.
        pass
      raise
    (checksum,) = checksum
    (commit_info,) = commit_info

    # Assert the commit.
    self.assertEquals(binascii.b2a_hex(checksum),
                      'b1946ac92492d2347c6235b4d2611184')
    self.assertEquals(commit_info.revision, 13)

    # Bump working copy state.
    wc.process_committed4(readme_path,
                          wc.adm_retrieve(self.wc,
                                          os.path.dirname(readme_path)),
                          False, commit_info.revision, commit_info.date,
                          commit_info.author, None, False, False, checksum)

    # Assert bumped state.
    entry = wc.entry(readme_path, self.wc, False)
    self.assertEquals(entry.revision, commit_info.revision)
    self.assertEquals(entry.schedule, wc.schedule_normal)
    self.assertEquals(entry.cmt_rev, commit_info.revision)
    self.assertEquals(entry.cmt_date,
                      core.svn_time_from_cstring(commit_info.date))

  def test_diff_editor4(self):
    pool = None
    depth = core.svn_depth_infinity
    url = self.repos_uri

    # cause file_changed: Replace README.txt's contents.
    readme_path = '%s/trunk/README.txt' % self.path
    fp = open(readme_path, 'w')
    fp.write('hello\n')
    fp.close()
    # cause file_added: Create readme3.
    readme3_path = '%s/trunk/readme3' % self.path
    fp = open(readme3_path, 'w')
    fp.write('hello\n')
    fp.close()
    wc.add2(readme3_path,
            wc.adm_probe_retrieve(self.wc,
                                  os.path.dirname(readme3_path), pool),
            None, SVN_INVALID_REVNUM, # copyfrom
            None,                     # cancel_func
            None,                     # notify_func
            pool)
    # cause file_deleted: Delete README2.txt.
    readme2_path = '%s/trunk/README2.txt' % self.path
    wc.delete3(readme2_path,
               wc.adm_probe_retrieve(self.wc,
                                     os.path.dirname(readme2_path), pool),
               None,                  # cancel_func
               None,                  # notify_func
               False,                 # keep_local
               pool)
    # cause dir_props_changed: ps testprop testval dir1/dir2
    dir2_path = '%s/trunk/dir1/dir2' % self.path
    wc.prop_set2('testprop', 'testval', dir2_path,
                 wc.adm_probe_retrieve(self.wc,
                                       os.path.dirname(dir2_path), pool),
                 False,               # skip_checks
                 pool)
    # TODO: cause dir_added/deleted

    # Save prop changes.
    got_prop_changes = []
    def props_changed(path, propchanges):
      for (name, value) in propchanges.items():
        (kind, _) = core.svn_property_kind(name)
        if kind != core.svn_prop_regular_kind:
          continue
        got_prop_changes.append((path[len(self.path) + 1:], name, value))

    # Save diffs.
    got_diffs = {}
    def write_diff(path, left, right):
      options = svn.diff.file_options_create()
      diff = svn.diff.file_diff_2(left, right, options, pool)
      original_header = modified_header = ''
      encoding = 'utf8'
      relative_to_dir = None
      sio = StringIO()
      svn.diff.file_output_unified3(sio, diff,
                                    left, right,
                                    original_header, modified_header,
                                    encoding, relative_to_dir,
                                    options.show_c_function, pool)
      got_diffs[path[len(self.path) + 1:]] = sio.getvalue().splitlines()

    # Diff callbacks that call props_changed and write_diff.
    contentstate = propstate = state = wc.notify_state_unknown
    class Callbacks(wc.DiffCallbacks2):
      def file_changed(self, adm_access, path,
                       tmpfile1, tmpfile2, rev1, rev2,
                       mimetype1, mimetype2,
                       propchanges, originalprops):
        write_diff(path, tmpfile1, tmpfile2)
        return (contentstate, propstate)

      def file_added(self, adm_access, path,
                     tmpfile1, tmpfile2, rev1, rev2,
                     mimetype1, mimetype2,
                     propchanges, originalprops):
        write_diff(path, tmpfile1, tmpfile2)
        return (contentstate, propstate)

      def file_deleted(self, adm_access, path, tmpfile1, tmpfile2,
                       mimetype1, mimetype2, originalprops):
        write_diff(path, tmpfile1, tmpfile2)
        return state

      def dir_props_changed(self, adm_access, path,
                            propchanges, original_props):
        props_changed(path, propchanges)
        return state
    diff_callbacks = Callbacks()

    # Setup wc diff editor.
    (editor, edit_baton) = wc.get_diff_editor4(
      self.wc, '', diff_callbacks, depth,
      False,                    # ignore_ancestry
      False,                    # use_text_base
      False,                    # reverse_order
      None,                     # cancel_func
      None,                     # changelists
      pool)
    # Setup ra_ctx.
    ra.initialize()
    ra_callbacks = ra.Callbacks()
    ra_ctx = ra.open2(url, ra_callbacks, None, None)
    # Use head rev for do_diff3 and set_path.
    head = ra.get_latest_revnum(ra_ctx)
    # Get diff reporter.
    (reporter, report_baton) = ra.do_diff3(
      ra_ctx,
      head,                     # versus_url revision
      '',                       # diff_target
      depth,
      False,                    # ignore_ancestry
      True,                     # text_deltas
      url,                      # versus_url
      editor, edit_baton, pool)
    # Report wc state (pretty plain).
    reporter.set_path(report_baton, '', head, depth,
                      False,    # start_empty
                      None,     # lock_token
                      pool)
    reporter.finish_report(report_baton, pool)

    # Assert we got the right diff.
    expected_prop_changes = [('trunk/dir1/dir2',
                              'testprop', 'testval')]
    expected_diffs = {
      'trunk/readme3':
        ['--- ',
         '+++ ',
         '@@ -0,0 +1 @@',
         '+hello'],
      'trunk/README.txt':
        ['--- ',
         '+++ ',
         '@@ -1 +1 @@',
         '-A test.',
         '+hello'],
      'trunk/README2.txt':
        ['--- ',
         '+++ ',
         '@@ -1 +0,0 @@',
         '-A test.'],
      }
    self.assertEqual(got_prop_changes, expected_prop_changes)
    self.assertEqual(got_diffs, expected_diffs)

  def tearDown(self):
      wc.adm_close(self.wc)
      self.fs = None
      self.repos = None
      self.temper.cleanup()

def suite():
    return unittest.defaultTestLoader.loadTestsFromTestCase(
      SubversionWorkingCopyTestCase)

if __name__ == '__main__':
    runner = unittest.TextTestRunner()
    runner.run(suite())<|MERGE_RESOLUTION|>--- conflicted
+++ resolved
@@ -45,11 +45,7 @@
       'trac/versioncontrol/tests/svnrepos.dump', suffix='-wc-repo')
     self.fs = repos.fs(self.repos)
 
-<<<<<<< HEAD
-    self.path = core.svn_dirent_internal_style(tempfile.mktemp())
-=======
     self.path = self.temper.alloc_empty_dir(suffix='-wc-wc')
->>>>>>> 4cf18c3e
 
     client_ctx = client.create_context()
 
