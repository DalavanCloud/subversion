/*
 * swigutil_py.c: utility functions for the SWIG Python bindings
 *
 * ====================================================================
 *    Licensed to the Apache Software Foundation (ASF) under one
 *    or more contributor license agreements.  See the NOTICE file
 *    distributed with this work for additional information
 *    regarding copyright ownership.  The ASF licenses this file
 *    to you under the Apache License, Version 2.0 (the
 *    "License"); you may not use this file except in compliance
 *    with the License.  You may obtain a copy of the License at
 *
 *      http://www.apache.org/licenses/LICENSE-2.0
 *
 *    Unless required by applicable law or agreed to in writing,
 *    software distributed under the License is distributed on an
 *    "AS IS" BASIS, WITHOUT WARRANTIES OR CONDITIONS OF ANY
 *    KIND, either express or implied.  See the License for the
 *    specific language governing permissions and limitations
 *    under the License.
 * ====================================================================
 */

/* Tell swigutil_py.h that we're inside the implementation */
#define SVN_SWIG_SWIGUTIL_PY_C

#include <Python.h>

#include <sys/types.h>
#include <sys/stat.h>
#include <fcntl.h>

#include <apr_pools.h>
#include <apr_hash.h>
#include <apr_portable.h>
#include <apr_thread_proc.h>

#include "svn_client.h"
#include "svn_string.h"
#include "svn_opt.h"
#include "svn_delta.h"
#include "svn_auth.h"
#include "svn_props.h"
#include "svn_pools.h"
#include "svn_mergeinfo.h"
#include "svn_types.h"

#include "svn_private_config.h" /* for SVN_APR_INT64_T_PYCFMT */

#include "swig_python_external_runtime.swg"
#include "swigutil_py.h"

/* Py_ssize_t for old Pythons */
/* This code is as recommended by: */
/* http://www.python.org/dev/peps/pep-0353/#conversion-guidelines */
#if PY_VERSION_HEX < 0x02050000 && !defined(PY_SSIZE_T_MIN)
typedef int Py_ssize_t;
# define PY_SSIZE_T_MAX INT_MAX
# define PY_SSIZE_T_MIN INT_MIN
#endif


/*** Manage the Global Interpreter Lock ***/

/* If both Python and APR have threads available, we can optimize ourselves
 * by releasing the global interpreter lock when we drop into our SVN calls.
 *
 * In svn_types.i, svn_swig_py_release_py_lock is called before every
 * function, then svn_swig_py_acquire_py_lock is called after every
 * function.  So, if these functions become no-ops, then Python will
 * start to block...
 *
 * The Subversion libraries can be assumed to be thread-safe *only* when
 * APR_HAS_THREAD is 1.  The APR pool allocations aren't thread-safe unless
 * APR_HAS_THREAD is 1.
 */

#if defined(WITH_THREAD) && APR_HAS_THREADS
#define ACQUIRE_PYTHON_LOCK
#endif

#ifdef ACQUIRE_PYTHON_LOCK
static apr_threadkey_t *_saved_thread_key = NULL;
static apr_pool_t *_saved_thread_pool = NULL;
#endif

void svn_swig_py_release_py_lock(void)
{
#ifdef ACQUIRE_PYTHON_LOCK
  PyThreadState *thread_state;

  if (_saved_thread_key == NULL)
    {
      /* Obviously, creating a top-level pool for this is pretty stupid. */
      apr_pool_create(&_saved_thread_pool, NULL);
      apr_threadkey_private_create(&_saved_thread_key, NULL,
                                   _saved_thread_pool);
    }

  thread_state = PyEval_SaveThread();
  apr_threadkey_private_set(thread_state, _saved_thread_key);
#endif
}

void svn_swig_py_acquire_py_lock(void)
{
#ifdef ACQUIRE_PYTHON_LOCK
  void *val;
  PyThreadState *thread_state;
  apr_threadkey_private_get(&val, _saved_thread_key);
  thread_state = val;
  PyEval_RestoreThread(thread_state);
#endif
}



/*** Automatic Pool Management Functions ***/

/* The application pool */
static apr_pool_t *application_pool = NULL;
static PyObject *application_py_pool = NULL;
static char assertValid[] = "assert_valid";
static char markValid[] = "_mark_valid";
static char parentPool[] = "_parent_pool";
static char wrap[] = "_wrap";
static char unwrap[] = "_unwrap";
static char setParentPool[] = "set_parent_pool";
static char emptyTuple[] = "()";
static char objectTuple[] = "(O)";


apr_status_t svn_swig_py_initialize(void)
{
  apr_status_t status;

  if ((status = apr_initialize()) != APR_SUCCESS)
    return status;
  if (atexit(apr_terminate) != 0)
    return APR_EGENERAL;
  return APR_SUCCESS;
}

int svn_swig_py_get_pool_arg(PyObject *args, swig_type_info *type,
    PyObject **py_pool, apr_pool_t **pool)
{
  int argnum = PyTuple_GET_SIZE(args) - 1;

  if (argnum >= 0)
    {
      PyObject *input = PyTuple_GET_ITEM(args, argnum);
      if (input != Py_None && PyObject_HasAttrString(input, markValid))
        {
          *pool = svn_swig_MustGetPtr(input, type, argnum+1);
          if (*pool == NULL)
            return 1;
          *py_pool = input;
          Py_INCREF(input);
          return 0;
        }
    }

  /* We couldn't find a pool argument, so we'll create a subpool */
  *pool = svn_pool_create(application_pool);
  *py_pool = svn_swig_NewPointerObj(*pool, type, application_py_pool,
                                    NULL);
  if (*py_pool == NULL)
    return 1;

  return 0;
}

int svn_swig_py_get_parent_pool(PyObject *args, swig_type_info *type,
    PyObject **py_pool, apr_pool_t **pool)
{
  PyObject *proxy = PyTuple_GetItem(args, 0);

  if (proxy == NULL)
    return 1;

  *py_pool = PyObject_GetAttrString(proxy, parentPool);

  if (*py_pool == NULL)
    {
      PyErr_SetString(PyExc_TypeError,
             "Unexpected NULL parent pool on proxy object");
      return 1;
    }

  Py_DECREF(*py_pool);

  *pool = svn_swig_MustGetPtr(*py_pool, type, 1);

  if (*pool == NULL)
    return 1;

  return 0;
}

/* Set the application pool */
void svn_swig_py_set_application_pool(PyObject *py_pool, apr_pool_t *pool)
{
  application_pool = pool;
  application_py_pool = py_pool;
}

/* Clear the application pool */
void svn_swig_py_clear_application_pool(void)
{
  application_pool = NULL;
  application_py_pool = NULL;
}

/* Set the parent pool of a proxy object */
static int proxy_set_pool(PyObject **proxy, PyObject *pool)
{
  PyObject *result;

  if (*proxy != NULL)
    {
      if (pool == NULL)
        {
          if (PyObject_HasAttrString(*proxy, setParentPool))
            {
              result = PyObject_CallMethod(*proxy, setParentPool, emptyTuple);
              if (result == NULL)
                return 1;
              Py_DECREF(result);
            }
        }
      else
        {
          result = PyObject_CallMethod(pool, wrap, objectTuple, *proxy);
          Py_DECREF(*proxy);
          *proxy = result;
        }
    }

  return 0;
}


/* Wrapper for SWIG_TypeQuery */
#define svn_swig_TypeQuery(x) SWIG_TypeQuery(x)

/** Wrapper for SWIG_NewPointerObj */
PyObject *svn_swig_NewPointerObj(void *obj, swig_type_info *type,
                                 PyObject *pool, PyObject *args)
{
  PyObject *proxy = SWIG_NewPointerObj(obj, type, 0);

  if (proxy == NULL)
    return NULL;

  if (pool == NULL && args != NULL)
    {
      apr_pool_t *tmp;
      if (svn_swig_py_get_parent_pool(args,
            svn_swig_TypeQuery("apr_pool_t *"), &pool, &tmp))
        PyErr_Clear();
    }

  if (proxy_set_pool(&proxy, pool))
    {
      Py_DECREF(proxy);
      return NULL;
    }

  return proxy;
}

/** svn_swig_NewPointerObj, except a string is used to describe the type */
static PyObject *svn_swig_NewPointerObjString(void *ptr, const char *type,
                                              PyObject *py_pool)
{
  swig_type_info *typeinfo = svn_swig_TypeQuery(type);
  if (typeinfo == NULL)
    {
      PyErr_SetString(PyExc_TypeError, "Cannot find required typeobject");
      return NULL;
    }

  /* ### cache the swig_type_info at some point? */
  return svn_swig_NewPointerObj(ptr, typeinfo, py_pool, NULL);
}

/** Wrapper for SWIG_ConvertPtr */
int svn_swig_ConvertPtr(PyObject *input, void **obj, swig_type_info *type)
{
  if (PyObject_HasAttrString(input, assertValid))
    {
      PyObject *result = PyObject_CallMethod(input, assertValid, emptyTuple);
      if (result == NULL)
        return 1;
      Py_DECREF(result);
    }
  if (PyObject_HasAttrString(input, unwrap))
    {
      input = PyObject_CallMethod(input, unwrap, emptyTuple);
      if (input == NULL)
        return 1;
      Py_DECREF(input);
    }

  return SWIG_ConvertPtr(input, obj, type, SWIG_POINTER_EXCEPTION | 0);
}

/** svn_swig_ConvertPtr, except a string is used to describe the type */
static int svn_swig_ConvertPtrString(PyObject *input,
    void **obj, const char *type)
{
  return svn_swig_ConvertPtr(input, obj, svn_swig_TypeQuery(type));
}

/** Wrapper for SWIG_MustGetPtr */
void *svn_swig_MustGetPtr(void *input, swig_type_info *type, int argnum)
{
  if (PyObject_HasAttrString(input, assertValid))
    {
      PyObject *result = PyObject_CallMethod(input, assertValid, emptyTuple);
      if (result == NULL)
        return NULL;
      Py_DECREF(result);
    }

  if (PyObject_HasAttrString(input, unwrap))
    {
      input = PyObject_CallMethod(input, unwrap, emptyTuple);
      if (input == NULL)
        return NULL;
      Py_DECREF((PyObject *) input);
    }

  return SWIG_MustGetPtr(input, type, argnum, SWIG_POINTER_EXCEPTION | 0);
}



/*** Custom SubversionException stuffs. ***/

void svn_swig_py_svn_exception(svn_error_t *error_chain)
{
  PyObject *args_list, *args, *apr_err_ob, *message_ob, *file_ob, *line_ob;
  PyObject *svn_module, *exc_class, *exc_ob;
  svn_error_t *err;

  if (error_chain == NULL)
    return;

  /* Start with no references. */
  args_list = args = apr_err_ob = message_ob = file_ob = line_ob = NULL;
  svn_module = exc_class = exc_ob = NULL;

  if ((args_list = PyList_New(0)) == NULL)
    goto finished;

  for (err = error_chain; err; err = err->child)
    {
      int i;

      if ((args = PyTuple_New(4)) == NULL)
        goto finished;

      /* Convert the fields of the svn_error_t to Python objects. */
      if ((apr_err_ob = PyInt_FromLong(err->apr_err)) == NULL)
        goto finished;
      if (err->message == NULL)
        {
          Py_INCREF(Py_None);
          message_ob = Py_None;
        }
      else if ((message_ob = PyString_FromString(err->message)) == NULL)
        goto finished;
      if (err->file == NULL)
        {
          Py_INCREF(Py_None);
          file_ob = Py_None;
        }
      else if ((file_ob = PyString_FromString(err->file)) == NULL)
        goto finished;
      if ((line_ob = PyInt_FromLong(err->line)) == NULL)
        goto finished;

      /* Store the objects in the tuple. */
      i = 0;
#define append(item)                                            \
      if (PyTuple_SetItem(args, i++, item) == 0)                \
        /* tuple stole our reference, so don't DECREF */        \
        item = NULL;                                            \
      else                                                      \
        goto finished;
      append(apr_err_ob);
      append(message_ob);
      append(file_ob);
      append(line_ob);
#undef append

      /* Append the tuple to the args list. */
      if (PyList_Append(args_list, args) == -1)
        goto finished;
      /* The list takes its own reference, so release ours. */
      Py_DECREF(args);
      /* Let's not decref in 'finished:' after the final iteration. */
      args = NULL;
    }
  svn_error_clear(error_chain);

  /* Create the exception object chain. */
  if ((svn_module = PyImport_ImportModule((char *)"svn.core")) == NULL)
    goto finished;
  if ((exc_class = PyObject_GetAttrString(svn_module,
                                       (char *)"SubversionException")) == NULL)
    goto finished;
  if ((exc_ob = PyObject_CallMethod(exc_class, (char *)"_new_from_err_list",
                                    (char *)"O", args_list)) == NULL)
    goto finished;

  /* Raise the exception. */
  PyErr_SetObject(exc_class, exc_ob);

 finished:
  /* Release any references. */
  Py_XDECREF(args_list);
  Py_XDECREF(args);
  Py_XDECREF(apr_err_ob);
  Py_XDECREF(message_ob);
  Py_XDECREF(file_ob);
  Py_XDECREF(line_ob);
  Py_XDECREF(svn_module);
  Py_XDECREF(exc_class);
  Py_XDECREF(exc_ob);
}



/*** Helper/Conversion Routines ***/

/* Functions for making Python wrappers around Subversion structs */
static PyObject *make_ob_pool(void *pool)
{
  /* Return a brand new default pool to Python. This pool isn't
   * normally used for anything. It's just here for compatibility
   * with Subversion 1.2. */
  apr_pool_t *new_pool = svn_pool_create(application_pool);
  PyObject *new_py_pool = svn_swig_NewPointerObj(new_pool,
    svn_swig_TypeQuery("apr_pool_t *"), application_py_pool, NULL);
  (void) pool; /* Silence compiler warnings about unused parameter. */
  return new_py_pool;
}
static PyObject *make_ob_fs_root(svn_fs_root_t *ptr, PyObject *py_pool)
{
  return svn_swig_NewPointerObjString(ptr, "svn_fs_root_t *", py_pool);
}
static PyObject *make_ob_wc_adm_access(void *adm_access)
{
  return svn_swig_NewPointerObjString(adm_access,
                                      "svn_wc_adm_access_t *",
                                      NULL);
}


/***/

/* Conversion from Python single objects (not hashes/lists/etc.) to
   Subversion types. */
static const char *make_string_from_ob(PyObject *ob, apr_pool_t *pool)
{
  if (ob == Py_None)
    return NULL;
  if (! PyString_Check(ob))
    {
      PyErr_SetString(PyExc_TypeError, "not a string");
      return NULL;
    }
  return apr_pstrdup(pool, PyString_AS_STRING(ob));
}
static svn_string_t *make_svn_string_from_ob(PyObject *ob, apr_pool_t *pool)
{
  if (ob == Py_None)
    return NULL;
  if (! PyString_Check(ob))
    {
      PyErr_SetString(PyExc_TypeError, "not a string");
      return NULL;
    }
  return svn_string_create(PyString_AS_STRING(ob), pool);
}


/***/

static PyObject *convert_hash(apr_hash_t *hash,
                              PyObject * (*converter_func)(void *value,
                                                           void *ctx,
                                                           PyObject *py_pool),
                              void *ctx, PyObject *py_pool)
{
    apr_hash_index_t *hi;
    PyObject *dict;

    if (hash == NULL)
        Py_RETURN_NONE;

    if ((dict = PyDict_New()) == NULL)
        return NULL;

    for (hi = apr_hash_first(NULL, hash); hi; hi = apr_hash_next(hi))
      {
        const void *key;
        void *val;
        PyObject *value;

        apr_hash_this(hi, &key, NULL, &val);
        value = (*converter_func)(val, ctx, py_pool);
        if (value == NULL)
          {
            Py_DECREF(dict);
            return NULL;
          }
        /* ### gotta cast this thing cuz Python doesn't use "const" */
        if (PyDict_SetItemString(dict, (char *)key, value) == -1)
          {
            Py_DECREF(value);
            Py_DECREF(dict);
            return NULL;
          }
        Py_DECREF(value);
      }

    return dict;
}

static PyObject *convert_to_swigtype(void *value, void *ctx, PyObject *py_pool)
{
  /* ctx is a 'swig_type_info *' */
  return svn_swig_NewPointerObj(value, ctx, py_pool, NULL);
}

static PyObject *convert_svn_string_t(void *value, void *ctx,
                                      PyObject *py_pool)
{
  /* ctx is unused */

  const svn_string_t *s = value;

  /* ### gotta cast this thing cuz Python doesn't use "const" */
  return PyString_FromStringAndSize((void *)s->data, s->len);
}

static PyObject *convert_svn_client_commit_item3_t(void *value, void *ctx)
{
  PyObject *list;
  PyObject *path, *kind, *url, *rev, *cf_url, *cf_rev, *state,
      *incoming_prop_changes, *outgoing_prop_changes;
  svn_client_commit_item3_t *item = value;

  /* ctx is unused */

  list = PyList_New(9);

  if (item->path)
    path = PyString_FromString(item->path);
  else
    {
      path = Py_None;
      Py_INCREF(Py_None);
    }

  if (item->url)
    url = PyString_FromString(item->url);
  else
    {
      url = Py_None;
      Py_INCREF(Py_None);
    }

  if (item->copyfrom_url)
    cf_url = PyString_FromString(item->copyfrom_url);
  else
    {
      cf_url = Py_None;
      Py_INCREF(Py_None);
    }

  kind = PyInt_FromLong(item->kind);
  rev = PyInt_FromLong(item->revision);
  cf_rev = PyInt_FromLong(item->copyfrom_rev);
  state = PyInt_FromLong(item->state_flags);

  if (item->incoming_prop_changes)
    incoming_prop_changes =
      svn_swig_py_array_to_list(item->incoming_prop_changes);
  else
    {
      incoming_prop_changes = Py_None;
      Py_INCREF(Py_None);
    }

  if (item->outgoing_prop_changes)
    outgoing_prop_changes =
      svn_swig_py_array_to_list(item->outgoing_prop_changes);
  else
    {
      outgoing_prop_changes = Py_None;
      Py_INCREF(Py_None);
    }

  if (! (list && path && kind && url && rev && cf_url && cf_rev && state &&
         incoming_prop_changes && outgoing_prop_changes))
    {
      Py_XDECREF(list);
      Py_XDECREF(path);
      Py_XDECREF(kind);
      Py_XDECREF(url);
      Py_XDECREF(rev);
      Py_XDECREF(cf_url);
      Py_XDECREF(cf_rev);
      Py_XDECREF(state);
      Py_XDECREF(incoming_prop_changes);
      Py_XDECREF(outgoing_prop_changes);
      return NULL;
    }

  PyList_SET_ITEM(list, 0, path);
  PyList_SET_ITEM(list, 1, kind);
  PyList_SET_ITEM(list, 2, url);
  PyList_SET_ITEM(list, 3, rev);
  PyList_SET_ITEM(list, 4, cf_url);
  PyList_SET_ITEM(list, 5, cf_rev);
  PyList_SET_ITEM(list, 6, state);
  PyList_SET_ITEM(list, 7, incoming_prop_changes);
  PyList_SET_ITEM(list, 8, outgoing_prop_changes);
  return list;
}

PyObject *svn_swig_py_prophash_to_dict(apr_hash_t *hash)
{
  return convert_hash(hash, convert_svn_string_t, NULL, NULL);
}

static PyObject *convert_string(void *value, void *ctx,
                                PyObject *py_pool)
{
  /* ### gotta cast this thing cuz Python doesn't use "const" */
  return PyString_FromString((const char *)value);
}

PyObject *svn_swig_py_stringhash_to_dict(apr_hash_t *hash)
{
  return convert_hash(hash, convert_string, NULL, NULL);
}

static PyObject *convert_rangelist(void *value, void *ctx, PyObject *py_pool)
{
  int i;
  PyObject *list;
  apr_array_header_t *array = value;

  list = PyList_New(0);
  for (i = 0; i < array->nelts; i++)
    {
      svn_merge_range_t *range = APR_ARRAY_IDX(array, i, svn_merge_range_t *);
      if (PyList_Append(list, convert_to_swigtype(range, ctx, py_pool)) == -1)
        goto error;
    }
  return list;
 error:
  Py_DECREF(list);
  return NULL;
}

PyObject *svn_swig_py_rangelist_to_list(apr_array_header_t *rangelist,
                                        swig_type_info *type,
                                        PyObject *py_pool)
{
  return convert_rangelist(rangelist, type, py_pool);
}

PyObject *svn_swig_py_mergeinfo_to_dict(apr_hash_t *hash,
                                        swig_type_info *type,
                                        PyObject *py_pool)
{
  return convert_hash(hash, convert_rangelist, type, py_pool);
}

static PyObject *convert_mergeinfo_hash(void *value, void *ctx,
                                         PyObject *py_pool)
{
  return svn_swig_py_mergeinfo_to_dict(value, ctx, py_pool);
}

PyObject *svn_swig_py_mergeinfo_catalog_to_dict(apr_hash_t *hash,
                                                swig_type_info *type,
                                                PyObject *py_pool)
{
  return convert_hash(hash, convert_mergeinfo_hash, type, py_pool);
}

PyObject *svn_swig_py_proparray_to_dict(const apr_array_header_t *array)
{
    PyObject *dict = PyDict_New();
    int i;

    if (dict == NULL)
      return NULL;

    for (i = 0; i < array->nelts; ++i)
      {
        svn_prop_t prop;
        PyObject *py_key, *py_value;

        prop = APR_ARRAY_IDX(array, i, svn_prop_t);

        py_key = PyString_FromString(prop.name);
        if (py_key == NULL)
          goto error;

        if (prop.value == NULL)
          {
             py_value = Py_None;
             Py_INCREF(Py_None);
          }
        else
          {
             py_value = PyString_FromStringAndSize((void *)prop.value->data,
                                                   prop.value->len);
             if (py_value == NULL)
               {
                 Py_DECREF(py_key);
                  goto error;
               }
          }

        PyDict_SetItem(dict, py_key, py_value);
    }

    return dict;

  error:
    Py_DECREF(dict);
    return NULL;

}

PyObject *svn_swig_py_locationhash_to_dict(apr_hash_t *hash)
{
    /* Need special code for this because of the darned svn_revnum_t
       keys. */
    apr_hash_index_t *hi;
    PyObject *dict = PyDict_New();

    if (dict == NULL)
        return NULL;

    for (hi = apr_hash_first(NULL, hash); hi; hi = apr_hash_next(hi))
      {
        const void *k;
        void *v;
        PyObject *key, *value;

        apr_hash_this(hi, &k, NULL, &v);
        key = PyLong_FromLong(*(svn_revnum_t *)k);
        if (key == NULL)
          {
            Py_DECREF(dict);
            return NULL;
          }
        value = PyString_FromString((char *)v);
        if (value == NULL)
          {
            Py_DECREF(key);
            Py_DECREF(dict);
            return NULL;
          }
        if (PyDict_SetItem(dict, key, value) == -1)
          {
            Py_DECREF(value);
            Py_DECREF(dict);
            return NULL;
          }
        Py_DECREF(value);
        Py_DECREF(key);
      }
    return dict;
}

PyObject *svn_swig_py_convert_hash(apr_hash_t *hash, swig_type_info *type,
                                   PyObject *py_pool)
{
  return convert_hash(hash, convert_to_swigtype, type, py_pool);
}

#define DECLARE_SWIG_CONSTRUCTOR(type, dup) \
static PyObject *make_ob_##type(void *value) \
{ \
  apr_pool_t *new_pool = svn_pool_create(application_pool); \
  PyObject *new_py_pool = svn_swig_NewPointerObj(new_pool, \
    svn_swig_TypeQuery("apr_pool_t *"), application_py_pool, NULL); \
  svn_##type##_t *new_value = dup(value, new_pool); \
  PyObject *obj = svn_swig_NewPointerObjString(new_value, "svn_" #type "_t *", \
                                               new_py_pool); \
  Py_XDECREF(new_py_pool); \
  return obj; \
}

DECLARE_SWIG_CONSTRUCTOR(txdelta_window, svn_txdelta_window_dup)
DECLARE_SWIG_CONSTRUCTOR(log_changed_path, svn_log_changed_path_dup)
DECLARE_SWIG_CONSTRUCTOR(wc_status, svn_wc_dup_status)
DECLARE_SWIG_CONSTRUCTOR(lock, svn_lock_dup)
DECLARE_SWIG_CONSTRUCTOR(auth_ssl_server_cert_info,
    svn_auth_ssl_server_cert_info_dup)
DECLARE_SWIG_CONSTRUCTOR(info, svn_info_dup)
DECLARE_SWIG_CONSTRUCTOR(location_segment, svn_location_segment_dup)
DECLARE_SWIG_CONSTRUCTOR(commit_info, svn_commit_info_dup)
DECLARE_SWIG_CONSTRUCTOR(wc_notify, svn_wc_dup_notify)

static PyObject *convert_log_changed_path(void *value, void *ctx,
                                          PyObject *py_pool)
{
  return make_ob_log_changed_path(value);
}

PyObject *svn_swig_py_c_strings_to_list(char **strings)
{
    PyObject *list = PyList_New(0);
    char *s;

    while ((s = *strings++) != NULL)
      {
        PyObject *ob = PyString_FromString(s);

        if (ob == NULL)
            goto error;
        if (PyList_Append(list, ob) == -1)
            goto error;
      }

    return list;

  error:
    Py_DECREF(list);
    return NULL;
}

PyObject *svn_swig_py_changed_path_hash_to_dict(apr_hash_t *hash)
{
  apr_hash_index_t *hi;
  PyObject *dict;

  if (hash == NULL)
    Py_RETURN_NONE;

  if ((dict = PyDict_New()) == NULL)
    return NULL;

  for (hi = apr_hash_first(NULL, hash); hi; hi = apr_hash_next(hi))
    {
      const void *key;
      void *val;
      PyObject *value;

      apr_hash_this(hi, &key, NULL, &val);
      value = make_ob_log_changed_path(val);
      if (value == NULL)
        {
            Py_DECREF(dict);
            return NULL;
        }
      if (PyDict_SetItemString(dict, (char *)key, value) == -1)
        {
          Py_DECREF(value);
          Py_DECREF(dict);
          return NULL;
        }
      Py_DECREF(value);
    }

  return dict;
}

apr_hash_t *svn_swig_py_stringhash_from_dict(PyObject *dict,
                                             apr_pool_t *pool)
{
  apr_hash_t *hash;
  PyObject *keys;
  int i, num_keys;

  if (dict == Py_None)
    return NULL;

  if (!PyDict_Check(dict))
    {
      PyErr_SetString(PyExc_TypeError, "not a dictionary");
      return NULL;
    }

  hash = apr_hash_make(pool);
  keys = PyDict_Keys(dict);
  num_keys = PyList_Size(keys);
  for (i = 0; i < num_keys; i++)
    {
      PyObject *key = PyList_GetItem(keys, i);
      PyObject *value = PyDict_GetItem(dict, key);
      const char *propname = make_string_from_ob(key, pool);
      const char *propval = make_string_from_ob(value, pool);
      if (! (propname && propval))
        {
          PyErr_SetString(PyExc_TypeError,
                          "dictionary keys/values aren't strings");
          Py_DECREF(keys);
          return NULL;
        }
      apr_hash_set(hash, propname, APR_HASH_KEY_STRING, propval);
    }
  Py_DECREF(keys);
  return hash;
}

apr_hash_t *svn_swig_py_mergeinfo_from_dict(PyObject *dict,
                                            apr_pool_t *pool)
{
  apr_hash_t *hash;
  PyObject *keys;
  int i, num_keys;

  if (dict == Py_None)
    return NULL;

  if (!PyDict_Check(dict)) {
    PyErr_SetString(PyExc_TypeError, "not a dictionary");
    return NULL;
  }

  hash = apr_hash_make(pool);
  keys = PyDict_Keys(dict);
  num_keys = PyList_Size(keys);
  for (i = 0; i < num_keys; i++)
    {
      PyObject *key = PyList_GetItem(keys, i);
      PyObject *value = PyDict_GetItem(dict, key);
      const char *pathname = make_string_from_ob(key, pool);
      const apr_array_header_t *ranges = svn_swig_py_seq_to_array(value,
        sizeof(const svn_merge_range_t *),
        svn_swig_py_unwrap_struct_ptr,
        svn_swig_TypeQuery("svn_merge_range_t *"),
        pool
      );

      if (! (pathname && ranges))
        {
          PyErr_SetString(PyExc_TypeError,
                          "dictionary keys aren't strings or values aren't svn_merge_range_t *'s");
          Py_DECREF(keys);
          return NULL;
        }
      apr_hash_set(hash, pathname, APR_HASH_KEY_STRING, ranges);
    }
  Py_DECREF(keys);
  return hash;
}

apr_array_header_t *svn_swig_py_proparray_from_dict(PyObject *dict,
                                                    apr_pool_t *pool)
{
  apr_array_header_t *array;
  PyObject *keys;
  int i, num_keys;

  if (dict == Py_None)
    return NULL;

  if (!PyDict_Check(dict))
    {
      PyErr_SetString(PyExc_TypeError, "not a dictionary");
      return NULL;
    }

  keys = PyDict_Keys(dict);
  num_keys = PyList_Size(keys);
  array = apr_array_make(pool, num_keys, sizeof(svn_prop_t *));
  for (i = 0; i < num_keys; i++)
    {
      PyObject *key = PyList_GetItem(keys, i);
      PyObject *value = PyDict_GetItem(dict, key);
      svn_prop_t *prop = apr_palloc(pool, sizeof(*prop));
      prop->name = make_string_from_ob(key, pool);
      prop->value = make_svn_string_from_ob(value, pool);
      if (! (prop->name && prop->value))
        {
          PyErr_SetString(PyExc_TypeError,
                          "dictionary keys/values aren't strings");
          Py_DECREF(keys);
          return NULL;
        }
      APR_ARRAY_PUSH(array, svn_prop_t *) = prop;
    }
  Py_DECREF(keys);
  return array;
}

apr_hash_t *svn_swig_py_prophash_from_dict(PyObject *dict,
                                           apr_pool_t *pool)
{
  apr_hash_t *hash;
  PyObject *keys;
  int i, num_keys;

  if (dict == Py_None)
    return NULL;

  if (!PyDict_Check(dict))
    {
      PyErr_SetString(PyExc_TypeError, "not a dictionary");
      return NULL;
    }

  hash = apr_hash_make(pool);
  keys = PyDict_Keys(dict);
  num_keys = PyList_Size(keys);
  for (i = 0; i < num_keys; i++)
    {
      PyObject *key = PyList_GetItem(keys, i);
      PyObject *value = PyDict_GetItem(dict, key);
      const char *propname = make_string_from_ob(key, pool);
      svn_string_t *propval = make_svn_string_from_ob(value, pool);
      if (! (propname && propval))
        {
          PyErr_SetString(PyExc_TypeError,
                          "dictionary keys/values aren't strings");
          Py_DECREF(keys);
          return NULL;
        }
      apr_hash_set(hash, propname, APR_HASH_KEY_STRING, propval);
    }
  Py_DECREF(keys);
  return hash;
}

apr_hash_t *svn_swig_py_path_revs_hash_from_dict(PyObject *dict,
                                                 apr_pool_t *pool)
{
  apr_hash_t *hash;
  PyObject *keys;
  int i, num_keys;

  if (dict == Py_None)
    return NULL;

  if (!PyDict_Check(dict))
    {
      PyErr_SetString(PyExc_TypeError, "not a dictionary");
      return NULL;
    }

  hash = apr_hash_make(pool);
  keys = PyDict_Keys(dict);
  num_keys = PyList_Size(keys);
  for (i = 0; i < num_keys; i++)
    {
      PyObject *key = PyList_GetItem(keys, i);
      PyObject *value = PyDict_GetItem(dict, key);
      const char *path = make_string_from_ob(key, pool);
      svn_revnum_t *revnum;

      if (!(path))
        {
          PyErr_SetString(PyExc_TypeError,
                          "dictionary keys aren't strings");
          Py_DECREF(keys);
          return NULL;
        }

      revnum = apr_palloc(pool, sizeof(svn_revnum_t));

      if (PyInt_Check(value))
        *revnum = PyInt_AsLong(value);
      else if (PyLong_Check(value))
        *revnum = PyLong_AsLong(value);
      else
        {
          PyErr_SetString(PyExc_TypeError, "dictionary values aren't revnums");
          Py_DECREF(keys);
          return NULL;
        }

      apr_hash_set(hash, path, APR_HASH_KEY_STRING, revnum);
    }
  Py_DECREF(keys);
  return hash;
}

apr_hash_t *svn_swig_py_struct_ptr_hash_from_dict(PyObject *dict,
                                                  swig_type_info *type,
                                                  apr_pool_t *pool)
{
  apr_hash_t *hash;
  PyObject *keys;
  int i, num_keys;

  if (dict == Py_None)
    return NULL;

  if (!PyDict_Check(dict))
    {
      PyErr_SetString(PyExc_TypeError, "not a dictionary");
      return NULL;
    }

  hash = apr_hash_make(pool);
  keys = PyDict_Keys(dict);
  num_keys = PyList_Size(keys);
  for (i = 0; i < num_keys; i++)
    {
      PyObject *key = PyList_GetItem(keys, i);
      PyObject *value = PyDict_GetItem(dict, key);
      const char *c_key = make_string_from_ob(key, pool);
      void *struct_ptr;
      int status;

      if (!c_key)
        {
          PyErr_SetString(PyExc_TypeError,
                          "dictionary keys aren't strings");
          Py_DECREF(keys);
          return NULL;
        }
      status = svn_swig_ConvertPtr(value, &struct_ptr, type);
      if (status != 0)
        {
          PyErr_SetString(PyExc_TypeError,
            "dictionary values aren't SWIG proxies of correct type");
          Py_DECREF(keys);
          return NULL;
        }
      apr_hash_set(hash, c_key, APR_HASH_KEY_STRING, struct_ptr);
    }
  Py_DECREF(keys);
  return hash;
}

int
svn_swig_py_unwrap_string(PyObject *source,
                          void *destination,
                          void *baton)
{
    const char **ptr_dest = destination;
    *ptr_dest = PyString_AsString(source);

    if (*ptr_dest != NULL)
        return 0;
    else
        return -1;
}

int
svn_swig_py_unwrap_revnum(PyObject *source,
                          void *destination,
                          void *baton)
{
    svn_revnum_t *revnum_dest = destination;

    if (PyInt_Check(source))
      {
        *revnum_dest = PyInt_AsLong(source);
        if (PyErr_Occurred()) return -1;
        return 0;
      }
    if (PyLong_Check(source))
      {
        *revnum_dest = PyLong_AsLong(source);
        if (PyErr_Occurred()) return -1;
        return 0;
      }

    PyErr_SetString(PyExc_TypeError, "not an integer type");
    return -1;
}

int
svn_swig_py_unwrap_struct_ptr(PyObject *source,
                          void *destination,
                          void *baton)
{
    void **ptr_dest = destination;
    swig_type_info *type_descriptor = baton;

    int status = svn_swig_ConvertPtr(source, ptr_dest, type_descriptor);

    if (status != 0)
      {
        PyErr_SetString(PyExc_TypeError, "not a SWIG proxy of correct type");
        return -1;
      }

    return 0;
}


const apr_array_header_t *
svn_swig_py_seq_to_array(PyObject *seq,
                         int element_size,
                         svn_swig_py_object_unwrap_t unwrap_func,
                         void *unwrap_baton,
                         apr_pool_t *pool)
{
    Py_ssize_t inputlen;
    int targlen, i;
    apr_array_header_t *temp;

    if (seq == Py_None)
        return NULL;

    if (!PySequence_Check(seq))
      {
        PyErr_SetString(PyExc_TypeError, "not a sequence");
        return NULL;
      }

    inputlen = PySequence_Length(seq);

    if (inputlen < 0)
        return NULL;

    if (inputlen > INT_MAX)
      {
        PyErr_SetString(PyExc_ValueError, "too many elements");
        return NULL;
      }

    targlen = (int) inputlen;
    temp = apr_array_make(pool, targlen, element_size);

    for (i = 0; i < targlen; ++i)
      {
        int status;
        void * elt_ptr;
        PyObject *o = PySequence_GetItem(seq, i);

        if (o == NULL)
            return NULL;

        elt_ptr = apr_array_push(temp);
        status = unwrap_func(o, elt_ptr, unwrap_baton);
        Py_DECREF(o);

        if (status < 0)
            return NULL;
      }

    return temp;
}

<<<<<<< HEAD
=======
const apr_array_header_t *
svn_swig_py_struct_ptr_list_to_array(PyObject *source,
                                     swig_type_info *type_descriptor,
                                     apr_pool_t *pool)
{
    int targlen;
    apr_array_header_t *temp;

    if (source == Py_None)
        return NULL;

    if (!PySequence_Check(source))
      {
        PyErr_SetString(PyExc_TypeError, "not a sequence");
        return NULL;
      }
    targlen = PySequence_Length(source);
    temp = apr_array_make(pool, targlen, sizeof(void *));

    temp->nelts = targlen;
    while (targlen--)
      {
        void *struct_ptr;
        int status;
        PyObject *o = PySequence_GetItem(source, targlen);
        if (o == NULL)
          return NULL;

        status = svn_swig_ConvertPtr(o, &struct_ptr, type_descriptor);

        if (status == 0)
          {
            APR_ARRAY_IDX(temp, targlen, void *) = struct_ptr;
            Py_DECREF(o);
          }
        else
          {
            Py_DECREF(o);
            PyErr_SetString(PyExc_TypeError,
                            "not a SWIG proxy of correct type");
            return NULL;
          }
      }
    return temp;
}

>>>>>>> d3608daf

/*** apr_array_header_t conversions.  To create a new type of
     converter, simply copy-n-paste one of these function and tweak
     the creation of the PyObject *ob.  ***/

PyObject *svn_swig_py_array_to_list(const apr_array_header_t *array)
{
    PyObject *list = PyList_New(array->nelts);
    int i;

    for (i = 0; i < array->nelts; ++i)
      {
        PyObject *ob =
          PyString_FromString(APR_ARRAY_IDX(array, i, const char *));
        if (ob == NULL)
          goto error;
        PyList_SET_ITEM(list, i, ob);
      }
    return list;

  error:
    Py_DECREF(list);
    return NULL;
}

PyObject *svn_swig_py_revarray_to_list(const apr_array_header_t *array)
{
    PyObject *list = PyList_New(array->nelts);
    int i;

    for (i = 0; i < array->nelts; ++i)
      {
        PyObject *ob
          = PyInt_FromLong(APR_ARRAY_IDX(array, i, svn_revnum_t));
        if (ob == NULL)
          goto error;
        PyList_SET_ITEM(list, i, ob);
      }
    return list;

  error:
    Py_DECREF(list);
    return NULL;
}

static PyObject *
commit_item_array_to_list(const apr_array_header_t *array)
{
    PyObject *list = PyList_New(array->nelts);
    int i;

    for (i = 0; i < array->nelts; ++i)
      {
        PyObject *ob = convert_svn_client_commit_item3_t
          (APR_ARRAY_IDX(array, i, svn_client_commit_item3_t *), NULL);
        if (ob == NULL)
          goto error;
        PyList_SET_ITEM(list, i, ob);
      }
    return list;

  error:
    Py_DECREF(list);
    return NULL;
}



/*** Errors ***/

/* If the currently set Python exception is a valid SubversionException,
   clear exception state and transform it into a Subversion error.
   Otherwise, return a Subversion error about an exception in a callback. */
static svn_error_t *callback_exception_error(void)
{
  PyObject *svn_module = NULL, *svn_exc = NULL;
  PyObject *exc, *exc_type, *exc_traceback;
  PyObject *message_ob = NULL, *apr_err_ob = NULL;
  const char *message;
  int apr_err;
  svn_error_t *rv = NULL;

  PyErr_Fetch(&exc_type, &exc, &exc_traceback);

  if ((svn_module = PyImport_ImportModule("svn.core")) == NULL)
    goto finished;
  if ((svn_exc = PyObject_GetAttrString(svn_module, "SubversionException"))
      == NULL)
    goto finished;

  if (!PyErr_GivenExceptionMatches(exc_type, svn_exc))
    {
      PyErr_Restore(exc_type, exc, exc_traceback);
      exc = exc_type = exc_traceback = NULL;
      goto finished;
    }

  if ((apr_err_ob = PyObject_GetAttrString(exc, "apr_err")) == NULL)
    goto finished;
  apr_err = PyInt_AsLong(apr_err_ob);
  if (PyErr_Occurred()) goto finished;

  if ((message_ob = PyObject_GetAttrString(exc, "message")) == NULL)
    goto finished;
  message = PyString_AsString(message_ob);
  if (PyErr_Occurred()) goto finished;

  /* A possible improvement here would be to convert the whole
     SubversionException chain. */
  rv = svn_error_create(apr_err, NULL, message);

finished:
  Py_XDECREF(exc);
  Py_XDECREF(exc_type);
  Py_XDECREF(exc_traceback);
  Py_XDECREF(svn_module);
  Py_XDECREF(svn_exc);
  Py_XDECREF(apr_err_ob);
  Py_XDECREF(message_ob);
  return rv ? rv : svn_error_create(SVN_ERR_SWIG_PY_EXCEPTION_SET, NULL,
                                    "Python callback raised an exception");
}

/* Raise a TypeError exception with MESSAGE, and return a Subversion
   error about an invalid return from a callback. */
static svn_error_t *callback_bad_return_error(const char *message)
{
  PyErr_SetString(PyExc_TypeError, message);
  return svn_error_create(APR_EGENERAL, NULL,
                          "Python callback returned an invalid object");
}

/* Return a generic error about not being able to map types. */
static svn_error_t *type_conversion_error(const char *datatype)
{
  return svn_error_createf(APR_EGENERAL, NULL,
                           "Error converting object of type '%s'", datatype);
}



/*** Editor Wrapping ***/

/* this baton is used for the editor, directory, and file batons. */
typedef struct {
  PyObject *editor;     /* the editor handling the callbacks */
  PyObject *baton;      /* the dir/file baton (or NULL for edit baton) */
} item_baton;

static item_baton *make_baton(apr_pool_t *pool,
                              PyObject *editor,
                              PyObject *baton)
{
  item_baton *newb = apr_palloc(pool, sizeof(*newb));

  /* Note: We steal the caller's reference to 'baton'. Also, to avoid
     memory leaks, we borrow the caller's reference to 'editor'. In this
     case, borrowing the reference to 'editor' is safe because the contents
     of an item_baton struct are only used by functino calls which operate on
     the editor itself. */
  newb->editor = editor;
  newb->baton = baton;

  return newb;
}

static svn_error_t *close_baton(void *baton,
                                const char *method)
{
  item_baton *ib = baton;
  PyObject *result;
  svn_error_t *err;

  svn_swig_py_acquire_py_lock();

  /* If there is no baton object, then it is an edit_baton, and we should
     not bother to pass an object. Note that we still shove a NULL onto
     the stack, but the format specified just won't reference it.  */
  /* ### python doesn't have 'const' on the method name and format */
  if ((result = PyObject_CallMethod(ib->editor, (char *)method,
                                    ib->baton ? (char *)"(O)" : NULL,
                                    ib->baton)) == NULL)
    {
      err = callback_exception_error();
      goto finished;
    }

  /* there is no return value, so just toss this object (probably Py_None) */
  Py_DECREF(result);

  /* We're now done with the baton. Since there isn't really a free, all
     we need to do is note that its objects are no longer referenced by
     the baton.  */
  Py_XDECREF(ib->baton);

#ifdef SVN_DEBUG
  ib->editor = ib->baton = NULL;
#endif

  err = SVN_NO_ERROR;

 finished:
  svn_swig_py_release_py_lock();
  return err;
}

static svn_error_t *set_target_revision(void *edit_baton,
                                        svn_revnum_t target_revision,
                                        apr_pool_t *pool)
{
  item_baton *ib = edit_baton;
  PyObject *result;
  svn_error_t *err;

  svn_swig_py_acquire_py_lock();

  /* ### python doesn't have 'const' on the method name and format */
  if ((result = PyObject_CallMethod(ib->editor, (char *)"set_target_revision",
                                    (char *)"l", target_revision)) == NULL)
    {
      err = callback_exception_error();
      goto finished;
    }

  /* there is no return value, so just toss this object (probably Py_None) */
  Py_DECREF(result);
  err = SVN_NO_ERROR;

 finished:
  svn_swig_py_release_py_lock();
  return err;
}

static svn_error_t *open_root(void *edit_baton,
                              svn_revnum_t base_revision,
                              apr_pool_t *dir_pool,
                              void **root_baton)
{
  item_baton *ib = edit_baton;
  PyObject *result;
  svn_error_t *err;

  svn_swig_py_acquire_py_lock();

  /* ### python doesn't have 'const' on the method name and format */
  if ((result = PyObject_CallMethod(ib->editor, (char *)"open_root",
                                    (char *)"lO&", base_revision,
                                    make_ob_pool, dir_pool)) == NULL)
    {
      err = callback_exception_error();
      goto finished;
    }

  /* make_baton takes our 'result' reference */
  *root_baton = make_baton(dir_pool, ib->editor, result);
  err = SVN_NO_ERROR;

 finished:
  svn_swig_py_release_py_lock();
  return err;
}

static svn_error_t *delete_entry(const char *path,
                                 svn_revnum_t revision,
                                 void *parent_baton,
                                 apr_pool_t *pool)
{
  item_baton *ib = parent_baton;
  PyObject *result;
  svn_error_t *err;

  svn_swig_py_acquire_py_lock();

  /* ### python doesn't have 'const' on the method name and format */
  if ((result = PyObject_CallMethod(ib->editor, (char *)"delete_entry",
                                    (char *)"slOO&", path, revision, ib->baton,
                                    make_ob_pool, pool)) == NULL)
    {
      err = callback_exception_error();
      goto finished;
    }

  /* there is no return value, so just toss this object (probably Py_None) */
  Py_DECREF(result);
  err = SVN_NO_ERROR;

 finished:
  svn_swig_py_release_py_lock();
  return err;
}

static svn_error_t *add_directory(const char *path,
                                  void *parent_baton,
                                  const char *copyfrom_path,
                                  svn_revnum_t copyfrom_revision,
                                  apr_pool_t *dir_pool,
                                  void **child_baton)
{
  item_baton *ib = parent_baton;
  PyObject *result;
  svn_error_t *err;

  svn_swig_py_acquire_py_lock();

  /* ### python doesn't have 'const' on the method name and format */
  if ((result = PyObject_CallMethod(ib->editor, (char *)"add_directory",
                                    (char *)"sOslO&", path, ib->baton,
                                    copyfrom_path, copyfrom_revision,
                                    make_ob_pool, dir_pool)) == NULL)
    {
      err = callback_exception_error();
      goto finished;
    }

  /* make_baton takes our 'result' reference */
  *child_baton = make_baton(dir_pool, ib->editor, result);
  err = SVN_NO_ERROR;

 finished:
  svn_swig_py_release_py_lock();
  return err;
}

static svn_error_t *open_directory(const char *path,
                                   void *parent_baton,
                                   svn_revnum_t base_revision,
                                   apr_pool_t *dir_pool,
                                   void **child_baton)
{
  item_baton *ib = parent_baton;
  PyObject *result;
  svn_error_t *err;

  svn_swig_py_acquire_py_lock();

  /* ### python doesn't have 'const' on the method name and format */
  if ((result = PyObject_CallMethod(ib->editor, (char *)"open_directory",
                                    (char *)"sOlO&", path, ib->baton,
                                    base_revision,
                                    make_ob_pool, dir_pool)) == NULL)
    {
      err = callback_exception_error();
      goto finished;
    }

  /* make_baton takes our 'result' reference */
  *child_baton = make_baton(dir_pool, ib->editor, result);
  err = SVN_NO_ERROR;

 finished:
  svn_swig_py_release_py_lock();
  return err;
}

static svn_error_t *change_dir_prop(void *dir_baton,
                                    const char *name,
                                    const svn_string_t *value,
                                    apr_pool_t *pool)
{
  item_baton *ib = dir_baton;
  PyObject *result;
  svn_error_t *err;

  svn_swig_py_acquire_py_lock();

  /* ### python doesn't have 'const' on the method name and format */
  if ((result = PyObject_CallMethod(ib->editor, (char *)"change_dir_prop",
                                    (char *)"Oss#O&", ib->baton, name,
                                    value ? value->data : NULL,
                                    value ? value->len : 0,
                                    make_ob_pool, pool)) == NULL)
    {
      err = callback_exception_error();
      goto finished;
    }

  /* there is no return value, so just toss this object (probably Py_None) */
  Py_DECREF(result);
  err = SVN_NO_ERROR;

 finished:
  svn_swig_py_release_py_lock();
  return err;
}

static svn_error_t *close_directory(void *dir_baton,
                                    apr_pool_t *pool)
{
  return close_baton(dir_baton, "close_directory");
}

static svn_error_t *add_file(const char *path,
                             void *parent_baton,
                             const char *copyfrom_path,
                             svn_revnum_t copyfrom_revision,
                             apr_pool_t *file_pool,
                             void **file_baton)
{
  item_baton *ib = parent_baton;
  PyObject *result;
  svn_error_t *err;

  svn_swig_py_acquire_py_lock();

  /* ### python doesn't have 'const' on the method name and format */
  if ((result = PyObject_CallMethod(ib->editor, (char *)"add_file",
                                    (char *)"sOslO&", path, ib->baton,
                                    copyfrom_path, copyfrom_revision,
                                    make_ob_pool, file_pool)) == NULL)
    {
      err = callback_exception_error();
      goto finished;
    }

  /* make_baton takes our 'result' reference */
  *file_baton = make_baton(file_pool, ib->editor, result);

  err = SVN_NO_ERROR;

 finished:
  svn_swig_py_release_py_lock();
  return err;
}

static svn_error_t *open_file(const char *path,
                              void *parent_baton,
                              svn_revnum_t base_revision,
                              apr_pool_t *file_pool,
                              void **file_baton)
{
  item_baton *ib = parent_baton;
  PyObject *result;
  svn_error_t *err;

  svn_swig_py_acquire_py_lock();

  /* ### python doesn't have 'const' on the method name and format */
  if ((result = PyObject_CallMethod(ib->editor, (char *)"open_file",
                                    (char *)"sOlO&", path, ib->baton,
                                    base_revision,
                                    make_ob_pool, file_pool)) == NULL)
    {
      err = callback_exception_error();
      goto finished;
    }

  /* make_baton takes our 'result' reference */
  *file_baton = make_baton(file_pool, ib->editor, result);
  err = SVN_NO_ERROR;

 finished:
  svn_swig_py_release_py_lock();
  return err;
}

static svn_error_t *window_handler(svn_txdelta_window_t *window,
                                   void *baton)
{
  PyObject *handler = baton;
  PyObject *result;
  svn_error_t *err;

  svn_swig_py_acquire_py_lock();

  if (window == NULL)
    {
      /* the last call; it closes the handler */

      /* invoke the handler with None for the window */
      /* ### python doesn't have 'const' on the format */
      result = PyObject_CallFunction(handler, (char *)"O", Py_None);

      /* we no longer need to refer to the handler object */
      Py_DECREF(handler);
    }
  else
    {
      /* invoke the handler with the window */
      /* ### python doesn't have 'const' on the format */
      result = PyObject_CallFunction(handler, (char *)"O&",
        make_ob_txdelta_window, window);
    }

  if (result == NULL)
    {
      err = callback_exception_error();
      goto finished;
    }

  /* there is no return value, so just toss this object (probably Py_None) */
  Py_DECREF(result);
  err = SVN_NO_ERROR;

 finished:
  svn_swig_py_release_py_lock();
  return err;
}

static svn_error_t *apply_textdelta(void *file_baton,
                                    const char *base_checksum,
                                    apr_pool_t *pool,
                                    svn_txdelta_window_handler_t *handler,
                                    void **h_baton)
{
  item_baton *ib = file_baton;
  PyObject *result;
  svn_error_t *err;

  svn_swig_py_acquire_py_lock();

  /* ### python doesn't have 'const' on the method name and format */
  if ((result = PyObject_CallMethod(ib->editor, (char *)"apply_textdelta",
                                    (char *)"(Os)", ib->baton,
                                    base_checksum)) == NULL)
    {
      err = callback_exception_error();
      goto finished;
    }

  /* Interpret None to mean svn_delta_noop_window_handler. This is much
     easier/faster than making code always have to write a NOOP handler
     in Python.  */
  if (result == Py_None)
    {
      Py_DECREF(result);

      *handler = svn_delta_noop_window_handler;
      *h_baton = NULL;
    }
  else
    {
      /* return the thunk for invoking the handler. the baton takes our
         'result' reference, which is the handler. */
      *handler = window_handler;
      *h_baton = result;
    }

  err = SVN_NO_ERROR;

 finished:
  svn_swig_py_release_py_lock();
  return err;
}

static svn_error_t *change_file_prop(void *file_baton,
                                     const char *name,
                                     const svn_string_t *value,
                                     apr_pool_t *pool)
{
  item_baton *ib = file_baton;
  PyObject *result;
  svn_error_t *err;

  svn_swig_py_acquire_py_lock();

  /* ### python doesn't have 'const' on the method name and format */
  if ((result = PyObject_CallMethod(ib->editor, (char *)"change_file_prop",
                                    (char *)"Oss#O&", ib->baton, name,
                                    value ? value->data : NULL,
                                    value ? value->len : 0,
                                    make_ob_pool, pool)) == NULL)
    {
      err = callback_exception_error();
      goto finished;
    }

  /* there is no return value, so just toss this object (probably Py_None) */
  Py_DECREF(result);
  err = SVN_NO_ERROR;

 finished:
  svn_swig_py_release_py_lock();
  return err;
}

static svn_error_t *close_file(void *file_baton,
                               const char *text_checksum,
                               apr_pool_t *pool)
{
  item_baton *ib = file_baton;
  PyObject *result;
  svn_error_t *err;

  svn_swig_py_acquire_py_lock();

  /* ### python doesn't have 'const' on the method name and format */
  if ((result = PyObject_CallMethod(ib->editor, (char *)"close_file",
                                    (char *)"(Os)", ib->baton,
                                    text_checksum)) == NULL)
    {
      err = callback_exception_error();
      goto finished;
    }

  /* there is no return value, so just toss this object (probably Py_None) */
  Py_DECREF(result);

  /* We're now done with the baton. Since there isn't really a free, all
     we need to do is note that its objects are no longer referenced by
     the baton.  */
  Py_XDECREF(ib->baton);

#ifdef SVN_DEBUG
  ib->editor = ib->baton = NULL;
#endif

  err = SVN_NO_ERROR;

 finished:
  svn_swig_py_release_py_lock();
  return err;
}

static svn_error_t *close_edit(void *edit_baton,
                               apr_pool_t *pool)
{
  return close_baton(edit_baton, "close_edit");
}

static svn_error_t *abort_edit(void *edit_baton,
                               apr_pool_t *pool)
{
  return close_baton(edit_baton, "abort_edit");
}

void svn_swig_py_make_editor(const svn_delta_editor_t **editor,
                             void **edit_baton,
                             PyObject *py_editor,
                             apr_pool_t *pool)
{
  svn_delta_editor_t *thunk_editor = svn_delta_default_editor(pool);

  thunk_editor->set_target_revision = set_target_revision;
  thunk_editor->open_root = open_root;
  thunk_editor->delete_entry = delete_entry;
  thunk_editor->add_directory = add_directory;
  thunk_editor->open_directory = open_directory;
  thunk_editor->change_dir_prop = change_dir_prop;
  thunk_editor->close_directory = close_directory;
  thunk_editor->add_file = add_file;
  thunk_editor->open_file = open_file;
  thunk_editor->apply_textdelta = apply_textdelta;
  thunk_editor->change_file_prop = change_file_prop;
  thunk_editor->close_file = close_file;
  thunk_editor->close_edit = close_edit;
  thunk_editor->abort_edit = abort_edit;

  *editor = thunk_editor;
  *edit_baton = make_baton(pool, py_editor, NULL);
}



/*** Other Wrappers for SVN Functions ***/


apr_file_t *svn_swig_py_make_file(PyObject *py_file,
                                  apr_pool_t *pool)
{
  apr_file_t *apr_file = NULL;
  apr_status_t apr_err;

  if (py_file == NULL || py_file == Py_None)
    return NULL;

  if (PyString_Check(py_file))
    {
      /* input is a path -- just open an apr_file_t */
      char* fname = PyString_AS_STRING(py_file);
      apr_err = apr_file_open(&apr_file, fname,
                              APR_CREATE | APR_READ | APR_WRITE,
                              APR_OS_DEFAULT, pool);
      if (apr_err)
        {
          char buf[256];
          apr_strerror(apr_err, buf, sizeof(buf));
          PyErr_Format(PyExc_IOError, "apr_file_open failed: %s: '%s'",
                       buf, fname);
          return NULL;
        }
    }
  else if (PyFile_Check(py_file))
    {
      FILE *file;
      apr_os_file_t osfile;

      /* input is a file object -- convert to apr_file_t */
      file = PyFile_AsFile(py_file);
#ifdef WIN32
      osfile = (apr_os_file_t)_get_osfhandle(_fileno(file));
#else
      osfile = (apr_os_file_t)fileno(file);
#endif
      apr_err = apr_os_file_put(&apr_file, &osfile, O_CREAT | O_WRONLY, pool);
      if (apr_err)
        {
          char buf[256];
          apr_strerror(apr_err, buf, sizeof(buf));
          PyErr_Format(PyExc_IOError, "apr_os_file_put failed: %s", buf);
          return NULL;
        }
    }
  return apr_file;
}


static svn_error_t *
read_handler_pyio(void *baton, char *buffer, apr_size_t *len)
{
  PyObject *result;
  PyObject *py_io = baton;
  apr_size_t bytes;
  svn_error_t *err = SVN_NO_ERROR;

  if (py_io == Py_None)
    {
      /* Return the empty string to indicate a short read */
      *buffer = '\0';
      *len = 0;
      return SVN_NO_ERROR;
    }

  svn_swig_py_acquire_py_lock();
  if ((result = PyObject_CallMethod(py_io, (char *)"read",
                                    (char *)"i", *len)) == NULL)
    {
      err = callback_exception_error();
    }
  else if (PyString_Check(result))
    {
      bytes = PyString_GET_SIZE(result);
      if (bytes > *len)
        {
          err = callback_bad_return_error("Too many bytes");
        }
      else
        {
          /* Writeback, in case this was a short read, indicating EOF */
          *len = bytes;
          memcpy(buffer, PyString_AS_STRING(result), *len);
        }
    }
  else
    {
      err = callback_bad_return_error("Not a string");
    }
  Py_XDECREF(result);
  svn_swig_py_release_py_lock();

  return err;
}

static svn_error_t *
write_handler_pyio(void *baton, const char *data, apr_size_t *len)
{
  PyObject *result;
  PyObject *py_io = baton;
  svn_error_t *err = SVN_NO_ERROR;

  if (data != NULL && py_io != Py_None)
    {
      svn_swig_py_acquire_py_lock();
      if ((result = PyObject_CallMethod(py_io, (char *)"write",
                                        (char *)"s#", data, *len)) == NULL)
        {
          err = callback_exception_error();
        }
      Py_XDECREF(result);
      svn_swig_py_release_py_lock();
    }

  return err;
}

static svn_error_t *
close_handler_pyio(void *baton)
{
  PyObject *py_io = baton;
  svn_swig_py_acquire_py_lock();
  Py_DECREF(py_io);
  svn_swig_py_release_py_lock();
  return SVN_NO_ERROR;
}

svn_stream_t *
svn_swig_py_make_stream(PyObject *py_io, apr_pool_t *pool)
{
  svn_stream_t *stream;

  stream = svn_stream_create(py_io, pool);
  svn_stream_set_read(stream, read_handler_pyio);
  svn_stream_set_write(stream, write_handler_pyio);
  svn_stream_set_close(stream, close_handler_pyio);
  Py_INCREF(py_io);

  return stream;
}


void svn_swig_py_notify_func(void *baton,
                             const char *path,
                             svn_wc_notify_action_t action,
                             svn_node_kind_t kind,
                             const char *mime_type,
                             svn_wc_notify_state_t content_state,
                             svn_wc_notify_state_t prop_state,
                             svn_revnum_t revision)
{
  PyObject *function = baton;
  PyObject *result;
  svn_error_t *err = SVN_NO_ERROR;

  if (function == NULL || function == Py_None)
    return;

  svn_swig_py_acquire_py_lock();
  if ((result = PyObject_CallFunction(function,
                                      (char *)"(siisiii)",
                                      path, action, kind,
                                      mime_type,
                                      content_state, prop_state,
                                      revision)) == NULL)
    {
      err = callback_exception_error();
    }
  else
    {
      /* The callback shouldn't be returning anything. */
      if (result != Py_None)
        err = callback_bad_return_error("Not None");
      Py_DECREF(result);
    }

  /* Our error has no place to go. :-( */
  svn_error_clear(err);

  svn_swig_py_release_py_lock();
}


void svn_swig_py_notify_func2(void *baton,
                              const svn_wc_notify_t *notify,
                              apr_pool_t *pool)
{
  PyObject *function = baton;
  PyObject *result;
  svn_error_t *err = SVN_NO_ERROR;

  if (function == NULL || function == Py_None)
    return;

  svn_swig_py_acquire_py_lock();

  if ((result = PyObject_CallFunction(function,
                                      (char *)"(O&O&)",
                                      make_ob_wc_notify, notify,
                                      make_ob_pool, pool)) == NULL)
    {
      err = callback_exception_error();
    }
  else
    {
      /* The callback shouldn't be returning anything. */
      if (result != Py_None)
        err = callback_bad_return_error("Not None");
      Py_DECREF(result);
    }

  /* Our error has no place to go. :-( */
  svn_error_clear(err);

  svn_swig_py_release_py_lock();
}

void svn_swig_py_status_func(void *baton,
                             const char *path,
                             svn_wc_status_t *status)
{
  PyObject *function = baton;
  PyObject *result;
  svn_error_t *err = SVN_NO_ERROR;

  if (function == NULL || function == Py_None)
    return;

  svn_swig_py_acquire_py_lock();
  if ((result = PyObject_CallFunction(function, (char *)"sO&", path,
                                      make_ob_wc_status, status)) == NULL)
    {
      err = callback_exception_error();
    }
  else
    {
      /* The callback shouldn't be returning anything. */
      if (result != Py_None)
        err = callback_bad_return_error("Not None");
      Py_DECREF(result);
    }

  /* Our error has no place to go. :-( */
  svn_error_clear(err);

  svn_swig_py_release_py_lock();
}


svn_error_t *svn_swig_py_delta_path_driver_cb_func(void **dir_baton,
                                                   void *parent_baton,
                                                   void *callback_baton,
                                                   const char *path,
                                                   apr_pool_t *pool)
{
  PyObject *function = callback_baton;
  PyObject *result, *py_parent_baton;
  svn_error_t *err = SVN_NO_ERROR;

  if (function == NULL || function == Py_None)
    return err;

  svn_swig_py_acquire_py_lock();

  py_parent_baton = svn_swig_NewPointerObjString(parent_baton,
                                                 "void *",
                                                 NULL);

  result = PyObject_CallFunction(function, (char *)"OsO&",
                                 py_parent_baton,
                                 path, make_ob_pool, pool);


  if (result == NULL)
    {
      err = callback_exception_error();
    }
  else if (result == Py_None)
    {
      *dir_baton = NULL;
    }
  else
    {
      if (svn_swig_ConvertPtrString(result, dir_baton, "void *") == -1)
        {
          err = type_conversion_error("void *");
        }
    }

  Py_XDECREF(result);
  Py_XDECREF(py_parent_baton);
  svn_swig_py_release_py_lock();
  return err;
}


void svn_swig_py_status_func2(void *baton,
                              const char *path,
                              svn_wc_status2_t *status)
{
  PyObject *function = baton;
  PyObject *result;
  svn_error_t *err = SVN_NO_ERROR;

  if (function == NULL || function == Py_None)
    return;

  svn_swig_py_acquire_py_lock();
  if ((result = PyObject_CallFunction(function, (char *)"sO&", path,
                                      make_ob_wc_status, status)) == NULL)
    {
      err = callback_exception_error();
    }
  else
    {
      /* The callback shouldn't be returning anything. */
      if (result != Py_None)
        err = callback_bad_return_error("Not None");
      Py_DECREF(result);
    }

  /* Our error has no place to go. :-( */
  if (err)
    svn_error_clear(err);

  svn_swig_py_release_py_lock();
}


svn_error_t *svn_swig_py_cancel_func(void *cancel_baton)
{
  PyObject *function = cancel_baton;
  PyObject *result;
  svn_error_t *err = SVN_NO_ERROR;

  if (function == NULL || function == Py_None)
    return SVN_NO_ERROR;

  svn_swig_py_acquire_py_lock();
  if ((result = PyObject_CallFunction(function, NULL)) == NULL)
    {
      err = callback_exception_error();
    }
  else
    {
      if (PyInt_Check(result))
        {
          if (PyInt_AsLong(result))
            err = svn_error_create(SVN_ERR_CANCELLED, 0, NULL);
        }
      else if (PyLong_Check(result))
        {
          if (PyLong_AsLong(result))
            err = svn_error_create(SVN_ERR_CANCELLED, 0, NULL);
        }
      else if (result != Py_None)
        {
          err = callback_bad_return_error("Not an integer or None");
        }
      Py_DECREF(result);
    }
  svn_swig_py_release_py_lock();
  return err;
}

svn_error_t *svn_swig_py_fs_get_locks_func(void *baton,
                                           svn_lock_t *lock,
                                           apr_pool_t *pool)
{
  PyObject *function = baton;
  PyObject *result;
  svn_error_t *err = SVN_NO_ERROR;

  if (function == NULL || function == Py_None)
    return SVN_NO_ERROR;

  svn_swig_py_acquire_py_lock();

  if ((result = PyObject_CallFunction(function, (char *)"O&O&",
                                      make_ob_lock, lock,
                                      make_ob_pool, pool)) == NULL)
    {
      err = callback_exception_error();
    }
  else
    {
      /* The callback shouldn't be returning anything. */
      if (result != Py_None)
        err = callback_bad_return_error("Not None");
      Py_DECREF(result);
    }

  svn_swig_py_release_py_lock();
  return err;
}

svn_error_t *svn_swig_py_get_commit_log_func(const char **log_msg,
                                             const char **tmp_file,
                                             const apr_array_header_t *
                                             commit_items,
                                             void *baton,
                                             apr_pool_t *pool)
{
  PyObject *function = baton;
  PyObject *result;
  PyObject *cmt_items;
  svn_error_t *err;

  *log_msg = NULL;
  *tmp_file = NULL;

  /* ### todo: for now, just ignore the whole tmp_file thing.  */

  if ((function == NULL) || (function == Py_None))
    return SVN_NO_ERROR;

  svn_swig_py_acquire_py_lock();

  if (commit_items)
    {
      cmt_items = commit_item_array_to_list(commit_items);
    }
  else
    {
      cmt_items = Py_None;
      Py_INCREF(Py_None);
    }

  if ((result = PyObject_CallFunction(function,
                                      (char *)"OO&",
                                      cmt_items,
                                      make_ob_pool, pool)) == NULL)
    {
      Py_DECREF(cmt_items);
      err = callback_exception_error();
      goto finished;
    }

  Py_DECREF(cmt_items);

  if (result == Py_None)
    {
      Py_DECREF(result);
      *log_msg = NULL;
      err = SVN_NO_ERROR;
    }
  else if (PyString_Check(result))
    {
      *log_msg = apr_pstrdup(pool, PyString_AS_STRING(result));
      Py_DECREF(result);
      err = SVN_NO_ERROR;
    }
  else
    {
      Py_DECREF(result);
      err = callback_bad_return_error("Not a string");
    }

 finished:
  svn_swig_py_release_py_lock();
  return err;
}


svn_error_t *svn_swig_py_repos_authz_func(svn_boolean_t *allowed,
                                          svn_fs_root_t *root,
                                          const char *path,
                                          void *baton,
                                          apr_pool_t *pool)
{
  PyObject *function = baton;
  PyObject *result;
  PyObject *py_pool, *py_root;
  svn_error_t *err = SVN_NO_ERROR;

  *allowed = TRUE;

  if (function == NULL || function == Py_None)
    return SVN_NO_ERROR;

  svn_swig_py_acquire_py_lock();

  py_pool = make_ob_pool(pool);
  if (py_pool == NULL)
    {
      err = callback_exception_error();
      goto finished;
    }
  py_root = make_ob_fs_root(root, py_pool);
  if (py_root == NULL)
    {
      Py_DECREF(py_pool);
      err = callback_exception_error();
      goto finished;
    }

  if ((result = PyObject_CallFunction(function,
                                      (char *)"OsO",
                                      py_root, path, py_pool)) == NULL)
    {
      err = callback_exception_error();
    }
  else
    {
      if (PyInt_Check(result))
        *allowed = PyInt_AsLong(result);
      else if (PyLong_Check(result))
        *allowed = PyLong_AsLong(result);
      else
        err = callback_bad_return_error("Not an integer");
      Py_DECREF(result);
    }
  Py_DECREF(py_root);
  Py_DECREF(py_pool);
finished:
  svn_swig_py_release_py_lock();
  return err;
}


svn_error_t *svn_swig_py_repos_history_func(void *baton,
                                            const char *path,
                                            svn_revnum_t revision,
                                            apr_pool_t *pool)
{
  PyObject *function = baton;
  PyObject *result;
  svn_error_t *err = SVN_NO_ERROR;

  if (function == NULL || function == Py_None)
    return SVN_NO_ERROR;

  svn_swig_py_acquire_py_lock();
  if ((result = PyObject_CallFunction(function,
                                      (char *)"slO&",
                                      path, revision,
                                      make_ob_pool, pool)) == NULL)
    {
      err = callback_exception_error();
    }
  else
    {
      if (result != Py_None)
        err = callback_bad_return_error("Not None");
      Py_DECREF(result);
    }
  svn_swig_py_release_py_lock();
  return err;
}


svn_error_t *svn_swig_py_log_receiver(void *baton,
                                      apr_hash_t *changed_paths,
                                      svn_revnum_t rev,
                                      const char *author,
                                      const char *date,
                                      const char *msg,
                                      apr_pool_t *pool)
{
  PyObject *receiver = baton;
  PyObject *result, *py_pool;
  PyObject *chpaths;
  svn_error_t *err = SVN_NO_ERROR;

  if ((receiver == NULL) || (receiver == Py_None))
    return SVN_NO_ERROR;

  svn_swig_py_acquire_py_lock();

  py_pool = make_ob_pool(pool);
  if (py_pool == NULL)
    {
      err = callback_exception_error();
      goto finished;
    }

  if (changed_paths)
    {
      chpaths = convert_hash(changed_paths, convert_log_changed_path,
                             NULL, NULL);
    }
  else
    {
      chpaths = Py_None;
      Py_INCREF(Py_None);
    }

  if ((result = PyObject_CallFunction(receiver,
                                      (char *)"OlsssO",
                                      chpaths, rev, author, date, msg,
                                      py_pool)) == NULL)
    {
      err = callback_exception_error();
    }
  else
    {
      if (result != Py_None)
        err = callback_bad_return_error("Not None");
      Py_DECREF(result);
    }

  Py_DECREF(chpaths);
  Py_DECREF(py_pool);
finished:
  svn_swig_py_release_py_lock();
  return err;
}

svn_error_t *svn_swig_py_log_entry_receiver(void *baton,
                                            svn_log_entry_t *log_entry,
                                            apr_pool_t *pool)
{
  PyObject *receiver = baton;
  PyObject *result, *py_pool;
  svn_error_t *err = SVN_NO_ERROR;
  PyObject *py_log_entry;

  if ((receiver == NULL) || (receiver == Py_None))
    return SVN_NO_ERROR;

  svn_swig_py_acquire_py_lock();

  py_pool = make_ob_pool(pool);
  if (py_pool == NULL)
    {
      err = callback_exception_error();
      goto finished;
    }

  py_log_entry = svn_swig_NewPointerObjString(log_entry, "svn_log_entry_t *",
                                              py_pool);
  if ((result = PyObject_CallFunction(receiver,
                                      (char *)"OO", py_log_entry,
                                      py_pool)) == NULL)
    {
      err = callback_exception_error();
    }
  else
    {
      if (result != Py_None)
        err = callback_bad_return_error("Not None");
      Py_DECREF(result);
    }

  Py_DECREF(py_log_entry);
  Py_DECREF(py_pool);
finished:
  svn_swig_py_release_py_lock();
  return err;
}

svn_error_t *svn_swig_py_info_receiver_func(void *baton,
                                            const char *path,
                                            const svn_info_t *info,
                                            apr_pool_t *pool)
{
  PyObject *receiver = baton;
  PyObject *result;
  svn_error_t *err = SVN_NO_ERROR;

  if ((receiver == NULL) || (receiver == Py_None))
    return SVN_NO_ERROR;

  svn_swig_py_acquire_py_lock();

  if ((result = PyObject_CallFunction(receiver,
                                      (char *)"sO&O&",
                                      path, make_ob_info, info,
                                      make_ob_pool, pool)) == NULL)
    {
      err = callback_exception_error();
    }
  else
    {
      if (result != Py_None)
        err = callback_bad_return_error("Not None");
      Py_DECREF(result);
    }

  svn_swig_py_release_py_lock();

  return err;
}

svn_error_t *
svn_swig_py_location_segment_receiver_func(svn_location_segment_t *segment,
                                           void *baton,
                                           apr_pool_t *pool)
{
  PyObject *receiver = baton;
  PyObject *result;
  svn_error_t *err = SVN_NO_ERROR;

  if ((receiver == NULL) || (receiver == Py_None))
    return SVN_NO_ERROR;

  svn_swig_py_acquire_py_lock();

  if ((result = PyObject_CallFunction(receiver,
                                      (char *)"O&O&",
                                      make_ob_location_segment, segment,
                                      make_ob_pool, pool)) == NULL)
    {
      err = callback_exception_error();
    }
  else
    {
      if (result != Py_None)
        err = callback_bad_return_error("Not None");
      Py_DECREF(result);
    }

  svn_swig_py_release_py_lock();

  return err;
}

svn_error_t *svn_swig_py_client_blame_receiver_func(void *baton,
                                                    apr_int64_t line_no,
                                                    svn_revnum_t revision,
                                                    const char *author,
                                                    const char *date,
                                                    const char *line,
                                                    apr_pool_t *pool)
{
  PyObject *receiver = baton;
  PyObject *result;
  svn_error_t *err = SVN_NO_ERROR;

  if ((receiver == NULL) || (receiver == Py_None))
    return SVN_NO_ERROR;

  svn_swig_py_acquire_py_lock();

  if ((result = PyObject_CallFunction(receiver,
                                      (char *)
                                      (SVN_APR_INT64_T_PYCFMT "lsssO&"),
                                      line_no, revision, author, date, line,
                                      make_ob_pool, pool)) == NULL)
    {
      err = callback_exception_error();
    }
  else
    {
      if (result != Py_None)
        err = callback_bad_return_error("Not None");
      Py_DECREF(result);
    }

  svn_swig_py_release_py_lock();
  return err;
}

svn_error_t *svn_swig_py_changelist_receiver_func(void *baton,
                                                  const char *path,
                                                  const char *changelist,
                                                  apr_pool_t *pool)
{
  PyObject *receiver = baton;
  PyObject *result;
  svn_error_t *err = SVN_NO_ERROR;

  if ((receiver == NULL) || (receiver == Py_None))
    return SVN_NO_ERROR;

  svn_swig_py_acquire_py_lock();

  if ((result = PyObject_CallFunction(receiver,
                                      (char *)"ssO&",
                                      path, changelist,
                                      make_ob_pool, pool)) == NULL)
    {
      err = callback_exception_error();
    }
  else
    {
      if (result != Py_None)
        err = callback_bad_return_error("Not None");
      Py_DECREF(result);
    }

  svn_swig_py_release_py_lock();
  return err;
}

svn_error_t *
svn_swig_py_auth_simple_prompt_func(svn_auth_cred_simple_t **cred,
                                    void *baton,
                                    const char *realm,
                                    const char *username,
                                    svn_boolean_t may_save,
                                    apr_pool_t *pool)
{
  PyObject *function = baton;
  PyObject *result;
  svn_auth_cred_simple_t *creds = NULL;
  svn_error_t *err = SVN_NO_ERROR;

  if ((function == NULL) || (function == Py_None))
    return SVN_NO_ERROR;

  svn_swig_py_acquire_py_lock();

  if ((result = PyObject_CallFunction(function,
                                      (char *)"sslO&",
                                      realm, username, may_save,
                                      make_ob_pool, pool)) == NULL)
    {
      err = callback_exception_error();
    }
  else
    {
      if (result != Py_None)
        {
          svn_auth_cred_simple_t *tmp_creds = NULL;
          if (svn_swig_ConvertPtrString(result, (void **)&tmp_creds,
                "svn_auth_cred_simple_t *"))
            {
              err = type_conversion_error("svn_auth_cred_simple_t *");
            }
          else
            {
              creds = apr_pcalloc(pool, sizeof(*creds));
              creds->username = tmp_creds->username ?
                apr_pstrdup(pool, tmp_creds->username) : NULL;
              creds->password = tmp_creds->password ?
                apr_pstrdup(pool, tmp_creds->password) : NULL;
              creds->may_save = tmp_creds->may_save;
            }
        }
      Py_DECREF(result);
    }
  svn_swig_py_release_py_lock();
  *cred = creds;
  return err;
}

svn_error_t *
svn_swig_py_auth_username_prompt_func(svn_auth_cred_username_t **cred,
                                      void *baton,
                                      const char *realm,
                                      svn_boolean_t may_save,
                                      apr_pool_t *pool)
{
  PyObject *function = baton;
  PyObject *result;
  svn_auth_cred_username_t *creds = NULL;
  svn_error_t *err = SVN_NO_ERROR;

  if ((function == NULL) || (function == Py_None))
    return SVN_NO_ERROR;

  svn_swig_py_acquire_py_lock();

  if ((result = PyObject_CallFunction(function,
                                      (char *)"slO&",
                                      realm, may_save,
                                      make_ob_pool, pool)) == NULL)
    {
      err = callback_exception_error();
    }
  else
    {
      if (result != Py_None)
        {
          svn_auth_cred_username_t *tmp_creds = NULL;
          if (svn_swig_ConvertPtrString(result, (void **)&tmp_creds,
                "svn_auth_cred_username_t *"))
            {
              err = type_conversion_error("svn_auth_cred_username_t *");
            }
          else
            {
              creds = apr_pcalloc(pool, sizeof(*creds));
              creds->username = tmp_creds->username ?
                apr_pstrdup(pool, tmp_creds->username) : NULL;
              creds->may_save = tmp_creds->may_save;
            }
        }
      Py_DECREF(result);
    }
  svn_swig_py_release_py_lock();
  *cred = creds;
  return err;
}


svn_error_t *
svn_swig_py_auth_ssl_server_trust_prompt_func(
    svn_auth_cred_ssl_server_trust_t **cred,
    void *baton,
    const char *realm,
    apr_uint32_t failures,
    const svn_auth_ssl_server_cert_info_t *cert_info,
    svn_boolean_t may_save,
    apr_pool_t *pool)
{
  PyObject *function = baton;
  PyObject *result;
  svn_auth_cred_ssl_server_trust_t *creds = NULL;
  svn_error_t *err = SVN_NO_ERROR;

  if ((function == NULL) || (function == Py_None))
    return SVN_NO_ERROR;

  svn_swig_py_acquire_py_lock();

  if ((result = PyObject_CallFunction(function, (char *)"slO&lO&",
                  realm, failures, make_ob_auth_ssl_server_cert_info,
                  cert_info, may_save, make_ob_pool, pool)) == NULL)
    {
      err = callback_exception_error();
    }
  else
    {
      if (result != Py_None)
        {
          svn_auth_cred_ssl_server_trust_t *tmp_creds = NULL;
          if (svn_swig_ConvertPtrString
              (result, (void **)&tmp_creds,
               "svn_auth_cred_ssl_server_trust_t *"))
            {
              err = type_conversion_error
                ("svn_auth_cred_ssl_server_trust_t *");
            }
          else
            {
              creds = apr_pcalloc(pool, sizeof(*creds));
              *creds = *tmp_creds;
            }
        }
      Py_DECREF(result);
    }

  svn_swig_py_release_py_lock();
  *cred = creds;
  return err;
}

svn_error_t *
svn_swig_py_auth_ssl_client_cert_prompt_func(
    svn_auth_cred_ssl_client_cert_t **cred,
    void *baton,
    const char *realm,
    svn_boolean_t may_save,
    apr_pool_t *pool)
{
  PyObject *function = baton;
  PyObject *result;
  svn_auth_cred_ssl_client_cert_t *creds = NULL;
  svn_error_t *err = SVN_NO_ERROR;

  if ((function == NULL) || (function == Py_None))
    return SVN_NO_ERROR;

  svn_swig_py_acquire_py_lock();

  if ((result = PyObject_CallFunction(function,
                                      (char *)"slO&",
                                      realm, may_save,
                                      make_ob_pool, pool)) == NULL)
    {
      err = callback_exception_error();
    }
  else
    {
      if (result != Py_None)
        {
          svn_auth_cred_ssl_client_cert_t *tmp_creds = NULL;
          if (svn_swig_ConvertPtrString
              (result, (void **)&tmp_creds,
               "svn_auth_cred_ssl_client_cert_t *"))
            {
              err = type_conversion_error("svn_auth_cred_ssl_client_cert_t *");
            }
          else
            {
              creds = apr_pcalloc(pool, sizeof(*creds));
              creds->cert_file = tmp_creds->cert_file ?
                apr_pstrdup(pool, tmp_creds->cert_file) : NULL;
              creds->may_save = tmp_creds->may_save;
            }
        }
      Py_DECREF(result);
    }
  svn_swig_py_release_py_lock();
  *cred = creds;
  return err;
}

svn_error_t *
svn_swig_py_auth_ssl_client_cert_pw_prompt_func(
    svn_auth_cred_ssl_client_cert_pw_t **cred,
    void *baton,
    const char *realm,
    svn_boolean_t may_save,
    apr_pool_t *pool)
{
  PyObject *function = baton;
  PyObject *result;
  svn_auth_cred_ssl_client_cert_pw_t *creds = NULL;
  svn_error_t *err = SVN_NO_ERROR;

  if ((function == NULL) || (function == Py_None))
    return SVN_NO_ERROR;

  svn_swig_py_acquire_py_lock();

  if ((result = PyObject_CallFunction(function,
                                      (char *)"slO&",
                                      realm, may_save,
                                      make_ob_pool, pool)) == NULL)
    {
      err = callback_exception_error();
    }
  else
    {
      if (result != Py_None)
        {
          svn_auth_cred_ssl_client_cert_pw_t *tmp_creds = NULL;
          if (svn_swig_ConvertPtrString
              (result, (void **)&tmp_creds,
               "svn_auth_cred_ssl_client_cert_pw_t *"))
            {
              err = type_conversion_error
                ("svn_auth_cred_ssl_client_cert_pw_t *");
            }
          else
            {
              creds = apr_pcalloc(pool, sizeof(*creds));
              creds->password = tmp_creds->password ?
                apr_pstrdup(pool, tmp_creds->password) : NULL;
              creds->may_save = tmp_creds->may_save;
            }
        }
      Py_DECREF(result);
    }
  svn_swig_py_release_py_lock();
  *cred = creds;
  return err;
}

/* svn_ra_callbacks_t */
static svn_error_t *
ra_callbacks_open_tmp_file(apr_file_t **fp,
                           void *callback_baton,
                           apr_pool_t *pool)
{
  PyObject *callbacks = (PyObject *)callback_baton;
  PyObject *py_callback, *result;
  svn_error_t *err = SVN_NO_ERROR;

  *fp = NULL;

  svn_swig_py_acquire_py_lock();

  py_callback = PyObject_GetAttrString(callbacks, (char *)"open_tmp_file");
  if (py_callback == NULL)
    {
      err = callback_exception_error();
      goto finished;
    }
  else if (py_callback == Py_None)
    {
      goto finished;
    }

  if ((result = PyObject_CallFunction(py_callback,
                                      (char *)"O&",
                                      make_ob_pool, pool)) == NULL)
    {
      err = callback_exception_error();
    }
  else if (result != Py_None)
    {
      *fp = svn_swig_py_make_file(result, pool);
      if (*fp == NULL)
       {
      	  err = callback_exception_error();
       }
    }

  Py_XDECREF(result);
finished:
  Py_XDECREF(py_callback);
  svn_swig_py_release_py_lock();
  return err;
}

/* svn_ra_callbacks_t */
static svn_error_t *
ra_callbacks_get_wc_prop(void *baton,
                         const char *path,
                         const char *name,
                         const svn_string_t **value,
                         apr_pool_t *pool)
{
  PyObject *callbacks = (PyObject *)baton;
  PyObject *py_callback, *result;
  svn_error_t *err = SVN_NO_ERROR;

  *value = NULL;

  svn_swig_py_acquire_py_lock();

  py_callback = PyObject_GetAttrString(callbacks, (char *)"get_wc_prop");
  if (py_callback == NULL)
    {
      err = callback_exception_error();
      goto finished;
    }
  else if (py_callback == Py_None)
    {
      goto finished;
    }

  if ((result = PyObject_CallFunction(py_callback,
                                      (char *)"ssO&", path, name,
                                      make_ob_pool, pool)) == NULL)
    {
      err = callback_exception_error();
    }
  else if (result != Py_None)
    {
      char *buf;
      Py_ssize_t len;
      if (PyString_AsStringAndSize(result, &buf, &len) == -1)
        {
      	  err = callback_exception_error();
        }
      else
        {
          *value = svn_string_ncreate(buf, len, pool);
        }
    }

  Py_XDECREF(result);
finished:
  Py_XDECREF(py_callback);
  svn_swig_py_release_py_lock();
  return err;
}

/* svn_ra_callbacks_t */
static svn_error_t *
ra_callbacks_push_or_set_wc_prop(const char *callback,
                                 void *baton,
                                 const char *path,
                                 const char *name,
                                 const svn_string_t *value,
                                 apr_pool_t *pool)
{
  PyObject *callbacks = (PyObject *)baton;
  PyObject *py_callback, *py_value, *result;
  svn_error_t *err = SVN_NO_ERROR;

  svn_swig_py_acquire_py_lock();

  py_callback = PyObject_GetAttrString(callbacks, (char *)callback);
  if (py_callback == NULL)
    {
      err = callback_exception_error();
      goto finished;
    }
  else if (py_callback == Py_None)
    {
      goto finished;
    }

  if ((py_value = PyString_FromStringAndSize(value->data, value->len)) == NULL)
    {
      err = callback_exception_error();
      goto finished;
    }

  if ((result = PyObject_CallFunction(py_callback,
                                      (char *)"ssOO&", path, name, py_value,
                                      make_ob_pool, pool)) == NULL)
    {
      err = callback_exception_error();
    }

  Py_XDECREF(result);
finished:
  Py_XDECREF(py_callback);
  svn_swig_py_release_py_lock();
  return err;
}

/* svn_ra_callbacks_t */
static svn_error_t *
ra_callbacks_set_wc_prop(void *baton,
                         const char *path,
                         const char *name,
                         const svn_string_t *value,
                         apr_pool_t *pool)
{
  return ra_callbacks_push_or_set_wc_prop("set_wc_prop", baton, path,
                                          name, value, pool);
}

/* svn_ra_callbacks_t */
static svn_error_t *
ra_callbacks_push_wc_prop(void *baton,
                          const char *path,
                          const char *name,
                          const svn_string_t *value,
                          apr_pool_t *pool)
{
  return ra_callbacks_push_or_set_wc_prop("push_wc_prop", baton, path,
                                          name, value, pool);
}

/* svn_ra_callbacks_t */
static svn_error_t *
ra_callbacks_invalidate_wc_props(void *baton,
                                 const char *path,
                                 const char *name,
                                 apr_pool_t *pool)
{
  PyObject *callbacks = (PyObject *)baton;
  PyObject *py_callback, *result;
  svn_error_t *err = SVN_NO_ERROR;

  svn_swig_py_acquire_py_lock();

  py_callback = PyObject_GetAttrString(callbacks,
                                       (char *)"invalidate_wc_props");
  if (py_callback == NULL)
    {
      err = callback_exception_error();
      goto finished;
    }
  else if (py_callback == Py_None)
    {
      goto finished;
    }

  if ((result = PyObject_CallFunction(py_callback,
                                      (char *)"ssO&", path, name,
                                      make_ob_pool, pool)) == NULL)
    {
      err = callback_exception_error();
    }

  Py_XDECREF(result);
finished:
  Py_XDECREF(py_callback);
  svn_swig_py_release_py_lock();
  return err;
}

/* svn_ra_callbacks_t */
static void
ra_callbacks_progress_func(apr_off_t progress,
                           apr_off_t total,
                           void *baton,
                           apr_pool_t *pool)
{
  PyObject *callbacks = (PyObject *)baton;
  PyObject *py_callback, *py_progress, *py_total, *result;

  py_progress = py_total = NULL;

  svn_swig_py_acquire_py_lock();

  py_callback = PyObject_GetAttrString(callbacks,
                                       (char *)"progress_func");
  if (py_callback == NULL)
    {
      /* Ouch, no way to pass on exceptions! */
      /* err = callback_exception_error(); */
      goto finished;
    }
  else if (py_callback == Py_None)
    {
      goto finished;
    }

  /* Create PyLongs for progress and total up-front, rather than
     passing them directly, so we don't have to worry about the size
     (if apr_off_t is 4 bytes, we'd better use the l specifier; if 8
     bytes, better use L...) */
  if ((py_progress = PyLong_FromLongLong(progress)) == NULL)
    {
      /* Ouch, no way to pass on exceptions! */
      /* err = callback_exception_error(); */
      goto finished;
    }
  if ((py_total = PyLong_FromLongLong(total)) == NULL)
    {
      /* Ouch, no way to pass on exceptions! */
      /* err = callback_exception_error(); */
      goto finished;
    }
  if ((result = PyObject_CallFunction(py_callback,
                                      (char *)"OOO&", py_progress, py_total,
                                      make_ob_pool, pool)) == NULL)
    {
      /* Ouch, no way to pass on exceptions! */
      /* err = callback_exception_error(); */
    }

  Py_XDECREF(result);
finished:
  Py_XDECREF(py_callback);
  Py_XDECREF(py_progress);
  Py_XDECREF(py_total);
  svn_swig_py_release_py_lock();
  /* Sure hope nothing went wrong... */
  /* return err; */
}

/* svn_ra_callbacks_t */
static svn_error_t *
ra_callbacks_cancel_func(void *baton)
{
  PyObject *callbacks = (PyObject *)baton;
  PyObject *py_callback;
  svn_error_t *err;

  svn_swig_py_acquire_py_lock();
  py_callback = PyObject_GetAttrString(callbacks,
                                       (char *)"cancel_func");
  svn_swig_py_release_py_lock();

  err = svn_swig_py_cancel_func(py_callback);

  svn_swig_py_acquire_py_lock();
  Py_XDECREF(py_callback);
  svn_swig_py_release_py_lock();

  return err;
}

/* svn_ra_callbacks_t */
static svn_error_t *
ra_callbacks_get_client_string(void *baton,
                               const char **name,
                               apr_pool_t *pool)
{
  PyObject *callbacks = (PyObject *)baton;
  PyObject *py_callback, *result;
  svn_error_t *err = SVN_NO_ERROR;

  *name = NULL;

  svn_swig_py_acquire_py_lock();

  py_callback = PyObject_GetAttrString(callbacks, (char *)"get_client_string");
  if (py_callback == NULL)
    {
      err = callback_exception_error();
      goto finished;
    }
  else if (py_callback == Py_None)
    {
      goto finished;
    }

  if ((result = PyObject_CallFunction(py_callback,
                                      (char *)"O&",
                                      make_ob_pool, pool)) == NULL)
    {
      err = callback_exception_error();
    }
  else if (result != Py_None)
    {
      if ((*name = PyString_AsString(result)) == NULL)
        {
      	  err = callback_exception_error();
        }
    }

  Py_XDECREF(result);
finished:
  Py_XDECREF(py_callback);
  svn_swig_py_release_py_lock();
  return err;
}

void
svn_swig_py_setup_ra_callbacks(svn_ra_callbacks2_t **callbacks,
                               void **baton,
                               PyObject *py_callbacks,
                               apr_pool_t *pool)
{
  svn_error_t *err = svn_ra_create_callbacks(callbacks, pool);
  PyObject *py_auth_baton;

  if (err)
    {
      svn_swig_py_svn_exception(err);
      return;
    }

  (*callbacks)->open_tmp_file = ra_callbacks_open_tmp_file;

  py_auth_baton = PyObject_GetAttrString(py_callbacks, (char *)"auth_baton");

  if (svn_swig_ConvertPtrString(py_auth_baton,
                                (void **)&((*callbacks)->auth_baton),
                                "svn_auth_baton_t *"))
    {
      err = type_conversion_error("svn_auth_baton_t *");
      svn_swig_py_svn_exception(err);
      Py_XDECREF(py_auth_baton);
      return;
    }

  Py_XDECREF(py_auth_baton);

  (*callbacks)->get_wc_prop = ra_callbacks_get_wc_prop;
  (*callbacks)->set_wc_prop = ra_callbacks_set_wc_prop;
  (*callbacks)->push_wc_prop = ra_callbacks_push_wc_prop;
  (*callbacks)->invalidate_wc_props = ra_callbacks_invalidate_wc_props;
  (*callbacks)->progress_func = ra_callbacks_progress_func;
  (*callbacks)->progress_baton = py_callbacks;
  (*callbacks)->cancel_func = ra_callbacks_cancel_func;
  (*callbacks)->get_client_string = ra_callbacks_get_client_string;

  *baton = py_callbacks;
}

svn_error_t *svn_swig_py_commit_callback2(const svn_commit_info_t *commit_info,
                                          void *baton,
                                          apr_pool_t *pool)
{
  PyObject *receiver = baton;
  PyObject *result;
  svn_error_t *err = SVN_NO_ERROR;

  if ((receiver == NULL) || (receiver == Py_None))
    return SVN_NO_ERROR;

  svn_swig_py_acquire_py_lock();

  if ((result = PyObject_CallFunction(receiver,
                                      (char *)"O&O&",
                                      make_ob_commit_info, commit_info,
                                      make_ob_pool, pool)) == NULL)
    {
      err = callback_exception_error();
    }
  else
    {
      if (result != Py_None)
        err = callback_bad_return_error("Not None");
      Py_DECREF(result);
    }

  svn_swig_py_release_py_lock();

  return err;
}

svn_error_t *svn_swig_py_commit_callback(svn_revnum_t new_revision,
                                         const char *date,
                                         const char *author,
                                         void *baton)
{
  PyObject *receiver = baton;
  PyObject *result;
  svn_error_t *err = SVN_NO_ERROR;

  if ((receiver == NULL) || (receiver == Py_None))
    return SVN_NO_ERROR;

  svn_swig_py_acquire_py_lock();

  if ((result = PyObject_CallFunction(receiver,
                                      (char *)"lss",
                                      new_revision, date, author)) == NULL)
    {
      err = callback_exception_error();
    }
  else
    {
      if (result != Py_None)
        err = callback_bad_return_error("Not None");
      Py_DECREF(result);
    }

  svn_swig_py_release_py_lock();

  return err;
}

svn_error_t *svn_swig_py_ra_file_rev_handler_func(
                    void *baton,
                    const char *path,
                    svn_revnum_t rev,
                    apr_hash_t *rev_props,
                    svn_txdelta_window_handler_t *delta_handler,
                    void **delta_baton,
                    apr_array_header_t *prop_diffs,
                    apr_pool_t *pool)
{
  PyObject *handler = baton;
  PyObject *result, *py_rev_props = NULL, *py_prop_diffs = NULL;
  svn_error_t *err = SVN_NO_ERROR;

  if ((handler == NULL) || (handler == Py_None))
    return SVN_NO_ERROR;

  svn_swig_py_acquire_py_lock();

  py_rev_props = svn_swig_py_prophash_to_dict(rev_props);
  if (py_rev_props == NULL)
    {
      err = type_conversion_error("apr_hash_t *");
      goto error;
    }

  py_prop_diffs = svn_swig_py_proparray_to_dict(prop_diffs);

  if (py_prop_diffs == NULL)
    {
      err = type_conversion_error("apr_array_header_t *");
      goto error;
    }

  if ((result = PyObject_CallFunction(handler,
                                      (char *)"slOOO&",
                                      path, rev, py_rev_props, py_prop_diffs,
                                      make_ob_pool, pool)) == NULL)
    {
      err = callback_exception_error();
    }
  else
    {
      if (result != Py_None)
        err = callback_bad_return_error("Not None");

      /* FIXME: Support returned TxDeltaWindow object and
       * set delta_handler and delta_baton */
      *delta_handler = NULL;
      *delta_baton = NULL;

      Py_XDECREF(result);
    }

error:

  Py_XDECREF(py_rev_props);
  Py_XDECREF(py_prop_diffs);

  svn_swig_py_release_py_lock();

  return err;
}

svn_error_t *svn_swig_py_ra_lock_callback(
                    void *baton,
                    const char *path,
                    svn_boolean_t do_lock,
                    const svn_lock_t *lock,
                    svn_error_t *ra_err,
                    apr_pool_t *pool)
{
  svn_error_t *err = SVN_NO_ERROR;
  PyObject *py_callback = baton, *result;

  if (py_callback == NULL || py_callback == Py_None)
    return SVN_NO_ERROR;

  svn_swig_py_acquire_py_lock();

  if ((result = PyObject_CallFunction(py_callback,
                                     (char *)"sbO&O&",
                                     path, do_lock,
                                     make_ob_lock, lock,
                                     make_ob_pool, pool)) == NULL)
    {
      err = callback_exception_error();
    }
  else if (result != Py_None)
    {
      err = callback_bad_return_error("Not None");
    }

  Py_XDECREF(result);

  svn_swig_py_release_py_lock();

  return err;
}

static svn_error_t *reporter_set_path(void *report_baton,
                           const char *path,
                           svn_revnum_t revision,
                           svn_boolean_t start_empty,
                           const char *lock_token,
                           apr_pool_t *pool)
{
  svn_error_t *err = SVN_NO_ERROR;
  PyObject *py_reporter = report_baton, *result;

  if (py_reporter == NULL || py_reporter == Py_None)
    return SVN_NO_ERROR;

  svn_swig_py_acquire_py_lock();

  if ((result = PyObject_CallMethod(py_reporter,
                                    (char *)"set_path",
                                    (char *)"slbsO&",
                                    path, revision,
                                    start_empty, lock_token,
                                    make_ob_pool, pool)) == NULL)
    {
      err = callback_exception_error();
    }
  else if (result != Py_None)
    {
      err = callback_bad_return_error("Not None");
    }

  Py_XDECREF(result);

  svn_swig_py_release_py_lock();

  return err;
}

static svn_error_t *reporter_delete_path(void *report_baton,
                         const char *path,
                        apr_pool_t *pool)
{
  svn_error_t *err = SVN_NO_ERROR;
  PyObject *py_reporter = report_baton, *result;

  if (py_reporter == NULL || py_reporter == Py_None)
    return SVN_NO_ERROR;

  svn_swig_py_acquire_py_lock();

  if ((result = PyObject_CallMethod(py_reporter,
                                    (char *)"delete_path",
                                    (char *)"sO&",
                                    path,
                                    make_ob_pool, pool)) == NULL)
    {
      err = callback_exception_error();
    }
  else if (result != Py_None)
    {
      err = callback_bad_return_error("Not None");
    }

  Py_XDECREF(result);

  svn_swig_py_release_py_lock();

  return err;
}

static svn_error_t *reporter_link_path(void *report_baton,
                            const char *path,
                            const char *url,
                            svn_revnum_t revision,
                            svn_boolean_t start_empty,
                            const char *lock_token,
                            apr_pool_t *pool)
{
  svn_error_t *err = SVN_NO_ERROR;
  PyObject *py_reporter = report_baton, *result;

  if (py_reporter == NULL || py_reporter == Py_None)
    return SVN_NO_ERROR;

  svn_swig_py_acquire_py_lock();

  if ((result = PyObject_CallMethod(py_reporter,
                                    (char *)"link_path",
                                    (char *)"sslbsO&",
                                    path, url, revision,
                                    start_empty, lock_token,
                                    make_ob_pool, pool)) == NULL)
    {
      err = callback_exception_error();
    }
  else if (result != Py_None)
    {
      err = callback_bad_return_error("Not None");
    }

  Py_XDECREF(result);

  svn_swig_py_release_py_lock();

  return err;
}

static svn_error_t *reporter_finish_report(void *report_baton,
                                apr_pool_t *pool)
{
  svn_error_t *err = SVN_NO_ERROR;

  PyObject *py_reporter = report_baton, *result;

  if (py_reporter == NULL || py_reporter == Py_None)
    return SVN_NO_ERROR;

  svn_swig_py_acquire_py_lock();

  if ((result = PyObject_CallMethod(py_reporter,
                                    (char *)"finish_report",
                                    (char *)"O&",
                                    make_ob_pool, pool)) == NULL)
    {
      err = callback_exception_error();
    }
  else if (result != Py_None)
    {
      err = callback_bad_return_error("Not None");
    }

  Py_XDECREF(result);

  svn_swig_py_release_py_lock();

  return err;
}

static svn_error_t *reporter_abort_report(void *report_baton,
                               apr_pool_t *pool)
{
  svn_error_t *err = SVN_NO_ERROR;

  PyObject *py_reporter = report_baton, *result;

  if (py_reporter == NULL || py_reporter == Py_None)
    return SVN_NO_ERROR;

  svn_swig_py_acquire_py_lock();

  if ((result = PyObject_CallMethod(py_reporter,
                                    (char *)"abort_report",
                                    (char *)"O&",
                                    make_ob_pool, pool)) == NULL)
    {
      err = callback_exception_error();
    }
  else if (result != Py_None)
    {
      err = callback_bad_return_error("Not None");
    }

  Py_XDECREF(result);

  svn_swig_py_release_py_lock();

  return err;
}

const svn_ra_reporter2_t swig_py_ra_reporter2 = {
    reporter_set_path,
    reporter_delete_path,
    reporter_link_path,
    reporter_finish_report,
    reporter_abort_report
};

/* svn_wc_diff_callbacks2_t */
static svn_error_t *
wc_diff_callbacks2_file_changed_or_added(const char *callback,
                                         svn_wc_adm_access_t *adm_access,
                                         svn_wc_notify_state_t *contentstate,
                                         svn_wc_notify_state_t *propstate,
                                         const char *path,
                                         const char *tmpfile1,
                                         const char *tmpfile2,
                                         svn_revnum_t rev1,
                                         svn_revnum_t rev2,
                                         const char *mimetype1,
                                         const char *mimetype2,
                                         const apr_array_header_t *propchanges,
                                         apr_hash_t *originalprops,
                                         void *diff_baton)
{
  PyObject *callbacks = (PyObject *)diff_baton;
  PyObject *py_callback;
  PyObject *result = NULL;
  int py_contentstate, py_propstate;
  svn_error_t *err = SVN_NO_ERROR;

  svn_swig_py_acquire_py_lock();

  py_callback = PyObject_GetAttrString(callbacks, (char *)callback);
  if (py_callback == NULL)
    {
      err = callback_exception_error();
      goto finished;
    }
  else if (py_callback == Py_None)
    {
      goto finished;
    }

  result = PyObject_CallFunction(py_callback,
                                 (char *)"O&sssllssO&O&",
                                 make_ob_wc_adm_access, adm_access,
                                 path,
                                 tmpfile1, tmpfile2,
                                 rev1, rev2,
                                 mimetype1, mimetype2,
                                 svn_swig_py_proparray_to_dict, propchanges,
                                 svn_swig_py_prophash_to_dict, originalprops);
  if (result == NULL)
    {
      err = callback_exception_error();
      goto finished;
    }
  if (!PyArg_ParseTuple(result, (char *)"ii", &py_contentstate, &py_propstate))
    {
      err = callback_exception_error();
      goto finished;
    }
  if (contentstate != NULL)
    *contentstate = py_contentstate;
  if (propstate != NULL)
    *propstate = py_propstate;

finished:
  Py_XDECREF(result);
  Py_XDECREF(py_callback);
  svn_swig_py_release_py_lock();
  return err;
}

/* svn_wc_diff_callbacks2_t */
static svn_error_t *
wc_diff_callbacks2_file_changed(svn_wc_adm_access_t *adm_access,
                                svn_wc_notify_state_t *contentstate,
                                svn_wc_notify_state_t *propstate,
                                const char *path,
                                const char *tmpfile1,
                                const char *tmpfile2,
                                svn_revnum_t rev1,
                                svn_revnum_t rev2,
                                const char *mimetype1,
                                const char *mimetype2,
                                const apr_array_header_t *propchanges,
                                apr_hash_t *originalprops,
                                void *diff_baton)
{
  return wc_diff_callbacks2_file_changed_or_added("file_changed",
                                                  adm_access,
                                                  contentstate,
                                                  propstate,
                                                  path,
                                                  tmpfile1,
                                                  tmpfile2,
                                                  rev1, rev2,
                                                  mimetype1,
                                                  mimetype2,
                                                  propchanges,
                                                  originalprops,
                                                  diff_baton);
}

/* svn_wc_diff_callbacks2_t */
static svn_error_t *
wc_diff_callbacks2_file_added(svn_wc_adm_access_t *adm_access,
                              svn_wc_notify_state_t *contentstate,
                              svn_wc_notify_state_t *propstate,
                              const char *path,
                              const char *tmpfile1,
                              const char *tmpfile2,
                              svn_revnum_t rev1,
                              svn_revnum_t rev2,
                              const char *mimetype1,
                              const char *mimetype2,
                              const apr_array_header_t *propchanges,
                              apr_hash_t *originalprops,
                              void *diff_baton)
{
  return wc_diff_callbacks2_file_changed_or_added("file_added",
                                                  adm_access,
                                                  contentstate,
                                                  propstate,
                                                  path,
                                                  tmpfile1,
                                                  tmpfile2,
                                                  rev1, rev2,
                                                  mimetype1,
                                                  mimetype2,
                                                  propchanges,
                                                  originalprops,
                                                  diff_baton);
}

/* svn_wc_diff_callbacks2_t */
static svn_error_t *
wc_diff_callbacks2_file_deleted(svn_wc_adm_access_t *adm_access,
                                svn_wc_notify_state_t *state,
                                const char *path,
                                const char *tmpfile1,
                                const char *tmpfile2,
                                const char *mimetype1,
                                const char *mimetype2,
                                apr_hash_t *originalprops,
                                void *diff_baton)
{
  PyObject *callbacks = (PyObject *)diff_baton;
  PyObject *py_callback, *result = NULL;
  long py_state;
  svn_error_t *err = SVN_NO_ERROR;

  svn_swig_py_acquire_py_lock();

  py_callback = PyObject_GetAttrString(callbacks, (char *)"file_deleted");
  if (py_callback == NULL)
    {
      err = callback_exception_error();
      goto finished;
    }
  else if (py_callback == Py_None)
    {
      goto finished;
    }

  result = PyObject_CallFunction(py_callback,
                                 (char *)"O&sssssO&",
                                 make_ob_wc_adm_access, adm_access,
                                 path,
                                 tmpfile1, tmpfile2,
                                 mimetype1, mimetype2,
                                 svn_swig_py_prophash_to_dict, originalprops);
  if (result == NULL)
    {
      err = callback_exception_error();
      goto finished;
    }
  py_state = PyInt_AsLong(result);
  if (py_state == -1 && PyErr_Occurred())
    {
      err = callback_exception_error();
      goto finished;
    }
  if (state != NULL)
    *state = py_state;

finished:
  Py_XDECREF(result);
  Py_XDECREF(py_callback);
  svn_swig_py_release_py_lock();
  return err;
}

/* svn_wc_diff_callbacks2_t */
static svn_error_t *
wc_diff_callbacks2_dir_added(svn_wc_adm_access_t *adm_access,
                             svn_wc_notify_state_t *state,
                             const char *path,
                             svn_revnum_t rev,
                             void *diff_baton)
{
  PyObject *callbacks = (PyObject *)diff_baton;
  PyObject *py_callback, *result = NULL;
  long py_state;
  svn_error_t *err = SVN_NO_ERROR;

  svn_swig_py_acquire_py_lock();

  py_callback = PyObject_GetAttrString(callbacks, (char *)"dir_added");
  if (py_callback == NULL)
    {
      err = callback_exception_error();
      goto finished;
    }
  else if (py_callback == Py_None)
    {
      goto finished;
    }

  result = PyObject_CallFunction(py_callback,
                                 (char *)"O&sl",
                                 make_ob_wc_adm_access, adm_access,
                                 path, rev);
  if (result == NULL)
    {
      err = callback_exception_error();
      goto finished;
    }
  py_state = PyInt_AsLong(result);
  if (py_state == -1 && PyErr_Occurred())
    {
      err = callback_exception_error();
      goto finished;
    }
  if (state != NULL)
    *state = py_state;

finished:
  Py_XDECREF(result);
  Py_XDECREF(py_callback);
  svn_swig_py_release_py_lock();
  return err;
}

/* svn_wc_diff_callbacks2_t */
static svn_error_t *
wc_diff_callbacks2_dir_deleted(svn_wc_adm_access_t *adm_access,
                               svn_wc_notify_state_t *state,
                               const char *path,
                               void *diff_baton)
{
  PyObject *callbacks = (PyObject *)diff_baton;
  PyObject *py_callback, *result = NULL;
  long py_state;
  svn_error_t *err = SVN_NO_ERROR;

  svn_swig_py_acquire_py_lock();

  py_callback = PyObject_GetAttrString(callbacks, (char *)"dir_deleted");
  if (py_callback == NULL)
    {
      err = callback_exception_error();
      goto finished;
    }
  else if (py_callback == Py_None)
    {
      goto finished;
    }

  result = PyObject_CallFunction(py_callback,
                                 (char *)"O&s",
                                 make_ob_wc_adm_access, adm_access, path);
  if (result == NULL)
    {
      err = callback_exception_error();
      goto finished;
    }
  py_state = PyInt_AsLong(result);
  if (py_state == -1 && PyErr_Occurred())
    {
      err = callback_exception_error();
      goto finished;
    }
  if (state != NULL)
    *state = py_state;

finished:
  Py_XDECREF(result);
  Py_XDECREF(py_callback);
  svn_swig_py_release_py_lock();
  return err;
}

/* svn_wc_diff_callbacks2_t */
static svn_error_t *
wc_diff_callbacks2_dir_props_changed(svn_wc_adm_access_t *adm_access,
                                     svn_wc_notify_state_t *state,
                                     const char *path,
                                     const apr_array_header_t *propchanges,
                                     apr_hash_t *originalprops,
                                     void *diff_baton)
{
  PyObject *callbacks = (PyObject *)diff_baton;
  PyObject *py_callback;
  PyObject *result = NULL;
  long py_state;
  svn_error_t *err = SVN_NO_ERROR;

  svn_swig_py_acquire_py_lock();

  py_callback = PyObject_GetAttrString(callbacks, (char *)"dir_props_changed");
  if (py_callback == NULL)
    {
      err = callback_exception_error();
      goto finished;
    }
  else if (py_callback == Py_None)
    {
      goto finished;
    }

  result = PyObject_CallFunction(py_callback,
                                 (char *)"O&sO&O&",
                                 make_ob_wc_adm_access, adm_access,
                                 path,
                                 svn_swig_py_proparray_to_dict, propchanges,
                                 svn_swig_py_prophash_to_dict, originalprops);
  if (result == NULL)
    {
      err = callback_exception_error();
      goto finished;
    }
  py_state = PyInt_AsLong(result);
  if (py_state == -1 && PyErr_Occurred())
    {
      err = callback_exception_error();
      goto finished;
    }
  if (state != NULL)
    *state = py_state;

finished:
  Py_XDECREF(result);
  Py_XDECREF(py_callback);
  svn_swig_py_release_py_lock();
  return err;
}

svn_wc_diff_callbacks2_t *
svn_swig_py_setup_wc_diff_callbacks2(void **baton,
                                     PyObject *py_callbacks,
                                     apr_pool_t *pool)
{
  svn_wc_diff_callbacks2_t *callbacks = apr_palloc(pool, sizeof(*callbacks));
  *baton = py_callbacks;
  callbacks->file_changed       = wc_diff_callbacks2_file_changed;
  callbacks->file_added         = wc_diff_callbacks2_file_added;
  callbacks->file_deleted       = wc_diff_callbacks2_file_deleted;
  callbacks->dir_added          = wc_diff_callbacks2_dir_added;
  callbacks->dir_deleted        = wc_diff_callbacks2_dir_deleted;
  callbacks->dir_props_changed  = wc_diff_callbacks2_dir_props_changed;
  return callbacks;
}<|MERGE_RESOLUTION|>--- conflicted
+++ resolved
@@ -2,22 +2,17 @@
  * swigutil_py.c: utility functions for the SWIG Python bindings
  *
  * ====================================================================
- *    Licensed to the Apache Software Foundation (ASF) under one
- *    or more contributor license agreements.  See the NOTICE file
- *    distributed with this work for additional information
- *    regarding copyright ownership.  The ASF licenses this file
- *    to you under the Apache License, Version 2.0 (the
- *    "License"); you may not use this file except in compliance
- *    with the License.  You may obtain a copy of the License at
+ * Copyright (c) 2000-2004, 2009 CollabNet.  All rights reserved.
  *
- *      http://www.apache.org/licenses/LICENSE-2.0
+ * This software is licensed as described in the file COPYING, which
+ * you should have received as part of this distribution.  The terms
+ * are also available at http://subversion.tigris.org/license-1.html.
+ * If newer versions of this license are posted there, you may use a
+ * newer version instead, at your option.
  *
- *    Unless required by applicable law or agreed to in writing,
- *    software distributed under the License is distributed on an
- *    "AS IS" BASIS, WITHOUT WARRANTIES OR CONDITIONS OF ANY
- *    KIND, either express or implied.  See the License for the
- *    specific language governing permissions and limitations
- *    under the License.
+ * This software consists of voluntary contributions made by many
+ * individuals.  For exact contribution history, see the revision
+ * history and logs, available at http://subversion.tigris.org/.
  * ====================================================================
  */
 
@@ -207,7 +202,7 @@
 }
 
 /* Clear the application pool */
-void svn_swig_py_clear_application_pool(void)
+void svn_swig_py_clear_application_pool()
 {
   application_pool = NULL;
   application_py_pool = NULL;
@@ -883,6 +878,44 @@
   return dict;
 }
 
+apr_array_header_t *svn_swig_py_rangelist_to_array(PyObject *list,
+                                                   apr_pool_t *pool)
+{
+  int targlen;
+  apr_array_header_t *temp;
+
+  if (!PySequence_Check(list)) {
+    PyErr_SetString(PyExc_TypeError, "not a sequence");
+    return NULL;
+  }
+  targlen = PySequence_Length(list);
+  temp = apr_array_make(pool, targlen, sizeof(svn_merge_range_t *));
+  /* APR_ARRAY_IDX doesn't actually increment the array item count
+     (like, say, apr_array_push would). */
+  temp->nelts = targlen;
+  while (targlen--) {
+      PyObject *o = PySequence_GetItem(list, targlen);
+      svn_merge_range_t *range;
+      svn_merge_range_t *newrange;
+
+      if (o == NULL)
+        return NULL;
+      if (svn_swig_ConvertPtrString(o, (void **)&range,
+                                    "svn_merge_range_t *"))
+        {
+          PyErr_SetString(PyExc_TypeError,
+                          "list values are not svn_merge_range_t *'s");
+          Py_DECREF(list);
+          return NULL;
+        }
+      newrange = svn_merge_range_dup(range, pool);
+
+      APR_ARRAY_IDX(temp, targlen, svn_merge_range_t *) = newrange;
+      Py_DECREF(o);
+  }
+  return temp;
+}
+
 apr_hash_t *svn_swig_py_stringhash_from_dict(PyObject *dict,
                                              apr_pool_t *pool)
 {
@@ -944,12 +977,7 @@
       PyObject *key = PyList_GetItem(keys, i);
       PyObject *value = PyDict_GetItem(dict, key);
       const char *pathname = make_string_from_ob(key, pool);
-      const apr_array_header_t *ranges = svn_swig_py_seq_to_array(value,
-        sizeof(const svn_merge_range_t *),
-        svn_swig_py_unwrap_struct_ptr,
-        svn_swig_TypeQuery("svn_merge_range_t *"),
-        pool
-      );
+      apr_array_header_t *ranges = svn_swig_py_rangelist_to_array(value, pool);
 
       if (! (pathname && ranges))
         {
@@ -1094,9 +1122,8 @@
   return hash;
 }
 
-apr_hash_t *svn_swig_py_struct_ptr_hash_from_dict(PyObject *dict,
-                                                  swig_type_info *type,
-                                                  apr_pool_t *pool)
+apr_hash_t *svn_swig_py_changed_path_hash_from_dict(PyObject *dict,
+                                                    apr_pool_t *pool)
 {
   apr_hash_t *hash;
   PyObject *keys;
@@ -1117,146 +1144,110 @@
   for (i = 0; i < num_keys; i++)
     {
       PyObject *key = PyList_GetItem(keys, i);
-      PyObject *value = PyDict_GetItem(dict, key);
-      const char *c_key = make_string_from_ob(key, pool);
-      void *struct_ptr;
-      int status;
-
-      if (!c_key)
+      PyObject *py_changed_path = PyDict_GetItem(dict, key);
+      const char *path = make_string_from_ob(key, pool);
+      svn_log_changed_path_t *changed_path;
+      if (!path)
         {
           PyErr_SetString(PyExc_TypeError,
                           "dictionary keys aren't strings");
           Py_DECREF(keys);
           return NULL;
         }
-      status = svn_swig_ConvertPtr(value, &struct_ptr, type);
-      if (status != 0)
+      svn_swig_ConvertPtrString(py_changed_path, (void *)&changed_path,
+                                "svn_log_changed_path_t *");
+      if (!changed_path)
         {
           PyErr_SetString(PyExc_TypeError,
-            "dictionary values aren't SWIG proxies of correct type");
+                          "dictionary values aren't svn_log_changed_path_t");
           Py_DECREF(keys);
           return NULL;
         }
-      apr_hash_set(hash, c_key, APR_HASH_KEY_STRING, struct_ptr);
+      apr_hash_set(hash, path, APR_HASH_KEY_STRING, changed_path);
     }
   Py_DECREF(keys);
   return hash;
 }
 
-int
-svn_swig_py_unwrap_string(PyObject *source,
-                          void *destination,
-                          void *baton)
-{
-    const char **ptr_dest = destination;
-    *ptr_dest = PyString_AsString(source);
-
-    if (*ptr_dest != NULL)
-        return 0;
-    else
-        return -1;
-}
-
-int
-svn_swig_py_unwrap_revnum(PyObject *source,
-                          void *destination,
-                          void *baton)
-{
-    svn_revnum_t *revnum_dest = destination;
-
-    if (PyInt_Check(source))
-      {
-        *revnum_dest = PyInt_AsLong(source);
-        if (PyErr_Occurred()) return -1;
-        return 0;
-      }
-    if (PyLong_Check(source))
-      {
-        *revnum_dest = PyLong_AsLong(source);
-        if (PyErr_Occurred()) return -1;
-        return 0;
-      }
-
-    PyErr_SetString(PyExc_TypeError, "not an integer type");
-    return -1;
-}
-
-int
-svn_swig_py_unwrap_struct_ptr(PyObject *source,
-                          void *destination,
-                          void *baton)
-{
-    void **ptr_dest = destination;
-    swig_type_info *type_descriptor = baton;
-
-    int status = svn_swig_ConvertPtr(source, ptr_dest, type_descriptor);
-
-    if (status != 0)
-      {
-        PyErr_SetString(PyExc_TypeError, "not a SWIG proxy of correct type");
-        return -1;
-      }
-
-    return 0;
-}
-
-
-const apr_array_header_t *
-svn_swig_py_seq_to_array(PyObject *seq,
-                         int element_size,
-                         svn_swig_py_object_unwrap_t unwrap_func,
-                         void *unwrap_baton,
-                         apr_pool_t *pool)
-{
-    Py_ssize_t inputlen;
-    int targlen, i;
+const apr_array_header_t *svn_swig_py_strings_to_array(PyObject *source,
+                                                       apr_pool_t *pool)
+{
+    int targlen;
     apr_array_header_t *temp;
 
-    if (seq == Py_None)
-        return NULL;
-
-    if (!PySequence_Check(seq))
+    if (source == Py_None)
+      return NULL;
+
+    if (!PySequence_Check(source))
       {
         PyErr_SetString(PyExc_TypeError, "not a sequence");
         return NULL;
       }
-
-    inputlen = PySequence_Length(seq);
-
-    if (inputlen < 0)
-        return NULL;
-
-    if (inputlen > INT_MAX)
+    targlen = PySequence_Length(source);
+    temp = apr_array_make(pool, targlen, sizeof(const char *));
+    /* APR_ARRAY_IDX doesn't actually increment the array item count
+       (like, say, apr_array_push would). */
+    temp->nelts = targlen;
+    while (targlen--)
       {
-        PyErr_SetString(PyExc_ValueError, "too many elements");
+        PyObject *o = PySequence_GetItem(source, targlen);
+        if (o == NULL)
+            return NULL;
+        if (!PyString_Check(o))
+          {
+            Py_DECREF(o);
+            PyErr_SetString(PyExc_TypeError, "not a string");
+            return NULL;
+          }
+        APR_ARRAY_IDX(temp, targlen, const char *) = PyString_AS_STRING(o);
+        Py_DECREF(o);
+      }
+    return temp;
+}
+
+
+const apr_array_header_t *svn_swig_py_revnums_to_array(PyObject *source,
+                                                       apr_pool_t *pool)
+{
+    int targlen;
+    apr_array_header_t *temp;
+
+    if (!PySequence_Check(source))
+      {
+        PyErr_SetString(PyExc_TypeError, "not a sequence");
         return NULL;
       }
-
-    targlen = (int) inputlen;
-    temp = apr_array_make(pool, targlen, element_size);
-
-    for (i = 0; i < targlen; ++i)
+    targlen = PySequence_Length(source);
+    temp = apr_array_make(pool, targlen, sizeof(svn_revnum_t));
+    /* APR_ARRAY_IDX doesn't actually increment the array item count
+       (like, say, apr_array_push would). */
+    temp->nelts = targlen;
+    while (targlen--)
       {
-        int status;
-        void * elt_ptr;
-        PyObject *o = PySequence_GetItem(seq, i);
-
+        PyObject *o = PySequence_GetItem(source, targlen);
         if (o == NULL)
             return NULL;
-
-        elt_ptr = apr_array_push(temp);
-        status = unwrap_func(o, elt_ptr, unwrap_baton);
+        if (PyLong_Check(o))
+          {
+            APR_ARRAY_IDX(temp, targlen, svn_revnum_t) =
+              (svn_revnum_t)PyLong_AsLong(o);
+          }
+        else if (PyInt_Check(o))
+          {
+            APR_ARRAY_IDX(temp, targlen, svn_revnum_t) =
+              (svn_revnum_t)PyInt_AsLong(o);
+          }
+        else
+          {
+            Py_DECREF(o);
+            PyErr_SetString(PyExc_TypeError, "not an integer type");
+            return NULL;
+          }
         Py_DECREF(o);
-
-        if (status < 0)
-            return NULL;
-      }
-
+    }
     return temp;
 }
 
-<<<<<<< HEAD
-=======
 const apr_array_header_t *
 svn_swig_py_struct_ptr_list_to_array(PyObject *source,
                                      swig_type_info *type_descriptor,
@@ -1303,7 +1294,6 @@
     return temp;
 }
 
->>>>>>> d3608daf
  
 /*** apr_array_header_t conversions.  To create a new type of
@@ -1376,57 +1366,11 @@
 
 /*** Errors ***/
 
-/* If the currently set Python exception is a valid SubversionException,
-   clear exception state and transform it into a Subversion error.
-   Otherwise, return a Subversion error about an exception in a callback. */
+/* Return a Subversion error about a failed callback. */
 static svn_error_t *callback_exception_error(void)
 {
-  PyObject *svn_module = NULL, *svn_exc = NULL;
-  PyObject *exc, *exc_type, *exc_traceback;
-  PyObject *message_ob = NULL, *apr_err_ob = NULL;
-  const char *message;
-  int apr_err;
-  svn_error_t *rv = NULL;
-
-  PyErr_Fetch(&exc_type, &exc, &exc_traceback);
-
-  if ((svn_module = PyImport_ImportModule("svn.core")) == NULL)
-    goto finished;
-  if ((svn_exc = PyObject_GetAttrString(svn_module, "SubversionException"))
-      == NULL)
-    goto finished;
-
-  if (!PyErr_GivenExceptionMatches(exc_type, svn_exc))
-    {
-      PyErr_Restore(exc_type, exc, exc_traceback);
-      exc = exc_type = exc_traceback = NULL;
-      goto finished;
-    }
-
-  if ((apr_err_ob = PyObject_GetAttrString(exc, "apr_err")) == NULL)
-    goto finished;
-  apr_err = PyInt_AsLong(apr_err_ob);
-  if (PyErr_Occurred()) goto finished;
-
-  if ((message_ob = PyObject_GetAttrString(exc, "message")) == NULL)
-    goto finished;
-  message = PyString_AsString(message_ob);
-  if (PyErr_Occurred()) goto finished;
-
-  /* A possible improvement here would be to convert the whole
-     SubversionException chain. */
-  rv = svn_error_create(apr_err, NULL, message);
-
-finished:
-  Py_XDECREF(exc);
-  Py_XDECREF(exc_type);
-  Py_XDECREF(exc_traceback);
-  Py_XDECREF(svn_module);
-  Py_XDECREF(svn_exc);
-  Py_XDECREF(apr_err_ob);
-  Py_XDECREF(message_ob);
-  return rv ? rv : svn_error_create(SVN_ERR_SWIG_PY_EXCEPTION_SET, NULL,
-                                    "Python callback raised an exception");
+  return svn_error_create(SVN_ERR_SWIG_PY_EXCEPTION_SET, NULL,
+                          "Python callback raised an exception");
 }
 
 /* Raise a TypeError exception with MESSAGE, and return a Subversion
