--- conflicted
+++ resolved
@@ -77,17 +77,12 @@
 
       def mkdir(*paths)
         paths = paths.first if paths.size == 1 and paths.first.is_a?(Array)
-<<<<<<< HEAD
-        Client.mkdir(normalize_path(paths), self)
-=======
         Client.mkdir2(normalize_path(paths), self)
->>>>>>> 35db7218
       end
 
       def commit(targets, recurse=true, keep_locks=false)
         targets = [targets] unless targets.is_a?(Array)
-<<<<<<< HEAD
-        Client.commit2(targets, recurse, keep_locks, self)
+        Client.commit3(targets, recurse, keep_locks, self)
       end
       alias ci commit
 
@@ -97,18 +92,6 @@
         Client.status2(path, rev, status_func,
                        recurse, get_all, update, no_ignore,
                        ignore_externals, self)
-=======
-        Client.commit3(targets, recurse, keep_locks, self)
->>>>>>> 35db7218
-      end
-      alias ci commit
-
-      def status(path, rev=nil, recurse=true, get_all=false,
-                 update=true, no_ignore=false,
-                 ignore_externals=false, &status_func)
-        Client.status2(path, rev, status_func,
-                       recurse, get_all, update, no_ignore,
-                       ignore_externals, self)
       end
       alias st status
 
@@ -172,8 +155,6 @@
       alias prop_del propdel
       alias pdel propdel
       alias pd propdel
-<<<<<<< HEAD
-=======
 
       def propget(name, target, rev=nil, peg_rev=nil, recurse=true)
         rev ||= "HEAD"
@@ -192,7 +173,6 @@
       alias prop_list proplist
       alias plist proplist
       alias pl proplist
->>>>>>> 35db7218
       
       def copy(src_path, dst_path, rev=nil)
         Client.copy2(src_path, rev || "HEAD", dst_path, self)
@@ -249,21 +229,6 @@
         Client.merge_peg(src, rev1, rev2, peg_rev,
                          target_wcpath, recurse, ignore_ancestry,
                          force, dry_run, self)
-<<<<<<< HEAD
-      end
-      
-      def cat(path, rev="HEAD", output=nil)
-        used_string_io = output.nil?
-        output ||= StringIO.new
-        Client.cat(output, path, rev, self)
-        if used_string_io
-          output.rewind
-          output.read
-        else
-          output
-        end
-=======
->>>>>>> 35db7218
       end
       
       def cat(path, rev="HEAD", peg_rev=nil, output=nil)
@@ -348,12 +313,8 @@
         end_rev ||= URI(path_or_uri).scheme ? "HEAD" : "BASE"
         peg_rev ||= end_rev
         receiver = Proc.new do |line_no, revision, author, date, line|
-<<<<<<< HEAD
-          yield(line_no, revision, author, Util.string_to_time(date), line)
-=======
           date = Time.from_svn_format(date) if date
           yield(line_no, revision, author, date, line)
->>>>>>> 35db7218
         end
         Client.blame2(path_or_uri, peg_rev, start_rev,
                       end_rev, receiver, self)
@@ -366,10 +327,7 @@
         value, = revprop_get(name, uri, rev)
         value
       end
-<<<<<<< HEAD
-=======
       alias rp revprop
->>>>>>> 35db7218
       
       def revprop_get(name, uri, rev)
         result = Client.revprop_get(name, uri, rev, self)
@@ -379,26 +337,18 @@
           [nil, result]
         end
       end
-<<<<<<< HEAD
-=======
       alias rpget revprop_get
       alias rpg revprop_get
->>>>>>> 35db7218
       
       def revprop_set(name, value, uri, rev, force=false)
         Client.revprop_set(name, value, uri, rev, force, self)
       end
-<<<<<<< HEAD
-=======
       alias rpset revprop_set
       alias rps revprop_set
->>>>>>> 35db7218
       
       def revprop_del(name, uri, rev, force=false)
         Client.revprop_set(name, nil, uri, rev, force, self)
       end
-<<<<<<< HEAD
-=======
       alias rpdel revprop_del
       alias rpd revprop_del
 
@@ -425,7 +375,6 @@
         peg_rev ||= rev
         Client.ls3(path_or_uri, rev, peg_rev, recurse, self)
       end
->>>>>>> 35db7218
       
       def switch(path, uri, rev=nil, recurse=true)
         Client.switch(path, uri, rev, recurse, self)
@@ -476,23 +425,6 @@
       end
 
       def set_log_msg_func(callback=Proc.new)
-<<<<<<< HEAD
-        self.log_msg_func = nil
-        @log_msg_baton = callback
-        self.log_msg_baton = callback
-      end
-      
-      def set_notify_func(callback=Proc.new)
-        self.notify_func2 = nil
-        @notify_baton2 = callback
-        self.notify_baton2 = callback
-      end
-      
-      def set_cancel_func(callback=Proc.new)
-        self.cancel_func = nil
-        @cancel_baton = callback
-        self.cancel_baton = callback
-=======
         @log_msg_baton = callback
         Client.set_log_msg_func2(self, callback)
       end
@@ -505,7 +437,6 @@
       def set_cancel_func(callback=Proc.new)
         @cancel_baton = callback
         Client.set_cancel_func(self, callback)
->>>>>>> 35db7218
       end
       
       private
