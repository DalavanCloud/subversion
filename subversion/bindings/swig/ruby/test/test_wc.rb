--- conflicted
+++ resolved
@@ -239,7 +239,7 @@
     end
 
     Svn::Wc::AdmAccess.open(nil, @wc_path, true, 5) do |access|
-      assert_raises(Svn::Error::WcPathFound) do
+      assert_raises(Svn::Error::WC_PATH_FOUND) do
         access.mark_missing_deleted(path1)
       end
       FileUtils.rm(path1)
@@ -251,66 +251,20 @@
   end
 
   def test_merge
-    left = <<-EOL
-a
-b
-c
-d
-e
-EOL
-    right = <<-EOR
-A
-b
-c
-d
-E
-EOR
-    merge_target = <<-EOM
-a
-b
-C
-d
-e
-EOM
-    expect = <<-EOE
-A
-b
-C
-d
-E
-EOE
-
-    left_label = "left"
-    right_label = "right"
-    merge_target_label = "merge_target"
-
-    left_file = "left"
-    right_file = "right"
-    merge_target_file = "merge_target"
-    left_path = File.join(@wc_path, left_file)
-    right_path = File.join(@wc_path, right_file)
-    merge_target_path = File.join(@wc_path, merge_target_file)
-
-    log = "sample log"
-    ctx = make_context(log)
-
-    File.open(left_path, "w") {|f| f.print(left)}
-    File.open(right_path, "w") {|f| f.print(right)}
-    File.open(merge_target_path, "w") {|f| f.print(merge_target)}
-    ctx.add(left_path)
-    ctx.add(right_path)
-    ctx.add(merge_target_path)
-
-    ctx.ci(@wc_path)
-
-    Svn::Wc::AdmAccess.open(nil, @wc_path, true, 5) do |access|
-      assert_equal(Svn::Wc::MERGE_MERGED,
-                   access.merge(left_path, right_path, merge_target_path,
-                                left_label, right_label, merge_target_label))
-      assert_equal(expect, File.read(merge_target_path))
-    end
-  end
-
+    log = "sample log"
+    source1 = "source"
+    source2 = "SOURCE"
+    source3 = "SHOYU"
+    file = "file"
+    path = File.join(@wc_path, file)
+    ctx = make_context(log)
+
+    File.open(path, "w") {|f| f.print(source1)}
+    ctx.add(path)
+    rev1 = ctx.ci(@wc_path).revision
+    
+  end
+  
   def test_status
     source = "source"
     file1 = "file1"
@@ -351,7 +305,7 @@
       FileUtils.touch(path4)
       access.add(path4)
       assert(File.exist?(path4))
-      access.add_repos_file2(path5, path2, {})
+      access.add_repos_file(path5, path2, {})
       assert_equal(source, File.open(path5) {|f| f.read})
 
       status = access.status(path2)
@@ -373,7 +327,6 @@
         ctx.update(@wc_path, youngest_rev + 1)
       end
       assert(Svn::Wc.locked?(@wc_path))
-<<<<<<< HEAD
     end
     gc_enable do
       GC.start
@@ -389,90 +342,4 @@
       assert(!Svn::Wc.locked?(@wc_path))
     end
   end
-
-  def test_translated_file
-    src_file = "src"
-    crlf_file = "crlf"
-    cr_file = "cr"
-    lf_file = "lf"
-    src_path = File.join(@wc_path, src_file)
-    crlf_path = File.join(@wc_path, crlf_file)
-    cr_path = File.join(@wc_path, cr_file)
-    lf_path = File.join(@wc_path, lf_file)
-
-    source = "a\n"
-    crlf_source = source.gsub(/\n/, "\r\n")
-    cr_source = source.gsub(/\n/, "\r")
-    lf_source = source.gsub(/\n/, "\n")
-
-    File.open(crlf_path, "w") {}
-    File.open(cr_path, "w") {}
-    File.open(lf_path, "w") {}
-
-    log = "log"
-    ctx = make_context(log)
-    ctx.add(crlf_path)
-    ctx.add(cr_path)
-    ctx.add(lf_path)
-    ctx.prop_set("svn:eol-style", "CRLF", crlf_path)
-    ctx.prop_set("svn:eol-style", "CR", cr_path)
-    ctx.prop_set("svn:eol-style", "LF", lf_path)
-    ctx.ci(crlf_path)
-    ctx.ci(cr_path)
-    ctx.ci(lf_path)
-
-    Svn::Wc::AdmAccess.open(nil, @wc_path, true, 5) do |access|
-      File.open(src_path, "wb") {|f| f.print(source)}
-      translated_file = access.translated_file(src_path, lf_path,
-                                               Svn::Wc::TRANSLATE_TO_NF)
-      File.open(src_path, "wb") {|f| f.print(File.read(translated_file))}
-
-      translated_file = access.translated_file(src_path, crlf_path,
-                                               Svn::Wc::TRANSLATE_FROM_NF)
-      assert_equal(crlf_source, File.read(translated_file))
-      translated_file = access.translated_file(src_path, cr_path,
-                                               Svn::Wc::TRANSLATE_FROM_NF)
-      assert_equal(cr_source, File.read(translated_file))
-      translated_file = access.translated_file(src_path, lf_path,
-                                               Svn::Wc::TRANSLATE_FROM_NF)
-      assert_equal(lf_source, File.read(translated_file))
-    end
-  end
-
-  def test_revision_status
-    log = "log"
-    file = "file"
-    path = File.join(@wc_path, file)
-
-    File.open(path, "w") {|f| f.print("a")}
-    ctx = make_context(log)
-    ctx.add(path)
-    ctx.ci(path)
-
-    File.open(path, "w") {|f| f.print("b")}
-    ctx.ci(path)
-
-    File.open(path, "w") {|f| f.print("c")}
-    rev = ctx.ci(path).revision
-
-    status = Svn::Wc::RevisionStatus.new(path, nil, true)
-    assert_equal(rev, status.min_rev)
-    assert_equal(rev, status.max_rev)
-=======
-    end
-    gc_enable do
-      GC.start
-      assert(!Svn::Wc.locked?(@wc_path))
-    end
-    
-    gc_disable do
-      assert_raise(Svn::Error::FS_NO_SUCH_REVISION) do
-        ctx.update(@wc_path, youngest_rev + 1)
-      end
-      assert(Svn::Wc.locked?(@wc_path))
-      ctx.cleanup(@wc_path)
-      assert(!Svn::Wc.locked?(@wc_path))
-    end
->>>>>>> 7a9d2b16
-  end
 end