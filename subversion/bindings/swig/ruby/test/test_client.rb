require "my-assertions"
require "util"

require "svn/core"
require "svn/client"

class SvnClientTest < Test::Unit::TestCase
  include SvnTestUtil

  def setup
    setup_basic
  end

  def teardown
    teardown_basic
  end

  def test_version
    assert_equal(Svn::Core.subr_version, Svn::Client.version)
  end

  def test_add_not_recurse
    log = "sample log"
    file = "hello.txt"
    src = "Hello"
    dir = "dir"
    dir_path = File.join(@wc_path, dir)
    path = File.join(dir_path, file)
    uri = "#{@repos_uri}/#{dir}/#{file}"

    ctx = make_context(log)
    FileUtils.mkdir(dir_path)
    File.open(path, "w") {|f| f.print(src)}
    ctx.add(dir_path, false)
    ctx.commit(@wc_path)

    assert_raise(Svn::Error::FS_NOT_FOUND) do
      ctx.cat(uri)
    end
  end

  def test_add_recurse
    log = "sample log"
    file = "hello.txt"
    src = "Hello"
    dir = "dir"
    dir_path = File.join(@wc_path, dir)
    path = File.join(dir_path, file)
    uri = "#{@repos_uri}/#{dir}/#{file}"

    ctx = make_context(log)
    FileUtils.mkdir(dir_path)
    File.open(path, "w") {|f| f.print(src)}
    ctx.add(dir_path)
    ctx.commit(@wc_path)

    assert_equal(src, ctx.cat(uri))
  end

  def test_add_force
    log = "sample log"
    file = "hello.txt"
    src = "Hello"
    dir = "dir"
    dir_path = File.join(@wc_path, dir)
    path = File.join(dir_path, file)
    uri = "#{@repos_uri}/#{dir}/#{file}"

    ctx = make_context(log)
    FileUtils.mkdir(dir_path)
    File.open(path, "w") {|f| f.print(src)}
    ctx.add(dir_path, false)
    ctx.commit(@wc_path)

    assert_raise(Svn::Error::ENTRY_EXISTS) do
      ctx.add(dir_path, true, false)
    end
    
    ctx.add(dir_path, true, true)
    ctx.commit(@wc_path)
    assert_equal(src, ctx.cat(uri))
  end

  def test_add_no_ignore
    log = "sample log"
    file = "hello.txt"
    src = "Hello"
    dir = "dir"
    dir_path = File.join(@wc_path, dir)
    path = File.join(dir_path, file)
    uri = "#{@repos_uri}/#{dir}/#{file}"

    ctx = make_context(log)
    FileUtils.mkdir(dir_path)
    File.open(path, "w") {|f| f.print(src)}
    ctx.add(dir_path, false)
    ctx.propset(Svn::Core::PROP_IGNORE, file, dir_path)
    ctx.commit(@wc_path)

    ctx.add(dir_path, true, true, false)
    ctx.commit(@wc_path)
    assert_raise(Svn::Error::FS_NOT_FOUND) do
      ctx.cat(uri)
    end
    
    ctx.add(dir_path, true, true, true)
    ctx.commit(@wc_path)
    assert_equal(src, ctx.cat(uri))
  end

  def test_mkdir
    log = "sample log"
    dir = "dir"
    deep_dir = ["d", "e", "e", "p"]
    dir2 = "dir2"
    dir_uri = "#{@repos_uri}/#{dir}"
    deep_dir_uri = "#{@repos_uri}/#{deep_dir.join('/')}"
    dir2_uri = "#{@repos_uri}/#{dir2}"
    dir_path = File.join(@wc_path, dir)
    deep_dir_path = File.join(@wc_path, *deep_dir)
    dir2_path = File.join(@wc_path, dir2)

    ctx = make_context(log)

    assert(!File.exist?(dir_path))
    ctx.mkdir(dir_path)
    assert(File.exist?(dir_path))
    assert_raises(Svn::Error::EntryExists) do
      ctx.add(dir_path)
    end
    old_rev = ctx.commit(@wc_path).revision

    new_rev = ctx.mkdir(dir2_uri).revision
    assert_equal(old_rev + 1, new_rev)
    assert_raises(Svn::Error::FsAlreadyExists) do
      ctx.mkdir(dir2_uri)
    end
    assert(!File.exist?(dir2_path))
    ctx.update(@wc_path)
    assert(File.exist?(dir2_path))

    assert_raises(Svn::Error) do
      ctx.mkdir(deep_dir_path)
    end
  end

  def test_mkdir_multiple
    log = "sample log"
    dir = "dir"
    dir2 = "dir2"
    dirs = [dir, dir2]
    dirs_path = dirs.collect{|d| File.join(@wc_path, d)}
    dirs_uri = dirs.collect{|d| "#{@repos_uri}/#{d}"}

    ctx = make_context(log)

    infos = []
    ctx.set_notify_func do |notify|
      infos << [notify.path, notify]
    end
    
    dirs_path.each do |path|
      assert(!File.exist?(path))
    end
    ctx.mkdir(dirs_path)
    assert_equal(dirs_path.sort,
                 infos.collect{|path, notify| path}.sort)
    assert_equal(dirs_path.collect{true},
                 infos.collect{|path, notify| notify.add?})
    dirs_path.each do |path|
      assert(File.exist?(path))
    end

    infos.clear
    ctx.commit(@wc_path)
    assert_equal(dirs_path.sort,
                 infos.collect{|path, notify| path}.sort)
    assert_equal(dirs_path.collect{true},
                 infos.collect{|path, notify| notify.commit_added?})
  end

  def test_mkdir_multiple2
    log = "sample log"
    dir = "dir"
    dir2 = "dir2"
    dirs = [dir, dir2]
    dirs_path = dirs.collect{|d| File.join(@wc_path, d)}
    dirs_uri = dirs.collect{|d| "#{@repos_uri}/#{d}"}

    ctx = make_context(log)

    infos = []
    ctx.set_notify_func do |notify|
      infos << [notify.path, notify]
    end
    
    dirs_path.each do |path|
      assert(!File.exist?(path))
    end
    ctx.mkdir(*dirs_path)
    assert_equal(dirs_path.sort,
                 infos.collect{|path, notify| path}.sort)
    assert_equal(dirs_path.collect{true},
                 infos.collect{|path, notify| notify.add?})
    dirs_path.each do |path|
      assert(File.exist?(path))
    end

    infos.clear
    ctx.commit(@wc_path)
    assert_equal(dirs_path.sort,
                 infos.collect{|path, notify| path}.sort)
    assert_equal(dirs_path.collect{true},
                 infos.collect{|path, notify| notify.commit_added?})
  end

  def test_delete
    log = "sample log"
    src = "sample source\n"
    file = "file.txt"
    dir = "dir"
    path = File.join(@wc_path, file)
    dir_path = File.join(@wc_path, dir)

    ctx = make_context(log)

    File.open(path, "w") {|f| f.print(src)}
    ctx.add(path)
    ctx.mkdir(dir_path)
    ctx.commit(@wc_path)

    ctx.delete([path, dir_path])
    ctx.commit(@wc_path)
    assert(!File.exist?(path))
    assert(!File.exist?(dir_path))

    
    File.open(path, "w") {|f| f.print(src)}
    ctx.add(path)
    ctx.commit(@wc_path)

    File.open(path, "w") {|f| f.print(src * 2)}
    gc_disable do
      assert_raises(Svn::Error::ClientModified) do
        ctx.delete(path)
      end
      assert_raises(Svn::Error::WcLocked) do
        ctx.delete(path, true)
      end
      ctx.cleanup(@wc_path)
      ctx.delete(path, true)
      ctx.commit(@wc_path)
    end
    assert(!File.exist?(path))
  end
 
  def test_delete_alias
    log = "sample log"
    src = "sample source\n"
    file = "file.txt"
    dir = "dir"
    path = File.join(@wc_path, file)
    dir_path = File.join(@wc_path, dir)

    ctx = make_context(log)

    File.open(path, "w") {|f| f.print(src)}
    ctx.add(path)
    ctx.mkdir(dir_path)
    ctx.commit(@wc_path)

    ctx.rm([path, dir_path])
    ctx.commit(@wc_path)
    assert(!File.exist?(path))
    assert(!File.exist?(dir_path))

    
    File.open(path, "w") {|f| f.print(src)}
    ctx.add(path)
    ctx.commit(@wc_path)

    File.open(path, "w") {|f| f.print(src * 2)}
    gc_disable do
      assert_raises(Svn::Error::ClientModified) do
        ctx.rm(path)
      end
      assert_raises(Svn::Error::WcLocked) do
        ctx.rm_f(path)
      end
      ctx.cleanup(@wc_path)
      ctx.rm_f(path)
      ctx.commit(@wc_path)
    end
    assert(!File.exist?(path))

    File.open(path, "w") {|f| f.print(src)}
    ctx.add(path)
    ctx.mkdir(dir_path)
    ctx.commit(@wc_path)

    ctx.rm_f(path, dir_path)
    ctx.commit(@wc_path)
    assert(!File.exist?(path))
    assert(!File.exist?(dir_path))
  end
  
  def test_import
    src = "source\n"
    log = "sample log"
    deep_dir = File.join(%w(a b c d e))
    file = "sample.txt"
    deep_dir_path = File.join(@wc_path, deep_dir)
    path = File.join(deep_dir_path, file)
    tmp_deep_dir_path = File.join(@tmp_path, deep_dir)
    tmp_path = File.join(tmp_deep_dir_path, file)

    ctx = make_context(log)

    FileUtils.mkdir_p(tmp_deep_dir_path)
    File.open(tmp_path, "w") {|f| f.print(src)}

    ctx.import(@tmp_path, @repos_uri)

    ctx.up(@wc_path)
    assert_equal(src, File.open(path){|f| f.read})
  end
  
  def test_commit
    log = "sample log"
    dir1 = "dir1"
    dir2 = "dir2"
    dir1_path = File.join(@wc_path, dir1)
    dir2_path = File.join(dir1_path, dir2)
    
    ctx = make_context(log)
    assert_nil(ctx.commit(@wc_path))
    ctx.mkdir(dir1_path)
    assert_equal(0, youngest_rev)
    assert_equal(1, ctx.commit(@wc_path).revision)
    ctx.mkdir(dir2_path)
    assert_nil(ctx.commit(@wc_path, false))
    assert_equal(2, ctx.ci(@wc_path).revision)
  end

  def test_status
    log = "sample log"
    file1 = "sample1.txt"
    file2 = "sample2.txt"
    dir = "dir"
    dir_path = File.join(@wc_path, dir)
    path1 = File.join(@wc_path, file1)
    path2 = File.join(dir_path, file2)
    
    ctx = make_context(log)
    File.open(path1, "w") {}
    ctx.add(path1)
    rev1 = ctx.commit(@wc_path).revision

    
    ctx.mkdir(dir_path)
    File.open(path2, "w") {}
    
    infos = []
    rev = ctx.status(@wc_path) do |path, status|
      infos << [path, status]
    end

    assert_equal(youngest_rev, rev)
    assert_equal([dir_path, path2].sort,
                 infos.collect{|path, status| path}.sort)
    dir_status = infos.assoc(dir_path).last
    assert(dir_status.text_added?)
    assert(dir_status.entry.dir?)
    assert(dir_status.entry.add?)
    path2_status = infos.assoc(path2).last
    assert(!path2_status.text_added?)
    assert_nil(path2_status.entry)


    infos = []
    rev = ctx.st(@wc_path, rev1, true, true) do |path, status|
      infos << [path, status]
    end
    
    assert_equal(rev1, rev)
    assert_equal([@wc_path, dir_path, path1, path2].sort,
                 infos.collect{|path, status| path}.sort)
    wc_status = infos.assoc(@wc_path).last
    assert(wc_status.text_normal?)
    assert(wc_status.entry.dir?)
    assert(wc_status.entry.normal?)
    dir_status = infos.assoc(dir_path).last
    assert(dir_status.text_added?)
    assert(dir_status.entry.dir?)
    assert(dir_status.entry.add?)
    path1_status = infos.assoc(path1).last
    assert(path1_status.text_normal?)
    assert(path1_status.entry.file?)
    assert(path1_status.entry.normal?)
    path2_status = infos.assoc(path2).last
    assert(!path2_status.text_added?)
    assert_nil(path2_status.entry)


    ctx.prop_set(Svn::Core::PROP_IGNORE, file2, dir_path)

    infos = []
    rev = ctx.status(@wc_path, nil, true, true, true, false) do |path, status|
      infos << [path, status]
    end
    
    assert_equal(rev1, rev)
    assert_equal([@wc_path, dir_path, path1].sort,
                 infos.collect{|path, status| path}.sort)


    infos = []
    rev = ctx.status(@wc_path, nil, true, true, true, true) do |path, status|
      infos << [path, status]
    end
    
    assert_equal(rev1, rev)
    assert_equal([@wc_path, dir_path, path1, path2].sort,
                 infos.collect{|path, status| path}.sort)
  end

  def test_checkout
    log = "sample log"
    file = "hello.txt"
    dir = "dir"
    dir_path = File.join(@wc_path, dir)
    path = File.join(dir_path, file)
    content = "Hello"

    ctx = make_context(log)
    ctx.mkdir(dir_path)
    File.open(path, "w"){|f| f.print(content)}
    ctx.add(path)
    ctx.commit(@wc_path)

    FileUtils.rm_rf(@wc_path)
    ctx.checkout(@repos_uri, @wc_path)
    assert(File.exist?(path))

    FileUtils.rm_rf(@wc_path)
    ctx.co(@repos_uri, @wc_path, nil, nil, false)
    assert(!File.exist?(path))
  end
  
  def test_update
    log = "sample log"
    file = "hello.txt"
    path = File.join(@wc_path, file)
    content = "Hello"
    File.open(path, "w"){|f| f.print(content)}

    ctx = make_context(log)
    
    assert_nothing_raised do
      ctx.update(File.join(@wc_path, "non-exist"), youngest_rev)
    end
    
    ctx.add(path)
    commit_info = ctx.commit(@wc_path)

    FileUtils.rm(path)
    assert(!File.exist?(path))
    assert_equal(commit_info.revision,
                 ctx.update(path, commit_info.revision))
    assert_equal(content, File.read(path))
    
    FileUtils.rm(path)
    assert(!File.exist?(path))
    assert_equal([commit_info.revision],
                 ctx.update([path], commit_info.revision))
    assert_equal(content, File.read(path))

    assert_raise(Svn::Error::FS_NO_SUCH_REVISION) do
      begin
        ctx.update(path, commit_info.revision + 1)
      ensure
        ctx.cleanup(@wc_path)
      end
    end
    assert_nothing_raised do
      ctx.update(path + "non-exist", commit_info.revision)
    end
  end

  def test_revert
    log = "sample log"
    file1 = "hello1.txt"
    file2 = "hello2.txt"
    file3 = "hello3.txt"
    dir = "dir"
    dir_path = File.join(@wc_path, dir)
    path1 = File.join(@wc_path, file1)
    path2 = File.join(@wc_path, file2)
    path3 = File.join(dir_path, file3)
    content = "Hello"

    ctx = make_context(log)
    File.open(path1, "w"){|f| f.print(content)}
    File.open(path2, "w"){|f| f.print(content)}
    ctx.add(path1)
    ctx.add(path2)
    ctx.mkdir(dir_path)
    File.open(path3, "w"){|f| f.print(content)}
    ctx.add(path3)
    commit_info = ctx.commit(@wc_path)

    File.open(path1, "w"){}
    assert_equal("", File.open(path1){|f| f.read})

    ctx.revert(path1)
    assert_equal(content, File.open(path1){|f| f.read})

    File.open(path1, "w"){}
    File.open(path2, "w"){}
    assert_equal("", File.open(path1){|f| f.read})
    assert_equal("", File.open(path2){|f| f.read})
    ctx.revert([path1, path2])
    assert_equal(content, File.open(path1){|f| f.read})
    assert_equal(content, File.open(path2){|f| f.read})

    File.open(path1, "w"){}
    File.open(path2, "w"){}
    File.open(path3, "w"){}
    assert_equal("", File.open(path1){|f| f.read})
    assert_equal("", File.open(path2){|f| f.read})
    assert_equal("", File.open(path3){|f| f.read})
    ctx.revert(@wc_path)
    assert_equal(content, File.open(path1){|f| f.read})
    assert_equal(content, File.open(path2){|f| f.read})
    assert_equal(content, File.open(path3){|f| f.read})
    
    File.open(path1, "w"){}
    File.open(path2, "w"){}
    File.open(path3, "w"){}
    assert_equal("", File.open(path1){|f| f.read})
    assert_equal("", File.open(path2){|f| f.read})
    assert_equal("", File.open(path3){|f| f.read})
    ctx.revert(@wc_path, false)
    assert_equal("", File.open(path1){|f| f.read})
    assert_equal("", File.open(path2){|f| f.read})
    assert_equal("", File.open(path3){|f| f.read})

    File.open(path1, "w"){}
    File.open(path2, "w"){}
    File.open(path3, "w"){}
    assert_equal("", File.open(path1){|f| f.read})
    assert_equal("", File.open(path2){|f| f.read})
    assert_equal("", File.open(path3){|f| f.read})
    ctx.revert(dir_path)
    assert_equal("", File.open(path1){|f| f.read})
    assert_equal("", File.open(path2){|f| f.read})
    assert_equal(content, File.open(path3){|f| f.read})
  end

  def test_log
    log1 = "sample log1"
    log2 = "sample log2"
    log3 = "sample log3"
    src1 = "source1\n"
    src2 = "source2\n"
    src3 = "source3\n"
    file1 = "sample1.txt"
    file2 = "sample2.txt"
    file3 = "sample3.txt"
    path1 = File.join(@wc_path, file1)
    path2 = File.join(@wc_path, file2)
    path3 = File.join(@wc_path, file3)
    abs_path1 = File.join('', file1)
    abs_path2 = File.join('', file2)
    abs_path3 = File.join('', file3)

    ctx = make_context(log1)
    File.open(path1, "w") {|f| f.print(src1)}
    ctx.add(path1)
    rev1 = ctx.ci(@wc_path).revision

    ctx = make_context(log2)
    ctx.cp(path1, path2)
    rev2 = ctx.ci(@wc_path).revision

    ctx = make_context(log3)
    ctx.cp(path1, path3)
    File.open(path1, "w") {|f| f.print(src2)}
    File.open(path3, "w") {|f| f.print(src3)}
    rev3 = ctx.ci(@wc_path).revision

    changed_paths_lists = {}
    revs = {}
    messages = {}
    keys = [@wc_path, path1, path2, path3]
    keys.each do |key|
      revs[key] = []
      changed_paths_lists[key] = []
      messages[key] = []
      args = [key, 1, "HEAD", 0, true, nil]
      ctx.log(*args) do |changed_paths, rev, author, date, message|
        revs[key] << rev
        changed_paths_lists[key] << changed_paths
        messages[key] << message
      end
    end
    changed_paths_list = changed_paths_lists[@wc_path]

    assert_equal([rev1, rev2, rev3], revs[@wc_path])
    assert_equal([rev1, rev3], revs[path1])
    assert_equal([rev1, rev2], revs[path2])
    assert_equal([rev1, rev3], revs[path3])
    assert_equal([log1, log2, log3], messages[@wc_path])

    expected = [[abs_path1], [abs_path2], [abs_path1, abs_path3]]
    actual = changed_paths_list.collect {|changed_paths| changed_paths.keys}
    assert_nested_sorted_array(expected, actual)

    assert_equal('A', changed_paths_list[0][abs_path1].action)
    assert_false(changed_paths_list[0][abs_path1].copied?)
    assert_equal('A', changed_paths_list[1][abs_path2].action)
    assert_true(changed_paths_list[1][abs_path2].copied?)
    assert_equal(abs_path1, changed_paths_list[1][abs_path2].copyfrom_path)
    assert_equal(rev1, changed_paths_list[1][abs_path2].copyfrom_rev)
    assert_equal('M', changed_paths_list[2][abs_path1].action)
    assert_equal('A', changed_paths_list[2][abs_path3].action)
  end

  def test_log_message
    log = "sample log"
    file = "hello.txt"
    path = File.join(@wc_path, file)
    FileUtils.touch(path)

    ctx = make_context(log)
    ctx.add(path)
    commit_info = ctx.commit(@wc_path)
    rev = commit_info.revision

    assert_equal(log, ctx.log_message(path, rev))
  end

  def test_blame
    log = "sample log"
    file = "hello.txt"
    srcs = %w(first second third)
    infos = []
    path = File.join(@wc_path, file)

    ctx = make_context(log)
    
    File.open(path, "w") {|f| f.puts(srcs[0])}
    ctx.add(path)
    commit_info = ctx.commit(@wc_path)
    infos << [0, commit_info.revision, @author, commit_info.date, srcs[0]]
    
    File.open(path, "a") {|f| f.puts(srcs[1])}
    commit_info = ctx.commit(@wc_path)
    infos << [1, commit_info.revision, @author, commit_info.date, srcs[1]]

    File.open(path, "a") {|f| f.puts(srcs[2])}
    commit_info = ctx.commit(@wc_path)
    infos << [2, commit_info.revision, @author, commit_info.date, srcs[2]]

    result = []
    ctx.blame(path) do |line_no, revision, author, date, line|
      result << [line_no, revision, author, date, line]
    end
    assert_equal(infos, result)


    ctx.prop_set(Svn::Core::PROP_MIME_TYPE, "image/DUMMY", path)
    ctx.commit(@wc_path)
    
    assert_raise(Svn::Error::CLIENT_IS_BINARY_FILE) do
      ctx.ann(path) {}
    end
  end

  def test_diff
    log = "sample log"
    before = "before\n"
    after = "after\n"
    file = "hello.txt"
    path = File.join(@wc_path, file)

    File.open(path, "w") {|f| f.print(before)}

    ctx = make_context(log)
    ctx.add(path)
    commit_info = ctx.commit(@wc_path)
    rev1 = commit_info.revision

    File.open(path, "w") {|f| f.print(after)}

    out_file = Tempfile.new("svn")
    err_file = Tempfile.new("svn")
    ctx.diff([], path, rev1, path, "WORKING", out_file.path, err_file.path)
    out_file.open
    assert_match(/-#{before}\+#{after}\z/, out_file.read)

    commit_info = ctx.commit(@wc_path)
    rev2 = commit_info.revision
    out_file = Tempfile.new("svn")
    ctx.diff([], path, rev1, path, rev2, out_file.path, err_file.path)
    out_file.open
    assert_match(/-#{before}\+#{after}\z/, out_file.read)
  end

  def test_diff_peg
    log = "sample log"
    before = "before\n"
    after = "after\n"
    file = "hello.txt"
    path = File.join(@wc_path, file)

    File.open(path, "w") {|f| f.print(before)}

    ctx = make_context(log)
    ctx.add(path)
    commit_info = ctx.commit(@wc_path)
    rev1 = commit_info.revision

    File.open(path, "w") {|f| f.print(after)}

    out_file = Tempfile.new("svn")
    err_file = Tempfile.new("svn")
    ctx.diff_peg([], path, rev1, "WORKING", out_file.path, err_file.path)
    out_file.open
    assert_match(/-#{before}\+#{after}\z/, out_file.read)

    commit_info = ctx.commit(@wc_path)
    rev2 = commit_info.revision
    out_file = Tempfile.new("svn")
    ctx.diff_peg([], path, rev1, rev2, out_file.path, err_file.path)
    out_file.open
    assert_match(/-#{before}\+#{after}\z/, out_file.read)
  end

  def test_diff_summarize
    log = "sample log"
    before = "before\n"
    after = "after\n"
    file = "hello.txt"
    path = File.join(@wc_path, file)

    File.open(path, "w") {|f| f.print(before)}

    ctx = make_context(log)
    ctx.add(path)
    commit_info = ctx.commit(@wc_path)
    rev1 = commit_info.revision

    File.open(path, "w") {|f| f.print(after)}

    commit_info = ctx.commit(@wc_path)
    rev2 = commit_info.revision

    diffs = []
    ctx.diff_summarize(path, rev1, path, rev2) do |diff|
      diffs << diff
    end
    assert_equal([file], diffs.collect {|d| d.path})
    kinds = diffs.collect do |d|
      [d.kind_normal?, d.kind_added?, d.kind_modified?, d.kind_deleted?]
    end
    assert_equal([[false, false, true, false]], kinds)
    assert_equal([false], diffs.collect {|d| d.prop_changed?})
    node_kinds = diffs.collect do |d|
      [d.node_kind_none?, d.node_kind_file?,
       d.node_kind_dir?, d.node_kind_unknown?]
    end
    assert_equal([[false, true, false, false]], node_kinds)
  end

  def test_diff_summarize_peg
    log = "sample log"
    before = "before\n"
    after = "after\n"
    before_file = "before.txt"
    after_file = "after.txt"
    moved_file = "moved.txt"
    before_path = File.join(@wc_path, before_file)
    after_path = File.join(@wc_path, after_file)
    moved_path = File.join(@wc_path, moved_file)
    after_uri = "#{@repos_uri}/#{after_file}"

    File.open(before_path, "w") {|f| f.print(before)}

    ctx = make_context(log)
    ctx.add(before_path)
    commit_info = ctx.commit(@wc_path)
    rev1 = commit_info.revision

    ctx.mv(before_path, after_path)
    commit_info = ctx.commit(@wc_path)
    rev2 = commit_info.revision

    File.open(after_path, "w") {|f| f.print(after)}
    commit_info = ctx.commit(@wc_path)
    rev3 = commit_info.revision

    File.open(after_path, "w") {|f| f.print(before)}
    commit_info = ctx.commit(@wc_path)
    rev4 = commit_info.revision

    ctx.mv(after_path, moved_path)
    commit_info = ctx.commit(@wc_path)
    rev5 = commit_info.revision

    diffs = []
    ctx.diff_summarize_peg(after_uri, rev3, rev4, rev3) do |diff|
      diffs << diff
    end
    assert_equal([after_file], diffs.collect {|d| d.path})
    kinds = diffs.collect do |d|
      [d.kind_normal?, d.kind_added?, d.kind_modified?, d.kind_deleted?]
    end
    assert_equal([[false, false, true, false]], kinds)
    assert_equal([false], diffs.collect {|d| d.prop_changed?})
    node_kinds = diffs.collect do |d|
      [d.node_kind_none?, d.node_kind_file?,
       d.node_kind_dir?, d.node_kind_unknown?]
    end
    assert_equal([[false, true, false, false]], node_kinds)
  end

  def test_merge
    log = "sample log"
    file = "sample.txt"
    src = "sample\n"
    trunk = File.join(@wc_path, "trunk")
    branch = File.join(@wc_path, "branch")
    trunk_path = File.join(trunk, file)
    branch_path = File.join(branch, file)

    ctx = make_context(log)
    ctx.mkdir(trunk, branch)
    File.open(trunk_path, "w") {}
    File.open(branch_path, "w") {}
    ctx.add(trunk_path)
    ctx.add(branch_path)
    rev1 = ctx.commit(@wc_path).revision

    File.open(branch_path, "w") {|f| f.print(src)}
    rev2 = ctx.commit(@wc_path).revision

    ctx.merge(branch, rev1, branch, rev2, trunk)
    rev3 = ctx.commit(@wc_path).revision

    assert_equal(src, ctx.cat(trunk_path, rev3))
    
    ctx.rm(branch_path)
    rev4 = ctx.commit(@wc_path).revision

    ctx.merge(branch, rev3, branch, rev4, trunk)
    assert(!File.exist?(trunk_path))

    ctx.revert(trunk_path)
    File.open(trunk_path, "a") {|f| f.print(src)}
    ctx.merge(branch, rev3, branch, rev4, trunk)
    assert(File.exist?(trunk_path))
    rev5 = ctx.commit(@wc_path).revision
    
    File.open(trunk_path, "a") {|f| f.print(src)}
    ctx.merge(branch, rev3, branch, rev4, trunk, true, false, true, true)
    assert(File.exist?(trunk_path))
    
    ctx.merge(branch, rev3, branch, rev4, trunk, true, false, true)
    rev6 = ctx.commit(@wc_path).revision

    assert(!File.exist?(trunk_path))
  end

  def test_merge_peg
    log = "sample log"
    file = "sample.txt"
    src = "sample\n"
    trunk = File.join(@wc_path, "trunk")
    branch = File.join(@wc_path, "branch")
    trunk_path = File.join(trunk, file)
    branch_path = File.join(branch, file)

    ctx = make_context(log)
    ctx.mkdir(trunk, branch)
    File.open(trunk_path, "w") {}
    File.open(branch_path, "w") {}
    ctx.add(trunk_path)
    ctx.add(branch_path)
    rev1 = ctx.commit(@wc_path).revision

    File.open(branch_path, "w") {|f| f.print(src)}
    rev2 = ctx.commit(@wc_path).revision

    ctx.merge_peg(branch, rev1, rev2, trunk)
    rev3 = ctx.commit(@wc_path).revision

    assert_equal(src, ctx.cat(trunk_path, rev3))
    
    ctx.rm(branch_path)
    rev4 = ctx.commit(@wc_path).revision

    ctx.merge_peg(branch, rev3, rev4, trunk)
    assert(!File.exist?(trunk_path))

    ctx.revert(trunk_path)
    File.open(trunk_path, "a") {|f| f.print(src)}
    ctx.merge_peg(branch, rev3, rev4, trunk)
    assert(File.exist?(trunk_path))
    rev5 = ctx.commit(@wc_path).revision
    
    File.open(trunk_path, "a") {|f| f.print(src)}
    ctx.merge_peg(branch, rev3, rev4, trunk, nil, true, false, true, true)
    assert(File.exist?(trunk_path))
    
    ctx.merge_peg(branch, rev3, rev4, trunk, nil, true, false, true)
    rev6 = ctx.commit(@wc_path).revision

    assert(!File.exist?(trunk_path))
  end

  def test_cleanup
    log = "sample log"
    file = "sample.txt"
    src = "sample\n"
    path = File.join(@wc_path, file)

    ctx = make_context(log)
    File.open(path, "w") {|f| f.print(src)}
    ctx.add(path)
    rev = ctx.commit(@wc_path).revision

    ctx.up(@wc_path, rev - 1)
    File.open(path, "w") {|f| f.print(src)}
    
    gc_disable do
      assert_raise(Svn::Error::WC_OBSTRUCTED_UPDATE) do
        ctx.up(@wc_path, rev)
      end
      assert_raise(Svn::Error::WC_LOCKED) do
        ctx.commit(@wc_path)
      end

      ctx.set_cancel_func do
        raise Svn::Error::CANCELLED
      end
      assert_raise(Svn::Error::CANCELLED) do
        ctx.cleanup(@wc_path)
      end
      assert_raise(Svn::Error::WC_LOCKED) do
        ctx.commit(@wc_path)
      end

      ctx.set_cancel_func(nil)
      assert_nothing_raised do
        ctx.cleanup(@wc_path)
      end
      assert_nothing_raised do
        ctx.commit(@wc_path)
      end
    end
  end

  def test_relocate
    log = "sample log"
    file = "sample.txt"
    src = "sample\n"
    path = File.join(@wc_path, file)

    ctx = make_context(log)
    File.open(path, "w") {|f| f.print(src)}
    ctx.add(path)
    ctx.commit(@wc_path)

    assert_nothing_raised do
      ctx.cat(path)
    end

    ctx.add_simple_prompt_provider(0) do |cred, realm, username, may_save|
      cred.username = @author
      cred.password = @password
      cred.may_save = true
    end
    ctx.relocate(@wc_path, @repos_uri, @repos_svnserve_uri)
    
    ctx = make_context(log)
    assert_raises(Svn::Error::AuthnNoProvider) do
      ctx.cat(path)
    end
  end

  def test_resolved
    log = "sample log"
    file = "sample.txt"
    dir = "dir"
    src1 = "before\n"
    src2 = "after\n"
    dir_path = File.join(@wc_path, dir)
    path = File.join(dir_path, file)

    ctx = make_context(log)
    ctx.mkdir(dir_path)
    File.open(path, "w") {}
    ctx.add(path)
    rev1 = ctx.ci(@wc_path).revision

    File.open(path, "w") {|f| f.print(src1)}
    rev2 = ctx.ci(@wc_path).revision

    ctx.up(@wc_path, rev1)

    File.open(path, "w") {|f| f.print(src2)}
    ctx.up(@wc_path)

    assert_raises(Svn::Error::WcFoundConflict) do
      ctx.ci(@wc_path)
    end

    ctx.resolved(dir_path, false)
    assert_raises(Svn::Error::WcFoundConflict) do
      ctx.ci(@wc_path)
    end

    ctx.resolved(dir_path)
    info = nil
    assert_nothing_raised do
      info = ctx.ci(@wc_path)
    end
    assert_not_nil(info)
    assert_equal(rev2 + 1, info.revision)
  end

  def test_copy
    log = "sample log"
    src = "source\n"
    file1 = "sample1.txt"
    file2 = "sample2.txt"
    path1 = File.join(@wc_path, file1)
    path2 = File.join(@wc_path, file2)

    ctx = make_context(log)
    File.open(path1, "w") {|f| f.print(src)}
    ctx.add(path1)

    ctx.ci(@wc_path)

    ctx.cp(path1, path2)

    infos = []
    ctx.set_notify_func do |notify|
      infos << [notify.path, notify]
    end
    ctx.ci(@wc_path)

    assert_equal([path2].sort,
                 infos.collect{|path, notify| path}.sort)
    path2_notify = infos.assoc(path2)[1]
    assert(path2_notify.commit_added?)
    assert_equal(File.open(path1) {|f| f.read},
                 File.open(path2) {|f| f.read})
  end
  
  def test_move
    log = "sample log"
    src = "source\n"
    file1 = "sample1.txt"
    file2 = "sample2.txt"
    path1 = File.join(@wc_path, file1)
    path2 = File.join(@wc_path, file2)

    ctx = make_context(log)
    File.open(path1, "w") {|f| f.print(src)}
    ctx.add(path1)

    ctx.ci(@wc_path)

    ctx.mv(path1, path2)

    infos = []
    ctx.set_notify_func do |notify|
      infos << [notify.path, notify]
    end
    ctx.ci(@wc_path)

    assert_equal([path1, path2].sort,
                 infos.collect{|path, notify| path}.sort)
    path1_notify = infos.assoc(path1)[1]
    assert(path1_notify.commit_deleted?)
    path2_notify = infos.assoc(path2)[1]
    assert(path2_notify.commit_added?)
    assert_equal(src, File.open(path2) {|f| f.read})
  end
  
  def test_move_force
    log = "sample log"
    src1 = "source1\n"
    src2 = "source2\n"
    file1 = "sample1.txt"
    file2 = "sample2.txt"
    path1 = File.join(@wc_path, file1)
    path2 = File.join(@wc_path, file2)

    ctx = make_context(log)
    File.open(path1, "w") {|f| f.print(src1)}
    ctx.add(path1)
    ctx.ci(@wc_path)

    File.open(path1, "w") {|f| f.print(src2)}
    assert_nothing_raised do
      ctx.mv(path1, path2)
    end
    ctx.revert([path1, path2])
    FileUtils.rm(path2)

    File.open(path1, "w") {|f| f.print(src2)}
    assert_nothing_raised do
      ctx.mv_f(path1, path2)
    end

    notifies = []
    ctx.set_notify_func do |notify|
      notifies << notify
    end
    ctx.ci(@wc_path)

    paths = notifies.collect do |notify|
      notify.path
    end
    assert_equal([path1, path2, path2].sort, paths.sort)

    deleted_paths = notifies.find_all do |notify|
      notify.commit_deleted?
    end.collect do |notify|
      notify.path
    end
    assert_equal([path1].sort, deleted_paths.sort)

    added_paths = notifies.find_all do |notify|
      notify.commit_added?
    end.collect do |notify|
      notify.path
    end
    assert_equal([path2].sort, added_paths.sort)

    postfix_txdelta_paths = notifies.find_all do |notify|
      notify.commit_postfix_txdelta?
    end.collect do |notify|
      notify.path
    end
    assert_equal([path2].sort, postfix_txdelta_paths.sort)

    assert_equal(src2, File.open(path2) {|f| f.read})
  end

  def test_prop
    log = "sample log"
    dir = "dir"
    file = "sample.txt"
    dir_path = File.join(@wc_path, dir)
    dir_uri = "#{@repos_uri}/#{dir}"
    path = File.join(dir_path, file)
    uri = "#{dir_uri}/#{file}"
    prop_name = "sample-prop"
    prop_value = "sample value"
    invalid_mime_type_prop_value = "image"

    ctx = make_context(log)

    ctx.mkdir(dir_path)
    File.open(path, "w") {}
    ctx.add(path)

    ctx.commit(@wc_path)

    assert_equal({}, ctx.prop_get(prop_name, path))
    ctx.prop_set(prop_name, prop_value, path)
    ctx.commit(@wc_path)
    assert_equal({uri => prop_value}, ctx.pget(prop_name, path))
    
    ctx.prop_del(prop_name, path)
    ctx.commit(@wc_path)
    assert_equal({}, ctx.pg(prop_name, path))
    
    ctx.ps(prop_name, prop_value, path)
    ctx.commit(@wc_path)
    assert_equal({uri => prop_value}, ctx.pg(prop_name, path))

    ctx.ps(prop_name, nil, path)
    ctx.commit(@wc_path)
    assert_equal({}, ctx.pg(prop_name, path))

    ctx.up(@wc_path)
    ctx.ps(prop_name, prop_value, dir_path)
    ctx.ci(@wc_path)
    assert_equal({
                   dir_uri => prop_value,
                   uri => prop_value,
                 },
                 ctx.pg(prop_name, dir_path))

    ctx.up(@wc_path)
    ctx.pdel(prop_name, dir_path, false)
    ctx.ci(@wc_path)
    assert_equal({uri => prop_value}, ctx.pg(prop_name, dir_path))
    
    ctx.up(@wc_path)
    ctx.pd(prop_name, dir_path)
    ctx.ci(@wc_path)
    assert_equal({}, ctx.pg(prop_name, dir_path))
    
    ctx.up(@wc_path)
    ctx.ps(prop_name, prop_value, dir_path, false)
    ctx.ci(@wc_path)
    assert_equal({dir_uri => prop_value}, ctx.pg(prop_name, dir_path))

    assert_raises(Svn::Error::BadMimeType) do
      ctx.ps(Svn::Core::PROP_MIME_TYPE,
             invalid_mime_type_prop_value,
             path)
    end
    ctx.cleanup(@wc_path)

    assert_nothing_raised do
      ctx.ps(Svn::Core::PROP_MIME_TYPE,
             invalid_mime_type_prop_value,
             path, false, true)
    end
    ctx.commit(@wc_path)
    assert_equal({uri => invalid_mime_type_prop_value},
                 ctx.pg(Svn::Core::PROP_MIME_TYPE, path))
  end
  
  def test_prop_list
    log = "sample log"
    dir = "dir"
    file = "sample.txt"
    dir_path = File.join(@wc_path, dir)
    path = File.join(dir_path, file)
    dir_uri = "#{@repos_uri}/#{dir}"
    uri = "#{dir_uri}/#{file}"
    name1 = "name1"
    name2 = "name2"
    value1 = "value1"
    value2 = "value2"

    ctx = make_context(log)

    ctx.mkdir(dir_path)
    File.open(path, "w") {}
    ctx.add(path)

    ctx.ci(@wc_path)

    assert_equal([], ctx.prop_list(path))
    
    ctx.ps(name1, value1, path)
    ctx.ci(@wc_path)
    assert_equal([uri], ctx.prop_list(path).collect{|item| item.node_name})
    assert_equal([{name1 => value1}],
                 ctx.plist(path).collect{|item| item.prop_hash})
    assert_equal([value1], ctx.pl(path).collect{|item| item[name1]})

    ctx.up(@wc_path)
    ctx.ps(name2, value2, dir_path)
    ctx.ci(@wc_path)
    assert_equal([uri, dir_uri].sort,
                 ctx.prop_list(dir_path).collect{|item| item.name})
    prop_list = ctx.plist(dir_path).collect{|item| [item.name, item.props]}
    props = prop_list.assoc(uri)[1]
    dir_props = prop_list.assoc(dir_uri)[1]
    assert_equal({name1 => value1, name2 => value2}, props)
    assert_equal({name2 => value2}, dir_props)
  end
  
  def test_cat
    log = "sample log"
    src1 = "source1\n"
    src2 = "source2\n"
    file = "sample.txt"
    path = File.join(@wc_path, file)

    File.open(path, "w") {|f| f.print(src1)}

    ctx = make_context(log)
    ctx.add(path)
    commit_info = ctx.commit(@wc_path)
    rev1 = commit_info.revision

    assert_equal(src1, ctx.cat(path, rev1))
    assert_equal(src1, ctx.cat(path))
    
    File.open(path, "w") {|f| f.print(src2)}

    commit_info = ctx.commit(@wc_path)
    rev2 = commit_info.revision

    assert_equal(src1, ctx.cat(path, rev1))
    assert_equal(src2, ctx.cat(path, rev2))
    assert_equal(src2, ctx.cat(path))
  end

  def test_lock
    log = "sample log"
    src = "source\n"
    file = "sample.txt"
    path = File.join(@wc_path, file)

    File.open(path, "w") {|f| f.print(src)}

    ctx = make_context(log)
    ctx.add(path)
    ctx.commit(@wc_path)

    infos = []
    ctx.set_notify_func do |notify|
      infos << [notify.path, notify]
    end
    ctx.lock(path)

    assert_equal([file], infos.collect{|path, notify| path})
    file_notify = infos.assoc(file)[1]
    assert(file_notify.locked?)
  end
  
  def test_unlock
    log = "sample log"
    src = "source\n"
    file = "sample.txt"
    path = File.join(@wc_path, file)

    File.open(path, "w") {|f| f.print(src)}

    ctx = make_context(log)
    ctx.add(path)
    ctx.commit(@wc_path)

    ctx.lock(path)

    infos = []
    ctx.set_notify_func do |notify|
      infos << [notify.path, notify]
    end
    ctx.unlock(path)
    assert_equal([file], infos.collect{|path, notify| path})
    file_notify = infos.assoc(file)[1]
    assert(file_notify.unlocked?)
  end

  def test_info
    log = "sample log"
    ctx = make_context(log)
    repos_base = File.basename(@repos_path)

    infos = []
    ctx.info(@wc_path) do |path, info|
      infos << [path, info]
    end
    assert_equal([repos_base],
                 infos.collect{|path, info| path})
    top_info = infos.assoc(repos_base)[1]
    assert_equal(@repos_uri, top_info.url)
  end

  def test_url_from_path
    log = "sample log"
    ctx = make_context(log)
    assert_equal(@repos_uri, ctx.url_from_path(@wc_path))
    assert_equal(@repos_uri, Svn::Client.url_from_path(@wc_path))
  end
  
  def test_uuid
    log = "sample log"
    ctx = make_context(log)
    Svn::Wc::AdmAccess.open(nil, @wc_path, false, 0) do |adm|
      assert_equal(ctx.uuid_from_url(@repos_uri),
                   ctx.uuid_from_path(@wc_path, adm))
    end
  end

  def test_open_ra_session
    log = "sample log"
    ctx = make_context(log)

    assert_instance_of(Svn::Ra::Session, ctx.open_ra_session(@repos_uri))
  end
  
  def test_revprop
    log = "sample log"
    new_log = "new sample log"
    src = "source\n"
    file = "sample.txt"
    path = File.join(@wc_path, file)

    File.open(path, "w") {|f| f.print(src)}

    ctx = make_context(log)
    ctx.add(path)
    info = ctx.commit(@wc_path)

    assert_equal([
                   {
                     Svn::Core::PROP_REVISION_AUTHOR => @author,
                     Svn::Core::PROP_REVISION_DATE => info.date,
                     Svn::Core::PROP_REVISION_LOG => log,
                   },
                   info.revision
                 ],
                 ctx.revprop_list(@repos_uri, info.revision))
    
    assert_equal([log, info.revision],
                 ctx.revprop_get(Svn::Core::PROP_REVISION_LOG,
                                 @repos_uri, info.revision))
    assert_equal(log,
                 ctx.revprop(Svn::Core::PROP_REVISION_LOG,
                             @repos_uri, info.revision))

    assert_equal(info.revision,
                 ctx.revprop_set(Svn::Core::PROP_REVISION_LOG, new_log,
                                 @repos_uri, info.revision))
    assert_equal([new_log, info.revision],
                 ctx.rpget(Svn::Core::PROP_REVISION_LOG,
                           @repos_uri, info.revision))
    assert_equal(new_log,
                 ctx.rp(Svn::Core::PROP_REVISION_LOG,
                        @repos_uri, info.revision))
    assert_equal([
                   {
                     Svn::Core::PROP_REVISION_AUTHOR => @author,
                     Svn::Core::PROP_REVISION_DATE => info.date,
                     Svn::Core::PROP_REVISION_LOG => new_log,
                   },
                   info.revision
                 ],
                 ctx.rplist(@repos_uri, info.revision))
    
    assert_equal(info.revision,
                 ctx.revprop_del(Svn::Core::PROP_REVISION_LOG,
                                 @repos_uri, info.revision))
    assert_equal([nil, info.revision],
                 ctx.rpg(Svn::Core::PROP_REVISION_LOG,
                         @repos_uri, info.revision))
    assert_equal(nil,
                 ctx.rp(Svn::Core::PROP_REVISION_LOG,
                        @repos_uri, info.revision))

    assert_equal(info.revision,
                 ctx.rpset(Svn::Core::PROP_REVISION_LOG, new_log,
                           @repos_uri, info.revision))
    assert_equal(new_log,
                 ctx.rp(Svn::Core::PROP_REVISION_LOG,
                        @repos_uri, info.revision))
    assert_equal(info.revision,
                 ctx.rps(Svn::Core::PROP_REVISION_LOG, nil,
                         @repos_uri, info.revision))
    assert_equal(nil,
                 ctx.rp(Svn::Core::PROP_REVISION_LOG,
                        @repos_uri, info.revision))
    
    assert_equal([
                   {
                     Svn::Core::PROP_REVISION_AUTHOR => @author,
                     Svn::Core::PROP_REVISION_DATE => info.date,
                   },
                   info.revision
                 ],
                 ctx.rpl(@repos_uri, info.revision))
  end
  
  def test_export
    log = "sample log"
    src = "source\n"
    file = "sample.txt"
    dir = "sample"
    dir_path = File.join(@wc_path, dir)
    path = File.join(dir_path, file)
    tmp_base_path = File.join(@tmp_path, "tmp")
    tmp_dir_path = File.join(tmp_base_path, dir)
    tmp_path = File.join(tmp_dir_path, file)

    ctx = make_context(log)

    ctx.mkdir(dir_path)
    File.open(path, "w") {|f| f.print(src)}
    ctx.add(path)
    rev = ctx.ci(@wc_path).revision

    assert_equal(rev, ctx.export(@repos_uri, tmp_base_path))
    assert_equal(src, File.open(tmp_path) {|f| f.read})
  end

  def test_ls
    log = "sample log"
    src = "source\n"
    file = "sample.txt"
    dir = "sample"
    dir_path = File.join(@wc_path, dir)
    path = File.join(@wc_path, file)

    ctx = make_context(log)

    ctx.mkdir(dir_path)
    File.open(path, "w") {|f| f.print(src)}
    ctx.add(path)
    rev = ctx.ci(@wc_path).revision

    dirents, locks = ctx.ls(@wc_path, rev)
    assert_equal([dir, file].sort, dirents.keys.sort)
    dir_dirent = dirents[dir]
    assert(dir_dirent.directory?)
    file_dirent = dirents[file]
    assert(file_dirent.file?)
  end

  def test_list
    log = "sample log"
    src = "source\n"
    file = "sample.txt"
    dir = "sample"
    prop_name = "sample-prop"
    prop_value = "sample value"
    dir_path = File.join(@wc_path, dir)
    path = File.join(@wc_path, file)

    ctx = make_context(log)

    ctx.mkdir(dir_path)
    File.open(path, "w") {|f| f.print(src)}
    ctx.add(path)
    ctx.prop_set(prop_name, prop_value, path)
    rev = ctx.ci(@wc_path).revision

    entries = []
    ctx.list(@wc_path, rev) do |path, dirent, lock, abs_path|
      entries << [path, dirent, lock, abs_path]
    end
    paths = entries.collect do |path, dirent, lock, abs_path|
      [path, abs_path]
    end
    assert_equal([["", "/"], [dir, "/"], [file, "/"]].sort, paths.sort)
    entries.each do |path, dirent, lock, abs_path|
      case path
      when dir, ""
        assert(dirent.directory?)
        assert_false(dirent.have_props?)
      when file
        assert(dirent.file?)
        assert_true(dirent.have_props?)
      else
        flunk
      end
    end
  end

  def test_switch
    log = "sample log"
    trunk_src = "trunk source\n"
    tag_src = "tag source\n"
    file = "sample.txt"
    file = "sample.txt"
    trunk_dir = "trunk"
    tag_dir = "tags"
    tag_name = "0.0.1"
    trunk_repos_uri = "#{@repos_uri}/#{trunk_dir}"
    tag_repos_uri = "#{@repos_uri}/#{tag_dir}/#{tag_name}"
    trunk_dir_path = File.join(@wc_path, trunk_dir)
    tag_dir_path = File.join(@wc_path, tag_dir)
    tag_name_dir_path = File.join(@wc_path, tag_dir, tag_name)
    trunk_path = File.join(trunk_dir_path, file)
    tag_path = File.join(tag_name_dir_path, file)
    path = File.join(@wc_path, file)

    ctx = make_context(log)

    ctx.mkdir(trunk_dir_path)
    File.open(trunk_path, "w") {|f| f.print(trunk_src)}
    ctx.add(trunk_path)
    trunk_rev = ctx.commit(@wc_path).revision
    
    ctx.mkdir(tag_dir_path, tag_name_dir_path)
    File.open(tag_path, "w") {|f| f.print(tag_src)}
    ctx.add(tag_path)
    tag_rev = ctx.commit(@wc_path).revision

    assert_equal(youngest_rev, ctx.switch(@wc_path, trunk_repos_uri))
    assert_equal(trunk_src, ctx.cat(path))

    assert_equal(youngest_rev, ctx.switch(@wc_path, tag_repos_uri))
    assert_equal(tag_src, ctx.cat(path))


    notify_info = []
    ctx.set_notify_func do |notify|
      notify_info << [notify.path, notify.action]
    end
    
    assert_equal(trunk_rev, ctx.switch(@wc_path, trunk_repos_uri, trunk_rev))
    assert_equal(trunk_src, ctx.cat(path))
    assert_equal([
                   [path, Svn::Wc::NOTIFY_UPDATE_UPDATE],
                   [@wc_path, Svn::Wc::NOTIFY_UPDATE_UPDATE],
                   [@wc_path, Svn::Wc::NOTIFY_UPDATE_COMPLETED],
                 ],
                 notify_info)

    notify_info.clear
    assert_equal(tag_rev, ctx.switch(@wc_path, tag_repos_uri, tag_rev))
    assert_equal(tag_src, ctx.cat(path))
    assert_equal([
                   [path, Svn::Wc::NOTIFY_UPDATE_UPDATE],
                   [@wc_path, Svn::Wc::NOTIFY_UPDATE_UPDATE],
                   [@wc_path, Svn::Wc::NOTIFY_UPDATE_COMPLETED],
                 ],
                 notify_info)
  end

  def test_authentication
    log = "sample log"
    src = "source\n"
    file = "sample.txt"
    path = File.join(@wc_path, file)
    svnserve_uri = "#{@repos_svnserve_uri}/#{file}"

    File.open(path, "w") {|f| f.print(src)}

    ctx = make_context(log)
    ctx.add(path)
    ctx.commit(@wc_path)

    ctx = Svn::Client::Context.new
    
    assert_raises(Svn::Error::AuthnNoProvider) do
      ctx.cat(svnserve_uri)
    end
    
    ctx.add_simple_prompt_provider(0) do |cred, realm, username, may_save|
      cred.username = "wrong-#{@author}"
      cred.password = @password
      cred.may_save = false
    end
    assert_raises(Svn::Error::RaNotAuthorized) do
      ctx.cat(svnserve_uri)
    end
    
    ctx.add_simple_prompt_provider(0) do |cred, realm, username, may_save|
      cred.username = @author
      cred.password = "wrong-#{@password}"
      cred.may_save = false
    end
    assert_raises(Svn::Error::RaNotAuthorized) do
      ctx.cat(svnserve_uri)
    end
    
    ctx.add_simple_prompt_provider(0) do |cred, realm, username, may_save|
      cred.username = @author
      cred.password = @password
      cred.may_save = false
    end
    assert_equal(src, ctx.cat(svnserve_uri))
  end

  def test_simple_provider
    log = "sample log"
    src = "source\n"
    file = "sample.txt"
    path = File.join(@wc_path, file)
    svnserve_uri = "#{@repos_svnserve_uri}/#{file}"
    
    File.open(path, "w") {|f| f.print(src)}

    ctx = make_context(log)
    setup_auth_baton(ctx.auth_baton)
    ctx.add(path)
    ctx.commit(@wc_path)

    ctx = Svn::Client::Context.new
    setup_auth_baton(ctx.auth_baton)
    ctx.add_simple_provider
    assert_raises(Svn::Error::RaNotAuthorized) do
      assert_equal(src, ctx.cat(svnserve_uri))
    end

    ctx = Svn::Client::Context.new
    setup_auth_baton(ctx.auth_baton)
    ctx.add_simple_provider
    ctx.add_simple_prompt_provider(0) do |cred, realm, username, may_save|
      cred.username = @author
      cred.password = @password
      cred.may_save = true
    end
    assert_equal(src, ctx.cat(svnserve_uri))

    ctx = Svn::Client::Context.new
    setup_auth_baton(ctx.auth_baton)
    ctx.add_simple_provider
    assert_equal(src, ctx.cat(svnserve_uri))
  end

  def test_windows_simple_provider
    return unless Svn::Core.respond_to?(:add_windows_simple_provider)

    log = "sample log"
    src = "source\n"
    file = "sample.txt"
    path = File.join(@wc_path, file)
    svnserve_uri = "#{@repos_svnserve_uri}/#{file}"
    
    File.open(path, "w") {|f| f.print(src)}

    ctx = make_context(log)
    setup_auth_baton(ctx.auth_baton)
    ctx.add(path)
    ctx.commit(@wc_path)

    ctx = Svn::Client::Context.new
    setup_auth_baton(ctx.auth_baton)
    ctx.add_windows_simple_provider
    assert_raises(Svn::Error::RaNotAuthorized) do
      assert_equal(src, ctx.cat(svnserve_uri))
    end

    ctx = Svn::Client::Context.new
    setup_auth_baton(ctx.auth_baton)
    ctx.add_simple_provider
    ctx.add_simple_prompt_provider(0) do |cred, realm, username, may_save|
      cred.username = @author
      cred.password = @password
      cred.may_save = true
    end
    assert_equal(src, ctx.cat(svnserve_uri))

    ctx = Svn::Client::Context.new
    setup_auth_baton(ctx.auth_baton)
    ctx.add_windows_simple_provider
    assert_equal(src, ctx.cat(svnserve_uri))
  end
  
  def test_username_provider
    log = "sample log"
    new_log = "sample new log"
    src = "source\n"
    file = "sample.txt"
    path = File.join(@wc_path, file)
    repos_uri = "#{@repos_uri}/#{file}"

    File.open(path, "w") {|f| f.print(src)}

    ctx = make_context(log)
    ctx.add(path)
    info = ctx.commit(@wc_path)

    ctx = Svn::Client::Context.new
    setup_auth_baton(ctx.auth_baton)
    ctx.auth_baton[Svn::Core::AUTH_PARAM_DEFAULT_USERNAME] = @author
    ctx.add_username_provider
    assert_nothing_raised do
      ctx.revprop_set(Svn::Core::PROP_REVISION_LOG, new_log,
                      repos_uri, info.revision)
    end

    ctx = Svn::Client::Context.new
    setup_auth_baton(ctx.auth_baton)
    ctx.auth_baton[Svn::Core::AUTH_PARAM_DEFAULT_USERNAME] = "#{@author}-NG"
    ctx.add_username_provider
    assert_raise(Svn::Error::REPOS_HOOK_FAILURE) do
      ctx.revprop_set(Svn::Core::PROP_REVISION_LOG, new_log,
                      repos_uri, info.revision)
    end

    ctx = Svn::Client::Context.new
    setup_auth_baton(ctx.auth_baton)
    ctx.auth_baton[Svn::Core::AUTH_PARAM_DEFAULT_USERNAME] = nil
    ctx.add_username_prompt_provider(0) do |cred, realm, may_save|
    end
    assert_raise(Svn::Error::REPOS_HOOK_FAILURE) do
      ctx.revprop_set(Svn::Core::PROP_REVISION_LOG, new_log,
                      repos_uri, info.revision)
    end

    ctx = Svn::Client::Context.new
    setup_auth_baton(ctx.auth_baton)
    ctx.auth_baton[Svn::Core::AUTH_PARAM_DEFAULT_USERNAME] = nil
    ctx.add_username_prompt_provider(0) do |cred, realm, may_save|
      cred.username = @author
    end
    assert_nothing_raised do
      ctx.revprop_set(Svn::Core::PROP_REVISION_LOG, new_log,
                      repos_uri, info.revision)
    end
  end

  def test_add_providers
    ctx = Svn::Client::Context.new
    assert_nothing_raised do
      ctx.add_ssl_client_cert_file_provider
      ctx.add_ssl_client_cert_pw_file_provider
      ctx.add_ssl_server_trust_file_provider
    end
  end

  def test_not_new
    assert_raise(NoMethodError) do
      Svn::Client::CommitItem.new
    end
  end

  def test_log_msg_func_cancel
    log = "sample log"
    dir = "dir"
    dir_path = File.join(@wc_path, dir)

    ctx = make_context(log)
    ctx.set_log_msg_func do |items|
<<<<<<< HEAD
      raise Svn::Error::Cancelled
    end
    ctx.mkdir(dir_path)
    assert_raise(Svn::Error::Cancelled) do
      ctx.commit(@wc_path)
    end
  end

  def test_set_config
    log = "sample log"
    ctx = make_context(log)
    options = {
      "groups" => {"collabnet" => "svn.collab.net"},
      "collabnet" => {
        "http-proxy-host" => "proxy",
        "http-proxy-port" => "8080",
      },
    }
    servers_config_file = File.join(@config_path,
                                    Svn::Core::CONFIG_CATEGORY_SERVERS)
    File.open(servers_config_file, "w") do |file|
      options.each do |section, values|
        file.puts("[#{section}]")
        values.each do |key, value|
          file.puts("#{key} = #{value}")
        end
      end
    end
    config = Svn::Core::Config.config(@config_path)
    assert_nil(ctx.config)
    assert_equal(options, config[Svn::Core::CONFIG_CATEGORY_SERVERS].to_hash)
    ctx.config = config
    assert_equal(options,
                 ctx.config[Svn::Core::CONFIG_CATEGORY_SERVERS].to_hash)
  end
=======
      raise Svn::Error::CANCELLED
    end
    ctx.mkdir(dir_path)
    assert_raise(Svn::Error::CANCELLED) do
      ctx.commit(@wc_path)
    end
  end
>>>>>>> db70df81
end<|MERGE_RESOLUTION|>--- conflicted
+++ resolved
@@ -125,14 +125,14 @@
     assert(!File.exist?(dir_path))
     ctx.mkdir(dir_path)
     assert(File.exist?(dir_path))
-    assert_raises(Svn::Error::EntryExists) do
+    assert_raises(Svn::Error::ENTRY_EXISTS) do
       ctx.add(dir_path)
     end
     old_rev = ctx.commit(@wc_path).revision
 
     new_rev = ctx.mkdir(dir2_uri).revision
     assert_equal(old_rev + 1, new_rev)
-    assert_raises(Svn::Error::FsAlreadyExists) do
+    assert_raises(Svn::Error::FS_ALREADY_EXISTS) do
       ctx.mkdir(dir2_uri)
     end
     assert(!File.exist?(dir2_path))
@@ -241,10 +241,10 @@
 
     File.open(path, "w") {|f| f.print(src * 2)}
     gc_disable do
-      assert_raises(Svn::Error::ClientModified) do
+      assert_raises(Svn::Error::CLIENT_MODIFIED) do
         ctx.delete(path)
       end
-      assert_raises(Svn::Error::WcLocked) do
+      assert_raises(Svn::Error::WC_LOCKED) do
         ctx.delete(path, true)
       end
       ctx.cleanup(@wc_path)
@@ -281,10 +281,10 @@
 
     File.open(path, "w") {|f| f.print(src * 2)}
     gc_disable do
-      assert_raises(Svn::Error::ClientModified) do
+      assert_raises(Svn::Error::CLIENT_MODIFIED) do
         ctx.rm(path)
       end
-      assert_raises(Svn::Error::WcLocked) do
+      assert_raises(Svn::Error::WC_LOCKED) do
         ctx.rm_f(path)
       end
       ctx.cleanup(@wc_path)
@@ -984,7 +984,7 @@
     ctx.relocate(@wc_path, @repos_uri, @repos_svnserve_uri)
     
     ctx = make_context(log)
-    assert_raises(Svn::Error::AuthnNoProvider) do
+    assert_raises(Svn::Error::AUTHN_NO_PROVIDER) do
       ctx.cat(path)
     end
   end
@@ -1012,12 +1012,12 @@
     File.open(path, "w") {|f| f.print(src2)}
     ctx.up(@wc_path)
 
-    assert_raises(Svn::Error::WcFoundConflict) do
+    assert_raises(Svn::Error::WC_FOUND_CONFLICT) do
       ctx.ci(@wc_path)
     end
 
     ctx.resolved(dir_path, false)
-    assert_raises(Svn::Error::WcFoundConflict) do
+    assert_raises(Svn::Error::WC_FOUND_CONFLICT) do
       ctx.ci(@wc_path)
     end
 
@@ -1103,16 +1103,16 @@
     ctx = make_context(log)
     File.open(path1, "w") {|f| f.print(src1)}
     ctx.add(path1)
+
     ctx.ci(@wc_path)
 
     File.open(path1, "w") {|f| f.print(src2)}
-    assert_nothing_raised do
+
+    assert_raises(Svn::Error::CLIENT_MODIFIED) do
       ctx.mv(path1, path2)
     end
-    ctx.revert([path1, path2])
-    FileUtils.rm(path2)
-
-    File.open(path1, "w") {|f| f.print(src2)}
+    ctx.cleanup(@wc_path)
+
     assert_nothing_raised do
       ctx.mv_f(path1, path2)
     end
@@ -1213,7 +1213,7 @@
     ctx.ci(@wc_path)
     assert_equal({dir_uri => prop_value}, ctx.pg(prop_name, dir_path))
 
-    assert_raises(Svn::Error::BadMimeType) do
+    assert_raises(Svn::Error::BAD_MIME_TYPE) do
       ctx.ps(Svn::Core::PROP_MIME_TYPE,
              invalid_mime_type_prop_value,
              path)
@@ -1628,7 +1628,7 @@
 
     ctx = Svn::Client::Context.new
     
-    assert_raises(Svn::Error::AuthnNoProvider) do
+    assert_raises(Svn::Error::AUTHN_NO_PROVIDER) do
       ctx.cat(svnserve_uri)
     end
     
@@ -1637,7 +1637,7 @@
       cred.password = @password
       cred.may_save = false
     end
-    assert_raises(Svn::Error::RaNotAuthorized) do
+    assert_raises(Svn::Error::RA_NOT_AUTHORIZED) do
       ctx.cat(svnserve_uri)
     end
     
@@ -1646,7 +1646,7 @@
       cred.password = "wrong-#{@password}"
       cred.may_save = false
     end
-    assert_raises(Svn::Error::RaNotAuthorized) do
+    assert_raises(Svn::Error::RA_NOT_AUTHORIZED) do
       ctx.cat(svnserve_uri)
     end
     
@@ -1675,7 +1675,7 @@
     ctx = Svn::Client::Context.new
     setup_auth_baton(ctx.auth_baton)
     ctx.add_simple_provider
-    assert_raises(Svn::Error::RaNotAuthorized) do
+    assert_raises(Svn::Error::RA_NOT_AUTHORIZED) do
       assert_equal(src, ctx.cat(svnserve_uri))
     end
 
@@ -1714,7 +1714,7 @@
     ctx = Svn::Client::Context.new
     setup_auth_baton(ctx.auth_baton)
     ctx.add_windows_simple_provider
-    assert_raises(Svn::Error::RaNotAuthorized) do
+    assert_raises(Svn::Error::RA_NOT_AUTHORIZED) do
       assert_equal(src, ctx.cat(svnserve_uri))
     end
 
@@ -1810,43 +1810,6 @@
 
     ctx = make_context(log)
     ctx.set_log_msg_func do |items|
-<<<<<<< HEAD
-      raise Svn::Error::Cancelled
-    end
-    ctx.mkdir(dir_path)
-    assert_raise(Svn::Error::Cancelled) do
-      ctx.commit(@wc_path)
-    end
-  end
-
-  def test_set_config
-    log = "sample log"
-    ctx = make_context(log)
-    options = {
-      "groups" => {"collabnet" => "svn.collab.net"},
-      "collabnet" => {
-        "http-proxy-host" => "proxy",
-        "http-proxy-port" => "8080",
-      },
-    }
-    servers_config_file = File.join(@config_path,
-                                    Svn::Core::CONFIG_CATEGORY_SERVERS)
-    File.open(servers_config_file, "w") do |file|
-      options.each do |section, values|
-        file.puts("[#{section}]")
-        values.each do |key, value|
-          file.puts("#{key} = #{value}")
-        end
-      end
-    end
-    config = Svn::Core::Config.config(@config_path)
-    assert_nil(ctx.config)
-    assert_equal(options, config[Svn::Core::CONFIG_CATEGORY_SERVERS].to_hash)
-    ctx.config = config
-    assert_equal(options,
-                 ctx.config[Svn::Core::CONFIG_CATEGORY_SERVERS].to_hash)
-  end
-=======
       raise Svn::Error::CANCELLED
     end
     ctx.mkdir(dir_path)
@@ -1854,5 +1817,4 @@
       ctx.commit(@wc_path)
     end
   end
->>>>>>> db70df81
 end