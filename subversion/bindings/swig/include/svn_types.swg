--- conflicted
+++ resolved
@@ -1,16 +1,21 @@
 /*
  * ====================================================================
- * Copyright (c) 2000-2006 CollabNet.  All rights reserved.
+ *    Licensed to the Apache Software Foundation (ASF) under one
+ *    or more contributor license agreements.  See the NOTICE file
+ *    distributed with this work for additional information
+ *    regarding copyright ownership.  The ASF licenses this file
+ *    to you under the Apache License, Version 2.0 (the
+ *    "License"); you may not use this file except in compliance
+ *    with the License.  You may obtain a copy of the License at
  *
- * This software is licensed as described in the file COPYING, which
- * you should have received as part of this distribution.  The terms
- * are also available at http://subversion.tigris.org/license-1.html.
- * If newer versions of this license are posted there, you may use a
- * newer version instead, at your option.
+ *      http://www.apache.org/licenses/LICENSE-2.0
  *
- * This software consists of voluntary contributions made by many
- * individuals.  For exact contribution history, see the revision
- * history and logs, available at http://subversion.tigris.org/.
+ *    Unless required by applicable law or agreed to in writing,
+ *    software distributed under the License is distributed on an
+ *    "AS IS" BASIS, WITHOUT WARRANTIES OR CONDITIONS OF ANY
+ *    KIND, either express or implied.  See the License for the
+ *    specific language governing permissions and limitations
+ *    under the License.
  * ====================================================================
  *
  * svn_types.swg: This is the main file of the Subversion typemap
@@ -67,8 +72,8 @@
 
 #ifdef SWIGPYTHON
 %typemap(argout) SWIGTYPE **OUTPARAM {
-  %append_output(svn_swig_NewPointerObj(*$1, $*1_descriptor,
-                                        _global_py_pool, args));
+  %append_output(svn_swig_py_new_pointer_obj(*$1, $*1_descriptor,
+                                             _global_py_pool, args));
 }
 #else
 %typemap(argout) SWIGTYPE **OUTPARAM {
@@ -97,6 +102,8 @@
   svn_auth_provider_object_t **,
   svn_config_t **,
   svn_diff_t **,
+  svn_patch_file_t **,
+  svn_patch_t **,
   void **credentials,
   void **iter_baton,
   void **token,
@@ -140,7 +147,8 @@
   /* svn_repos */
   svn_authz_t **,
   svn_repos_t **,
-  const svn_repos_parse_fns2_t **,
+  const svn_repos_parse_fns3_t **,
+  const svn_repos_parser_fns2_t **,
   const svn_repos_parser_fns_t **,
   void **parse_baton,
   void **revision_baton,
@@ -153,6 +161,10 @@
   svn_wc_status_t **,
   svn_wc_status2_t **,
   svn_wc_committed_queue_t **,
+#ifdef SWIGRUBY
+  /* Only tested for Ruby */
+  svn_wc_context_t **,
+#endif
   void **set_locks_baton
 };
 
@@ -266,7 +278,7 @@
 %define %callback_typemap(CallbackFunction, CallbackBaton,
                           PythonThunk, PerlThunk, RubyThunk, MzSchemeThunk , GuileSchemeThunk, ChickenSchemeThunk)
 %typemap(in) (CallbackFunction, CallbackBaton) {
-  $1 = PythonThunk;
+  $1 = ($1_ltype) PythonThunk;
   $2 = $input;
 }
 %enddef
@@ -274,7 +286,7 @@
                                     PythonThunk, PerlThunk, RubyThunk,  MzSchemeThunk , GuileSchemeThunk, ChickenSchemeThunk)
 %typemap(in) (CallbackFunction, CallbackBaton) {
   /* FIXME: Handle the NULL case. */
-  $1 = PythonThunk;
+  $1 = ($1_ltype) PythonThunk;
   $2 = $input;
 }
 %enddef
@@ -284,7 +296,7 @@
 %define %callback_typemap(CallbackFunction, CallbackBaton,
                           PythonThunk, PerlThunk, RubyThunk ,  MzSchemeThunk , GuileSchemeThunk, ChickenSchemeThunk)
 %typemap(in) (CallbackFunction, CallbackBaton) {
-  $1 = PerlThunk;
+  $1 = ($1_ltype) PerlThunk;
   $2 = $input;
 }
 %enddef
@@ -292,10 +304,10 @@
                                     PythonThunk, PerlThunk, RubyThunk ,  MzSchemeThunk , GuileSchemeThunk, ChickenSchemeThunk)
 %typemap(in) (CallbackFunction, CallbackBaton) {
   if (SvOK($input)) {
-    $1 = PerlThunk;
+    $1 = ($1_ltype) PerlThunk;
     $2 = $input;
   } else {
-    $1 = NULL;
+    $1 = ($1_ltype) NULL;
     $2 = NULL;
   }
 }
@@ -306,7 +318,7 @@
 %define %callback_typemap(CallbackFunction, CallbackBaton,
                           PythonThunk, PerlThunk, RubyThunk,  MzSchemeThunk , GuileSchemeThunk, ChickenSchemeThunk)
 %typemap(in) (CallbackFunction, CallbackBaton) {
-  $1 = RubyThunk;
+  $1 = ($1_ltype) RubyThunk;
   $2 = (void *)svn_swig_rb_make_baton($input, _global_svn_swig_rb_pool);
 }
 %enddef
@@ -314,10 +326,10 @@
                                     PythonThunk, PerlThunk, RubyThunk,  MzSchemeThunk , GuileSchemeThunk, ChickenSchemeThunk)
 %typemap(in) (CallbackFunction, CallbackBaton) {
   if (NIL_P($input)) {
-    $1 = NULL;
+    $1 = ($1_ltype) NULL;
     $2 = NULL;
   } else {
-    $1 = RubyThunk;
+    $1 = ($1_ltype) RubyThunk;
     $2 = (void *)svn_swig_rb_make_baton($input, _global_svn_swig_rb_pool);
   }
 }
@@ -508,9 +520,11 @@
         if (SvOK(exception_handler)) {
             SV *callback_result;
 
+            PUTBACK;
             svn_swig_pl_callback_thunk (CALL_SV, exception_handler,
                                         &callback_result, "S", $1,
                                         $1_descriptor);
+            SPAGAIN;
         } else {
             $result = SWIG_NewPointerObj($1, $1_descriptor, 0);
             argvi++;
@@ -574,7 +588,7 @@
     rb_raise(rb_eArgError, "Expecting a string");
   }
   $1 = StringValuePtr($input);
-  $2 = RSTRING(StringValue($input))->len;
+  $2 = RSTRING_LEN(StringValue($input));
 }
 #endif
 
@@ -602,15 +616,15 @@
 
 %typemap(in) POINTER_TYPES
 {
-  $1 = ($1_ltype)svn_swig_MustGetPtr($input, $descriptor, $svn_argnum);
+  $1 = ($1_ltype)svn_swig_py_must_get_ptr($input, $descriptor, $svn_argnum);
   if (PyErr_Occurred()) {
     SWIG_fail;
   }
 }
 
 %typemap(out) POINTER_TYPES
-    "$result = svn_swig_NewPointerObj((void*)($1), $descriptor,
-                                      _global_py_pool, args);";
+    "$result = svn_swig_py_new_pointer_obj((void*)($1), $descriptor,
+                                           _global_py_pool, args);";
 
 %apply POINTER_TYPES { void *, SWIGTYPE *, SWIGTYPE [] };
 
@@ -641,6 +655,7 @@
 %typemap(in) apr_pool_t *pool "";
 %typemap(default) apr_pool_t *pool(apr_pool_t *_global_pool) {
     _global_pool = $1 = svn_swig_pl_make_pool (ST(items-1));
+    SPAGAIN;
 }
 #endif
 #ifdef SWIGRUBY
@@ -681,7 +696,9 @@
 %apply apr_pool_t *pool {
     apr_pool_t *dir_pool,
     apr_pool_t *file_pool,
-    apr_pool_t *node_pool
+    apr_pool_t *node_pool,
+    apr_pool_t *result_pool,
+    apr_pool_t *scratch_pool
 };
 #endif
 
@@ -689,7 +706,9 @@
 %apply apr_pool_t *pool {
     apr_pool_t *dir_pool,
     apr_pool_t *file_pool,
-    apr_pool_t *node_pool
+    apr_pool_t *node_pool,
+    apr_pool_t *result_pool,
+    apr_pool_t *scratch_pool
 };
 #endif
 
@@ -725,8 +744,8 @@
  */
 
 %typemap(argout) CALLABLE_CALLBACK * {
-  %append_output(svn_swig_NewPointerObj($1, $descriptor,
-                                        _global_py_pool, args));
+  %append_output(svn_swig_py_new_pointer_obj($1, $descriptor,
+                                             _global_py_pool, args));
 }
 
 /* Convert the pointer to a function pointer back into a regular
@@ -735,7 +754,7 @@
 
 %typemap(in) CALLABLE_CALLBACK {
   $&ltype tmp =
-    svn_swig_MustGetPtr($input, $&descriptor, $svn_argnum);
+    svn_swig_py_must_get_ptr($input, $&descriptor, $svn_argnum);
   if (tmp == NULL || PyErr_Occurred()) {
     SWIG_fail;
   }
@@ -765,8 +784,8 @@
       SWIG_fail;
     }
     *tmp = ($ltype) $1;
-    $result = svn_swig_NewPointerObj(tmp, $&1_descriptor,
-                                     py_pool, args);
+    $result = svn_swig_py_new_pointer_obj(tmp, $&1_descriptor,
+                                          py_pool, args);
   }
 }
 
@@ -784,7 +803,7 @@
   *tmp = ($ltype) $value;
 
   %set_constant("$symname",
-    svn_swig_NewPointerObj(tmp, $&descriptor, NULL, NULL)
+    svn_swig_py_new_pointer_obj(tmp, $&descriptor, NULL, NULL)
   );
 
 }
@@ -798,28 +817,10 @@
    svn_repos_get_logs()
 */
 
-#ifdef SWIGPYTHON
-%typemap(in) (svn_log_message_receiver_t receiver,
-                      void *receiver_baton) {
-    $1 = svn_swig_py_log_receiver;
-    $2 = (void *)$input;
-}
-#endif
-#ifdef SWIGPERL
-%typemap(in) (svn_log_message_receiver_t receiver,
-                     void *receiver_baton) {
-    $1 = svn_swig_pl_thunk_log_receiver;
-    $2 = (void *)$input;
-}
-#endif
-
-#ifdef SWIGRUBY
-%typemap(in) (svn_log_message_receiver_t receiver,
-                    void *receiver_baton) {
-    $1 = svn_swig_rb_log_receiver;
-    $2 = (void *)svn_swig_rb_make_baton($input, _global_svn_swig_rb_pool);
-}
-#endif
+%callback_typemap(svn_log_message_receiver_t receiver, void *receiver_baton,
+                  svn_swig_py_log_receiver,
+                  svn_swig_pl_thunk_log_receiver,
+                  svn_swig_rb_log_receiver)
 
 /* -----------------------------------------------------------------------
    Callback: svn_log_entry_receiver_t
@@ -828,21 +829,10 @@
    svn_repos_get_logs4()
 */
 
-#ifdef SWIGPYTHON
-%typemap(in) (svn_log_entry_receiver_t receiver,
-                      void *receiver_baton) {
-    $1 = svn_swig_py_log_entry_receiver;
-    $2 = (void *)$input;
-}
-#endif
-
-#ifdef SWIGRUBY
-%typemap(in) (svn_log_entry_receiver_t receiver, void *receiver_baton)
-{
-  $1 = svn_swig_rb_log_entry_receiver;
-  $2 = (void *)svn_swig_rb_make_baton($input, _global_svn_swig_rb_pool);
-}
-#endif
+%callback_typemap(svn_log_entry_receiver_t receiver, void *receiver_baton,
+                  svn_swig_py_log_entry_receiver,
+                  svn_swig_pl_thunk_log_entry_receiver,
+                  svn_swig_rb_log_entry_receiver)
 
 /* -----------------------------------------------------------------------
    Callback: svn_commit_callback_t
@@ -883,23 +873,38 @@
    Callback: svn_commit_callback2_t
    svn_ra get_commit_editor2()
    svn_repos_get_commit_editor4()
-*/
-
-#ifdef SWIGRUBY
-%typemap(in) (svn_commit_callback2_t callback, void *callback_baton)
+   svn_client_mkdir4() 
+   svn_client_delete4() 
+   svn_client_import4() 
+   svn_client_commit5() 
+   svn_client_copy6() 
+   svn_client_move6() 
+   svn_client_propset_remote() 
+*/
+
+#ifdef SWIGPERL
+%typemap(in) (svn_commit_callback2_t commit_callback, void *commit_baton) {
+    $1 = svn_swig_pl_thunk_commit_callback2;
+    $2 = (void *)$input;
+    svn_swig_pl_hold_ref_in_pool (_global_pool, $input);
+};
+#endif
+
+#ifdef SWIGRUBY
+%typemap(in) (svn_commit_callback2_t commit_callback, void *commit_baton)
 {
   $1 = svn_swig_rb_commit_callback2;
   $2 = (void *)svn_swig_rb_make_baton($input, _global_svn_swig_rb_pool);
 };
 
-%typemap(argout) (svn_commit_callback2_t callback, void *callback_baton)
+%typemap(argout) (svn_commit_callback2_t commit_callback, void *commit_baton)
 {
   svn_swig_rb_set_baton($result, (VALUE)$2);
 };
 #endif
 
 #ifdef SWIGPYTHON
-%typemap(in) (svn_commit_callback2_t callback, void *callback_baton)
+%typemap(in) (svn_commit_callback2_t commit_callback, void *commit_baton)
 {
   $1 = svn_swig_py_commit_callback2;
   $2 = (void *)$input;
@@ -910,20 +915,12 @@
    Callback: svn_cancel_func_t
 */
 
-#ifdef SWIGPYTHON
-%typemap(in) (svn_cancel_func_t cancel_func, void *cancel_baton) {
-  $1 = svn_swig_py_cancel_func;
-  $2 = $input; /* our function is the baton. */
-}
-#endif
-
-#ifdef SWIGRUBY
-%typemap(in) (svn_cancel_func_t cancel_func, void *cancel_baton)
-{
-  $1 = svn_swig_rb_cancel_func;
-  $2 = (void *)svn_swig_rb_make_baton($input, _global_svn_swig_rb_pool);
-}
-
+%callback_typemap(svn_cancel_func_t cancel_func, void *cancel_baton,
+                  svn_swig_py_cancel_func,
+                  svn_swig_pl_cancel_func,
+                  svn_swig_rb_cancel_func)
+
+#ifdef SWIGRUBY
 %typemap(argout) (svn_cancel_func_t cancel_func, void *cancel_baton)
 {
   svn_swig_rb_set_baton($result, (VALUE)$2);
@@ -942,8 +939,6 @@
   svn_swig_rb_set_baton($result, (VALUE)$2);
 };
 #endif
-<<<<<<< HEAD
-=======
 
 #ifdef SWIGRUBY
 %typemap(in) (svn_wc_get_file_t fetch_func, void *fetch_baton)
@@ -961,7 +956,6 @@
   svn_swig_rb_set_baton($result, (VALUE)$2);
 };
 #endif
->>>>>>> 8595db6c
 
 /* -----------------------------------------------------------------------
    Callback: svn_info_receiver_t
@@ -980,6 +974,39 @@
 {
   $1 = svn_swig_rb_info_receiver;
   $2 = (void *)svn_swig_rb_make_baton($input, _global_svn_swig_rb_pool);
+}
+#endif
+
+/* -----------------------------------------------------------------------
+   Callback: svn_repos_freeze_func_t
+*/
+#ifdef SWIGPYTHON
+%typemap(in) (svn_repos_freeze_func_t freeze_func, void *freeze_baton)
+{
+  $1 = svn_swig_py_repos_freeze_func;
+  $2 = (void *)$input;
+}
+#endif
+
+/* -----------------------------------------------------------------------
+   Callback: svn_fs_freeze_func_t
+*/
+#ifdef SWIGPYTHON
+%typemap(in) (svn_fs_freeze_func_t freeze_func, void *freeze_baton)
+{
+  $1 = svn_swig_py_fs_freeze_func;
+  $2 = (void *)$input;
+}
+#endif
+
+/* -----------------------------------------------------------------------
+   Callback: svn_proplist_receiver2_t
+*/
+#ifdef SWIGPYTHON
+%typemap(in) (svn_proplist_receiver2_t receiver, void *receiver_baton)
+{
+  $1 = svn_swig_py_proplist_receiver2;
+  $2 = (void *)$input;
 }
 #endif
 
@@ -996,6 +1023,12 @@
   $2 = (void *)baton;
 }
 #endif
+#ifdef SWIGPERL
+%ignore svn_fs_set_warning_func;
+#endif
+#ifdef SWIGPYTHON
+%ignore svn_fs_set_warning_func;
+#endif
 
 /* -----------------------------------------------------------------------
    svn_stream_t interoperability with language native io handles
@@ -1010,15 +1043,24 @@
 #ifdef SWIGPERL
 %typemap(in) svn_stream_t * {
     svn_swig_pl_make_stream (&$1, $input);
+    SPAGAIN;
 }
 
 %typemap(out) svn_stream_t * {
-    $result = svn_swig_pl_from_stream ($1);
+    SV* tmp;
+    PUTBACK;
+    tmp = svn_swig_pl_from_stream ($1);
+    SPAGAIN;
+    $result = tmp;
     argvi++;
 }
 
 %typemap(argout) svn_stream_t ** {
-  %append_output(svn_swig_pl_from_stream(*$1));
+    SV *tmp;
+    PUTBACK;
+    tmp = svn_swig_pl_from_stream(*$1);
+    SPAGAIN;
+    %append_output(tmp);
 }
 #endif
 
@@ -1071,8 +1113,8 @@
       /* We don't know the type of this reference, so we'll have to
        * treat it as an opaque void pointer.
        */
-      $result = svn_swig_NewPointerObj($1, $descriptor,
-        _global_py_pool, args);
+      $result = svn_swig_py_new_pointer_obj($1, $descriptor,
+                                            _global_py_pool, args);
     }
   }
 
@@ -1168,11 +1210,12 @@
 %apply unsigned char digest[ANY] { unsigned char *digest };
 
 #ifdef SWIGRUBY
-/* FIXME: This typemap doesn't work, because svn_txdelta_apply saves
- *        away this local pointer to be used later. When the pointer
- *        is finally used, we get memory corruption / segfaults.
+/*
+ * Skip the md5sum
+ * FIXME: Wrap the md5sum
  */
-%apply unsigned char digest[ANY] { unsigned char *result_digest };
+%typemap(in, numinputs=0) unsigned char *result_digest
+  "$1 = NULL;";
 #endif
 
 #ifdef SWIGPYTHON
@@ -1190,11 +1233,11 @@
 }
 
 %typemap(argout) unsigned char *result_digest {
-  /* FIXME: This code is clearly buggy. The return value of sv_newmortal()
-     is immediately overwritten by the return value
-     of svn_swig_pl_from_md5(). */
-    ST(argvi) = sv_newmortal();
-    ST(argvi++) = svn_swig_pl_from_md5($1);
+    SV *tmp;
+    PUTBACK;
+    tmp = svn_swig_pl_from_md5($1);
+    SPAGAIN;
+    %append_output(tmp);
 }
 #endif
 
@@ -1213,14 +1256,26 @@
 }
 #endif
 
-#ifdef SWIGRUBY
-%typemap(in) const unsigned char *digest
+#ifdef SWIGPYTHON
+/* ### Verify if this should use '[]' like perl and ruby */
+%typemap(in) const unsigned char *digest {
+    if ($input == Py_None) {
+        $1 = NULL;
+    } else {
+        $1 = (unsigned char *) PyString_AsString($input);
+        if ($1 == NULL) SWIG_fail;
+    }
+}
+#endif
+
+#ifdef SWIGRUBY
+%typemap(in) const unsigned char digest[]
 {
   if (NIL_P($input)) {
     $1 = NULL;
-  } else if (RSTRING($input)->len != APR_MD5_DIGESTSIZE) {
+  } else if (RSTRING_LEN($input) != APR_MD5_DIGESTSIZE) {
     rb_raise(rb_eArgError, "digest size (%d) must be %d",
-             RSTRING($input)->len, APR_MD5_DIGESTSIZE);
+             RSTRING_LEN($input), APR_MD5_DIGESTSIZE);
   } else {
     $1 = ($1_ltype)StringValuePtr($input);
   }
@@ -1234,54 +1289,14 @@
   useful convertors for svn_opt_revision_t
 */
 #ifdef SWIGPERL
-%typemap(in) svn_opt_revision_t * (svn_opt_revision_t rev) {
-    $1 = &rev;
-    if ($input == NULL || $input == &PL_sv_undef || !SvOK($input)) {
-        rev.kind = svn_opt_revision_unspecified;
-    }
-    else if (sv_isobject($input) && sv_derived_from($input, "_p_svn_opt_revision_t")) {
-        SWIG_ConvertPtr($input, (void **)&$1, $1_descriptor, 0);
-    }
-    else if (looks_like_number($input)) {
-        rev.kind = svn_opt_revision_number;
-        rev.value.number = SvIV($input);
-    }
-    else if (SvPOK($input)) {
-        char *input = SvPV_nolen($input);
-        if (svn_cstring_casecmp(input, "BASE") == 0)
-            rev.kind = svn_opt_revision_base;
-        else if (svn_cstring_casecmp(input, "HEAD") == 0)
-            rev.kind = svn_opt_revision_head;
-        else if (svn_cstring_casecmp(input, "WORKING") == 0)
-            rev.kind = svn_opt_revision_working;
-        else if (svn_cstring_casecmp(input, "COMMITTED") == 0)
-            rev.kind = svn_opt_revision_committed;
-        else if (svn_cstring_casecmp(input, "PREV") == 0)
-            rev.kind = svn_opt_revision_previous;
-        else if (*input == '{') {
-            svn_boolean_t matched;
-            apr_time_t tm;
-            svn_error_t *err;
-
-            char *end = strchr(input,'}');
-            if (!end)
-                SWIG_croak("unknown opt_revision_t type");
-            *end = '\0';
-            err = svn_parse_date (&matched, &tm, input + 1, apr_time_now(),
-                                  svn_swig_pl_make_pool ((SV *)NULL));
-            if (err) {
-                svn_error_clear (err);
-                SWIG_croak("unknown opt_revision_t type");
-            }
-            if (!matched)
-                SWIG_croak("unknown opt_revision_t type");
-
-            rev.kind = svn_opt_revision_date;
-            rev.value.date = tm;
-        } else
-            SWIG_croak("unknown opt_revision_t type");
-    } else
-        SWIG_croak("unknown opt_revision_t type");
+%typemap(in) svn_opt_revision_t * 
+  (svn_opt_revision_t rev, apr_pool_t *_global_pool = NULL)
+{
+  if (_global_pool == NULL) {
+    _global_pool = svn_swig_pl_make_pool((SV *)NULL);
+    SPAGAIN;
+  }
+  $1 = svn_swig_pl_set_revision(&rev, $input, TRUE, _global_pool);
 }
 #endif
 
