/*
 * ====================================================================
 *    Licensed to the Apache Software Foundation (ASF) under one
 *    or more contributor license agreements.  See the NOTICE file
 *    distributed with this work for additional information
 *    regarding copyright ownership.  The ASF licenses this file
 *    to you under the Apache License, Version 2.0 (the
 *    "License"); you may not use this file except in compliance
 *    with the License.  You may obtain a copy of the License at
 *
 *      http://www.apache.org/licenses/LICENSE-2.0
 *
 *    Unless required by applicable law or agreed to in writing,
 *    software distributed under the License is distributed on an
 *    "AS IS" BASIS, WITHOUT WARRANTIES OR CONDITIONS OF ANY
 *    KIND, either express or implied.  See the License for the
 *    specific language governing permissions and limitations
 *    under the License.
 * ====================================================================
 *
 * svn_containers.swg: This is a child file of svn_types.swg, and
 *   should not be included directly.  This file contains typemaps
 *   that deal with "container" data types (e.g. apr_hash_t,
 *   apr_array_header_t, etc.).
 */

/* =======================================================================
   %typemap(argout) apr_hash_t **
*/

#ifdef SWIGPYTHON
%define %hash_argout_typemap(ParamName, ValueType)
%typemap(argout) apr_hash_t **ParamName {
  %append_output(svn_swig_py_convert_hash(*$1,
                                          $descriptor(ValueType),
                                          _global_py_pool));
}
%enddef
#endif
#ifdef SWIGPERL
%define %hash_argout_typemap(ParamName, ValueType)
%typemap(argout) apr_hash_t **ParamName {
  %append_output(svn_swig_pl_convert_hash(*$1, $descriptor(ValueType)));
}
%enddef
#endif
#ifdef SWIGRUBY
%define %hash_argout_typemap(ParamName, ValueType)
%typemap(argout) apr_hash_t **ParamName {
  %append_output(svn_swig_rb_apr_hash_to_hash_swig_type(*$1,
                                                        #ValueType));
}
%enddef
#endif

%hash_argout_typemap(dirents, svn_dirent_t *)
%hash_argout_typemap(locks, svn_lock_t *)
%hash_argout_typemap(cfg_hash, svn_config_t *)

/* -----------------------------------------------------------------------
   Output of apr_hash_t * <const char *, svn_string_t *>
   (commonly used for property name and value pairs)
*/

#ifdef SWIGPYTHON
%typemap(argout) apr_hash_t **HASH_SVN_STRING {
  %append_output(svn_swig_py_prophash_to_dict(*$1));
}
%typemap(argout) apr_hash_t **HASH_SVN_STRING_MAYBENULL {
  %append_output(!*$1 ? Py_None : svn_swig_py_prophash_to_dict(*$1));
}
#endif
#ifdef SWIGPERL
%typemap(argout) apr_hash_t **HASH_SVN_STRING {
  %append_output(svn_swig_pl_prophash_to_hash(*$1));
}
%typemap(argout) apr_hash_t **HASH_SVN_STRING_MAYBENULL {
  %append_output(!*$1 ? &PL_sv_undef : svn_swig_pl_prophash_to_hash(*$1));
}
#endif
#ifdef SWIGRUBY
%typemap(argout) apr_hash_t **HASH_SVN_STRING {
  %append_output(svn_swig_rb_apr_hash_to_hash_svn_string(*$1));
}
%typemap(argout) apr_hash_t **HASH_SVN_STRING_MAYBENULL {
  %append_output(!*$1 ? Qnil : svn_swig_rb_apr_hash_to_hash_svn_string(*$1));
}
#endif
%apply apr_hash_t **HASH_SVN_STRING {
  apr_hash_t **props,
  apr_hash_t **original_props,
  apr_hash_t **table_p,
  apr_hash_t **revprops
};
%apply apr_hash_t **HASH_SVN_STRING_MAYBENULL {
  /* svn_config_read_auth_data() */
  apr_hash_t **hash
};


/* -----------------------------------------------------------------------
   Output of apr_hash_t * <const char *, const char *>
*/

#ifdef SWIGRUBY
%typemap(argout) apr_hash_t **HASH_CSTRING {
  %append_output(svn_swig_rb_apr_hash_to_hash_string(*$1));
}
#endif
#ifdef SWIGPYTHON
%typemap(argout) apr_hash_t **HASH_CSTRING {
  %append_output(svn_swig_py_stringhash_to_dict(*$1));
}
#endif

%apply apr_hash_t **HASH_CSTRING {
  apr_hash_t **type_map,
  apr_hash_t **externals_old,
  apr_hash_t **externals_new,
  apr_hash_t **depths
};

/* -----------------------------------------------------------------------
   apr_hash_t **locations
   svn_repos_trace_node_locations()
   svn_ra_get_locations()
*/

#ifdef SWIGPYTHON
%typemap(argout) apr_hash_t **locations {
  %append_output(svn_swig_py_locationhash_to_dict(*$1));
}
#endif
#ifdef SWIGRUBY
%typemap(argout) apr_hash_t **locations
{
  %append_output(svn_swig_rb_apr_revnum_key_hash_to_hash_string(*$1));
}
#endif

/* -----------------------------------------------------------------------
   apr_hash_t **externals_old
   apr_hash_t **externals_new
   svn_wc_edited_externals()
*/

#ifdef SWIGRUBY
%typemap(argout) apr_hash_t **externals_old, apr_hash_t **externals_new {
  %append_output(svn_swig_rb_apr_hash_to_hash_string(*$1));
}
#endif


/* =======================================================================
   %typemap(in) apr_hash_t *
*/

/* -----------------------------------------------------------------------
   Input of apr_hash_t * <const char *, svn_string_t *>
   (commonly used for property name and value pairs)
*/

#ifdef SWIGPYTHON
%typemap(in) apr_hash_t *PROPHASH
  (apr_pool_t *_global_pool = NULL, PyObject *_global_py_pool = NULL)
{
  if (_global_pool == NULL)
  {
    if (svn_swig_py_get_parent_pool(args, $descriptor(apr_pool_t *),
                                    &_global_py_pool, &_global_pool))
      SWIG_fail;
  }

  $1 = svn_swig_py_prophash_from_dict($input, _global_pool);
  if (PyErr_Occurred()) {
    SWIG_fail;
  }
}

%typemap(out) apr_hash_t *PROPHASH
{
  %append_output(svn_swig_py_prophash_to_dict($1));
}
#endif

#ifdef SWIGPYTHON
%typemap(in) apr_hash_t *changed_paths
  (apr_pool_t *_global_pool = NULL, PyObject *_global_py_pool = NULL)
{
  if (_global_pool == NULL)
  {
    if (svn_swig_py_get_parent_pool(args, $descriptor(apr_pool_t *),
                                    &_global_py_pool, &_global_pool))
      SWIG_fail;
  }

  $1 = svn_swig_py_struct_ptr_hash_from_dict($input,
    $descriptor(svn_log_changed_path_t *), _global_pool);
  if (PyErr_Occurred()) {
    SWIG_fail;
  }
}
%typemap(out) apr_hash_t *changed_paths
{
  %append_output(svn_swig_py_changed_path_hash_to_dict($1));
}

%typemap(in) apr_hash_t *changed_paths2
  (apr_pool_t *_global_pool = NULL, PyObject *_global_py_pool = NULL)
{
  if (_global_pool == NULL)
  {
    if (svn_swig_py_get_parent_pool(args, $descriptor(apr_pool_t *),
                                    &_global_py_pool, &_global_pool))
      SWIG_fail;
  }

  $1 = svn_swig_py_struct_ptr_hash_from_dict($input,
    $descriptor(svn_log_changed_path2_t *), _global_pool);
  if (PyErr_Occurred()) {
    SWIG_fail;
  }
}
%typemap(out) apr_hash_t *changed_paths2
{
  %append_output(svn_swig_py_changed_path2_hash_to_dict($1));
}

/* apr_hash_t * <const char *, svn_config_t *> */
%typemap(in) apr_hash_t *config
  (apr_pool_t *_global_pool = NULL, PyObject *_global_py_pool = NULL)
{
  if (_global_pool == NULL)
  {
    if (svn_swig_py_get_parent_pool(args, $descriptor(apr_pool_t *),
                                    &_global_py_pool, &_global_pool))
      SWIG_fail;
  }

  $1 = svn_swig_py_struct_ptr_hash_from_dict($input,
    $descriptor(svn_config_t *), _global_pool);
  if (PyErr_Occurred())
    SWIG_fail;
}

%typemap(out) apr_hash_t *config
{
  /* HACK. We don't know which pool the config comes from, and we
     can't copy it, because svn_config_t is not copyable. So we'll just
     assume that it's the parent struct's pool. It shouldn't matter
     anyway, because the only way a non-null config can end up in
     svn_client_ctx_t is if we assigned it ourselves, in which case the copy
     that's stored in the Python object will become the result; so this is just
     a safety net. */
  apr_pool_t *parent_pool;
  PyObject *parent_py_pool;
  
  if (svn_swig_py_get_parent_pool(args, $descriptor(apr_pool_t *),
                                  &parent_py_pool, &parent_pool))
    SWIG_fail;
  
  %append_output(svn_swig_py_convert_hash($1, $descriptor(svn_config_t *),
    parent_py_pool));
}

#endif

#ifdef SWIGRUBY
%typemap(in) apr_hash_t *PROPHASH
{
  VALUE rb_pool = Qnil;
  if (!_global_pool) {
    svn_swig_rb_get_pool(argc, argv, self, &rb_pool, &_global_pool);
    svn_swig_rb_push_pool(rb_pool);
  }
  $1 = svn_swig_rb_hash_to_apr_hash_svn_string($input, _global_pool);
  _global_pool = NULL;
  if (!NIL_P(rb_pool)) {
    if (NIL_P($1)) {
      svn_swig_rb_destroy_pool(rb_pool);
    } else {
      svn_swig_rb_set_pool_for_no_swig_type($input, rb_pool);
    }
    svn_swig_rb_pop_pool(_global_svn_swig_rb_pool);
  }
}

%typemap(out) apr_hash_t *PROPHASH
{
  %append_output(svn_swig_rb_apr_hash_to_hash_svn_string($1));
}
#endif

#if defined(SWIGPYTHON) || defined(SWIGRUBY)
%apply apr_hash_t *PROPHASH {
  apr_hash_t *target_props,
  apr_hash_t *source_props,
  apr_hash_t *hash,
  apr_hash_t *props,
  apr_hash_t *revprop_table,
  apr_hash_t *revprops
};
#endif

#ifdef SWIGRUBY
%typemap(out) apr_hash_t *CHANGED_PATH_HASH
{
  VALUE rb_changed_path_hash;
  rb_changed_path_hash =
    svn_swig_rb_apr_hash_to_hash_swig_type($1, "svn_log_changed_path_t *");
  %append_output(rb_changed_path_hash);
}

%apply apr_hash_t *CHANGED_PATH_HASH {
  apr_hash_t *changed_paths
};
#endif

/* -----------------------------------------------------------------------
   Input of scripting hash/dictionary (string => string)
   converted to apr_hash_t (const char * => const char *)
*/
#ifdef SWIGPYTHON
%typemap(in) apr_hash_t *HASH_CSTRING {
  $1 = svn_swig_py_stringhash_from_dict($input, _global_pool);
}
%typemap(in) apr_hash_t *HASH_CSTRING_MAYBENULL {
  /* PYTHON-FIXME: Handle None -> NULL. */
  $1 = svn_swig_py_stringhash_from_dict($input, _global_pool);
}
#endif
#ifdef SWIGPERL
%typemap(in) apr_hash_t *HASH_CSTRING {
  $1 = svn_swig_pl_strings_to_hash($input, _global_pool);
}
%typemap(in) apr_hash_t *HASH_CSTRING_MAYBENULL {
  /* PERL-FIXME: Handle undef -> NULL. */
  $1 = svn_swig_pl_strings_to_hash($input, _global_pool);
}
#endif
#ifdef SWIGRUBY
%typemap(in) apr_hash_t *HASH_CSTRING {
  $1 = svn_swig_rb_hash_to_apr_hash_string($input, _global_pool);
}
%typemap(in) apr_hash_t *HASH_CSTRING_MAYBENULL {
  VALUE rb_pool = Qnil;
  if (!_global_pool) {
    svn_swig_rb_get_pool(argc, argv, self, &rb_pool, &_global_pool);
    svn_swig_rb_push_pool(rb_pool);
  }
  $1 = (NIL_P($input)) ? NULL :
    svn_swig_rb_hash_to_apr_hash_string($input, _global_pool);
  _global_pool = NULL;
  if (!NIL_P(rb_pool)) {
    if (NIL_P($1)) {
      svn_swig_rb_destroy_pool(rb_pool);
    } else {
      svn_swig_rb_set_pool_for_no_swig_type($input, rb_pool);
    }
    svn_swig_rb_pop_pool(_global_svn_swig_rb_pool);
  }
}

%typemap(out) apr_hash_t *HASH_CSTRING_MAYBENULL {
  $result = $1 ? svn_swig_rb_apr_hash_to_hash_string($1) : Qnil;
}
#endif

%apply apr_hash_t *HASH_CSTRING {
  apr_hash_t *path_tokens
};
%apply apr_hash_t *HASH_CSTRING_MAYBENULL {
  apr_hash_t *fs_config,
  apr_hash_t *lock_tokens
};

/* -----------------------------------------------------------------------
   handle config and fs_config in svn_{fs,repos}_create
*/

#ifdef SWIGPERL
%typemap(in) apr_hash_t *config {
    $1 = svn_swig_pl_objs_to_hash_by_name ($input, "svn_config_t *",
                                           _global_pool);
}
#endif
#ifdef SWIGRUBY
%typemap(in) apr_hash_t *config
{
  if (NIL_P($input)) {
    $1 = NULL;
  } else {
    $1 = svn_swig_rb_hash_to_apr_hash_swig_type($input, "svn_config_t *", _global_pool);
  }
}
#endif

#ifdef SWIGRUBY
%typemap(in) apr_hash_t *path_revs
{
  $1 = svn_swig_rb_hash_to_apr_hash_revnum($input, _global_pool);
}
#endif

#ifdef SWIGPYTHON
%typemap(in) apr_hash_t *path_revs
{
  $1 = svn_swig_py_path_revs_hash_from_dict($input, _global_pool);
}
#endif

#ifdef SWIGPERL
%typemap(in) apr_hash_t *path_revs
{
  $1 = svn_swig_pl_objs_to_hash_of_revnum_t($input, _global_pool);
}
#endif

/* =======================================================================
   %typemap(argout) apr_array_header_t **
*/

/* -----------------------------------------------------------------------
   Output of apr_array_header_t * <svn_prop_t *>
*/
#ifdef SWIGRUBY
%typemap(argout) apr_array_header_t **OUTPUT_OF_PROP {
  %append_output(svn_swig_rb_prop_apr_array_to_hash_prop(*$1));
}

%apply apr_array_header_t **OUTPUT_OF_PROP {
  apr_array_header_t **entry_props,
  apr_array_header_t **wc_props,
  apr_array_header_t **regular_props,
  apr_array_header_t **propdiffs
};
#endif

#ifdef SWIGPYTHON
%typemap(argout) apr_array_header_t **OUTPUT_OF_PROP {
  %append_output(svn_swig_py_proparray_to_dict(*$1));
}

%apply apr_array_header_t **OUTPUT_OF_PROP {
  apr_array_header_t **entry_props,
  apr_array_header_t **wc_props,
  apr_array_header_t **regular_props,
  apr_array_header_t **propdiffs
};
#endif

/* -----------------------------------------------------------------------
   Output of apr_array_header_t * <const char *>
*/

#ifdef SWIGPYTHON
%typemap(argout) apr_array_header_t **OUTPUT_OF_CONST_CHAR_P {
  %append_output(svn_swig_py_array_to_list(*$1));
}
#endif
#ifdef SWIGPERL
%typemap(argout) apr_array_header_t **OUTPUT_OF_CONST_CHAR_P {
  %append_output(svn_swig_pl_array_to_list(*$1));
}
#endif
#ifdef SWIGRUBY
%typemap(argout) apr_array_header_t **OUTPUT_OF_CONST_CHAR_P {
  %append_output(svn_swig_rb_apr_array_to_array_string(*$1));
}
#endif

%apply apr_array_header_t **OUTPUT_OF_CONST_CHAR_P {
  apr_array_header_t **patterns,
  apr_array_header_t **logfiles,
  apr_array_header_t **names_p,
  apr_array_header_t **targets_p,
  apr_array_header_t **args_p
};

/* -----------------------------------------------------------------------
   apr_array_header_t **externals_p
   svn_wc_parse_externals_description3()
*/

#ifdef SWIGPYTHON
%typemap(argout) apr_array_header_t **externals_p {
  %append_output
    (svn_swig_py_pointerlist_to_list(*$1, $descriptor(svn_wc_external_item2_t *),
                                     _global_py_pool));
  if (PyErr_Occurred()) {
    SWIG_fail;
  }
}
#endif
#ifdef SWIGRUBY
%typemap(argout) apr_array_header_t **externals_p {
  %append_output(svn_swig_rb_apr_array_to_array_external_item2(*$1));
}
#endif

/* svn_client_update3/svn_client_update2 */
#ifdef SWIGPYTHON
%typemap(argout) apr_array_header_t **result_revs {
  %append_output(svn_swig_py_revarray_to_list(*$1));
  if (PyErr_Occurred()) {
    SWIG_fail;
  }
}
#endif

#ifdef SWIGRUBY
%typemap(argout) apr_array_header_t **result_revs {
  %append_output(svn_swig_rb_apr_array_to_array_svn_rev(*$1));
}
#endif

/* =======================================================================
   %typemap(in) apr_array_header_t *
*/

/* -----------------------------------------------------------------------
   apr_array_header_t *location_revisions
   svn_repos_trace_node_locations()
   svn_ra_get_locations()
*/

#ifdef SWIGPYTHON
%typemap(in) apr_array_header_t *location_revisions {
    $1 = (apr_array_header_t *) svn_swig_py_seq_to_array($input,
      sizeof(svn_revnum_t),
      svn_swig_py_unwrap_revnum,
      NULL,
      _global_pool);
    if (PyErr_Occurred())
      SWIG_fail;
}
#endif
#ifdef SWIGRUBY
%typemap(in) apr_array_header_t *location_revisions {
  $1 = svn_swig_rb_array_to_apr_array_revnum($input, _global_pool);
}
#endif

/* -----------------------------------------------------------------------
   define a general INPUT param of an array of const char * items.
 */

#ifdef SWIGPYTHON
%typemap(in) const apr_array_header_t *STRINGLIST {
    $1 = (apr_array_header_t *) svn_swig_py_seq_to_array($input,
      sizeof(const char *),
      svn_swig_py_unwrap_string,
      NULL,
      _global_pool);
    if (PyErr_Occurred())
      SWIG_fail;
}
#endif
#ifdef SWIGPERL
%typemap(in) const apr_array_header_t *STRINGLIST {
    $1 = (apr_array_header_t *) svn_swig_pl_strings_to_array($input,
                                                             _global_pool);
}
#endif
#ifdef SWIGRUBY
%typemap(in) const apr_array_header_t *STRINGLIST {
  $1 = svn_swig_rb_strings_to_apr_array($input, _global_pool);
}
%typemap(in) const apr_array_header_t *STRINGLIST_MAY_BE_NULL {
  $1 = (NIL_P($input)) ? NULL :
    svn_swig_rb_strings_to_apr_array($input, _global_pool);
}
#endif

/* svn_delta_path_driver() mutates its 'paths' argument (by sorting it),
   despite the fact that it is notionally an input parameter - hence, the
   lack of 'const' in that one case.

   svn_wc_get_update_editor3() and svn_wc_get_switch_editor3() aren't changing
   their 'preserved_exts' argument, but it is forwarded to
   svn_cstring_match_glob_list which also doesn't modify it, but does not have
   const in its prototype.  */
%apply const apr_array_header_t *STRINGLIST {
  const apr_array_header_t *args,
  const apr_array_header_t *diff_options,
  apr_array_header_t *paths,
  apr_array_header_t *revprops,
  const apr_array_header_t *targets,
  apr_array_header_t *preserved_exts
};

#ifdef SWIGRUBY
%apply const apr_array_header_t *STRINGLIST_MAY_BE_NULL {
  apr_array_header_t *revprops
};
#endif

/* -----------------------------------------------------------------------
   auth provider convertors
*/
#ifdef SWIGPERL
%typemap(in) apr_array_header_t *providers {
    $1 = (apr_array_header_t *) svn_swig_pl_objs_to_array($input,
      $descriptor(svn_auth_provider_object_t *), _global_pool);
}
#endif

#ifdef SWIGPYTHON
%typemap(in) apr_array_header_t *providers {
<<<<<<< HEAD
    svn_auth_provider_object_t *provider;
    int targlen;
    if (!PySequence_Check($input)) {
        PyErr_SetString(PyExc_TypeError, "not a sequence");
        SWIG_fail;
    }
    
    targlen = PySequence_Length($input);
    if (targlen < 0)
        return NULL;

    $1 = apr_array_make(_global_pool, targlen, sizeof(provider));
    ($1)->nelts = targlen;
    while (targlen--) {
        provider = svn_swig_MustGetPtr(PySequence_GetItem($input, targlen),
          $descriptor(svn_auth_provider_object_t *), $svn_argnum);
        if (PyErr_Occurred()) {
          SWIG_fail;
        }
        APR_ARRAY_IDX($1, targlen, svn_auth_provider_object_t *) = provider;
    }
=======
    $1 = (apr_array_header_t *) svn_swig_py_seq_to_array($input,
      sizeof(const svn_auth_provider_object_t *),
      svn_swig_py_unwrap_struct_ptr,
      $descriptor(svn_auth_provider_object_t *),
      _global_pool);
    if (PyErr_Occurred())
      SWIG_fail;
>>>>>>> 4cf18c3e
}
#endif

#ifdef SWIGRUBY
%typemap(in) apr_array_header_t *providers
{
  $1 = svn_swig_rb_array_to_auth_provider_object_apr_array($input, _global_pool);
}
#endif

/* -----------------------------------------------------------------------
   An array of svn_prop_t.
*/

#ifdef SWIGRUBY
%typemap(in) apr_array_header_t *ROW_PROP_LIST
{
  $1 = svn_swig_rb_to_apr_array_row_prop($input, _global_pool);
}

%apply apr_array_header_t *ROW_PROP_LIST {
  apr_array_header_t *proplist
};
#endif

/* -----------------------------------------------------------------------
   An array of svn_prop_t *.
*/

#ifdef SWIGRUBY
%typemap(in) apr_array_header_t *PROP_LIST
{
  VALUE rb_pool;
  apr_pool_t *pool;

  svn_swig_rb_get_pool(argc, argv, self, &rb_pool, &pool);

  $1 = svn_swig_rb_to_apr_array_prop($input, pool);
}

%typemap(out) apr_array_header_t *PROP_LIST
{
  %append_output(svn_swig_rb_prop_apr_array_to_hash_prop($1));
}

%typemap(in) apr_array_header_t *PROP_LIST_MAY_BE_NULL
{
  if (NIL_P($input)) {
    $1 = NULL;
  } else {
    VALUE rb_pool;
    apr_pool_t *pool;

    svn_swig_rb_get_pool(argc, argv, self, &rb_pool, &pool);
    $1 = svn_swig_rb_to_apr_array_prop($input, pool);
  }
}

%typemap(out) apr_array_header_t *PROP_LIST_MAY_BE_NULL
{
  %append_output($1 ? svn_swig_rb_prop_apr_array_to_hash_prop($1) : Qnil);
}

%apply apr_array_header_t *PROP_LIST {
  apr_array_header_t *wcprop_changes,
  apr_array_header_t *propchanges
};

%apply apr_array_header_t *PROP_LIST_MAY_BE_NULL {
  apr_array_header_t *incoming_prop_changes,
  apr_array_header_t *outgoing_prop_changes,
  apr_array_header_t *merge_options
};

#endif

/* -----------------------------------------------------------------------
   Input of apr_array_header_t * <svn_merge_range_t *>
*/
#ifdef SWIGPYTHON
%typemap(in) apr_array_header_t *RANGELIST {
    $1 = (apr_array_header_t *) svn_swig_py_seq_to_array($input,
      sizeof(const svn_merge_range_t *),
      svn_swig_py_unwrap_struct_ptr,
      $descriptor(svn_merge_range_t *),
      _global_pool);
    if (PyErr_Occurred()) {
      SWIG_fail;
    }
}
#endif

#ifdef SWIGRUBY
%typemap(in) apr_array_header_t *RANGELIST {
  $1 = svn_swig_rb_array_to_apr_array_merge_range($input, _global_pool);
}
#endif

/* -----------------------------------------------------------------------
   Input of apr_array_header_t * <svn_client_copy_source_t *>
*/
#ifdef SWIGRUBY
%typemap(in) apr_array_header_t *SOURCES {
  $1 = svn_swig_rb_array_to_apr_array_copy_source($input, _global_pool);
}
#endif

/* -----------------------------------------------------------------------
   Input of apr_array_header_t * <svn_opt_revision_range_t *>
*/
#ifdef SWIGPYTHON
%typemap(in) apr_array_header_t *REVISION_RANGE_LIST {
<<<<<<< HEAD
  $1 = (apr_array_header_t *) svn_swig_py_struct_ptr_list_to_array($input,
    $descriptor(svn_opt_revision_range_t *), _global_pool);
  if (PyErr_Occurred()) {
    SWIG_fail;
  }
=======
    $1 = (apr_array_header_t *) svn_swig_py_seq_to_array($input,
      sizeof(const svn_opt_revision_range_t *),
      svn_swig_py_unwrap_struct_ptr,
      $descriptor(svn_opt_revision_range_t *),
      _global_pool);
    if (PyErr_Occurred()) {
      SWIG_fail;
    }
>>>>>>> 4cf18c3e
}
#endif

#ifdef SWIGRUBY
%typemap(in) apr_array_header_t *REVISION_RANGE_LIST {
  $1 = svn_swig_rb_array_to_apr_array_revision_range($input, _global_pool);
}
#endif

/* -----------------------------------------------------------------------
   Input of
   apr_hash_t * <const char *, apr_array_header_t * <svn_merge_range_t *>>
*/
#ifdef SWIGPYTHON
%typemap(in) apr_hash_t *MERGEINFO {
  $1 = svn_swig_py_mergeinfo_from_dict($input, _global_pool);
  if (PyErr_Occurred()) {
    SWIG_fail;
  }
}
#endif

#ifdef SWIGRUBY
%typemap(in) apr_hash_t *MERGEINFO {
  $1 = svn_swig_rb_hash_to_apr_hash_merge_range($input, _global_pool);
}
#endif

/* -----------------------------------------------------------------------
   Output of
   apr_hash_t * <const char *, apr_array_header_t * <svn_merge_range_t *>>
*/
#ifdef SWIGPYTHON
%typemap(argout) apr_hash_t **MERGEINFO
{
  %append_output
    (svn_swig_py_mergeinfo_to_dict(*$1, $descriptor(svn_merge_range_t *),
                                    _global_py_pool));

  if (PyErr_Occurred()) {
    SWIG_fail;
  }
}

%typemap(in) apr_hash_t **MERGEINFO_INOUT ($*1_ltype temp)
{
  $1 = &temp;
  *$1 = svn_swig_py_mergeinfo_from_dict($input, _global_pool);
  if (PyErr_Occurred()) {
    SWIG_fail;
  }
}
#endif

#ifdef SWIGRUBY
%typemap(argout) apr_hash_t **MERGEINFO
{
  %append_output(svn_swig_rb_apr_hash_to_hash_merge_range(*$1));
}

%typemap(in) apr_hash_t **MERGEINFO_INOUT ($*1_ltype temp)
{
  $1 = &temp;
  *$1 = svn_swig_rb_hash_to_apr_hash_merge_range($input, _global_pool);
}
#endif

#if defined(SWIGPYTHON) || defined(SWIGRUBY)
%typemap(argout) apr_hash_t **MERGEINFO_INOUT = apr_hash_t **MERGEINFO;
#endif

/* -----------------------------------------------------------------------
   Output of
   apr_hash_t * <const char *,
                 apr_hash_t * <const char *,
                               array_header_t * <svn_merge_range_t *>>>
*/
#ifdef SWIGRUBY
%typemap(argout) apr_hash_t **MERGEINFO_CATALOG
{
  %append_output(svn_swig_rb_apr_hash_to_hash_merge_range_hash(*$1));
}
#endif
#ifdef SWIGPYTHON
%typemap(argout) apr_hash_t **MERGEINFO_CATALOG
{
  %append_output(svn_swig_py_mergeinfo_catalog_to_dict(*$1,
                                            $descriptor(svn_merge_range_t *),
                                            _global_py_pool));
  if (PyErr_Occurred()) {
    SWIG_fail;
  }
}
#endif

/* -----------------------------------------------------------------------
   Output of apr_array_header_t * <svn_merge_range_t *>
*/
#ifdef SWIGPYTHON
%typemap(argout) apr_array_header_t **RANGELIST {
  %append_output
    (svn_swig_py_pointerlist_to_list(*$1, $descriptor(svn_merge_range_t *),
                                     _global_py_pool));
  if (PyErr_Occurred()) {
    SWIG_fail;
  }
}

%typemap(in) apr_array_header_t **RANGELIST_INOUT ($*1_ltype temp)
{
  $1 = &temp;
  *$1 = (apr_array_header_t *) svn_swig_py_seq_to_array($input,
    sizeof(const svn_merge_range_t *),
    svn_swig_py_unwrap_struct_ptr,
    $descriptor(svn_merge_range_t *),
    _global_pool);
      
  if (PyErr_Occurred()) {
    SWIG_fail;
  }
}
#endif

#ifdef SWIGRUBY
%typemap(argout) apr_array_header_t **RANGELIST {
  %append_output(svn_swig_rb_apr_array_to_array_merge_range(*$1));
}

%typemap(in) apr_array_header_t **RANGELIST_INOUT ($*1_ltype temp)
{
  $1 = &temp;
  *$1 = svn_swig_rb_array_to_apr_array_merge_range($input, _global_pool);
}
#endif

#if defined(SWIGPYTHON) || defined(SWIGRUBY)
%typemap(argout) apr_array_header_t **RANGELIST_INOUT =
   apr_array_header_t **RANGELIST;
#endif

/* -----------------------------------------------------------------------
   Output of apr_array_header_t * <svn_auth_provider_object_t *>
*/
#ifdef SWIGPERL
%typemap(argout) apr_array_header_t **providers {
  %append_output(svn_swig_pl_convert_array(*$1,
                    $descriptor(svn_auth_provider_object_t *)));
}
#endif

#ifdef SWIGPYTHON
%typemap(argout) apr_array_header_t **providers {
  %append_output
    (svn_swig_py_pointerlist_to_list(*$1, $descriptor(svn_auth_provider_object_t *),
                                     _global_py_pool));
  if (PyErr_Occurred()) {
    SWIG_fail;
  }
}
#endif

#ifdef SWIGRUBY
%typemap(argout) apr_array_header_t **providers {
  %append_output(svn_swig_rb_apr_array_to_array_auth_provider_object(*$1));
}
#endif<|MERGE_RESOLUTION|>--- conflicted
+++ resolved
@@ -607,29 +607,6 @@
 
 #ifdef SWIGPYTHON
 %typemap(in) apr_array_header_t *providers {
-<<<<<<< HEAD
-    svn_auth_provider_object_t *provider;
-    int targlen;
-    if (!PySequence_Check($input)) {
-        PyErr_SetString(PyExc_TypeError, "not a sequence");
-        SWIG_fail;
-    }
-    
-    targlen = PySequence_Length($input);
-    if (targlen < 0)
-        return NULL;
-
-    $1 = apr_array_make(_global_pool, targlen, sizeof(provider));
-    ($1)->nelts = targlen;
-    while (targlen--) {
-        provider = svn_swig_MustGetPtr(PySequence_GetItem($input, targlen),
-          $descriptor(svn_auth_provider_object_t *), $svn_argnum);
-        if (PyErr_Occurred()) {
-          SWIG_fail;
-        }
-        APR_ARRAY_IDX($1, targlen, svn_auth_provider_object_t *) = provider;
-    }
-=======
     $1 = (apr_array_header_t *) svn_swig_py_seq_to_array($input,
       sizeof(const svn_auth_provider_object_t *),
       svn_swig_py_unwrap_struct_ptr,
@@ -637,7 +614,6 @@
       _global_pool);
     if (PyErr_Occurred())
       SWIG_fail;
->>>>>>> 4cf18c3e
 }
 #endif
 
@@ -750,13 +726,6 @@
 */
 #ifdef SWIGPYTHON
 %typemap(in) apr_array_header_t *REVISION_RANGE_LIST {
-<<<<<<< HEAD
-  $1 = (apr_array_header_t *) svn_swig_py_struct_ptr_list_to_array($input,
-    $descriptor(svn_opt_revision_range_t *), _global_pool);
-  if (PyErr_Occurred()) {
-    SWIG_fail;
-  }
-=======
     $1 = (apr_array_header_t *) svn_swig_py_seq_to_array($input,
       sizeof(const svn_opt_revision_range_t *),
       svn_swig_py_unwrap_struct_ptr,
@@ -765,7 +734,6 @@
     if (PyErr_Occurred()) {
       SWIG_fail;
     }
->>>>>>> 4cf18c3e
 }
 #endif
 
