--- conflicted
+++ resolved
@@ -2,17 +2,22 @@
  * update.c :  entry point for update RA functions for ra_serf
  *
  * ====================================================================
- * Copyright (c) 2006 CollabNet.  All rights reserved.
+ *    Licensed to the Apache Software Foundation (ASF) under one
+ *    or more contributor license agreements.  See the NOTICE file
+ *    distributed with this work for additional information
+ *    regarding copyright ownership.  The ASF licenses this file
+ *    to you under the Apache License, Version 2.0 (the
+ *    "License"); you may not use this file except in compliance
+ *    with the License.  You may obtain a copy of the License at
  *
- * This software is licensed as described in the file COPYING, which
- * you should have received as part of this distribution.  The terms
- * are also available at http://subversion.tigris.org/license-1.html.
- * If newer versions of this license are posted there, you may use a
- * newer version instead, at your option.
+ *      http://www.apache.org/licenses/LICENSE-2.0
  *
- * This software consists of voluntary contributions made by many
- * individuals.  For exact contribution history, see the revision
- * history and logs, available at http://subversion.tigris.org/.
+ *    Unless required by applicable law or agreed to in writing,
+ *    software distributed under the License is distributed on an
+ *    "AS IS" BASIS, WITHOUT WARRANTIES OR CONDITIONS OF ANY
+ *    KIND, either express or implied.  See the License for the
+ *    specific language governing permissions and limitations
+ *    under the License.
  * ====================================================================
  */
 
@@ -20,27 +25,31 @@
  
 #define APR_WANT_STRFUNC
+#include <apr_version.h>
 #include <apr_want.h>
 
 #include <apr_uri.h>
 
-#include <expat.h>
-
 #include <serf.h>
 
+#include "svn_hash.h"
 #include "svn_pools.h"
 #include "svn_ra.h"
 #include "svn_dav.h"
 #include "svn_xml.h"
-#include "../libsvn_ra/ra_loader.h"
-#include "svn_config.h"
 #include "svn_delta.h"
-#include "svn_version.h"
 #include "svn_path.h"
 #include "svn_base64.h"
+#include "svn_props.h"
+
 #include "svn_private_config.h"
+#include "private/svn_dep_compat.h"
+#include "private/svn_fspath.h"
+#include "private/svn_string_private.h"
 
 #include "ra_serf.h"
+#include "../libsvn_ra/ra_loader.h"
+
 
  
@@ -56,189 +65,312 @@
  * allocations that will live as long as the tag is opened.  Once
  * the tag is 'closed', the pool will be reused.
  */
-typedef enum {
-    NONE = 0,
-    OPEN_DIR,
-    ADD_DIR,
-    OPEN_FILE,
-    ADD_FILE,
-    PROP,
-    IGNORE_PROP_NAME,
-    NEED_PROP_NAME,
+typedef enum report_state_e {
+  INITIAL = XML_STATE_INITIAL /* = 0 */,
+  UPDATE_REPORT,
+  TARGET_REVISION,
+
+  OPEN_DIR,
+  ADD_DIR,
+
+  OPEN_FILE,
+  ADD_FILE,
+
+  DELETE_ENTRY,
+  ABSENT_DIR,
+  ABSENT_FILE,
+
+  SET_PROP,
+  REMOVE_PROP,
+
+  PROP,
+
+  FETCH_FILE,
+  FETCH_PROPS,
+  TXDELTA,
+
+  CHECKED_IN,
+  CHECKED_IN_HREF,
+
+  MD5_CHECKSUM,
+
+  VERSION_NAME,
+  CREATIONDATE,
+  CREATOR_DISPLAYNAME
 } report_state_e;
+
+
+#define D_ "DAV:"
+#define S_ SVN_XML_NAMESPACE
+#define V_ SVN_DAV_PROP_NS_DAV
+static const svn_ra_serf__xml_transition_t update_ttable[] = {
+  { INITIAL, S_, "update-report", UPDATE_REPORT,
+    FALSE, { "?inline-props", "?send-all", NULL }, TRUE },
+
+  { UPDATE_REPORT, S_, "target-revision", TARGET_REVISION,
+    FALSE, { "rev", NULL }, TRUE },
+
+  { UPDATE_REPORT, S_, "open-directory", OPEN_DIR,
+    FALSE, { "rev", NULL }, TRUE },
+
+  { OPEN_DIR, S_, "open-directory", OPEN_DIR,
+    FALSE, { "rev", "name", NULL }, TRUE },
+
+  { ADD_DIR, S_, "open-directory", OPEN_DIR,
+    FALSE, { "rev", "name", NULL }, TRUE },
+
+  { OPEN_DIR, S_, "add-directory", ADD_DIR,
+    FALSE, { "name", "?copyfrom-path", "?copyfrom-rev", /*"?bc-url",*/
+              NULL }, TRUE },
+
+  { ADD_DIR, S_, "add-directory", ADD_DIR,
+    FALSE, { "name", "?copyfrom-path", "?copyfrom-rev", /*"?bc-url",*/
+              NULL }, TRUE },
+
+  { OPEN_DIR, S_, "open-file", OPEN_FILE,
+    FALSE, { "rev", "name", NULL }, TRUE },
+
+  { ADD_DIR, S_, "open-file", OPEN_FILE,
+    FALSE, { "rev", "name", NULL }, TRUE },
+
+  { OPEN_DIR, S_, "add-file", ADD_FILE,
+    FALSE, { "name", "?copyfrom-path", "?copyfrom-rev",
+             "?sha1-checksum", NULL }, TRUE },
+
+  { ADD_DIR, S_, "add-file", ADD_FILE,
+    FALSE, { "name", "?copyfrom-path", "?copyfrom-rev",
+             "?sha1-checksum", NULL }, TRUE },
+
+  { OPEN_DIR, S_, "delete-entry", DELETE_ENTRY,
+    FALSE, { "?rev", "name", NULL }, TRUE },
+
+  { ADD_DIR, S_, "delete-entry", DELETE_ENTRY,
+    FALSE, { "?rev", "name", NULL }, TRUE },
+
+  { OPEN_DIR, S_, "absent-directory", ABSENT_DIR,
+    FALSE, { "name", NULL }, TRUE },
+
+  { ADD_DIR, S_, "absent-directory", ABSENT_DIR,
+    FALSE, { "name", NULL }, TRUE },
+
+  { OPEN_DIR, S_, "absent-file", ABSENT_FILE,
+    FALSE, { "name", NULL }, TRUE },
+
+  { ADD_DIR, S_, "absent-file", ABSENT_FILE,
+    FALSE, { "name", NULL }, TRUE },
+
+
+  { OPEN_DIR, D_, "checked-in", CHECKED_IN,
+    FALSE, { NULL }, FALSE },
+
+  { ADD_DIR, D_, "checked-in", CHECKED_IN,
+    FALSE, { NULL }, FALSE },
+
+  { OPEN_FILE, D_, "checked-in", CHECKED_IN,
+    FALSE, { NULL }, FALSE },
+
+  { ADD_FILE, D_, "checked-in", CHECKED_IN,
+    FALSE, { NULL }, FALSE },
+
+
+  { OPEN_DIR, S_, "set-prop", SET_PROP,
+    TRUE, { "name", "?encoding", NULL }, TRUE },
+
+  { ADD_DIR, S_, "set-prop", SET_PROP,
+    TRUE, { "name", "?encoding", NULL }, TRUE },
+
+  { OPEN_FILE, S_, "set-prop", SET_PROP,
+    TRUE, { "name", "?encoding", NULL }, TRUE },
+
+  { ADD_FILE, S_, "set-prop", SET_PROP,
+    TRUE, { "name", "?encoding", NULL }, TRUE },
+
+
+  { OPEN_DIR, S_, "remove-prop", REMOVE_PROP,
+    TRUE, { "name", NULL }, TRUE },
+
+  { ADD_DIR, S_, "remove-prop", REMOVE_PROP,
+    TRUE, { "name", NULL }, TRUE },
+
+  { OPEN_FILE, S_, "remove-prop", REMOVE_PROP,
+    TRUE, { "name", NULL }, TRUE },
+
+  { ADD_FILE, S_, "remove-prop", REMOVE_PROP,
+    TRUE, { "name", NULL }, TRUE },
+
+  { OPEN_FILE, S_, "prop", PROP,
+    FALSE, { NULL }, FALSE },
+  { OPEN_DIR, S_, "prop", PROP,
+    FALSE, { NULL }, FALSE },
+  { ADD_FILE, S_, "prop", PROP,
+    FALSE, { NULL }, FALSE },
+  { ADD_DIR, S_, "prop", PROP,
+    FALSE, { NULL }, FALSE },
+
+  { OPEN_FILE, S_, "txdelta", TXDELTA,
+    FALSE, { "?base-checksum" }, TRUE },
+
+  { ADD_FILE, S_, "txdelta", TXDELTA,
+    FALSE, { "?base-checksum" }, TRUE },
+
+  { OPEN_FILE, S_, "fetch-file", FETCH_FILE,
+    FALSE, { "?base-checksum", "?sha1-checksum", NULL }, TRUE},
+
+  { ADD_FILE, S_, "fetch-file", FETCH_FILE,
+    FALSE, { "?base-checksum", "?sha1-checksum", NULL }, TRUE },
+
+  { CHECKED_IN, D_, "href", CHECKED_IN_HREF,
+    TRUE, { NULL }, TRUE },
+
+  { PROP, V_, "md5-checksum", MD5_CHECKSUM,
+    TRUE, { NULL }, TRUE },
+
+  /* These are only reported for <= 1.6.x mod_dav_svn */
+  { OPEN_DIR, S_, "fetch-props", FETCH_PROPS,
+    FALSE, { NULL }, FALSE },
+  { OPEN_FILE, S_, "fetch-props", FETCH_PROPS,
+    FALSE, { NULL }, FALSE },
+
+  { PROP, D_, "version-name", VERSION_NAME,
+    TRUE, { NULL }, TRUE },
+  { PROP, D_, "creationdate", CREATIONDATE,
+    TRUE, { NULL }, TRUE },
+  { PROP, D_, "creator-displayname", CREATOR_DISPLAYNAME,
+    TRUE, { NULL }, TRUE },
+  { 0 }
+};
+
+/* While we process the REPORT response, we will queue up GET and PROPFIND
+   requests. For a very large checkout, it is very easy to queue requests
+   faster than they are resolved. Thus, we need to pause the XML processing
+   (which queues more requests) to avoid queueing too many, with their
+   attendant memory costs. When the queue count drops low enough, we will
+   resume XML processing.
+
+   Note that we don't want the count to drop to zero. We have multiple
+   connections that we want to keep busy. These are also heuristic numbers
+   since network and parsing behavior (ie. it doesn't pause immediately)
+   can make the measurements quite imprecise.
+
+   We measure outstanding requests as the sum of NUM_ACTIVE_FETCHES and
+   NUM_ACTIVE_PROPFINDS in the report_context_t structure.  */
+#define REQUEST_COUNT_TO_PAUSE 50
+#define REQUEST_COUNT_TO_RESUME 40
+
+#define SPILLBUF_BLOCKSIZE 4096
+#define SPILLBUF_MAXBUFFSIZE 131072
+
+#define PARSE_CHUNK_SIZE 8000 /* Copied from xml.c ### Needs tuning */
 
 /* Forward-declare our report context. */
 typedef struct report_context_t report_context_t;
-
+typedef struct body_create_baton_t body_create_baton_t;
 /*
  * This structure represents the information for a directory.
  */
-typedef struct report_dir_t
-{
-  /* Our parent directory.
-   *
-   * This value is NULL when we are the root.
-   */
-  struct report_dir_t *parent_dir;
-
-  apr_pool_t *pool;
+typedef struct dir_baton_t
+{
+  struct dir_baton_t *parent_dir;       /* NULL when root */
+
+  apr_pool_t *pool;                     /* Subpool for this directory */
 
   /* Pointer back to our original report context. */
-  report_context_t *report_context;
-
-  /* Our name sans any parents. */
-  const char *base_name;
-
-  /* the expanded directory name (including all parent names) */
-  const char *name;
-
-  /* temporary path buffer for this directory. */
-  svn_stringbuf_t *name_buf;
-
-  /* the canonical url for this directory. */
+  report_context_t *ctx;
+
+  const char *relpath;                  /* session relative path */
+  const char *base_name;                /* Name of item "" for root */
+
+  /* the canonical url for this directory after updating. (received) */
   const char *url;
 
-  /* Our base revision - SVN_INVALID_REVNUM if we're adding this dir. */
-  svn_revnum_t base_rev;
-
-  /* The target revision we're retrieving. */
-  svn_revnum_t target_rev;
-
-  /* controlling dir baton - this is only created in open_dir() */
+  /* The original repos_relpath of this url (via the reporter)
+  directly, or via an ancestor. */
+  const char *repos_relpath;
+
+  svn_revnum_t base_rev;                /* base revision or NULL for Add */
+
+  const char *copyfrom_path;            /* NULL for open */
+  svn_revnum_t copyfrom_rev;            /* SVN_INVALID_REVNUM for open */
+
+  /* controlling dir baton - this is only created in ensure_dir_opened() */
+  svn_boolean_t dir_opened;
   void *dir_baton;
-  apr_pool_t *dir_baton_pool;
-
-  /* Our master update editor and baton. */
-  const svn_delta_editor_t *update_editor;
-  void *update_baton;
 
   /* How many references to this directory do we still have open? */
   apr_size_t ref_count;
 
-  /* Namespace list allocated out of this ->pool. */
-  svn_ra_serf__ns_t *ns_list;
-
-  /* hashtable for all of the properties (shared within a dir) */
-  apr_hash_t *props;
-
-  /* hashtable for all to-be-removed properties (shared within a dir) */
-  apr_hash_t *removed_props;
-
-  /* The propfind request for our current directory */
-  svn_ra_serf__propfind_context_t *propfind;
-
-  /* Has the server told us to fetch the dir props? */
-  svn_boolean_t fetch_props;
-
-  /* Have we closed the directory tag (meaning no more additions)? */
-  svn_boolean_t tag_closed;
-
-  /* The children of this directory  */
-  struct report_dir_t *children;
-
-  /* The next sibling of this directory */
-  struct report_dir_t *sibling;
-} report_dir_t;
+  svn_boolean_t fetch_props;                 /* Use PROPFIND request? */
+  svn_ra_serf__handler_t *propfind_handler;
+  apr_hash_t *remove_props;
+
+} dir_baton_t;
 
 /*
- * This structure represents the information for a file.
- *
- * A directory may have a report_info_t associated with it as well.
- *
- * This structure is created as we parse the REPORT response and
- * once the element is completed, we create a report_fetch_t structure
- * to give to serf to retrieve this file.
- */
-typedef struct report_info_t
-{
-  apr_pool_t *pool;
-
-  /* The enclosing directory.
-   *
-   * If this structure refers to a directory, the dir it points to will be
-   * itself.
-   */
-  report_dir_t *dir;
-
-  /* Our name sans any directory info. */
+* This structure represents the information for a file.
+*
+* This structure is created as we parse the REPORT response and
+* once the element is completed, we may create a fetch_ctx_t structure
+* to give to serf to retrieve this file.
+*/
+typedef struct file_baton_t
+{
+  dir_baton_t *parent_dir;              /* The parent */
+  apr_pool_t *pool;                     /* Subpool for this file*/
+
+  const char *relpath;                  /* session relative path */
   const char *base_name;
 
-  /* the expanded file name (including all parent directory names) */
-  const char *name;
-
-  /* file name buffer */
-  svn_stringbuf_t *name_buf;
-
-  /* the canonical url for this file. */
+  /* the canonical url for this directory after updating. (received) */
   const char *url;
+
+  /* The original repos_relpath of this url as reported. */
+  const char *repos_relpath;
 
   /* lock token, if we had one to start off with. */
   const char *lock_token;
 
-  /* Our base revision - SVN_INVALID_REVNUM if we're adding this file. */
-  svn_revnum_t base_rev;
-
-  /* The target revision we're retrieving. */
-  svn_revnum_t target_rev;
-
-  /* our delta base, if present (NULL if we're adding the file) */
-  const svn_string_t *delta_base;
-
-  /* Path of original item if add with history */
-  const char *copyfrom_path;
-
-  /* Revision of original item if add with history */
-  svn_revnum_t copyfrom_rev;
-
-  /* The propfind request for our current file (if present) */
-  svn_ra_serf__propfind_context_t *propfind;
-
-  /* Has the server told us to fetch the file props? */
-  svn_boolean_t fetch_props;
+  svn_revnum_t base_rev;                /* SVN_INVALID_REVNUM for Add */
+
+  const char *copyfrom_path;            /* NULL for open */
+  svn_revnum_t copyfrom_rev;            /* SVN_INVALID_REVNUM for open */
+
+  /* controlling dir baton - this is only created in ensure_file_opened() */
+  svn_boolean_t file_opened;
+  void *file_baton;
+
+  svn_boolean_t fetch_props;            /* Use PROPFIND request? */
+  svn_ra_serf__handler_t *propfind_handler;
+  svn_boolean_t found_lock_prop;
+  apr_hash_t *remove_props;
 
   /* Has the server told us to go fetch - only valid if we had it already */
   svn_boolean_t fetch_file;
 
-  /* The properties for this file */
-  apr_hash_t *props;
-
-  /* pool passed to update->add_file, etc. */
-  apr_pool_t *editor_pool;
-
   /* controlling file_baton and textdelta handler */
-  void *file_baton;
-  svn_txdelta_window_handler_t textdelta;
-  void *textdelta_baton;
-
-  /* temporary property for this file which is currently being parsed
-   * It will eventually be stored in our parent directory's property hash.
-   */
-  const char *prop_ns;
-  const char *prop_name;
-  const char *prop_val;
-  apr_size_t prop_val_len;
-  const char *prop_encoding;
-} report_info_t;
+  svn_txdelta_window_handler_t txdelta;
+  void *txdelta_baton;
+
+  svn_checksum_t *base_md5_checksum;
+  svn_checksum_t *final_md5_checksum;
+  svn_checksum_t *final_sha1_checksum;
+
+  svn_stream_t *txdelta_stream;         /* Stream that feeds windows when
+                                           written to within txdelta*/
+} file_baton_t;
 
 /*
  * This structure represents a single request to GET (fetch) a file with
  * its associated Serf session/connection.
  */
-typedef struct report_fetch_t {
-  /* Our pool. */
-  apr_pool_t *pool;
-
-  /* Non-NULL if we received an error during processing. */
-  svn_error_t *err;
-
-  /* The session we should use to fetch the file. */
-  svn_ra_serf__session_t *sess;
-
-  /* The connection we should use to fetch file. */
-  svn_ra_serf__connection_t *conn;
+typedef struct fetch_ctx_t {
+
+  /* The handler representing this particular fetch.  */
+  svn_ra_serf__handler_t *handler;
+
+  svn_boolean_t using_compression;
 
   /* Stores the information for the file we want to fetch. */
-  report_info_t *info;
+  file_baton_t *file;
 
   /* Have we read our response headers yet? */
   svn_boolean_t read_headers;
@@ -252,18 +384,13 @@
   /* This is the amount of data that we have read so far. */
   apr_off_t read_size;
 
-  /* If we're receiving an svndiff, this will be non-NULL. */
-  svn_stream_t *delta_stream;
-
   /* If we're writing this file to a stream, this will be non-NULL. */
-  svn_stream_t *target_stream;
-
-  /* Are we done fetching this file? */
-  svn_boolean_t done;
-  svn_ra_serf__list_t **done_list;
-  svn_ra_serf__list_t done_item;
-
-} report_fetch_t;
+  svn_stream_t *result_stream;
+
+  /* The base-rev header  */
+  const char *delta_base;
+
+} fetch_ctx_t;
 
 /*
  * The master structure for a REPORT request and response.
@@ -272,7 +399,6 @@
   apr_pool_t *pool;
 
   svn_ra_serf__session_t *sess;
-  svn_ra_serf__connection_t *conn;
 
   /* Source path and destination path */
   const char *source;
@@ -284,411 +410,559 @@
   /* What is the target revision that we want for this REPORT? */
   svn_revnum_t target_rev;
 
+  /* Where are we (used while parsing) */
+  dir_baton_t *cur_dir;
+  file_baton_t *cur_file;
+
   /* Have we been asked to ignore ancestry or textdeltas? */
   svn_boolean_t ignore_ancestry;
   svn_boolean_t text_deltas;
 
-<<<<<<< HEAD
-  /* What was the requested depth? */
-  svn_depth_t depth;
-=======
   /* Do we want the server to send copyfrom args or not? */
   svn_boolean_t send_copyfrom_args;
->>>>>>> 8595db6c
-
-  /* Path -> lock token mapping. */
-  apr_hash_t *lock_path_tokens;
+
+  /* Is the server sending everything in one response? */
+  svn_boolean_t send_all_mode;
+
+  /* Is the server including properties inline for newly added
+     files/dirs? */
+  svn_boolean_t add_props_included;
+
+  /* Path -> const char *repos_relpath mapping */
+  apr_hash_t *switched_paths;
 
   /* Our master update editor and baton. */
-  const svn_delta_editor_t *update_editor;
-  void *update_baton;
-
-  /* The request body for the REPORT. */
-  serf_bucket_t *buckets;
-
-  /* root directory object */
-  report_dir_t *root_dir;
+  const svn_delta_editor_t *editor;
+  void *editor_baton;
+
+  /* The file holding request body for the REPORT.
+   *
+   * ### todo: It will be better for performance to store small
+   * request bodies (like 4k) in memory and bigger bodies on disk.
+   */
+  svn_stream_t *body_template;
+  body_create_baton_t *body;
 
   /* number of pending GET requests */
-  unsigned int active_fetches;
-
-  /* completed fetches (contains report_fetch_t) */
-  svn_ra_serf__list_t *done_fetches;
+  unsigned int num_active_fetches;
 
   /* number of pending PROPFIND requests */
-  unsigned int active_propfinds;
-
-  /* completed PROPFIND requests (contains propfind_context_t) */
-  svn_ra_serf__list_t *done_propfinds;
-
-  /* list of files that only have prop changes (contains report_info_t) */
-  svn_ra_serf__list_t *file_propchanges_only;
-
-  /* The path to the REPORT request */
-  const char *path;
+  unsigned int num_active_propfinds;
 
   /* Are we done parsing the REPORT response? */
   svn_boolean_t done;
 
+  /* Did we receive all data from the network? */
+  svn_boolean_t report_received;
+
+  /* Did we close the root directory? */
+  svn_boolean_t closed_root;
 };
 
+/* Baton for collecting REPORT body. Depending on the size this
+   work is backed by a memory buffer (via serf buckets) or by
+   a file */
+struct body_create_baton_t
+{
+  apr_pool_t *result_pool;
+  apr_size_t total_bytes;
+
+  apr_pool_t *scratch_pool;
+
+  serf_bucket_alloc_t *alloc;
+  serf_bucket_t *collect_bucket;
+
+  const void *all_data;
+  apr_file_t *file;
+};
+
+
+#define MAX_BODY_IN_RAM (256*1024)
+
+/* Fold all previously collected data in a single buffer allocated in
+   RESULT_POOL and clear all intermediate state */
+static const char *
+body_allocate_all(body_create_baton_t *body,
+                  apr_pool_t *result_pool)
+{
+  char *buffer = apr_pcalloc(result_pool, body->total_bytes);
+  const char *data;
+  apr_size_t sz;
+  apr_status_t s;
+  apr_size_t remaining = body->total_bytes;
+  char *next = buffer;
+
+  while (!(s = serf_bucket_read(body->collect_bucket, remaining, &data, &sz)))
+    {
+      memcpy(next, data, sz);
+      remaining -= sz;
+      next += sz;
+
+      if (! remaining)
+        break;
+    }
+
+  if (!SERF_BUCKET_READ_ERROR(s))
+    {
+      memcpy(next, data, sz);
+    }
+
+  serf_bucket_destroy(body->collect_bucket);
+  body->collect_bucket = NULL;
+
+  return (s != APR_EOF) ? NULL : buffer;
+}
+
+/* Noop function. Make serf take care of freeing in error situations */
+static void serf_free_no_error(void *unfreed_baton, void *block) {}
+
+/* Stream write function for body creation */
+static svn_error_t *
+body_write_fn(void *baton,
+              const char *data,
+              apr_size_t *len)
+{
+  body_create_baton_t *bcb = baton;
+
+  if (!bcb->scratch_pool)
+    bcb->scratch_pool = svn_pool_create(bcb->result_pool);
+
+  if (bcb->file)
+    {
+      SVN_ERR(svn_io_file_write_full(bcb->file, data, *len, NULL,
+                                     bcb->scratch_pool));
+      svn_pool_clear(bcb->scratch_pool);
+
+      bcb->total_bytes += *len;
+    }
+  else if (*len + bcb->total_bytes > MAX_BODY_IN_RAM)
+    {
+      SVN_ERR(svn_io_open_unique_file3(&bcb->file, NULL, NULL,
+                                       svn_io_file_del_on_pool_cleanup,
+                                       bcb->result_pool, bcb->scratch_pool));
+
+      if (bcb->total_bytes)
+        {
+          const char *all = body_allocate_all(bcb, bcb->scratch_pool);
+
+          SVN_ERR(svn_io_file_write_full(bcb->file, all, bcb->total_bytes,
+                                         NULL, bcb->scratch_pool));
+        }
+
+      SVN_ERR(svn_io_file_write_full(bcb->file, data, *len, NULL,
+                                     bcb->scratch_pool));
+      bcb->total_bytes += *len;
+    }
+  else
+    {
+      if (!bcb->alloc)
+        bcb->alloc = serf_bucket_allocator_create(bcb->scratch_pool,
+                                                  serf_free_no_error, NULL);
+
+      if (!bcb->collect_bucket)
+        bcb->collect_bucket = serf_bucket_aggregate_create(bcb->alloc);
+
+      serf_bucket_aggregate_append(bcb->collect_bucket,
+                                   serf_bucket_simple_copy_create(data, *len,
+                                                                  bcb->alloc));
+
+      bcb->total_bytes += *len;
+    }
+
+  return SVN_NO_ERROR;
+}
+
+/* Stream close function for collecting body */
+static svn_error_t *
+body_done_fn(void *baton)
+{
+  body_create_baton_t *bcb = baton;
+  if (bcb->file)
+    {
+      /* We need to flush the file, make it unbuffered (so that it can be
+        * zero-copied via mmap), and reset the position before attempting
+        * to deliver the file.
+        *
+        * N.B. If we have APR 1.3+, we can unbuffer the file to let us use
+        * mmap and zero-copy the PUT body.  However, on older APR versions,
+        * we can't check the buffer status; but serf will fall through and
+        * create a file bucket for us on the buffered handle.
+        */
+
+      SVN_ERR(svn_io_file_flush(bcb->file, bcb->scratch_pool));
+      apr_file_buffer_set(bcb->file, NULL, 0);
+    }
+  else if (bcb->collect_bucket)
+    bcb->all_data = body_allocate_all(bcb, bcb->result_pool);
+
+  if (bcb->scratch_pool)
+    svn_pool_destroy(bcb->scratch_pool);
+
+  return SVN_NO_ERROR;
+}
+
+static svn_error_t *
+create_dir_baton(dir_baton_t **new_dir,
+                 report_context_t *ctx,
+                 const char *name,
+                 apr_pool_t *scratch_pool)
+{
+  dir_baton_t *parent = ctx->cur_dir;
+  apr_pool_t *dir_pool;
+  dir_baton_t *dir;
+
+  if (parent)
+    dir_pool = svn_pool_create(parent->pool);
+  else
+    dir_pool = svn_pool_create(ctx->pool);
+
+  dir = apr_pcalloc(dir_pool, sizeof(*dir));
+  dir->pool = dir_pool;
+  dir->ctx = ctx;
+
+  if (parent)
+    {
+      dir->parent_dir = parent;
+      parent->ref_count++;
+    }
+
+  dir->relpath = parent ? svn_relpath_join(parent->relpath, name, dir_pool)
+                        : apr_pstrdup(dir_pool, name);
+  dir->base_name = svn_relpath_basename(dir->relpath, NULL);
+
+  dir->repos_relpath = svn_hash_gets(ctx->switched_paths, dir->relpath);
+  if (!dir->repos_relpath)
+    {
+      if (parent)
+        dir->repos_relpath = svn_relpath_join(parent->repos_relpath, name,
+                                              dir_pool);
+      else
+        dir->repos_relpath = svn_uri_skip_ancestor(ctx->sess->repos_root_str,
+                                                   ctx->sess->session_url_str,
+                                                   dir_pool);
+    }
+
+  dir->base_rev = SVN_INVALID_REVNUM;
+  dir->copyfrom_rev = SVN_INVALID_REVNUM;
+
+  dir->ref_count = 1;
+
+  ctx->cur_dir = dir;
+
+  *new_dir = dir;
+  return SVN_NO_ERROR;
+}
+
+static svn_error_t *
+create_file_baton(file_baton_t **new_file,
+                  report_context_t *ctx,
+                  const char *name,
+                  apr_pool_t *scratch_pool)
+{
+  dir_baton_t *parent = ctx->cur_dir;
+  apr_pool_t *file_pool;
+  file_baton_t *file;
+
+  file_pool = svn_pool_create(parent->pool);
+
+  file = apr_pcalloc(file_pool, sizeof(*file));
+  file->pool = file_pool;
+
+  file->parent_dir = parent;
+  parent->ref_count++;
+
+  file->relpath = svn_relpath_join(parent->relpath, name, file_pool);
+  file->base_name = svn_relpath_basename(file->relpath, NULL);
+
+  file->repos_relpath = svn_hash_gets(ctx->switched_paths, file->relpath);
+  if (!file->repos_relpath)
+    file->repos_relpath = svn_relpath_join(parent->repos_relpath, name,
+                                           file_pool);
+
+  /* Sane defaults */
+  file->base_rev = SVN_INVALID_REVNUM;
+  file->copyfrom_rev = SVN_INVALID_REVNUM;
+
+  *new_file = file;
+
+  ctx->cur_file = file;
+
+  return SVN_NO_ERROR;
+}
+
+/** Minimum nr. of outstanding requests needed before a new connection is
+ *  opened. */
+#define REQS_PER_CONN 8
+
+/** This function creates a new connection for this serf session, but only
+ * if the number of NUM_ACTIVE_REQS > REQS_PER_CONN or if there currently is
+ * only one main connection open.
+ */
+static svn_error_t *
+open_connection_if_needed(svn_ra_serf__session_t *sess, int num_active_reqs)
+{
+  /* For each REQS_PER_CONN outstanding requests open a new connection, with
+   * a minimum of 1 extra connection. */
+  if (sess->num_conns == 1 ||
+      ((num_active_reqs / REQS_PER_CONN) > sess->num_conns))
+    {
+      int cur = sess->num_conns;
+      apr_status_t status;
+
+      sess->conns[cur] = apr_pcalloc(sess->pool, sizeof(*sess->conns[cur]));
+      sess->conns[cur]->bkt_alloc = serf_bucket_allocator_create(sess->pool,
+                                                                 NULL, NULL);
+      sess->conns[cur]->last_status_code = -1;
+      sess->conns[cur]->session = sess;
+      status = serf_connection_create2(&sess->conns[cur]->conn,
+                                       sess->context,
+                                       sess->session_url,
+                                       svn_ra_serf__conn_setup,
+                                       sess->conns[cur],
+                                       svn_ra_serf__conn_closed,
+                                       sess->conns[cur],
+                                       sess->pool);
+      if (status)
+        return svn_ra_serf__wrap_err(status, NULL);
+
+      sess->num_conns++;
+    }
+
+  return SVN_NO_ERROR;
+}
+
+/* Returns best connection for fetching files/properties. */
+static svn_ra_serf__connection_t *
+get_best_connection(report_context_t *ctx)
+{
+  svn_ra_serf__connection_t *conn;
+  int first_conn = 1;
+
+  /* Skip the first connection if the REPORT response hasn't been completely
+     received yet or if we're being told to limit our connections to
+     2 (because this could be an attempt to ensure that we do all our
+     auxiliary GETs/PROPFINDs on a single connection).
+
+     ### FIXME: This latter requirement (max_connections > 2) is
+     ### really just a hack to work around the fact that some update
+     ### editor implementations (such as svnrdump's dump editor)
+     ### simply can't handle the way ra_serf violates the editor v1
+     ### drive ordering requirements.
+     ###
+     ### See http://subversion.tigris.org/issues/show_bug.cgi?id=4116.
+  */
+  if (ctx->report_received && (ctx->sess->max_connections > 2))
+    first_conn = 0;
+
+  /* If there's only one available auxiliary connection to use, don't bother
+     doing all the cur_conn math -- just return that one connection.  */
+  if (ctx->sess->num_conns - first_conn == 1)
+    {
+      conn = ctx->sess->conns[first_conn];
+    }
+  else
+    {
+#if SERF_VERSION_AT_LEAST(1, 4, 0)
+      /* Often one connection is slower than others, e.g. because the server
+         process/thread has to do more work for the particular set of requests.
+         In the worst case, when REQUEST_COUNT_TO_RESUME requests are queued
+         on such a slow connection, ra_serf will completely stop sending
+         requests.
+
+         The method used here selects the connection with the least amount of
+         pending requests, thereby giving more work to lightly loaded server
+         processes.
+       */
+      int i, best_conn = first_conn;
+      unsigned int min = INT_MAX;
+      for (i = first_conn; i < ctx->sess->num_conns; i++)
+        {
+          serf_connection_t *sc = ctx->sess->conns[i]->conn;
+          unsigned int pending = serf_connection_pending_requests(sc);
+          if (pending < min)
+            {
+              min = pending;
+              best_conn = i;
+            }
+        }
+      conn = ctx->sess->conns[best_conn];
+#else
+    /* We don't know how many requests are pending per connection, so just
+       cycle them. */
+      conn = ctx->sess->conns[ctx->sess->cur_conn];
+      ctx->sess->cur_conn++;
+      if (ctx->sess->cur_conn >= ctx->sess->num_conns)
+        ctx->sess->cur_conn = first_conn;
+#endif
+    }
+  return conn;
+}
  
-/** Report state management helper **/
-
-static report_info_t *
-push_state(svn_ra_serf__xml_parser_t *parser,
-           report_context_t *ctx,
-           report_state_e state)
-{
-  report_info_t *info;
-  apr_pool_t *info_parent_pool;
-
-  svn_ra_serf__xml_push_state(parser, state);
-
-  info = parser->state->private;
-
-  /* Our private pool needs to be disjoint from the state pool. */
-  if (!info)
-    {
-      info_parent_pool = ctx->pool;
+/** Helpers to open and close directories */
+
+static svn_error_t*
+ensure_dir_opened(dir_baton_t *dir,
+                  apr_pool_t *scratch_pool)
+{
+  report_context_t *ctx = dir->ctx;
+
+  if (dir->dir_opened)
+    return SVN_NO_ERROR;
+
+  if (dir->base_name[0] == '\0')
+    {
+      if (ctx->destination
+          && ctx->sess->wc_callbacks->invalidate_wc_props)
+        {
+          SVN_ERR(ctx->sess->wc_callbacks->invalidate_wc_props(
+                      ctx->sess->wc_callback_baton,
+                      ctx->update_target,
+                      SVN_RA_SERF__WC_CHECKED_IN_URL, scratch_pool));
+        }
+
+      SVN_ERR(ctx->editor->open_root(ctx->editor_baton, dir->base_rev,
+                                     dir->pool,
+                                     &dir->dir_baton));
     }
   else
     {
-      info_parent_pool = info->pool;
-    }
-
-  if (state == OPEN_DIR || state == ADD_DIR)
-    {
-      report_info_t *new_info;
-
-      new_info = apr_palloc(info_parent_pool, sizeof(*new_info));
-      apr_pool_create(&new_info->pool, info_parent_pool);
-      new_info->lock_token = NULL;
-
-      new_info->dir = apr_pcalloc(new_info->pool, sizeof(*new_info->dir));
-      new_info->dir->pool = new_info->pool;
-
-      /* Create the root property tree. */
-      new_info->dir->props = apr_hash_make(new_info->pool);
-      new_info->props = new_info->dir->props;
-      new_info->dir->removed_props = apr_hash_make(new_info->pool);
-
-      /* Point to the update_editor */
-      new_info->dir->update_editor = ctx->update_editor;
-      new_info->dir->update_baton = ctx->update_baton;
-      new_info->dir->report_context = ctx;
-
-      if (info)
-        {
-          info->dir->ref_count++;
-
-          new_info->dir->parent_dir = info->dir;
-
-          /* Point our ns_list at our parents to try to reuse it. */
-          new_info->dir->ns_list = info->dir->ns_list;
-
-          /* Add ourselves to our parent's list */
-          new_info->dir->sibling = info->dir->children;
-          info->dir->children = new_info->dir;
+      SVN_ERR(ensure_dir_opened(dir->parent_dir, scratch_pool));
+
+      if (SVN_IS_VALID_REVNUM(dir->base_rev))
+        {
+          SVN_ERR(ctx->editor->open_directory(dir->relpath,
+                                              dir->parent_dir->dir_baton,
+                                              dir->base_rev,
+                                              dir->pool,
+                                              &dir->dir_baton));
         }
       else
         {
-          /* Allow us to be found later. */
-          ctx->root_dir = new_info->dir;
-        }
-
-      parser->state->private = new_info;
-    }
-  else if (state == OPEN_FILE || state == ADD_FILE)
-    {
-      report_info_t *new_info;
-
-      new_info = apr_palloc(info_parent_pool, sizeof(*new_info));
-      apr_pool_create(&new_info->pool, info_parent_pool);
-      new_info->file_baton = NULL;
-      new_info->lock_token = NULL;
-      new_info->fetch_file = FALSE;
-
-      /* Point at our parent's directory state. */
-      new_info->dir = info->dir;
-      info->dir->ref_count++;
-
-      new_info->props = apr_hash_make(new_info->pool);
-
-      parser->state->private = new_info;
-    }
-
-  return parser->state->private;
+          SVN_ERR(ctx->editor->add_directory(dir->relpath,
+                                             dir->parent_dir->dir_baton,
+                                             dir->copyfrom_path,
+                                             dir->copyfrom_rev,
+                                             dir->pool,
+                                             &dir->dir_baton));
+        }
+    }
+
+  dir->dir_opened = TRUE;
+
+  return SVN_NO_ERROR;
+}
+
+static svn_error_t *
+maybe_close_dir(dir_baton_t *dir)
+{
+  apr_pool_t *scratch_pool = dir->pool;
+  dir_baton_t *parent = dir->parent_dir;
+  report_context_t *ctx = dir->ctx;
+
+  if (--dir->ref_count)
+    {
+      return SVN_NO_ERROR;
+    }
+
+  SVN_ERR(ensure_dir_opened(dir, dir->pool));
+
+  if (dir->remove_props)
+    {
+      apr_hash_index_t *hi;
+
+      for (hi = apr_hash_first(scratch_pool, dir->remove_props);
+           hi;
+           hi = apr_hash_next(hi))
+        {
+          SVN_ERR(ctx->editor->change_file_prop(dir->dir_baton,
+                                                apr_hash_this_key(hi),
+                                                NULL /* value */,
+                                                scratch_pool));
+        }
+    }
+
+  SVN_ERR(dir->ctx->editor->close_directory(dir->dir_baton, scratch_pool));
+
+  svn_pool_destroy(dir->pool /* scratch_pool */);
+
+  if (parent)
+    return svn_error_trace(maybe_close_dir(parent));
+  else
+    return SVN_NO_ERROR;
+}
+
+static svn_error_t *
+ensure_file_opened(file_baton_t *file,
+                   apr_pool_t *scratch_pool)
+{
+  const svn_delta_editor_t *editor = file->parent_dir->ctx->editor;
+
+  if (file->file_opened)
+    return SVN_NO_ERROR;
+
+  /* Ensure our parent is open. */
+  SVN_ERR(ensure_dir_opened(file->parent_dir, scratch_pool));
+
+  /* Open (or add) the file. */
+  if (SVN_IS_VALID_REVNUM(file->base_rev))
+    {
+      SVN_ERR(editor->open_file(file->relpath,
+                                file->parent_dir->dir_baton,
+                                file->base_rev,
+                                file->pool,
+                                &file->file_baton));
+    }
+  else
+    {
+      SVN_ERR(editor->add_file(file->relpath,
+                               file->parent_dir->dir_baton,
+                               file->copyfrom_path,
+                               file->copyfrom_rev,
+                               file->pool,
+                               &file->file_baton));
+    }
+
+  file->file_opened = TRUE;
+
+  return SVN_NO_ERROR;
 }
 
  
-/** Wrappers around our various property walkers **/
-
-static svn_error_t *
-set_file_props(void *baton,
-               const char *ns, apr_ssize_t ns_len,
-               const char *name, apr_ssize_t name_len,
-               const svn_string_t *val,
-               apr_pool_t *pool)
-{
-  report_info_t *info = baton;
-  const svn_delta_editor_t *editor = info->dir->update_editor;
-
-  return svn_ra_serf__set_baton_props(editor->change_file_prop,
-                                      info->file_baton,
-                                      ns, ns_len, name, name_len, val, pool);
-}
-
-static svn_error_t *
-set_dir_props(void *baton,
-              const char *ns, apr_ssize_t ns_len,
-              const char *name, apr_ssize_t name_len,
-              const svn_string_t *val,
-              apr_pool_t *pool)
-{
-  report_dir_t *dir = baton;
-  return svn_ra_serf__set_baton_props(dir->update_editor->change_dir_prop,
-                                      dir->dir_baton,
-                                      ns, ns_len, name, name_len, val, pool);
-}
-
-static svn_error_t *
-remove_file_props(void *baton,
-                  const char *ns, apr_ssize_t ns_len,
-                  const char *name, apr_ssize_t name_len,
-                  const svn_string_t *val,
-                  apr_pool_t *pool)
-{
-  report_info_t *info = baton;
-  const svn_delta_editor_t *editor = info->dir->update_editor;
-
-  return svn_ra_serf__set_baton_props(editor->change_file_prop,
-                                      info->file_baton,
-                                      ns, ns_len, name, name_len, NULL, pool);
-}
-
-static svn_error_t *
-remove_dir_props(void *baton,
-                 const char *ns, apr_ssize_t ns_len,
-                 const char *name, apr_ssize_t name_len,
-                 const svn_string_t *val,
-                 apr_pool_t *pool)
-{
-  report_dir_t *dir = baton;
-  return svn_ra_serf__set_baton_props(dir->update_editor->change_dir_prop,
-                                      dir->dir_baton,
-                                      ns, ns_len, name, name_len, NULL, pool);
-}
-
--
-/** Helpers to open and close directories */
-
-static svn_error_t*
-open_dir(report_dir_t *dir)
-{
-  /* if we're already open, return now */
-  if (dir->dir_baton)
-    {
-      return SVN_NO_ERROR;
-    }
-
-  if (dir->base_name[0] == '\0')
-    {
-      apr_pool_create(&dir->dir_baton_pool, dir->pool);
-
-      if (dir->report_context->destination &&
-          dir->report_context->sess->wc_callbacks->invalidate_wc_props)
-        {
-          SVN_ERR(dir->report_context->sess->wc_callbacks->invalidate_wc_props(
-                      dir->report_context->sess->wc_callback_baton,
-                      dir->report_context->update_target,
-                      SVN_RA_SERF__WC_CHECKED_IN_URL, dir->pool));
-        }
-
-      SVN_ERR(dir->update_editor->open_root(dir->update_baton, dir->base_rev,
-                                            dir->dir_baton_pool,
-                                            &dir->dir_baton));
-    }
-  else
-    {
-      SVN_ERR(open_dir(dir->parent_dir));
-
-      apr_pool_create(&dir->dir_baton_pool, dir->parent_dir->dir_baton_pool);
-
-      if (SVN_IS_VALID_REVNUM(dir->base_rev))
-        {
-          SVN_ERR(dir->update_editor->open_directory(dir->name,
-                                                     dir->parent_dir->dir_baton,
-<<<<<<< HEAD
-                                                     dir->base_rev, 
-=======
-                                                     dir->base_rev,
->>>>>>> 8595db6c
-                                                     dir->dir_baton_pool,
-                                                     &dir->dir_baton));
-        }
-      else
-        {
-          SVN_ERR(dir->update_editor->add_directory(dir->name,
-                                                    dir->parent_dir->dir_baton,
-                                                    NULL, SVN_INVALID_REVNUM,
-                                                    dir->dir_baton_pool,
-                                                    &dir->dir_baton));
-        }
-    }
-
-  return SVN_NO_ERROR;
-}
-
-static svn_error_t *
-close_dir(report_dir_t *dir)
-{
-  report_dir_t *prev, *sibling;
-
-  if (dir->ref_count)
-    {
-      abort();
-    }
-
-  svn_ra_serf__walk_all_props(dir->props, dir->base_name, dir->base_rev,
-                              set_dir_props, dir, dir->dir_baton_pool);
-
-  svn_ra_serf__walk_all_props(dir->removed_props, dir->base_name,
-                              dir->base_rev, remove_dir_props, dir,
-                              dir->dir_baton_pool);
-
-  if (dir->fetch_props)
-    {
-      svn_ra_serf__walk_all_props(dir->props, dir->url, dir->target_rev,
-                                  set_dir_props, dir, dir->dir_baton_pool);
-    }
-
-  SVN_ERR(dir->update_editor->close_directory(dir->dir_baton,
-                                              dir->dir_baton_pool));
-
-  /* remove us from our parent's children list */
-  if (dir->parent_dir)
-    {
-      prev = NULL;
-      sibling = dir->parent_dir->children;
-
-      while (sibling != dir)
-        {
-          prev = sibling;
-          sibling = sibling->sibling;
-          if (!sibling)
-            abort();
-        }
-
-      if (!prev)
-        {
-          dir->parent_dir->children = dir->sibling;
-        }
-      else
-        {
-          prev->sibling = dir->sibling;
-        }
-    }
-
-  svn_pool_destroy(dir->dir_baton_pool);
-  svn_pool_destroy(dir->pool);
-
-  return SVN_NO_ERROR;
-}
-
-static svn_error_t *close_all_dirs(report_dir_t *dir)
-{
-  while (dir->children)
-    {
-      SVN_ERR(close_all_dirs(dir->children));
-      dir->ref_count--;
-    }
-
-  if (dir->ref_count)
-    {
-      abort();
-    }
-
-  SVN_ERR(open_dir(dir));
-
-  return close_dir(dir);
-}
-
--
 /** Routines called when we are fetching a file */
 
-/* This function works around a bug in some older versions of
- * mod_dav_svn in that it will not send remove-prop in the update
- * report when a lock property disappears when send-all is false.
- *
- * Therefore, we'll try to look at our properties and see if there's
- * an active lock.  If not, then we'll assume there isn't a lock
- * anymore.
- */
-static void
-check_lock(report_info_t *info)
-{
-  const char *lock_val;
-
-  lock_val = svn_ra_serf__get_ver_prop(info->props, info->url,
-                                       info->target_rev,
-                                       "DAV:", "lockdiscovery");
-
-  if (lock_val)
-    {
-      char *new_lock;
-      new_lock = apr_pstrdup(info->editor_pool, lock_val);
-      apr_collapse_spaces(new_lock, new_lock);
-      lock_val = new_lock;
-    }
-
-  if (!lock_val || lock_val[0] == '\0')
-    {
-      svn_string_t *str;
-
-      str = svn_string_ncreate("", 1, info->editor_pool);
-
-      svn_ra_serf__set_ver_prop(info->dir->removed_props, info->base_name,
-                                info->base_rev, "DAV:", "lock-token",
-                                str, info->dir->pool);
-    }
-}
-
-static apr_status_t
+static svn_error_t *
 headers_fetch(serf_bucket_t *headers,
               void *baton,
-              apr_pool_t *pool)
-{
-  report_fetch_t *fetch_ctx = baton;
+              apr_pool_t *pool /* request pool */,
+              apr_pool_t *scratch_pool)
+{
+  fetch_ctx_t *fetch_ctx = baton;
 
   /* note that we have old VC URL */
-  if (SVN_IS_VALID_REVNUM(fetch_ctx->info->base_rev) &&
-      fetch_ctx->info->delta_base)
+  if (fetch_ctx->delta_base)
     {
       serf_bucket_headers_setn(headers, SVN_DAV_DELTA_BASE_HEADER,
-                               fetch_ctx->info->delta_base->data);
+                               fetch_ctx->delta_base);
       serf_bucket_headers_setn(headers, "Accept-Encoding",
                                "svndiff1;q=0.9,svndiff;q=0.8");
     }
-  else if (fetch_ctx->conn->using_compression == TRUE)
+  else if (fetch_ctx->using_compression)
     {
       serf_bucket_headers_setn(headers, "Accept-Encoding", "gzip");
     }
 
-  return APR_SUCCESS;
-}
-
-static apr_status_t
+  return SVN_NO_ERROR;
+}
+
+static svn_error_t *
 cancel_fetch(serf_request_t *request,
              serf_bucket_t *response,
              int status_code,
              void *baton)
 {
-  report_fetch_t *fetch_ctx = baton;
+  fetch_ctx_t *fetch_ctx = baton;
 
   /* Uh-oh.  Our connection died on us.
    *
@@ -701,9 +975,9 @@
        * to hold subsequent read() ops until we get back to where we were
        * before the close and we can then resume the textdelta() calls.
        */
-      if (fetch_ctx->read_headers == TRUE)
-        {
-          if (fetch_ctx->aborted_read == FALSE && fetch_ctx->read_size)
+      if (fetch_ctx->read_headers)
+        {
+          if (!fetch_ctx->aborted_read && fetch_ctx->read_size)
             {
               fetch_ctx->aborted_read = TRUE;
               fetch_ctx->aborted_read_size = fetch_ctx->read_size;
@@ -711,32 +985,113 @@
           fetch_ctx->read_size = 0;
         }
 
-      return APR_SUCCESS;
+      return SVN_NO_ERROR;
     }
 
   /* We have no idea what went wrong. */
-  abort();
-}
-
-static apr_status_t
-error_fetch(serf_request_t *request,
-            report_fetch_t *fetch_ctx,
-            svn_error_t *err)
-{
-  fetch_ctx->err = err;
-
-  fetch_ctx->done = TRUE;
-
-  fetch_ctx->done_item.data = fetch_ctx;
-  fetch_ctx->done_item.next = *fetch_ctx->done_list;
-  *fetch_ctx->done_list = &fetch_ctx->done_item;
-
-  serf_request_set_handler(request, svn_ra_serf__handle_discard_body, NULL);
-
-  return APR_SUCCESS;
-}
-
-static apr_status_t
+  SVN_ERR_MALFUNCTION();
+}
+
+/* Wield the editor referenced by INFO to open (or add) the file
+   file also associated with INFO, setting properties on the file and
+   calling the editor's apply_textdelta() function on it if necessary
+   (or if FORCE_APPLY_TEXTDELTA is set).
+
+   Callers will probably want to also see the function that serves
+   the opposite purpose of this one, close_updated_file().  */
+static svn_error_t *
+open_file_txdelta(file_baton_t *file,
+                  apr_pool_t *scratch_pool)
+{
+  const svn_delta_editor_t *editor = file->parent_dir->ctx->editor;
+
+  SVN_ERR_ASSERT(file->txdelta == NULL);
+
+  SVN_ERR(ensure_file_opened(file, scratch_pool));
+
+  /* Get (maybe) a textdelta window handler for transmitting file
+     content changes. */
+  SVN_ERR(editor->apply_textdelta(file->file_baton,
+                                  svn_checksum_to_cstring(
+                                                  file->base_md5_checksum,
+                                                  scratch_pool),
+                                  file->pool,
+                                  &file->txdelta,
+                                  &file->txdelta_baton));
+
+  return SVN_NO_ERROR;
+}
+
+/* Close the file, handling loose ends and cleanup */
+static svn_error_t *
+close_file(file_baton_t *file,
+           apr_pool_t *scratch_pool)
+{
+  dir_baton_t *parent_dir = file->parent_dir;
+  report_context_t *ctx = parent_dir->ctx;
+
+  SVN_ERR(ensure_file_opened(file, scratch_pool));
+
+  /* Set all of the properties we received */
+  if (file->remove_props)
+    {
+      apr_hash_index_t *hi;
+
+      for (hi = apr_hash_first(scratch_pool, file->remove_props);
+           hi;
+           hi = apr_hash_next(hi))
+        {
+          SVN_ERR(ctx->editor->change_file_prop(file->file_baton,
+                                                apr_hash_this_key(hi),
+                                                NULL /* value */,
+                                                scratch_pool));
+        }
+    }
+
+  /* Check for lock information. */
+
+  /* This works around a bug in some older versions of mod_dav_svn in that it
+   * will not send remove-prop in the update report when a lock property
+   * disappears when send-all is false.
+
+   ### Given that we only fetch props on additions, is this really necessary?
+       Or is it covering up old local copy bugs where we copied locks to other
+       paths? */
+  if (!ctx->add_props_included
+      && file->lock_token && !file->found_lock_prop
+      && SVN_IS_VALID_REVNUM(file->base_rev) /* file_is_added */)
+    {
+      SVN_ERR(ctx->editor->change_file_prop(file->file_baton,
+                                            SVN_PROP_ENTRY_LOCK_TOKEN,
+                                            NULL,
+                                            scratch_pool));
+    }
+
+  if (file->url)
+    {
+      SVN_ERR(ctx->editor->change_file_prop(file->file_baton,
+                                            SVN_RA_SERF__WC_CHECKED_IN_URL,
+                                            svn_string_create(file->url,
+                                                              scratch_pool),
+                                            scratch_pool));
+    }
+
+  /* Close the file via the editor. */
+  SVN_ERR(ctx->editor->close_file(file->file_baton,
+                                  svn_checksum_to_cstring(
+                                        file->final_md5_checksum,
+                                        scratch_pool),
+                                  scratch_pool));
+
+  svn_pool_destroy(file->pool);
+
+  SVN_ERR(maybe_close_dir(parent_dir)); /* Remove reference */
+
+  return SVN_NO_ERROR;
+}
+
+/* Implements svn_ra_serf__response_handler_t */
+static svn_error_t *
 handle_fetch(serf_request_t *request,
              serf_bucket_t *response,
              void *handler_baton,
@@ -745,107 +1100,55 @@
   const char *data;
   apr_size_t len;
   apr_status_t status;
-  report_fetch_t *fetch_ctx = handler_baton;
-  svn_error_t *err;
-  serf_status_line sl;
-
-  if (fetch_ctx->read_headers == FALSE)
+  fetch_ctx_t *fetch_ctx = handler_baton;
+  file_baton_t *file = fetch_ctx->file;
+
+  /* ### new field. make sure we didn't miss some initialization.  */
+  SVN_ERR_ASSERT(fetch_ctx->handler != NULL);
+
+  if (!fetch_ctx->read_headers)
     {
       serf_bucket_t *hdrs;
       const char *val;
-      report_info_t *info;
+
+      /* If the error code wasn't 200, something went wrong. Don't use the
+       * returned data as its probably an error message. Just bail out instead.
+       */
+      if (fetch_ctx->handler->sline.code != 200)
+        {
+          fetch_ctx->handler->discard_body = TRUE;
+          return SVN_NO_ERROR; /* Will return an error in the DONE handler */
+        }
 
       hdrs = serf_bucket_response_get_headers(response);
       val = serf_bucket_headers_get(hdrs, "Content-Type");
-      info = fetch_ctx->info;
-
-      err = open_dir(info->dir);
-      if (err)
-        {
-          return error_fetch(request, fetch_ctx, err);
-        }
-
-      apr_pool_create(&info->editor_pool, info->dir->dir_baton_pool);
-
-      /* Expand our full name now if we haven't done so yet. */
-      if (!info->name)
-        {
-          info->name_buf = svn_stringbuf_dup(info->dir->name_buf,
-                                             info->editor_pool);
-          svn_path_add_component(info->name_buf, info->base_name);
-          info->name = info->name_buf->data;
-        }
-
-      if (SVN_IS_VALID_REVNUM(info->base_rev))
-        {
-          err = info->dir->update_editor->open_file(info->name,
-                                                    info->dir->dir_baton,
-                                                    info->base_rev,
-                                                    info->editor_pool,
-                                                    &info->file_baton);
+
+      if (val && svn_cstring_casecmp(val, SVN_SVNDIFF_MIME_TYPE) == 0)
+        {
+          fetch_ctx->result_stream =
+              svn_txdelta_parse_svndiff(file->txdelta,
+                                        file->txdelta_baton,
+                                        TRUE, file->pool);
+
+          /* Validate the delta base claimed by the server matches
+             what we asked for! */
+          val = serf_bucket_headers_get(hdrs, SVN_DAV_DELTA_BASE_HEADER);
+          if (val && (strcmp(val, fetch_ctx->delta_base) != 0))
+            {
+              return svn_error_createf(SVN_ERR_RA_DAV_REQUEST_FAILED, NULL,
+                                       _("GET request returned unexpected "
+                                         "delta base: %s"), val);
+            }
         }
       else
         {
-          err = info->dir->update_editor->add_file(info->name,
-                                                   info->dir->dir_baton,
-<<<<<<< HEAD
-                                                   NULL,
-                                                   info->base_rev,
-=======
-                                                   info->copyfrom_path,
-                                                   info->copyfrom_rev,
->>>>>>> 8595db6c
-                                                   info->editor_pool,
-                                                   &info->file_baton);
-        }
-
-      if (err)
-        {
-          return error_fetch(request, fetch_ctx, err);
-        }
-
-      err = info->dir->update_editor->apply_textdelta(info->file_baton,
-                                                      NULL,
-                                                      info->editor_pool,
-                                                      &info->textdelta,
-                                                      &info->textdelta_baton);
-
-      if (err)
-        {
-          return error_fetch(request, fetch_ctx, err);
-        }
-
-      if (val && svn_cstring_casecmp(val, "application/vnd.svn-svndiff") == 0)
-        {
-          fetch_ctx->delta_stream =
-              svn_txdelta_parse_svndiff(info->textdelta,
-                                        info->textdelta_baton,
-                                        TRUE, info->editor_pool);
-        }
-      else
-        {
-          fetch_ctx->delta_stream = NULL;
+          fetch_ctx->result_stream = NULL;
         }
 
       fetch_ctx->read_headers = TRUE;
     }
 
-  /* If the error code wasn't 200, something went wrong. Don't use the returned
-     data as its probably an error message. Just bail out instead. */
-  status = serf_bucket_response_status(response, &sl);
-  if (SERF_BUCKET_READ_ERROR(status))
-    {
-      return status;
-    }
-  if (sl.code != 200)
-    {
-      err = svn_error_createf(SVN_ERR_RA_DAV_REQUEST_FAILED, NULL,
-                              _("GET request failed: %d %s"),
-                              sl.code, sl.reason);
-      return error_fetch(request, fetch_ctx, err);
-    }
-
-  while (1)
+  while (TRUE)
     {
       svn_txdelta_window_t delta_window = { 0 };
       svn_txdelta_op_t delta_op;
@@ -854,46 +1157,42 @@
       status = serf_bucket_read(response, 8000, &data, &len);
       if (SERF_BUCKET_READ_ERROR(status))
         {
-          return status;
+          return svn_ra_serf__wrap_err(status, NULL);
         }
 
       fetch_ctx->read_size += len;
 
-      if (fetch_ctx->aborted_read == TRUE)
-        {
+      if (fetch_ctx->aborted_read)
+        {
+          apr_off_t skip;
           /* We haven't caught up to where we were before. */
           if (fetch_ctx->read_size < fetch_ctx->aborted_read_size)
             {
               /* Eek.  What did the file shrink or something? */
               if (APR_STATUS_IS_EOF(status))
                 {
-                  abort();
+                  SVN_ERR_MALFUNCTION();
                 }
 
               /* Skip on to the next iteration of this loop. */
-              if (APR_STATUS_IS_EAGAIN(status))
-                {
-                  return status;
-                }
+              if (status /* includes EAGAIN */)
+                return svn_ra_serf__wrap_err(status, NULL);
+
               continue;
             }
 
           /* Woo-hoo.  We're back. */
           fetch_ctx->aborted_read = FALSE;
 
-          /* Increment data and len by the difference. */
-          data += fetch_ctx->read_size - fetch_ctx->aborted_read_size;
-          len = fetch_ctx->read_size - fetch_ctx->aborted_read_size;
-        }
-
-      if (fetch_ctx->delta_stream)
-        {
-          err = svn_stream_write(fetch_ctx->delta_stream, data, &len);
-          if (err)
-            {
-              return error_fetch(request, fetch_ctx, err);
-            }
-        }
+          /* Update data and len to just provide the new data. */
+          skip = len - (fetch_ctx->read_size - fetch_ctx->aborted_read_size);
+          data += skip;
+          len -= (apr_size_t)skip;
+        }
+
+      if (fetch_ctx->result_stream)
+        SVN_ERR(svn_stream_write(fetch_ctx->result_stream, data, &len));
+
       /* otherwise, manually construct the text delta window. */
       else if (len)
         {
@@ -910,317 +1209,410 @@
           delta_window.new_data = &window_data;
 
           /* write to the file located in the info. */
-          err = fetch_ctx->info->textdelta(&delta_window,
-                                           fetch_ctx->info->textdelta_baton);
-          if (err)
-            {
-              return error_fetch(request, fetch_ctx, err);
-            }
+          SVN_ERR(file->txdelta(&delta_window, file->txdelta_baton));
         }
 
       if (APR_STATUS_IS_EOF(status))
         {
-          report_info_t *info = fetch_ctx->info;
-
-          err = info->textdelta(NULL, info->textdelta_baton);
-          if (err)
-            {
-              return error_fetch(request, fetch_ctx, err);
-            }
-
-          if (info->lock_token)
-            check_lock(info);
-
-          /* set all of the properties we received */
-          svn_ra_serf__walk_all_props(info->props,
-                                      info->base_name,
-                                      info->base_rev,
-                                      set_file_props,
-                                      info, info->editor_pool);
-          svn_ra_serf__walk_all_props(info->dir->removed_props,
-                                      info->base_name,
-                                      info->base_rev,
-                                      remove_file_props,
-                                      info, info->editor_pool);
-          if (info->fetch_props)
-            {
-              svn_ra_serf__walk_all_props(info->props,
-                                          info->url,
-                                          info->target_rev,
-                                          set_file_props,
-                                          info, info->editor_pool);
-            }
-
-          err = info->dir->update_editor->close_file(info->file_baton, NULL,
-                                                     info->editor_pool);
-
-          if (err)
-            {
-              return error_fetch(request, fetch_ctx, err);
-            }
-
-          fetch_ctx->done = TRUE;
-
-          fetch_ctx->done_item.data = fetch_ctx;
-          fetch_ctx->done_item.next = *fetch_ctx->done_list;
-          *fetch_ctx->done_list = &fetch_ctx->done_item;
-
-          /* We're done with our pools. */
-          svn_pool_destroy(info->editor_pool);
-          svn_pool_destroy(info->pool);
-
-          return status;
-        }
-      if (APR_STATUS_IS_EAGAIN(status))
-        {
-          return status;
-        }
-    }
-  /* not reached */
-}
-
-static apr_status_t
-handle_stream(serf_request_t *request,
-              serf_bucket_t *response,
-              void *handler_baton,
-              apr_pool_t *pool)
-{
-  report_fetch_t *fetch_ctx = handler_baton;
-  serf_status_line sl;
-
-  serf_bucket_response_status(response, &sl);
-
-  /* Woo-hoo.  Nothing here to see.  */
-  if (sl.code == 404)
-    {
-      fetch_ctx->done = TRUE;
-      fetch_ctx->err = svn_error_createf(SVN_ERR_RA_DAV_PATH_NOT_FOUND, NULL,
-                                         "'%s' path not found",
-                                         fetch_ctx->info->name);
-      return svn_ra_serf__handle_discard_body(request, response, NULL, pool);
-    }
-
-  while (1)
-    {
-      const char *data;
-      apr_size_t len;
-      apr_status_t status;
-
-      status = serf_bucket_read(response, 8000, &data, &len);
-      if (SERF_BUCKET_READ_ERROR(status))
-        {
-          return status;
-        }
-
-      fetch_ctx->read_size += len;
-
-      if (fetch_ctx->aborted_read == TRUE)
-        {
-          /* We haven't caught up to where we were before. */
-          if (fetch_ctx->read_size < fetch_ctx->aborted_read_size)
-            {
-              /* Eek.  What did the file shrink or something? */
-              if (APR_STATUS_IS_EOF(status))
-                {
-                  abort();
-                }
-
-              /* Skip on to the next iteration of this loop. */
-              if (APR_STATUS_IS_EAGAIN(status))
-                {
-                  return status;
-                }
-              continue;
-            }
-
-          /* Woo-hoo.  We're back. */
-          fetch_ctx->aborted_read = FALSE;
-
-          /* Increment data and len by the difference. */
-          data += fetch_ctx->read_size - fetch_ctx->aborted_read_size;
-          len += fetch_ctx->read_size - fetch_ctx->aborted_read_size;
-        }
-
-      if (len)
-        {
-          apr_size_t written_len;
-
-          written_len = len;
-
-          svn_stream_write(fetch_ctx->target_stream, data, &written_len);
-        }
-
-      if (APR_STATUS_IS_EOF(status))
-        {
-          fetch_ctx->done = TRUE;
-        }
-
+          if (fetch_ctx->result_stream)
+            SVN_ERR(svn_stream_close(fetch_ctx->result_stream));
+          else
+            SVN_ERR(file->txdelta(NULL, file->txdelta_baton));
+        }
+
+      /* Report EOF, EEAGAIN and other special errors to serf */
       if (status)
-        {
-          return status;
-        }
-    }
-  /* not reached */
-}
-
-static svn_error_t *
-handle_propchange_only(report_info_t *info)
-{
-  /* Ensure our parent is open. */
-  SVN_ERR(open_dir(info->dir));
-
-  apr_pool_create(&info->editor_pool, info->dir->dir_baton_pool);
-
-  /* Expand our full name now if we haven't done so yet. */
-  if (!info->name)
-    {
-      info->name_buf = svn_stringbuf_dup(info->dir->name_buf,
-                                         info->editor_pool);
-      svn_path_add_component(info->name_buf, info->base_name);
-      info->name = info->name_buf->data;
-    }
-
-  if (SVN_IS_VALID_REVNUM(info->base_rev))
-    {
-      SVN_ERR(info->dir->update_editor->open_file(info->name,
-                                                  info->dir->dir_baton,
-                                                  info->base_rev,
-                                                  info->editor_pool,
-                                                  &info->file_baton));
-    }
-  else
-    {
-      SVN_ERR(info->dir->update_editor->add_file(info->name,
-                                                 info->dir->dir_baton,
-                                                 info->copyfrom_path,
-                                                 info->copyfrom_rev,
-                                                 info->editor_pool,
-                                                 &info->file_baton));
-    }
-
-  if (info->fetch_file)
-    {
-      SVN_ERR(info->dir->update_editor->apply_textdelta(info->file_baton,
-                                                    NULL,
-                                                    info->editor_pool,
-                                                    &info->textdelta,
-                                                    &info->textdelta_baton));
-    }
-
-  if (info->lock_token)
-    check_lock(info);
-
-  /* set all of the properties we received */
-  svn_ra_serf__walk_all_props(info->props,
-                              info->base_name, info->base_rev,
-                              set_file_props, info, info->editor_pool);
-  svn_ra_serf__walk_all_props(info->dir->removed_props,
-                              info->base_name, info->base_rev,
-                              remove_file_props, info, info->editor_pool);
-  if (info->fetch_props)
-    {
-      svn_ra_serf__walk_all_props(info->props, info->url, info->target_rev,
-                                  set_file_props, info, info->editor_pool);
-    }
-
-  SVN_ERR(info->dir->update_editor->close_file(info->file_baton, NULL,
-                                               info->editor_pool));
-
-  /* We're done with our pools. */
-  svn_pool_destroy(info->editor_pool);
-  svn_pool_destroy(info->pool);
-
-  info->dir->ref_count--;
+        return svn_ra_serf__wrap_err(status, NULL);
+    }
+}
+
+/* --------------------------------------------------------- */
+
+/** Wrappers around our various property walkers **/
+
+/* Implements svn_ra_serf__prop_func */
+static svn_error_t *
+set_file_props(void *baton,
+               const char *path,
+               const char *ns,
+               const char *name,
+               const svn_string_t *val,
+               apr_pool_t *scratch_pool)
+{
+  file_baton_t *file = baton;
+  report_context_t *ctx = file->parent_dir->ctx;
+  const char *prop_name;
+
+  prop_name = svn_ra_serf__svnname_from_wirename(ns, name, scratch_pool);
+
+  if (!prop_name)
+    {
+      /* This works around a bug in some older versions of
+       * mod_dav_svn in that it will not send remove-prop in the update
+       * report when a lock property disappears when send-all is false.
+       *
+       * Therefore, we'll try to look at our properties and see if there's
+       * an active lock.  If not, then we'll assume there isn't a lock
+       * anymore.
+       */
+      /* assert(!ctx->add_props_included); // Or we wouldn't be here */
+      if (file->lock_token
+          && !file->found_lock_prop
+          && val
+          && strcmp(ns, "DAV:") == 0
+          && strcmp(name, "lockdiscovery") == 0)
+        {
+          char *new_lock;
+          new_lock = apr_pstrdup(scratch_pool, val->data);
+          apr_collapse_spaces(new_lock, new_lock);
+
+          if (new_lock[0] != '\0')
+            file->found_lock_prop = TRUE;
+        }
+
+      return SVN_NO_ERROR;
+    }
+
+  SVN_ERR(ensure_file_opened(file, scratch_pool));
+
+  SVN_ERR(ctx->editor->change_file_prop(file->file_baton,
+                                        prop_name, val,
+                                        scratch_pool));
 
   return SVN_NO_ERROR;
 }
 
-static svn_error_t *
-fetch_file(report_context_t *ctx, report_info_t *info)
-{
+/* Implements svn_ra_serf__response_done_delegate_t */
+static svn_error_t *
+file_props_done(serf_request_t *request,
+                void *baton,
+                apr_pool_t *scratch_pool)
+{
+  file_baton_t *file = baton;
+  svn_ra_serf__handler_t *handler = file->propfind_handler;
+
+  if (handler->server_error)
+      return svn_error_trace(svn_ra_serf__server_error_create(handler,
+                                                              scratch_pool));
+
+  if (handler->sline.code != 207)
+    return svn_error_trace(svn_ra_serf__unexpected_status(handler));
+
+  file->parent_dir->ctx->num_active_propfinds--;
+
+  file->fetch_props = FALSE;
+
+  if (file->fetch_file)
+    return SVN_NO_ERROR; /* Still processing file request */
+
+  /* Closing the file will automatically deliver the propfind props.
+   *
+   * Note that closing the directory may dispose the pool containing the
+   * handler, which is only a valid operation in this callback, as only
+   * after this callback our serf plumbing assumes the request is done. */
+
+  return svn_error_trace(close_file(file, scratch_pool));
+}
+
+static svn_error_t *
+file_fetch_done(serf_request_t *request,
+                void *baton,
+                apr_pool_t *scratch_pool)
+{
+  fetch_ctx_t *fetch_ctx = baton;
+  file_baton_t *file = fetch_ctx->file;
+  svn_ra_serf__handler_t *handler = fetch_ctx->handler;
+
+  if (handler->server_error)
+      return svn_error_trace(svn_ra_serf__server_error_create(handler,
+                                                              scratch_pool));
+
+  if (handler->sline.code != 200)
+    return svn_error_trace(svn_ra_serf__unexpected_status(handler));
+
+  file->parent_dir->ctx->num_active_fetches--;
+
+  file->fetch_file = FALSE;
+
+  if (file->fetch_props)
+    return SVN_NO_ERROR; /* Still processing PROPFIND request */
+
+  /* Closing the file will automatically deliver the propfind props.
+   *
+   * Note that closing the directory may dispose the pool containing the
+   * handler, fetch_ctx, etc. which is only a valid operation in this
+   * callback, as only after this callback our serf plumbing assumes the
+   * request is done. */
+  return svn_error_trace(close_file(file, scratch_pool));
+}
+
+/* Initiates additional requests needed for a file when not in "send-all" mode.
+ */
+static svn_error_t *
+fetch_for_file(file_baton_t *file,
+               apr_pool_t *scratch_pool)
+{
+  report_context_t *ctx = file->parent_dir->ctx;
   svn_ra_serf__connection_t *conn;
   svn_ra_serf__handler_t *handler;
 
+  /* Open extra connections if we have enough requests to send. */
+  if (ctx->sess->num_conns < ctx->sess->max_connections)
+    SVN_ERR(open_connection_if_needed(ctx->sess, ctx->num_active_fetches +
+                                                 ctx->num_active_propfinds));
+
   /* What connection should we go on? */
-  conn = ctx->sess->conns[ctx->sess->cur_conn];
-
-  /* go fetch info->name from DAV:checked-in */
-  info->url =
-      svn_ra_serf__get_ver_prop(info->props, info->base_name,
-                                info->base_rev, "DAV:", "checked-in");
-
-  if (!info->url)
-    {
-      return svn_error_create(SVN_ERR_RA_DAV_OPTIONS_REQ_FAILED, NULL,
-                        _("The OPTIONS response did not include the "
-                          "requested checked-in value"));
+  conn = get_best_connection(ctx);
+
+  /* Note that we (still) use conn for both requests.. Should we send
+     them out on different connections? */
+
+  if (file->fetch_file)
+    {
+      SVN_ERR(open_file_txdelta(file, scratch_pool));
+
+      if (!ctx->text_deltas
+          || file->txdelta == svn_delta_noop_window_handler)
+        {
+          SVN_ERR(file->txdelta(NULL, file->txdelta_baton));
+          file->fetch_file = FALSE;
+        }
+
+      if (file->fetch_file
+          && file->final_sha1_checksum
+          && ctx->sess->wc_callbacks->get_wc_contents)
+        {
+          svn_error_t *err;
+          svn_stream_t *cached_contents = NULL;
+
+          err = ctx->sess->wc_callbacks->get_wc_contents(
+                                                ctx->sess->wc_callback_baton,
+                                                &cached_contents,
+                                                file->final_sha1_checksum,
+                                                scratch_pool);
+
+          if (err || !cached_contents)
+            svn_error_clear(err); /* ### Can we return some/most errors? */
+          else
+            {
+              /* ### For debugging purposes we could validate the md5 here,
+                     but our implementations in libsvn_client already do that
+                     for us... */
+              SVN_ERR(svn_txdelta_send_stream(cached_contents,
+                                              file->txdelta,
+                                              file->txdelta_baton,
+                                              NULL, scratch_pool));
+              SVN_ERR(svn_stream_close(cached_contents));
+              file->fetch_file = FALSE;
+            }
+        }
+
+      if (file->fetch_file)
+        {
+          fetch_ctx_t *fetch_ctx;
+
+          /* Let's fetch the file with a GET request... */
+          SVN_ERR_ASSERT(file->url && file->repos_relpath);
+
+          /* Otherwise, we use a GET request for the file's contents. */
+
+          fetch_ctx = apr_pcalloc(file->pool, sizeof(*fetch_ctx));
+          fetch_ctx->file = file;
+          fetch_ctx->using_compression = ctx->sess->using_compression;
+
+          /* Can we somehow get away with just obtaining a DIFF? */
+          if (SVN_RA_SERF__HAVE_HTTPV2_SUPPORT(ctx->sess))
+            {
+              /* If this file is switched vs the editor root we should provide
+                 its real url instead of the one calculated from the session root.
+              */
+              if (SVN_IS_VALID_REVNUM(file->base_rev))
+                {
+                  fetch_ctx->delta_base = apr_psprintf(file->pool, "%s/%ld/%s",
+                                                       ctx->sess->rev_root_stub,
+                                                       file->base_rev,
+                                                       svn_path_uri_encode(
+                                                          file->repos_relpath,
+                                                          scratch_pool));
+                }
+              else if (file->copyfrom_path)
+                {
+                  SVN_ERR_ASSERT(SVN_IS_VALID_REVNUM(file->copyfrom_rev));
+
+                  fetch_ctx->delta_base = apr_psprintf(file->pool, "%s/%ld/%s",
+                                                       ctx->sess->rev_root_stub,
+                                                       file->copyfrom_rev,
+                                                       svn_path_uri_encode(
+                                                          file->copyfrom_path+1,
+                                                          scratch_pool));
+                }
+            }
+          else if (ctx->sess->wc_callbacks->get_wc_prop)
+            {
+              /* If we have a WC, we might be able to dive all the way into the WC
+              * to get the previous URL so we can do a differential GET with the
+              * base URL.
+              */
+              const svn_string_t *value = NULL;
+              SVN_ERR(ctx->sess->wc_callbacks->get_wc_prop(
+                                                ctx->sess->wc_callback_baton,
+                                                file->relpath,
+                                                SVN_RA_SERF__WC_CHECKED_IN_URL,
+                                                &value, scratch_pool));
+
+              fetch_ctx->delta_base = value
+                                        ? apr_pstrdup(file->pool, value->data)
+                                        : NULL;
+            }
+
+          handler = svn_ra_serf__create_handler(ctx->sess, file->pool);
+
+          handler->method = "GET";
+          handler->path = file->url;
+
+          handler->conn = conn; /* Explicit scheduling */
+
+          handler->custom_accept_encoding = TRUE;
+          handler->no_dav_headers = TRUE;
+          handler->header_delegate = headers_fetch;
+          handler->header_delegate_baton = fetch_ctx;
+
+          handler->response_handler = handle_fetch;
+          handler->response_baton = fetch_ctx;
+
+          handler->response_error = cancel_fetch;
+          handler->response_error_baton = fetch_ctx;
+
+          handler->done_delegate = file_fetch_done;
+          handler->done_delegate_baton = fetch_ctx;
+
+          fetch_ctx->handler = handler;
+
+          svn_ra_serf__request_create(handler);
+
+          ctx->num_active_fetches++;
+        }
     }
 
   /* If needed, create the PROPFIND to retrieve the file's properties. */
-  info->propfind = NULL;
-  if (info->fetch_props)
-    {
-      svn_ra_serf__deliver_props(&info->propfind, info->props,
-                                 ctx->sess, conn,
-                                 info->url, info->target_rev, "0", all_props,
-                                 FALSE, &ctx->done_propfinds, info->dir->pool);
-      if (!info->propfind)
-        {
-          abort();
-        }
-
-      ctx->active_propfinds++;
-    }
-
-  /* If we've been asked to fetch the file or its an add, do so.
-   * Otherwise, handle the case where only the properties changed.
-   */
-  if (info->fetch_file && ctx->text_deltas == TRUE)
-    {
-      report_fetch_t *fetch_ctx;
-
-      fetch_ctx = apr_pcalloc(info->dir->pool, sizeof(*fetch_ctx));
-      fetch_ctx->pool = info->pool;
-      fetch_ctx->info = info;
-      fetch_ctx->done_list = &ctx->done_fetches;
-      fetch_ctx->sess = ctx->sess;
-      fetch_ctx->conn = conn;
-
-      handler = apr_pcalloc(info->pool, sizeof(*handler));
-
-      handler->method = "GET";
-      handler->path = fetch_ctx->info->url;
-
-      handler->conn = conn;
-      handler->session = ctx->sess;
-
-      handler->header_delegate = headers_fetch;
-      handler->header_delegate_baton = fetch_ctx;
-
-      handler->response_handler = handle_fetch;
-      handler->response_baton = fetch_ctx;
-
-      handler->response_error = cancel_fetch;
-      handler->response_error_baton = fetch_ctx;
-
-      svn_ra_serf__request_create(handler);
-
-      ctx->active_fetches++;
-    }
-  else if (info->propfind)
-    {
-      svn_ra_serf__list_t *list_item;
-
-      list_item = apr_pcalloc(info->dir->pool, sizeof(*list_item));
-      list_item->data = info;
-      list_item->next = ctx->file_propchanges_only;
-      ctx->file_propchanges_only = list_item;
+  if (file->fetch_props)
+    {
+      SVN_ERR(svn_ra_serf__create_propfind_handler(&file->propfind_handler,
+                                                   ctx->sess, file->url,
+                                                   ctx->target_rev, "0",
+                                                   all_props,
+                                                   set_file_props, file,
+                                                   file->pool));
+      file->propfind_handler->conn = conn; /* Explicit scheduling */
+
+      file->propfind_handler->done_delegate = file_props_done;
+      file->propfind_handler->done_delegate_baton = file;
+
+      /* Create a serf request for the PROPFIND.  */
+      svn_ra_serf__request_create(file->propfind_handler);
+
+      ctx->num_active_propfinds++;
+    }
+
+  if (file->fetch_props || file->fetch_file)
+      return SVN_NO_ERROR;
+
+
+  /* Somehow we are done; probably via the local cache.
+     Close the file and release memory, etc. */
+
+  return svn_error_trace(close_file(file, scratch_pool));
+}
+
+/* Implements svn_ra_serf__prop_func */
+static svn_error_t *
+set_dir_prop(void *baton,
+             const char *path,
+             const char *ns,
+             const char *name,
+             const svn_string_t *val,
+             apr_pool_t *scratch_pool)
+{
+  dir_baton_t *dir = baton;
+  report_context_t *ctx = dir->ctx;
+  const char *prop_name;
+
+  prop_name = svn_ra_serf__svnname_from_wirename(ns, name, scratch_pool);
+  if (prop_name == NULL)
+    return SVN_NO_ERROR;
+
+  SVN_ERR(ensure_dir_opened(dir, scratch_pool));
+
+  SVN_ERR(ctx->editor->change_dir_prop(dir->dir_baton,
+                                       prop_name, val,
+                                       scratch_pool));
+  return SVN_NO_ERROR;
+}
+
+/* Implements svn_ra_serf__response_done_delegate_t */
+static svn_error_t *
+dir_props_done(serf_request_t *request,
+               void *baton,
+               apr_pool_t *scratch_pool)
+{
+  dir_baton_t *dir = baton;
+  svn_ra_serf__handler_t *handler = dir->propfind_handler;
+
+  if (handler->server_error)
+    return svn_ra_serf__server_error_create(handler, scratch_pool);
+
+  if (handler->sline.code != 207)
+    return svn_error_trace(svn_ra_serf__unexpected_status(handler));
+
+  dir->ctx->num_active_propfinds--;
+
+  /* Closing the directory will automatically deliver the propfind props.
+   *
+   * Note that closing the directory may dispose the pool containing the
+   * handler, which is only a valid operation in this callback, as after
+   * this callback serf assumes the request is done. */
+
+  return svn_error_trace(maybe_close_dir(dir));
+}
+
+/* Initiates additional requests needed for a directory when not in "send-all"
+ * mode */
+static svn_error_t *
+fetch_for_dir(dir_baton_t *dir,
+              apr_pool_t *scratch)
+{
+  report_context_t *ctx = dir->ctx;
+  svn_ra_serf__connection_t *conn;
+
+  /* Open extra connections if we have enough requests to send. */
+  if (ctx->sess->num_conns < ctx->sess->max_connections)
+    SVN_ERR(open_connection_if_needed(ctx->sess, ctx->num_active_fetches +
+                                                 ctx->num_active_propfinds));
+
+  /* What connection should we go on? */
+  conn = get_best_connection(ctx);
+
+  /* If needed, create the PROPFIND to retrieve the file's properties. */
+  if (dir->fetch_props)
+    {
+      SVN_ERR(svn_ra_serf__create_propfind_handler(&dir->propfind_handler,
+                                                   ctx->sess, dir->url,
+                                                   ctx->target_rev, "0",
+                                                   all_props,
+                                                   set_dir_prop, dir,
+                                                   dir->pool));
+
+      dir->propfind_handler->conn = conn;
+      dir->propfind_handler->done_delegate = dir_props_done;
+      dir->propfind_handler->done_delegate_baton = dir;
+
+      /* Create a serf request for the PROPFIND.  */
+      svn_ra_serf__request_create(dir->propfind_handler);
+
+      ctx->num_active_propfinds++;
     }
   else
-    {
-      /* No propfind or GET request.  Just handle the prop changes now. */
-      SVN_ERR(handle_propchange_only(info));
-    }
+    SVN_ERR_MALFUNCTION();
 
   return SVN_NO_ERROR;
 }
@@ -1229,772 +1621,564 @@
 
 /** XML callbacks for our update-report response parsing */
 
-static svn_error_t *
-start_report(svn_ra_serf__xml_parser_t *parser,
-             void *userData,
-             svn_ra_serf__dav_props_t name,
-             const char **attrs)
-{
-  report_context_t *ctx = userData;
-  report_state_e state;
-
-  state = parser->state->current_state;
-
-  if (state == NONE && strcmp(name.name, "update-report") == 0)
-    {
-      /* If the server didn't reply with an actual depth value, it
-         isn't depth-aware, and we'll need to filter its response. */
-      if (! svn_ra_serf__find_attr(attrs, "depth"))
-        {
-          const svn_delta_editor_t *filter_editor;
-          void *filter_baton;
-          svn_depth_t depth = ctx->depth;
-          svn_boolean_t has_target = *(ctx->update_target) ? TRUE : FALSE;
-
-          SVN_ERR(svn_delta_depth_filter_editor(&filter_editor, &filter_baton,
-                                                ctx->update_editor, 
-                                                ctx->update_baton, 
-                                                depth, has_target,
-                                                ctx->sess->pool));
-          ctx->update_editor = filter_editor;
-          ctx->update_baton = filter_baton;
-        }
-    }
-  else if (state == NONE && strcmp(name.name, "target-revision") == 0)
-    {
-      const char *rev;
-
-      rev = svn_xml_get_attr_value("rev", attrs);
-
-      if (!rev)
-        {
-          return svn_error_create
-            (SVN_ERR_RA_DAV_MALFORMED_DATA, NULL,
-             _("Missing revision attr in target-revision element"));
-        }
-
-      ctx->update_editor->set_target_revision(ctx->update_baton,
-                                              SVN_STR_TO_REV(rev),
-                                              ctx->sess->pool);
-    }
-  else if (state == NONE && strcmp(name.name, "open-directory") == 0)
-    {
-      const char *rev;
-      report_info_t *info;
-
-      rev = svn_xml_get_attr_value("rev", attrs);
-
-      if (!rev)
-        {
-          return svn_error_create
-            (SVN_ERR_RA_DAV_MALFORMED_DATA, NULL,
-             _("Missing revision attr in open-directory element"));
-        }
-
-      info = push_state(parser, ctx, OPEN_DIR);
-
-      info->base_rev = apr_atoi64(rev);
-      info->dir->base_rev = info->base_rev;
-      info->dir->target_rev = ctx->target_rev;
-      info->fetch_props = TRUE;
-
-      info->dir->base_name = "";
-      /* Create empty stringbuf with estimated max. path size. */
-      info->dir->name_buf = svn_stringbuf_create_ensure(256, info->pool);
-      info->dir->name = info->dir->name_buf->data;
-
-      info->base_name = info->dir->base_name;
-      info->name = info->dir->name;
-      info->name_buf = info->dir->name_buf;
-    }
-  else if (state == NONE)
-    {
-      /* do nothing as we haven't seen our valid start tag yet. */
-    }
-  else if ((state == OPEN_DIR || state == ADD_DIR) &&
-           strcmp(name.name, "open-directory") == 0)
-    {
-      const char *rev, *dirname;
-      report_dir_t *dir;
-      report_info_t *info;
-
-      rev = svn_xml_get_attr_value("rev", attrs);
-
-      if (!rev)
-        {
-          return svn_error_create
-            (SVN_ERR_RA_DAV_MALFORMED_DATA, NULL,
-             _("Missing revision attr in open-directory element"));
-        }
-
-      dirname = svn_xml_get_attr_value("name", attrs);
-
-      if (!dirname)
-        {
-          return svn_error_create
-            (SVN_ERR_RA_DAV_MALFORMED_DATA, NULL,
-             _("Missing name attr in open-directory element"));
-        }
-
-      info = push_state(parser, ctx, OPEN_DIR);
-
-      dir = info->dir;
-
-      info->base_rev = apr_atoi64(rev);
-      dir->base_rev = info->base_rev;
-      dir->target_rev = ctx->target_rev;
-
-      info->fetch_props = FALSE;
-
-      dir->base_name = apr_pstrdup(dir->pool, dirname);
-      info->base_name = dir->base_name;
-
-      /* Expand our name. */
-      dir->name_buf = svn_stringbuf_dup(dir->parent_dir->name_buf, dir->pool);
-      svn_path_add_component(dir->name_buf, dir->base_name);
-
-      dir->name = dir->name_buf->data;
-      info->name = dir->name;
-    }
-  else if ((state == OPEN_DIR || state == ADD_DIR) &&
-           strcmp(name.name, "add-directory") == 0)
-    {
-      const char *dir_name, *cf, *cr;
-      report_dir_t *dir;
-      report_info_t *info;
-
-      dir_name = svn_xml_get_attr_value("name", attrs);
-      if (!dir_name)
-        {
-          return svn_error_create
-            (SVN_ERR_RA_DAV_MALFORMED_DATA, NULL,
-             _("Missing name attr in add-directory element"));
-        }
-      cf = svn_xml_get_attr_value("copyfrom-path", attrs);
-      cr = svn_xml_get_attr_value("copyfrom-rev", attrs);
-
-      info = push_state(parser, ctx, ADD_DIR);
-
-      dir = info->dir;
-
-      dir->base_name = apr_pstrdup(dir->pool, dir_name);
-      info->base_name = dir->base_name;
-
-      /* Expand our name. */
-      dir->name_buf = svn_stringbuf_dup(dir->parent_dir->name_buf, dir->pool);
-      svn_path_add_component(dir->name_buf, dir->base_name);
-
-      dir->name = dir->name_buf->data;
-      info->name = dir->name;
-
-      info->copyfrom_path = cf ? apr_pstrdup(info->pool, cf) : NULL;
-      info->copyfrom_rev = cr ? apr_atoi64(cr) : SVN_INVALID_REVNUM;
-
-      /* Mark that we don't have a base. */
-      info->base_rev = SVN_INVALID_REVNUM;
-      dir->base_rev = info->base_rev;
-      dir->target_rev = ctx->target_rev;
-      dir->fetch_props = TRUE;
-    }
-  else if ((state == OPEN_DIR || state == ADD_DIR) &&
-           strcmp(name.name, "open-file") == 0)
-    {
-      const char *file_name, *rev;
-      report_info_t *info;
-
-      file_name = svn_xml_get_attr_value("name", attrs);
-
-      if (!file_name)
-        {
-          return svn_error_create
-            (SVN_ERR_RA_DAV_MALFORMED_DATA, NULL,
-             _("Missing name attr in open-file element"));
-        }
-
-      rev = svn_xml_get_attr_value("rev", attrs);
-
-      if (!rev)
-        {
-          return svn_error_create
-            (SVN_ERR_RA_DAV_MALFORMED_DATA, NULL,
-             _("Missing revision attr in open-file element"));
-        }
-
-      info = push_state(parser, ctx, OPEN_FILE);
-
-      info->base_rev = apr_atoi64(rev);
-      info->target_rev = ctx->target_rev;
-      info->fetch_props = FALSE;
-
-      info->base_name = apr_pstrdup(info->pool, file_name);
-      info->name = NULL;
-    }
-  else if ((state == OPEN_DIR || state == ADD_DIR) &&
-           strcmp(name.name, "add-file") == 0)
-    {
-      const char *file_name, *cf, *cr;
-      report_info_t *info;
-
-      file_name = svn_xml_get_attr_value("name", attrs);
-      cf = svn_xml_get_attr_value("copyfrom-path", attrs);
-      cr = svn_xml_get_attr_value("copyfrom-rev", attrs);
-
-      if (!file_name)
-        {
-          return svn_error_create
-            (SVN_ERR_RA_DAV_MALFORMED_DATA, NULL,
-             _("Missing name attr in add-file element"));
-        }
-
-      info = push_state(parser, ctx, ADD_FILE);
-
-      info->base_rev = SVN_INVALID_REVNUM;
-      info->target_rev = ctx->target_rev;
-      info->fetch_props = TRUE;
-      info->fetch_file = TRUE;
-
-      info->base_name = apr_pstrdup(info->pool, file_name);
-      info->name = NULL;
-
-      info->copyfrom_path = cf ? apr_pstrdup(info->pool, cf) : NULL;
-      info->copyfrom_rev = cr ? apr_atoi64(cr) : SVN_INVALID_REVNUM;
-    }
-  else if ((state == OPEN_DIR || state == ADD_DIR) &&
-           strcmp(name.name, "delete-entry") == 0)
-    {
-      const char *file_name;
-      svn_stringbuf_t *name_buf;
-      report_info_t *info;
-      apr_pool_t *tmppool;
-
-      file_name = svn_xml_get_attr_value("name", attrs);
-
-      if (!file_name)
-        {
-          return svn_error_create
-            (SVN_ERR_RA_DAV_MALFORMED_DATA, NULL,
-             _("Missing name attr in delete-entry element"));
-        }
-
-      info = parser->state->private;
-
-      SVN_ERR(open_dir(info->dir));
-
-      apr_pool_create(&tmppool, info->dir->dir_baton_pool);
-
-      name_buf = svn_stringbuf_dup(info->dir->name_buf, tmppool);
-      svn_path_add_component(name_buf, file_name);
-
-      SVN_ERR(info->dir->update_editor->delete_entry(name_buf->data,
-                                                     SVN_INVALID_REVNUM,
-                                                     info->dir->dir_baton,
-                                                     tmppool));
-
-      svn_pool_destroy(tmppool);
-    }
-  else if ((state == OPEN_DIR || state == ADD_DIR) &&
-           strcmp(name.name, "absent-directory") == 0)
-    {
-      const char *file_name;
-      report_info_t *info;
-
-      file_name = svn_xml_get_attr_value("name", attrs);
-
-      if (!file_name)
-        {
-          return svn_error_create
-            (SVN_ERR_RA_DAV_MALFORMED_DATA, NULL,
-             _("Missing name attr in absent-directory element"));
-        }
-
-      info = parser->state->private;
-
-      SVN_ERR(open_dir(info->dir));
-
-      ctx->update_editor->absent_directory(file_name,
-                                           info->dir->dir_baton,
-                                           info->dir->pool);
-    }
-  else if ((state == OPEN_DIR || state == ADD_DIR) &&
-           strcmp(name.name, "absent-file") == 0)
-    {
-      const char *file_name;
-      report_info_t *info;
-
-      file_name = svn_xml_get_attr_value("name", attrs);
-
-      if (!file_name)
-        {
-          return svn_error_create
-            (SVN_ERR_RA_DAV_MALFORMED_DATA, NULL,
-             _("Missing name attr in absent-file element"));
-        }
-
-      info = parser->state->private;
-
-      SVN_ERR(open_dir(info->dir));
-
-      ctx->update_editor->absent_file(file_name,
-                                      info->dir->dir_baton,
-                                      info->dir->pool);
-    }
-  else if (state == OPEN_DIR || state == ADD_DIR)
-    {
-      report_info_t *info;
-
-      if (strcmp(name.name, "checked-in") == 0)
-        {
-          info = push_state(parser, ctx, IGNORE_PROP_NAME);
-          info->prop_ns = name.namespace;
-          info->prop_name = apr_pstrdup(parser->state->pool, name.name);
-          info->prop_encoding = NULL;
-          info->prop_val = NULL;
-          info->prop_val_len = 0;
-        }
-      else if (strcmp(name.name, "set-prop") == 0 ||
-               strcmp(name.name, "remove-prop") == 0)
-        {
-          const char *full_prop_name;
-          const char *colon;
-
-          info = push_state(parser, ctx, PROP);
-
-          full_prop_name = svn_xml_get_attr_value("name", attrs);
-          if (!full_prop_name)
-            {
-              return svn_error_createf(SVN_ERR_RA_DAV_MALFORMED_DATA, NULL,
-                                       _("Missing name attr in %s element"),
-                                       name.name);
-            }
-
-          colon = strchr(full_prop_name, ':');
-
-          if (colon)
-            colon++;
+/* Conforms to svn_ra_serf__xml_opened_t  */
+static svn_error_t *
+update_opened(svn_ra_serf__xml_estate_t *xes,
+              void *baton,
+              int entered_state,
+              const svn_ra_serf__dav_props_t *tag,
+              apr_pool_t *scratch_pool)
+{
+  report_context_t *ctx = baton;
+  apr_hash_t *attrs;
+
+  switch (entered_state)
+    {
+      case UPDATE_REPORT:
+        {
+          const char *val;
+
+          attrs = svn_ra_serf__xml_gather_since(xes, UPDATE_REPORT);
+          val = svn_hash_gets(attrs, "inline-props");
+
+          if (val && (strcmp(val, "true") == 0))
+            ctx->add_props_included = TRUE;
+
+          val = svn_hash_gets(attrs, "send-all");
+
+          if (val && (strcmp(val, "true") == 0))
+            {
+              ctx->send_all_mode = TRUE;
+
+              /* All properties are included in send-all mode. */
+              ctx->add_props_included = TRUE;
+            }
+        }
+        break;
+
+      case OPEN_DIR:
+      case ADD_DIR:
+        {
+          dir_baton_t *dir;
+          const char *name;
+          attrs = svn_ra_serf__xml_gather_since(xes, entered_state);
+
+          name = svn_hash_gets(attrs, "name");
+          if (!name)
+            name = "";
+
+          SVN_ERR(create_dir_baton(&dir, ctx, name, scratch_pool));
+
+          if (entered_state == OPEN_DIR)
+            {
+              apr_int64_t base_rev;
+
+              SVN_ERR(svn_cstring_atoi64(&base_rev,
+                                         svn_hash_gets(attrs, "rev")));
+              dir->base_rev = (svn_revnum_t)base_rev;
+            }
           else
-            colon = full_prop_name;
-
-          info->prop_ns = apr_pstrmemdup(info->dir->pool, full_prop_name,
-                                         colon - full_prop_name);
-          info->prop_name = apr_pstrdup(parser->state->pool, colon);
-          info->prop_encoding = svn_xml_get_attr_value("encoding", attrs);
-          info->prop_val = NULL;
-          info->prop_val_len = 0;
-        }
-      else if (strcmp(name.name, "prop") == 0)
-        {
-          /* need to fetch it. */
-          push_state(parser, ctx, NEED_PROP_NAME);
-        }
-      else if (strcmp(name.name, "fetch-props") == 0)
-        {
-          info = parser->state->private;
-
-          info->dir->fetch_props = TRUE;
-        }
-      else
-        {
-          abort();
-        }
-
-    }
-  else if (state == OPEN_FILE || state == ADD_FILE)
-    {
-      report_info_t *info;
-
-      if (strcmp(name.name, "checked-in") == 0)
-        {
-          info = push_state(parser, ctx, IGNORE_PROP_NAME);
-          info->prop_ns = name.namespace;
-          info->prop_name = apr_pstrdup(parser->state->pool, name.name);
-          info->prop_encoding = NULL;
-          info->prop_val = NULL;
-          info->prop_val_len = 0;
-        }
-      else if (strcmp(name.name, "prop") == 0)
-        {
-          /* need to fetch it. */
-          push_state(parser, ctx, NEED_PROP_NAME);
-        }
-      else if (strcmp(name.name, "fetch-props") == 0)
-        {
-          info = parser->state->private;
-
-          info->fetch_props = TRUE;
-        }
-      else if (strcmp(name.name, "fetch-file") == 0)
-        {
-          info = parser->state->private;
-
-          info->fetch_file = TRUE;
-        }
-      else if (strcmp(name.name, "set-prop") == 0 ||
-               strcmp(name.name, "remove-prop") == 0)
-        {
-          const char *full_prop_name;
-          const char *colon;
-
-          info = push_state(parser, ctx, PROP);
-
-          full_prop_name = svn_xml_get_attr_value("name", attrs);
-          if (!full_prop_name)
-            {
-              return svn_error_createf(SVN_ERR_RA_DAV_MALFORMED_DATA, NULL,
-                                       _("Missing name attr in %s element"),
-                                       name.name);
-            }
-          colon = strchr(full_prop_name, ':');
-
-          if (colon)
-            colon++;
+            {
+              dir->copyfrom_path = svn_hash_gets(attrs, "copyfrom-path");
+
+              if (dir->copyfrom_path)
+                {
+                  apr_int64_t copyfrom_rev;
+                  const char *copyfrom_rev_str;
+                  dir->copyfrom_path = svn_fspath__canonicalize(
+                                                        dir->copyfrom_path,
+                                                        dir->pool);
+
+                  copyfrom_rev_str = svn_hash_gets(attrs, "copyfrom-rev");
+
+                  if (!copyfrom_rev_str)
+                    return svn_error_createf(SVN_ERR_XML_ATTRIB_NOT_FOUND,
+                                             NULL,
+                                            _("Missing '%s' attribute"),
+                                            "copyfrom-rev");
+
+                  SVN_ERR(svn_cstring_atoi64(&copyfrom_rev, copyfrom_rev_str));
+
+                  dir->copyfrom_rev = (svn_revnum_t)copyfrom_rev;
+                }
+
+              if (! ctx->add_props_included)
+                dir->fetch_props = TRUE;
+            }
+        }
+        break;
+      case OPEN_FILE:
+      case ADD_FILE:
+        {
+          file_baton_t *file;
+
+          attrs = svn_ra_serf__xml_gather_since(xes, entered_state);
+
+          SVN_ERR(create_file_baton(&file, ctx, svn_hash_gets(attrs, "name"),
+                                    scratch_pool));
+
+          if (entered_state == OPEN_FILE)
+            {
+              apr_int64_t base_rev;
+
+              SVN_ERR(svn_cstring_atoi64(&base_rev,
+                                         svn_hash_gets(attrs, "rev")));
+              file->base_rev = (svn_revnum_t)base_rev;
+            }
           else
-            colon = full_prop_name;
-
-          info->prop_ns = apr_pstrmemdup(info->dir->pool, full_prop_name,
-                                         colon - full_prop_name);
-          info->prop_name = apr_pstrdup(parser->state->pool, colon);
-          info->prop_encoding = svn_xml_get_attr_value("encoding", attrs);
-          info->prop_val = NULL;
-          info->prop_val_len = 0;
-        }
-      else
-        {
-          abort();
-        }
-    }
-  else if (state == IGNORE_PROP_NAME)
-    {
-      push_state(parser, ctx, PROP);
-    }
-  else if (state == NEED_PROP_NAME)
-    {
-      report_info_t *info;
-
-      info = push_state(parser, ctx, PROP);
-
-      info->prop_ns = name.namespace;
-      info->prop_name = apr_pstrdup(parser->state->pool, name.name);
-      info->prop_val = NULL;
-      info->prop_val_len = 0;
+            {
+              const char *sha1_checksum;
+              file->copyfrom_path = svn_hash_gets(attrs, "copyfrom-path");
+
+              if (file->copyfrom_path)
+                {
+                  apr_int64_t copyfrom_rev;
+                  const char *copyfrom_rev_str;
+
+                  file->copyfrom_path = svn_fspath__canonicalize(
+                                                        file->copyfrom_path,
+                                                        file->pool);
+
+                  copyfrom_rev_str = svn_hash_gets(attrs, "copyfrom-rev");
+
+                  if (!copyfrom_rev_str)
+                    return svn_error_createf(SVN_ERR_XML_ATTRIB_NOT_FOUND,
+                                             NULL,
+                                            _("Missing '%s' attribute"),
+                                            "copyfrom-rev");
+
+                  SVN_ERR(svn_cstring_atoi64(&copyfrom_rev, copyfrom_rev_str));
+
+                  file->copyfrom_rev = (svn_revnum_t)copyfrom_rev;
+                }
+
+              sha1_checksum = svn_hash_gets(attrs, "sha1-checksum");
+              if (sha1_checksum)
+                {
+                  SVN_ERR(svn_checksum_parse_hex(&file->final_sha1_checksum,
+                                                 svn_checksum_sha1,
+                                                 sha1_checksum,
+                                                 file->pool));
+                }
+
+              /* If the server isn't in "send-all" mode, we should expect to
+                 fetch contents for added files. */
+              if (! ctx->send_all_mode)
+                file->fetch_file = TRUE;
+
+              /* If the server isn't included properties for added items,
+                 we'll need to fetch them ourselves. */
+              if (! ctx->add_props_included)
+                file->fetch_props = TRUE;
+            }
+        }
+        break;
+
+      case TXDELTA:
+        {
+          file_baton_t *file = ctx->cur_file;
+          const char *base_checksum;
+
+          /* Pre 1.2, mod_dav_svn was using <txdelta> tags (in
+             addition to <fetch-file>s and such) when *not* in
+             "send-all" mode.  As a client, we're smart enough to know
+             that's wrong, so we'll just ignore these tags. */
+          if (! ctx->send_all_mode)
+            break;
+
+          file->fetch_file = FALSE;
+
+          attrs = svn_ra_serf__xml_gather_since(xes, entered_state);
+          base_checksum = svn_hash_gets(attrs, "base-checksum");
+
+          if (base_checksum)
+            SVN_ERR(svn_checksum_parse_hex(&file->base_md5_checksum,
+                                           svn_checksum_md5, base_checksum,
+                                           file->pool));
+
+          SVN_ERR(open_file_txdelta(ctx->cur_file, scratch_pool));
+
+          if (ctx->cur_file->txdelta != svn_delta_noop_window_handler)
+            {
+              svn_stream_t *decoder;
+
+              decoder = svn_txdelta_parse_svndiff(file->txdelta,
+                                                  file->txdelta_baton,
+                                                  TRUE /* error early close*/,
+                                                  file->pool);
+
+              file->txdelta_stream = svn_base64_decode(decoder, file->pool);
+            }
+        }
+        break;
+
+      case FETCH_PROPS:
+        {
+          /* Subversion <= 1.6 servers will return a fetch-props element on
+             open-file and open-dir when non entry props were changed in
+             !send-all mode. In turn we fetch the full set of properties
+             and send all of those as *changes* to the editor. So these
+             editors have to be aware that they receive-non property changes.
+             (In case of incomplete directories they have to be aware anyway)
+
+             In r1063337 this behavior was changed in mod_dav_svn to always
+             send property changes inline in these cases. (See issue #3657)
+
+             Note that before that change the property changes to the last_*
+             entry props were already inlined via specific xml elements. */
+          if (ctx->cur_file)
+            ctx->cur_file->fetch_props = TRUE;
+          else if (ctx->cur_dir)
+            ctx->cur_dir->fetch_props = TRUE;
+        }
+        break;
     }
 
   return SVN_NO_ERROR;
 }
 
-static svn_error_t *
-end_report(svn_ra_serf__xml_parser_t *parser,
-           void *userData,
-           svn_ra_serf__dav_props_t name)
-{
-  report_context_t *ctx = userData;
-  report_state_e state;
-
-  state = parser->state->current_state;
-
-  if (state == NONE)
-    {
-      /* nothing to close yet. */
-      return SVN_NO_ERROR;
-    }
-
-  if (((state == OPEN_DIR && (strcmp(name.name, "open-directory") == 0)) ||
-       (state == ADD_DIR && (strcmp(name.name, "add-directory") == 0))))
-    {
-      const char *checked_in_url;
-      report_info_t *info = parser->state->private;
-
-      /* We've now closed this directory; note it. */
-      info->dir->tag_closed = TRUE;
-
-      /* go fetch info->file_name from DAV:checked-in */
-      checked_in_url =
-          svn_ra_serf__get_ver_prop(info->dir->props, info->base_name,
-                                    info->base_rev, "DAV:", "checked-in");
-
-      /* If we were expecting to have the properties and we aren't able to
-       * get it, bail.
-       */
-      if (!checked_in_url &&
-          (!SVN_IS_VALID_REVNUM(info->dir->base_rev) || info->dir->fetch_props))
-        {
-          return svn_error_create(SVN_ERR_RA_DAV_OPTIONS_REQ_FAILED, NULL,
-                                  _("The OPTIONS response did not include the "
-                                    "requested checked-in value"));
-        }
-
-      info->dir->url = checked_in_url;
-
-      /* At this point, we should have the checked-in href.
-       * If needed, create the PROPFIND to retrieve the dir's properties.
-       */
-      if (!SVN_IS_VALID_REVNUM(info->dir->base_rev) || info->dir->fetch_props)
-        {
-          /* Unconditionally set fetch_props now. */
-          info->dir->fetch_props = TRUE;
-
-          svn_ra_serf__deliver_props(&info->dir->propfind, info->dir->props,
-                                     ctx->sess,
-                                     ctx->sess->conns[ctx->sess->cur_conn],
-                                     info->dir->url, info->dir->target_rev,
-                                     "0", all_props, FALSE,
-                                     &ctx->done_propfinds, info->dir->pool);
-
-          if (!info->dir->propfind)
-            {
-              abort();
-            }
-
-          ctx->active_propfinds++;
-        }
-      else
-        {
-          info->dir->propfind = NULL;
-        }
-
-      svn_ra_serf__xml_pop_state(parser);
-    }
-  else if (state == OPEN_FILE && strcmp(name.name, "open-file") == 0)
-    {
-      report_info_t *info = parser->state->private;
-
-      /* Expand our full name now if we haven't done so yet. */
-      if (!info->name)
-        {
-          info->name_buf = svn_stringbuf_dup(info->dir->name_buf, info->pool);
-          svn_path_add_component(info->name_buf, info->base_name);
-          info->name = info->name_buf->data;
-        }
-
-      info->lock_token = apr_hash_get(ctx->lock_path_tokens, info->name,
-                                      APR_HASH_KEY_STRING);
-
-      if (info->lock_token && info->fetch_props == FALSE)
-        info->fetch_props = TRUE;
-
-      /* If we have a WC, we can dive all the way into the WC to get the
-       * previous URL so we can do an differential GET with the base URL.
-       *
-       * If we don't have a WC (as is the case for URL<->URL diff), we can
-       * manually reconstruct the base URL.  This avoids us having to grab
-       * two full-text for URL<->URL diffs.  Instead, we can just grab one
-       * full-text and a diff from the server against that other file.
-       */
-      if (ctx->sess->wc_callbacks->get_wc_prop)
-        {
-          ctx->sess->wc_callbacks->get_wc_prop(ctx->sess->wc_callback_baton,
-                                               info->name,
-                                               SVN_RA_SERF__WC_CHECKED_IN_URL,
-                                               &info->delta_base,
-                                               info->pool);
-        }
-      else
-        {
-          const char *c;
-          apr_size_t comp_count;
-          svn_stringbuf_t *path;
-
-          c = svn_ra_serf__get_ver_prop(info->props, info->base_name,
-                                        info->base_rev, "DAV:", "checked-in");
-
-          path = svn_stringbuf_create(c, info->pool);
-
-          comp_count = svn_path_component_count(info->name_buf->data);
-
-          svn_path_remove_components(path, comp_count);
-
-          /* Find out the difference of the destination compared to the repos
-           * root url. Cut of this difference from path, which will give us our
-           * version resource root path.
-           *
-           * Example:
-           * path: 
-           *  /repositories/log_tests-17/!svn/ver/4/branches/a
-           * repos_root: 
-           *  http://localhost/repositories/log_tests-17
-           * destination:
-           *  http://localhost/repositories/log_tests-17/branches/a
-           *
-           * So, find 'branches/a' as the difference. Cut it of path, gives us:
-           *  /repositories/log_tests-17/!svn/ver/4
+
+
+/* Conforms to svn_ra_serf__xml_closed_t  */
+static svn_error_t *
+update_closed(svn_ra_serf__xml_estate_t *xes,
+              void *baton,
+              int leaving_state,
+              const svn_string_t *cdata,
+              apr_hash_t *attrs,
+              apr_pool_t *scratch_pool)
+{
+  report_context_t *ctx = baton;
+
+  switch (leaving_state)
+    {
+      case UPDATE_REPORT:
+        ctx->done = TRUE;
+        break;
+      case TARGET_REVISION:
+        {
+          const char *revstr = svn_hash_gets(attrs, "rev");
+          apr_int64_t rev;
+
+          SVN_ERR(svn_cstring_atoi64(&rev, revstr));
+
+          SVN_ERR(ctx->editor->set_target_revision(ctx->editor_baton,
+                                                   (svn_revnum_t)rev,
+                                                   scratch_pool));
+        }
+        break;
+
+      case CHECKED_IN_HREF:
+        if (ctx->cur_file)
+          ctx->cur_file->url = apr_pstrdup(ctx->cur_file->pool, cdata->data);
+        else
+          ctx->cur_dir->url = apr_pstrdup(ctx->cur_dir->pool, cdata->data);
+        break;
+
+      case SET_PROP:
+      case REMOVE_PROP:
+        {
+          const char *name = svn_hash_gets(attrs, "name");
+          const char *encoding;
+          const svn_string_t *value;
+
+          if (leaving_state == REMOVE_PROP)
+            value = NULL;
+          else if ((encoding = svn_hash_gets(attrs, "encoding")))
+            {
+              if (strcmp(encoding, "base64") != 0)
+                return svn_error_createf(SVN_ERR_XML_UNKNOWN_ENCODING, NULL,
+                                         _("Got unrecognized encoding '%s'"),
+                                         encoding);
+
+              value = svn_base64_decode_string(cdata, scratch_pool);
+            }
+          else
+            value = cdata;
+
+          if (ctx->cur_file)
+            {
+              file_baton_t *file = ctx->cur_file;
+
+              if (value
+                  || ctx->add_props_included
+                  || SVN_IS_VALID_REVNUM(file->base_rev))
+                {
+                  SVN_ERR(ensure_file_opened(file, scratch_pool));
+
+                  SVN_ERR(ctx->editor->change_file_prop(file->file_baton,
+                                                        name,
+                                                        value,
+                                                        scratch_pool));
+                }
+              else
+                {
+                  if (!file->remove_props)
+                    file->remove_props = apr_hash_make(file->pool);
+
+                  svn_hash_sets(file->remove_props,
+                                apr_pstrdup(file->pool, name),
+                                "");
+                }
+            }
+          else
+            {
+              dir_baton_t *dir = ctx->cur_dir;
+
+              if (value
+                  || ctx->add_props_included
+                  || SVN_IS_VALID_REVNUM(dir->base_rev))
+                {
+                  SVN_ERR(ensure_dir_opened(dir, scratch_pool));
+
+                  SVN_ERR(ctx->editor->change_dir_prop(dir->dir_baton,
+                                                       name,
+                                                       value,
+                                                       scratch_pool));
+                }
+              else
+                {
+                  if (!dir->remove_props)
+                    dir->remove_props = apr_hash_make(dir->pool);
+
+                  svn_hash_sets(dir->remove_props,
+                                apr_pstrdup(dir->pool, name),
+                                "");
+                }
+            }
+        }
+        break;
+
+      case OPEN_DIR:
+      case ADD_DIR:
+        {
+          dir_baton_t *dir = ctx->cur_dir;
+          ctx->cur_dir = ctx->cur_dir->parent_dir;
+
+          if (dir->fetch_props && ! dir->url)
+            {
+              return svn_error_create(SVN_ERR_RA_DAV_MALFORMED_DATA, NULL,
+                                      _("The REPORT response did not "
+                                        "include the requested checked-in "
+                                        "value"));
+            }
+
+          if (!dir->fetch_props)
+            {
+              SVN_ERR(maybe_close_dir(dir));
+              break; /* dir potentially no longer valid */
+            }
+          else
+            {
+              /* Otherwise, if the server is *not* in "send-all" mode, we
+                 are at a point where we can queue up the PROPFIND request */
+              SVN_ERR(fetch_for_dir(dir, scratch_pool));
+            }
+        }
+        break;
+
+      case OPEN_FILE:
+      case ADD_FILE:
+        {
+          file_baton_t *file = ctx->cur_file;
+
+          ctx->cur_file = NULL;
+          /* go fetch info->name from DAV:checked-in */
+
+          if ((file->fetch_file || file->fetch_props) && ! file->url)
+            {
+              return svn_error_create(SVN_ERR_RA_DAV_MALFORMED_DATA, NULL,
+                                      _("The REPORT response did not "
+                                        "include the requested checked-in "
+                                        "value"));
+            }
+
+          /* If the server is in "send-all" mode or didn't get further work,
+             we can now close the file */
+          if (! file->fetch_file && ! file->fetch_props)
+            {
+              SVN_ERR(close_file(file, scratch_pool));
+              break; /* file is no longer valid */
+            }
+          else
+            {
+              /* Otherwise, if the server is *not* in "send-all" mode, we
+                 should be at a point where we can queue up any auxiliary
+                 content-fetching requests. */
+              SVN_ERR(fetch_for_file(file, scratch_pool));
+            }
+        }
+        break;
+
+      case MD5_CHECKSUM:
+        SVN_ERR(svn_checksum_parse_hex(&ctx->cur_file->final_md5_checksum,
+                                       svn_checksum_md5,
+                                       cdata->data,
+                                       ctx->cur_file->pool));
+        break;
+
+      case FETCH_FILE:
+        {
+          file_baton_t *file = ctx->cur_file;
+          const char *base_checksum = svn_hash_gets(attrs, "base-checksum");
+          const char *sha1_checksum = svn_hash_gets(attrs, "sha1-checksum");
+
+          if (base_checksum)
+            SVN_ERR(svn_checksum_parse_hex(&file->base_md5_checksum,
+                                           svn_checksum_md5, base_checksum,
+                                           file->pool));
+
+          /* Property is duplicated between add-file and fetch-file */
+          if (sha1_checksum && !file->final_sha1_checksum)
+            SVN_ERR(svn_checksum_parse_hex(&file->final_sha1_checksum,
+                                           svn_checksum_sha1,
+                                           sha1_checksum,
+                                           file->pool));
+
+          /* Some 0.3x mod_dav_svn wrote both txdelta and fetch-file
+             elements in send-all mode. (See neon for history) */
+          if (! ctx->send_all_mode)
+            file->fetch_file = TRUE;
+        }
+        break;
+
+      case DELETE_ENTRY:
+        {
+          const char *name = svn_hash_gets(attrs, "name");
+          const char *revstr;
+          apr_int64_t delete_rev;
+
+          SVN_ERR(ensure_dir_opened(ctx->cur_dir, scratch_pool));
+
+          revstr = svn_hash_gets(attrs, "rev");
+
+          if (revstr)
+            SVN_ERR(svn_cstring_atoi64(&delete_rev, revstr));
+          else
+            delete_rev = SVN_INVALID_REVNUM;
+
+          SVN_ERR(ctx->editor->delete_entry(
+                                    svn_relpath_join(ctx->cur_dir->relpath,
+                                                     name,
+                                                     scratch_pool),
+                                    (svn_revnum_t)delete_rev,
+                                    ctx->cur_dir->dir_baton,
+                                    scratch_pool));
+        }
+        break;
+
+      case ABSENT_DIR:
+        {
+          const char *name = svn_hash_gets(attrs, "name");
+
+          SVN_ERR(ensure_dir_opened(ctx->cur_dir, scratch_pool));
+
+          SVN_ERR(ctx->editor->absent_directory(
+                                    svn_relpath_join(ctx->cur_dir->relpath,
+                                                     name, scratch_pool),
+                                    ctx->cur_dir->dir_baton,
+                                    scratch_pool));
+        }
+        break;
+     case ABSENT_FILE:
+        {
+          const char *name = svn_hash_gets(attrs, "name");
+
+          SVN_ERR(ensure_dir_opened(ctx->cur_dir, scratch_pool));
+
+          SVN_ERR(ctx->editor->absent_file(
+                                    svn_relpath_join(ctx->cur_dir->relpath,
+                                                     name, scratch_pool),
+                                    ctx->cur_dir->dir_baton,
+                                    scratch_pool));
+        }
+        break;
+
+      case TXDELTA:
+        {
+          file_baton_t *file = ctx->cur_file;
+
+          if (file->txdelta_stream)
+            {
+              SVN_ERR(svn_stream_close(file->txdelta_stream));
+              file->txdelta_stream = NULL;
+            }
+        }
+        break;
+
+      case VERSION_NAME:
+      case CREATIONDATE:
+      case CREATOR_DISPLAYNAME:
+        {
+          /* Subversion <= 1.6 servers would return a fetch-props element on
+             open-file and open-dir when non entry props were changed in
+             !send-all mode. In turn we fetch the full set of properties and
+             send those as *changes* to the editor. So these editors have to
+             be aware that they receive non property changes.
+             (In case of incomplete directories they have to be aware anyway)
+
+             In that case the last_* entry props are posted as 3 specific xml
+             elements, which we handle here.
+
+             In r1063337 this behavior was changed in mod_dav_svn to always
+             send property changes inline in these cases. (See issue #3657)
            */
-          if (ctx->destination && 
-              strcmp(ctx->destination, ctx->sess->repos_root_str) != 0)
-            {
-              apr_size_t root_count, src_count;
-
-              src_count = svn_path_component_count(ctx->destination);
-              root_count = svn_path_component_count(ctx->sess->repos_root_str);
-
-              svn_path_remove_components(path, src_count - root_count);
-            }
-
-          /* At this point, we should just have the version number
-           * remaining.  We know our target revision, so we'll replace it
-           * and recreate what we just chopped off.
-           */
-          svn_path_remove_component(path);
-
-          svn_path_add_component(path, apr_ltoa(info->pool, info->base_rev));
-
-          /* Similar as above, we now have to add the relative path between 
-           * source and root path. 
-           *
-           * Example:
-           * path: 
-           *  /repositories/log_tests-17/!svn/ver/2
-           * repos_root path: 
-           *  /repositories/log_tests-17
-           * source:
-           *  /repositories/log_tests-17/trunk
-           *
-           * So, find 'trunk' as the difference. Addding it to path, gives us:
-           *  /repositories/log_tests-17/!svn/ver/2/trunk
-           */
-          if (strcmp(ctx->source, ctx->sess->repos_root.path) != 0)
-            {
-              apr_size_t root_len;
-
-              root_len = strlen(ctx->sess->repos_root.path) + 1;
-
-              svn_path_add_component(path, &ctx->source[root_len]);
-            }
-
-          /* Re-add the filename. */
-          svn_path_add_component(path, info->name);
-
-          info->delta_base = svn_string_create_from_buf(path, info->pool);
-        }
-
-      SVN_ERR(fetch_file(ctx, info));
-      svn_ra_serf__xml_pop_state(parser);
-    }
-  else if (state == ADD_FILE && strcmp(name.name, "add-file") == 0)
-    {
-      /* We should have everything we need to fetch the file. */
-      SVN_ERR(fetch_file(ctx, parser->state->private));
-      svn_ra_serf__xml_pop_state(parser);
-    }
-  else if (state == PROP)
-    {
-      /* We need to move the prop_ns, prop_name, and prop_val into the
-       * same lifetime as the dir->pool.
-       */
-      svn_ra_serf__ns_t *ns, *ns_name_match;
-      int found = 0;
-      report_info_t *info;
-      report_dir_t *dir;
-      apr_hash_t *props;
-      const char *set_val;
-      svn_string_t *set_val_str;
-      apr_pool_t *pool;
-
-      info = parser->state->private;
-      dir = info->dir;
-
-      /* We're going to be slightly tricky.  We don't care what the ->url
-       * field is here at this point.  So, we're going to stick a single
-       * copy of the property name inside of the ->url field.
-       */
-      ns_name_match = NULL;
-      for (ns = dir->ns_list; ns; ns = ns->next)
-        {
-          if (strcmp(ns->namespace, info->prop_ns) == 0)
-            {
-              ns_name_match = ns;
-              if (strcmp(ns->url, info->prop_name) == 0)
-                {
-                  found = 1;
-                  break;
-                }
-            }
-        }
-
-      if (!found)
-        {
-          ns = apr_palloc(dir->pool, sizeof(*ns));
-          if (!ns_name_match)
-            {
-              ns->namespace = apr_pstrdup(dir->pool, info->prop_ns);
-            }
+
+          const char *propname;
+
+          if (ctx->cur_file)
+            SVN_ERR(ensure_file_opened(ctx->cur_file, scratch_pool));
+          else if (ctx->cur_dir)
+            SVN_ERR(ensure_dir_opened(ctx->cur_dir, scratch_pool));
           else
-            {
-              ns->namespace = ns_name_match->namespace;
-            }
-          ns->url = apr_pstrdup(dir->pool, info->prop_name);
-
-          ns->next = dir->ns_list;
-          dir->ns_list = ns;
-        }
-
-      if (strcmp(name.name, "remove-prop") != 0)
-        {
-          props = info->props;
-          pool = info->pool;
-        }
-      else
-        {
-          props = dir->removed_props;
-          pool = dir->pool;
-          info->prop_val = "";
-          info->prop_val_len = 1;
-        }
-
-      if (info->prop_encoding)
-        {
-          if (strcmp(info->prop_encoding, "base64") == 0)
-            {
-              svn_string_t encoded;
-              const svn_string_t *decoded;
-
-              encoded.data = info->prop_val;
-              encoded.len = info->prop_val_len;
-
-              decoded = svn_base64_decode_string(&encoded, parser->state->pool);
-
-              info->prop_val = decoded->data;
-              info->prop_val_len = decoded->len;
-            }
+            break;
+
+          switch (leaving_state)
+            {
+              case VERSION_NAME:
+                propname = SVN_PROP_ENTRY_COMMITTED_REV;
+                break;
+              case CREATIONDATE:
+                propname = SVN_PROP_ENTRY_COMMITTED_DATE;
+                break;
+              case CREATOR_DISPLAYNAME:
+                propname = SVN_PROP_ENTRY_LAST_AUTHOR;
+                break;
+              default:
+                SVN_ERR_MALFUNCTION(); /* Impossible to reach */
+            }
+
+          if (ctx->cur_file)
+            SVN_ERR(ctx->editor->change_file_prop(ctx->cur_file->file_baton,
+                                                  propname, cdata,
+                                                  scratch_pool));
           else
-            {
-              return svn_error_createf(SVN_ERR_RA_DAV_MALFORMED_DATA,
-                                       NULL,
-                                       _("Got unrecognized encoding '%s'"),
-                                       info->prop_encoding);
-            }
-
-        }
-
-      set_val = apr_pmemdup(pool, info->prop_val, info->prop_val_len);
-      set_val_str = svn_string_ncreate(set_val, info->prop_val_len, pool);
-
-      svn_ra_serf__set_ver_prop(props, info->base_name, info->base_rev,
-                                ns->namespace, ns->url, set_val_str, pool);
-      svn_ra_serf__xml_pop_state(parser);
-    }
-  else if (state == IGNORE_PROP_NAME || state == NEED_PROP_NAME)
-    {
-      svn_ra_serf__xml_pop_state(parser);
+            SVN_ERR(ctx->editor->change_dir_prop(ctx->cur_dir->dir_baton,
+                                                  propname, cdata,
+                                                  scratch_pool));
+        }
+        break;
     }
 
   return SVN_NO_ERROR;
 }
 
-static svn_error_t *
-cdata_report(svn_ra_serf__xml_parser_t *parser,
-             void *userData,
+
+/* Conforms to svn_ra_serf__xml_cdata_t  */
+static svn_error_t *
+update_cdata(svn_ra_serf__xml_estate_t *xes,
+             void *baton,
+             int current_state,
              const char *data,
-             apr_size_t len)
-{
-  report_context_t *ctx = userData;
-
-  UNUSED_CTX(ctx);
-
-  if (parser->state->current_state == PROP)
-    {
-      report_info_t *info = parser->state->private;
-
-      svn_ra_serf__expand_string(&info->prop_val, &info->prop_val_len,
-                                 data, len, parser->state->pool);
+             apr_size_t len,
+             apr_pool_t *scratch_pool)
+{
+  report_context_t *ctx = baton;
+
+  if (current_state == TXDELTA && ctx->cur_file
+      && ctx->cur_file->txdelta_stream)
+    {
+      SVN_ERR(svn_stream_write(ctx->cur_file->txdelta_stream, data, &len));
     }
 
   return SVN_NO_ERROR;
@@ -2003,6 +2187,19 @@
  
 /** Editor callbacks given to callers to create request body */
+
+/* Helper to create simple xml tag without attributes. */
+static void
+make_simple_xml_tag(svn_stringbuf_t **buf_p,
+                    const char *tagname,
+                    const char *cdata,
+                    apr_pool_t *pool)
+{
+  svn_xml_make_open_tag(buf_p, pool, svn_xml_protect_pcdata, tagname,
+                        SVN_VA_NULL);
+  svn_xml_escape_cdata_cstring(buf_p, cdata, pool);
+  svn_xml_make_close_tag(buf_p, pool, tagname);
+}
 
 static svn_error_t *
 set_path(void *report_baton,
@@ -2014,82 +2211,20 @@
          apr_pool_t *pool)
 {
   report_context_t *report = report_baton;
-  serf_bucket_t *tmp;
-  svn_stringbuf_t *path_buf;
-
-  tmp = SERF_BUCKET_SIMPLE_STRING_LEN("<S:entry rev=\"",
-                                      sizeof("<S:entry rev=\"")-1,
-                                      report->sess->bkt_alloc);
-  serf_bucket_aggregate_append(report->buckets, tmp);
-
-  tmp = SERF_BUCKET_SIMPLE_STRING(apr_ltoa(report->pool, revision),
-                                  report->sess->bkt_alloc);
-  serf_bucket_aggregate_append(report->buckets, tmp);
-
-  tmp = SERF_BUCKET_SIMPLE_STRING_LEN("\"", sizeof("\"")-1,
-                                      report->sess->bkt_alloc);
-  serf_bucket_aggregate_append(report->buckets, tmp);
-
-  if (lock_token)
-    {
-      apr_hash_set(report->lock_path_tokens,
-                   apr_pstrdup(report->pool, path),
-                   APR_HASH_KEY_STRING,
-                   apr_pstrdup(report->pool, lock_token));
-
-      tmp = SERF_BUCKET_SIMPLE_STRING_LEN(" lock-token=\"",
-                                          sizeof(" lock-token=\"")-1,
-                                          report->sess->bkt_alloc);
-      serf_bucket_aggregate_append(report->buckets, tmp);
-
-      tmp = SERF_BUCKET_SIMPLE_STRING(lock_token,
-                                      report->sess->bkt_alloc);
-      serf_bucket_aggregate_append(report->buckets, tmp);
-
-      tmp = SERF_BUCKET_SIMPLE_STRING_LEN("\"", sizeof("\"")-1,
-                                          report->sess->bkt_alloc);
-      serf_bucket_aggregate_append(report->buckets, tmp);
-    }
-
-  /* Depth. */
-  tmp = SERF_BUCKET_SIMPLE_STRING_LEN(" depth=\"",
-                                      sizeof(" depth=\"")-1,
-                                      report->sess->bkt_alloc);
-  serf_bucket_aggregate_append(report->buckets, tmp);
-
-  tmp = SERF_BUCKET_SIMPLE_STRING(svn_depth_to_word(depth),
-                                  report->sess->bkt_alloc);
-  serf_bucket_aggregate_append(report->buckets, tmp);
-
-  tmp = SERF_BUCKET_SIMPLE_STRING_LEN("\"", sizeof("\"")-1,
-                                      report->sess->bkt_alloc);
-  serf_bucket_aggregate_append(report->buckets, tmp);
-
-  if (start_empty)
-    {
-      tmp = SERF_BUCKET_SIMPLE_STRING_LEN(" start-empty=\"true\"",
-                                          sizeof(" start-empty=\"true\"")-1,
-                                          report->sess->bkt_alloc);
-      serf_bucket_aggregate_append(report->buckets, tmp);
-    }
-
-  tmp = SERF_BUCKET_SIMPLE_STRING_LEN(">", sizeof(">")-1,
-                                      report->sess->bkt_alloc);
-  serf_bucket_aggregate_append(report->buckets, tmp);
-
-  path_buf = NULL;
-  svn_xml_escape_cdata_cstring(&path_buf, path, report->pool);
-
-  tmp = SERF_BUCKET_SIMPLE_STRING_LEN(path_buf->data, path_buf->len,
-                                      report->sess->bkt_alloc);
-  serf_bucket_aggregate_append(report->buckets, tmp);
-
-  tmp = SERF_BUCKET_SIMPLE_STRING_LEN("</S:entry>",
-                                      sizeof("</S:entry>")-1,
-                                      report->sess->bkt_alloc);
-
-  serf_bucket_aggregate_append(report->buckets, tmp);
-  return APR_SUCCESS;
+  svn_stringbuf_t *buf = NULL;
+
+  svn_xml_make_open_tag(&buf, pool, svn_xml_protect_pcdata, "S:entry",
+                        "rev", apr_ltoa(pool, revision),
+                        "lock-token", lock_token,
+                        "depth", svn_depth_to_word(depth),
+                        "start-empty", start_empty ? "true" : NULL,
+                        SVN_VA_NULL);
+  svn_xml_escape_cdata_cstring(&buf, path, pool);
+  svn_xml_make_close_tag(&buf, pool, "S:entry");
+
+  SVN_ERR(svn_stream_write(report->body_template, buf->data, &buf->len));
+
+  return SVN_NO_ERROR;
 }
 
 static svn_error_t *
@@ -2098,23 +2233,13 @@
             apr_pool_t *pool)
 {
   report_context_t *report = report_baton;
-  serf_bucket_t *tmp;
-
-  tmp = SERF_BUCKET_SIMPLE_STRING_LEN("<S:missing>",
-                                      sizeof("<S:missing>")-1,
-                                      report->sess->bkt_alloc);
-  serf_bucket_aggregate_append(report->buckets, tmp);
-
-  tmp = SERF_BUCKET_SIMPLE_STRING(apr_pstrdup(report->pool, path),
-                                  report->sess->bkt_alloc);
-  serf_bucket_aggregate_append(report->buckets, tmp);
-
-  tmp = SERF_BUCKET_SIMPLE_STRING_LEN("</S:missing>",
-                                      sizeof("</S:missing>")-1,
-                                      report->sess->bkt_alloc);
-
-  serf_bucket_aggregate_append(report->buckets, tmp);
-  return APR_SUCCESS;
+  svn_stringbuf_t *buf = NULL;
+
+  make_simple_xml_tag(&buf, "S:missing", path, pool);
+
+  SVN_ERR(svn_stream_write(report->body_template, buf->data, &buf->len));
+
+  return SVN_NO_ERROR;
 }
 
 static svn_error_t *
@@ -2128,71 +2253,10 @@
           apr_pool_t *pool)
 {
   report_context_t *report = report_baton;
-  serf_bucket_t *tmp;
-  const char *link, *vcc_url;
+  const char *link, *report_target;
   apr_uri_t uri;
   apr_status_t status;
-
-  tmp = SERF_BUCKET_SIMPLE_STRING_LEN("<S:entry rev=\"",
-                                      sizeof("<S:entry rev=\"")-1,
-                                      report->sess->bkt_alloc);
-  serf_bucket_aggregate_append(report->buckets, tmp);
-
-  tmp = SERF_BUCKET_SIMPLE_STRING(apr_ltoa(report->pool, revision),
-                                  report->sess->bkt_alloc);
-  serf_bucket_aggregate_append(report->buckets, tmp);
-
-  tmp = SERF_BUCKET_SIMPLE_STRING_LEN("\"", sizeof("\"")-1,
-                                      report->sess->bkt_alloc);
-  serf_bucket_aggregate_append(report->buckets, tmp);
-
-  if (lock_token)
-    {
-      apr_hash_set(report->lock_path_tokens,
-                   apr_pstrdup(report->pool, path),
-                   APR_HASH_KEY_STRING,
-                   apr_pstrdup(report->pool, lock_token));
-
-      tmp = SERF_BUCKET_SIMPLE_STRING_LEN(" lock-token=\"",
-                                          sizeof(" lock-token=\"")-1,
-                                          report->sess->bkt_alloc);
-      serf_bucket_aggregate_append(report->buckets, tmp);
-
-      tmp = SERF_BUCKET_SIMPLE_STRING(lock_token,
-                                      report->sess->bkt_alloc);
-      serf_bucket_aggregate_append(report->buckets, tmp);
-
-      tmp = SERF_BUCKET_SIMPLE_STRING_LEN("\"", sizeof("\"")-1,
-                                          report->sess->bkt_alloc);
-      serf_bucket_aggregate_append(report->buckets, tmp);
-    }
-
-  /* Depth. */
-  tmp = SERF_BUCKET_SIMPLE_STRING_LEN(" depth=\"",
-                                      sizeof(" depth=\"")-1,
-                                      report->sess->bkt_alloc);
-  serf_bucket_aggregate_append(report->buckets, tmp);
-
-  tmp = SERF_BUCKET_SIMPLE_STRING(svn_depth_to_word(depth),
-                                  report->sess->bkt_alloc);
-  serf_bucket_aggregate_append(report->buckets, tmp);
-
-  tmp = SERF_BUCKET_SIMPLE_STRING_LEN("\"", sizeof("\"")-1,
-                                      report->sess->bkt_alloc);
-  serf_bucket_aggregate_append(report->buckets, tmp);
-
-  if (start_empty)
-    {
-      tmp = SERF_BUCKET_SIMPLE_STRING_LEN(" start-empty=\"true\"",
-                                          sizeof(" start-empty=\"true\"")-1,
-                                          report->sess->bkt_alloc);
-      serf_bucket_aggregate_append(report->buckets, tmp);
-    }
-
-  tmp = SERF_BUCKET_SIMPLE_STRING_LEN(" linkpath=\"/",
-                                      sizeof(" linkpath=\"/")-1,
-                                      report->sess->bkt_alloc);
-  serf_bucket_aggregate_append(report->buckets, tmp);
+  svn_stringbuf_t *buf = NULL;
 
   /* We need to pass in the baseline relative path.
    *
@@ -2205,35 +2269,380 @@
                                _("Unable to parse URL '%s'"), url);
     }
 
-<<<<<<< HEAD
-  SVN_ERR(svn_ra_serf__discover_root(&vcc_url, &link, report->sess, 
-=======
-  SVN_ERR(svn_ra_serf__discover_root(&vcc_url, &link, report->sess,
->>>>>>> 8595db6c
-                                     report->sess->conns[0], uri.path, pool));
-
-  tmp = SERF_BUCKET_SIMPLE_STRING(apr_pstrdup(report->pool, link),
-                                  report->sess->bkt_alloc);
-  serf_bucket_aggregate_append(report->buckets, tmp);
-
-  tmp = SERF_BUCKET_SIMPLE_STRING_LEN("\"", sizeof("\"")-1,
-                                      report->sess->bkt_alloc);
-  serf_bucket_aggregate_append(report->buckets, tmp);
-
-  tmp = SERF_BUCKET_SIMPLE_STRING_LEN(">", sizeof(">")-1,
-                                      report->sess->bkt_alloc);
-  serf_bucket_aggregate_append(report->buckets, tmp);
-
-  tmp = SERF_BUCKET_SIMPLE_STRING(apr_pstrdup(report->pool, path),
-                                  report->sess->bkt_alloc);
-  serf_bucket_aggregate_append(report->buckets, tmp);
-
-  tmp = SERF_BUCKET_SIMPLE_STRING_LEN("</S:entry>",
-                                      sizeof("</S:entry>")-1,
-                                      report->sess->bkt_alloc);
-
-  serf_bucket_aggregate_append(report->buckets, tmp);
+  SVN_ERR(svn_ra_serf__report_resource(&report_target, report->sess, pool));
+  SVN_ERR(svn_ra_serf__get_relative_path(&link, uri.path, report->sess, pool));
+
+  link = apr_pstrcat(pool, "/", link, SVN_VA_NULL);
+
+  svn_xml_make_open_tag(&buf, pool, svn_xml_protect_pcdata, "S:entry",
+                        "rev", apr_ltoa(pool, revision),
+                        "lock-token", lock_token,
+                        "depth", svn_depth_to_word(depth),
+                        "linkpath", link,
+                        "start-empty", start_empty ? "true" : NULL,
+                        SVN_VA_NULL);
+  svn_xml_escape_cdata_cstring(&buf, path, pool);
+  svn_xml_make_close_tag(&buf, pool, "S:entry");
+
+  SVN_ERR(svn_stream_write(report->body_template, buf->data, &buf->len));
+
+  /* Store the switch roots to allow generating repos_relpaths from just
+     the working copy paths. (Needed for HTTPv2) */
+  path = apr_pstrdup(report->pool, path);
+  link = apr_pstrdup(report->pool, link + 1);
+  svn_hash_sets(report->switched_paths, path, link);
+
+  if (!path[0] && report->update_target[0])
+    {
+      /* The update root is switched. Make sure we store it the way
+         we expect it to find */
+      svn_hash_sets(report->switched_paths, report->update_target, link);
+    }
+
   return APR_SUCCESS;
+}
+
+/* Serf callback to create update request body bucket.
+   Implements svn_ra_serf__request_body_delegate_t */
+static svn_error_t *
+create_update_report_body(serf_bucket_t **body_bkt,
+                          void *baton,
+                          serf_bucket_alloc_t *alloc,
+                          apr_pool_t *pool /* request pool */,
+                          apr_pool_t *scratch_pool)
+{
+  report_context_t *report = baton;
+  body_create_baton_t *body = report->body;
+
+  if (body->file)
+    {
+      apr_off_t offset;
+
+      offset = 0;
+      SVN_ERR(svn_io_file_seek(body->file, APR_SET, &offset, pool));
+
+      *body_bkt = serf_bucket_file_create(report->body->file, alloc);
+    }
+  else
+    {
+      *body_bkt = serf_bucket_simple_create(body->all_data,
+                                            body->total_bytes,
+                                            NULL, NULL, alloc);
+    }
+
+  return SVN_NO_ERROR;
+}
+
+/* Serf callback to setup update request headers. */
+static svn_error_t *
+setup_update_report_headers(serf_bucket_t *headers,
+                            void *baton,
+                            apr_pool_t *pool /* request pool */,
+                            apr_pool_t *scratch_pool)
+{
+  report_context_t *report = baton;
+
+  if (report->sess->using_compression)
+    {
+      serf_bucket_headers_setn(headers, "Accept-Encoding",
+                               "gzip,svndiff1;q=0.9,svndiff;q=0.8");
+    }
+  else
+    {
+      serf_bucket_headers_setn(headers, "Accept-Encoding",
+                               "svndiff1;q=0.9,svndiff;q=0.8");
+    }
+
+  return SVN_NO_ERROR;
+}
+
+/* Baton for update_delay_handler */
+typedef struct update_delay_baton_t
+{
+  report_context_t *report;
+  svn_spillbuf_t *spillbuf;
+  svn_ra_serf__response_handler_t inner_handler;
+  void *inner_handler_baton;
+} update_delay_baton_t;
+
+/* Helper for update_delay_handler() and process_pending() to
+   call UDB->INNER_HANDLER with buffer pointed by DATA. */
+static svn_error_t *
+process_buffer(update_delay_baton_t *udb,
+               serf_request_t *request,
+               const void *data,
+               apr_size_t len,
+               svn_boolean_t at_eof,
+               serf_bucket_alloc_t *alloc,
+               apr_pool_t *pool)
+{
+  serf_bucket_t *tmp_bucket;
+  svn_error_t *err;
+
+  /* ### This code (and the eagain bucket code) can probably be
+      ### simplified by using a bit of aggregate bucket magic.
+      ### See mail from Ivan to dev@s.a.o. */
+  if (at_eof)
+  {
+      tmp_bucket = serf_bucket_simple_create(data, len, NULL, NULL,
+                                             alloc);
+  }
+  else
+  {
+      tmp_bucket = svn_ra_serf__create_bucket_with_eagain(data, len,
+                                                          alloc);
+  }
+
+  /* If not at EOF create a bucket that finishes with EAGAIN, otherwise
+      use a standard bucket with default EOF handling */
+  err = udb->inner_handler(request, tmp_bucket,
+                           udb->inner_handler_baton, pool);
+
+  /* And free the bucket explicitly to avoid growing request allocator
+     storage (in a loop) */
+  serf_bucket_destroy(tmp_bucket);
+
+  return svn_error_trace(err);
+}
+
+
+/* Delaying wrapping reponse handler, to avoid creating too many
+   requests to deliver efficiently */
+static svn_error_t *
+update_delay_handler(serf_request_t *request,
+                     serf_bucket_t *response,
+                     void *handler_baton,
+                     apr_pool_t *scratch_pool)
+{
+  update_delay_baton_t *udb = handler_baton;
+  apr_status_t status;
+  apr_pool_t *iterpool = NULL;
+
+  if (! udb->spillbuf)
+    {
+      if (udb->report->send_all_mode)
+        {
+          /* Easy out... We only have one request, so avoid everything and just
+             call the inner handler.
+
+             We will always get in the loop (below) on the first chunk, as only
+             the server can get us in true send-all mode */
+
+          return svn_error_trace(udb->inner_handler(request, response,
+                                                    udb->inner_handler_baton,
+                                                    scratch_pool));
+        }
+
+      while ((udb->report->num_active_fetches + udb->report->num_active_propfinds)
+                 < REQUEST_COUNT_TO_RESUME)
+        {
+          const char *data;
+          apr_size_t len;
+          svn_boolean_t at_eof = FALSE;
+          svn_error_t *err;
+
+          status = serf_bucket_read(response, PARSE_CHUNK_SIZE, &data, &len);
+          if (SERF_BUCKET_READ_ERROR(status))
+            return svn_ra_serf__wrap_err(status, NULL);
+          else if (APR_STATUS_IS_EOF(status))
+            udb->report->report_received = at_eof = TRUE;
+
+          if (!iterpool)
+            iterpool = svn_pool_create(scratch_pool);
+          else
+            svn_pool_clear(iterpool);
+
+          if (len == 0 && !at_eof)
+            return svn_ra_serf__wrap_err(status, NULL);
+
+          err = process_buffer(udb, request, data, len, at_eof,
+                               serf_request_get_alloc(request),
+                               iterpool);
+
+          if (err && SERF_BUCKET_READ_ERROR(err->apr_err))
+            return svn_error_trace(err);
+          else if (err && APR_STATUS_IS_EAGAIN(err->apr_err))
+            {
+              svn_error_clear(err); /* Throttling is working ok */
+            }
+          else if (err && (APR_STATUS_IS_EOF(err->apr_err)))
+            {
+              svn_pool_destroy(iterpool);
+              return svn_error_trace(err); /* No buffering was necessary */
+            }
+          else
+            {
+              /* SERF_ERROR_WAIT_CONN should be impossible? */
+              return svn_error_trace(err);
+            }
+        }
+
+      /* Let's start using the spill infrastructure */
+      udb->spillbuf = svn_spillbuf__create(SPILLBUF_BLOCKSIZE,
+                                           SPILLBUF_MAXBUFFSIZE,
+                                           udb->report->pool);
+    }
+
+  /* Read everything we can to a spillbuffer */
+  do
+    {
+      const char *data;
+      apr_size_t len;
+
+      /* ### What blocksize should we pass? */
+      status = serf_bucket_read(response, 8*PARSE_CHUNK_SIZE, &data, &len);
+
+      if (!SERF_BUCKET_READ_ERROR(status))
+        SVN_ERR(svn_spillbuf__write(udb->spillbuf, data, len, scratch_pool));
+    }
+  while (status == APR_SUCCESS);
+
+  if (APR_STATUS_IS_EOF(status))
+    udb->report->report_received = TRUE;
+
+  /* We handle feeding the data from the main context loop, which will be right
+     after processing the pending data */
+
+  if (status)
+    return svn_ra_serf__wrap_err(status, NULL);
+  else
+    return SVN_NO_ERROR;
+}
+
+/* Process pending data from the update report, if any */
+static svn_error_t *
+process_pending(update_delay_baton_t *udb,
+                apr_pool_t *scratch_pool)
+{
+  apr_pool_t *iterpool = NULL;
+  serf_bucket_alloc_t *alloc = NULL;
+
+  while ((udb->report->num_active_fetches + udb->report->num_active_propfinds)
+            < REQUEST_COUNT_TO_RESUME)
+    {
+      const char *data;
+      apr_size_t len;
+      svn_boolean_t at_eof;
+      svn_error_t *err;
+
+      if (!iterpool)
+        {
+          iterpool = svn_pool_create(scratch_pool);
+          alloc = serf_bucket_allocator_create(scratch_pool, NULL, NULL);
+        }
+      else
+        svn_pool_clear(iterpool);
+
+      SVN_ERR(svn_spillbuf__read(&data, &len, udb->spillbuf, iterpool));
+
+      if (data == NULL && !udb->report->report_received)
+        break;
+      else if (data == NULL)
+        at_eof = TRUE;
+      else
+        at_eof = FALSE;
+
+      err = process_buffer(udb, NULL /* allowed? */, data, len,
+                           at_eof, alloc, iterpool);
+
+      if (err && APR_STATUS_IS_EAGAIN(err->apr_err))
+        {
+          svn_error_clear(err); /* Throttling is working */
+        }
+      else if (err && APR_STATUS_IS_EOF(err->apr_err))
+        {
+          svn_error_clear(err);
+
+          svn_pool_destroy(iterpool);
+          udb->spillbuf = NULL;
+          return SVN_NO_ERROR;
+        }
+      else if (err)
+        return svn_error_trace(err);
+    }
+
+  if (iterpool)
+    svn_pool_destroy(iterpool);
+
+  return SVN_NO_ERROR;
+}
+
+/* Process the 'update' editor report */
+static svn_error_t *
+process_editor_report(report_context_t *ctx,
+                      svn_ra_serf__handler_t *handler,
+                      apr_pool_t *scratch_pool)
+{
+  svn_ra_serf__session_t *sess = ctx->sess;
+  apr_pool_t *iterpool = svn_pool_create(scratch_pool);
+  apr_interval_time_t waittime_left = sess->timeout;
+  update_delay_baton_t *ud;
+
+  /* Now wrap the response handler with delay support to avoid sending
+     out too many requests at once */
+  ud = apr_pcalloc(scratch_pool, sizeof(*ud));
+  ud->report = ctx;
+
+  ud->inner_handler = handler->response_handler;
+  ud->inner_handler_baton = handler->response_baton;
+
+  handler->response_handler = update_delay_handler;
+  handler->response_baton = ud;
+
+  /* Open the first extra connection. */
+  SVN_ERR(open_connection_if_needed(sess, 0));
+
+  sess->cur_conn = 1;
+
+  /* Note that we may have no active GET or PROPFIND requests, yet the
+     processing has not been completed. This could be from a delay on the
+     network or because we've spooled the entire response into our "pending"
+     content of the XML parser. The DONE flag will get set when all the
+     XML content has been received *and* parsed.  */
+  while (!handler->done
+         || ctx->num_active_fetches
+         || ctx->num_active_propfinds
+         || !ctx->done)
+    {
+      svn_error_t *err;
+      int i;
+
+      svn_pool_clear(iterpool);
+
+      err = svn_ra_serf__context_run(sess, &waittime_left, iterpool);
+
+      if (handler->done && handler->server_error)
+        {
+          svn_error_clear(err);
+          err = svn_ra_serf__server_error_create(handler, iterpool);
+
+          SVN_ERR_ASSERT(err != NULL);
+        }
+
+      SVN_ERR(err);
+
+      /* If there is pending REPORT data, process it now. */
+      if (ud->spillbuf)
+        SVN_ERR(process_pending(ud, iterpool));
+
+      /* Debugging purposes only! */
+      for (i = 0; i < sess->num_conns; i++)
+        {
+          serf_debug__closed_conn(sess->conns[i]->bkt_alloc);
+        }
+    }
+
+  svn_pool_clear(iterpool);
+
+  /* If we got a complete report, close the edit.  Otherwise, abort it. */
+  if (ctx->done)
+    SVN_ERR(ctx->editor->close_edit(ctx->editor_baton, iterpool));
+  else
+    return svn_error_create(SVN_ERR_RA_DAV_MALFORMED_DATA, NULL,
+                            _("Missing update-report close tag"));
+
+  svn_pool_destroy(iterpool);
+  return SVN_NO_ERROR;
 }
 
 static svn_error_t *
@@ -2243,250 +2652,54 @@
   report_context_t *report = report_baton;
   svn_ra_serf__session_t *sess = report->sess;
   svn_ra_serf__handler_t *handler;
-  svn_ra_serf__xml_parser_t *parser_ctx;
-  svn_ra_serf__list_t *done_list;
-  serf_bucket_t *tmp;
-  const char *vcc_url;
-  apr_hash_t *props;
-  apr_status_t status;
-  svn_boolean_t closed_root;
-  int i;
-
-  tmp = SERF_BUCKET_SIMPLE_STRING_LEN("</S:update-report>",
-                                      sizeof("</S:update-report>")-1,
-                                      report->sess->bkt_alloc);
-  serf_bucket_aggregate_append(report->buckets, tmp);
-
-  props = apr_hash_make(pool);
-
-  SVN_ERR(svn_ra_serf__discover_root(&vcc_url, NULL, sess, sess->conns[0],
-                                      sess->repos_url.path, pool));
-
-  if (!vcc_url)
-    {
-      return svn_error_create(SVN_ERR_RA_DAV_OPTIONS_REQ_FAILED, NULL,
-                              _("The OPTIONS response did not include the "
-                                "requested version-controlled-configuration "
-                                "value"));
-    }
-
-  /* create and deliver request */
-  report->path = vcc_url;
-
-  handler = apr_pcalloc(pool, sizeof(*handler));
+  svn_ra_serf__xml_context_t *xmlctx;
+  const char *report_target;
+  svn_stringbuf_t *buf = NULL;
+  apr_pool_t *scratch_pool = svn_pool_create(pool);
+  svn_error_t *err;
+
+  svn_xml_make_close_tag(&buf, scratch_pool, "S:update-report");
+  SVN_ERR(svn_stream_write(report->body_template, buf->data, &buf->len));
+  SVN_ERR(svn_stream_close(report->body_template));
+
+  SVN_ERR(svn_ra_serf__report_resource(&report_target, sess,  scratch_pool));
+
+  xmlctx = svn_ra_serf__xml_context_create(update_ttable,
+                                           update_opened, update_closed,
+                                           update_cdata,
+                                           report,
+                                           scratch_pool);
+  handler = svn_ra_serf__create_expat_handler(sess, xmlctx, NULL,
+                                              scratch_pool);
 
   handler->method = "REPORT";
-  handler->path = report->path;
-  handler->body_buckets = report->buckets;
+  handler->path = report_target;
+  handler->body_delegate = create_update_report_body;
+  handler->body_delegate_baton = report;
   handler->body_type = "text/xml";
-  handler->conn = sess->conns[0];
-  handler->session = sess;
-
-  parser_ctx = apr_pcalloc(pool, sizeof(*parser_ctx));
-
-  parser_ctx->pool = pool;
-  parser_ctx->user_data = report;
-  parser_ctx->start = start_report;
-  parser_ctx->end = end_report;
-  parser_ctx->cdata = cdata_report;
-  parser_ctx->done = &report->done;
-
-  handler->response_handler = svn_ra_serf__handle_xml_parser;
-  handler->response_baton = parser_ctx;
+  handler->custom_accept_encoding = TRUE;
+  handler->header_delegate = setup_update_report_headers;
+  handler->header_delegate_baton = report;
 
   svn_ra_serf__request_create(handler);
 
-  for (i = sess->num_conns; i < 4; i++)
-    {
-      sess->conns[i] = apr_palloc(sess->pool, sizeof(*sess->conns[i]));
-      sess->conns[i]->bkt_alloc = serf_bucket_allocator_create(sess->pool,
-                                                               NULL, NULL);
-      sess->conns[i]->address = sess->conns[0]->address;
-      sess->conns[i]->hostinfo = sess->conns[0]->hostinfo;
-      sess->conns[i]->using_ssl = sess->conns[0]->using_ssl;
-      sess->conns[i]->using_compression = sess->conns[0]->using_compression;
-      sess->conns[i]->proxy_auth_header = sess->conns[0]->proxy_auth_header;
-      sess->conns[i]->proxy_auth_value = sess->conns[0]->proxy_auth_value;
-      sess->conns[i]->useragent = sess->conns[0]->useragent;
-      sess->conns[i]->last_status_code = -1;
-      sess->conns[i]->ssl_context = NULL;
-      sess->conns[i]->session = sess;
-      sess->conns[i]->conn = serf_connection_create(sess->context,
-                                                    sess->conns[i]->address,
-                                                    svn_ra_serf__conn_setup,
-                                                    sess->conns[i],
-                                                    svn_ra_serf__conn_closed,
-                                                    sess->conns[i],
-                                                    sess->pool);
-      sess->num_conns++;
-<<<<<<< HEAD
-=======
-
-      /* Authentication protocol specific initalization. */
-      if (sess->auth_protocol)
-        sess->auth_protocol->init_conn_func(sess, sess->conns[i], pool);
-      if (sess->proxy_auth_protocol)
-        sess->proxy_auth_protocol->init_conn_func(sess, sess->conns[i], pool);
->>>>>>> 8595db6c
-    }
-
-  sess->cur_conn = 1;
-  closed_root = FALSE;
-
-  while (!report->done || report->active_fetches || report->active_propfinds)
-    {
-      status = serf_context_run(sess->context, SERF_DURATION_FOREVER, pool);
-      if (APR_STATUS_IS_TIMEUP(status))
-        {
-          continue;
-        }
-      if (status)
-        {
-          if (parser_ctx->error)
-            svn_error_clear(sess->pending_error);
-
-          SVN_ERR(parser_ctx->error);
-          SVN_ERR(sess->pending_error);
-
-          return svn_error_wrap_apr(status, _("Error retrieving REPORT (%d)"),
-                                    status);
-        }
-
-      /* Switch our connection. */
-      if (!report->done)
-         if (++sess->cur_conn == sess->num_conns)
-             sess->cur_conn = 1;
-
-      /* prune our propfind list if they are done. */
-      done_list = report->done_propfinds;
-      while (done_list)
-        {
-          report->active_propfinds--;
-
-          /* If we have some files that we won't be fetching the content
-           * for, ensure that we update the file with any altered props.
-           */
-          if (report->file_propchanges_only)
-            {
-              svn_ra_serf__list_t *cur, *prev;
-
-              prev = NULL;
-              cur = report->file_propchanges_only;
-
-              while (cur)
-                {
-                  report_info_t *item = cur->data;
-
-                  if (item->propfind == done_list->data)
-                    {
-                      break;
-                    }
-
-                  prev = cur;
-                  cur = cur->next;
-                }
-
-              /* If we found a match, set the new props and remove this
-               * propchange from our list.
-               */
-              if (cur)
-                {
-                  SVN_ERR(handle_propchange_only(cur->data));
-
-                  if (!prev)
-                    {
-                      report->file_propchanges_only = cur->next;
-                    }
-                  else
-                    {
-                      prev->next = cur->next;
-                    }
-                }
-            }
-
-          done_list = done_list->next;
-        }
-      report->done_propfinds = NULL;
-
-      /* prune our fetches list if they are done. */
-      done_list = report->done_fetches;
-      while (done_list)
-        {
-          report_fetch_t *done_fetch = done_list->data;
-          report_dir_t *cur_dir;
-
-          if (done_fetch->err)
-            {
-              svn_error_t *err = done_fetch->err;
-              /* Error found. There might be more, clear those first. */
-              done_list = done_list->next;
-              while (done_list)
-                {
-                  done_fetch = done_list->data;
-                  if (done_fetch->err)
-                    svn_error_clear(done_fetch->err);
-                  done_list = done_list->next;
-                }
-              return err;
-            }
-
-          /* decrease our parent's directory refcount. */
-          cur_dir = done_fetch->info->dir;
-          cur_dir->ref_count--;
-
-          /* Decrement our active fetch count. */
-          report->active_fetches--;
-
-          done_list = done_list->next;
-
-          /* If we have a valid directory and
-           * we have no open items in this dir and
-           * we've closed the directory tag (no more children can be added)
-           * and either:
-           *   we know we won't be fetching props or
-           *   we've already completed the propfind
-           * then, we know it's time for us to close this directory.
-           */
-          while (cur_dir && !cur_dir->ref_count && cur_dir->tag_closed &&
-                 (!cur_dir->fetch_props ||
-                  svn_ra_serf__propfind_is_done(cur_dir->propfind)))
-            {
-              report_dir_t *parent = cur_dir->parent_dir;
-
-              SVN_ERR(close_dir(cur_dir));
-              if (parent)
-                {
-                  parent->ref_count--;
-                }
-              else
-                {
-                  closed_root = TRUE;
-                }
-              cur_dir = parent;
-            }
-        }
-      report->done_fetches = NULL;
-
-      /* Debugging purposes only! */
-      serf_debug__closed_conn(sess->bkt_alloc);
-      for (i = 0; i < sess->num_conns; i++)
-        {
-         serf_debug__closed_conn(sess->conns[i]->bkt_alloc);
-        }
-    }
-
-  /* Ensure that we opened and closed our root dir and that we closed
-   * all of our children. */
-  if (closed_root == FALSE)
-    {
-      SVN_ERR(close_all_dirs(report->root_dir));
-    }
-
-  /* FIXME subpool */
-  SVN_ERR(report->update_editor->close_edit(report->update_baton, sess->pool));
-
-  return SVN_NO_ERROR;
-}
+  err = process_editor_report(report, handler, scratch_pool);
+
+  if (err)
+    {
+      err = svn_error_trace(err);
+      err = svn_error_compose_create(
+                err,
+                svn_error_trace(
+                    report->editor->abort_edit(report->editor_baton,
+                                               scratch_pool)));
+    }
+
+  svn_pool_destroy(scratch_pool);
+
+  return svn_error_trace(err);
+}
+
 
 static svn_error_t *
 abort_report(void *report_baton,
@@ -2495,7 +2708,10 @@
 #if 0
   report_context_t *report = report_baton;
 #endif
-  abort();
+
+  /* Should we perform some cleanup here? */
+
+  return SVN_NO_ERROR;
 }
 
 static const svn_ra_reporter3_t ra_serf_reporter = {
@@ -2524,19 +2740,20 @@
                      svn_boolean_t send_copyfrom_args,
                      const svn_delta_editor_t *update_editor,
                      void *update_baton,
-                     apr_pool_t *pool)
+                     apr_pool_t *result_pool,
+                     apr_pool_t *scratch_pool)
 {
   report_context_t *report;
-  serf_bucket_t *tmp;
-  svn_stringbuf_t *path_buf;
   const svn_delta_editor_t *filter_editor;
   void *filter_baton;
-  svn_boolean_t has_target = *update_target ? TRUE : FALSE;
+  svn_boolean_t has_target = *update_target != '\0';
   svn_boolean_t server_supports_depth;
   svn_ra_serf__session_t *sess = ra_session->priv;
+  svn_stringbuf_t *buf = NULL;
+  svn_boolean_t use_bulk_updates;
 
   SVN_ERR(svn_ra_serf__has_capability(ra_session, &server_supports_depth,
-                                      SVN_RA_CAPABILITY_DEPTH, pool));
+                                      SVN_RA_CAPABILITY_DEPTH, scratch_pool));
   /* We can skip the depth filtering when the user requested
      depth_files or depth_infinity because the server will
      transmit the right stuff anyway. */
@@ -2549,119 +2766,169 @@
                                             update_editor,
                                             update_baton,
                                             depth, has_target,
-                                            sess->pool));
+                                            result_pool));
       update_editor = filter_editor;
       update_baton = filter_baton;
     }
 
-  report = apr_pcalloc(pool, sizeof(*report));
-  report->pool = pool;
+  report = apr_pcalloc(result_pool, sizeof(*report));
+  report->pool = result_pool;
   report->sess = sess;
-  report->conn = report->sess->conns[0];
   report->target_rev = revision;
-  report->depth = (depth == svn_depth_unknown ? svn_depth_infinity : depth);
   report->ignore_ancestry = ignore_ancestry;
   report->send_copyfrom_args = send_copyfrom_args;
   report->text_deltas = text_deltas;
-  report->lock_path_tokens = apr_hash_make(pool);
-
-  if (src_path)
-    {
-      path_buf = NULL;
-      svn_xml_escape_cdata_cstring(&path_buf, src_path, report->pool);
-      report->source = path_buf->data;
-    }
-
-  if (dest_path)
-    {
-      path_buf = NULL;
-      svn_xml_escape_cdata_cstring(&path_buf, dest_path, report->pool);
-      report->destination = path_buf->data;
-    }
-
-  if (update_target)
-    {
-      path_buf = NULL;
-      svn_xml_escape_cdata_cstring(&path_buf, update_target, report->pool);
-      report->update_target = path_buf->data;
-    }
-
-  report->update_editor = update_editor;
-  report->update_baton = update_baton;
+  report->switched_paths = apr_hash_make(report->pool);
+
+  report->source = src_path;
+  report->destination = dest_path;
+  report->update_target = update_target;
+
+  report->editor = update_editor;
+  report->editor_baton = update_baton;
   report->done = FALSE;
 
   *reporter = &ra_serf_reporter;
   *report_baton = report;
 
-  report->buckets = serf_bucket_aggregate_create(report->sess->bkt_alloc);
-
-  tmp = SERF_BUCKET_SIMPLE_STRING_LEN("<S:update-report xmlns:S=\"",
-                                      sizeof("<S:update-report xmlns:S=\"")-1,
-                                      report->sess->bkt_alloc);
-  serf_bucket_aggregate_append(report->buckets, tmp);
-
-  tmp = SERF_BUCKET_SIMPLE_STRING_LEN(SVN_XML_NAMESPACE,
-                                      sizeof(SVN_XML_NAMESPACE)-1,
-                                      report->sess->bkt_alloc);
-  serf_bucket_aggregate_append(report->buckets, tmp);
-
-  tmp = SERF_BUCKET_SIMPLE_STRING_LEN("\">",
-                                      sizeof("\">")-1,
-                                      report->sess->bkt_alloc);
-  serf_bucket_aggregate_append(report->buckets, tmp);
-
-  svn_ra_serf__add_tag_buckets(report->buckets,
-                               "S:src-path", report->source,
-                               report->sess->bkt_alloc);
+  report->body = apr_pcalloc(report->pool, sizeof(*report->body));
+  report->body->result_pool = report->pool;
+  report->body_template = svn_stream_create(report->body, report->pool);
+  svn_stream_set_write(report->body_template, body_write_fn);
+  svn_stream_set_close(report->body_template, body_done_fn);
+
+  if (sess->bulk_updates == svn_tristate_true)
+    {
+      /* User would like to use bulk updates. */
+      use_bulk_updates = TRUE;
+    }
+  else if (sess->bulk_updates == svn_tristate_false)
+    {
+      /* User doesn't want bulk updates. */
+      use_bulk_updates = FALSE;
+    }
+  else
+    {
+      /* User doesn't have any preferences on bulk updates. Decide on server
+         preferences and capabilities. */
+      if (sess->server_allows_bulk)
+        {
+          if (apr_strnatcasecmp(sess->server_allows_bulk, "off") == 0)
+            {
+              /* Server doesn't want bulk updates */
+              use_bulk_updates = FALSE;
+            }
+          else if (apr_strnatcasecmp(sess->server_allows_bulk, "prefer") == 0)
+            {
+              /* Server prefers bulk updates, and we respect that */
+              use_bulk_updates = TRUE;
+            }
+          else
+            {
+              /* Server allows bulk updates, but doesn't dictate its use. Do
+                 whatever is the default. */
+              use_bulk_updates = FALSE;
+            }
+        }
+      else
+        {
+          /* Pre-1.8 server didn't send the bulk_updates header. Check if server
+             supports inlining properties in update editor report. */
+          if (sess->supports_inline_props)
+            {
+              /* NOTE: both inlined properties and server->allows_bulk_update
+                 (flag SVN_DAV_ALLOW_BULK_UPDATES) were added in 1.8.0, so
+                 this code is never reached with a released version of
+                 mod_dav_svn.
+
+                 Basically by default a 1.8.0 client connecting to a 1.7.x or
+                 older server will always use bulk updates. */
+
+              /* Inline props supported: do not use bulk updates. */
+              use_bulk_updates = FALSE;
+            }
+          else
+            {
+              /* Inline props are not supported: use bulk updates to avoid
+               * PROPFINDs for every added node. */
+              use_bulk_updates = TRUE;
+            }
+        }
+    }
+
+  if (use_bulk_updates)
+    {
+      svn_xml_make_open_tag(&buf, scratch_pool, svn_xml_normal,
+                            "S:update-report",
+                            "xmlns:S", SVN_XML_NAMESPACE, "send-all", "true",
+                            SVN_VA_NULL);
+    }
+  else
+    {
+      svn_xml_make_open_tag(&buf, scratch_pool, svn_xml_normal,
+                            "S:update-report",
+                            "xmlns:S", SVN_XML_NAMESPACE,
+                            SVN_VA_NULL);
+      /* Subversion 1.8+ servers can be told to send properties for newly
+         added items inline even when doing a skelta response. */
+      make_simple_xml_tag(&buf, "S:include-props", "yes", scratch_pool);
+    }
+
+  make_simple_xml_tag(&buf, "S:src-path", report->source, scratch_pool);
 
   if (SVN_IS_VALID_REVNUM(report->target_rev))
     {
-      svn_ra_serf__add_tag_buckets(report->buckets,
-                                   "S:target-revision",
-                                   apr_ltoa(pool, report->target_rev),
-                                   report->sess->bkt_alloc);
+      make_simple_xml_tag(&buf, "S:target-revision",
+                          apr_ltoa(scratch_pool, report->target_rev),
+                          scratch_pool);
     }
 
   if (report->destination && *report->destination)
     {
-      svn_ra_serf__add_tag_buckets(report->buckets,
-                                   "S:dst-path",
-                                   report->destination,
-                                   report->sess->bkt_alloc);
+      make_simple_xml_tag(&buf, "S:dst-path", report->destination,
+                          scratch_pool);
     }
 
   if (report->update_target && *report->update_target)
     {
-      svn_ra_serf__add_tag_buckets(report->buckets,
-                                   "S:update-target", report->update_target,
-                                   report->sess->bkt_alloc);
+      make_simple_xml_tag(&buf, "S:update-target", report->update_target,
+                          scratch_pool);
     }
 
   if (report->ignore_ancestry)
     {
-      svn_ra_serf__add_tag_buckets(report->buckets,
-                                   "S:ignore-ancestry", "yes",
-                                   report->sess->bkt_alloc);
+      make_simple_xml_tag(&buf, "S:ignore-ancestry", "yes", scratch_pool);
     }
 
   if (report->send_copyfrom_args)
     {
-      svn_ra_serf__add_tag_buckets(report->buckets,
-                                   "S:send-copyfrom-args", "yes",
-                                   report->sess->bkt_alloc);
+      make_simple_xml_tag(&buf, "S:send-copyfrom-args", "yes", scratch_pool);
     }
 
   /* Old servers know "recursive" but not "depth"; help them DTRT. */
   if (depth == svn_depth_files || depth == svn_depth_empty)
     {
-      svn_ra_serf__add_tag_buckets(report->buckets,
-                                   "S:recursive", "no",
-                                   report->sess->bkt_alloc);
-    }
-
-  svn_ra_serf__add_tag_buckets(report->buckets,
-                               "S:depth", svn_depth_to_word(depth),
-                               report->sess->bkt_alloc);
+      make_simple_xml_tag(&buf, "S:recursive", "no", scratch_pool);
+    }
+
+  /* When in 'send-all' mode, mod_dav_svn will assume that it should
+     calculate and transmit real text-deltas (instead of empty windows
+     that merely indicate "text is changed") unless it finds this
+     element.
+
+     NOTE: Do NOT count on servers actually obeying this, as some exist
+     which obey send-all, but do not check for this directive at all!
+
+     NOTE 2: When not in 'send-all' mode, mod_dav_svn can still be configured to
+     override our request and send text-deltas. */
+  if (! text_deltas)
+    {
+      make_simple_xml_tag(&buf, "S:text-deltas", "no", scratch_pool);
+    }
+
+  make_simple_xml_tag(&buf, "S:depth", svn_depth_to_word(depth), scratch_pool);
+
+  SVN_ERR(svn_stream_write(report->body_template, buf->data, &buf->len));
 
   return SVN_NO_ERROR;
 }
@@ -2674,17 +2941,22 @@
                        const char *update_target,
                        svn_depth_t depth,
                        svn_boolean_t send_copyfrom_args,
+                       svn_boolean_t ignore_ancestry,
                        const svn_delta_editor_t *update_editor,
                        void *update_baton,
-                       apr_pool_t *pool)
+                       apr_pool_t *result_pool,
+                       apr_pool_t *scratch_pool)
 {
   svn_ra_serf__session_t *session = ra_session->priv;
 
-  return make_update_reporter(ra_session, reporter, report_baton,
-                              revision_to_update_to,
-                              session->repos_url.path, NULL, update_target,
-                              depth, FALSE, TRUE, send_copyfrom_args,
-                              update_editor, update_baton, pool);
+  SVN_ERR(make_update_reporter(ra_session, reporter, report_baton,
+                               revision_to_update_to,
+                               session->session_url.path, NULL, update_target,
+                               depth, ignore_ancestry, TRUE /* text_deltas */,
+                               send_copyfrom_args,
+                               update_editor, update_baton,
+                               result_pool, scratch_pool));
+  return SVN_NO_ERROR;
 }
 
 svn_error_t *
@@ -2702,12 +2974,17 @@
                      apr_pool_t *pool)
 {
   svn_ra_serf__session_t *session = ra_session->priv;
-
-  return make_update_reporter(ra_session, reporter, report_baton,
-                              revision,
-                              session->repos_url.path, versus_url, diff_target,
-                              depth, ignore_ancestry, text_deltas, FALSE,
-                              diff_editor, diff_baton, pool);
+  apr_pool_t *scratch_pool = svn_pool_create(pool);
+
+  SVN_ERR(make_update_reporter(ra_session, reporter, report_baton,
+                               revision,
+                               session->session_url.path, versus_url, diff_target,
+                               depth, ignore_ancestry, text_deltas,
+                               FALSE /* send_copyfrom */,
+                               diff_editor, diff_baton,
+                               pool, scratch_pool));
+  svn_pool_destroy(scratch_pool);
+  return SVN_NO_ERROR;
 }
 
 svn_error_t *
@@ -2722,12 +2999,16 @@
                        apr_pool_t *pool)
 {
   svn_ra_serf__session_t *session = ra_session->priv;
-
-  return make_update_reporter(ra_session, reporter, report_baton,
-                              revision,
-                              session->repos_url.path, NULL, status_target,
-                              depth, FALSE, FALSE, FALSE,
-                              status_editor, status_baton, pool);
+  apr_pool_t *scratch_pool = svn_pool_create(pool);
+
+  SVN_ERR(make_update_reporter(ra_session, reporter, report_baton,
+                               revision,
+                               session->session_url.path, NULL, status_target,
+                               depth, FALSE, FALSE, FALSE,
+                               status_editor, status_baton,
+                               pool, scratch_pool));
+  svn_pool_destroy(scratch_pool);
+  return SVN_NO_ERROR;
 }
 
 svn_error_t *
@@ -2738,107 +3019,23 @@
                        const char *switch_target,
                        svn_depth_t depth,
                        const char *switch_url,
+                       svn_boolean_t send_copyfrom_args,
+                       svn_boolean_t ignore_ancestry,
                        const svn_delta_editor_t *switch_editor,
                        void *switch_baton,
-                       apr_pool_t *pool)
+                       apr_pool_t *result_pool,
+                       apr_pool_t *scratch_pool)
 {
   svn_ra_serf__session_t *session = ra_session->priv;
 
   return make_update_reporter(ra_session, reporter, report_baton,
                               revision_to_switch_to,
-                              session->repos_url.path,
+                              session->session_url.path,
                               switch_url, switch_target,
-                              depth, TRUE, TRUE, FALSE /* TODO(sussman) */,
-                              switch_editor, switch_baton, pool);
-}
-
-svn_error_t *
-svn_ra_serf__get_file(svn_ra_session_t *ra_session,
-                      const char *path,
-                      svn_revnum_t revision,
-                      svn_stream_t *stream,
-                      svn_revnum_t *fetched_rev,
-                      apr_hash_t **props,
-                      apr_pool_t *pool)
-{
-  svn_ra_serf__session_t *session = ra_session->priv;
-  svn_ra_serf__connection_t *conn;
-  svn_ra_serf__handler_t *handler;
-  const char *fetch_url;
-  apr_hash_t *fetch_props;
-
-  /* What connection should we go on? */
-  conn = session->conns[session->cur_conn];
-
-  /* Fetch properties. */
-  fetch_props = apr_hash_make(pool);
-
-  fetch_url = svn_path_url_add_component(session->repos_url.path, path, pool);
-
-  /* The simple case is if we want HEAD - then a GET on the fetch_url is fine.
-   *
-   * Otherwise, we need to get the baseline version for this particular
-   * revision and then fetch that file.
-   */
-  if (SVN_IS_VALID_REVNUM(revision))
-    {
-      const char *vcc_url, *rel_path, *baseline_url;
-
-      SVN_ERR(svn_ra_serf__discover_root(&vcc_url, &rel_path,
-                                         session, conn, fetch_url, pool));
-
-      SVN_ERR(svn_ra_serf__retrieve_props(fetch_props, session, conn, vcc_url,
-                                          revision, "0", baseline_props, pool));
-
-      baseline_url = svn_ra_serf__get_ver_prop(fetch_props, vcc_url, revision,
-                                               "DAV:", "baseline-collection");
-
-      fetch_url = svn_path_url_add_component(baseline_url, rel_path, pool);
-      revision = SVN_INVALID_REVNUM;
-    }
-
-  /* TODO Filter out all of our props into a usable format. */
-  if (props)
-    {
-      *props = apr_hash_make(pool);
-
-      SVN_ERR(svn_ra_serf__retrieve_props(fetch_props, session, conn, fetch_url,
-                                          revision, "0", all_props, pool));
-
-      svn_ra_serf__walk_all_props(fetch_props, fetch_url, revision,
-                                  svn_ra_serf__set_flat_props, *props, pool);
-    }
-
-  if (stream)
-    {
-      report_fetch_t *stream_ctx;
-
-      /* Create the fetch context. */
-      stream_ctx = apr_pcalloc(pool, sizeof(*stream_ctx));
-      stream_ctx->pool = pool;
-      stream_ctx->target_stream = stream;
-      stream_ctx->sess = session;
-      stream_ctx->conn = conn;
-      stream_ctx->info = apr_pcalloc(pool, sizeof(*stream_ctx->info));
-      stream_ctx->info->name = fetch_url;
-
-      handler = apr_pcalloc(pool, sizeof(*handler));
-      handler->method = "GET";
-      handler->path = fetch_url;
-      handler->conn = conn;
-      handler->session = session;
-
-      handler->response_handler = handle_stream;
-      handler->response_baton = stream_ctx;
-
-      handler->response_error = cancel_fetch;
-      handler->response_error_baton = stream_ctx;
-
-      svn_ra_serf__request_create(handler);
-
-      SVN_ERR(svn_ra_serf__context_run_wait(&stream_ctx->done, session, pool));
-      SVN_ERR(stream_ctx->err);
-    }
-
-  return SVN_NO_ERROR;
+                              depth,
+                              ignore_ancestry,
+                              TRUE /* text_deltas */,
+                              send_copyfrom_args,
+                              switch_editor, switch_baton,
+                              result_pool, scratch_pool);
 }