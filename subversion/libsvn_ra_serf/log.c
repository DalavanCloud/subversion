--- conflicted
+++ resolved
@@ -315,15 +315,12 @@
   else if (state == ITEM &&
            strcmp(name.name, "log-item") == 0)
     {
-<<<<<<< HEAD
-=======
       if (log_ctx->limit && (log_ctx->nest_level == 0)
           && (++log_ctx->count > log_ctx->limit))
         {
           return SVN_NO_ERROR;
         }
 
->>>>>>> 6215c21a
       /* Give the info to the reporter */
       SVN_ERR(log_ctx->receiver(log_ctx->receiver_baton,
                                 info->log_entry,
@@ -477,18 +474,10 @@
   svn_ra_serf__session_t *session = ra_session->priv;
   svn_ra_serf__handler_t *handler;
   svn_ra_serf__xml_parser_t *parser_ctx;
-<<<<<<< HEAD
-  serf_bucket_t *buckets, *tmp;
-  svn_boolean_t want_custom_revprops;
-  svn_revnum_t peg_rev;
-  const char *relative_url, *basecoll_url, *req_url;
-  svn_error_t *err;
-=======
   serf_bucket_t *buckets;
   svn_boolean_t want_custom_revprops;
   svn_revnum_t peg_rev;
   const char *relative_url, *basecoll_url, *req_url;
->>>>>>> 6215c21a
 
   log_ctx = apr_pcalloc(pool, sizeof(*log_ctx));
   log_ctx->pool = pool;
@@ -559,15 +548,12 @@
             log_ctx->want_message = TRUE;
           else
             want_custom_revprops = TRUE;
-<<<<<<< HEAD
-=======
         }
       if (revprops->nelts == 0)
         {
           svn_ra_serf__add_tag_buckets(buckets,
                                        "S:no-revprops", NULL,
                                        session->bkt_alloc);
->>>>>>> 6215c21a
         }
     }
   else
@@ -582,13 +568,8 @@
   if (want_custom_revprops)
     {
       svn_boolean_t has_log_revprops;
-<<<<<<< HEAD
-      SVN_ERR(svn_ra_has_capability(ra_session, &has_log_revprops,
-                                    SVN_RA_CAPABILITY_LOG_REVPROPS, pool));
-=======
       SVN_ERR(svn_ra_serf__has_capability(ra_session, &has_log_revprops,
                                           SVN_RA_CAPABILITY_LOG_REVPROPS, pool));
->>>>>>> 6215c21a
       if (!has_log_revprops)
         return svn_error_create(SVN_ERR_RA_NOT_IMPLEMENTED, NULL,
                                 _("Server does not support custom revprops"
@@ -607,28 +588,15 @@
         }
     }
 
-<<<<<<< HEAD
-  tmp = SERF_BUCKET_SIMPLE_STRING_LEN("</S:log-report>",
-                                      sizeof("</S:log-report>")-1,
-                                      session->bkt_alloc);
-  serf_bucket_aggregate_append(buckets, tmp);
-
-=======
   svn_ra_serf__add_close_tag_buckets(buckets, session->bkt_alloc,
                                      "S:log-report");
->>>>>>> 6215c21a
   /* At this point, we may have a deleted file.  So, we'll match ra_neon's
    * behavior and use the larger of start or end as our 'peg' rev.
    */
   peg_rev = (start > end) ? start : end;
 
-<<<<<<< HEAD
-  SVN_ERR(svn_ra_serf__get_baseline_info(&basecoll_url, &relative_url,
-                                         session, NULL, peg_rev, pool));
-=======
   SVN_ERR(svn_ra_serf__get_baseline_info(&basecoll_url, &relative_url, session,
                                          NULL, NULL, peg_rev, NULL, pool));
->>>>>>> 6215c21a
 
   req_url = svn_path_url_add_component2(basecoll_url, relative_url, pool);
 
