/*
 * util.c : serf utility routines for ra_serf
 *
 * ====================================================================
 *    Licensed to the Apache Software Foundation (ASF) under one
 *    or more contributor license agreements.  See the NOTICE file
 *    distributed with this work for additional information
 *    regarding copyright ownership.  The ASF licenses this file
 *    to you under the Apache License, Version 2.0 (the
 *    "License"); you may not use this file except in compliance
 *    with the License.  You may obtain a copy of the License at
 *
 *      http://www.apache.org/licenses/LICENSE-2.0
 *
 *    Unless required by applicable law or agreed to in writing,
 *    software distributed under the License is distributed on an
 *    "AS IS" BASIS, WITHOUT WARRANTIES OR CONDITIONS OF ANY
 *    KIND, either express or implied.  See the License for the
 *    specific language governing permissions and limitations
 *    under the License.
 * ====================================================================
 */



#include <assert.h>

#define APR_WANT_STRFUNC
#include <apr.h>
#include <apr_want.h>
#include <apr_fnmatch.h>

#include <serf.h>
#include <serf_bucket_types.h>

#include "svn_dirent_uri.h"
#include "svn_path.h"
#include "svn_private_config.h"
#include "svn_xml.h"
#include "private/svn_dep_compat.h"

#include "ra_serf.h"


/* Fix for older expat 1.95.x's that do not define
 * XML_STATUS_OK/XML_STATUS_ERROR
 */
#ifndef XML_STATUS_OK
#define XML_STATUS_OK    1
#define XML_STATUS_ERROR 0
#endif


static const apr_uint32_t serf_failure_map[][2] =
{
  { SERF_SSL_CERT_NOTYETVALID,   SVN_AUTH_SSL_NOTYETVALID },
  { SERF_SSL_CERT_EXPIRED,       SVN_AUTH_SSL_EXPIRED },
  { SERF_SSL_CERT_SELF_SIGNED,   SVN_AUTH_SSL_UNKNOWNCA },
  { SERF_SSL_CERT_UNKNOWNCA,     SVN_AUTH_SSL_UNKNOWNCA }
};

/* Return a Subversion failure mask based on FAILURES, a serf SSL
   failure mask.  If anything in FAILURES is not directly mappable to
   Subversion failures, set SVN_AUTH_SSL_OTHER in the returned mask. */
static apr_uint32_t
ssl_convert_serf_failures(int failures)
{
  apr_uint32_t svn_failures = 0;
  apr_size_t i;

  for (i = 0; i < sizeof(serf_failure_map) / (2 * sizeof(apr_uint32_t)); ++i)
    {
      if (failures & serf_failure_map[i][0])
        {
          svn_failures |= serf_failure_map[i][1];
          failures &= ~serf_failure_map[i][0];
        }
    }

  /* Map any remaining failure bits to our OTHER bit. */
  if (failures)
    {
      svn_failures |= SVN_AUTH_SSL_OTHER;
    }

  return svn_failures;
}

/* Construct the realmstring, e.g. https://svn.collab.net:443. */
static const char *
construct_realm(svn_ra_serf__session_t *session,
                apr_pool_t *pool)
{
  const char *realm;
  apr_port_t port;

  if (session->repos_url.port_str)
    {
      port = session->repos_url.port;
    }
  else
    {
      port = apr_uri_port_of_scheme(session->repos_url.scheme);
    }

  realm = apr_psprintf(pool, "%s://%s:%d",
                       session->repos_url.scheme,
                       session->repos_url.hostname,
                       port);

  return realm;
}

/* Convert a hash table containing the fields (as documented in X.509) of an
   organisation to a string ORG, allocated in POOL. ORG is as returned by
   serf_ssl_cert_issuer() and serf_ssl_cert_subject(). */
static char *
convert_organisation_to_str(apr_hash_t *org, apr_pool_t *pool)
{
  return apr_psprintf(pool, "%s, %s, %s, %s, %s (%s)",
                      (char*)apr_hash_get(org, "OU", APR_HASH_KEY_STRING),
                      (char*)apr_hash_get(org, "O", APR_HASH_KEY_STRING),
                      (char*)apr_hash_get(org, "L", APR_HASH_KEY_STRING),
                      (char*)apr_hash_get(org, "ST", APR_HASH_KEY_STRING),
                      (char*)apr_hash_get(org, "C", APR_HASH_KEY_STRING),
                      (char*)apr_hash_get(org, "E", APR_HASH_KEY_STRING));
}

/* This function is called on receiving a ssl certificate of a server when
   opening a https connection. It allows Subversion to override the initial
   validation done by serf.
   Serf provides us the @a baton as provided in the call to
   serf_ssl_server_cert_callback_set. The result of serf's initial validation
   of the certificate @a CERT is returned as a bitmask in FAILURES. */
static svn_error_t *
ssl_server_cert(void *baton, int failures,
                const serf_ssl_certificate_t *cert,
                apr_pool_t *scratch_pool)
{
  svn_ra_serf__connection_t *conn = baton;
  svn_auth_ssl_server_cert_info_t cert_info;
  svn_auth_cred_ssl_server_trust_t *server_creds = NULL;
  svn_auth_iterstate_t *state;
  const char *realmstring;
  apr_uint32_t svn_failures;
  apr_hash_t *issuer, *subject, *serf_cert;
  void *creds;

  /* Implicitly approve any non-server certs. */
  if (serf_ssl_cert_depth(cert) > 0)
    {
      return APR_SUCCESS;
    }

  /* Extract the info from the certificate */
  subject = serf_ssl_cert_subject(cert, scratch_pool);
  issuer = serf_ssl_cert_issuer(cert, scratch_pool);
  serf_cert = serf_ssl_cert_certificate(cert, scratch_pool);

  cert_info.hostname = apr_hash_get(subject, "CN", APR_HASH_KEY_STRING);
  cert_info.fingerprint = apr_hash_get(serf_cert, "sha1", APR_HASH_KEY_STRING);
  if (! cert_info.fingerprint)
    cert_info.fingerprint = apr_pstrdup(scratch_pool, "<unknown>");
  cert_info.valid_from = apr_hash_get(serf_cert, "notBefore",
                         APR_HASH_KEY_STRING);
  if (! cert_info.valid_from)
    cert_info.valid_from = apr_pstrdup(scratch_pool, "[invalid date]");
  cert_info.valid_until = apr_hash_get(serf_cert, "notAfter",
                          APR_HASH_KEY_STRING);
  if (! cert_info.valid_until)
    cert_info.valid_until = apr_pstrdup(scratch_pool, "[invalid date]");
  cert_info.issuer_dname = convert_organisation_to_str(issuer, scratch_pool);
  cert_info.ascii_cert = serf_ssl_cert_export(cert, scratch_pool);

  svn_failures = ssl_convert_serf_failures(failures);

  /* Match server certificate CN with the hostname of the server */
  if (cert_info.hostname)
    {
      if (apr_fnmatch(cert_info.hostname, conn->hostinfo,
                      APR_FNM_PERIOD) == APR_FNM_NOMATCH)
        {
          svn_failures |= SVN_AUTH_SSL_CNMISMATCH;
        }
    }

  svn_auth_set_parameter(conn->session->wc_callbacks->auth_baton,
                         SVN_AUTH_PARAM_SSL_SERVER_FAILURES,
                         &svn_failures);

  svn_auth_set_parameter(conn->session->wc_callbacks->auth_baton,
                         SVN_AUTH_PARAM_SSL_SERVER_CERT_INFO,
                         &cert_info);

  realmstring = construct_realm(conn->session, conn->session->pool);

  SVN_ERR(svn_auth_first_credentials(&creds, &state,
                                     SVN_AUTH_CRED_SSL_SERVER_TRUST,
                                     realmstring,
                                     conn->session->wc_callbacks->auth_baton,
                                     scratch_pool));
  if (creds)
    {
      server_creds = creds;
      SVN_ERR(svn_auth_save_credentials(state, scratch_pool));
    }

  svn_auth_set_parameter(conn->session->wc_callbacks->auth_baton,
                         SVN_AUTH_PARAM_SSL_SERVER_CERT_INFO, NULL);

  if (!server_creds)
    return svn_error_create(SVN_ERR_RA_SERF_SSL_CERT_UNTRUSTED, NULL, NULL);

  return SVN_NO_ERROR;
}

/* Implements serf_ssl_need_server_cert_t for ssl_server_cert */
static apr_status_t
ssl_server_cert_cb(void *baton, int failures,
                const serf_ssl_certificate_t *cert)
{
  svn_ra_serf__connection_t *conn = baton;
  svn_ra_serf__session_t *session = conn->session;
  apr_pool_t *subpool;
  svn_error_t *err;

  subpool = svn_pool_create(session->pool);
  err = ssl_server_cert(baton, failures, cert, subpool);

  svn_pool_destroy(subpool);

  if (err || session->pending_error)
    {
      session->pending_error = svn_error_compose_create(
                                                    session->pending_error,
                                                    err);

      return session->pending_error->apr_err;
    }

  return APR_SUCCESS;

}

static svn_error_t *
load_authorities(svn_ra_serf__connection_t *conn, const char *authorities,
                 apr_pool_t *pool)
{
  char *files, *file, *last;
  files = apr_pstrdup(pool, authorities);

  while ((file = apr_strtok(files, ";", &last)) != NULL)
    {
      serf_ssl_certificate_t *ca_cert;
      apr_status_t status = serf_ssl_load_cert_file(&ca_cert, file, pool);
      if (status == APR_SUCCESS)
        status = serf_ssl_trust_cert(conn->ssl_context, ca_cert);

      if (status != APR_SUCCESS)
        {
          return svn_error_createf
            (SVN_ERR_BAD_CONFIG_VALUE, NULL,
             _("Invalid config: unable to load certificate file '%s'"),
             svn_dirent_local_style(file, pool));
        }
      files = NULL;
    }

  return SVN_NO_ERROR;
}

static svn_error_t *
conn_setup(apr_socket_t *sock,
           serf_bucket_t **read_bkt,
           serf_bucket_t **write_bkt,
           void *baton,
           apr_pool_t *pool)
{
  svn_ra_serf__connection_t *conn = baton;

  /* While serf < 0.4.0 is supported we should set read_bkt even when
     we have an error. See svn_ra_serf__conn_setup() */
  *read_bkt = serf_context_bucket_socket_create(conn->session->context,
                                               sock, conn->bkt_alloc);

  if (conn->using_ssl)
    {
      /* input stream */
      *read_bkt = serf_bucket_ssl_decrypt_create(*read_bkt, conn->ssl_context,
                                                 conn->bkt_alloc);
      if (!conn->ssl_context)
        {
          conn->ssl_context = serf_bucket_ssl_encrypt_context_get(*read_bkt);

          serf_ssl_client_cert_provider_set(conn->ssl_context,
                                            svn_ra_serf__handle_client_cert,
                                            conn, conn->session->pool);
          serf_ssl_client_cert_password_set(conn->ssl_context,
                                            svn_ra_serf__handle_client_cert_pw,
                                            conn, conn->session->pool);
          serf_ssl_server_cert_callback_set(conn->ssl_context,
                                            ssl_server_cert_cb,
                                            conn);

          /* See if the user wants us to trust "default" openssl CAs. */
          if (conn->session->trust_default_ca)
            {
              serf_ssl_use_default_certificates(conn->ssl_context);
            }
          /* Are there custom CAs to load? */
          if (conn->session->ssl_authorities)
            {
              SVN_ERR(load_authorities(conn, conn->session->ssl_authorities,
                                       conn->session->pool));
            }
        }

    if (write_bkt) /* = Serf >= 0.4.0, see svn_ra_serf__conn_setup() */
      /* output stream */
      *write_bkt = serf_bucket_ssl_encrypt_create(*write_bkt, conn->ssl_context,
                                                  conn->bkt_alloc);
    }

  return SVN_NO_ERROR;
}

#if SERF_VERSION_AT_LEAST(0, 4, 0)
/* This ugly ifdef construction can be cleaned up as soon as serf >= 0.4
   gets the minimum supported serf version! */

/* svn_ra_serf__conn_setup is a callback for serf. This function
   creates a read bucket and will wrap the write bucket if SSL
   is needed. */
apr_status_t
svn_ra_serf__conn_setup(apr_socket_t *sock,
                        serf_bucket_t **read_bkt,
                        serf_bucket_t **write_bkt,
                        void *baton,
                        apr_pool_t *pool)
{
#else
/* This is the old API, for compatibility with serf
   versions <= 0.3. */
serf_bucket_t *
svn_ra_serf__conn_setup(apr_socket_t *sock,
                        void *baton,
                        apr_pool_t *pool)
{
  serf_bucket_t **write_bkt = NULL;
  serf_bucket_t *rb = NULL;
  serf_bucket_t **read_bkt = &rb;
#endif
  svn_ra_serf__connection_t *conn = baton;
  svn_ra_serf__session_t *session = conn->session;
  apr_status_t status = SVN_NO_ERROR;

  svn_error_t *err = conn_setup(sock,
                                read_bkt,
                                write_bkt,
                                baton,
                                pool);

  if (err || session->pending_error)
    {
      session->pending_error = svn_error_compose_create(
                                          session->pending_error,
                                          err);

      status = session->pending_error->apr_err;
    }

#if ! SERF_VERSION_AT_LEAST(0, 4, 0)
  SVN_ERR_ASSERT_NO_RETURN(rb != NULL);
  return rb;
#else
  return status;
#endif
}

serf_bucket_t*
svn_ra_serf__accept_response(serf_request_t *request,
                             serf_bucket_t *stream,
                             void *acceptor_baton,
                             apr_pool_t *pool)
{
  serf_bucket_t *c;
  serf_bucket_alloc_t *bkt_alloc;

  bkt_alloc = serf_request_get_alloc(request);
  c = serf_bucket_barrier_create(stream, bkt_alloc);

  return serf_bucket_response_create(c, bkt_alloc);
}

static serf_bucket_t*
accept_head(serf_request_t *request,
            serf_bucket_t *stream,
            void *acceptor_baton,
            apr_pool_t *pool)
{
  serf_bucket_t *response;

  response = svn_ra_serf__accept_response(request, stream, acceptor_baton,
                                          pool);

  /* We know we shouldn't get a response body. */
  serf_bucket_response_set_head(response);

  return response;
}

static svn_error_t *
connection_closed(serf_connection_t *conn,
                  svn_ra_serf__connection_t *sc,
                  apr_status_t why,
                  apr_pool_t *pool)
{
  if (why)
    {
      SVN_ERR_MALFUNCTION();
    }

  if (sc->using_ssl)
      sc->ssl_context = NULL;

  /* Restart the authentication phase on this new connection. */
  if (sc->session->auth_protocol)
    SVN_ERR(sc->session->auth_protocol->init_conn_func(sc->session,
                                                       sc,
                                                       sc->session->pool));

  return SVN_NO_ERROR;
}

void
svn_ra_serf__conn_closed(serf_connection_t *conn,
                         void *closed_baton,
                         apr_status_t why,
                         apr_pool_t *pool)
{
  svn_ra_serf__connection_t *sc = closed_baton;
  svn_error_t *err;

  err = connection_closed(conn, sc, why, pool);

  if (err)
    sc->session->pending_error = svn_error_compose_create(
                                            sc->session->pending_error,
                                            err);
}

apr_status_t
svn_ra_serf__cleanup_serf_session(void *data)
{
  /* svn_ra_serf__session_t *serf_sess = data; */

  /* Nothing to do. */

  return APR_SUCCESS;
}

/* Implementation of svn_ra_serf__handle_client_cert */
static svn_error_t *
handle_client_cert(void *data,
                   const char **cert_path,
                   apr_pool_t *pool)
{
    svn_ra_serf__connection_t *conn = data;
    svn_ra_serf__session_t *session = conn->session;
    const char *realm;
    void *creds;

    *cert_path = NULL;

    realm = construct_realm(session, session->pool);

    if (!conn->ssl_client_auth_state)
      {
        SVN_ERR(svn_auth_first_credentials(&creds,
                                           &conn->ssl_client_auth_state,
                                           SVN_AUTH_CRED_SSL_CLIENT_CERT,
                                           realm,
                                           session->wc_callbacks->auth_baton,
                                           pool));
      }
    else
      {
        SVN_ERR(svn_auth_next_credentials(&creds,
                                          conn->ssl_client_auth_state,
                                          session->pool));
      }

    if (creds)
      {
        svn_auth_cred_ssl_client_cert_t *client_creds;
        client_creds = creds;
        *cert_path = client_creds->cert_file;
      }

    return SVN_NO_ERROR;
}

/* Implements serf_ssl_need_client_cert_t for handle_client_cert */
apr_status_t svn_ra_serf__handle_client_cert(void *data,
                                             const char **cert_path)
{
  svn_ra_serf__connection_t *conn = data;
  svn_ra_serf__session_t *session = conn->session;
  svn_error_t *err = handle_client_cert(data,
                                        cert_path,
                                        session->pool);

  if (err || session->pending_error)
    {
      session->pending_error = svn_error_compose_create(
                                                    session->pending_error,
                                                    err);

      return session->pending_error->apr_err;
    }

  return APR_SUCCESS;
}

/* Implementation for svn_ra_serf__handle_client_cert_pw */
static svn_error_t *
handle_client_cert_pw(void *data,
                      const char *cert_path,
                      const char **password,
                      apr_pool_t *pool)
{
    svn_ra_serf__connection_t *conn = data;
    svn_ra_serf__session_t *session = conn->session;
    void *creds;

    *password = NULL;

    if (!conn->ssl_client_pw_auth_state)
      {
        SVN_ERR(svn_auth_first_credentials(&creds,
                                           &conn->ssl_client_pw_auth_state,
                                           SVN_AUTH_CRED_SSL_CLIENT_CERT_PW,
                                           cert_path,
                                           session->wc_callbacks->auth_baton,
                                           pool));
      }
    else
      {
        SVN_ERR(svn_auth_next_credentials(&creds,
                                          conn->ssl_client_pw_auth_state,
                                          pool));
      }

    if (creds)
      {
        svn_auth_cred_ssl_client_cert_pw_t *pw_creds;
        pw_creds = creds;
        *password = pw_creds->password;
      }

    return APR_SUCCESS;
}

/* Implements serf_ssl_need_client_cert_pw_t for handle_client_cert_pw */
apr_status_t svn_ra_serf__handle_client_cert_pw(void *data,
                                                const char *cert_path,
                                                const char **password)
{
  svn_ra_serf__connection_t *conn = data;
  svn_ra_serf__session_t *session = conn->session;
  svn_error_t *err = handle_client_cert_pw(data,
                                           cert_path,
                                           password,
                                           session->pool);

  if (err || session->pending_error)
    {
      session->pending_error = svn_error_compose_create(
                                          session->pending_error,
                                          err);

      return session->pending_error->apr_err;
    }

  return APR_SUCCESS;
}


svn_error_t *
svn_ra_serf__setup_serf_req(serf_request_t *request,
                            serf_bucket_t **req_bkt,
                            serf_bucket_t **ret_hdrs_bkt,
                            svn_ra_serf__connection_t *conn,
                            const char *method, const char *url,
                            serf_bucket_t *body_bkt, const char *content_type)
{
  serf_bucket_t *hdrs_bkt;

  /* Create a request bucket.  Note that this sucker is kind enough to
     add a "Host" header for us.  */
  *req_bkt =
    serf_request_bucket_request_create(request, method, url, body_bkt,
                                       serf_request_get_alloc(request));

  hdrs_bkt = serf_bucket_request_get_headers(*req_bkt);
  serf_bucket_headers_setn(hdrs_bkt, "User-Agent", conn->useragent);

  if (content_type)
    {
      serf_bucket_headers_setn(hdrs_bkt, "Content-Type", content_type);
    }

  /* These headers need to be sent with every request; see issue #3255
     ("mod_dav_svn does not pass client capabilities to start-commit
     hooks") for why. */
  serf_bucket_headers_set(hdrs_bkt, "DAV", SVN_DAV_NS_DAV_SVN_DEPTH);
  serf_bucket_headers_set(hdrs_bkt, "DAV", SVN_DAV_NS_DAV_SVN_MERGEINFO);
  serf_bucket_headers_set(hdrs_bkt, "DAV", SVN_DAV_NS_DAV_SVN_LOG_REVPROPS);

  /* Setup server authorization headers */
  if (conn->session->auth_protocol)
<<<<<<< HEAD
    SVN_ERR(conn->session->auth_protocol->setup_request_func(conn, method, url,
                                                             hdrs_bkt));

  /* Setup proxy authorization headers */
  if (conn->session->proxy_auth_protocol)
    SVN_ERR(conn->session->proxy_auth_protocol->setup_request_func(conn,
                                                                   method,
                                                                   url,
                                                                   hdrs_bkt));
=======
    conn->session->auth_protocol->setup_request_func(conn, method, url, 
						     hdrs_bkt);

  /* Setup proxy authorization headers */
  if (conn->session->proxy_auth_protocol)
    conn->session->proxy_auth_protocol->setup_request_func(conn, method, 
							   url, hdrs_bkt);
>>>>>>> 3e2e2ace

#if ! SERF_VERSION_AT_LEAST(0, 4, 0)
  /* Set up SSL if we need to */
  if (conn->using_ssl)
    {
      *req_bkt = serf_bucket_ssl_encrypt_create(*req_bkt, conn->ssl_context,
                                            serf_request_get_alloc(request));
      if (!conn->ssl_context)
        {
          conn->ssl_context = serf_bucket_ssl_encrypt_context_get(*req_bkt);

          serf_ssl_client_cert_provider_set(conn->ssl_context,
                                            svn_ra_serf__handle_client_cert,
                                            conn, conn->session->pool);
          serf_ssl_client_cert_password_set(conn->ssl_context,
                                            svn_ra_serf__handle_client_cert_pw,
                                            conn, conn->session->pool);
        }
    }
#endif

  if (ret_hdrs_bkt)
    {
      *ret_hdrs_bkt = hdrs_bkt;
    }

  return SVN_NO_ERROR;
}

svn_error_t *
svn_ra_serf__context_run_wait(svn_boolean_t *done,
                              svn_ra_serf__session_t *sess,
                              apr_pool_t *pool)
{
  apr_status_t status;

  assert(sess->pending_error == SVN_NO_ERROR);

  while (!*done)
    {
      svn_error_t *err;
      int i;

      if (sess->wc_callbacks &&
          sess->wc_callbacks->cancel_func)
        SVN_ERR((sess->wc_callbacks->cancel_func)(sess->wc_callback_baton));

      status = serf_context_run(sess->context, sess->timeout, pool);

      err = sess->pending_error;
      sess->pending_error = SVN_NO_ERROR;

      if (APR_STATUS_IS_TIMEUP(status))
        {
          svn_error_clear(err);
          return svn_error_create(SVN_ERR_RA_DAV_CONN_TIMEOUT,
                                  NULL,
                                  _("Connection timed out"));
        }

      SVN_ERR(err);
      if (status)
        {
          if (status >= SVN_ERR_BAD_CATEGORY_START && status < SVN_ERR_LAST)
            {
              /* apr can't translate subversion errors to text */
              SVN_ERR_W(svn_error_create(status, NULL, NULL),
                        _("Error running context"));
            }

          return svn_error_wrap_apr(status, _("Error running context"));
        }
      /* Debugging purposes only! */
      serf_debug__closed_conn(sess->bkt_alloc);
      for (i = 0; i < sess->num_conns; i++)
        {
         serf_debug__closed_conn(sess->conns[i]->bkt_alloc);
        }
    }

  return SVN_NO_ERROR;
}


/*
 * Expat callback invoked on a start element tag for an error response.
 */
static svn_error_t *
start_error(svn_ra_serf__xml_parser_t *parser,
            void *userData,
            svn_ra_serf__dav_props_t name,
            const char **attrs)
{
  svn_ra_serf__server_error_t *ctx = userData;

  if (!ctx->in_error &&
      strcmp(name.namespace, "DAV:") == 0 &&
      strcmp(name.name, "error") == 0)
    {
      ctx->in_error = TRUE;
    }
  else if (ctx->in_error && strcmp(name.name, "human-readable") == 0)
    {
      const char *err_code;

      err_code = svn_xml_get_attr_value("errcode", attrs);
      if (err_code)
        {
          ctx->error->apr_err = apr_atoi64(err_code);
        }
      else
        {
          ctx->error->apr_err = APR_EGENERAL;
        }

      /* Start collecting cdata. */
      svn_stringbuf_setempty(ctx->cdata);
      ctx->collect_cdata = TRUE;
    }

  return SVN_NO_ERROR;
}

/*
 * Expat callback invoked on an end element tag for a PROPFIND response.
 */
static svn_error_t *
end_error(svn_ra_serf__xml_parser_t *parser,
          void *userData,
          svn_ra_serf__dav_props_t name)
{
  svn_ra_serf__server_error_t *ctx = userData;

  if (ctx->in_error &&
      strcmp(name.namespace, "DAV:") == 0 &&
      strcmp(name.name, "error") == 0)
    {
      ctx->in_error = FALSE;
    }
  if (ctx->in_error && strcmp(name.name, "human-readable") == 0)
    {
      /* On the server dav_error_response_tag() will add a leading
         and trailing newline if DEBUG_CR is defined in mod_dav.h,
         so remove any such characters here. */
      apr_size_t len;
      const char *cd = ctx->cdata->data;
      if (*cd == '\n')
        ++cd;
      len = strlen(cd);
      if (len > 0 && cd[len-1] == '\n')
        --len;

      ctx->error->message = apr_pstrmemdup(ctx->error->pool, cd, len);
      ctx->collect_cdata = FALSE;
    }

  return SVN_NO_ERROR;
}

/*
 * Expat callback invoked on CDATA elements in an error response.
 *
 * This callback can be called multiple times.
 */
static svn_error_t *
cdata_error(svn_ra_serf__xml_parser_t *parser,
            void *userData,
            const char *data,
            apr_size_t len)
{
  svn_ra_serf__server_error_t *ctx = userData;

  if (ctx->collect_cdata)
    {
      svn_stringbuf_appendbytes(ctx->cdata, data, len);
    }

  return SVN_NO_ERROR;
}

/* Implements svn_ra_serf__response_handler_t */
svn_error_t *
svn_ra_serf__handle_discard_body(serf_request_t *request,
                                 serf_bucket_t *response,
                                 void *baton,
                                 apr_pool_t *pool)
{
  apr_status_t status;
  svn_ra_serf__server_error_t *server_err = baton;

  if (server_err)
    {
      if (!server_err->init)
        {
          serf_bucket_t *hdrs;
          const char *val;

          server_err->init = TRUE;
          hdrs = serf_bucket_response_get_headers(response);
          val = serf_bucket_headers_get(hdrs, "Content-Type");
          if (val && strncasecmp(val, "text/xml", sizeof("text/xml") - 1) == 0)
            {
              server_err->error = svn_error_create(APR_SUCCESS, NULL, NULL);
              server_err->has_xml_response = TRUE;
              server_err->cdata = svn_stringbuf_create("", pool);
              server_err->collect_cdata = FALSE;
              server_err->parser.pool = server_err->error->pool;
              server_err->parser.user_data = server_err;
              server_err->parser.start = start_error;
              server_err->parser.end = end_error;
              server_err->parser.cdata = cdata_error;
              server_err->parser.done = &server_err->done;
              server_err->parser.ignore_errors = TRUE;
            }
          else
            {
              server_err->error = SVN_NO_ERROR;
            }
        }

      if (server_err->has_xml_response)
        {
          svn_error_t *err = svn_ra_serf__handle_xml_parser(
                                                        request,
                                                        response,
                                                        &server_err->parser,
                                                        pool);

          if (server_err->done && server_err->error->apr_err == APR_SUCCESS)
            {
              svn_error_clear(server_err->error);
              server_err->error = SVN_NO_ERROR;
            }

          return svn_error_return(err);
        }

    }

  status = svn_ra_serf__response_discard_handler(request, response,
                                                 NULL, pool);

  if (status)
    return svn_error_wrap_apr(status, NULL);

  return SVN_NO_ERROR;
}

apr_status_t
svn_ra_serf__response_discard_handler(serf_request_t *request,
                                      serf_bucket_t *response,
                                      void *baton,
                                      apr_pool_t *pool)
{
  /* Just loop through and discard the body. */
  while (1)
    {
      apr_status_t status;
      const char *data;
      apr_size_t len;

      status = serf_bucket_read(response, SERF_READ_ALL_AVAIL, &data, &len);

      if (status)
        {
          return status;
        }

      /* feed me */
    }
}

const char *
svn_ra_serf__response_get_location(serf_bucket_t *response,
                                   apr_pool_t *pool)
{
  serf_bucket_t *headers;
  const char *val;

  headers = serf_bucket_response_get_headers(response);
  val = serf_bucket_headers_get(headers, "Location");
  return val ? svn_uri_canonicalize(val, pool) : NULL;
}

/* Implements svn_ra_serf__response_handler_t */
svn_error_t *
svn_ra_serf__handle_status_only(serf_request_t *request,
                                serf_bucket_t *response,
                                void *baton,
                                apr_pool_t *pool)
{
  svn_error_t *err;
  svn_ra_serf__simple_request_context_t *ctx = baton;

  err = svn_ra_serf__handle_discard_body(request, response,
                                         &ctx->server_error, pool);

  if (err && APR_STATUS_IS_EOF(err->apr_err))
    {
      serf_status_line sl;
      apr_status_t rv;

      rv = serf_bucket_response_status(response, &sl);

      ctx->status = sl.code;
      ctx->reason = sl.reason;
      ctx->location = svn_ra_serf__response_get_location(response, pool);
      ctx->done = TRUE;
    }

  return svn_error_return(err);
}

/*
 * Expat callback invoked on a start element tag for a 207 response.
 */
static svn_error_t *
start_207(svn_ra_serf__xml_parser_t *parser,
          void *userData,
          svn_ra_serf__dav_props_t name,
          const char **attrs)
{
  svn_ra_serf__server_error_t *ctx = userData;

  if (!ctx->in_error &&
      strcmp(name.namespace, "DAV:") == 0 &&
      strcmp(name.name, "multistatus") == 0)
    {
      ctx->in_error = TRUE;
    }
  else if (ctx->in_error && strcmp(name.name, "responsedescription") == 0)
    {
      /* Start collecting cdata. */
      svn_stringbuf_setempty(ctx->cdata);
      ctx->collect_cdata = TRUE;
    }

  return SVN_NO_ERROR;
}

/*
 * Expat callback invoked on an end element tag for a 207 response.
 */
static svn_error_t *
end_207(svn_ra_serf__xml_parser_t *parser,
        void *userData,
        svn_ra_serf__dav_props_t name)
{
  svn_ra_serf__server_error_t *ctx = userData;

  if (ctx->in_error &&
      strcmp(name.namespace, "DAV:") == 0 &&
      strcmp(name.name, "multistatus") == 0)
    {
      ctx->in_error = FALSE;
    }
  if (ctx->in_error && strcmp(name.name, "responsedescription") == 0)
    {
      ctx->collect_cdata = FALSE;
      ctx->error->message = apr_pstrmemdup(ctx->error->pool, ctx->cdata->data,
                                           ctx->cdata->len);
      ctx->error->apr_err = SVN_ERR_RA_DAV_REQUEST_FAILED;
    }

  return SVN_NO_ERROR;
}

/*
 * Expat callback invoked on CDATA elements in a 207 response.
 *
 * This callback can be called multiple times.
 */
static svn_error_t *
cdata_207(svn_ra_serf__xml_parser_t *parser,
          void *userData,
          const char *data,
          apr_size_t len)
{
  svn_ra_serf__server_error_t *ctx = userData;

  if (ctx->collect_cdata)
    {
      svn_stringbuf_appendbytes(ctx->cdata, data, len);
    }

  return SVN_NO_ERROR;
}

/* Implements svn_ra_serf__response_handler_t */
svn_error_t *
svn_ra_serf__handle_multistatus_only(serf_request_t *request,
                                     serf_bucket_t *response,
                                     void *baton,
                                     apr_pool_t *pool)
{
  svn_error_t *err;
  svn_ra_serf__simple_request_context_t *ctx = baton;
  svn_ra_serf__server_error_t *server_err = &ctx->server_error;

  /* If necessary, initialize our XML parser. */
  if (server_err && !server_err->init)
    {
      serf_bucket_t *hdrs;
      const char *val;

      server_err->init = TRUE;
      hdrs = serf_bucket_response_get_headers(response);
      val = serf_bucket_headers_get(hdrs, "Content-Type");
      if (val && strncasecmp(val, "text/xml", sizeof("text/xml") - 1) == 0)
        {
          server_err->error = svn_error_create(APR_SUCCESS, NULL, NULL);
          server_err->has_xml_response = TRUE;
          server_err->cdata = svn_stringbuf_create("", pool);
          server_err->collect_cdata = FALSE;
          server_err->parser.pool = server_err->error->pool;
          server_err->parser.user_data = server_err;
          server_err->parser.start = start_207;
          server_err->parser.end = end_207;
          server_err->parser.cdata = cdata_207;
          server_err->parser.done = &ctx->done;
          server_err->parser.ignore_errors = TRUE;
    }
      else
        {
          ctx->done = TRUE;
          server_err->error = SVN_NO_ERROR;
        }
    }

  /* If server_err->error still contains APR_SUCCESS, it means that we
     have not successfully parsed the XML yet. */
  if (server_err && server_err->error
      && server_err->error->apr_err == APR_SUCCESS)
    {
      err = svn_ra_serf__handle_xml_parser(request, response,
                                           &server_err->parser, pool);

      /* APR_EOF will be returned when parsing is complete.  If we see
         any other error, return it immediately.  In practice the only
         other error we expect to see is APR_EAGAIN, which indicates that
         we could not parse the XML because the contents are not yet
         available to be read. */
      if (!err || !APR_STATUS_IS_EOF(err->apr_err))
        {
          return svn_error_return(err);
        }
      else if (ctx->done && server_err->error->apr_err == APR_SUCCESS)
        {
          svn_error_clear(server_err->error);
          server_err->error = SVN_NO_ERROR;
        }

      svn_error_clear(err);
    }

  err = svn_ra_serf__handle_discard_body(request, response, NULL, pool);

  if (err && APR_STATUS_IS_EOF(err->apr_err))
    {
      serf_status_line sl;
      apr_status_t rv;

      rv = serf_bucket_response_status(response, &sl);

      ctx->status = sl.code;
      ctx->reason = sl.reason;
      ctx->location = svn_ra_serf__response_get_location(response, pool);
    }

  return svn_error_return(err);
}

static void
start_xml(void *userData, const char *raw_name, const char **attrs)
{
  svn_ra_serf__xml_parser_t *parser = userData;
  svn_ra_serf__dav_props_t name;

  if (parser->error)
    return;

  if (!parser->state)
    svn_ra_serf__xml_push_state(parser, 0);

  svn_ra_serf__define_ns(&parser->state->ns_list, attrs, parser->state->pool);

  name = svn_ra_serf__expand_ns(parser->state->ns_list, raw_name);

  parser->error = parser->start(parser, parser->user_data, name, attrs);
}

static void
end_xml(void *userData, const char *raw_name)
{
  svn_ra_serf__xml_parser_t *parser = userData;
  svn_ra_serf__dav_props_t name;

  if (parser->error)
    return;

  name = svn_ra_serf__expand_ns(parser->state->ns_list, raw_name);

  parser->error = parser->end(parser, parser->user_data, name);
}

static void
cdata_xml(void *userData, const char *data, int len)
{
  svn_ra_serf__xml_parser_t *parser = userData;

  if (parser->error)
    return;

  if (!parser->state)
    svn_ra_serf__xml_push_state(parser, 0);

  parser->error = parser->cdata(parser, parser->user_data, data, len);
}

/* Implements svn_ra_serf__response_handler_t */
svn_error_t *
svn_ra_serf__handle_xml_parser(serf_request_t *request,
                               serf_bucket_t *response,
                               void *baton,
                               apr_pool_t *pool)
{
  const char *data;
  apr_size_t len;
  serf_status_line sl;
  apr_status_t status;
  int xml_status;
  svn_ra_serf__xml_parser_t *ctx = baton;
  svn_error_t *err;

  serf_bucket_response_status(response, &sl);

  if (ctx->status_code)
    {
      *ctx->status_code = sl.code;
    }

  if (sl.code == 301 || sl.code == 302 || sl.code == 307)
    {
      ctx->location = svn_ra_serf__response_get_location(response, pool);
    }

  /* Woo-hoo.  Nothing here to see.  */
  if (sl.code == 404 && ctx->ignore_errors == FALSE)
    {
      /* If our caller won't know about the 404, abort() for now. */
      SVN_ERR_ASSERT(ctx->status_code);

      if (*ctx->done == FALSE)
        {
          *ctx->done = TRUE;
          if (ctx->done_list)
            {
              ctx->done_item->data = ctx->user_data;
              ctx->done_item->next = *ctx->done_list;
              *ctx->done_list = ctx->done_item;
            }
        }

      err = svn_ra_serf__handle_server_error(request, response, pool);

      SVN_ERR(svn_error_compose_create(
        svn_ra_serf__handle_discard_body(request, response, NULL, pool),
        err));
      return SVN_NO_ERROR;
    }

  if (!ctx->xmlp)
    {
      ctx->xmlp = XML_ParserCreate(NULL);
      XML_SetUserData(ctx->xmlp, ctx);
      XML_SetElementHandler(ctx->xmlp, start_xml, end_xml);
      if (ctx->cdata)
        {
          XML_SetCharacterDataHandler(ctx->xmlp, cdata_xml);
        }
    }

  while (1)
    {
      status = serf_bucket_read(response, 8000, &data, &len);

      if (SERF_BUCKET_READ_ERROR(status))
        {
          return svn_error_wrap_apr(status, NULL);
        }

      xml_status = XML_Parse(ctx->xmlp, data, len, 0);
      if (xml_status == XML_STATUS_ERROR && ctx->ignore_errors == FALSE)
        {
          XML_ParserFree(ctx->xmlp);

          SVN_ERR_ASSERT(ctx->status_code);

          if (*ctx->done == FALSE)
            {
              *ctx->done = TRUE;
              if (ctx->done_list)
                {
                  ctx->done_item->data = ctx->user_data;
                  ctx->done_item->next = *ctx->done_list;
                  *ctx->done_list = ctx->done_item;
                }
            }
          SVN_ERR(svn_error_createf(SVN_ERR_RA_DAV_MALFORMED_DATA, NULL,
                                         "XML parsing failed: (%d %s)",
                                         sl.code, sl.reason));
        }

      if (ctx->error && ctx->ignore_errors == FALSE)
        {
          XML_ParserFree(ctx->xmlp);
          SVN_ERR(ctx->error);
        }

      if (APR_STATUS_IS_EAGAIN(status))
        {
          return svn_error_wrap_apr(status, NULL);
        }

      if (APR_STATUS_IS_EOF(status))
        {
          xml_status = XML_Parse(ctx->xmlp, NULL, 0, 1);
          XML_ParserFree(ctx->xmlp);

          *ctx->done = TRUE;
          if (ctx->done_list)
            {
              ctx->done_item->data = ctx->user_data;
              ctx->done_item->next = *ctx->done_list;
              *ctx->done_list = ctx->done_item;
            }
          return svn_error_wrap_apr(status, NULL);
        }

      /* feed me! */
    }
  /* not reached */
}

/* Implements svn_ra_serf__response_handler_t */
svn_error_t *
svn_ra_serf__handle_server_error(serf_request_t *request,
                                 serf_bucket_t *response,
                                 apr_pool_t *pool)
{
  svn_ra_serf__server_error_t server_err = { 0 };

  svn_error_clear(svn_ra_serf__handle_discard_body(request, response,
                                                   &server_err, pool));

  return server_err.error;
}

apr_status_t
svn_ra_serf__credentials_callback(char **username, char **password,
                                  serf_request_t *request, void *baton,
                                  int code, const char *authn_type,
                                  const char *realm,
                                  apr_pool_t *pool)
{
  svn_ra_serf__handler_t *ctx = baton;
  svn_ra_serf__session_t *session = ctx->session;
  void *creds;
  svn_auth_cred_simple_t *simple_creds;
  svn_error_t *err;

  if (code == 401)
    {
      /* Use svn_auth_first_credentials if this is the first time we ask for
         credentials during this session OR if the last time we asked
         session->auth_state wasn't set (eg. if the credentials provider was
         cancelled by the user). */
      if (!session->auth_state)
        {
          err = svn_auth_first_credentials(&creds,
                                           &session->auth_state,
                                           SVN_AUTH_CRED_SIMPLE,
                                           realm,
                                           session->wc_callbacks->auth_baton,
                                           session->pool);
        }
      else
        {
          err = svn_auth_next_credentials(&creds,
                                          session->auth_state,
                                          session->pool);
        }

      if (err)
        {
          session->pending_error
              = svn_error_compose_create(session->pending_error, err);
          return err->apr_err;
        }

      session->auth_attempts++;

      if (!creds || session->auth_attempts > 4)
        {
          /* No more credentials. */
          session->pending_error
              = svn_error_compose_create(
                    session->pending_error,
                    svn_error_create(
                          SVN_ERR_AUTHN_FAILED, NULL,
                          _("No more credentials or we tried too many times.\n"
                            "Authentication failed")));
          return SVN_ERR_AUTHN_FAILED;
        }

      simple_creds = creds;
      *username = apr_pstrdup(pool, simple_creds->username);
      *password = apr_pstrdup(pool, simple_creds->password);
    }
  else
    {
      *username = apr_pstrdup(pool, session->proxy_username);
      *password = apr_pstrdup(pool, session->proxy_password);

      session->proxy_auth_attempts++;

      if (!session->proxy_username || session->proxy_auth_attempts > 4)
        {
          /* No more credentials. */
          session->pending_error
              = svn_error_compose_create(
                      ctx->session->pending_error,
                      svn_error_create(SVN_ERR_AUTHN_FAILED, NULL,
                                       _("Proxy authentication failed")));
          return SVN_ERR_AUTHN_FAILED;
        }
    }

  ctx->conn->last_status_code = code;

  return APR_SUCCESS;
}

/* Wait for HTTP response status and headers, and invoke CTX->
   response_handler() to carry out operation-specific processing.
   Afterwards, check for connection close.

   SERF_STATUS allows returning errors to serf without creating a
   subversion error object.
   */
static svn_error_t *
handle_response(serf_request_t *request,
                serf_bucket_t *response,
                svn_ra_serf__handler_t *ctx,
                apr_status_t *serf_status,
                apr_pool_t *pool)
{
  serf_status_line sl;
  apr_status_t status;

  if (!response)
    {
      /* Uh-oh.  Our connection died.  Requeue. */
      if (ctx->response_error)
        SVN_ERR(ctx->response_error(request, response, 0,
                                    ctx->response_error_baton));

      svn_ra_serf__request_create(ctx);

      return APR_SUCCESS;
    }

  status = serf_bucket_response_status(response, &sl);
  if (SERF_BUCKET_READ_ERROR(status))
    {
      *serf_status = status;
      return SVN_NO_ERROR; /* Handled by serf */
    }
  if (!sl.version && (APR_STATUS_IS_EOF(status) ||
                      APR_STATUS_IS_EAGAIN(status)))
    {
      *serf_status = status;
      return SVN_NO_ERROR; /* Handled by serf */
    }

  status = serf_bucket_response_wait_for_headers(response);
  if (status)
    {
      if (!APR_STATUS_IS_EOF(status))
        {
          *serf_status = status;
          return SVN_NO_ERROR;
        }

      /* Cases where a lack of a response body (via EOF) is okay:
       *  - A HEAD request
       *  - 204/304 response
       *
       * Otherwise, if we get an EOF here, something went really wrong: either
       * the server closed on us early or we're reading too much.  Either way,
       * scream loudly.
       */
      if (strcmp(ctx->method, "HEAD") != 0 && sl.code != 204 && sl.code != 304)
        {
          svn_error_t *err =
              svn_error_createf(SVN_ERR_RA_DAV_MALFORMED_DATA,
                                svn_error_wrap_apr(status, NULL),
                                _("Premature EOF seen from server "
                                  "(http status=%d)"), sl.code);
          /* This discard may be no-op, but let's preserve the algorithm
             used elsewhere in this function for clarity's sake. */
          svn_ra_serf__response_discard_handler(request, response, NULL, pool);
          return err;
        }
    }

  /* Validate this response message. */
  if (ctx->session->auth_protocol ||
      ctx->session->proxy_auth_protocol)
    {
      svn_error_t *err;

      if (ctx->session->auth_protocol)
	{
	  err = ctx->session->auth_protocol->validate_response_func(ctx, 
		   request, response, pool);
	}
      else
	{
	  err = ctx->session->proxy_auth_protocol->validate_response_func(ctx, 
		   request, response, pool);
	}

      if (err)
	{
	  svn_ra_serf__handle_discard_body(request, response, NULL, pool);
	  ctx->session->pending_error = err;
	  status = ctx->session->pending_error->apr_err;
	  goto cleanup;
	}
    }

  if (ctx->conn->last_status_code == 401 && sl.code < 400)
    {
      SVN_ERR(svn_auth_save_credentials(ctx->session->auth_state,
                                        ctx->session->pool));
      ctx->session->auth_attempts = 0;
      ctx->session->auth_state = NULL;
      ctx->session->realm = NULL;
    }

  ctx->conn->last_status_code = sl.code;

  if (sl.code == 401 || sl.code == 407)
    {
      /* 401 Authorization or 407 Proxy-Authentication required */
      status = svn_ra_serf__response_discard_handler(request, response, NULL, pool);

<<<<<<< HEAD
      /* Don't bother handling the authentication request if the response
         wasn't received completely yet. Serf will call handle_response
         again when more data is received. */
      if (APR_STATUS_IS_EAGAIN(status))
=======
      err = svn_ra_serf__handle_auth(sl.code, ctx,
                                     request, response, pool);
      if (err)
>>>>>>> 3e2e2ace
        {
          *serf_status = status;
          return SVN_NO_ERROR;
        }

      SVN_ERR(svn_ra_serf__handle_auth(sl.code, ctx,
                                       request, response, pool));

      svn_ra_serf__priority_request_create(ctx);

      *serf_status = status;
      return SVN_NO_ERROR;
    }
  else if (sl.code == 409 || sl.code >= 500)
    {
      /* 409 Conflict: can indicate a hook error.
         5xx (Internal) Server error. */
      SVN_ERR(svn_ra_serf__handle_server_error(request, response, pool));

      if (!ctx->session->pending_error)
        {
          return
              svn_error_createf(APR_EGENERAL, NULL,
              _("Unspecified error message: %d %s"), sl.code, sl.reason);
        }

      return SVN_NO_ERROR; /* Error is set in caller */
    }
  else
    {
      svn_error_t *err;

      /* Validate this response message. */
      if (ctx->session->auth_protocol ||
          ctx->session->proxy_auth_protocol)
        {
          const svn_ra_serf__auth_protocol_t *prot;

          if (ctx->session->auth_protocol)
            prot = ctx->session->auth_protocol;
          else
            prot = ctx->session->proxy_auth_protocol;

          err = prot->validate_response_func(ctx, request, response, pool);
          if (err)
            {
              svn_ra_serf__response_discard_handler(request, response, NULL,
                                                    pool);
              /* Ignore serf status code, just return the real error */

              return svn_error_return(err);
            }
        }

      err = ctx->response_handler(request,response, ctx->response_baton, pool);

      if (err
          && (!SERF_BUCKET_READ_ERROR(err->apr_err)
               || APR_STATUS_IS_ECONNRESET(err->apr_err)))
        {
          /* These errors are special cased in serf
             ### We hope no handler returns these by accident. */
          *serf_status = err->apr_err;
          svn_error_clear(err);
          return SVN_NO_ERROR;
        }

      return svn_error_return(err);
    }
}


/* Implements serf_response_handler_t for handle_response. Storing
   errors in ctx->session->pending_error if appropriate. */
static apr_status_t
handle_response_cb(serf_request_t *request,
                   serf_bucket_t *response,
                   void *baton,
                   apr_pool_t *pool)
{
  svn_ra_serf__handler_t *ctx = baton;
  svn_ra_serf__session_t *session = ctx->session;
  svn_error_t *err;
  apr_status_t serf_status = APR_SUCCESS;

  err = svn_error_return(
          handle_response(request, response, ctx, &serf_status, pool));

  if (err || session->pending_error)
    {
      session->pending_error = svn_error_compose_create(session->pending_error,
                                                        err);

      serf_status = session->pending_error->apr_err;
    }

  return serf_status;
}

/* If the CTX->setup() callback is non-NULL, invoke it to carry out the
   majority of the serf_request_setup_t implementation.  Otherwise, perform
   default setup, with special handling for HEAD requests, and finer-grained
   callbacks invoked (if non-NULL) to produce the request headers and
   body. */
static svn_error_t *
setup_request(serf_request_t *request,
                 svn_ra_serf__handler_t *ctx,
                 serf_bucket_t **req_bkt,
                 serf_response_acceptor_t *acceptor,
                 void **acceptor_baton,
                 serf_response_handler_t *handler,
                 void **handler_baton,
                 apr_pool_t *pool)
{
  serf_bucket_t *headers_bkt;

  *acceptor = svn_ra_serf__accept_response;
  *acceptor_baton = ctx->session;

  if (ctx->setup)
    {
      svn_ra_serf__response_handler_t response_handler;
      void *response_baton;

      SVN_ERR(ctx->setup(request, ctx->setup_baton, req_bkt,
                         acceptor, acceptor_baton,
                         &response_handler, &response_baton,
                         pool));

      ctx->response_handler = response_handler;
      ctx->response_baton = response_baton;
    }
  else
    {
      serf_bucket_t *body_bkt;
      serf_bucket_alloc_t *bkt_alloc = serf_request_get_alloc(request);

      if (strcmp(ctx->method, "HEAD") == 0)
        {
          *acceptor = accept_head;
        }

      if (ctx->body_delegate)
        {
          SVN_ERR(ctx->body_delegate(&body_bkt, ctx->body_delegate_baton,
                                     bkt_alloc, pool));
        }
      else
        {
          body_bkt = NULL;
        }

      SVN_ERR(svn_ra_serf__setup_serf_req(request, req_bkt, &headers_bkt,
                                          ctx->conn, ctx->method, ctx->path,
                                          body_bkt, ctx->body_type));

      if (ctx->header_delegate)
        {
          SVN_ERR(ctx->header_delegate(headers_bkt, ctx->header_delegate_baton,
                                       pool));
        }
    }

  *handler = handle_response_cb;
  *handler_baton = ctx;

  return APR_SUCCESS;
}

/* Implements the serf_request_setup_t interface (which sets up both a
   request and its response handler callback). Handles errors for
   setup_request_cb */
static apr_status_t
setup_request_cb(serf_request_t *request,
              void *setup_baton,
              serf_bucket_t **req_bkt,
              serf_response_acceptor_t *acceptor,
              void **acceptor_baton,
              serf_response_handler_t *handler,
              void **handler_baton,
              apr_pool_t *pool)
{
  svn_ra_serf__handler_t *ctx = setup_baton;
  svn_error_t *err;

  err = setup_request(request, ctx,
                      req_bkt,
                      acceptor, acceptor_baton,
                      handler, handler_baton,
                      pool);

  if (err)
    {
      ctx->session->pending_error 
                = svn_error_compose_create(ctx->session->pending_error,
                                           err);

      return err->apr_err;
    }

  return APR_SUCCESS;
}

serf_request_t *
svn_ra_serf__request_create(svn_ra_serf__handler_t *handler)
{
  return serf_connection_request_create(handler->conn->conn,
                                        setup_request_cb, handler);
}

serf_request_t *
svn_ra_serf__priority_request_create(svn_ra_serf__handler_t *handler)
{
  return serf_connection_priority_request_create(handler->conn->conn,
                                                 setup_request_cb, handler);
}

svn_error_t *
svn_ra_serf__discover_vcc(const char **vcc_url,
                          svn_ra_serf__session_t *session,
                          svn_ra_serf__connection_t *conn,
                          apr_pool_t *pool)
{
  apr_hash_t *props;
  const char *path, *relative_path, *present_path = "", *uuid;

  /* If we've already got the information our caller seeks, just return it.  */
  if (session->vcc_url && session->repos_root_str)
    {
      *vcc_url = session->vcc_url;
      return SVN_NO_ERROR;
    }

  /* If no connection is provided, use the default one. */
  if (! conn)
    {
      conn = session->conns[0];
    }

  props = apr_hash_make(pool);
  path = session->repos_url.path;
  *vcc_url = NULL;
  uuid = NULL;

  do
    {
      svn_error_t *err = svn_ra_serf__retrieve_props(props, session, conn,
                                                     path, SVN_INVALID_REVNUM,
                                                     "0", base_props, pool);
      if (! err)
        {
          *vcc_url =
              svn_ra_serf__get_ver_prop(props, path,
                                        SVN_INVALID_REVNUM,
                                        "DAV:",
                                        "version-controlled-configuration");

          relative_path = svn_ra_serf__get_ver_prop(props, path,
                                                    SVN_INVALID_REVNUM,
                                                    SVN_DAV_PROP_NS_DAV,
                                                    "baseline-relative-path");

          uuid = svn_ra_serf__get_ver_prop(props, path,
                                           SVN_INVALID_REVNUM,
                                           SVN_DAV_PROP_NS_DAV,
                                           "repository-uuid");
          break;
        }
      else
        {
          if (err->apr_err != SVN_ERR_FS_NOT_FOUND)
            {
              return err;  /* found a _real_ error */
            }
          else
            {
              /* This happens when the file is missing in HEAD. */
              svn_error_clear(err);

              /* Okay, strip off. */
              present_path = svn_uri_join(svn_uri_basename(path, pool),
                                          present_path, pool);
              path = svn_uri_dirname(path, pool);
            }
        }
    }
  while (!svn_path_is_empty(path));

  if (!*vcc_url)
    {
      return svn_error_create(SVN_ERR_RA_DAV_OPTIONS_REQ_FAILED, NULL,
                              _("The OPTIONS response did not include the "
                                "requested version-controlled-configuration "
                                "value"));
    }

  /* Store our VCC in our cache. */
  if (!session->vcc_url)
    {
      session->vcc_url = apr_pstrdup(session->pool, *vcc_url);
    }

  /* Update our cached repository root URL. */
  if (!session->repos_root_str)
    {
      svn_stringbuf_t *url_buf;

      url_buf = svn_stringbuf_create(path, pool);

      svn_path_remove_components(url_buf,
                                 svn_path_component_count(relative_path));

      /* Now recreate the root_url. */
      session->repos_root = session->repos_url;
      session->repos_root.path = apr_pstrdup(session->pool, url_buf->data);
      session->repos_root_str =
        svn_uri_canonicalize(apr_uri_unparse(session->pool,
                                             &session->repos_root, 0),
                             session->pool);
    }

  /* Store the repository UUID in the cache. */
  if (!session->uuid)
    {
      session->uuid = apr_pstrdup(session->pool, uuid);
    }

  return SVN_NO_ERROR;
}

svn_error_t *
svn_ra_serf__get_relative_path(const char **rel_path,
                               const char *orig_path,
                               svn_ra_serf__session_t *session,
                               svn_ra_serf__connection_t *conn,
                               apr_pool_t *pool)
{
  const char *decoded_root, *decoded_orig;

  if (! session->repos_root.path)
    {
      const char *vcc_url;

      /* This should only happen if we haven't detected HTTP v2
         support from the server.  */
      assert(! SVN_RA_SERF__HAVE_HTTPV2_SUPPORT(session));

      /* We don't actually care about the VCC_URL, but this API
         promises to populate the session's root-url cache, and that's
         what we really want. */
      SVN_ERR(svn_ra_serf__discover_vcc(&vcc_url, session,
                                        conn ? conn : session->conns[0],
                                        pool));
    }

  decoded_root = svn_path_uri_decode(session->repos_root.path, pool);
  decoded_orig = svn_path_uri_decode(orig_path, pool);
  if (strcmp(decoded_root, decoded_orig) == 0)
    {
      *rel_path = "";
    }
  else
    {
      *rel_path = svn_uri_is_child(decoded_root, decoded_orig, pool);
      SVN_ERR_ASSERT(*rel_path != NULL);
    }
  return SVN_NO_ERROR;
}

svn_error_t *
svn_ra_serf__report_resource(const char **report_target,
                             svn_ra_serf__session_t *session,
                             svn_ra_serf__connection_t *conn,
                             apr_pool_t *pool)
{
  /* If we have HTTP v2 support, we want to report against the 'me'
     resource. */
  if (SVN_RA_SERF__HAVE_HTTPV2_SUPPORT(session))
    *report_target = apr_pstrdup(pool, session->me_resource);

  /* Otherwise, we'll use the default VCC. */
  else
    SVN_ERR(svn_ra_serf__discover_vcc(report_target, session, conn, pool));

  return SVN_NO_ERROR;
}

svn_error_t *
svn_ra_serf__error_on_status(int status_code,
                             const char *path,
                             const char *location)
{
  switch(status_code)
    {
      case 301:
      case 302:
      case 307:
        return svn_error_createf(SVN_ERR_RA_DAV_RELOCATED, NULL,
                                 (status_code == 301)
                                 ? _("Repository moved permanently to '%s';"
                                     " please relocate")
                                 : _("Repository moved temporarily to '%s';"
                                     " please relocate"), location);
      case 404:
        return svn_error_createf(SVN_ERR_FS_NOT_FOUND, NULL,
                                 _("'%s' path not found"), path);
      case 423:
        return svn_error_createf(SVN_ERR_FS_NO_LOCK_TOKEN, NULL,
                                 _("'%s': no lock token available"), path);
    }

  return SVN_NO_ERROR;
}<|MERGE_RESOLUTION|>--- conflicted
+++ resolved
@@ -37,6 +37,7 @@
 #include "svn_dirent_uri.h"
 #include "svn_path.h"
 #include "svn_private_config.h"
+#include "svn_string.h"
 #include "svn_xml.h"
 #include "private/svn_dep_compat.h"
 
@@ -622,7 +623,6 @@
 
   /* Setup server authorization headers */
   if (conn->session->auth_protocol)
-<<<<<<< HEAD
     SVN_ERR(conn->session->auth_protocol->setup_request_func(conn, method, url,
                                                              hdrs_bkt));
 
@@ -632,15 +632,6 @@
                                                                    method,
                                                                    url,
                                                                    hdrs_bkt));
-=======
-    conn->session->auth_protocol->setup_request_func(conn, method, url, 
-						     hdrs_bkt);
-
-  /* Setup proxy authorization headers */
-  if (conn->session->proxy_auth_protocol)
-    conn->session->proxy_auth_protocol->setup_request_func(conn, method, 
-							   url, hdrs_bkt);
->>>>>>> 3e2e2ace
 
 #if ! SERF_VERSION_AT_LEAST(0, 4, 0)
   /* Set up SSL if we need to */
@@ -749,7 +740,10 @@
       err_code = svn_xml_get_attr_value("errcode", attrs);
       if (err_code)
         {
-          ctx->error->apr_err = apr_atoi64(err_code);
+          apr_int64_t val;
+          
+          SVN_ERR(svn_cstring_atoi64(&val, err_code));
+          ctx->error->apr_err = (apr_status_t)val;
         }
       else
         {
@@ -1457,32 +1451,6 @@
         }
     }
 
-  /* Validate this response message. */
-  if (ctx->session->auth_protocol ||
-      ctx->session->proxy_auth_protocol)
-    {
-      svn_error_t *err;
-
-      if (ctx->session->auth_protocol)
-	{
-	  err = ctx->session->auth_protocol->validate_response_func(ctx, 
-		   request, response, pool);
-	}
-      else
-	{
-	  err = ctx->session->proxy_auth_protocol->validate_response_func(ctx, 
-		   request, response, pool);
-	}
-
-      if (err)
-	{
-	  svn_ra_serf__handle_discard_body(request, response, NULL, pool);
-	  ctx->session->pending_error = err;
-	  status = ctx->session->pending_error->apr_err;
-	  goto cleanup;
-	}
-    }
-
   if (ctx->conn->last_status_code == 401 && sl.code < 400)
     {
       SVN_ERR(svn_auth_save_credentials(ctx->session->auth_state,
@@ -1499,16 +1467,10 @@
       /* 401 Authorization or 407 Proxy-Authentication required */
       status = svn_ra_serf__response_discard_handler(request, response, NULL, pool);
 
-<<<<<<< HEAD
       /* Don't bother handling the authentication request if the response
          wasn't received completely yet. Serf will call handle_response
          again when more data is received. */
       if (APR_STATUS_IS_EAGAIN(status))
-=======
-      err = svn_ra_serf__handle_auth(sl.code, ctx,
-                                     request, response, pool);
-      if (err)
->>>>>>> 3e2e2ace
         {
           *serf_status = status;
           return SVN_NO_ERROR;
