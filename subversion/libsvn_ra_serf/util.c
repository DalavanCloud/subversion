/*
 * util.c : serf utility routines for ra_serf
 *
 * ====================================================================
 *    Licensed to the Apache Software Foundation (ASF) under one
 *    or more contributor license agreements.  See the NOTICE file
 *    distributed with this work for additional information
 *    regarding copyright ownership.  The ASF licenses this file
 *    to you under the Apache License, Version 2.0 (the
 *    "License"); you may not use this file except in compliance
 *    with the License.  You may obtain a copy of the License at
 *
 *      http://www.apache.org/licenses/LICENSE-2.0
 *
 *    Unless required by applicable law or agreed to in writing,
 *    software distributed under the License is distributed on an
 *    "AS IS" BASIS, WITHOUT WARRANTIES OR CONDITIONS OF ANY
 *    KIND, either express or implied.  See the License for the
 *    specific language governing permissions and limitations
 *    under the License.
 * ====================================================================
 */



#include <assert.h>

#define APR_WANT_STRFUNC
#include <apr.h>
#include <apr_want.h>
#include <apr_fnmatch.h>

#include <serf.h>
#include <serf_bucket_types.h>

#include <expat.h>

#include "svn_dirent_uri.h"
#include "svn_path.h"
#include "svn_private_config.h"
#include "svn_string.h"
#include "svn_xml.h"
#include "svn_props.h"

#include "../libsvn_ra/ra_loader.h"
#include "private/svn_dep_compat.h"
#include "private/svn_fspath.h"
#include "private/svn_subr_private.h"

#include "ra_serf.h"


/* Fix for older expat 1.95.x's that do not define
 * XML_STATUS_OK/XML_STATUS_ERROR
 */
#ifndef XML_STATUS_OK
#define XML_STATUS_OK    1
#define XML_STATUS_ERROR 0
#endif

#ifndef XML_VERSION_AT_LEAST
#define XML_VERSION_AT_LEAST(major,minor,patch)                  \
(((major) < XML_MAJOR_VERSION)                                       \
 || ((major) == XML_MAJOR_VERSION && (minor) < XML_MINOR_VERSION)    \
 || ((major) == XML_MAJOR_VERSION && (minor) == XML_MINOR_VERSION && \
     (patch) <= XML_MICRO_VERSION))
#endif /* APR_VERSION_AT_LEAST */

#if XML_VERSION_AT_LEAST(1, 95, 8)
#define EXPAT_HAS_STOPPARSER
#endif

/* Read/write chunks of this size into the spillbuf.  */
#define PARSE_CHUNK_SIZE 8000

/* We will store one megabyte in memory, before switching to store content
   into a temporary file.  */
#define SPILL_SIZE 1000000


/* This structure records pending data for the parser in memory blocks,
   and possibly into a temporary file if "too much" content arrives.  */
struct svn_ra_serf__pending_t {
  /* The spillbuf where we record the pending data.  */
  svn_spillbuf_t *buf;

  /* This flag is set when the network has reached EOF. The PENDING
     processing can then properly detect when parsing has completed.  */
  svn_boolean_t network_eof;
};

#define HAS_PENDING_DATA(p) ((p) != NULL && (p)->buf != NULL \
                             && svn_spillbuf__get_size((p)->buf) != 0)


struct expat_ctx_t {
  svn_ra_serf__xml_context_t *xmlctx;
  XML_Parser parser;
  svn_ra_serf__handler_t *handler;

  svn_error_t *inner_error;

  /* Do not use this pool for allocation. It is merely recorded for running
     the cleanup handler.  */
  apr_pool_t *cleanup_pool;
};


static const apr_uint32_t serf_failure_map[][2] =
{
  { SERF_SSL_CERT_NOTYETVALID,   SVN_AUTH_SSL_NOTYETVALID },
  { SERF_SSL_CERT_EXPIRED,       SVN_AUTH_SSL_EXPIRED },
  { SERF_SSL_CERT_SELF_SIGNED,   SVN_AUTH_SSL_UNKNOWNCA },
  { SERF_SSL_CERT_UNKNOWNCA,     SVN_AUTH_SSL_UNKNOWNCA }
};

/* Return a Subversion failure mask based on FAILURES, a serf SSL
   failure mask.  If anything in FAILURES is not directly mappable to
   Subversion failures, set SVN_AUTH_SSL_OTHER in the returned mask. */
static apr_uint32_t
ssl_convert_serf_failures(int failures)
{
  apr_uint32_t svn_failures = 0;
  apr_size_t i;

  for (i = 0; i < sizeof(serf_failure_map) / (2 * sizeof(apr_uint32_t)); ++i)
    {
      if (failures & serf_failure_map[i][0])
        {
          svn_failures |= serf_failure_map[i][1];
          failures &= ~serf_failure_map[i][0];
        }
    }

  /* Map any remaining failure bits to our OTHER bit. */
  if (failures)
    {
      svn_failures |= SVN_AUTH_SSL_OTHER;
    }

  return svn_failures;
}

<<<<<<< HEAD
=======

static apr_status_t
save_error(svn_ra_serf__session_t *session,
           svn_error_t *err)
{
  if (err || session->pending_error)
    {
      session->pending_error = svn_error_compose_create(
                                  session->pending_error,
                                  err);
      return session->pending_error->apr_err;
    }

  return APR_SUCCESS;
}


>>>>>>> 4cf18c3e
/* Construct the realmstring, e.g. https://svn.collab.net:443. */
static const char *
construct_realm(svn_ra_serf__session_t *session,
                apr_pool_t *pool)
{
  const char *realm;
  apr_port_t port;

<<<<<<< HEAD
  if (session->repos_url.port_str)
    {
      port = session->repos_url.port;
    }
  else
    {
      port = apr_uri_port_of_scheme(session->repos_url.scheme);
    }

  realm = apr_psprintf(pool, "%s://%s:%d",
                       session->repos_url.scheme,
                       session->repos_url.hostname,
=======
  if (session->session_url.port_str)
    {
      port = session->session_url.port;
    }
  else
    {
      port = apr_uri_port_of_scheme(session->session_url.scheme);
    }

  realm = apr_psprintf(pool, "%s://%s:%d",
                       session->session_url.scheme,
                       session->session_url.hostname,
>>>>>>> 4cf18c3e
                       port);

  return realm;
}

/* Convert a hash table containing the fields (as documented in X.509) of an
   organisation to a string ORG, allocated in POOL. ORG is as returned by
   serf_ssl_cert_issuer() and serf_ssl_cert_subject(). */
static char *
convert_organisation_to_str(apr_hash_t *org, apr_pool_t *pool)
{
  return apr_psprintf(pool, "%s, %s, %s, %s, %s (%s)",
                      (char*)apr_hash_get(org, "OU", APR_HASH_KEY_STRING),
                      (char*)apr_hash_get(org, "O", APR_HASH_KEY_STRING),
                      (char*)apr_hash_get(org, "L", APR_HASH_KEY_STRING),
                      (char*)apr_hash_get(org, "ST", APR_HASH_KEY_STRING),
                      (char*)apr_hash_get(org, "C", APR_HASH_KEY_STRING),
                      (char*)apr_hash_get(org, "E", APR_HASH_KEY_STRING));
}

/* This function is called on receiving a ssl certificate of a server when
   opening a https connection. It allows Subversion to override the initial
   validation done by serf.
   Serf provides us the @a baton as provided in the call to
   serf_ssl_server_cert_callback_set. The result of serf's initial validation
   of the certificate @a CERT is returned as a bitmask in FAILURES. */
static svn_error_t *
ssl_server_cert(void *baton, int failures,
                const serf_ssl_certificate_t *cert,
                apr_pool_t *scratch_pool)
{
  svn_ra_serf__connection_t *conn = baton;
  svn_auth_ssl_server_cert_info_t cert_info;
  svn_auth_cred_ssl_server_trust_t *server_creds = NULL;
  svn_auth_iterstate_t *state;
  const char *realmstring;
  apr_uint32_t svn_failures;
  apr_hash_t *issuer, *subject, *serf_cert;
  apr_array_header_t *san;
  void *creds;
  int found_matching_hostname = 0;

  /* Implicitly approve any non-server certs. */
  if (serf_ssl_cert_depth(cert) > 0)
    {
      if (failures)
        conn->server_cert_failures |= ssl_convert_serf_failures(failures);
      return APR_SUCCESS;
    }

  /* Extract the info from the certificate */
  subject = serf_ssl_cert_subject(cert, scratch_pool);
  issuer = serf_ssl_cert_issuer(cert, scratch_pool);
  serf_cert = serf_ssl_cert_certificate(cert, scratch_pool);

  cert_info.hostname = apr_hash_get(subject, "CN", APR_HASH_KEY_STRING);
  san = apr_hash_get(serf_cert, "subjectAltName", APR_HASH_KEY_STRING);
  cert_info.fingerprint = apr_hash_get(serf_cert, "sha1", APR_HASH_KEY_STRING);
  if (! cert_info.fingerprint)
    cert_info.fingerprint = apr_pstrdup(scratch_pool, "<unknown>");
  cert_info.valid_from = apr_hash_get(serf_cert, "notBefore",
                         APR_HASH_KEY_STRING);
  if (! cert_info.valid_from)
    cert_info.valid_from = apr_pstrdup(scratch_pool, "[invalid date]");
  cert_info.valid_until = apr_hash_get(serf_cert, "notAfter",
                          APR_HASH_KEY_STRING);
  if (! cert_info.valid_until)
    cert_info.valid_until = apr_pstrdup(scratch_pool, "[invalid date]");
  cert_info.issuer_dname = convert_organisation_to_str(issuer, scratch_pool);
  cert_info.ascii_cert = serf_ssl_cert_export(cert, scratch_pool);

  svn_failures = (ssl_convert_serf_failures(failures)
                  | conn->server_cert_failures);

  /* Try to find matching server name via subjectAltName first... */
  if (san) {
      int i;
      for (i = 0; i < san->nelts; i++) {
          char *s = APR_ARRAY_IDX(san, i, char*);
          if (apr_fnmatch(s, conn->session->session_url.hostname,
                          APR_FNM_PERIOD) == APR_SUCCESS) {
              found_matching_hostname = 1;
              cert_info.hostname = s;
              break;
          }
      }
  }

  /* Match server certificate CN with the hostname of the server */
  if (!found_matching_hostname && cert_info.hostname)
    {
      if (apr_fnmatch(cert_info.hostname, conn->session->session_url.hostname,
                      APR_FNM_PERIOD) == APR_FNM_NOMATCH)
        {
          svn_failures |= SVN_AUTH_SSL_CNMISMATCH;
        }
    }

  svn_auth_set_parameter(conn->session->wc_callbacks->auth_baton,
                         SVN_AUTH_PARAM_SSL_SERVER_FAILURES,
                         &svn_failures);

  svn_auth_set_parameter(conn->session->wc_callbacks->auth_baton,
                         SVN_AUTH_PARAM_SSL_SERVER_CERT_INFO,
                         &cert_info);

  realmstring = construct_realm(conn->session, conn->session->pool);

  SVN_ERR(svn_auth_first_credentials(&creds, &state,
                                     SVN_AUTH_CRED_SSL_SERVER_TRUST,
                                     realmstring,
                                     conn->session->wc_callbacks->auth_baton,
                                     scratch_pool));
  if (creds)
    {
      server_creds = creds;
      SVN_ERR(svn_auth_save_credentials(state, scratch_pool));
    }

  svn_auth_set_parameter(conn->session->wc_callbacks->auth_baton,
                         SVN_AUTH_PARAM_SSL_SERVER_CERT_INFO, NULL);

  if (!server_creds)
    return svn_error_create(SVN_ERR_RA_SERF_SSL_CERT_UNTRUSTED, NULL, NULL);

  return SVN_NO_ERROR;
}

/* Implements serf_ssl_need_server_cert_t for ssl_server_cert */
static apr_status_t
ssl_server_cert_cb(void *baton, int failures,
                const serf_ssl_certificate_t *cert)
{
  svn_ra_serf__connection_t *conn = baton;
  svn_ra_serf__session_t *session = conn->session;
  apr_pool_t *subpool;
  svn_error_t *err;

  subpool = svn_pool_create(session->pool);
  err = svn_error_trace(ssl_server_cert(baton, failures, cert, subpool));
  svn_pool_destroy(subpool);

  return save_error(session, err);
}

static svn_error_t *
load_authorities(svn_ra_serf__connection_t *conn, const char *authorities,
                 apr_pool_t *pool)
{
  apr_array_header_t *files = svn_cstring_split(authorities, ";",
                                                TRUE /* chop_whitespace */,
                                                pool);
  int i;

  for (i = 0; i < files->nelts; ++i)
    {
      const char *file = APR_ARRAY_IDX(files, i, const char *);
      serf_ssl_certificate_t *ca_cert;
      apr_status_t status = serf_ssl_load_cert_file(&ca_cert, file, pool);

      if (status == APR_SUCCESS)
        status = serf_ssl_trust_cert(conn->ssl_context, ca_cert);

      if (status != APR_SUCCESS)
        {
          return svn_error_createf(SVN_ERR_BAD_CONFIG_VALUE, NULL,
             _("Invalid config: unable to load certificate file '%s'"),
             svn_dirent_local_style(file, pool));
        }
    }

  return SVN_NO_ERROR;
}

<<<<<<< HEAD
#if SERF_VERSION_AT_LEAST(0, 4, 0)
/* This ugly ifdef construction can be cleaned up as soon as serf >= 0.4
   gets the minimum supported serf version! */

/* svn_ra_serf__conn_setup is a callback for serf. This function
   creates a read bucket and will wrap the write bucket if SSL
   is needed. */
apr_status_t
svn_ra_serf__conn_setup(apr_socket_t *sock,
                        serf_bucket_t **read_bkt,
                        serf_bucket_t **write_bkt,
                        void *baton,
                        apr_pool_t *pool)
{
#else
/* This is the old API, for compatibility with serf
   versions <= 0.3. */
serf_bucket_t *
svn_ra_serf__conn_setup(apr_socket_t *sock,
                        void *baton,
                        apr_pool_t *pool)
{
#endif
  serf_bucket_t *rb = NULL;
  svn_ra_serf__connection_t *conn = baton;

  rb = serf_context_bucket_socket_create(conn->session->context,
                                         sock, conn->bkt_alloc);
=======
static svn_error_t *
conn_setup(apr_socket_t *sock,
           serf_bucket_t **read_bkt,
           serf_bucket_t **write_bkt,
           void *baton,
           apr_pool_t *pool)
{
  svn_ra_serf__connection_t *conn = baton;

  *read_bkt = serf_context_bucket_socket_create(conn->session->context,
                                               sock, conn->bkt_alloc);
>>>>>>> 4cf18c3e

  if (conn->session->using_ssl)
    {
      /* input stream */
<<<<<<< HEAD
      rb = serf_bucket_ssl_decrypt_create(rb, conn->ssl_context,
                                          conn->bkt_alloc);
      if (!conn->ssl_context)
        {
          conn->ssl_context = serf_bucket_ssl_encrypt_context_get(rb);
=======
      *read_bkt = serf_bucket_ssl_decrypt_create(*read_bkt, conn->ssl_context,
                                                 conn->bkt_alloc);
      if (!conn->ssl_context)
        {
          conn->ssl_context = serf_bucket_ssl_encrypt_context_get(*read_bkt);

#if SERF_VERSION_AT_LEAST(1,0,0)
          serf_ssl_set_hostname(conn->ssl_context,
                                conn->session->session_url.hostname);
#endif
>>>>>>> 4cf18c3e

          serf_ssl_client_cert_provider_set(conn->ssl_context,
                                            svn_ra_serf__handle_client_cert,
                                            conn, conn->session->pool);
          serf_ssl_client_cert_password_set(conn->ssl_context,
                                            svn_ra_serf__handle_client_cert_pw,
                                            conn, conn->session->pool);
          serf_ssl_server_cert_callback_set(conn->ssl_context,
                                            ssl_server_cert_cb,
                                            conn);

          /* See if the user wants us to trust "default" openssl CAs. */
          if (conn->session->trust_default_ca)
            {
              serf_ssl_use_default_certificates(conn->ssl_context);
            }
          /* Are there custom CAs to load? */
          if (conn->session->ssl_authorities)
            {
              SVN_ERR(load_authorities(conn, conn->session->ssl_authorities,
                                       conn->session->pool));
            }
        }
<<<<<<< HEAD
#if SERF_VERSION_AT_LEAST(0, 4, 0)
      /* output stream */
      *write_bkt = serf_bucket_ssl_encrypt_create(*write_bkt, conn->ssl_context,
                                                  conn->bkt_alloc);
#endif

    }

#if SERF_VERSION_AT_LEAST(0, 4, 0)
  *read_bkt = rb;

  return APR_SUCCESS;
}
#else
  return rb;
=======

      if (write_bkt)
        {
          /* output stream */
          *write_bkt = serf_bucket_ssl_encrypt_create(*write_bkt,
                                                      conn->ssl_context,
                                                      conn->bkt_alloc);
        }
    }

  return SVN_NO_ERROR;
>>>>>>> 4cf18c3e
}
#endif

/* svn_ra_serf__conn_setup is a callback for serf. This function
   creates a read bucket and will wrap the write bucket if SSL
   is needed. */
apr_status_t
svn_ra_serf__conn_setup(apr_socket_t *sock,
                        serf_bucket_t **read_bkt,
                        serf_bucket_t **write_bkt,
                        void *baton,
                        apr_pool_t *pool)
{
  svn_ra_serf__connection_t *conn = baton;
  svn_ra_serf__session_t *session = conn->session;
  svn_error_t *err;

  err = svn_error_trace(conn_setup(sock,
                                   read_bkt,
                                   write_bkt,
                                   baton,
                                   pool));
  return save_error(session, err);
}


/* Our default serf response acceptor.  */
static serf_bucket_t *
accept_response(serf_request_t *request,
                serf_bucket_t *stream,
                void *acceptor_baton,
                apr_pool_t *pool)
{
  serf_bucket_t *c;
  serf_bucket_alloc_t *bkt_alloc;

  bkt_alloc = serf_request_get_alloc(request);
  c = serf_bucket_barrier_create(stream, bkt_alloc);

  return serf_bucket_response_create(c, bkt_alloc);
}


/* Custom response acceptor for HEAD requests.  */
static serf_bucket_t *
accept_head(serf_request_t *request,
            serf_bucket_t *stream,
            void *acceptor_baton,
            apr_pool_t *pool)
{
  serf_bucket_t *response;

  response = accept_response(request, stream, acceptor_baton, pool);

  /* We know we shouldn't get a response body. */
  serf_bucket_response_set_head(response);

  return response;
}

static svn_error_t *
connection_closed(svn_ra_serf__connection_t *conn,
                  apr_status_t why,
                  apr_pool_t *pool)
{
  if (why)
    {
      SVN_ERR_MALFUNCTION();
    }

  if (conn->session->using_ssl)
    conn->ssl_context = NULL;

  return SVN_NO_ERROR;
}

void
svn_ra_serf__conn_closed(serf_connection_t *conn,
                         void *closed_baton,
                         apr_status_t why,
                         apr_pool_t *pool)
{
  svn_ra_serf__connection_t *ra_conn = closed_baton;
  svn_error_t *err;

  err = svn_error_trace(connection_closed(ra_conn, why, pool));

  (void) save_error(ra_conn->session, err);
}


/* Implementation of svn_ra_serf__handle_client_cert */
static svn_error_t *
handle_client_cert(void *data,
                   const char **cert_path,
                   apr_pool_t *pool)
{
    svn_ra_serf__connection_t *conn = data;
    svn_ra_serf__session_t *session = conn->session;
    const char *realm;
<<<<<<< HEAD
    svn_error_t *err;
=======
>>>>>>> 4cf18c3e
    void *creds;

    *cert_path = NULL;

    realm = construct_realm(session, session->pool);

    if (!conn->ssl_client_auth_state)
      {
        SVN_ERR(svn_auth_first_credentials(&creds,
                                           &conn->ssl_client_auth_state,
                                           SVN_AUTH_CRED_SSL_CLIENT_CERT,
                                           realm,
                                           session->wc_callbacks->auth_baton,
                                           pool));
      }
    else
      {
        SVN_ERR(svn_auth_next_credentials(&creds,
                                          conn->ssl_client_auth_state,
                                          session->pool));
      }

    if (creds)
      {
        svn_auth_cred_ssl_client_cert_t *client_creds;
        client_creds = creds;
        *cert_path = client_creds->cert_file;
      }

    return SVN_NO_ERROR;
}

/* Implements serf_ssl_need_client_cert_t for handle_client_cert */
apr_status_t svn_ra_serf__handle_client_cert(void *data,
                                             const char **cert_path)
{
  svn_ra_serf__connection_t *conn = data;
  svn_ra_serf__session_t *session = conn->session;
  svn_error_t *err;

  err = svn_error_trace(handle_client_cert(data, cert_path, session->pool));

  return save_error(session, err);
}

/* Implementation for svn_ra_serf__handle_client_cert_pw */
static svn_error_t *
handle_client_cert_pw(void *data,
                      const char *cert_path,
                      const char **password,
                      apr_pool_t *pool)
{
    svn_ra_serf__connection_t *conn = data;
    svn_ra_serf__session_t *session = conn->session;
    void *creds;

    *password = NULL;

    if (!conn->ssl_client_pw_auth_state)
      {
        SVN_ERR(svn_auth_first_credentials(&creds,
                                           &conn->ssl_client_pw_auth_state,
                                           SVN_AUTH_CRED_SSL_CLIENT_CERT_PW,
                                           cert_path,
                                           session->wc_callbacks->auth_baton,
                                           pool));
      }
    else
      {
        SVN_ERR(svn_auth_next_credentials(&creds,
                                          conn->ssl_client_pw_auth_state,
                                          pool));
      }

    if (creds)
      {
        svn_auth_cred_ssl_client_cert_pw_t *pw_creds;
        pw_creds = creds;
        *password = pw_creds->password;
      }

    return APR_SUCCESS;
}

/* Implements serf_ssl_need_client_cert_pw_t for handle_client_cert_pw */
apr_status_t svn_ra_serf__handle_client_cert_pw(void *data,
                                                const char *cert_path,
                                                const char **password)
{
  svn_ra_serf__connection_t *conn = data;
  svn_ra_serf__session_t *session = conn->session;
  svn_error_t *err;

  err = svn_error_trace(handle_client_cert_pw(data,
                                              cert_path,
                                              password,
                                              session->pool));

  return save_error(session, err);
}


/*
 * Given a REQUEST on connection CONN, construct a request bucket for it,
 * returning the bucket in *REQ_BKT.
 *
 * If HDRS_BKT is not-NULL, it will be set to a headers_bucket that
 * corresponds to the new request.
 *
 * The request will be METHOD at URL.
 *
 * If BODY_BKT is not-NULL, it will be sent as the request body.
 *
 * If CONTENT_TYPE is not-NULL, it will be sent as the Content-Type header.
 *
 * REQUEST_POOL should live for the duration of the request. Serf will
 * construct this and provide it to the request_setup callback, so we
 * should just use that one.
 */
static svn_error_t *
setup_serf_req(serf_request_t *request,
               serf_bucket_t **req_bkt,
               serf_bucket_t **hdrs_bkt,
               svn_ra_serf__session_t *session,
               const char *method, const char *url,
               serf_bucket_t *body_bkt, const char *content_type,
               apr_pool_t *request_pool,
               apr_pool_t *scratch_pool)
{
  serf_bucket_alloc_t *allocator = serf_request_get_alloc(request);

#if SERF_VERSION_AT_LEAST(1, 1, 0)
  svn_spillbuf_t *buf;

<<<<<<< HEAD
#if ! SERF_VERSION_AT_LEAST(0, 4, 0)
  /* Set up SSL if we need to */
  if (conn->using_ssl)
=======
  if (session->http10 && body_bkt != NULL)
>>>>>>> 4cf18c3e
    {
      /* Ugh. Use HTTP/1.0 to talk to the server because we don't know if
         it speaks HTTP/1.1 (and thus, chunked requests), or because the
         server actually responded as only supporting HTTP/1.0.

         We'll take the existing body_bkt, spool it into a spillbuf, and
         then wrap a bucket around that spillbuf. The spillbuf will give
         us the Content-Length value.  */
      SVN_ERR(svn_ra_serf__copy_into_spillbuf(&buf, body_bkt,
                                              request_pool,
                                              scratch_pool));
      body_bkt = svn_ra_serf__create_sb_bucket(buf, allocator,
                                               request_pool,
                                               scratch_pool);
    }
#endif

  /* Create a request bucket.  Note that this sucker is kind enough to
     add a "Host" header for us.  */
  *req_bkt = serf_request_bucket_request_create(request, method, url,
                                                body_bkt, allocator);

  /* Set the Content-Length value. This will also trigger an HTTP/1.0
     request (rather than the default chunked request).  */
#if SERF_VERSION_AT_LEAST(1, 1, 0)
  if (session->http10)
    {
      if (body_bkt == NULL)
        serf_bucket_request_set_CL(*req_bkt, 0);
      else
        serf_bucket_request_set_CL(*req_bkt, svn_spillbuf__get_size(buf));
    }
#endif

  *hdrs_bkt = serf_bucket_request_get_headers(*req_bkt);

  /* We use serf_bucket_headers_setn() because the USERAGENT has a
     lifetime longer than this bucket. Thus, there is no need to copy
     the header values.  */
  serf_bucket_headers_setn(*hdrs_bkt, "User-Agent", session->useragent);

  if (content_type)
    {
      serf_bucket_headers_setn(*hdrs_bkt, "Content-Type", content_type);
    }

  /* These headers need to be sent with every request; see issue #3255
     ("mod_dav_svn does not pass client capabilities to start-commit
     hooks") for why. */
  serf_bucket_headers_setn(*hdrs_bkt, "DAV", SVN_DAV_NS_DAV_SVN_DEPTH);
  serf_bucket_headers_setn(*hdrs_bkt, "DAV", SVN_DAV_NS_DAV_SVN_MERGEINFO);
  serf_bucket_headers_setn(*hdrs_bkt, "DAV", SVN_DAV_NS_DAV_SVN_LOG_REVPROPS);

  return SVN_NO_ERROR;
}

svn_error_t *
svn_ra_serf__context_run_wait(svn_boolean_t *done,
                              svn_ra_serf__session_t *sess,
                              apr_pool_t *scratch_pool)
{
  apr_pool_t *iterpool;

  assert(sess->pending_error == SVN_NO_ERROR);

  iterpool = svn_pool_create(scratch_pool);
  while (!*done)
    {
      apr_status_t status;
      svn_error_t *err;
      int i;

      svn_pool_clear(iterpool);

      if (sess->cancel_func)
        SVN_ERR((*sess->cancel_func)(sess->cancel_baton));

      status = serf_context_run(sess->context, sess->timeout, iterpool);

      err = sess->pending_error;
      sess->pending_error = SVN_NO_ERROR;

      if (APR_STATUS_IS_TIMEUP(status))
        {
          svn_error_clear(err);
          return svn_error_create(SVN_ERR_RA_DAV_CONN_TIMEOUT,
                                  NULL,
                                  _("Connection timed out"));
        }

      SVN_ERR(err);
      if (status)
        {
          if (status >= SVN_ERR_BAD_CATEGORY_START && status < SVN_ERR_LAST)
            {
              /* apr can't translate subversion errors to text */
              SVN_ERR_W(svn_error_create(status, NULL, NULL),
                        _("Error running context"));
            }

          return svn_error_wrap_apr(status, _("Error running context"));
        }

      /* Debugging purposes only! */
      for (i = 0; i < sess->num_conns; i++)
        {
          serf_debug__closed_conn(sess->conns[i]->bkt_alloc);
        }
    }
  svn_pool_destroy(iterpool);

  return SVN_NO_ERROR;
}


svn_error_t *
svn_ra_serf__context_run_one(svn_ra_serf__handler_t *handler,
                             apr_pool_t *scratch_pool)
{
  svn_error_t *err;

  /* Create a serf request based on HANDLER.  */
  svn_ra_serf__request_create(handler);

  /* Wait until the response logic marks its DONE status.  */
  err = svn_ra_serf__context_run_wait(&handler->done, handler->session,
                                      scratch_pool);
  if (handler->server_error)
    {
      err = svn_error_compose_create(err, handler->server_error->error);
      handler->server_error = NULL;
    }

  return svn_error_trace(err);
}


/*
 * Expat callback invoked on a start element tag for an error response.
 */
static svn_error_t *
start_error(svn_ra_serf__xml_parser_t *parser,
            svn_ra_serf__dav_props_t name,
            const char **attrs,
            apr_pool_t *scratch_pool)
{
  svn_ra_serf__server_error_t *ctx = parser->user_data;

  if (!ctx->in_error &&
      strcmp(name.namespace, "DAV:") == 0 &&
      strcmp(name.name, "error") == 0)
    {
      ctx->in_error = TRUE;
    }
  else if (ctx->in_error && strcmp(name.name, "human-readable") == 0)
    {
      const char *err_code;

      err_code = svn_xml_get_attr_value("errcode", attrs);
      if (err_code)
        {
          apr_int64_t val;

          SVN_ERR(svn_cstring_atoi64(&val, err_code));
          ctx->error->apr_err = (apr_status_t)val;
        }
      else
        {
          ctx->error->apr_err = SVN_ERR_RA_DAV_REQUEST_FAILED;
        }

      /* Start collecting cdata. */
      svn_stringbuf_setempty(ctx->cdata);
      ctx->collect_cdata = TRUE;
    }

  return SVN_NO_ERROR;
}

/*
 * Expat callback invoked on an end element tag for a PROPFIND response.
 */
static svn_error_t *
end_error(svn_ra_serf__xml_parser_t *parser,
          svn_ra_serf__dav_props_t name,
          apr_pool_t *scratch_pool)
{
  svn_ra_serf__server_error_t *ctx = parser->user_data;

  if (ctx->in_error &&
      strcmp(name.namespace, "DAV:") == 0 &&
      strcmp(name.name, "error") == 0)
    {
      ctx->in_error = FALSE;
    }
  if (ctx->in_error && strcmp(name.name, "human-readable") == 0)
    {
      /* On the server dav_error_response_tag() will add a leading
         and trailing newline if DEBUG_CR is defined in mod_dav.h,
         so remove any such characters here. */
      svn_stringbuf_strip_whitespace(ctx->cdata);

      ctx->error->message = apr_pstrmemdup(ctx->error->pool, ctx->cdata->data,
                                           ctx->cdata->len);
      ctx->collect_cdata = FALSE;
    }

  return SVN_NO_ERROR;
}

/*
 * Expat callback invoked on CDATA elements in an error response.
 *
 * This callback can be called multiple times.
 */
static svn_error_t *
cdata_error(svn_ra_serf__xml_parser_t *parser,
            const char *data,
            apr_size_t len,
            apr_pool_t *scratch_pool)
{
  svn_ra_serf__server_error_t *ctx = parser->user_data;

  if (ctx->collect_cdata)
    {
      svn_stringbuf_appendbytes(ctx->cdata, data, len);
    }

  return SVN_NO_ERROR;
}


static apr_status_t
drain_bucket(serf_bucket_t *bucket)
{
  /* Read whatever is in the bucket, and just drop it.  */
  while (1)
    {
      apr_status_t status;
      const char *data;
      apr_size_t len;

      status = serf_bucket_read(bucket, SERF_READ_ALL_AVAIL, &data, &len);
      if (status)
        return status;
    }
}


static svn_ra_serf__server_error_t *
begin_error_parsing(svn_ra_serf__xml_start_element_t start,
                    svn_ra_serf__xml_end_element_t end,
                    svn_ra_serf__xml_cdata_chunk_handler_t cdata,
                    apr_pool_t *result_pool)
{
  svn_ra_serf__server_error_t *server_err;

  server_err = apr_pcalloc(result_pool, sizeof(*server_err));
  server_err->error = svn_error_create(APR_SUCCESS, NULL, NULL);
  server_err->contains_precondition_error = FALSE;
  server_err->cdata = svn_stringbuf_create_empty(server_err->error->pool);
  server_err->collect_cdata = FALSE;
  server_err->parser.pool = server_err->error->pool;
  server_err->parser.user_data = server_err;
  server_err->parser.start = start;
  server_err->parser.end = end;
  server_err->parser.cdata = cdata;
  server_err->parser.ignore_errors = TRUE;

  return server_err;
}

/* Implements svn_ra_serf__response_handler_t */
svn_error_t *
svn_ra_serf__handle_discard_body(serf_request_t *request,
                                 serf_bucket_t *response,
                                 void *baton,
                                 apr_pool_t *pool)
{
  apr_status_t status;

  status = drain_bucket(response);
  if (status)
    return svn_error_wrap_apr(status, NULL);

  return SVN_NO_ERROR;
}

apr_status_t
svn_ra_serf__response_discard_handler(serf_request_t *request,
                                      serf_bucket_t *response,
                                      void *baton,
                                      apr_pool_t *pool)
{
  return drain_bucket(response);
}


/* Return the value of the RESPONSE's Location header if any, or NULL
   otherwise.  All allocations will be made in POOL.  */
static const char *
response_get_location(serf_bucket_t *response,
                      apr_pool_t *pool)
{
  serf_bucket_t *headers;
  const char *location;
  apr_status_t status;
  apr_uri_t uri;

  headers = serf_bucket_response_get_headers(response);
  location = serf_bucket_headers_get(headers, "Location");
  if (location == NULL)
    return NULL;

  /* Ignore the scheme/host/port. Or just return as-is if we can't parse.  */
  status = apr_uri_parse(pool, location, &uri);
  if (!status)
    location = uri.path;

  return svn_urlpath__canonicalize(location, pool);
}


/* Implements svn_ra_serf__response_handler_t */
svn_error_t *
svn_ra_serf__expect_empty_body(serf_request_t *request,
                               serf_bucket_t *response,
                               void *baton,
                               apr_pool_t *scratch_pool)
{
  svn_ra_serf__handler_t *handler = baton;
  serf_bucket_t *hdrs;
  const char *val;

  /* This function is just like handle_multistatus_only() except for the
     XML parsing callbacks. We want to look for the human-readable element.  */

  /* We should see this just once, in order to initialize SERVER_ERROR.
     At that point, the core error processing will take over. If we choose
     not to parse an error, then we'll never return here (because we
     change the response handler).  */
  SVN_ERR_ASSERT(handler->server_error == NULL);

  hdrs = serf_bucket_response_get_headers(response);
  val = serf_bucket_headers_get(hdrs, "Content-Type");
  if (val && strncasecmp(val, "text/xml", sizeof("text/xml") - 1) == 0)
    {
      svn_ra_serf__server_error_t *server_err;

      server_err = begin_error_parsing(start_error, end_error, cdata_error,
                                       handler->handler_pool);

      /* Get the parser to set our DONE flag.  */
      server_err->parser.done = &handler->done;

      handler->server_error = server_err;
    }
  else
    {
      /* The body was not text/xml, so we don't know what to do with it.
         Toss anything that arrives.  */
      handler->discard_body = TRUE;
    }

  /* Returning SVN_NO_ERROR will return APR_SUCCESS to serf, which tells it
     to call the response handler again. That will start up the XML parsing,
     or it will be dropped on the floor (per the decision above).  */
  return SVN_NO_ERROR;
}


/* Given a string like "HTTP/1.1 500 (status)" in BUF, parse out the numeric
   status code into *STATUS_CODE_OUT.  Ignores leading whitespace. */
static svn_error_t *
parse_dav_status(int *status_code_out, svn_stringbuf_t *buf,
                 apr_pool_t *scratch_pool)
{
  svn_error_t *err;
  const char *token;
  char *tok_status;
  svn_stringbuf_t *temp_buf = svn_stringbuf_dup(buf, scratch_pool);

  svn_stringbuf_strip_whitespace(temp_buf);
  token = apr_strtok(temp_buf->data, " \t\r\n", &tok_status);
  if (token)
    token = apr_strtok(NULL, " \t\r\n", &tok_status);
  if (!token)
    return svn_error_createf(SVN_ERR_RA_DAV_MALFORMED_DATA, NULL,
                             _("Malformed DAV:status CDATA '%s'"),
                             buf->data);
  err = svn_cstring_atoi(status_code_out, token);
  if (err)
    return svn_error_createf(SVN_ERR_RA_DAV_MALFORMED_DATA, err,
                             _("Malformed DAV:status CDATA '%s'"),
                             buf->data);

  return SVN_NO_ERROR;
}

/*
 * Expat callback invoked on a start element tag for a 207 response.
 */
static svn_error_t *
start_207(svn_ra_serf__xml_parser_t *parser,
          svn_ra_serf__dav_props_t name,
          const char **attrs,
          apr_pool_t *scratch_pool)
{
  svn_ra_serf__server_error_t *ctx = parser->user_data;

  if (!ctx->in_error &&
      strcmp(name.namespace, "DAV:") == 0 &&
      strcmp(name.name, "multistatus") == 0)
    {
      ctx->in_error = TRUE;
    }
  else if (ctx->in_error && strcmp(name.name, "responsedescription") == 0)
    {
      /* Start collecting cdata. */
      svn_stringbuf_setempty(ctx->cdata);
      ctx->collect_cdata = TRUE;
    }
  else if (ctx->in_error &&
           strcmp(name.namespace, "DAV:") == 0 &&
           strcmp(name.name, "status") == 0)
    {
      /* Start collecting cdata. */
      svn_stringbuf_setempty(ctx->cdata);
      ctx->collect_cdata = TRUE;
    }

  return SVN_NO_ERROR;
}

/*
 * Expat callback invoked on an end element tag for a 207 response.
 */
static svn_error_t *
end_207(svn_ra_serf__xml_parser_t *parser,
        svn_ra_serf__dav_props_t name,
        apr_pool_t *scratch_pool)
{
  svn_ra_serf__server_error_t *ctx = parser->user_data;

  if (ctx->in_error &&
      strcmp(name.namespace, "DAV:") == 0 &&
      strcmp(name.name, "multistatus") == 0)
    {
      ctx->in_error = FALSE;
    }
  if (ctx->in_error && strcmp(name.name, "responsedescription") == 0)
    {
      /* Remove leading newline added by DEBUG_CR on server */
      svn_stringbuf_strip_whitespace(ctx->cdata);

      ctx->collect_cdata = FALSE;
      ctx->error->message = apr_pstrmemdup(ctx->error->pool, ctx->cdata->data,
                                           ctx->cdata->len);
      if (ctx->contains_precondition_error)
        ctx->error->apr_err = SVN_ERR_FS_PROP_BASEVALUE_MISMATCH;
      else
        ctx->error->apr_err = SVN_ERR_RA_DAV_REQUEST_FAILED;
    }
  else if (ctx->in_error &&
           strcmp(name.namespace, "DAV:") == 0 &&
           strcmp(name.name, "status") == 0)
    {
      int status_code;

      ctx->collect_cdata = FALSE;

      SVN_ERR(parse_dav_status(&status_code, ctx->cdata, parser->pool));
      if (status_code == 412)
        ctx->contains_precondition_error = TRUE;
    }

  return SVN_NO_ERROR;
}

/*
 * Expat callback invoked on CDATA elements in a 207 response.
 *
 * This callback can be called multiple times.
 */
static svn_error_t *
cdata_207(svn_ra_serf__xml_parser_t *parser,
          const char *data,
          apr_size_t len,
          apr_pool_t *scratch_pool)
{
  svn_ra_serf__server_error_t *ctx = parser->user_data;

  if (ctx->collect_cdata)
    {
      svn_stringbuf_appendbytes(ctx->cdata, data, len);
    }

  return SVN_NO_ERROR;
}

/* Implements svn_ra_serf__response_handler_t */
svn_error_t *
svn_ra_serf__handle_multistatus_only(serf_request_t *request,
                                     serf_bucket_t *response,
                                     void *baton,
                                     apr_pool_t *scratch_pool)
{
  svn_ra_serf__handler_t *handler = baton;

  /* This function is just like expect_empty_body() except for the
     XML parsing callbacks. We are looking for very limited pieces of
     the multistatus response.  */

  /* We should see this just once, in order to initialize SERVER_ERROR.
     At that point, the core error processing will take over. If we choose
     not to parse an error, then we'll never return here (because we
     change the response handler).  */
  SVN_ERR_ASSERT(handler->server_error == NULL);

    {
      serf_bucket_t *hdrs;
      const char *val;

      hdrs = serf_bucket_response_get_headers(response);
      val = serf_bucket_headers_get(hdrs, "Content-Type");
      if (val && strncasecmp(val, "text/xml", sizeof("text/xml") - 1) == 0)
        {
          svn_ra_serf__server_error_t *server_err;

          server_err = begin_error_parsing(start_207, end_207, cdata_207,
                                           handler->handler_pool);

          /* Get the parser to set our DONE flag.  */
          server_err->parser.done = &handler->done;

          handler->server_error = server_err;
        }
      else
        {
          /* The body was not text/xml, so we don't know what to do with it.
             Toss anything that arrives.  */
          handler->discard_body = TRUE;
        }
    }

  /* Returning SVN_NO_ERROR will return APR_SUCCESS to serf, which tells it
     to call the response handler again. That will start up the XML parsing,
     or it will be dropped on the floor (per the decision above).  */
  return SVN_NO_ERROR;
}


/* Conforms to Expat's XML_StartElementHandler  */
static void
start_xml(void *userData, const char *raw_name, const char **attrs)
{
  svn_ra_serf__xml_parser_t *parser = userData;
  svn_ra_serf__dav_props_t name;
  apr_pool_t *scratch_pool;
  svn_error_t *err;

  if (parser->error)
    return;

  if (!parser->state)
    svn_ra_serf__xml_push_state(parser, 0);

  /* ### get a real scratch_pool  */
  scratch_pool = parser->state->pool;

  svn_ra_serf__define_ns(&parser->state->ns_list, attrs, parser->state->pool);

  svn_ra_serf__expand_ns(&name, parser->state->ns_list, raw_name);

  err = parser->start(parser, name, attrs, scratch_pool);
  if (err && !SERF_BUCKET_READ_ERROR(err->apr_err))
    err = svn_error_create(SVN_ERR_RA_SERF_WRAPPED_ERROR, err, NULL);

  parser->error = err;
}


/* Conforms to Expat's XML_EndElementHandler  */
static void
end_xml(void *userData, const char *raw_name)
{
  svn_ra_serf__xml_parser_t *parser = userData;
  svn_ra_serf__dav_props_t name;
  svn_error_t *err;
  apr_pool_t *scratch_pool;

  if (parser->error)
    return;

  /* ### get a real scratch_pool  */
  scratch_pool = parser->state->pool;

  svn_ra_serf__expand_ns(&name, parser->state->ns_list, raw_name);

  err = parser->end(parser, name, scratch_pool);
  if (err && !SERF_BUCKET_READ_ERROR(err->apr_err))
    err = svn_error_create(SVN_ERR_RA_SERF_WRAPPED_ERROR, err, NULL);

  parser->error = err;
}


/* Conforms to Expat's XML_CharacterDataHandler  */
static void
cdata_xml(void *userData, const char *data, int len)
{
  svn_ra_serf__xml_parser_t *parser = userData;
  svn_error_t *err;
  apr_pool_t *scratch_pool;

  if (parser->error)
    return;

  if (!parser->state)
    svn_ra_serf__xml_push_state(parser, 0);

  /* ### get a real scratch_pool  */
  scratch_pool = parser->state->pool;

  err = parser->cdata(parser, data, len, scratch_pool);
  if (err && !SERF_BUCKET_READ_ERROR(err->apr_err))
    err = svn_error_create(SVN_ERR_RA_SERF_WRAPPED_ERROR, err, NULL);

  parser->error = err;
}

/* Flip the requisite bits in CTX to indicate that processing of the
   response is complete, adding the current "done item" to the list of
   completed items. */
static void
add_done_item(svn_ra_serf__xml_parser_t *ctx)
{
  /* Make sure we don't add to DONE_LIST twice.  */
  if (!*ctx->done)
    {
      *ctx->done = TRUE;
      if (ctx->done_list)
        {
          ctx->done_item->data = ctx->user_data;
          ctx->done_item->next = *ctx->done_list;
          *ctx->done_list = ctx->done_item;
        }
    }
}


static svn_error_t *
write_to_pending(svn_ra_serf__xml_parser_t *ctx,
                 const char *data,
                 apr_size_t len,
                 apr_pool_t *scratch_pool)
{
  if (ctx->pending == NULL)
    {
      ctx->pending = apr_pcalloc(ctx->pool, sizeof(*ctx->pending));
      ctx->pending->buf = svn_spillbuf__create(PARSE_CHUNK_SIZE,
                                               SPILL_SIZE,
                                               ctx->pool);
    }

  /* Copy the data into one or more chunks in the spill buffer.  */
  return svn_error_trace(svn_spillbuf__write(ctx->pending->buf,
                                             data, len,
                                             scratch_pool));
}


static svn_error_t *
inject_to_parser(svn_ra_serf__xml_parser_t *ctx,
                 const char *data,
                 apr_size_t len,
                 const serf_status_line *sl)
{
  int xml_status;

  xml_status = XML_Parse(ctx->xmlp, data, (int) len, 0);
  if (xml_status == XML_STATUS_ERROR && !ctx->ignore_errors)
    {
      if (sl == NULL)
        return svn_error_createf(SVN_ERR_RA_DAV_MALFORMED_DATA, NULL,
                                 _("XML parsing failed"));

      return svn_error_createf(SVN_ERR_RA_DAV_MALFORMED_DATA, NULL,
                               _("XML parsing failed: (%d %s)"),
                               sl->code, sl->reason);
    }

  if (ctx->error && !ctx->ignore_errors)
    return svn_error_trace(ctx->error);

  return SVN_NO_ERROR;
}

/* Apr pool cleanup handler to release an XML_Parser in success and error
   conditions */
static apr_status_t
xml_parser_cleanup(void *baton)
{
  XML_Parser *xmlp = baton;

  if (*xmlp)
    {
      XML_ParserFree(*xmlp);
      *xmlp = NULL;
    }

  return APR_SUCCESS;
}

svn_error_t *
svn_ra_serf__process_pending(svn_ra_serf__xml_parser_t *parser,
                             apr_pool_t *scratch_pool)
{
  /* Fast path exit: already paused, nothing to do, or already done.  */
  if (parser->paused || parser->pending == NULL || *parser->done)
    return SVN_NO_ERROR;

  /* ### it is possible that the XML parsing of the pending content is
     ### so slow, and that we don't return to reading the connection
     ### fast enough... that the server will disconnect us. right now,
     ### that is highly improbable, but is noted for future's sake.
     ### should that ever happen, the loops in this function can simply
     ### terminate after N seconds.  */

  /* Try to read everything from the spillbuf.  */
  while (TRUE)
    {
      const char *data;
      apr_size_t len;

      /* Get a block of content, stopping the loop when we run out.  */
      SVN_ERR(svn_spillbuf__read(&data, &len, parser->pending->buf,
                                 scratch_pool));
      if (data == NULL)
        break;

      /* Inject the content into the XML parser.  */
      SVN_ERR(inject_to_parser(parser, data, len, NULL));

      /* If the XML parsing callbacks paused us, then we're done for now.  */
      if (parser->paused)
        return SVN_NO_ERROR;
    }
  /* All stored content (memory and file) has now been exhausted.  */

  /* If the PENDING structures are empty *and* we consumed all content from
     the network, then we're completely done with the parsing.  */
  if (parser->pending->network_eof)
    {
      SVN_ERR_ASSERT(parser->xmlp != NULL);

      /* Tell the parser that no more content will be parsed. Ignore the
         return status. We just don't care.  */
      (void) XML_Parse(parser->xmlp, NULL, 0, 1);

      apr_pool_cleanup_run(parser->pool, &parser->xmlp, xml_parser_cleanup);
      parser->xmlp = NULL;
      add_done_item(parser);
    }

  return SVN_NO_ERROR;
}


/* ### this is still broken conceptually. just shifting incrementally... */
static svn_error_t *
handle_server_error(serf_request_t *request,
                    serf_bucket_t *response,
                    apr_pool_t *scratch_pool)
{
  svn_ra_serf__server_error_t server_err = { 0 };
  serf_bucket_t *hdrs;
  const char *val;
  apr_status_t err;

  hdrs = serf_bucket_response_get_headers(response);
  val = serf_bucket_headers_get(hdrs, "Content-Type");
  if (val && strncasecmp(val, "text/xml", sizeof("text/xml") - 1) == 0)
    {
      /* ### we should figure out how to reuse begin_error_parsing  */

      server_err.error = svn_error_create(APR_SUCCESS, NULL, NULL);
      server_err.contains_precondition_error = FALSE;
      server_err.cdata = svn_stringbuf_create_empty(scratch_pool);
      server_err.collect_cdata = FALSE;
      server_err.parser.pool = server_err.error->pool;
      server_err.parser.user_data = &server_err;
      server_err.parser.start = start_error;
      server_err.parser.end = end_error;
      server_err.parser.cdata = cdata_error;
      server_err.parser.done = &server_err.done;
      server_err.parser.ignore_errors = TRUE;

      /* We don't care about any errors except for SERVER_ERR.ERROR  */
      svn_error_clear(svn_ra_serf__handle_xml_parser(request,
                                                     response,
                                                     &server_err.parser,
                                                     scratch_pool));

      /* ### checking DONE is silly. the above only parses whatever has
         ### been received at the network interface. totally wrong. but
         ### it is what we have for now (maintaining historical code),
         ### until we fully migrate.  */
      if (server_err.done && server_err.error->apr_err == APR_SUCCESS)
        {
          svn_error_clear(server_err.error);
          server_err.error = SVN_NO_ERROR;
        }

      return svn_error_trace(server_err.error);
    }

  /* The only error that we will return is from the XML response body.
     Otherwise, ignore the entire body but allow SUCCESS/EOF/EAGAIN to
     surface. */
  err = drain_bucket(response);
  if (err && !SERF_BUCKET_READ_ERROR(err))
    return svn_error_wrap_apr(err, NULL);

  return SVN_NO_ERROR;
}


/* Implements svn_ra_serf__response_handler_t */
svn_error_t *
svn_ra_serf__handle_xml_parser(serf_request_t *request,
                               serf_bucket_t *response,
                               void *baton,
                               apr_pool_t *pool)
{
  serf_status_line sl;
  apr_status_t status;
  svn_ra_serf__xml_parser_t *ctx = baton;
  svn_error_t *err;

  /* ### get the HANDLER rather than fetching this.  */
  status = serf_bucket_response_status(response, &sl);
  if (SERF_BUCKET_READ_ERROR(status))
    {
      return svn_error_wrap_apr(status, NULL);
    }

  /* Woo-hoo.  Nothing here to see.  */
  if (sl.code == 404 && ctx->ignore_errors == FALSE)
    {
      err = handle_server_error(request, response, pool);

      if (err && APR_STATUS_IS_EOF(err->apr_err))
        add_done_item(ctx);

<<<<<<< HEAD
      err = svn_ra_serf__handle_server_error(request, response, pool);

      SVN_ERR(svn_error_compose_create(
        svn_ra_serf__handle_discard_body(request, response, NULL, pool),
        err));
      return SVN_NO_ERROR;
=======
      return svn_error_trace(err);
    }

  if (ctx->headers_baton == NULL)
    ctx->headers_baton = serf_bucket_response_get_headers(response);
  else if (ctx->headers_baton != serf_bucket_response_get_headers(response))
    {
      /* We got a new response to an existing parser...
         This tells us the connection has restarted and we should continue
         where we stopped last time.
       */

      /* Is this a second attempt?? */
      if (!ctx->skip_size)
        ctx->skip_size = ctx->read_size;

      ctx->read_size = 0; /* New request, nothing read */
>>>>>>> 4cf18c3e
    }

  if (!ctx->xmlp)
    {
      ctx->xmlp = XML_ParserCreate(NULL);
      apr_pool_cleanup_register(ctx->pool, &ctx->xmlp, xml_parser_cleanup,
                                apr_pool_cleanup_null);
      XML_SetUserData(ctx->xmlp, ctx);
      XML_SetElementHandler(ctx->xmlp, start_xml, end_xml);
      if (ctx->cdata)
        {
          XML_SetCharacterDataHandler(ctx->xmlp, cdata_xml);
        }
    }

  while (1)
    {
      const char *data;
      apr_size_t len;

      status = serf_bucket_read(response, PARSE_CHUNK_SIZE, &data, &len);

      if (SERF_BUCKET_READ_ERROR(status))
        {
          return svn_error_wrap_apr(status, NULL);
        }

      ctx->read_size += len;

      if (ctx->skip_size)
        {
          /* Handle restarted requests correctly: Skip what we already read */
          apr_size_t skip;

          if (ctx->skip_size >= ctx->read_size)
            {
            /* Eek.  What did the file shrink or something? */
              if (APR_STATUS_IS_EOF(status))
                {
                  SVN_ERR_MALFUNCTION();
                }

              /* Skip on to the next iteration of this loop. */
              if (APR_STATUS_IS_EAGAIN(status))
                {
                  return svn_error_wrap_apr(status, NULL);
                }
              continue;
            }

          skip = (apr_size_t)(len - (ctx->read_size - ctx->skip_size));
          data += skip;
          len -= skip;
          ctx->skip_size = 0;
        }

      /* Note: once the callbacks invoked by inject_to_parser() sets the
         PAUSED flag, then it will not be cleared. write_to_pending() will
         only save the content. Logic outside of serf_context_run() will
         clear that flag, as appropriate, along with processing the
         content that we have placed into the PENDING buffer.

         We want to save arriving content into the PENDING structures if
         the parser has been paused, or we already have data in there (so
         the arriving data is appended, rather than injected out of order)  */
      if (ctx->paused || HAS_PENDING_DATA(ctx->pending))
        {
          err = write_to_pending(ctx, data, len, pool);
        }
      else
        {
          err = inject_to_parser(ctx, data, len, &sl);
          if (err)
            {
              /* Should have no errors if IGNORE_ERRORS is set.  */
              SVN_ERR_ASSERT(!ctx->ignore_errors);
            }
        }
      if (err)
        {
          SVN_ERR_ASSERT(ctx->xmlp != NULL);

          apr_pool_cleanup_run(ctx->pool, &ctx->xmlp, xml_parser_cleanup);
          add_done_item(ctx);
          return svn_error_trace(err);
        }

      if (APR_STATUS_IS_EAGAIN(status))
        {
          return svn_error_wrap_apr(status, NULL);
        }

      if (APR_STATUS_IS_EOF(status))
        {
          if (ctx->pending != NULL)
            ctx->pending->network_eof = TRUE;

          /* We just hit the end of the network content. If we have nothing
             in the PENDING structures, then we're completely done.  */
          if (!HAS_PENDING_DATA(ctx->pending))
            {
              SVN_ERR_ASSERT(ctx->xmlp != NULL);

              /* Ignore the return status. We just don't care.  */
              (void) XML_Parse(ctx->xmlp, NULL, 0, 1);

              apr_pool_cleanup_run(ctx->pool, &ctx->xmlp, xml_parser_cleanup);
              add_done_item(ctx);
            }

          return svn_error_wrap_apr(status, NULL);
        }

      /* feed me! */
    }
  /* not reached */
}


apr_status_t
svn_ra_serf__credentials_callback(char **username, char **password,
                                  serf_request_t *request, void *baton,
                                  int code, const char *authn_type,
                                  const char *realm,
                                  apr_pool_t *pool)
{
  svn_ra_serf__handler_t *handler = baton;
  svn_ra_serf__session_t *session = handler->session;
  void *creds;
  svn_auth_cred_simple_t *simple_creds;
  svn_error_t *err;

  if (code == 401)
    {
      /* Use svn_auth_first_credentials if this is the first time we ask for
         credentials during this session OR if the last time we asked
         session->auth_state wasn't set (eg. if the credentials provider was
         cancelled by the user). */
      if (!session->auth_state)
        {
          err = svn_auth_first_credentials(&creds,
                                           &session->auth_state,
                                           SVN_AUTH_CRED_SIMPLE,
                                           realm,
                                           session->wc_callbacks->auth_baton,
                                           session->pool);
        }
      else
        {
          err = svn_auth_next_credentials(&creds,
                                          session->auth_state,
                                          session->pool);
        }

      if (err)
        {
          (void) save_error(session, err);
          return err->apr_err;
        }

      session->auth_attempts++;

      if (!creds || session->auth_attempts > 4)
        {
          /* No more credentials. */
          (void) save_error(session,
                            svn_error_create(
                              SVN_ERR_AUTHN_FAILED, NULL,
                              _("No more credentials or we tried too many"
                                "times.\nAuthentication failed")));
          return SVN_ERR_AUTHN_FAILED;
        }

      simple_creds = creds;
      *username = apr_pstrdup(pool, simple_creds->username);
      *password = apr_pstrdup(pool, simple_creds->password);
    }
  else
    {
      *username = apr_pstrdup(pool, session->proxy_username);
      *password = apr_pstrdup(pool, session->proxy_password);

      session->proxy_auth_attempts++;

      if (!session->proxy_username || session->proxy_auth_attempts > 4)
        {
          /* No more credentials. */
          (void) save_error(session, 
                            svn_error_create(
                              SVN_ERR_AUTHN_FAILED, NULL,
                              _("Proxy authentication failed")));
          return SVN_ERR_AUTHN_FAILED;
        }
    }

  handler->conn->last_status_code = code;

  return APR_SUCCESS;
}

/* Wait for HTTP response status and headers, and invoke HANDLER->
   response_handler() to carry out operation-specific processing.
   Afterwards, check for connection close.

   SERF_STATUS allows returning errors to serf without creating a
   subversion error object.
   */
static svn_error_t *
handle_response(serf_request_t *request,
                serf_bucket_t *response,
                svn_ra_serf__handler_t *handler,
                apr_status_t *serf_status,
                apr_pool_t *scratch_pool)
{
  apr_status_t status;
  svn_error_t *err;

  /* ### need to verify whether this already gets init'd on every
     ### successful exit. for an error-exit, it will (properly) be
     ### ignored by the caller.  */
  *serf_status = APR_SUCCESS;

  if (!response)
    {
      /* Uh-oh. Our connection died.  */
      if (handler->response_error)
        SVN_ERR(handler->response_error(request, response, 0,
                                        handler->response_error_baton));

      /* Requeue another request for this handler.
         ### how do we know if the handler can deal with this?!  */
      svn_ra_serf__request_create(handler);

      return SVN_NO_ERROR;
    }

  /* If we're reading the body, then skip all this preparation.  */
  if (handler->reading_body)
    goto process_body;

  /* Copy the Status-Line info into HANDLER, if we don't yet have it.  */
  if (handler->sline.version == 0)
    {
      serf_status_line sl;

      status = serf_bucket_response_status(response, &sl);
      if (status != APR_SUCCESS)
        {
          /* The response line is not (yet) ready, or some other error.  */
          *serf_status = status;
          return SVN_NO_ERROR; /* Handled by serf */
        }

      /* If we got APR_SUCCESS, then we should have Status-Line info.  */
      SVN_ERR_ASSERT(sl.version != 0);

      handler->sline = sl;
      handler->sline.reason = apr_pstrdup(handler->handler_pool, sl.reason);

      /* HTTP/1.1? (or later)  */
      if (sl.version != SERF_HTTP_10)
        handler->session->http10 = FALSE;
    }

  /* Keep reading from the network until we've read all the headers.  */
  status = serf_bucket_response_wait_for_headers(response);
  if (status)
    {
      /* The typical "error" will be APR_EAGAIN, meaning that more input
         from the network is required to complete the reading of the
         headers.  */
      if (!APR_STATUS_IS_EOF(status))
        {
          /* Either the headers are not (yet) complete, or there really
             was an error.  */
          *serf_status = status;
          return SVN_NO_ERROR;
        }

      /* wait_for_headers() will return EOF if there is no body in this
         response, or if we completely read the body. The latter is not
         true since we would have set READING_BODY to get the body read,
         and we would not be back to this code block.

         It can also return EOF if we truly hit EOF while (say) processing
         the headers. aka Badness.  */

      /* Cases where a lack of a response body (via EOF) is okay:
       *  - A HEAD request
       *  - 204/304 response
       *
       * Otherwise, if we get an EOF here, something went really wrong: either
       * the server closed on us early or we're reading too much.  Either way,
       * scream loudly.
       */
      if (strcmp(handler->method, "HEAD") != 0
          && handler->sline.code != 204
          && handler->sline.code != 304)
        {
<<<<<<< HEAD
          ctx->session->pending_error =
              svn_error_createf(SVN_ERR_RA_DAV_MALFORMED_DATA,
                                svn_error_compose_create(
                                           ctx->session->pending_error,
                                           svn_error_wrap_apr(status, NULL)),
                                _("Premature EOF seen from server "
                                  "(http status=%d)"), sl.code);
          /* This discard may be no-op, but let's preserve the algorithm
             used elsewhere in this function for clarity's sake. */
          svn_ra_serf__response_discard_handler(request, response, NULL, pool);
          status = ctx->session->pending_error->apr_err;
          goto cleanup;
=======
          err = svn_error_createf(SVN_ERR_RA_DAV_MALFORMED_DATA,
                                  svn_error_wrap_apr(status, NULL),
                                  _("Premature EOF seen from server"
                                    " (http status=%d)"),
                                  handler->sline.code);

          /* In case anything else arrives... discard it.  */
          handler->discard_body = TRUE;

          return err;
>>>>>>> 4cf18c3e
        }
    }

  /* ... and set up the header fields in HANDLER.  */
  handler->location = response_get_location(response, handler->handler_pool);

  /* On the last request, we failed authentication. We succeeded this time,
     so let's save away these credentials.  */
  if (handler->conn->last_status_code == 401 && handler->sline.code < 400)
    {
      SVN_ERR(svn_auth_save_credentials(handler->session->auth_state,
                                        handler->session->pool));
      handler->session->auth_attempts = 0;
      handler->session->auth_state = NULL;
    }
  handler->conn->last_status_code = handler->sline.code;

  if (handler->sline.code == 405
      || handler->sline.code == 409
      || handler->sline.code >= 500)
    {
<<<<<<< HEAD
      /* 401 Authorization or 407 Proxy-Authentication required */
      svn_error_t *err;
      status = svn_ra_serf__response_discard_handler(request, response, NULL, pool);

      /* Don't bother handling the authentication request if the response
         wasn't received completely yet. Serf will call handle_response
         again when more data is received. */
      if (! APR_STATUS_IS_EAGAIN(status))
        {
          err = svn_ra_serf__handle_auth(sl.code, ctx,
                                         request, response, pool);
          if (err)
            {
              ctx->session->pending_error = svn_error_compose_create(
                                                  err,
                                                  ctx->session->pending_error);
              status = ctx->session->pending_error->apr_err;
              goto cleanup;
            }

          svn_ra_serf__priority_request_create(ctx);
          return status;
        }
      else
        {
          return status;
=======
      /* 405 Method Not allowed.
         409 Conflict: can indicate a hook error.
         5xx (Internal) Server error. */
      serf_bucket_t *hdrs;
      const char *val;

      hdrs = serf_bucket_response_get_headers(response);
      val = serf_bucket_headers_get(hdrs, "Content-Type");
      if (val && strncasecmp(val, "text/xml", sizeof("text/xml") - 1) == 0)
        {
          svn_ra_serf__server_error_t *server_err;

          server_err = begin_error_parsing(start_error, end_error, cdata_error,
                                           handler->handler_pool);
          /* Get the parser to set our DONE flag.  */
          server_err->parser.done = &handler->done;

          handler->server_error = server_err;
        }
      else
        {
          handler->discard_body = TRUE;

          if (!handler->session->pending_error)
            {
              apr_status_t apr_err = SVN_ERR_RA_DAV_REQUEST_FAILED;

              /* 405 == Method Not Allowed (Occurs when trying to lock a working
                copy path which no longer exists at HEAD in the repository. */
              if (handler->sline.code == 405
                  && strcmp(handler->method, "LOCK") == 0)
                apr_err = SVN_ERR_FS_OUT_OF_DATE;

              handler->session->pending_error =
                  svn_error_createf(apr_err, NULL,
                                    _("%s request on '%s' failed: %d %s"),
                                   handler->method, handler->path,
                                   handler->sline.code, handler->sline.reason);
            }
>>>>>>> 4cf18c3e
        }
    }

  /* Stop processing the above, on every packet arrival.  */
  handler->reading_body = TRUE;

 process_body:

  /* We've been instructed to ignore the body. Drain whatever is present.  */
  if (handler->discard_body)
    {
<<<<<<< HEAD
      /* 409 Conflict: can indicate a hook error.
         5xx (Internal) Server error. */
      ctx->session->pending_error = svn_error_compose_create(
                 svn_ra_serf__handle_server_error(request, response, pool),
                 ctx->session->pending_error);

      if (!ctx->session->pending_error)
        {
          ctx->session->pending_error =
              svn_error_createf(APR_EGENERAL, NULL,
              _("Unspecified error message: %d %s"), sl.code, sl.reason);
        }
      status = ctx->session->pending_error->apr_err;
      goto cleanup;
=======
      *serf_status = drain_bucket(response);

      /* If the handler hasn't set done (which it shouldn't have) and
         we now have the EOF, go ahead and set it so that we can stop
         our context loops.
       */
      if (!handler->done && APR_STATUS_IS_EOF(*serf_status))
          handler->done = TRUE;

      return SVN_NO_ERROR;
>>>>>>> 4cf18c3e
    }

  /* If we are supposed to parse the body as a server_error, then do
     that now.  */
  if (handler->server_error != NULL)
    {
      err = svn_ra_serf__handle_xml_parser(request, response,
                                           &handler->server_error->parser,
                                           scratch_pool);

      /* If we do not receive an error or it is a non-transient error, return
         immediately.

         APR_EOF will be returned when parsing is complete.

         APR_EAGAIN & WAIT_CONN may be intermittently returned as we proceed through
         parsing and the network has no more data right now.  If we receive that,
         clear the error and return - allowing serf to wait for more data.
         */
      if (!err || SERF_BUCKET_READ_ERROR(err->apr_err))
        return svn_error_trace(err);

      if (!APR_STATUS_IS_EOF(err->apr_err))
        {
          *serf_status = err->apr_err;
          svn_error_clear(err);
          return SVN_NO_ERROR;
        }

      /* Clear the EOF. We don't need it.  */
      svn_error_clear(err);

      /* If the parsing is done, and we did not extract an error, then
         simply toss everything, and anything else that might arrive.
         The higher-level code will need to investigate HANDLER->SLINE,
         as we have no further information for them.  */
      if (handler->done
          && handler->server_error->error->apr_err == APR_SUCCESS)
        {
<<<<<<< HEAD
          status = err->apr_err;
          if (!SERF_BUCKET_READ_ERROR(err->apr_err))
            {
              /* These errors are special cased in serf
                 ### We hope no handler returns these by accident. */
              svn_error_clear(err);
            }
          else
            {
              ctx->session->pending_error =
                       svn_error_return(svn_error_compose_create(
                                                       err,
                                                       ctx->session->pending_error));
            }
=======
          svn_error_clear(handler->server_error->error);

          /* Stop parsing for a server error.  */
          handler->server_error = NULL;

          /* If anything arrives after this, then just discard it.  */
          handler->discard_body = TRUE;
>>>>>>> 4cf18c3e
        }

      *serf_status = APR_EOF;
      return SVN_NO_ERROR;
    }

  /* Pass the body along to the registered response handler.  */
  err = handler->response_handler(request, response,
                                  handler->response_baton,
                                  scratch_pool);

  if (err
      && (!SERF_BUCKET_READ_ERROR(err->apr_err)
          || APR_STATUS_IS_ECONNRESET(err->apr_err)))
    {
      /* These errors are special cased in serf
         ### We hope no handler returns these by accident. */
      *serf_status = err->apr_err;
      svn_error_clear(err);
      return SVN_NO_ERROR;
    }

  return svn_error_trace(err);
}


/* Implements serf_response_handler_t for handle_response. Storing
   errors in handler->session->pending_error if appropriate. */
static apr_status_t
handle_response_cb(serf_request_t *request,
                   serf_bucket_t *response,
                   void *baton,
                   apr_pool_t *scratch_pool)
{
  svn_ra_serf__handler_t *handler = baton;
  svn_error_t *err;
  apr_status_t inner_status;
  apr_status_t outer_status;

  err = svn_error_trace(handle_response(request, response,
                                        handler, &inner_status,
                                        scratch_pool));

  /* Select the right status value to return.  */
  outer_status = save_error(handler->session, err);
  if (!outer_status)
    outer_status = inner_status;

  /* Make sure the DONE flag is set properly.  */
  if (APR_STATUS_IS_EOF(outer_status) || APR_STATUS_IS_EOF(inner_status))
    handler->done = TRUE;

  return outer_status;
}

/* Perform basic request setup, with special handling for HEAD requests,
   and finer-grained callbacks invoked (if non-NULL) to produce the request
   headers and body. */
static svn_error_t *
setup_request(serf_request_t *request,
              svn_ra_serf__handler_t *handler,
              serf_bucket_t **req_bkt,
              apr_pool_t *request_pool,
              apr_pool_t *scratch_pool)
{
  serf_bucket_t *body_bkt;
  serf_bucket_t *headers_bkt;

  if (handler->body_delegate)
    {
      serf_bucket_alloc_t *bkt_alloc = serf_request_get_alloc(request);

      /* ### should pass the scratch_pool  */
      SVN_ERR(handler->body_delegate(&body_bkt, handler->body_delegate_baton,
                                     bkt_alloc, request_pool));
    }
  else
    {
      body_bkt = NULL;
    }

  SVN_ERR(setup_serf_req(request, req_bkt, &headers_bkt,
                         handler->session, handler->method, handler->path,
                         body_bkt, handler->body_type,
                         request_pool, scratch_pool));

  if (handler->header_delegate)
    {
      /* ### should pass the scratch_pool  */
      SVN_ERR(handler->header_delegate(headers_bkt,
                                       handler->header_delegate_baton,
                                       request_pool));
    }

  return APR_SUCCESS;
}

/* Implements the serf_request_setup_t interface (which sets up both a
   request and its response handler callback). Handles errors for
   setup_request_cb */
static apr_status_t
setup_request_cb(serf_request_t *request,
              void *setup_baton,
              serf_bucket_t **req_bkt,
              serf_response_acceptor_t *acceptor,
              void **acceptor_baton,
              serf_response_handler_t *s_handler,
              void **s_handler_baton,
              apr_pool_t *pool)
{
  svn_ra_serf__handler_t *handler = setup_baton;
  svn_error_t *err;

  /* ### construct a scratch_pool? serf gives us a pool that will live for
     ### the duration of the request.  */
  apr_pool_t *scratch_pool = pool;

  if (strcmp(handler->method, "HEAD") == 0)
    *acceptor = accept_head;
  else
    *acceptor = accept_response;
  *acceptor_baton = handler->session;

  *s_handler = handle_response_cb;
  *s_handler_baton = handler;

  err = svn_error_trace(setup_request(request, handler, req_bkt,
                                      pool /* request_pool */, scratch_pool));

  return save_error(handler->session, err);
}

void
svn_ra_serf__request_create(svn_ra_serf__handler_t *handler)
{
  SVN_ERR_ASSERT_NO_RETURN(handler->handler_pool != NULL);

  /* In case HANDLER is re-queued, reset the various transient fields.

     ### prior to recent changes, HANDLER was constant. maybe we should
     ### break out these processing fields, apart from the request
     ### definition.  */
  handler->done = FALSE;
  handler->server_error = NULL;
  handler->sline.version = 0;
  handler->location = NULL;
  handler->reading_body = FALSE;
  handler->discard_body = FALSE;

  /* ### do we ever alter the >response_handler?  */

  /* ### do we need to hold onto the returned request object, or just
     ### not worry about it (the serf ctx will manage it).  */
  (void) serf_connection_request_create(handler->conn->conn,
                                        setup_request_cb, handler);
}


svn_error_t *
svn_ra_serf__discover_vcc(const char **vcc_url,
                          svn_ra_serf__session_t *session,
                          svn_ra_serf__connection_t *conn,
                          apr_pool_t *pool)
{
  const char *path;
  const char *relative_path;
  const char *uuid;

  /* If we've already got the information our caller seeks, just return it.  */
  if (session->vcc_url && session->repos_root_str)
    {
      *vcc_url = session->vcc_url;
      return SVN_NO_ERROR;
    }

  /* If no connection is provided, use the default one. */
  if (! conn)
    {
      conn = session->conns[0];
    }

  path = session->session_url.path;
  *vcc_url = NULL;
  uuid = NULL;

  do
    {
      apr_hash_t *props;
      svn_error_t *err;

      err = svn_ra_serf__fetch_node_props(&props, conn,
                                          path, SVN_INVALID_REVNUM,
                                          base_props, pool, pool);
      if (! err)
        {
          apr_hash_t *ns_props;

          ns_props = apr_hash_get(props, "DAV:", 4);
          *vcc_url = svn_prop_get_value(ns_props,
                                        "version-controlled-configuration");

          ns_props = apr_hash_get(props,
                                  SVN_DAV_PROP_NS_DAV, APR_HASH_KEY_STRING);
          relative_path = svn_prop_get_value(ns_props,
                                             "baseline-relative-path");
          uuid = svn_prop_get_value(ns_props, "repository-uuid");
          break;
        }
      else
        {
          if ((err->apr_err != SVN_ERR_FS_NOT_FOUND) &&
              (err->apr_err != SVN_ERR_RA_DAV_FORBIDDEN))
            {
              return svn_error_trace(err);  /* found a _real_ error */
            }
          else
            {
              /* This happens when the file is missing in HEAD. */
              svn_error_clear(err);

<<<<<<< HEAD
              /* Okay, strip off. */
              present_path = svn_uri_join(svn_uri_basename(path, pool),
                                          present_path, pool);
              path = svn_uri_dirname(path, pool);
=======
              /* Okay, strip off a component from PATH. */
              path = svn_urlpath__dirname(path, pool);

              /* An error occurred on conns. serf 0.4.0 remembers that
                 the connection had a problem. We need to reset it, in
                 order to use it again.  */
              serf_connection_reset(conn->conn);
>>>>>>> 4cf18c3e
            }
        }
    }
  while ((path[0] != '\0')
         && (! (path[0] == '/' && path[1] == '\0')));

  if (!*vcc_url)
    {
      return svn_error_create(SVN_ERR_RA_DAV_OPTIONS_REQ_FAILED, NULL,
                              _("The PROPFIND response did not include the "
                                "requested version-controlled-configuration "
                                "value"));
    }

  /* Store our VCC in our cache. */
  if (!session->vcc_url)
    {
      session->vcc_url = apr_pstrdup(session->pool, *vcc_url);
    }

  /* Update our cached repository root URL. */
  if (!session->repos_root_str)
    {
      svn_stringbuf_t *url_buf;

      url_buf = svn_stringbuf_create(path, pool);

      svn_path_remove_components(url_buf,
                                 svn_path_component_count(relative_path));

      /* Now recreate the root_url. */
      session->repos_root = session->session_url;
      session->repos_root.path = apr_pstrdup(session->pool, url_buf->data);
      session->repos_root_str =
<<<<<<< HEAD
        svn_uri_canonicalize(apr_uri_unparse(session->pool,
                                             &session->repos_root, 0),
                             session->pool);
=======
        svn_urlpath__canonicalize(apr_uri_unparse(session->pool,
                                                  &session->repos_root, 0),
                                  session->pool);
>>>>>>> 4cf18c3e
    }

  /* Store the repository UUID in the cache. */
  if (!session->uuid)
    {
      session->uuid = apr_pstrdup(session->pool, uuid);
    }

  return SVN_NO_ERROR;
}

svn_error_t *
svn_ra_serf__get_relative_path(const char **rel_path,
                               const char *orig_path,
                               svn_ra_serf__session_t *session,
                               svn_ra_serf__connection_t *conn,
                               apr_pool_t *pool)
{
  const char *decoded_root, *decoded_orig;

  if (! session->repos_root.path)
    {
      const char *vcc_url;

      /* This should only happen if we haven't detected HTTP v2
         support from the server.  */
      assert(! SVN_RA_SERF__HAVE_HTTPV2_SUPPORT(session));

      /* We don't actually care about the VCC_URL, but this API
         promises to populate the session's root-url cache, and that's
         what we really want. */
      SVN_ERR(svn_ra_serf__discover_vcc(&vcc_url, session,
                                        conn ? conn : session->conns[0],
                                        pool));
    }

  decoded_root = svn_path_uri_decode(session->repos_root.path, pool);
  decoded_orig = svn_path_uri_decode(orig_path, pool);
<<<<<<< HEAD
  if (strcmp(decoded_root, decoded_orig) == 0)
    {
      *rel_path = "";
    }
  else
    {
      *rel_path = svn_uri_is_child(decoded_root, decoded_orig, pool);
      SVN_ERR_ASSERT(*rel_path != NULL);
    }
=======
  *rel_path = svn_urlpath__skip_ancestor(decoded_root, decoded_orig);
  SVN_ERR_ASSERT(*rel_path != NULL);
>>>>>>> 4cf18c3e
  return SVN_NO_ERROR;
}

svn_error_t *
svn_ra_serf__report_resource(const char **report_target,
                             svn_ra_serf__session_t *session,
                             svn_ra_serf__connection_t *conn,
                             apr_pool_t *pool)
{
  /* If we have HTTP v2 support, we want to report against the 'me'
     resource. */
  if (SVN_RA_SERF__HAVE_HTTPV2_SUPPORT(session))
    *report_target = apr_pstrdup(pool, session->me_resource);

  /* Otherwise, we'll use the default VCC. */
  else
    SVN_ERR(svn_ra_serf__discover_vcc(report_target, session, conn, pool));

  return SVN_NO_ERROR;
}

svn_error_t *
svn_ra_serf__error_on_status(int status_code,
                             const char *path,
                             const char *location)
{
  switch(status_code)
    {
      case 301:
      case 302:
      case 307:
        return svn_error_createf(SVN_ERR_RA_DAV_RELOCATED, NULL,
                                 (status_code == 301)
                                 ? _("Repository moved permanently to '%s';"
                                     " please relocate")
                                 : _("Repository moved temporarily to '%s';"
                                     " please relocate"), location);
      case 403:
        return svn_error_createf(SVN_ERR_RA_DAV_FORBIDDEN, NULL,
                                 _("Access to '%s' forbidden"), path);

      case 404:
        return svn_error_createf(SVN_ERR_FS_NOT_FOUND, NULL,
                                 _("'%s' path not found"), path);
      case 423:
        return svn_error_createf(SVN_ERR_FS_NO_LOCK_TOKEN, NULL,
                                 _("'%s': no lock token available"), path);
    }

  return SVN_NO_ERROR;
}

svn_error_t *
svn_ra_serf__register_editor_shim_callbacks(svn_ra_session_t *ra_session,
                                    svn_delta_shim_callbacks_t *callbacks)
{
  svn_ra_serf__session_t *session = ra_session->priv;

  session->shim_callbacks = callbacks;
  return SVN_NO_ERROR;
}


/* Conforms to Expat's XML_StartElementHandler  */
static void
expat_start(void *userData, const char *raw_name, const char **attrs)
{
  struct expat_ctx_t *ectx = userData;

  if (ectx->inner_error != NULL)
    return;

  ectx->inner_error = svn_error_trace(
                        svn_ra_serf__xml_cb_start(ectx->xmlctx,
                                                  raw_name, attrs));

#ifdef EXPAT_HAS_STOPPARSER
  if (ectx->inner_error)
    (void) XML_StopParser(ectx->parser, 0 /* resumable */);
#endif
}


/* Conforms to Expat's XML_EndElementHandler  */
static void
expat_end(void *userData, const char *raw_name)
{
  struct expat_ctx_t *ectx = userData;

  if (ectx->inner_error != NULL)
    return;

  ectx->inner_error = svn_error_trace(
                        svn_ra_serf__xml_cb_end(ectx->xmlctx, raw_name));

#ifdef EXPAT_HAS_STOPPARSER
  if (ectx->inner_error)
    (void) XML_StopParser(ectx->parser, 0 /* resumable */);
#endif
}


/* Conforms to Expat's XML_CharacterDataHandler  */
static void
expat_cdata(void *userData, const char *data, int len)
{
  struct expat_ctx_t *ectx = userData;

  if (ectx->inner_error != NULL)
    return;

  ectx->inner_error = svn_error_trace(
                        svn_ra_serf__xml_cb_cdata(ectx->xmlctx, data, len));

#ifdef EXPAT_HAS_STOPPARSER
  if (ectx->inner_error)
    (void) XML_StopParser(ectx->parser, 0 /* resumable */);
#endif
}


/* Implements svn_ra_serf__response_handler_t */
static svn_error_t *
expat_response_handler(serf_request_t *request,
                       serf_bucket_t *response,
                       void *baton,
                       apr_pool_t *scratch_pool)
{
  struct expat_ctx_t *ectx = baton;

  if (!ectx->parser)
    {
      ectx->parser = XML_ParserCreate(NULL);
      apr_pool_cleanup_register(ectx->cleanup_pool, &ectx->parser,
                                xml_parser_cleanup, apr_pool_cleanup_null);
      XML_SetUserData(ectx->parser, ectx);
      XML_SetElementHandler(ectx->parser, expat_start, expat_end);
      XML_SetCharacterDataHandler(ectx->parser, expat_cdata);
    }

  /* ### should we bail on anything < 200 or >= 300 ??
     ### actually: < 200 should really be handled by the core.  */
  if (ectx->handler->sline.code == 404)
    {
      /* By deferring to expect_empty_body(), it will make a choice on
         how to handle the body. Whatever the decision, the core handler
         will take over, and we will not be called again.  */
      return svn_error_trace(svn_ra_serf__expect_empty_body(
                               request, response, ectx->handler,
                               scratch_pool));
    }

  while (1)
    {
      apr_status_t status;
      const char *data;
      apr_size_t len;
      int expat_status;

      status = serf_bucket_read(response, PARSE_CHUNK_SIZE, &data, &len);
      if (SERF_BUCKET_READ_ERROR(status))
        return svn_error_wrap_apr(status, NULL);

#if 0
      /* ### move restart/skip into the core handler  */
      ectx->handler->read_size += len;
#endif

      /* ### move PAUSED behavior to a new response handler that can feed
         ### an inner handler, or can pause for a while.  */

      /* ### should we have an IGNORE_ERRORS flag like the v1 parser?  */

      expat_status = XML_Parse(ectx->parser, data, (int)len, 0 /* isFinal */);

      /* We need to check INNER_ERROR first. This is an error from the
         callbacks that has been "dropped off" for us to retrieve. On
         current Expat parsers, we stop the parser when an error occurs,
         so we want to ignore EXPAT_STATUS (which reports the stoppage).

         If an error is not present, THEN we go ahead and look for parsing
         errors.  */
      if (ectx->inner_error)
        {
          apr_pool_cleanup_run(ectx->cleanup_pool, &ectx->parser,
                               xml_parser_cleanup);
          return svn_error_trace(ectx->inner_error);
        }
      if (expat_status == XML_STATUS_ERROR)
        return svn_error_createf(SVN_ERR_XML_MALFORMED,
                                 ectx->inner_error,
                                 _("The %s response contains invalid XML"
                                   " (%d %s)"),
                                 ectx->handler->method,
                                 ectx->handler->sline.code,
                                 ectx->handler->sline.reason);

      /* The parsing went fine. What has the bucket told us?  */

      if (APR_STATUS_IS_EOF(status))
        {
          /* Tell expat we've reached the end of the content. Ignore the
             return status. We just don't care.  */
          (void) XML_Parse(ectx->parser, NULL, 0, 1 /* isFinal */);

          svn_ra_serf__xml_context_destroy(ectx->xmlctx);
          apr_pool_cleanup_run(ectx->cleanup_pool, &ectx->parser,
                               xml_parser_cleanup);

          /* ### should check XMLCTX to see if it has returned to the
             ### INITIAL state. we may have ended early...  */
        }

      if (status && !SERF_BUCKET_READ_ERROR(status))
        {
          return svn_error_wrap_apr(status, NULL);
        }
    }

  /* NOTREACHED */
}


svn_ra_serf__handler_t *
svn_ra_serf__create_expat_handler(svn_ra_serf__xml_context_t *xmlctx,
                                  apr_pool_t *result_pool)
{
  svn_ra_serf__handler_t *handler;
  struct expat_ctx_t *ectx;

  ectx = apr_pcalloc(result_pool, sizeof(*ectx));
  ectx->xmlctx = xmlctx;
  ectx->parser = NULL;
  ectx->cleanup_pool = result_pool;


  handler = apr_pcalloc(result_pool, sizeof(*handler));
  handler->handler_pool = result_pool;
  handler->response_handler = expat_response_handler;
  handler->response_baton = ectx;

  ectx->handler = handler;

  return handler;
}<|MERGE_RESOLUTION|>--- conflicted
+++ resolved
@@ -143,8 +143,6 @@
   return svn_failures;
 }
 
-<<<<<<< HEAD
-=======
 
 static apr_status_t
 save_error(svn_ra_serf__session_t *session,
@@ -162,7 +160,6 @@
 }
 
 
->>>>>>> 4cf18c3e
 /* Construct the realmstring, e.g. https://svn.collab.net:443. */
 static const char *
 construct_realm(svn_ra_serf__session_t *session,
@@ -171,20 +168,6 @@
   const char *realm;
   apr_port_t port;
 
-<<<<<<< HEAD
-  if (session->repos_url.port_str)
-    {
-      port = session->repos_url.port;
-    }
-  else
-    {
-      port = apr_uri_port_of_scheme(session->repos_url.scheme);
-    }
-
-  realm = apr_psprintf(pool, "%s://%s:%d",
-                       session->repos_url.scheme,
-                       session->repos_url.hostname,
-=======
   if (session->session_url.port_str)
     {
       port = session->session_url.port;
@@ -197,7 +180,6 @@
   realm = apr_psprintf(pool, "%s://%s:%d",
                        session->session_url.scheme,
                        session->session_url.hostname,
->>>>>>> 4cf18c3e
                        port);
 
   return realm;
@@ -372,36 +354,6 @@
   return SVN_NO_ERROR;
 }
 
-<<<<<<< HEAD
-#if SERF_VERSION_AT_LEAST(0, 4, 0)
-/* This ugly ifdef construction can be cleaned up as soon as serf >= 0.4
-   gets the minimum supported serf version! */
-
-/* svn_ra_serf__conn_setup is a callback for serf. This function
-   creates a read bucket and will wrap the write bucket if SSL
-   is needed. */
-apr_status_t
-svn_ra_serf__conn_setup(apr_socket_t *sock,
-                        serf_bucket_t **read_bkt,
-                        serf_bucket_t **write_bkt,
-                        void *baton,
-                        apr_pool_t *pool)
-{
-#else
-/* This is the old API, for compatibility with serf
-   versions <= 0.3. */
-serf_bucket_t *
-svn_ra_serf__conn_setup(apr_socket_t *sock,
-                        void *baton,
-                        apr_pool_t *pool)
-{
-#endif
-  serf_bucket_t *rb = NULL;
-  svn_ra_serf__connection_t *conn = baton;
-
-  rb = serf_context_bucket_socket_create(conn->session->context,
-                                         sock, conn->bkt_alloc);
-=======
 static svn_error_t *
 conn_setup(apr_socket_t *sock,
            serf_bucket_t **read_bkt,
@@ -413,18 +365,10 @@
 
   *read_bkt = serf_context_bucket_socket_create(conn->session->context,
                                                sock, conn->bkt_alloc);
->>>>>>> 4cf18c3e
 
   if (conn->session->using_ssl)
     {
       /* input stream */
-<<<<<<< HEAD
-      rb = serf_bucket_ssl_decrypt_create(rb, conn->ssl_context,
-                                          conn->bkt_alloc);
-      if (!conn->ssl_context)
-        {
-          conn->ssl_context = serf_bucket_ssl_encrypt_context_get(rb);
-=======
       *read_bkt = serf_bucket_ssl_decrypt_create(*read_bkt, conn->ssl_context,
                                                  conn->bkt_alloc);
       if (!conn->ssl_context)
@@ -435,7 +379,6 @@
           serf_ssl_set_hostname(conn->ssl_context,
                                 conn->session->session_url.hostname);
 #endif
->>>>>>> 4cf18c3e
 
           serf_ssl_client_cert_provider_set(conn->ssl_context,
                                             svn_ra_serf__handle_client_cert,
@@ -459,23 +402,6 @@
                                        conn->session->pool));
             }
         }
-<<<<<<< HEAD
-#if SERF_VERSION_AT_LEAST(0, 4, 0)
-      /* output stream */
-      *write_bkt = serf_bucket_ssl_encrypt_create(*write_bkt, conn->ssl_context,
-                                                  conn->bkt_alloc);
-#endif
-
-    }
-
-#if SERF_VERSION_AT_LEAST(0, 4, 0)
-  *read_bkt = rb;
-
-  return APR_SUCCESS;
-}
-#else
-  return rb;
-=======
 
       if (write_bkt)
         {
@@ -487,9 +413,7 @@
     }
 
   return SVN_NO_ERROR;
->>>>>>> 4cf18c3e
-}
-#endif
+}
 
 /* svn_ra_serf__conn_setup is a callback for serf. This function
    creates a read bucket and will wrap the write bucket if SSL
@@ -588,10 +512,6 @@
     svn_ra_serf__connection_t *conn = data;
     svn_ra_serf__session_t *session = conn->session;
     const char *realm;
-<<<<<<< HEAD
-    svn_error_t *err;
-=======
->>>>>>> 4cf18c3e
     void *creds;
 
     *cert_path = NULL;
@@ -726,13 +646,7 @@
 #if SERF_VERSION_AT_LEAST(1, 1, 0)
   svn_spillbuf_t *buf;
 
-<<<<<<< HEAD
-#if ! SERF_VERSION_AT_LEAST(0, 4, 0)
-  /* Set up SSL if we need to */
-  if (conn->using_ssl)
-=======
   if (session->http10 && body_bkt != NULL)
->>>>>>> 4cf18c3e
     {
       /* Ugh. Use HTTP/1.0 to talk to the server because we don't know if
          it speaks HTTP/1.1 (and thus, chunked requests), or because the
@@ -1588,14 +1502,6 @@
       if (err && APR_STATUS_IS_EOF(err->apr_err))
         add_done_item(ctx);
 
-<<<<<<< HEAD
-      err = svn_ra_serf__handle_server_error(request, response, pool);
-
-      SVN_ERR(svn_error_compose_create(
-        svn_ra_serf__handle_discard_body(request, response, NULL, pool),
-        err));
-      return SVN_NO_ERROR;
-=======
       return svn_error_trace(err);
     }
 
@@ -1613,7 +1519,6 @@
         ctx->skip_size = ctx->read_size;
 
       ctx->read_size = 0; /* New request, nothing read */
->>>>>>> 4cf18c3e
     }
 
   if (!ctx->xmlp)
@@ -1913,20 +1818,6 @@
           && handler->sline.code != 204
           && handler->sline.code != 304)
         {
-<<<<<<< HEAD
-          ctx->session->pending_error =
-              svn_error_createf(SVN_ERR_RA_DAV_MALFORMED_DATA,
-                                svn_error_compose_create(
-                                           ctx->session->pending_error,
-                                           svn_error_wrap_apr(status, NULL)),
-                                _("Premature EOF seen from server "
-                                  "(http status=%d)"), sl.code);
-          /* This discard may be no-op, but let's preserve the algorithm
-             used elsewhere in this function for clarity's sake. */
-          svn_ra_serf__response_discard_handler(request, response, NULL, pool);
-          status = ctx->session->pending_error->apr_err;
-          goto cleanup;
-=======
           err = svn_error_createf(SVN_ERR_RA_DAV_MALFORMED_DATA,
                                   svn_error_wrap_apr(status, NULL),
                                   _("Premature EOF seen from server"
@@ -1937,7 +1828,6 @@
           handler->discard_body = TRUE;
 
           return err;
->>>>>>> 4cf18c3e
         }
     }
 
@@ -1959,34 +1849,6 @@
       || handler->sline.code == 409
       || handler->sline.code >= 500)
     {
-<<<<<<< HEAD
-      /* 401 Authorization or 407 Proxy-Authentication required */
-      svn_error_t *err;
-      status = svn_ra_serf__response_discard_handler(request, response, NULL, pool);
-
-      /* Don't bother handling the authentication request if the response
-         wasn't received completely yet. Serf will call handle_response
-         again when more data is received. */
-      if (! APR_STATUS_IS_EAGAIN(status))
-        {
-          err = svn_ra_serf__handle_auth(sl.code, ctx,
-                                         request, response, pool);
-          if (err)
-            {
-              ctx->session->pending_error = svn_error_compose_create(
-                                                  err,
-                                                  ctx->session->pending_error);
-              status = ctx->session->pending_error->apr_err;
-              goto cleanup;
-            }
-
-          svn_ra_serf__priority_request_create(ctx);
-          return status;
-        }
-      else
-        {
-          return status;
-=======
       /* 405 Method Not allowed.
          409 Conflict: can indicate a hook error.
          5xx (Internal) Server error. */
@@ -2026,7 +1888,6 @@
                                    handler->method, handler->path,
                                    handler->sline.code, handler->sline.reason);
             }
->>>>>>> 4cf18c3e
         }
     }
 
@@ -2038,22 +1899,6 @@
   /* We've been instructed to ignore the body. Drain whatever is present.  */
   if (handler->discard_body)
     {
-<<<<<<< HEAD
-      /* 409 Conflict: can indicate a hook error.
-         5xx (Internal) Server error. */
-      ctx->session->pending_error = svn_error_compose_create(
-                 svn_ra_serf__handle_server_error(request, response, pool),
-                 ctx->session->pending_error);
-
-      if (!ctx->session->pending_error)
-        {
-          ctx->session->pending_error =
-              svn_error_createf(APR_EGENERAL, NULL,
-              _("Unspecified error message: %d %s"), sl.code, sl.reason);
-        }
-      status = ctx->session->pending_error->apr_err;
-      goto cleanup;
-=======
       *serf_status = drain_bucket(response);
 
       /* If the handler hasn't set done (which it shouldn't have) and
@@ -2064,7 +1909,6 @@
           handler->done = TRUE;
 
       return SVN_NO_ERROR;
->>>>>>> 4cf18c3e
     }
 
   /* If we are supposed to parse the body as a server_error, then do
@@ -2104,22 +1948,6 @@
       if (handler->done
           && handler->server_error->error->apr_err == APR_SUCCESS)
         {
-<<<<<<< HEAD
-          status = err->apr_err;
-          if (!SERF_BUCKET_READ_ERROR(err->apr_err))
-            {
-              /* These errors are special cased in serf
-                 ### We hope no handler returns these by accident. */
-              svn_error_clear(err);
-            }
-          else
-            {
-              ctx->session->pending_error =
-                       svn_error_return(svn_error_compose_create(
-                                                       err,
-                                                       ctx->session->pending_error));
-            }
-=======
           svn_error_clear(handler->server_error->error);
 
           /* Stop parsing for a server error.  */
@@ -2127,7 +1955,6 @@
 
           /* If anything arrives after this, then just discard it.  */
           handler->discard_body = TRUE;
->>>>>>> 4cf18c3e
         }
 
       *serf_status = APR_EOF;
@@ -2348,12 +2175,6 @@
               /* This happens when the file is missing in HEAD. */
               svn_error_clear(err);
 
-<<<<<<< HEAD
-              /* Okay, strip off. */
-              present_path = svn_uri_join(svn_uri_basename(path, pool),
-                                          present_path, pool);
-              path = svn_uri_dirname(path, pool);
-=======
               /* Okay, strip off a component from PATH. */
               path = svn_urlpath__dirname(path, pool);
 
@@ -2361,7 +2182,6 @@
                  the connection had a problem. We need to reset it, in
                  order to use it again.  */
               serf_connection_reset(conn->conn);
->>>>>>> 4cf18c3e
             }
         }
     }
@@ -2396,15 +2216,9 @@
       session->repos_root = session->session_url;
       session->repos_root.path = apr_pstrdup(session->pool, url_buf->data);
       session->repos_root_str =
-<<<<<<< HEAD
-        svn_uri_canonicalize(apr_uri_unparse(session->pool,
-                                             &session->repos_root, 0),
-                             session->pool);
-=======
         svn_urlpath__canonicalize(apr_uri_unparse(session->pool,
                                                   &session->repos_root, 0),
                                   session->pool);
->>>>>>> 4cf18c3e
     }
 
   /* Store the repository UUID in the cache. */
@@ -2443,20 +2257,8 @@
 
   decoded_root = svn_path_uri_decode(session->repos_root.path, pool);
   decoded_orig = svn_path_uri_decode(orig_path, pool);
-<<<<<<< HEAD
-  if (strcmp(decoded_root, decoded_orig) == 0)
-    {
-      *rel_path = "";
-    }
-  else
-    {
-      *rel_path = svn_uri_is_child(decoded_root, decoded_orig, pool);
-      SVN_ERR_ASSERT(*rel_path != NULL);
-    }
-=======
   *rel_path = svn_urlpath__skip_ancestor(decoded_root, decoded_orig);
   SVN_ERR_ASSERT(*rel_path != NULL);
->>>>>>> 4cf18c3e
   return SVN_NO_ERROR;
 }
 
