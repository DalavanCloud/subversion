--- conflicted
+++ resolved
@@ -398,11 +398,8 @@
   serf_bucket_t *hdrs = serf_bucket_response_get_headers(response);
 
   /* Start out assuming all capabilities are unsupported. */
-<<<<<<< HEAD
-=======
   apr_hash_set(orc->session->capabilities, SVN_RA_CAPABILITY_PARTIAL_REPLAY,
                APR_HASH_KEY_STRING, capability_no);
->>>>>>> 8d8a5012
   apr_hash_set(orc->session->capabilities, SVN_RA_CAPABILITY_DEPTH,
                APR_HASH_KEY_STRING, capability_no);
   apr_hash_set(orc->session->capabilities, SVN_RA_CAPABILITY_MERGEINFO,
