/*
 * win32_auth_sspi.c : authn implementation through SSPI
 *
 * ====================================================================
 *    Licensed to the Apache Software Foundation (ASF) under one
 *    or more contributor license agreements.  See the NOTICE file
 *    distributed with this work for additional information
 *    regarding copyright ownership.  The ASF licenses this file
 *    to you under the Apache License, Version 2.0 (the
 *    "License"); you may not use this file except in compliance
 *    with the License.  You may obtain a copy of the License at
 *
 *      http://www.apache.org/licenses/LICENSE-2.0
 *
 *    Unless required by applicable law or agreed to in writing,
 *    software distributed under the License is distributed on an
 *    "AS IS" BASIS, WITHOUT WARRANTIES OR CONDITIONS OF ANY
 *    KIND, either express or implied.  See the License for the
 *    specific language governing permissions and limitations
 *    under the License.
 * ====================================================================
 */

/* TODO:
   - remove NTLM dependency so we can reuse SSPI for Kerberos later. */

/*
 * NTLM authentication for HTTP
 *
 * 1. C  --> S:    GET
 *
 *    C <--  S:    401 Authentication Required
 *                 WWW-Authenticate: NTLM
 *
 * -> Initialize the NTLM authentication handler.
 *
 * 2. C  --> S:    GET
 *                 Authorization: NTLM <Base64 encoded Type 1 message>
 *                 sspi_ctx->state = sspi_auth_in_progress;
 *
 *    C <--  S:    401 Authentication Required
 *                 WWW-Authenticate: NTLM <Base64 encoded Type 2 message>
 *
 * 3. C  --> S:    GET
 *                 Authorization: NTLM <Base64 encoded Type 3 message>
 *                 sspi_ctx->state = sspi_auth_completed;
 *
 *    C <--  S:    200 Ok
 *
 * This handshake is required for every new connection. If the handshake is
 * completed successfully, all other requested on the same connection will
 * be authenticated without needing to pass the WWW-Authenticate header.
 *
 * Note: Step 1 of the handshake will only happen on the first connection, once
 * we know the server requires NTLM authentication, the initial requests on the
 * other connections will include the NTLM Type 1 message, so we start at
 * step 2 in the handshake.
 */

/*** Includes ***/
#include <string.h>

#include <apr.h>
#include <apr_base64.h>

#include "svn_error.h"

#include "ra_serf.h"
#include "win32_auth_sspi.h"

#include "private/svn_atomic.h"

#ifdef SVN_RA_SERF_SSPI_ENABLED

/*** Global variables ***/
static svn_atomic_t sspi_initialized = 0;
static PSecurityFunctionTable sspi = NULL;
static unsigned int ntlm_maxtokensize = 0;

/* Forward declare. ### a future rev should just move the func.  */
static svn_error_t *
sspi_get_credentials(char *token, apr_size_t token_len,
                     const char **buf, apr_size_t *buf_len,
                     serf_sspi_context_t *sspi_ctx,
                     apr_pool_t *scratch_pool);


<<<<<<< HEAD
/* Loads the SSPI function table we can use to call SSPI's public functions.
 * Accepted by svn_atomic__init_once()
 */
=======
/* Loads security.dll in memory on the first call. Afterwards the
   function table SSPI is loaded which we can use it to call SSPI's
   public functions. */
>>>>>>> 0213fdc3
static svn_error_t *
initialize_sspi(void *baton, apr_pool_t* pool)
{
  sspi = InitSecurityInterface();

<<<<<<< HEAD
  if (sspi)
    return SVN_NO_ERROR;
=======
  security_dll = LoadLibrary(SECURITY_DLL);
  if (security_dll != INVALID_HANDLE_VALUE)
    {
      /* Load the function(s) */
      InitSecurityInterface_ =
        (INIT_SECURITY_INTERFACE)GetProcAddress(security_dll,
                                                "InitSecurityInterfaceA");
      sspi = InitSecurityInterface_();

      if (sspi)
        return SVN_NO_ERROR;
    }

  /* Initialization failed, clean up and raise error */
  if (security_dll)
    FreeLibrary(security_dll);
>>>>>>> 0213fdc3

  return svn_error_createf
          (SVN_ERR_RA_SERF_SSPI_INITIALISATION_FAILED, NULL,
           "SSPI Initialization failed.");
}

/* Calculates the maximum token size based on the authentication protocol. */
static svn_error_t *
sspi_maxtokensize(const char *auth_pkg,
                  unsigned int *maxtokensize,
                  apr_pool_t *scratch_pool)
{
  SECURITY_STATUS status;
  SecPkgInfo *sec_pkg_info = NULL;
  SEC_CHAR *package_name = apr_pstrdup(scratch_pool, auth_pkg);

<<<<<<< HEAD
  status = sspi->QuerySecurityPackageInfo(package_name,
=======
  status = sspi->QuerySecurityPackageInfo(auth_pkg,
>>>>>>> 0213fdc3
                                          &sec_pkg_info);
  if (status == SEC_E_OK)
    {
      *maxtokensize = sec_pkg_info->cbMaxToken;
      sspi->FreeContextBuffer(sec_pkg_info);
    }
  else
    return svn_error_createf
      (SVN_ERR_RA_SERF_SSPI_INITIALISATION_FAILED, NULL,
       "SSPI Initialization failed.");

  return SVN_NO_ERROR;
}

svn_error_t *
svn_ra_serf__init_sspi_connection(svn_ra_serf__session_t *session,
                                  svn_ra_serf__connection_t *conn,
                                  apr_pool_t *pool)
{
  const char *tmp;
  apr_size_t tmp_len;
  serf_sspi_context_t *sspi_context;

  SVN_ERR(svn_atomic__init_once(&sspi_initialized,
                                initialize_sspi, NULL, pool));

  sspi_context = apr_palloc(pool, sizeof(*sspi_context));
  sspi_context->ctx.dwLower = 0;
  sspi_context->ctx.dwUpper = 0;
  sspi_context->state = sspi_auth_not_started;
  conn->auth_context = sspi_context;

  /* Setup the initial request to the server with an SSPI header */
  SVN_ERR(sspi_get_credentials(NULL, 0, &tmp, &tmp_len, sspi_context, pool));
  svn_ra_serf__encode_auth_header("NTLM", &conn->auth_value, tmp, tmp_len,
                                  pool);
  conn->auth_header = "Authorization";

  /* Make serf send the initial requests one by one */
  serf_connection_set_max_outstanding_requests(conn->conn, 1);

  return SVN_NO_ERROR;
}

static svn_error_t *
do_auth(serf_sspi_context_t *sspi_context,
        svn_ra_serf__connection_t *conn,
        const char *auth_name,
        const char **auth_value,
        const char *auth_attr,
        const char **auth_header,
        const char *auth_header_value,
        apr_pool_t *pool)
{
  const char *tmp;
  char *token = NULL;
  apr_size_t tmp_len, token_len = 0;
  const char *space;

  space = strchr(auth_attr, ' ');
  if (space)
    {
      const char *base64_token = apr_pstrmemdup(pool,
                                                auth_attr, space - auth_attr);
      token_len = apr_base64_decode_len(base64_token);
      token = apr_palloc(pool, token_len);
      apr_base64_decode(token, base64_token);
    }

  /* We can get a whole batch of 401 responses from the server, but we should
     only start the authentication phase once, so if we started authentication
     ignore all responses with initial NTLM authentication header. */
  if (!token && sspi_context->state != sspi_auth_not_started)
    return SVN_NO_ERROR;

  SVN_ERR(sspi_get_credentials(token, token_len, &tmp, &tmp_len,
                               sspi_context, pool));

  svn_ra_serf__encode_auth_header(auth_name, auth_value, tmp, tmp_len, pool);
  *auth_header = auth_header_value;

  /* If the handshake is finished tell serf it can send as much requests as it
     likes. */
  if (sspi_context->state == sspi_auth_completed)
    serf_connection_set_max_outstanding_requests(conn->conn, 0);

  return SVN_NO_ERROR;
}

svn_error_t *
svn_ra_serf__handle_sspi_auth(svn_ra_serf__handler_t *ctx,
                              serf_request_t *request,
                              serf_bucket_t *response,
                              const char *auth_hdr,
                              const char *auth_attr,
                              apr_pool_t *pool)
{
  /* ### the name is stored in the session, but auth context in connection?  */
  return do_auth(ctx->conn->auth_context,
                 ctx->conn,
                 ctx->session->auth_protocol->auth_name,
                 &ctx->conn->auth_value,
                 auth_attr,
                 &ctx->conn->auth_header,
                 "Authorization",
                 pool);
}

svn_error_t *
svn_ra_serf__setup_request_sspi_auth(svn_ra_serf__connection_t *conn,
                                     const char *method,
                                     const char *uri,
                                     serf_bucket_t *hdrs_bkt)
{
  /* Take the default authentication header for this connection, if any. */
  if (conn->auth_header && conn->auth_value)
    {
      serf_bucket_headers_setn(hdrs_bkt, conn->auth_header, conn->auth_value);
      conn->auth_header = NULL;
      conn->auth_value = NULL;
    }

  return SVN_NO_ERROR;
}

<<<<<<< HEAD
/* Provides the necessary information for the http authentication headers
   for both the initial request to open an authentication connection, as
   the response to the server's authentication challenge.
 */
static svn_error_t *
sspi_get_credentials(char *token, apr_size_t token_len,
                     const char **buf, apr_size_t *buf_len,
                     serf_sspi_context_t *sspi_ctx,
                     apr_pool_t *scratch_pool)
=======
svn_error_t *
sspi_get_credentials(char *token, apr_size_t token_len, const char **buf,
                     apr_size_t *buf_len, serf_sspi_context_t *sspi_ctx)
>>>>>>> 0213fdc3
{
  SecBuffer in_buf, out_buf;
  SecBufferDesc in_buf_desc, out_buf_desc;
  SECURITY_STATUS status;
  DWORD ctx_attr;
  TimeStamp expires;
  CredHandle creds;
  char *target = NULL;
  CtxtHandle *ctx = &(sspi_ctx->ctx);

  if (ntlm_maxtokensize == 0)
    sspi_maxtokensize("NTLM", &ntlm_maxtokensize, scratch_pool);

  /* Prepare inbound buffer. */
  in_buf.BufferType = SECBUFFER_TOKEN;
  in_buf.cbBuffer   = token_len;
  in_buf.pvBuffer   = token;
  in_buf_desc.cBuffers  = 1;
  in_buf_desc.ulVersion = SECBUFFER_VERSION;
  in_buf_desc.pBuffers  = &in_buf;

  /* Prepare outbound buffer. */
  out_buf.BufferType = SECBUFFER_TOKEN;
  out_buf.cbBuffer   = ntlm_maxtokensize;
  out_buf.pvBuffer   = (char*)malloc(ntlm_maxtokensize);
  out_buf_desc.cBuffers  = 1;
  out_buf_desc.ulVersion = SECBUFFER_VERSION;
  out_buf_desc.pBuffers  = &out_buf;

  /* Try to accept the server token. */
  status = sspi->AcquireCredentialsHandle(NULL, /* current user */
                                          "NTLM",
                                          SECPKG_CRED_OUTBOUND,
                                          NULL, NULL,
                                          NULL, NULL,
                                          &creds,
                                          &expires);

  if (status != SEC_E_OK)
    return svn_error_createf
            (SVN_ERR_RA_SERF_SSPI_INITIALISATION_FAILED, NULL,
             "SSPI Initialization failed.");

  status = sspi->InitializeSecurityContext(&creds,
                                           ctx != NULL && ctx->dwLower != 0
                                             ? ctx
                                             : NULL,
                                           target,
                                           ISC_REQ_REPLAY_DETECT |
                                           ISC_REQ_SEQUENCE_DETECT |
                                           ISC_REQ_CONFIDENTIALITY |
                                           ISC_REQ_DELEGATE,
                                           0,
                                           SECURITY_NATIVE_DREP,
                                           &in_buf_desc,
                                           0,
                                           ctx,
                                           &out_buf_desc,
                                           &ctx_attr,
                                           &expires);

  /* Finish authentication if SSPI requires so. */
  if (status == SEC_I_COMPLETE_NEEDED
      || status == SEC_I_COMPLETE_AND_CONTINUE)
    {
      if (sspi->CompleteAuthToken != NULL)
        sspi->CompleteAuthToken(ctx, &out_buf_desc);
    }

  *buf = out_buf.pvBuffer;
  *buf_len = out_buf.cbBuffer;

  switch (status)
    {
      case SEC_E_OK:
      case SEC_I_COMPLETE_NEEDED:
          sspi_ctx->state = sspi_auth_completed;
          break;

      case SEC_I_CONTINUE_NEEDED:
      case SEC_I_COMPLETE_AND_CONTINUE:
          sspi_ctx->state = sspi_auth_in_progress;
          break;

      default:
          return svn_error_createf(SVN_ERR_AUTHN_FAILED, NULL,
                "Authentication failed with error 0x%x.", status);
    }

  return SVN_NO_ERROR;
}

/* Proxy authentication */

svn_error_t *
svn_ra_serf__init_proxy_sspi_connection(svn_ra_serf__session_t *session,
                                        svn_ra_serf__connection_t *conn,
                                        apr_pool_t *pool)
{
  const char *tmp;
  apr_size_t tmp_len;
  serf_sspi_context_t *sspi_context;

  SVN_ERR(svn_atomic__init_once(&sspi_initialized,
                                initialize_sspi, NULL, pool));

  sspi_context = apr_palloc(pool, sizeof(*sspi_context));
  sspi_context->ctx.dwLower = 0;
  sspi_context->ctx.dwUpper = 0;
  sspi_context->state = sspi_auth_not_started;
  conn->proxy_auth_context = sspi_context;

  /* Setup the initial request to the server with an SSPI header */
  SVN_ERR(sspi_get_credentials(NULL, 0, &tmp, &tmp_len, sspi_context, pool));
  svn_ra_serf__encode_auth_header("NTLM", &conn->proxy_auth_value, tmp,
                                  tmp_len,
                                  pool);
  conn->proxy_auth_header = "Proxy-Authorization";

  /* Make serf send the initial requests one by one */
  serf_connection_set_max_outstanding_requests(conn->conn, 1);

  return SVN_NO_ERROR;
}

svn_error_t *
svn_ra_serf__handle_proxy_sspi_auth(svn_ra_serf__handler_t *ctx,
                                    serf_request_t *request,
                                    serf_bucket_t *response,
                                    const char *auth_hdr,
                                    const char *auth_attr,
                                    apr_pool_t *pool)
{
  /* ### the name is stored in the session, but auth context in connection?  */
  return do_auth(ctx->conn->proxy_auth_context,
                 ctx->conn,
                 ctx->session->proxy_auth_protocol->auth_name,
                 &ctx->conn->proxy_auth_value,
                 auth_attr,
                 &ctx->conn->proxy_auth_header,
                 "Proxy-Authorization",
                 pool);
}

svn_error_t *
svn_ra_serf__setup_request_proxy_sspi_auth(svn_ra_serf__connection_t *conn,
                                           const char *method,
                                           const char *uri,
                                           serf_bucket_t *hdrs_bkt)
{
  /* Take the default authentication header for this connection, if any. */
  if (conn->proxy_auth_header && conn->proxy_auth_value)
    {
      serf_bucket_headers_setn(hdrs_bkt, conn->proxy_auth_header,
                               conn->proxy_auth_value);
      conn->proxy_auth_header = NULL;
      conn->proxy_auth_value = NULL;
    }

  return SVN_NO_ERROR;
}

#endif /* SVN_RA_SERF_SSPI_ENABLED */<|MERGE_RESOLUTION|>--- conflicted
+++ resolved
@@ -85,41 +85,16 @@
                      apr_pool_t *scratch_pool);
 
 
-<<<<<<< HEAD
 /* Loads the SSPI function table we can use to call SSPI's public functions.
  * Accepted by svn_atomic__init_once()
  */
-=======
-/* Loads security.dll in memory on the first call. Afterwards the
-   function table SSPI is loaded which we can use it to call SSPI's
-   public functions. */
->>>>>>> 0213fdc3
 static svn_error_t *
 initialize_sspi(void *baton, apr_pool_t* pool)
 {
   sspi = InitSecurityInterface();
 
-<<<<<<< HEAD
   if (sspi)
     return SVN_NO_ERROR;
-=======
-  security_dll = LoadLibrary(SECURITY_DLL);
-  if (security_dll != INVALID_HANDLE_VALUE)
-    {
-      /* Load the function(s) */
-      InitSecurityInterface_ =
-        (INIT_SECURITY_INTERFACE)GetProcAddress(security_dll,
-                                                "InitSecurityInterfaceA");
-      sspi = InitSecurityInterface_();
-
-      if (sspi)
-        return SVN_NO_ERROR;
-    }
-
-  /* Initialization failed, clean up and raise error */
-  if (security_dll)
-    FreeLibrary(security_dll);
->>>>>>> 0213fdc3
 
   return svn_error_createf
           (SVN_ERR_RA_SERF_SSPI_INITIALISATION_FAILED, NULL,
@@ -136,11 +111,7 @@
   SecPkgInfo *sec_pkg_info = NULL;
   SEC_CHAR *package_name = apr_pstrdup(scratch_pool, auth_pkg);
 
-<<<<<<< HEAD
   status = sspi->QuerySecurityPackageInfo(package_name,
-=======
-  status = sspi->QuerySecurityPackageInfo(auth_pkg,
->>>>>>> 0213fdc3
                                           &sec_pkg_info);
   if (status == SEC_E_OK)
     {
@@ -200,14 +171,18 @@
   apr_size_t tmp_len, token_len = 0;
   const char *space;
 
-  space = strchr(auth_attr, ' ');
-  if (space)
-    {
-      const char *base64_token = apr_pstrmemdup(pool,
-                                                auth_attr, space - auth_attr);
-      token_len = apr_base64_decode_len(base64_token);
-      token = apr_palloc(pool, token_len);
-      apr_base64_decode(token, base64_token);
+  if (auth_attr != NULL)
+    {
+      space = strchr(auth_attr, ' ');
+      if (space)
+        {
+          const char *base64_token = apr_pstrmemdup(pool,
+                                                    auth_attr,
+                                                    space - auth_attr);
+          token_len = apr_base64_decode_len(base64_token);
+          token = apr_palloc(pool, token_len);
+          apr_base64_decode(token, base64_token);
+        }
     }
 
   /* We can get a whole batch of 401 responses from the server, but we should
@@ -266,7 +241,6 @@
   return SVN_NO_ERROR;
 }
 
-<<<<<<< HEAD
 /* Provides the necessary information for the http authentication headers
    for both the initial request to open an authentication connection, as
    the response to the server's authentication challenge.
@@ -276,11 +250,6 @@
                      const char **buf, apr_size_t *buf_len,
                      serf_sspi_context_t *sspi_ctx,
                      apr_pool_t *scratch_pool)
-=======
-svn_error_t *
-sspi_get_credentials(char *token, apr_size_t token_len, const char **buf,
-                     apr_size_t *buf_len, serf_sspi_context_t *sspi_ctx)
->>>>>>> 0213fdc3
 {
   SecBuffer in_buf, out_buf;
   SecBufferDesc in_buf_desc, out_buf_desc;
