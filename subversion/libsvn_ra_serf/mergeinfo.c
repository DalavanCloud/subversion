/*
 * mergeinfo.c : entry point for mergeinfo RA functions for ra_serf
 *
 * ====================================================================
 *    Licensed to the Apache Software Foundation (ASF) under one
 *    or more contributor license agreements.  See the NOTICE file
 *    distributed with this work for additional information
 *    regarding copyright ownership.  The ASF licenses this file
 *    to you under the Apache License, Version 2.0 (the
 *    "License"); you may not use this file except in compliance
 *    with the License.  You may obtain a copy of the License at
 *
 *      http://www.apache.org/licenses/LICENSE-2.0
 *
 *    Unless required by applicable law or agreed to in writing,
 *    software distributed under the License is distributed on an
 *    "AS IS" BASIS, WITHOUT WARRANTIES OR CONDITIONS OF ANY
 *    KIND, either express or implied.  See the License for the
 *    specific language governing permissions and limitations
 *    under the License.
 * ====================================================================
 */

#include <apr_tables.h>
#include <apr_xml.h>

#include "svn_mergeinfo.h"
#include "svn_path.h"
#include "svn_ra.h"
#include "svn_string.h"
#include "svn_xml.h"

#include "private/svn_dav_protocol.h"
#include "../libsvn_ra/ra_loader.h"
#include "svn_private_config.h"
#include "ra_serf.h"




/* The current state of our XML parsing. */
typedef enum mergeinfo_state_e {
  INITIAL = 0,
  MERGEINFO_REPORT,
  MERGEINFO_ITEM,
  MERGEINFO_PATH,
  MERGEINFO_INFO
} mergeinfo_state_e;

/* Baton for accumulating mergeinfo.  RESULT_CATALOG stores the final
   mergeinfo catalog result we are going to hand back to the caller of
   get_mergeinfo.  */
typedef struct mergeinfo_context_t {
  apr_pool_t *pool;
  svn_mergeinfo_t result_catalog;
  const apr_array_header_t *paths;
  svn_revnum_t revision;
  svn_mergeinfo_inheritance_t inherit;
  svn_boolean_t include_descendants;
} mergeinfo_context_t;


#define D_ "DAV:"
#define S_ SVN_XML_NAMESPACE
static const svn_ra_serf__xml_transition_t mergeinfo_ttable[] = {
  { INITIAL, S_, SVN_DAV__MERGEINFO_REPORT, MERGEINFO_REPORT,
    FALSE, { NULL }, FALSE },

  { MERGEINFO_REPORT, S_, SVN_DAV__MERGEINFO_ITEM, MERGEINFO_ITEM,
    FALSE, { NULL }, TRUE },

  { MERGEINFO_ITEM, S_, SVN_DAV__MERGEINFO_PATH, MERGEINFO_PATH,
    TRUE, { NULL }, TRUE },

  { MERGEINFO_ITEM, S_, SVN_DAV__MERGEINFO_INFO, MERGEINFO_INFO,
    TRUE, { NULL }, TRUE },

  { 0 }
};


/* Conforms to svn_ra_serf__xml_closed_t  */
static svn_error_t *
mergeinfo_closed(svn_ra_serf__xml_estate_t *xes,
                 void *baton,
                 int leaving_state,
                 const svn_string_t *cdata,
                 apr_hash_t *attrs,
                 apr_pool_t *scratch_pool)
{
  mergeinfo_context_t *mergeinfo_ctx = baton;

  if (leaving_state == MERGEINFO_ITEM)
    {
<<<<<<< HEAD
      if (mergeinfo_ctx->curr_info && mergeinfo_ctx->curr_path)
        {
          svn_mergeinfo_t path_mergeinfo;

          SVN_ERR_ASSERT(mergeinfo_ctx->curr_path->data);
          SVN_ERR(svn_mergeinfo_parse(&path_mergeinfo,
                                      mergeinfo_ctx->curr_info->data,
=======
      /* Placed here from the child elements.  */
      const char *path = apr_hash_get(attrs, "path", APR_HASH_KEY_STRING);
      const char *info = apr_hash_get(attrs, "info", APR_HASH_KEY_STRING);

      if (path != NULL && info != NULL)
        {
          svn_mergeinfo_t path_mergeinfo;

          /* Correct for naughty servers that send "relative" paths
             with leading slashes! */
          if (path[0] == '/')
            ++path;

          SVN_ERR(svn_mergeinfo_parse(&path_mergeinfo, info,
>>>>>>> 4cf18c3e
                                      mergeinfo_ctx->pool));

          apr_hash_set(mergeinfo_ctx->result_catalog,
<<<<<<< HEAD
                       apr_pstrdup(mergeinfo_ctx->pool,
                                   mergeinfo_ctx->curr_path->data),
                       APR_HASH_KEY_STRING, path_mergeinfo);
=======
                       apr_pstrdup(mergeinfo_ctx->pool, path),
                       APR_HASH_KEY_STRING,
                       path_mergeinfo);
>>>>>>> 4cf18c3e
        }
    }
  else
    {
      SVN_ERR_ASSERT(leaving_state == MERGEINFO_PATH
                     || leaving_state == MERGEINFO_INFO);

      /* Stash the value onto the parent MERGEINFO_ITEM.  */
      svn_ra_serf__xml_note(xes, MERGEINFO_ITEM,
                            leaving_state == MERGEINFO_PATH
                              ? "path"
                              : "info",
                            cdata->data);
    }

  return SVN_NO_ERROR;
}


static svn_error_t *
create_mergeinfo_body(serf_bucket_t **bkt,
                      void *baton,
                      serf_bucket_alloc_t *alloc,
                      apr_pool_t *pool)
{
  mergeinfo_context_t *mergeinfo_ctx = baton;
  serf_bucket_t *body_bkt;

  body_bkt = serf_bucket_aggregate_create(alloc);

  svn_ra_serf__add_open_tag_buckets(body_bkt, alloc,
                                    "S:" SVN_DAV__MERGEINFO_REPORT,
                                    "xmlns:S", SVN_XML_NAMESPACE,
                                    NULL);

  svn_ra_serf__add_tag_buckets(body_bkt,
                               "S:" SVN_DAV__REVISION,
                               apr_ltoa(pool, mergeinfo_ctx->revision),
                               alloc);
  svn_ra_serf__add_tag_buckets(body_bkt, "S:" SVN_DAV__INHERIT,
                               svn_inheritance_to_word(mergeinfo_ctx->inherit),
                               alloc);
  if (mergeinfo_ctx->include_descendants)
    {
      svn_ra_serf__add_tag_buckets(body_bkt, "S:"
                                   SVN_DAV__INCLUDE_DESCENDANTS,
                                   "yes", alloc);
    }

  if (mergeinfo_ctx->paths)
    {
      int i;

      for (i = 0; i < mergeinfo_ctx->paths->nelts; i++)
        {
          const char *this_path = APR_ARRAY_IDX(mergeinfo_ctx->paths,
                                                i, const char *);

          svn_ra_serf__add_tag_buckets(body_bkt, "S:" SVN_DAV__PATH,
                                       this_path, alloc);
        }
    }

  svn_ra_serf__add_close_tag_buckets(body_bkt, alloc,
                                     "S:" SVN_DAV__MERGEINFO_REPORT);

  *bkt = body_bkt;
  return SVN_NO_ERROR;
}

svn_error_t *
svn_ra_serf__get_mergeinfo(svn_ra_session_t *ra_session,
                           svn_mergeinfo_catalog_t *catalog,
                           const apr_array_header_t *paths,
                           svn_revnum_t revision,
                           svn_mergeinfo_inheritance_t inherit,
                           svn_boolean_t include_descendants,
                           apr_pool_t *pool)
{
  svn_error_t *err, *err2;
  mergeinfo_context_t *mergeinfo_ctx;
  svn_ra_serf__session_t *session = ra_session->priv;
  svn_ra_serf__handler_t *handler;
  svn_ra_serf__xml_context_t *xmlctx;
  const char *path;

  *catalog = NULL;

  SVN_ERR(svn_ra_serf__get_stable_url(&path, NULL /* latest_revnum */,
                                      session, NULL /* conn */,
                                      NULL /* url */, revision,
                                      pool, pool));

  mergeinfo_ctx = apr_pcalloc(pool, sizeof(*mergeinfo_ctx));
  mergeinfo_ctx->pool = pool;
  mergeinfo_ctx->result_catalog = apr_hash_make(pool);
  mergeinfo_ctx->paths = paths;
  mergeinfo_ctx->revision = revision;
  mergeinfo_ctx->inherit = inherit;
  mergeinfo_ctx->include_descendants = include_descendants;

  xmlctx = svn_ra_serf__xml_context_create(mergeinfo_ttable,
                                           NULL, mergeinfo_closed, NULL,
                                           mergeinfo_ctx,
                                           pool);
  handler = svn_ra_serf__create_expat_handler(xmlctx, pool);

  handler->method = "REPORT";
  handler->path = path;
  handler->conn = session->conns[0];
  handler->session = session;
  handler->body_delegate = create_mergeinfo_body;
  handler->body_delegate_baton = mergeinfo_ctx;
  handler->body_type = "text/xml";

  err = svn_ra_serf__context_run_one(handler, pool);

  err2 = svn_ra_serf__error_on_status(handler->sline.code, handler->path,
                                      handler->location);
  if (err2)
    {
      svn_error_clear(err);
      return err2;
    }

  SVN_ERR(err);

  if (handler->done && apr_hash_count(mergeinfo_ctx->result_catalog))
    *catalog = mergeinfo_ctx->result_catalog;

  return SVN_NO_ERROR;
}<|MERGE_RESOLUTION|>--- conflicted
+++ resolved
@@ -93,15 +93,6 @@
 
   if (leaving_state == MERGEINFO_ITEM)
     {
-<<<<<<< HEAD
-      if (mergeinfo_ctx->curr_info && mergeinfo_ctx->curr_path)
-        {
-          svn_mergeinfo_t path_mergeinfo;
-
-          SVN_ERR_ASSERT(mergeinfo_ctx->curr_path->data);
-          SVN_ERR(svn_mergeinfo_parse(&path_mergeinfo,
-                                      mergeinfo_ctx->curr_info->data,
-=======
       /* Placed here from the child elements.  */
       const char *path = apr_hash_get(attrs, "path", APR_HASH_KEY_STRING);
       const char *info = apr_hash_get(attrs, "info", APR_HASH_KEY_STRING);
@@ -116,19 +107,12 @@
             ++path;
 
           SVN_ERR(svn_mergeinfo_parse(&path_mergeinfo, info,
->>>>>>> 4cf18c3e
                                       mergeinfo_ctx->pool));
 
           apr_hash_set(mergeinfo_ctx->result_catalog,
-<<<<<<< HEAD
-                       apr_pstrdup(mergeinfo_ctx->pool,
-                                   mergeinfo_ctx->curr_path->data),
-                       APR_HASH_KEY_STRING, path_mergeinfo);
-=======
                        apr_pstrdup(mergeinfo_ctx->pool, path),
                        APR_HASH_KEY_STRING,
                        path_mergeinfo);
->>>>>>> 4cf18c3e
         }
     }
   else
