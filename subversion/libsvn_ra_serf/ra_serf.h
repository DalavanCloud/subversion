--- conflicted
+++ resolved
@@ -1651,14 +1651,13 @@
                              svn_revnum_t *revision_deleted,
                              apr_pool_t *pool);
 
-<<<<<<< HEAD
 /* Implements the get_inherited_props RA layer function. */
 svn_error_t * svn_ra_serf__get_inherited_props(svn_ra_session_t *session,
                                                apr_array_header_t **iprops,
                                                const char *path,
                                                svn_revnum_t revision,
                                                apr_pool_t *pool);
-=======
+
 /* Implements svn_ra__vtable_t.get_repos_root(). */
 svn_error_t *
 svn_ra_serf__get_repos_root(svn_ra_session_t *ra_session,
@@ -1669,8 +1668,6 @@
 svn_error_t *
 svn_ra_serf__register_editor_shim_callbacks(svn_ra_session_t *session,
                                     svn_delta_shim_callbacks_t *callbacks);
-
->>>>>>> 9b831933
 
 /*** Authentication handler declarations ***/
 
