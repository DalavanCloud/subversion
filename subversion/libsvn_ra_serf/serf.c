/*
 * serf.c :  entry point for ra_serf
 *
 * ====================================================================
 *    Licensed to the Apache Software Foundation (ASF) under one
 *    or more contributor license agreements.  See the NOTICE file
 *    distributed with this work for additional information
 *    regarding copyright ownership.  The ASF licenses this file
 *    to you under the Apache License, Version 2.0 (the
 *    "License"); you may not use this file except in compliance
 *    with the License.  You may obtain a copy of the License at
 *
 *      http://www.apache.org/licenses/LICENSE-2.0
 *
 *    Unless required by applicable law or agreed to in writing,
 *    software distributed under the License is distributed on an
 *    "AS IS" BASIS, WITHOUT WARRANTIES OR CONDITIONS OF ANY
 *    KIND, either express or implied.  See the License for the
 *    specific language governing permissions and limitations
 *    under the License.
 * ====================================================================
 */



#define APR_WANT_STRFUNC
#include <apr_want.h>

#include <apr_uri.h>
#include <serf.h>

#include "svn_pools.h"
#include "svn_ra.h"
#include "svn_dav.h"
#include "svn_xml.h"
#include "../libsvn_ra/ra_loader.h"
#include "svn_config.h"
#include "svn_delta.h"
#include "svn_dirent_uri.h"
#include "svn_hash.h"
#include "svn_path.h"
#include "svn_time.h"
#include "svn_version.h"

#include "private/svn_dav_protocol.h"
#include "private/svn_dep_compat.h"
#include "private/svn_fspath.h"
#include "private/svn_subr_private.h"
#include "svn_private_config.h"

#include "ra_serf.h"


/* Implements svn_ra__vtable_t.get_version(). */
static const svn_version_t *
ra_serf_version(void)
{
  SVN_VERSION_BODY;
}

#define RA_SERF_DESCRIPTION \
    N_("Module for accessing a repository via WebDAV protocol using serf.")

/* Implements svn_ra__vtable_t.get_description(). */
static const char *
ra_serf_get_description(void)
{
  return _(RA_SERF_DESCRIPTION);
}

/* Implements svn_ra__vtable_t.get_schemes(). */
static const char * const *
ra_serf_get_schemes(apr_pool_t *pool)
{
  static const char *serf_ssl[] = { "http", "https", NULL };
#if 0
  /* ### Temporary: to shut up a warning. */
  static const char *serf_no_ssl[] = { "http", NULL };
#endif

  /* TODO: Runtime detection. */
  return serf_ssl;
}

/* Load the setting http-auth-types from the global or server specific
   section, parse its value and set the types of authentication we should
   accept from the server. */
static svn_error_t *
load_http_auth_types(apr_pool_t *pool, svn_config_t *config,
                     const char *server_group,
<<<<<<< HEAD
                     svn_ra_serf__authn_types *authn_types)
=======
                     int *authn_types)
>>>>>>> 4cf18c3e
{
  const char *http_auth_types = NULL;
  *authn_types = SERF_AUTHN_NONE;

  svn_config_get(config, &http_auth_types, SVN_CONFIG_SECTION_GLOBAL,
               SVN_CONFIG_OPTION_HTTP_AUTH_TYPES, NULL);

  if (server_group)
    {
      svn_config_get(config, &http_auth_types, server_group,
                     SVN_CONFIG_OPTION_HTTP_AUTH_TYPES, http_auth_types);
    }

  if (http_auth_types)
    {
      char *token;
      char *auth_types_list = apr_palloc(pool, strlen(http_auth_types) + 1);
      apr_collapse_spaces(auth_types_list, http_auth_types);
      while ((token = svn_cstring_tokenize(";", &auth_types_list)) != NULL)
        {
          if (svn_cstring_casecmp("basic", token) == 0)
            *authn_types |= SERF_AUTHN_BASIC;
          else if (svn_cstring_casecmp("digest", token) == 0)
            *authn_types |= SERF_AUTHN_DIGEST;
          else if (svn_cstring_casecmp("ntlm", token) == 0)
            *authn_types |= SERF_AUTHN_NTLM;
          else if (svn_cstring_casecmp("negotiate", token) == 0)
            *authn_types |= SERF_AUTHN_NEGOTIATE;
          else
            return svn_error_createf(SVN_ERR_BAD_CONFIG_VALUE, NULL,
                                     _("Invalid config: unknown http auth"
                                       "type '%s'"), token);
      }
    }
  else
    {
      /* Nothing specified by the user, so accept all types. */
      *authn_types = SERF_AUTHN_ALL;
    }

  return SVN_NO_ERROR;
}
#define DEFAULT_HTTP_TIMEOUT 3600
static svn_error_t *
load_config(svn_ra_serf__session_t *session,
            apr_hash_t *config_hash,
            apr_pool_t *pool)
{
  svn_config_t *config, *config_client;
  const char *server_group;
  const char *proxy_host = NULL;
  const char *port_str = NULL;
  const char *timeout_str = NULL;
  const char *exceptions;
  apr_port_t proxy_port;
  svn_boolean_t is_exception = FALSE;

  if (config_hash)
    {
      config = apr_hash_get(config_hash, SVN_CONFIG_CATEGORY_SERVERS,
                            APR_HASH_KEY_STRING);
      config_client = apr_hash_get(config_hash, SVN_CONFIG_CATEGORY_CONFIG,
                                   APR_HASH_KEY_STRING);
    }
  else
    {
      config = NULL;
      config_client = NULL;
    }

  SVN_ERR(svn_config_get_bool(config, &session->using_compression,
                              SVN_CONFIG_SECTION_GLOBAL,
                              SVN_CONFIG_OPTION_HTTP_COMPRESSION, TRUE));
  svn_config_get(config, &timeout_str, SVN_CONFIG_SECTION_GLOBAL,
                 SVN_CONFIG_OPTION_HTTP_TIMEOUT, NULL);

  if (session->wc_callbacks->auth_baton)
    {
      if (config_client)
        {
          svn_auth_set_parameter(session->wc_callbacks->auth_baton,
                                 SVN_AUTH_PARAM_CONFIG_CATEGORY_CONFIG,
                                 config_client);
        }
      if (config)
        {
          svn_auth_set_parameter(session->wc_callbacks->auth_baton,
                                 SVN_AUTH_PARAM_CONFIG_CATEGORY_SERVERS,
                                 config);
        }
    }

  /* Use the default proxy-specific settings if and only if
     "http-proxy-exceptions" is not set to exclude this host. */
  svn_config_get(config, &exceptions, SVN_CONFIG_SECTION_GLOBAL,
                 SVN_CONFIG_OPTION_HTTP_PROXY_EXCEPTIONS, NULL);
  if (exceptions)
    {
      apr_array_header_t *l = svn_cstring_split(exceptions, ",", TRUE, pool);
      is_exception = svn_cstring_match_glob_list(session->session_url.hostname,
                                                 l);
    }
  if (! is_exception)
    {
      /* Load the global proxy server settings, if set. */
      svn_config_get(config, &proxy_host, SVN_CONFIG_SECTION_GLOBAL,
                     SVN_CONFIG_OPTION_HTTP_PROXY_HOST, NULL);
      svn_config_get(config, &port_str, SVN_CONFIG_SECTION_GLOBAL,
                     SVN_CONFIG_OPTION_HTTP_PROXY_PORT, NULL);
      svn_config_get(config, &session->proxy_username,
                     SVN_CONFIG_SECTION_GLOBAL,
                     SVN_CONFIG_OPTION_HTTP_PROXY_USERNAME, NULL);
      svn_config_get(config, &session->proxy_password,
                     SVN_CONFIG_SECTION_GLOBAL,
                     SVN_CONFIG_OPTION_HTTP_PROXY_PASSWORD, NULL);
    }

  /* Load the global ssl settings, if set. */
  SVN_ERR(svn_config_get_bool(config, &session->trust_default_ca,
                              SVN_CONFIG_SECTION_GLOBAL,
                              SVN_CONFIG_OPTION_SSL_TRUST_DEFAULT_CA,
                              TRUE));
  svn_config_get(config, &session->ssl_authorities, SVN_CONFIG_SECTION_GLOBAL,
                 SVN_CONFIG_OPTION_SSL_AUTHORITY_FILES, NULL);

  if (config)
    server_group = svn_config_find_group(config,
                                         session->session_url.hostname,
                                         SVN_CONFIG_SECTION_GROUPS, pool);
  else
    server_group = NULL;

  if (server_group)
    {
      SVN_ERR(svn_config_get_bool(config, &session->using_compression,
                                  server_group,
                                  SVN_CONFIG_OPTION_HTTP_COMPRESSION,
                                  session->using_compression));
      svn_config_get(config, &timeout_str, server_group,
                     SVN_CONFIG_OPTION_HTTP_TIMEOUT, timeout_str);

      svn_auth_set_parameter(session->wc_callbacks->auth_baton,
                             SVN_AUTH_PARAM_SERVER_GROUP, server_group);

      /* Load the group proxy server settings, overriding global settings. */
      svn_config_get(config, &proxy_host, server_group,
                     SVN_CONFIG_OPTION_HTTP_PROXY_HOST, NULL);
      svn_config_get(config, &port_str, server_group,
                     SVN_CONFIG_OPTION_HTTP_PROXY_PORT, NULL);
      svn_config_get(config, &session->proxy_username, server_group,
                     SVN_CONFIG_OPTION_HTTP_PROXY_USERNAME, NULL);
      svn_config_get(config, &session->proxy_password, server_group,
                     SVN_CONFIG_OPTION_HTTP_PROXY_PASSWORD, NULL);

      /* Load the group ssl settings. */
      SVN_ERR(svn_config_get_bool(config, &session->trust_default_ca,
                                  server_group,
                                  SVN_CONFIG_OPTION_SSL_TRUST_DEFAULT_CA,
                                  TRUE));
      svn_config_get(config, &session->ssl_authorities, server_group,
                     SVN_CONFIG_OPTION_SSL_AUTHORITY_FILES, NULL);
    }

  /* Parse the connection timeout value, if any. */
  if (timeout_str)
    {
      char *endstr;
      const long int timeout = strtol(timeout_str, &endstr, 10);

      if (*endstr)
        return svn_error_create(SVN_ERR_BAD_CONFIG_VALUE, NULL,
                                _("Invalid config: illegal character in "
                                  "timeout value"));
      if (timeout < 0)
        return svn_error_create(SVN_ERR_BAD_CONFIG_VALUE, NULL,
                                _("Invalid config: negative timeout value"));
      session->timeout = apr_time_from_sec(timeout);
    }
  else
    session->timeout = apr_time_from_sec(DEFAULT_HTTP_TIMEOUT);

  if (session->timeout < 0) /* Always true for DEFAULT_HTTP_TIMEOUT */
    session->timeout = apr_time_from_sec(600); /* 10 min */

  SVN_ERR_ASSERT(session->timeout > 0);

  /* Convert the proxy port value, if any. */
  if (port_str)
    {
      char *endstr;
      const long int port = strtol(port_str, &endstr, 10);

      if (*endstr)
        return svn_error_create(SVN_ERR_RA_ILLEGAL_URL, NULL,
                                _("Invalid URL: illegal character in proxy "
                                  "port number"));
      if (port < 0)
        return svn_error_create(SVN_ERR_RA_ILLEGAL_URL, NULL,
                                _("Invalid URL: negative proxy port number"));
      if (port > 65535)
        return svn_error_create(SVN_ERR_RA_ILLEGAL_URL, NULL,
                                _("Invalid URL: proxy port number greater "
                                  "than maximum TCP port number 65535"));
      proxy_port = (apr_port_t) port;
    }
  else
    proxy_port = 80;

  if (proxy_host)
    {
      apr_sockaddr_t *proxy_addr;
      apr_status_t status;

      status = apr_sockaddr_info_get(&proxy_addr, proxy_host,
                                     APR_UNSPEC, proxy_port, 0,
                                     session->pool);
      if (status)
        {
          return svn_error_wrap_apr(status,
                                    _("Could not resolve proxy server '%s'"),
                                    proxy_host);
        }
      session->using_proxy = TRUE;
      serf_config_proxy(session->context, proxy_addr);
    }
  else
    session->using_proxy = FALSE;

  /* Setup authentication. */
  SVN_ERR(load_http_auth_types(pool, config, server_group,
                               &session->authn_types));
  serf_config_authn_types(session->context, session->authn_types);
  serf_config_credentials_callback(session->context,
                                   svn_ra_serf__credentials_callback);

  return SVN_NO_ERROR;
}
#undef DEFAULT_HTTP_TIMEOUT

static void
svn_ra_serf__progress(void *progress_baton, apr_off_t read, apr_off_t written)
{
  const svn_ra_serf__session_t *serf_sess = progress_baton;
  if (serf_sess->progress_func)
    {
      serf_sess->progress_func(read + written, -1,
                               serf_sess->progress_baton,
                               serf_sess->pool);
    }
}

/* Implements svn_ra__vtable_t.open_session(). */
static svn_error_t *
svn_ra_serf__open(svn_ra_session_t *session,
                  const char **corrected_url,
                  const char *repos_URL,
                  const svn_ra_callbacks2_t *callbacks,
                  void *callback_baton,
                  apr_hash_t *config,
                  apr_pool_t *pool)
{
  apr_status_t status;
  svn_ra_serf__session_t *serf_sess;
  apr_uri_t url;
  const char *client_string = NULL;

  if (corrected_url)
    *corrected_url = NULL;

  serf_sess = apr_pcalloc(pool, sizeof(*serf_sess));
  serf_sess->pool = svn_pool_create(pool);
  serf_sess->wc_callbacks = callbacks;
  serf_sess->wc_callback_baton = callback_baton;
  serf_sess->progress_func = callbacks->progress_func;
  serf_sess->progress_baton = callbacks->progress_baton;
  serf_sess->cancel_func = callbacks->cancel_func;
  serf_sess->cancel_baton = callback_baton;

  /* todo: reuse serf context across sessions */
  serf_sess->context = serf_context_create(serf_sess->pool);

  SVN_ERR(svn_ra_serf__blncache_create(&serf_sess->blncache,
                                       serf_sess->pool));


  status = apr_uri_parse(serf_sess->pool, repos_URL, &url);
  if (status)
    {
      return svn_error_createf(SVN_ERR_RA_ILLEGAL_URL, NULL,
                               _("Illegal repository URL '%s'"),
                               repos_URL);
    }
  /* Contrary to what the comment for apr_uri_t.path says in apr-util 1.2.12 and
     older, for root paths url.path will be "", where serf requires "/". */
  if (url.path == NULL || url.path[0] == '\0')
    url.path = apr_pstrdup(serf_sess->pool, "/");
  if (!url.port)
    {
      url.port = apr_uri_port_of_scheme(url.scheme);
    }
  serf_sess->session_url = url;
  serf_sess->session_url_str = apr_pstrdup(serf_sess->pool, repos_URL);
  serf_sess->using_ssl = (svn_cstring_casecmp(url.scheme, "https") == 0);

  serf_sess->supports_deadprop_count = svn_tristate_unknown;

  serf_sess->capabilities = apr_hash_make(serf_sess->pool);

  serf_sess->http10 = TRUE;  /* until we confirm HTTP/1.1  */
  serf_sess->http10 = FALSE; /* ### don't change behavior yet  */

  SVN_ERR(load_config(serf_sess, config, serf_sess->pool));

  serf_sess->conns[0] = apr_pcalloc(serf_sess->pool,
                                    sizeof(*serf_sess->conns[0]));
  serf_sess->conns[0]->bkt_alloc =
          serf_bucket_allocator_create(serf_sess->pool, NULL, NULL);
  serf_sess->conns[0]->session = serf_sess;
  serf_sess->conns[0]->last_status_code = -1;

  /* create the user agent string */
  if (callbacks->get_client_string)
    callbacks->get_client_string(callback_baton, &client_string, pool);

  if (client_string)
    serf_sess->useragent = apr_pstrcat(pool, USER_AGENT, "/",
                                       client_string, (char *)NULL);
  else
    serf_sess->useragent = USER_AGENT;

  /* go ahead and tell serf about the connection. */
  status =
    serf_connection_create2(&serf_sess->conns[0]->conn,
                            serf_sess->context,
                            url,
                            svn_ra_serf__conn_setup, serf_sess->conns[0],
                            svn_ra_serf__conn_closed, serf_sess->conns[0],
                            serf_sess->pool);
  if (status)
    return svn_error_wrap_apr(status, NULL);

  /* Set the progress callback. */
  serf_context_set_progress_cb(serf_sess->context, svn_ra_serf__progress,
                               serf_sess);

  serf_sess->num_conns = 1;

  session->priv = serf_sess;

  return svn_ra_serf__exchange_capabilities(serf_sess, corrected_url, pool);
}

/* Implements svn_ra__vtable_t.reparent(). */
static svn_error_t *
svn_ra_serf__reparent(svn_ra_session_t *ra_session,
                      const char *url,
                      apr_pool_t *pool)
{
  svn_ra_serf__session_t *session = ra_session->priv;
  apr_uri_t new_url;
  apr_status_t status;

  /* If it's the URL we already have, wave our hands and do nothing. */
  if (strcmp(session->session_url_str, url) == 0)
    {
      return SVN_NO_ERROR;
    }

  if (!session->repos_root_str)
    {
      const char *vcc_url;
      SVN_ERR(svn_ra_serf__discover_vcc(&vcc_url, session, NULL, pool));
    }

  if (!svn_uri__is_ancestor(session->repos_root_str, url))
    {
      return svn_error_createf(
          SVN_ERR_RA_ILLEGAL_URL, NULL,
          _("URL '%s' is not a child of the session's repository root "
            "URL '%s'"), url, session->repos_root_str);
    }

  status = apr_uri_parse(session->pool, url, &new_url);
  if (status)
    {
      return svn_error_createf(SVN_ERR_RA_ILLEGAL_URL, NULL,
                               _("Illegal repository URL '%s'"), url);
    }

  session->session_url.path = new_url.path;
  session->session_url_str = apr_pstrdup(session->pool, url);

  return SVN_NO_ERROR;
}

/* Implements svn_ra__vtable_t.get_session_url(). */
static svn_error_t *
svn_ra_serf__get_session_url(svn_ra_session_t *ra_session,
                             const char **url,
                             apr_pool_t *pool)
{
  svn_ra_serf__session_t *session = ra_session->priv;
  *url = apr_pstrdup(pool, session->session_url_str);
  return SVN_NO_ERROR;
}

/* Implements svn_ra__vtable_t.get_latest_revnum(). */
static svn_error_t *
svn_ra_serf__get_latest_revnum(svn_ra_session_t *ra_session,
                               svn_revnum_t *latest_revnum,
                               apr_pool_t *pool)
{
  svn_ra_serf__session_t *session = ra_session->priv;

  return svn_error_trace(svn_ra_serf__get_youngest_revnum(
                           latest_revnum, session, pool));
}

/* Implements svn_ra__vtable_t.rev_proplist(). */
static svn_error_t *
svn_ra_serf__rev_proplist(svn_ra_session_t *ra_session,
                          svn_revnum_t rev,
                          apr_hash_t **ret_props,
                          apr_pool_t *pool)
{
  svn_ra_serf__session_t *session = ra_session->priv;
  apr_hash_t *props;
  const char *propfind_path;
<<<<<<< HEAD

  props = apr_hash_make(pool);
  *ret_props = apr_hash_make(pool);
=======
>>>>>>> 4cf18c3e

  if (SVN_RA_SERF__HAVE_HTTPV2_SUPPORT(session))
    {
      propfind_path = apr_psprintf(pool, "%s/%ld", session->rev_stub, rev);

      /* svn_ra_serf__retrieve_props() wants to added the revision as
         a Label to the PROPFIND, which isn't really necessary when
         querying a rev-stub URI.  *Shrug*  Probably okay to leave the
         Label, but whatever. */
      rev = SVN_INVALID_REVNUM;
    }
  else
    {
      /* Use the VCC as the propfind target path. */
      SVN_ERR(svn_ra_serf__discover_vcc(&propfind_path, session, NULL, pool));
    }

  /* ### fix: fetch hash of *just* the PATH@REV props. no nested hash.  */
  SVN_ERR(svn_ra_serf__retrieve_props(&props, session, session->conns[0],
                                      propfind_path, rev, "0", all_props,
                                      pool, pool));

  SVN_ERR(svn_ra_serf__select_revprops(ret_props, propfind_path, rev, props,
                                       pool, pool));

  return SVN_NO_ERROR;
}

/* Implements svn_ra__vtable_t.rev_prop(). */
static svn_error_t *
svn_ra_serf__rev_prop(svn_ra_session_t *session,
                      svn_revnum_t rev,
                      const char *name,
                      svn_string_t **value,
                      apr_pool_t *pool)
{
  apr_hash_t *props;

  SVN_ERR(svn_ra_serf__rev_proplist(session, rev, &props, pool));

  *value = apr_hash_get(props, name, APR_HASH_KEY_STRING);

  return SVN_NO_ERROR;
}

static svn_error_t *
fetch_path_props(apr_hash_t **props,
                 svn_ra_serf__session_t *session,
                 const char *session_relpath,
                 svn_revnum_t revision,
                 const svn_ra_serf__dav_props_t *desired_props,
                 apr_pool_t *result_pool,
                 apr_pool_t *scratch_pool)
{
  const char *url;

  url = session->session_url.path;

  /* If we have a relative path, append it. */
  if (session_relpath)
    url = svn_path_url_add_component2(url, session_relpath, scratch_pool);

  /* If we were given a specific revision, get a URL that refers to that
     specific revision (rather than floating with HEAD).  */
  if (SVN_IS_VALID_REVNUM(revision))
    {
      SVN_ERR(svn_ra_serf__get_stable_url(&url, NULL /* latest_revnum */,
                                          session, NULL /* conn */,
                                          url, revision,
                                          scratch_pool, scratch_pool));
    }

  /* URL is stable, so we use SVN_INVALID_REVNUM since it is now irrelevant.
     Or we started with SVN_INVALID_REVNUM and URL may be floating.  */
  SVN_ERR(svn_ra_serf__fetch_node_props(props, session->conns[0],
                                        url, SVN_INVALID_REVNUM,
                                        desired_props,
                                        result_pool, scratch_pool));

  return SVN_NO_ERROR;
}

/* Implements svn_ra__vtable_t.check_path(). */
static svn_error_t *
svn_ra_serf__check_path(svn_ra_session_t *ra_session,
                        const char *rel_path,
                        svn_revnum_t revision,
                        svn_node_kind_t *kind,
                        apr_pool_t *pool)
{
  svn_ra_serf__session_t *session = ra_session->priv;
  apr_hash_t *props;

  svn_error_t *err = fetch_path_props(&props, session, rel_path,
                                      revision, check_path_props,
                                      pool, pool);

  if (err && err->apr_err == SVN_ERR_FS_NOT_FOUND)
    {
      svn_error_clear(err);
      *kind = svn_node_none;
    }
  else
    {
      svn_kind_t res_kind;

      /* Any other error, raise to caller. */
      if (err)
        return svn_error_trace(err);

      SVN_ERR(svn_ra_serf__get_resource_type(&res_kind, props));
      *kind = svn__node_kind_from_kind(res_kind);
    }

  return SVN_NO_ERROR;
}


struct dirent_walker_baton_t {
  /* Update the fields in this entry.  */
  svn_dirent_t *entry;

  svn_tristate_t *supports_deadprop_count;

  /* If allocations are necessary, then use this pool.  */
  apr_pool_t *result_pool;
};

static svn_error_t *
dirent_walker(void *baton,
              const char *ns,
              const char *name,
              const svn_string_t *val,
              apr_pool_t *scratch_pool)
{
  struct dirent_walker_baton_t *dwb = baton;

  if (strcmp(ns, SVN_DAV_PROP_NS_CUSTOM) == 0)
    {
      dwb->entry->has_props = TRUE;
    }
  else if (strcmp(ns, SVN_DAV_PROP_NS_SVN) == 0)
    {
      dwb->entry->has_props = TRUE;
    }
  else if (strcmp(ns, SVN_DAV_PROP_NS_DAV) == 0)
    {
      if(strcmp(name, "deadprop-count") == 0)
        {
          if (*val->data)
            {
              apr_int64_t deadprop_count;
              SVN_ERR(svn_cstring_atoi64(&deadprop_count, val->data));
              dwb->entry->has_props = deadprop_count > 0;
              if (dwb->supports_deadprop_count)
                *dwb->supports_deadprop_count = svn_tristate_true;
            }
          else if (dwb->supports_deadprop_count)
            *dwb->supports_deadprop_count = svn_tristate_false;
        }
    }
  else if (strcmp(ns, "DAV:") == 0)
    {
      if (strcmp(name, SVN_DAV__VERSION_NAME) == 0)
        {
          dwb->entry->created_rev = SVN_STR_TO_REV(val->data);
        }
      else if (strcmp(name, "creator-displayname") == 0)
        {
          dwb->entry->last_author = val->data;
        }
      else if (strcmp(name, SVN_DAV__CREATIONDATE) == 0)
        {
          SVN_ERR(svn_time_from_cstring(&dwb->entry->time,
                                        val->data,
                                        dwb->result_pool));
        }
      else if (strcmp(name, "getcontentlength") == 0)
        {
          /* 'getcontentlength' property is empty for directories. */
          if (val->len)
            {
              SVN_ERR(svn_cstring_atoi64(&dwb->entry->size, val->data));
            }
        }
      else if (strcmp(name, "resourcetype") == 0)
        {
          if (strcmp(val->data, "collection") == 0)
            {
              dwb->entry->kind = svn_node_dir;
            }
          else
            {
              dwb->entry->kind = svn_node_file;
            }
        }
    }

  return SVN_NO_ERROR;
}

struct path_dirent_visitor_t {
  apr_hash_t *full_paths;
  apr_hash_t *base_paths;
  const char *orig_path;
  svn_tristate_t supports_deadprop_count;
  apr_pool_t *result_pool;
};

static svn_error_t *
path_dirent_walker(void *baton,
                   const char *path, apr_ssize_t path_len,
                   const char *ns, apr_ssize_t ns_len,
                   const char *name, apr_ssize_t name_len,
                   const svn_string_t *val,
                   apr_pool_t *pool)
{
  struct path_dirent_visitor_t *dirents = baton;
  struct dirent_walker_baton_t dwb;
  svn_dirent_t *entry;

  /* Skip our original path. */
  if (strcmp(path, dirents->orig_path) == 0)
    {
      return SVN_NO_ERROR;
    }

  entry = apr_hash_get(dirents->full_paths, path, path_len);

  if (!entry)
    {
      const char *base_name;

      entry = apr_pcalloc(pool, sizeof(*entry));

      apr_hash_set(dirents->full_paths, path, path_len, entry);

      base_name = svn_path_uri_decode(svn_urlpath__basename(path, pool),
                                      pool);

      apr_hash_set(dirents->base_paths, base_name, APR_HASH_KEY_STRING, entry);
    }

  dwb.entry = entry;
  dwb.supports_deadprop_count = &dirents->supports_deadprop_count;
  dwb.result_pool = dirents->result_pool;
  return svn_error_trace(dirent_walker(&dwb, ns, name, val, pool));
}

static const svn_ra_serf__dav_props_t *
get_dirent_props(apr_uint32_t dirent_fields,
                 svn_ra_serf__session_t *session,
                 apr_pool_t *pool)
{
  svn_ra_serf__dav_props_t *prop;
  apr_array_header_t *props = apr_array_make
    (pool, 7, sizeof(svn_ra_serf__dav_props_t));

  if (session->supports_deadprop_count != svn_tristate_false
      || ! (dirent_fields & SVN_DIRENT_HAS_PROPS))
    {
      if (dirent_fields & SVN_DIRENT_KIND)
        {
          prop = apr_array_push(props);
          prop->namespace = "DAV:";
          prop->name = "resourcetype";
        }

      if (dirent_fields & SVN_DIRENT_SIZE)
        {
          prop = apr_array_push(props);
          prop->namespace = "DAV:";
          prop->name = "getcontentlength";
        }

      if (dirent_fields & SVN_DIRENT_HAS_PROPS)
        {
          prop = apr_array_push(props);
          prop->namespace = SVN_DAV_PROP_NS_DAV;
          prop->name = "deadprop-count";
        }

      if (dirent_fields & SVN_DIRENT_CREATED_REV)
        {
          svn_ra_serf__dav_props_t *p = apr_array_push(props);
          p->namespace = "DAV:";
          p->name = SVN_DAV__VERSION_NAME;
        }

      if (dirent_fields & SVN_DIRENT_TIME)
        {
          prop = apr_array_push(props);
          prop->namespace = "DAV:";
          prop->name = SVN_DAV__CREATIONDATE;
        }

      if (dirent_fields & SVN_DIRENT_LAST_AUTHOR)
        {
          prop = apr_array_push(props);
          prop->namespace = "DAV:";
          prop->name = "creator-displayname";
        }
    }
  else
    {
      /* We found an old subversion server that can't handle
         the deadprop-count property in the way we expect.

         The neon behavior is to retrieve all properties in this case */
      prop = apr_array_push(props);
      prop->namespace = "DAV:";
      prop->name = "allprop";
    }

  prop = apr_array_push(props);
  prop->namespace = NULL;
  prop->name = NULL;

  return (svn_ra_serf__dav_props_t *) props->elts;
}

/* Implements svn_ra__vtable_t.stat(). */
static svn_error_t *
svn_ra_serf__stat(svn_ra_session_t *ra_session,
                  const char *rel_path,
                  svn_revnum_t revision,
                  svn_dirent_t **dirent,
                  apr_pool_t *pool)
{
  svn_ra_serf__session_t *session = ra_session->priv;
  apr_hash_t *props;
  svn_error_t *err;
  struct dirent_walker_baton_t dwb;
  svn_tristate_t deadprop_count = svn_tristate_unknown;

  err = fetch_path_props(&props,
                         session, rel_path, revision,
                         get_dirent_props(SVN_DIRENT_ALL, session, pool),
                         pool, pool);
  if (err)
    {
      if (err->apr_err == SVN_ERR_FS_NOT_FOUND)
        {
          svn_error_clear(err);
          *dirent = NULL;
          return SVN_NO_ERROR;
        }
      else
        return svn_error_trace(err);
    }

  dwb.entry = apr_pcalloc(pool, sizeof(*dwb.entry));
  dwb.supports_deadprop_count = &deadprop_count;
  dwb.result_pool = pool;
  SVN_ERR(svn_ra_serf__walk_node_props(props, dirent_walker, &dwb, pool));

  if (deadprop_count == svn_tristate_false
      && session->supports_deadprop_count == svn_tristate_unknown
      && !dwb.entry->has_props)
    {
      /* We have to requery as the server didn't give us the right
         information */
      session->supports_deadprop_count = svn_tristate_false;

      SVN_ERR(fetch_path_props(&props,
                               session, rel_path, SVN_INVALID_REVNUM,
                               get_dirent_props(SVN_DIRENT_ALL, session, pool),
                               pool, pool));

      SVN_ERR(svn_ra_serf__walk_node_props(props, dirent_walker, &dwb, pool));
    }

  if (deadprop_count != svn_tristate_unknown)
    session->supports_deadprop_count = deadprop_count;

  *dirent = dwb.entry;

  return SVN_NO_ERROR;
}

/* Reads the 'resourcetype' property from the list PROPS and checks if the
 * resource at PATH@REVISION really is a directory. Returns
 * SVN_ERR_FS_NOT_DIRECTORY if not.
 */
static svn_error_t *
resource_is_directory(apr_hash_t *props)
{
  svn_kind_t kind;

  SVN_ERR(svn_ra_serf__get_resource_type(&kind, props));

  if (kind != svn_kind_dir)
    {
      return svn_error_create(SVN_ERR_FS_NOT_DIRECTORY, NULL,
                              _("Can't get entries of non-directory"));
    }

  return SVN_NO_ERROR;
}

/* Implements svn_ra__vtable_t.get_dir(). */
static svn_error_t *
svn_ra_serf__get_dir(svn_ra_session_t *ra_session,
                     apr_hash_t **dirents,
                     svn_revnum_t *fetched_rev,
                     apr_hash_t **ret_props,
                     const char *rel_path,
                     svn_revnum_t revision,
                     apr_uint32_t dirent_fields,
                     apr_pool_t *pool)
{
  svn_ra_serf__session_t *session = ra_session->priv;
  const char *path;

  path = session->session_url.path;

  /* If we have a relative path, URI encode and append it. */
  if (rel_path)
    {
      path = svn_path_url_add_component2(path, rel_path, pool);
    }

  /* If the user specified a peg revision other than HEAD, we have to fetch
     the baseline collection url for that revision. If not, we can use the
     public url. */
  if (SVN_IS_VALID_REVNUM(revision) || fetched_rev)
    {
      SVN_ERR(svn_ra_serf__get_stable_url(&path, fetched_rev,
                                          session, NULL /* conn */,
                                          path, revision,
                                          pool, pool));
      revision = SVN_INVALID_REVNUM;
    }
  /* REVISION is always SVN_INVALID_REVNUM  */
  SVN_ERR_ASSERT(!SVN_IS_VALID_REVNUM(revision));

  /* If we're asked for children, fetch them now. */
  if (dirents)
    {
      struct path_dirent_visitor_t dirent_walk;
      apr_hash_t *props;
      const char *rtype;

      /* Always request node kind to check that path is really a
       * directory.
       */
      dirent_fields |= SVN_DIRENT_KIND;
      SVN_ERR(svn_ra_serf__retrieve_props(&props, session, session->conns[0],
                                          path, SVN_INVALID_REVNUM, "1",
                                          get_dirent_props(dirent_fields,
                                                           session, pool),
                                          pool, pool));

      /* Check if the path is really a directory. */
      rtype = svn_ra_serf__get_prop(props, path, "DAV:", "resourcetype");
      if (rtype == NULL || strcmp(rtype, "collection") != 0)
        return svn_error_create(SVN_ERR_FS_NOT_DIRECTORY, NULL,
                                _("Can't get entries of non-directory"));

      /* We're going to create two hashes to help the walker along.
       * We're going to return the 2nd one back to the caller as it
       * will have the basenames it expects.
       */
      dirent_walk.full_paths = apr_hash_make(pool);
      dirent_walk.base_paths = apr_hash_make(pool);
<<<<<<< HEAD
      dirent_walk.orig_path = svn_uri_canonicalize(path, pool);
=======
      dirent_walk.orig_path = svn_urlpath__canonicalize(path, pool);
      dirent_walk.supports_deadprop_count = svn_tristate_unknown;
      dirent_walk.result_pool = pool;
>>>>>>> 4cf18c3e

      SVN_ERR(svn_ra_serf__walk_all_paths(props, SVN_INVALID_REVNUM,
                                          path_dirent_walker, &dirent_walk,
                                          pool));

      if (dirent_walk.supports_deadprop_count == svn_tristate_false
          && session->supports_deadprop_count == svn_tristate_unknown
          && dirent_fields & SVN_DIRENT_HAS_PROPS)
        {
          /* We have to requery as the server didn't give us the right
             information */
          session->supports_deadprop_count = svn_tristate_false;
          SVN_ERR(svn_ra_serf__retrieve_props(&props, session,
                                              session->conns[0],
                                              path, SVN_INVALID_REVNUM, "1",
                                              get_dirent_props(dirent_fields,
                                                               session, pool),
                                              pool, pool));

          SVN_ERR(svn_hash__clear(dirent_walk.full_paths, pool));
          SVN_ERR(svn_hash__clear(dirent_walk.base_paths, pool));

          SVN_ERR(svn_ra_serf__walk_all_paths(props, SVN_INVALID_REVNUM,
                                              path_dirent_walker,
                                              &dirent_walk, pool));
        }

      *dirents = dirent_walk.base_paths;

      if (dirent_walk.supports_deadprop_count != svn_tristate_unknown)
        session->supports_deadprop_count = dirent_walk.supports_deadprop_count;
    }

  /* If we're asked for the directory properties, fetch them too. */
  if (ret_props)
    {
      apr_hash_t *props;

      SVN_ERR(svn_ra_serf__fetch_node_props(&props, session->conns[0],
                                            path, SVN_INVALID_REVNUM,
                                            all_props,
                                            pool, pool));

      /* Check if the path is really a directory. */
      SVN_ERR(resource_is_directory(props));

      /* ### flatten_props() does not copy PROPVALUE, but fetch_node_props()
         ### put them into POOL, so we're okay.  */
      SVN_ERR(svn_ra_serf__flatten_props(ret_props, props, pool, pool));
    }

  return SVN_NO_ERROR;
}

svn_error_t *
svn_ra_serf__get_repos_root(svn_ra_session_t *ra_session,
                            const char **url,
                            apr_pool_t *pool)
{
  svn_ra_serf__session_t *session = ra_session->priv;

  if (!session->repos_root_str)
    {
      const char *vcc_url;
      SVN_ERR(svn_ra_serf__discover_vcc(&vcc_url, session, NULL, pool));
    }

  *url = session->repos_root_str;
  return SVN_NO_ERROR;
}

/* TODO: to fetch the uuid from the repository, we need:
   1. a path that exists in HEAD
   2. a path that's readable

   get_uuid handles the case where a path doesn't exist in HEAD and also the
   case where the root of the repository is not readable.
   However, it does not handle the case where we're fetching path not existing
   in HEAD of a repository with unreadable root directory.

   Implements svn_ra__vtable_t.get_uuid().
 */
static svn_error_t *
svn_ra_serf__get_uuid(svn_ra_session_t *ra_session,
                      const char **uuid,
                      apr_pool_t *pool)
{
  svn_ra_serf__session_t *session = ra_session->priv;

  if (!session->uuid)
    {
      const char *vcc_url;

      /* We should never get here if we have HTTP v2 support, because
         any server with that support should be transmitting the
         UUID in the initial OPTIONS response.  */
      SVN_ERR_ASSERT(! SVN_RA_SERF__HAVE_HTTPV2_SUPPORT(session));

      /* We're not interested in vcc_url and relative_url, but this call also
         stores the repository's uuid in the session. */
      SVN_ERR(svn_ra_serf__discover_vcc(&vcc_url, session, NULL, pool));
      if (!session->uuid)
        {
          return svn_error_create(SVN_ERR_RA_DAV_RESPONSE_HEADER_BADNESS, NULL,
                                  _("The UUID property was not found on the "
                                    "resource or any of its parents"));
        }
    }

  *uuid = session->uuid;

  return SVN_NO_ERROR;
}


static const svn_ra__vtable_t serf_vtable = {
  ra_serf_version,
  ra_serf_get_description,
  ra_serf_get_schemes,
  svn_ra_serf__open,
  svn_ra_serf__reparent,
  svn_ra_serf__get_session_url,
  svn_ra_serf__get_latest_revnum,
  svn_ra_serf__get_dated_revision,
  svn_ra_serf__change_rev_prop,
  svn_ra_serf__rev_proplist,
  svn_ra_serf__rev_prop,
  svn_ra_serf__get_commit_editor,
  svn_ra_serf__get_file,
  svn_ra_serf__get_dir,
  svn_ra_serf__get_mergeinfo,
  svn_ra_serf__do_update,
  svn_ra_serf__do_switch,
  svn_ra_serf__do_status,
  svn_ra_serf__do_diff,
  svn_ra_serf__get_log,
  svn_ra_serf__check_path,
  svn_ra_serf__stat,
  svn_ra_serf__get_uuid,
  svn_ra_serf__get_repos_root,
  svn_ra_serf__get_locations,
  svn_ra_serf__get_location_segments,
  svn_ra_serf__get_file_revs,
  svn_ra_serf__lock,
  svn_ra_serf__unlock,
  svn_ra_serf__get_lock,
  svn_ra_serf__get_locks,
  svn_ra_serf__replay,
  svn_ra_serf__has_capability,
  svn_ra_serf__replay_range,
  svn_ra_serf__get_deleted_rev,
  svn_ra_serf__register_editor_shim_callbacks
};

svn_error_t *
svn_ra_serf__init(const svn_version_t *loader_version,
                  const svn_ra__vtable_t **vtable,
                  apr_pool_t *pool)
{
  static const svn_version_checklist_t checklist[] =
    {
      { "svn_subr",  svn_subr_version },
      { "svn_delta", svn_delta_version },
      { NULL, NULL }
    };
  int serf_major;
  int serf_minor;
  int serf_patch;

  SVN_ERR(svn_ver_check_list(ra_serf_version(), checklist));

  /* Simplified version check to make sure we can safely use the
     VTABLE parameter. The RA loader does a more exhaustive check. */
  if (loader_version->major != SVN_VER_MAJOR)
    {
      return svn_error_createf(
         SVN_ERR_VERSION_MISMATCH, NULL,
         _("Unsupported RA loader version (%d) for ra_serf"),
         loader_version->major);
    }

  /* Make sure that we have loaded a compatible library: the MAJOR must
     match, and the minor must be at *least* what we compiled against.
     The patch level is simply ignored.  */
  serf_lib_version(&serf_major, &serf_minor, &serf_patch);
  if (serf_major != SERF_MAJOR_VERSION
      || serf_minor < SERF_MINOR_VERSION)
    {
      return svn_error_createf(
         /* ### should return a unique error  */
         SVN_ERR_VERSION_MISMATCH, NULL,
         _("ra_serf was compiled for serf %d.%d.%d but loaded "
           "an incompatible %d.%d.%d library"),
         SERF_MAJOR_VERSION, SERF_MINOR_VERSION, SERF_PATCH_VERSION,
         serf_major, serf_minor, serf_patch);
    }

  *vtable = &serf_vtable;

  return SVN_NO_ERROR;
}

/* Compatibility wrapper for pre-1.2 subversions.  Needed? */
#define NAME "ra_serf"
#define DESCRIPTION RA_SERF_DESCRIPTION
#define VTBL serf_vtable
#define INITFUNC svn_ra_serf__init
#define COMPAT_INITFUNC svn_ra_serf_init
#include "../libsvn_ra/wrapper_template.h"<|MERGE_RESOLUTION|>--- conflicted
+++ resolved
@@ -90,11 +90,7 @@
 static svn_error_t *
 load_http_auth_types(apr_pool_t *pool, svn_config_t *config,
                      const char *server_group,
-<<<<<<< HEAD
-                     svn_ra_serf__authn_types *authn_types)
-=======
                      int *authn_types)
->>>>>>> 4cf18c3e
 {
   const char *http_auth_types = NULL;
   *authn_types = SERF_AUTHN_NONE;
@@ -523,12 +519,6 @@
   svn_ra_serf__session_t *session = ra_session->priv;
   apr_hash_t *props;
   const char *propfind_path;
-<<<<<<< HEAD
-
-  props = apr_hash_make(pool);
-  *ret_props = apr_hash_make(pool);
-=======
->>>>>>> 4cf18c3e
 
   if (SVN_RA_SERF__HAVE_HTTPV2_SUPPORT(session))
     {
@@ -994,13 +984,9 @@
        */
       dirent_walk.full_paths = apr_hash_make(pool);
       dirent_walk.base_paths = apr_hash_make(pool);
-<<<<<<< HEAD
-      dirent_walk.orig_path = svn_uri_canonicalize(path, pool);
-=======
       dirent_walk.orig_path = svn_urlpath__canonicalize(path, pool);
       dirent_walk.supports_deadprop_count = svn_tristate_unknown;
       dirent_walk.result_pool = pool;
->>>>>>> 4cf18c3e
 
       SVN_ERR(svn_ra_serf__walk_all_paths(props, SVN_INVALID_REVNUM,
                                           path_dirent_walker, &dirent_walk,
