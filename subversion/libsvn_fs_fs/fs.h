/* fs.h : interface to Subversion filesystem, private to libsvn_fs
 *
 * ====================================================================
 *    Licensed to the Apache Software Foundation (ASF) under one
 *    or more contributor license agreements.  See the NOTICE file
 *    distributed with this work for additional information
 *    regarding copyright ownership.  The ASF licenses this file
 *    to you under the Apache License, Version 2.0 (the
 *    "License"); you may not use this file except in compliance
 *    with the License.  You may obtain a copy of the License at
 *
 *      http://www.apache.org/licenses/LICENSE-2.0
 *
 *    Unless required by applicable law or agreed to in writing,
 *    software distributed under the License is distributed on an
 *    "AS IS" BASIS, WITHOUT WARRANTIES OR CONDITIONS OF ANY
 *    KIND, either express or implied.  See the License for the
 *    specific language governing permissions and limitations
 *    under the License.
 * ====================================================================
 */

#ifndef SVN_LIBSVN_FS_FS_H
#define SVN_LIBSVN_FS_FS_H

#include <apr_pools.h>
#include <apr_hash.h>
#include <apr_network_io.h>
#include <apr_md5.h>
#include <apr_sha1.h>

#include "svn_fs.h"
#include "svn_config.h"
#include "private/svn_atomic.h"
#include "private/svn_cache.h"
#include "private/svn_fs_private.h"
#include "private/svn_sqlite.h"
#include "private/svn_mutex.h"

#include "id.h"

#ifdef __cplusplus
extern "C" {
#endif /* __cplusplus */


/*** The filesystem structure.  ***/

/* Following are defines that specify the textual elements of the
   native filesystem directories and revision files. */

/* Names of special files in the fs_fs filesystem. */
#define PATH_FORMAT           "format"           /* Contains format number */
#define PATH_UUID             "uuid"             /* Contains UUID */
#define PATH_CURRENT          "current"          /* Youngest revision */
#define PATH_LOCK_FILE        "write-lock"       /* Revision lock file */
#define PATH_PACK_LOCK_FILE   "pack-lock"        /* Pack lock file */
#define PATH_REVS_DIR         "revs"             /* Directory of revisions */
#define PATH_REVPROPS_DIR     "revprops"         /* Directory of revprops */
#define PATH_TXNS_DIR         "transactions"     /* Directory of transactions in
                                                    repos w/o log addressing */
#define PATH_NODE_ORIGINS_DIR "node-origins"     /* Lazy node-origin cache */
#define PATH_TXN_PROTOS_DIR   "txn-protorevs"    /* Directory of proto-revs */
#define PATH_TXN_CURRENT      "txn-current"      /* File with next txn key */
#define PATH_TXN_CURRENT_LOCK "txn-current-lock" /* Lock for txn-current */
#define PATH_LOCKS_DIR        "locks"            /* Directory of locks */
#define PATH_MIN_UNPACKED_REV "min-unpacked-rev" /* Oldest revision which
                                                    has not been packed. */
#define PATH_REVPROP_GENERATION "revprop-generation"
                                                 /* Current revprop generation*/
#define PATH_MANIFEST         "manifest"         /* Manifest file name */
#define PATH_PACKED           "pack"             /* Packed revision data file */
#define PATH_EXT_PACKED_SHARD ".pack"            /* Extension for packed
                                                    shards */
/* If you change this, look at tests/svn_test_fs.c(maybe_install_fsfs_conf) */
#define PATH_CONFIG           "fsfs.conf"        /* Configuration */

/* Names of special files and file extensions for transactions */
#define PATH_CHANGES       "changes"       /* Records changes made so far */
#define PATH_TXN_PROPS     "props"         /* Transaction properties */
#define PATH_TXN_PROPS_FINAL "props-final" /* Final transaction properties
                                              before moving to revprops */
#define PATH_NEXT_IDS      "next-ids"      /* Next temporary ID assignments */
#define PATH_PREFIX_NODE   "node."         /* Prefix for node filename */
#define PATH_EXT_TXN       ".txn"          /* Extension of txn dir */
#define PATH_EXT_CHILDREN  ".children"     /* Extension for dir contents */
#define PATH_EXT_PROPS     ".props"        /* Extension for node props */
#define PATH_EXT_REV       ".rev"          /* Extension of protorev file */
#define PATH_EXT_REV_LOCK  ".rev-lock"     /* Extension of protorev lock file */

/* Names of files in legacy FS formats */
#define PATH_REV           "rev"           /* Proto rev file */
#define PATH_REV_LOCK      "rev-lock"      /* Proto rev (write) lock file */

/* Names of sections and options in fsfs.conf. */
#define CONFIG_SECTION_CACHES            "caches"
#define CONFIG_OPTION_FAIL_STOP          "fail-stop"
#define CONFIG_SECTION_REP_SHARING       "rep-sharing"
#define CONFIG_OPTION_ENABLE_REP_SHARING "enable-rep-sharing"
#define CONFIG_SECTION_DELTIFICATION     "deltification"
#define CONFIG_OPTION_ENABLE_DIR_DELTIFICATION   "enable-dir-deltification"
#define CONFIG_OPTION_ENABLE_PROPS_DELTIFICATION "enable-props-deltification"
#define CONFIG_OPTION_MAX_DELTIFICATION_WALK     "max-deltification-walk"
#define CONFIG_OPTION_MAX_LINEAR_DELTIFICATION   "max-linear-deltification"
#define CONFIG_OPTION_COMPRESSION_LEVEL  "compression-level"
#define CONFIG_SECTION_PACKED_REVPROPS   "packed-revprops"
#define CONFIG_OPTION_REVPROP_PACK_SIZE  "revprop-pack-size"
#define CONFIG_OPTION_COMPRESS_PACKED_REVPROPS  "compress-packed-revprops"
#define CONFIG_SECTION_IO                "io"
#define CONFIG_OPTION_BLOCK_SIZE         "block-size"
#define CONFIG_SECTION_DEBUG             "debug"
#define CONFIG_OPTION_PACK_AFTER_COMMIT  "pack-after-commit"

/* The format number of this filesystem.
   This is independent of the repository format number, and
   independent of any other FS back ends.

   Note: If you bump this, please update the switch statement in
         svn_fs_fs__create() as well.
 */
#define SVN_FS_FS__FORMAT_NUMBER   7

/* The minimum format number that supports svndiff version 1.  */
#define SVN_FS_FS__MIN_SVNDIFF1_FORMAT 2

/* The minimum format number that supports transaction ID generation
   using a transaction sequence in the txn-current file. */
#define SVN_FS_FS__MIN_TXN_CURRENT_FORMAT 3

/* The minimum format number that supports the "layout" filesystem
   format option. */
#define SVN_FS_FS__MIN_LAYOUT_FORMAT_OPTION_FORMAT 3

/* The minimum format number that stores protorevs in a separate directory. */
#define SVN_FS_FS__MIN_PROTOREVS_DIR_FORMAT 3

/* The minimum format number that doesn't keep node and copy ID counters. */
#define SVN_FS_FS__MIN_NO_GLOBAL_IDS_FORMAT 3

/* The minimum format number that maintains minfo-here and minfo-count
   noderev fields. */
#define SVN_FS_FS__MIN_MERGEINFO_FORMAT 3

/* The minimum format number that allows rep sharing. */
#define SVN_FS_FS__MIN_REP_SHARING_FORMAT 4

/* The minimum format number that supports packed shards. */
#define SVN_FS_FS__MIN_PACKED_FORMAT 4

/* The minimum format number that stores node kinds in changed-paths lists. */
#define SVN_FS_FS__MIN_KIND_IN_CHANGED_FORMAT 4

/* 1.8 deltification options should work with any FSFS repo but to avoid
 * issues with very old servers, restrict those options to the 1.6+ format*/
#define SVN_FS_FS__MIN_DELTIFICATION_FORMAT 4

/* The 1.7-dev format, never released, that packed revprops into SQLite
   revprops.db . */
#define SVN_FS_FS__PACKED_REVPROP_SQLITE_DEV_FORMAT 5

/* The minimum format number that supports packed revprops. */
#define SVN_FS_FS__MIN_PACKED_REVPROP_FORMAT 6

/* Minimum format number that providing a separate lock file for pack ops */
#define SVN_FS_FS__MIN_PACK_LOCK_FORMAT 7

/* Minimum format number that stores mergeinfo-mode flag in changed paths */
#define SVN_FS_FS__MIN_MERGEINFO_IN_CHANGED_FORMAT 7

/* Minimum format number that supports per-instance filesystem IDs. */
#define SVN_FS_FS__MIN_INSTANCE_ID_FORMAT 7

/* The minimum format number that supports a configuration file (fsfs.conf) */
#define SVN_FS_FS__MIN_CONFIG_FILE 4

/* On most operating systems apr implements file locks per process, not
   per file.  On Windows apr implements the locking as per file handle
   locks, so we don't have to add our own mutex for just in-process
   synchronization. */
#if APR_HAS_THREADS && !defined(WIN32)
#define SVN_FS_FS__USE_LOCK_MUTEX 1
#else
#define SVN_FS_FS__USE_LOCK_MUTEX 0
#endif

/* Private FSFS-specific data shared between all svn_txn_t objects that
   relate to a particular transaction in a filesystem (as identified
   by transaction id and filesystem UUID).  Objects of this type are
   allocated in their own subpool of the common pool. */
typedef struct fs_fs_shared_txn_data_t
{
  /* The next transaction in the list, or NULL if there is no following
     transaction. */
  struct fs_fs_shared_txn_data_t *next;

  /* ID of this transaction. */
  svn_fs_fs__id_part_t txn_id;

  /* Whether the transaction's prototype revision file is locked for
     writing by any thread in this process (including the current
     thread; recursive locks are not permitted).  This is effectively
     a non-recursive mutex. */
  svn_boolean_t being_written;

  /* The pool in which this object has been allocated; a subpool of the
     common pool. */
  apr_pool_t *pool;
} fs_fs_shared_txn_data_t;

/* Private FSFS-specific data shared between all svn_fs_t objects that
   relate to a particular filesystem, as identified by filesystem UUID.
   Objects of this type are allocated in the common pool. */
typedef struct fs_fs_shared_data_t
{
  /* A list of shared transaction objects for each transaction that is
     currently active, or NULL if none are.  All access to this list,
     including the contents of the objects stored in it, is synchronised
     under TXN_LIST_LOCK. */
  fs_fs_shared_txn_data_t *txns;

  /* A free transaction object, or NULL if there is no free object.
     Access to this object is synchronised under TXN_LIST_LOCK. */
  fs_fs_shared_txn_data_t *free_txn;

  /* The following lock must be taken out in reverse order of their
     declaration here.  Any subset may be acquired and held at any given
     time but their relative acquisition order must not change.

     (lock 'txn-current' before 'pack' before 'write' before 'txn-list') */

  /* A lock for intra-process synchronization when accessing the TXNS list. */
  svn_mutex__t *txn_list_lock;

  /* A lock for intra-process synchronization when grabbing the
     repository write lock. */
  svn_mutex__t *fs_write_lock;

  /* A lock for intra-process synchronization when grabbing the
     repository pack operation lock. */
  svn_mutex__t *fs_pack_lock;

  /* A lock for intra-process synchronization when locking the
     txn-current file. */
  svn_mutex__t *txn_current_lock;

  /* The common pool, under which this object is allocated, subpools
     of which are used to allocate the transaction objects. */
  apr_pool_t *common_pool;
} fs_fs_shared_data_t;

/* Data structure for the 1st level DAG node cache. */
typedef struct fs_fs_dag_cache_t fs_fs_dag_cache_t;

/* Key type for all caches that use revision + offset / counter as key.

   Note: Cache keys should be 16 bytes for best performance and there
         should be no padding. */
typedef struct pair_cache_key_t
{
  /* The object's revision.  Use the 64 data type to prevent padding. */
  apr_int64_t revision;

  /* Sub-address: item index, revprop generation, packed flag, etc. */
  apr_int64_t second;
} pair_cache_key_t;

/* Key type that identifies a txdelta window.

   Note: Cache keys should require no padding. */
typedef struct window_cache_key_t
{
  /* The object's revision.  Use the 64 data type to prevent padding. */
  apr_int64_t revision;

  /* Window number within that representation. */
  apr_int64_t chunk_index;

  /* Item index of the representation */
  apr_uint64_t item_index;
} window_cache_key_t;

/* Private (non-shared) FSFS-specific data for each svn_fs_t object.
   Any caches in here may be NULL. */
typedef struct fs_fs_data_t
{
  /* The format number of this FS. */
  int format;

  /* The maximum number of files to store per directory (for sharded
     layouts) or zero (for linear layouts). */
  int max_files_per_dir;

<<<<<<< HEAD
=======
  /* If set, this FS is using logical addressing. Otherwise, it is using
     physical addressing. */
  svn_boolean_t use_log_addressing;

>>>>>>> b331f9cb
  /* Rev / pack file read granularity in bytes. */
  apr_int64_t block_size;

  /* The revision that was youngest, last time we checked. */
  svn_revnum_t youngest_rev_cache;

  /* Caches of immutable data.  (Note that these may be shared between
     multiple svn_fs_t's for the same filesystem.) */

  /* Access to the configured memcached instances.  May be NULL. */
  svn_memcache_t *memcache;

  /* If TRUE, don't ignore any cache-related errors.  If FALSE, errors from
     e.g. memcached may be ignored as caching is an optional feature. */
  svn_boolean_t fail_stop;

  /* A cache of revision root IDs, mapping from (svn_revnum_t *) to
     (svn_fs_id_t *).  (Not threadsafe.) */
  svn_cache__t *rev_root_id_cache;

  /* Caches native dag_node_t* instances and acts as a 1st level cache */
  fs_fs_dag_cache_t *dag_node_cache;

  /* DAG node cache for immutable nodes.  Maps (revision, fspath)
     to (dag_node_t *). This is the 2nd level cache for DAG nodes. */
  svn_cache__t *rev_node_cache;

  /* A cache of the contents of immutable directories; maps from
     unparsed FS ID to a apr_hash_t * mapping (const char *) dirent
     names to (svn_fs_dirent_t *). */
  svn_cache__t *dir_cache;

  /* Fulltext cache; currently only used with memcached.  Maps from
     rep key (revision/offset) to svn_stringbuf_t. */
  svn_cache__t *fulltext_cache;

  /* Revision property cache.  Maps from (rev,generation) to apr_hash_t. */
  svn_cache__t *revprop_cache;

  /* Node properties cache.  Maps from rep key to apr_hash_t. */
  svn_cache__t *properties_cache;

  /* Pack manifest cache; a cache mapping (svn_revnum_t) shard number to
     a manifest; and a manifest is a mapping from (svn_revnum_t) revision
     number offset within a shard to (apr_off_t) byte-offset in the
     respective pack file. */
  svn_cache__t *packed_offset_cache;

  /* Cache for svn_fs_fs__raw_cached_window_t objects; the key is
     window_cache_key_t. */
  svn_cache__t *raw_window_cache;

  /* Cache for txdelta_window_t objects; the key is window_cache_key_t */
  svn_cache__t *txdelta_window_cache;

  /* Cache for combined windows as svn_stringbuf_t objects;
     the key is window_cache_key_t */
  svn_cache__t *combined_window_cache;

  /* Cache for node_revision_t objects; the key is (revision, item_index) */
  svn_cache__t *node_revision_cache;

  /* Cache for change lists as APR arrays of change_t * objects; the key
     is the revision */
  svn_cache__t *changes_cache;

  /* Cache for svn_fs_fs__rep_header_t objects; the key is a
     (revision, item index) pair */
  svn_cache__t *rep_header_cache;

  /* Cache for svn_mergeinfo_t objects; the key is a combination of
     revision, inheritance flags and path. */
  svn_cache__t *mergeinfo_cache;

  /* Cache for presence of svn_mergeinfo_t on a noderev; the key is a
     combination of revision, inheritance flags and path; value is "1"
     if the node has mergeinfo, "0" if it doesn't. */
  svn_cache__t *mergeinfo_existence_cache;

  /* TRUE while the we hold a lock on the write lock file. */
  svn_boolean_t has_write_lock;

  /* If set, there are or have been more than one concurrent transaction */
  svn_boolean_t concurrent_transactions;

  /* Temporary cache for changed directories yet to be committed; maps from
     unparsed FS ID to ###x.  NULL outside transactions. */
  svn_cache__t *txn_dir_cache;

  /* Data shared between all svn_fs_t objects for a given filesystem. */
  fs_fs_shared_data_t *shared;

  /* The sqlite database used for rep caching. */
  svn_sqlite__db_t *rep_cache_db;

  /* Thread-safe boolean */
  svn_atomic_t rep_cache_db_opened;

  /* The oldest revision not in a pack file.  It also applies to revprops
   * if revprop packing has been enabled by the FSFS format version. */
  svn_revnum_t min_unpacked_rev;

  /* Whether rep-sharing is supported by the filesystem
   * and allowed by the configuration. */
  svn_boolean_t rep_sharing_allowed;

  /* File size limit in bytes up to which multiple revprops shall be packed
   * into a single file. */
  apr_int64_t revprop_pack_size;

  /* Whether packed revprop files shall be compressed. */
  svn_boolean_t compress_packed_revprops;

  /* Whether directory nodes shall be deltified just like file nodes. */
  svn_boolean_t deltify_directories;

  /* Whether nodes properties shall be deltified. */
  svn_boolean_t deltify_properties;

  /* Restart deltification histories after each multiple of this value */
  apr_int64_t max_deltification_walk;

  /* Maximum number of length of the linear part at the top of the
   * deltification history after which skip deltas will be used. */
  apr_int64_t max_linear_deltification;

  /* Compression level to use with txdelta storage format in new revs. */
  int delta_compression_level;

  /* Pack after every commit. */
  svn_boolean_t pack_after_commit;

  /* Per-instance filesystem ID, which provides an additional level of
     uniqueness for filesystems that share the same UUID, but should
     still be distinguishable (e.g. backups produced by svn_fs_hotcopy()
     or dump / load cycles). */
  const char *instance_id;

  /* Pointer to svn_fs_open. */
  svn_error_t *(*svn_fs_open_)(svn_fs_t **, const char *, apr_hash_t *,
                               apr_pool_t *, apr_pool_t *);
} fs_fs_data_t;


/*** Filesystem Transaction ***/
typedef struct transaction_t
{
  /* property list (const char * name, svn_string_t * value).
     may be NULL if there are no properties.  */
  apr_hash_t *proplist;

  /* node revision id of the root node.  */
  const svn_fs_id_t *root_id;

  /* node revision id of the node which is the root of the revision
     upon which this txn is base.  (unfinished only) */
  const svn_fs_id_t *base_id;

  /* copies list (const char * copy_ids), or NULL if there have been
     no copies in this transaction.  */
  apr_array_header_t *copies;

} transaction_t;


/*** Representation ***/
/* If you add fields to this, check to see if you need to change
 * svn_fs_fs__rep_copy. */
typedef struct representation_t
{
  /* Checksums digests for the contents produced by this representation.
     This checksum is for the contents the rep shows to consumers,
     regardless of how the rep stores the data under the hood.  It is
     independent of the storage (fulltext, delta, whatever).

     If has_sha1 is FALSE, then for compatibility behave as though this
     checksum matches the expected checksum.

     The md5 checksum is always filled, unless this is rep which was
     retrieved from the rep-cache.  The sha1 checksum is only computed on
     a write, for use with rep-sharing. */
  svn_boolean_t has_sha1;
  unsigned char sha1_digest[APR_SHA1_DIGESTSIZE];
  unsigned char md5_digest[APR_MD5_DIGESTSIZE];

  /* Revision where this representation is located. */
  svn_revnum_t revision;

  /* Item index with the the revision. */
  apr_uint64_t item_index;

  /* The size of the representation in bytes as seen in the revision
     file. */
  svn_filesize_t size;

  /* The size of the fulltext of the representation. If this is 0,
   * the fulltext size is equal to representation size in the rev file, */
  svn_filesize_t expanded_size;

  /* Is this a representation (still) within a transaction? */
  svn_fs_fs__id_part_t txn_id;

  /* For rep-sharing, we need a way of uniquifying node-revs which share the
     same representation (see svn_fs_fs__noderev_same_rep_key() ).  So, we
     store the original txn of the node rev (not the rep!), along with some
     intra-node uniqification content.

     This is no longer used by the 1.9 code but we have to keep
     reading and writing it for old formats to remain compatible with
     1.8, and earlier, that require it.  We also read/write it in
     format 7 even though it is not currently required by any code
     that handles that format. */
  struct
    {
      /* unique context, i.e. txn ID, in which the noderev (!) got created */
      svn_fs_fs__id_part_t noderev_txn_id;

      /* unique value within that txn */
      apr_uint64_t number;
    } uniquifier;
} representation_t;


/*** Node-Revision ***/
/* If you add fields to this, check to see if you need to change
 * copy_node_revision in dag.c. */
typedef struct node_revision_t
{
  /* node kind */
  svn_node_kind_t kind;

  /* The node-id for this node-rev. */
  const svn_fs_id_t *id;

  /* predecessor node revision id, or NULL if there is no predecessor
     for this node revision */
  const svn_fs_id_t *predecessor_id;

  /* If this node-rev is a copy, where was it copied from? */
  const char *copyfrom_path;
  svn_revnum_t copyfrom_rev;

  /* Helper for history tracing, root of the parent tree from whence
     this node-rev was copied. */
  svn_revnum_t copyroot_rev;
  const char *copyroot_path;

  /* number of predecessors this node revision has (recursively), or
     -1 if not known (for backward compatibility). */
  int predecessor_count;

  /* representation key for this node's properties.  may be NULL if
     there are no properties.  */
  representation_t *prop_rep;

  /* representation for this node's data.  may be NULL if there is
     no data. */
  representation_t *data_rep;

  /* path at which this node first came into existence.  */
  const char *created_path;

  /* is this the unmodified root of a transaction? */
  svn_boolean_t is_fresh_txn_root;

  /* Number of nodes with svn:mergeinfo properties that are
     descendants of this node (including it itself) */
  apr_int64_t mergeinfo_count;

  /* Does this node itself have svn:mergeinfo? */
  svn_boolean_t has_mergeinfo;

} node_revision_t;


/*** Change ***/
typedef struct change_t
{
  /* Path of the change. */
  svn_string_t path;

  /* API compatible change description */
  svn_fs_path_change2_t info;
} change_t;


#ifdef __cplusplus
}
#endif /* __cplusplus */

#endif /* SVN_LIBSVN_FS_FS_H */<|MERGE_RESOLUTION|>--- conflicted
+++ resolved
@@ -291,13 +291,6 @@
      layouts) or zero (for linear layouts). */
   int max_files_per_dir;
 
-<<<<<<< HEAD
-=======
-  /* If set, this FS is using logical addressing. Otherwise, it is using
-     physical addressing. */
-  svn_boolean_t use_log_addressing;
-
->>>>>>> b331f9cb
   /* Rev / pack file read granularity in bytes. */
   apr_int64_t block_size;
 
