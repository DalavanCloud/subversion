/* fs.h : interface to Subversion filesystem, private to libsvn_fs
 *
 * ====================================================================
 *    Licensed to the Apache Software Foundation (ASF) under one
 *    or more contributor license agreements.  See the NOTICE file
 *    distributed with this work for additional information
 *    regarding copyright ownership.  The ASF licenses this file
 *    to you under the Apache License, Version 2.0 (the
 *    "License"); you may not use this file except in compliance
 *    with the License.  You may obtain a copy of the License at
 *
 *      http://www.apache.org/licenses/LICENSE-2.0
 *
 *    Unless required by applicable law or agreed to in writing,
 *    software distributed under the License is distributed on an
 *    "AS IS" BASIS, WITHOUT WARRANTIES OR CONDITIONS OF ANY
 *    KIND, either express or implied.  See the License for the
 *    specific language governing permissions and limitations
 *    under the License.
 * ====================================================================
 */

#ifndef SVN_LIBSVN_FS_FS_H
#define SVN_LIBSVN_FS_FS_H

#include <apr_pools.h>
#include <apr_hash.h>
#include <apr_network_io.h>
#include <apr_md5.h>
#include <apr_sha1.h>

#include "svn_fs.h"
#include "svn_config.h"
#include "private/svn_atomic.h"
#include "private/svn_cache.h"
#include "private/svn_fs_private.h"
#include "private/svn_sqlite.h"
#include "private/svn_mutex.h"
#include "private/svn_named_atomic.h"

#include "id.h"

#ifdef __cplusplus
extern "C" {
#endif /* __cplusplus */


/*** The filesystem structure.  ***/

/* Following are defines that specify the textual elements of the
   native filesystem directories and revision files. */

/* Names of special files in the fs_fs filesystem. */
#define PATH_FORMAT           "format"           /* Contains format number */
#define PATH_UUID             "uuid"             /* Contains UUID */
#define PATH_CURRENT          "current"          /* Youngest revision */
#define PATH_LOCK_FILE        "write-lock"       /* Revision lock file */
#define PATH_REVS_DIR         "revs"             /* Directory of revisions */
#define PATH_REVPROPS_DIR     "revprops"         /* Directory of revprops */
#define PATH_TXNS_DIR         "transactions"     /* Directory of transactions */
#define PATH_NODE_ORIGINS_DIR "node-origins"     /* Lazy node-origin cache */
#define PATH_TXN_PROTOS_DIR   "txn-protorevs"    /* Directory of proto-revs */
#define PATH_TXN_CURRENT      "txn-current"      /* File with next txn key */
#define PATH_TXN_CURRENT_LOCK "txn-current-lock" /* Lock for txn-current */
#define PATH_LOCKS_DIR        "locks"            /* Directory of locks */
#define PATH_MIN_UNPACKED_REV "min-unpacked-rev" /* Oldest revision which
                                                    has not been packed. */
#define PATH_REVPROP_GENERATION "revprop-generation"
                                                 /* Current revprop generation*/
#define PATH_MANIFEST         "manifest"         /* Manifest file name */
#define PATH_PACKED           "pack"             /* Packed revision data file */
#define PATH_EXT_PACKED_SHARD ".pack"            /* Extension for packed
                                                    shards */
#define PATH_EXT_L2P_INDEX    ".l2p"             /* extension of the log-
                                                    to-phys index */
#define PATH_EXT_P2L_INDEX    ".p2l"             /* extension of the phys-
                                                    to-log index */
/* If you change this, look at tests/svn_test_fs.c(maybe_install_fsfs_conf) */
#define PATH_CONFIG           "fsfs.conf"        /* Configuration */

/* Names of special files and file extensions for transactions */
#define PATH_CHANGES       "changes"       /* Records changes made so far */
#define PATH_TXN_PROPS     "props"         /* Transaction properties */
#define PATH_NEXT_IDS      "next-ids"      /* Next temporary ID assignments */
#define PATH_PREFIX_NODE   "node."         /* Prefix for node filename */
#define PATH_EXT_TXN       ".txn"          /* Extension of txn dir */
#define PATH_EXT_CHILDREN  ".children"     /* Extension for dir contents */
#define PATH_EXT_PROPS     ".props"        /* Extension for node props */
#define PATH_EXT_REV       ".rev"          /* Extension of protorev file */
#define PATH_EXT_REV_LOCK  ".rev-lock"     /* Extension of protorev lock file */
#define PATH_TXN_ITEM_INDEX "itemidx"      /* File containing the current item
                                              index number */
#define PATH_INDEX          "index"        /* name of index files w/o ext */

/* Names of files in legacy FS formats */
#define PATH_REV           "rev"           /* Proto rev file */
#define PATH_REV_LOCK      "rev-lock"      /* Proto rev (write) lock file */

/* Names of sections and options in fsfs.conf. */
#define CONFIG_SECTION_CACHES            "caches"
#define CONFIG_OPTION_FAIL_STOP          "fail-stop"
#define CONFIG_SECTION_REP_SHARING       "rep-sharing"
#define CONFIG_OPTION_ENABLE_REP_SHARING "enable-rep-sharing"
#define CONFIG_SECTION_DELTIFICATION     "deltification"
#define CONFIG_OPTION_ENABLE_DIR_DELTIFICATION   "enable-dir-deltification"
#define CONFIG_OPTION_ENABLE_PROPS_DELTIFICATION "enable-props-deltification"
#define CONFIG_OPTION_MAX_DELTIFICATION_WALK     "max-deltification-walk"
#define CONFIG_OPTION_MAX_LINEAR_DELTIFICATION   "max-linear-deltification"
#define CONFIG_SECTION_PACKED_REVPROPS   "packed-revprops"
#define CONFIG_OPTION_REVPROP_PACK_SIZE  "revprop-pack-size"
#define CONFIG_OPTION_COMPRESS_PACKED_REVPROPS  "compress-packed-revprops"
<<<<<<< HEAD
#define CONFIG_SECTION_NORMALIZATION     "normalization"
#define CONFIG_OPTION_NORMALIZED_LOOKUP  "normalized-lookup"
=======
#define CONFIG_SECTION_IO                "io"
#define CONFIG_OPTION_BLOCK_SIZE         "block-size"
#define CONFIG_OPTION_L2P_PAGE_SIZE      "l2p-page-size"
#define CONFIG_OPTION_P2L_PAGE_SIZE      "p2l-page-size"
>>>>>>> 13d36045

/* The format number of this filesystem.
   This is independent of the repository format number, and
   independent of any other FS back ends.

   Note: If you bump this, please update the switch statement in
         svn_fs_fs__create() as well.
 */
#define SVN_FS_FS__FORMAT_NUMBER   7

/* The minimum format number that supports svndiff version 1.  */
#define SVN_FS_FS__MIN_SVNDIFF1_FORMAT 2

/* The minimum format number that supports transaction ID generation
   using a transaction sequence in the txn-current file. */
#define SVN_FS_FS__MIN_TXN_CURRENT_FORMAT 3

/* The minimum format number that supports the "layout" filesystem
   format option. */
#define SVN_FS_FS__MIN_LAYOUT_FORMAT_OPTION_FORMAT 3

/* The minimum format number that stores protorevs in a separate directory. */
#define SVN_FS_FS__MIN_PROTOREVS_DIR_FORMAT 3

/* The minimum format number that doesn't keep node and copy ID counters. */
#define SVN_FS_FS__MIN_NO_GLOBAL_IDS_FORMAT 3

/* The minimum format number that maintains minfo-here and minfo-count
   noderev fields. */
#define SVN_FS_FS__MIN_MERGEINFO_FORMAT 3

/* The minimum format number that allows rep sharing. */
#define SVN_FS_FS__MIN_REP_SHARING_FORMAT 4

/* The minimum format number that supports packed shards. */
#define SVN_FS_FS__MIN_PACKED_FORMAT 4

/* The minimum format number that stores node kinds in changed-paths lists. */
#define SVN_FS_FS__MIN_KIND_IN_CHANGED_FORMAT 4

/* 1.8 deltification options should work with any FSFS repo but to avoid
 * issues with very old servers, restrict those options to the 1.6+ format*/
#define SVN_FS_FS__MIN_DELTIFICATION_FORMAT 4

/* The 1.7-dev format, never released, that packed revprops into SQLite
   revprops.db . */
#define SVN_FS_FS__PACKED_REVPROP_SQLITE_DEV_FORMAT 5

/* The minimum format number that supports packed revprops. */
#define SVN_FS_FS__MIN_PACKED_REVPROP_FORMAT 6

/* The minimum format number that supports packed revprops. */
#define SVN_FS_FS__MIN_LOG_ADDRESSING_FORMAT 7

/* Minimum format number that will record moves */
#define SVN_FS_FS__MIN_MOVE_SUPPORT_FORMAT 7

/* Minimum format where normalized lookup should be enabled by default. */
#define SVN_FS_FS__MIN_DEFAULT_NORMALIZED_LOOKUP_FORMAT 7

/* The minimum format number that supports a configuration file (fsfs.conf) */
#define SVN_FS_FS__MIN_CONFIG_FILE 4

/* Private FSFS-specific data shared between all svn_txn_t objects that
   relate to a particular transaction in a filesystem (as identified
   by transaction id and filesystem UUID).  Objects of this type are
   allocated in their own subpool of the common pool. */
typedef struct fs_fs_shared_txn_data_t
{
  /* The next transaction in the list, or NULL if there is no following
     transaction. */
  struct fs_fs_shared_txn_data_t *next;

  /* ID of this transaction. */
  svn_fs_fs__id_part_t txn_id;

  /* Whether the transaction's prototype revision file is locked for
     writing by any thread in this process (including the current
     thread; recursive locks are not permitted).  This is effectively
     a non-recursive mutex. */
  svn_boolean_t being_written;

  /* The pool in which this object has been allocated; a subpool of the
     common pool. */
  apr_pool_t *pool;
} fs_fs_shared_txn_data_t;

/* On most operating systems apr implements file locks per process, not
   per file.  On Windows apr implements the locking as per file handle
   locks, so we don't have to add our own mutex for just in-process
   synchronization. */
/* Compare ../libsvn_subr/named_atomic.c:USE_THREAD_MUTEX */
#if APR_HAS_THREADS && !defined(WIN32)
#define SVN_FS_FS__USE_LOCK_MUTEX 1
#else
#define SVN_FS_FS__USE_LOCK_MUTEX 0
#endif

/* Private FSFS-specific data shared between all svn_fs_t objects that
   relate to a particular filesystem, as identified by filesystem UUID.
   Objects of this type are allocated in the common pool. */
typedef struct fs_fs_shared_data_t
{
  /* A list of shared transaction objects for each transaction that is
     currently active, or NULL if none are.  All access to this list,
     including the contents of the objects stored in it, is synchronised
     under TXN_LIST_LOCK. */
  fs_fs_shared_txn_data_t *txns;

  /* A free transaction object, or NULL if there is no free object.
     Access to this object is synchronised under TXN_LIST_LOCK. */
  fs_fs_shared_txn_data_t *free_txn;

  /* A lock for intra-process synchronization when accessing the TXNS list. */
  svn_mutex__t *txn_list_lock;

  /* A lock for intra-process synchronization when grabbing the
     repository write lock. */
  svn_mutex__t *fs_write_lock;

  /* A lock for intra-process synchronization when locking the
     txn-current file. */
  svn_mutex__t *txn_current_lock;

  /* The common pool, under which this object is allocated, subpools
     of which are used to allocate the transaction objects. */
  apr_pool_t *common_pool;
} fs_fs_shared_data_t;

/* Data structure for the 1st level DAG node cache. */
typedef struct fs_fs_dag_cache_t fs_fs_dag_cache_t;

/* Key type for all caches that use revision + offset / counter as key.

   NOTE: always initialize this using calloc() or '= {0};'!  This is used
   as a cache key and the padding bytes on 32 bit archs should be zero for
   cache effectiveness. */
typedef struct pair_cache_key_t
{
  svn_revnum_t revision;

  apr_int64_t second;
} pair_cache_key_t;

/* Key type that identifies a representation / rep header. */
typedef struct representation_cache_key_t
{
  /* Revision that contains the representation */
  apr_uint32_t revision;

  /* Packed or non-packed representation? */
  svn_boolean_t is_packed;

  /* Item index of the representation */
  apr_uint64_t item_index;
} representation_cache_key_t;

/* Key type that identifies a txdelta window. */
typedef struct window_cache_key_t
{
  /* Revision that contains the representation */
  apr_uint32_t revision;

  /* Window number within that representation */
  apr_int32_t chunk_index;

  /* Item index of the representation */
  apr_uint64_t item_index;
} window_cache_key_t;

/* Private (non-shared) FSFS-specific data for each svn_fs_t object.
   Any caches in here may be NULL. */
typedef struct fs_fs_data_t
{
  /* The format number of this FS. */
  int format;

  /* The maximum number of files to store per directory (for sharded
     layouts) or zero (for linear layouts). */
  int max_files_per_dir;

  /* The first revision that uses logical addressing.  SVN_INVALID_REVNUM
     if there is no such revision (pre-f7 or non-sharded).  May be a
     future revision if the current shard started with physical addressing
     and is not complete, yet. */
  svn_revnum_t min_log_addressing_rev;

  /* Rev / pack file read granularity. */
  apr_int64_t block_size;

  /* Capacity in entries of log-to-phys index pages */
  apr_int64_t l2p_page_size;

  /* Rev / pack file granularity covered by phys-to-log index pages */
  apr_int64_t p2l_page_size;
  
  /* The revision that was youngest, last time we checked. */
  svn_revnum_t youngest_rev_cache;

  /* The fsfs.conf file, parsed.  Allocated in FS->pool. */
  svn_config_t *config;

  /* Caches of immutable data.  (Note that if these are created with
     svn_cache__create_memcache, the data can be shared between
     multiple svn_fs_t's for the same filesystem.) */

  /* A cache of revision root IDs, mapping from (svn_revnum_t *) to
     (svn_fs_id_t *).  (Not threadsafe.) */
  svn_cache__t *rev_root_id_cache;

  /* Caches native dag_node_t* instances and acts as a 1st level cache */
  fs_fs_dag_cache_t *dag_node_cache;

  /* DAG node cache for immutable nodes.  Maps (revision, fspath)
     to (dag_node_t *). This is the 2nd level cache for DAG nodes. */
  svn_cache__t *rev_node_cache;

  /* A cache of the contents of immutable directories; maps from
     unparsed FS ID to a apr_hash_t * mapping (const char *) dirent
     names to (svn_fs_dirent_t *). */
  svn_cache__t *dir_cache;

  /* Fulltext cache; currently only used with memcached.  Maps from
     rep key (revision/offset) to svn_string_t. */
  svn_cache__t *fulltext_cache;

  /* Access object to the atomics namespace used by revprop caching.
     Will be NULL until the first access. */
  svn_atomic_namespace__t *revprop_namespace;

  /* Access object to the revprop "generation". Will be NULL until
     the first access. */
  svn_named_atomic__t *revprop_generation;

  /* Access object to the revprop update timeout. Will be NULL until
     the first access. */
  svn_named_atomic__t *revprop_timeout;

  /* Revision property cache.  Maps from (rev,generation) to apr_hash_t. */
  svn_cache__t *revprop_cache;

  /* Node properties cache.  Maps from rep key to apr_hash_t. */
  svn_cache__t *properties_cache;

  /* Pack manifest cache; a cache mapping (svn_revnum_t) shard number to
     a manifest; and a manifest is a mapping from (svn_revnum_t) revision
     number offset within a shard to (apr_off_t) byte-offset in the
     respective pack file. */
  svn_cache__t *packed_offset_cache;

  /* Cache for txdelta_window_t objects; the key is window_cache_key_t */
  svn_cache__t *txdelta_window_cache;

  /* Cache for combined windows as svn_stringbuf_t objects;
     the key is window_cache_key_t */
  svn_cache__t *combined_window_cache;

  /* Cache for node_revision_t objects; the key is (revision, item_index) */
  svn_cache__t *node_revision_cache;

  /* Cache for change lists as APR arrays of change_t * objects; the key
     is the revision */
  svn_cache__t *changes_cache;

  /* Cache for svn_fs_fs__rep_header_t objects; the key is a
     (revision, item index) pair */
  svn_cache__t *rep_header_cache;

  /* Cache for svn_mergeinfo_t objects; the key is a combination of
     revision, inheritance flags and path. */
  svn_cache__t *mergeinfo_cache;

  /* Cache for presence of svn_mergeinfo_t on a noderev; the key is a
     combination of revision, inheritance flags and path; value is "1"
     if the node has mergeinfo, "0" if it doesn't. */
  svn_cache__t *mergeinfo_existence_cache;

  /* Cache for l2p_header_t objects; the key is (revision, is-packed).
     Will be NULL for pre-format7 repos */
  svn_cache__t *l2p_header_cache;

  /* Cache for l2p_page_t objects; the key is svn_fs_fs__page_cache_key_t.
     Will be NULL for pre-format7 repos */
  svn_cache__t *l2p_page_cache;

  /* Cache for p2l_header_t objects; the key is (revision, is-packed).
     Will be NULL for pre-format7 repos */
  svn_cache__t *p2l_header_cache;

  /* Cache for apr_array_header_t objects containing svn_fs_fs__p2l_entry_t
     elements; the key is svn_fs_fs__page_cache_key_t.
     Will be NULL for pre-format7 repos */
  svn_cache__t *p2l_page_cache;

  /* TRUE while the we hold a lock on the write lock file. */
  svn_boolean_t has_write_lock;

  /* If set, there are or have been more than one concurrent transaction */
  svn_boolean_t concurrent_transactions;

  /* Temporary cache for changed directories yet to be committed; maps from
     unparsed FS ID to ###x.  NULL outside transactions. */
  svn_cache__t *txn_dir_cache;

  /* Data shared between all svn_fs_t objects for a given filesystem. */
  fs_fs_shared_data_t *shared;

  /* The sqlite database used for rep caching. */
  svn_sqlite__db_t *rep_cache_db;

  /* Thread-safe boolean */
  svn_atomic_t rep_cache_db_opened;

  /* The oldest revision not in a pack file.  It also applies to revprops
   * if revprop packing has been enabled by the FSFS format version. */
  svn_revnum_t min_unpacked_rev;

  /* Whether rep-sharing is supported by the filesystem
   * and allowed by the configuration. */
  svn_boolean_t rep_sharing_allowed;

  /* File size limit in bytes up to which multiple revprops shall be packed
   * into a single file. */
  apr_int64_t revprop_pack_size;

  /* Whether packed revprop files shall be compressed. */
  svn_boolean_t compress_packed_revprops;

  /* Whether directory nodes shall be deltified just like file nodes. */
  svn_boolean_t deltify_directories;

  /* Whether nodes properties shall be deltified. */
  svn_boolean_t deltify_properties;

  /* Restart deltification histories after each multiple of this value */
  apr_int64_t max_deltification_walk;

  /* Maximum number of length of the linear part at the top of the
   * deltification history after which skip deltas will be used. */
  apr_int64_t max_linear_deltification;

  /* Whether normalization-insensitive path lookup is enabled. */
  svn_boolean_t normalized_lookup;

  /* Pointer to svn_fs_open. */
  svn_error_t *(*svn_fs_open_)(svn_fs_t **, const char *, apr_hash_t *,
                               apr_pool_t *);
} fs_fs_data_t;


/*** Filesystem Transaction ***/
typedef struct transaction_t
{
  /* property list (const char * name, svn_string_t * value).
     may be NULL if there are no properties.  */
  apr_hash_t *proplist;

  /* node revision id of the root node.  */
  const svn_fs_id_t *root_id;

  /* node revision id of the node which is the root of the revision
     upon which this txn is base.  (unfinished only) */
  const svn_fs_id_t *base_id;

  /* copies list (const char * copy_ids), or NULL if there have been
     no copies in this transaction.  */
  apr_array_header_t *copies;

} transaction_t;


/*** Representation ***/
/* If you add fields to this, check to see if you need to change
 * svn_fs_fs__rep_copy. */
typedef struct representation_t
{
  /* Checksums digests for the contents produced by this representation.
     This checksum is for the contents the rep shows to consumers,
     regardless of how the rep stores the data under the hood.  It is
     independent of the storage (fulltext, delta, whatever).

     If has_sha1 is FALSE, then for compatibility behave as though this
     checksum matches the expected checksum.

     The md5 checksum is always filled, unless this is rep which was
     retrieved from the rep-cache.  The sha1 checksum is only computed on
     a write, for use with rep-sharing. */
  svn_boolean_t has_sha1;
  unsigned char sha1_digest[APR_SHA1_DIGESTSIZE];
  unsigned char md5_digest[APR_MD5_DIGESTSIZE];

  /* Revision where this representation is located. */
  svn_revnum_t revision;

  /* Item index with the the revision. */
  apr_uint64_t item_index;

  /* The size of the representation in bytes as seen in the revision
     file. */
  svn_filesize_t size;

  /* The size of the fulltext of the representation. If this is 0,
   * the fulltext size is equal to representation size in the rev file, */
  svn_filesize_t expanded_size;

  /* Is this a representation (still) within a transaction? */
  svn_fs_fs__id_part_t txn_id;

  /* For rep-sharing, we need a way of uniquifying node-revs which share the
     same representation (see svn_fs_fs__noderev_same_rep_key() ).  So, we
     store the original txn of the node rev (not the rep!), along with some
     intra-node uniqification content. */
  struct
    {
      /* unique context, i.e. txn ID, in which the noderev (!) got created */
      svn_fs_fs__id_part_t noderev_txn_id;

      /* unique value within that txn */
      apr_uint64_t number;
    } uniquifier;
} representation_t;


/*** Node-Revision ***/
/* If you add fields to this, check to see if you need to change
 * copy_node_revision in dag.c. */
typedef struct node_revision_t
{
  /* node kind */
  svn_node_kind_t kind;

  /* The node-id for this node-rev. */
  const svn_fs_id_t *id;

  /* predecessor node revision id, or NULL if there is no predecessor
     for this node revision */
  const svn_fs_id_t *predecessor_id;

  /* If this node-rev is a copy, where was it copied from? */
  const char *copyfrom_path;
  svn_revnum_t copyfrom_rev;

  /* Helper for history tracing, root of the parent tree from whence
     this node-rev was copied. */
  svn_revnum_t copyroot_rev;
  const char *copyroot_path;

  /* number of predecessors this node revision has (recursively), or
     -1 if not known (for backward compatibility). */
  int predecessor_count;

  /* representation key for this node's properties.  may be NULL if
     there are no properties.  */
  representation_t *prop_rep;

  /* representation for this node's data.  may be NULL if there is
     no data. */
  representation_t *data_rep;

  /* path at which this node first came into existence.  */
  const char *created_path;

  /* is this the unmodified root of a transaction? */
  svn_boolean_t is_fresh_txn_root;

  /* Number of nodes with svn:mergeinfo properties that are
     descendants of this node (including it itself) */
  apr_int64_t mergeinfo_count;

  /* Does this node itself have svn:mergeinfo? */
  svn_boolean_t has_mergeinfo;

} node_revision_t;


/*** Change ***/
typedef struct change_t
{
  /* Path of the change. */
  svn_string_t path;

  /* API compatible change description */
  svn_fs_path_change2_t info;
} change_t;


#ifdef __cplusplus
}
#endif /* __cplusplus */

#endif /* SVN_LIBSVN_FS_FS_H */<|MERGE_RESOLUTION|>--- conflicted
+++ resolved
@@ -110,15 +110,12 @@
 #define CONFIG_SECTION_PACKED_REVPROPS   "packed-revprops"
 #define CONFIG_OPTION_REVPROP_PACK_SIZE  "revprop-pack-size"
 #define CONFIG_OPTION_COMPRESS_PACKED_REVPROPS  "compress-packed-revprops"
-<<<<<<< HEAD
-#define CONFIG_SECTION_NORMALIZATION     "normalization"
-#define CONFIG_OPTION_NORMALIZED_LOOKUP  "normalized-lookup"
-=======
 #define CONFIG_SECTION_IO                "io"
 #define CONFIG_OPTION_BLOCK_SIZE         "block-size"
 #define CONFIG_OPTION_L2P_PAGE_SIZE      "l2p-page-size"
 #define CONFIG_OPTION_P2L_PAGE_SIZE      "p2l-page-size"
->>>>>>> 13d36045
+#define CONFIG_SECTION_NORMALIZATION     "normalization"
+#define CONFIG_OPTION_NORMALIZED_LOOKUP  "normalized-lookup"
 
 /* The format number of this filesystem.
    This is independent of the repository format number, and
