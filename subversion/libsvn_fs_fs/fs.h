--- conflicted
+++ resolved
@@ -196,14 +196,8 @@
   fs_fs_shared_txn_data_t *free_txn;
 
   /* A lock for intra-process synchronization when accessing the TXNS list. */
-<<<<<<< HEAD
-  apr_thread_mutex_t *txn_list_lock;
-#endif
-#if SVN_FS_FS__USE_LOCK_MUTEX
-=======
   svn_mutex__t *txn_list_lock;
 
->>>>>>> 4cf18c3e
   /* A lock for intra-process synchronization when grabbing the
      repository write lock. */
   svn_mutex__t *fs_write_lock;
@@ -307,8 +301,6 @@
   /* Whether rep-sharing is supported by the filesystem
    * and allowed by the configuration. */
   svn_boolean_t rep_sharing_allowed;
-<<<<<<< HEAD
-=======
 
   /* Whether directory nodes shall be deltified just like file nodes. */
   svn_boolean_t deltify_directories;
@@ -322,7 +314,6 @@
   /* Maximum number of length of the linear part at the top of the
    * deltification history after which skip deltas will be used. */
   apr_int64_t max_linear_deltification;
->>>>>>> 4cf18c3e
 } fs_fs_data_t;
 
 
