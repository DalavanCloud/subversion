--- conflicted
+++ resolved
@@ -174,8 +174,6 @@
  */
 enum { BUCKET_COUNT = 256 };
 
-<<<<<<< HEAD
-=======
 /* Each pool that has received a DAG node, will hold at least on lock on
    our cache to ensure that the node remains valid despite being allocated
    in the cache's pool.  This is the structure to represent the lock.
@@ -195,7 +193,6 @@
   struct cache_lock_t *prev;
 } cache_lock_t;
 
->>>>>>> 32a6af93
 /* The actual cache structure.  All nodes will be allocated in POOL.
    When the number of INSERTIONS (i.e. objects created form that pool)
    exceeds a certain threshold, the pool will be cleared and the cache
@@ -204,22 +201,14 @@
    To ensure that nodes returned from this structure remain valid, the
    cache will get locked for the lifetime of the _receiving_ pools (i.e.
    those in which we would allocate the node if there was no cache.).
-<<<<<<< HEAD
-   The cache will only be cleared LOCK_COUNT is 0.
-=======
    The cache will only be cleared FIRST_LOCK is 0.
->>>>>>> 32a6af93
  */
 struct fs_fs_dag_cache_t
 {
   /* fixed number of (possibly empty) cache entries */
   cache_entry_t buckets[BUCKET_COUNT];
 
-<<<<<<< HEAD
-  /* pool used for all cache and node allocation */
-=======
   /* pool used for all node allocation */
->>>>>>> 32a6af93
   apr_pool_t *pool;
 
   /* number of entries created from POOL since the last cleanup */
@@ -229,37 +218,6 @@
      Thus, remember the last hit location for optimistic lookup. */
   apr_size_t last_hit;
 
-<<<<<<< HEAD
-  /* receiving pool that added the latest lock. NULL if not known. */
-  apr_pool_t *last_registered;
-
-  /* lock counter */
-  apr_size_t lock_count;
-};
-
-fs_fs_dag_cache_t*
-svn_fs_fs__create_dag_cache(apr_pool_t *pool)
-{
-  fs_fs_dag_cache_t *result = apr_pcalloc(pool, sizeof(*result));
-  result->pool = pool;
-
-  return result;
-}
-
-/* Cleanup function to be called when a receiving pool gets cleared.
-   Unlocks the cache once.
- */
-static apr_status_t
-unlock_cache(void *baton_void)
-{
-  fs_fs_dag_cache_t *cache = baton_void;
-  cache->lock_count--;
-  cache->last_registered = NULL;
-  
-  return APR_SUCCESS;
-}
-
-=======
   /* List of receiving pools that are still alive. */
   cache_lock_t *first_lock;
 };
@@ -314,7 +272,6 @@
   return result;
 }
 
->>>>>>> 32a6af93
 /* Prevent the entries in CACHE from being destroyed, for as long as the
    POOL lives.
  */
@@ -327,30 +284,6 @@
      we may lock the cache more than once for the same pool (and register
      just as many cleanup actions).
    */
-<<<<<<< HEAD
-  if (pool != cache->last_registered)
-    {
-      apr_pool_cleanup_register(pool,
-                                cache,
-                                unlock_cache,
-                                apr_pool_cleanup_null);
-      cache->lock_count++;
-      cache->last_registered = pool;
-    }
-}
-
-/* Clears and re-creates *CACHE at regular intervals
- */
-static void
-auto_clear_dag_cache(fs_fs_dag_cache_t** cache)
-{
-  if ((*cache)->lock_count == 0 && (*cache)->insertions > BUCKET_COUNT)
-    {
-      apr_pool_t *pool = (*cache)->pool;
-      apr_pool_clear(pool);
-      
-      *cache = svn_fs_fs__create_dag_cache(pool);
-=======
   cache_lock_t *lock = cache->first_lock;
 
   /* try to find an existing lock for POOL.
@@ -389,7 +322,6 @@
 
       memset(cache->buckets, 0, sizeof(cache->buckets));
       cache->insertions = 0;
->>>>>>> 32a6af93
     }
 }
 
@@ -479,13 +411,8 @@
 }
 
 /* Return NODE for PATH from ROOT's node cache, or NULL if the node
-<<<<<<< HEAD
-   isn't cached; read it from the FS. *NODE remains valid until POOL
-   gets cleared or destroyed.*/
-=======
    isn't cached; read it from the FS. *NODE remains valid until either
    POOL or the FS gets cleared or destroyed (whichever comes first). */
->>>>>>> 32a6af93
 static svn_error_t *
 dag_node_cache_get(dag_node_t **node_p,
                    svn_fs_root_t *root,
@@ -506,11 +433,7 @@
       fs_fs_data_t *ffd = root->fs->fsap_data;
       cache_entry_t *bucket;
 
-<<<<<<< HEAD
-      auto_clear_dag_cache(&ffd->dag_node_cache);
-=======
       auto_clear_dag_cache(ffd->dag_node_cache);
->>>>>>> 32a6af93
       bucket = cache_lookup(ffd->dag_node_cache, root->rev, path);
       if (bucket->node == NULL)
         {
@@ -1199,19 +1122,11 @@
       if (!svn_fs__is_canonical_abspath(path))
         {
           path = svn_fs__canonicalize_abspath(path, pool);
-<<<<<<< HEAD
 
           /* Try again with the corrected path. */
           SVN_ERR(dag_node_cache_get(&node, root, path, pool));
         }
 
-=======
-
-          /* Try again with the corrected path. */
-          SVN_ERR(dag_node_cache_get(&node, root, path, pool));
-        }
-
->>>>>>> 32a6af93
       if (! node)
         {
           /* Call open_path with no flags, as we want this to return an
