--- conflicted
+++ resolved
@@ -144,11 +144,7 @@
 
 /* Set *NODEREV_P to the cached node-revision for NODE.
    If the node-revision was not already cached in NODE, read it in,
-<<<<<<< HEAD
-   allocating the cache in POOL.
-=======
    allocating the cache in NODE->NODE_POOL.
->>>>>>> 4cf18c3e
 
    If you plan to change the contents of NODE, be careful!  We're
    handing you a pointer directly to our cached node-revision, not
@@ -358,11 +354,7 @@
    will be a file.  The new node will be allocated in POOL.  PARENT
    must be mutable, and must not have an entry named NAME.
 
-<<<<<<< HEAD
-   Use POOL for all allocations including caching the node_revision in PARENT.
-=======
    Use POOL for all allocations, except caching the node_revision in PARENT.
->>>>>>> 4cf18c3e
  */
 static svn_error_t *
 make_entry(dag_node_t **child_p,
@@ -397,11 +389,7 @@
   /* Create the new node's NODE-REVISION */
   memset(&new_noderev, 0, sizeof(new_noderev));
   new_noderev.kind = is_dir ? svn_node_dir : svn_node_file;
-<<<<<<< HEAD
-  new_noderev.created_path = svn_uri_join(parent_path, name, pool);
-=======
   new_noderev.created_path = svn_fspath__join(parent_path, name, pool);
->>>>>>> 4cf18c3e
 
   SVN_ERR(get_node_revision(&parent_noderev, parent));
   new_noderev.copyroot_path = apr_pstrdup(pool,
@@ -714,11 +702,7 @@
       noderev->predecessor_id = svn_fs_fs__id_copy(cur_entry->id, pool);
       if (noderev->predecessor_count != -1)
         noderev->predecessor_count++;
-<<<<<<< HEAD
-      noderev->created_path = svn_uri_join(parent_path, name, pool);
-=======
       noderev->created_path = svn_fspath__join(parent_path, name, pool);
->>>>>>> 4cf18c3e
 
       SVN_ERR(svn_fs_fs__create_successor(&new_node_id, fs, cur_entry->id,
                                           noderev, copy_id, txn_id, pool));
@@ -872,11 +856,7 @@
                hi;
                hi = apr_hash_next(hi))
             {
-<<<<<<< HEAD
-              svn_fs_dirent_t *dirent = svn_apr_hash_index_val(hi);
-=======
               svn_fs_dirent_t *dirent = svn__apr_hash_index_val(hi);
->>>>>>> 4cf18c3e
 
               SVN_ERR(svn_fs_fs__dag_delete_if_mutable(fs, dirent->id,
                                                        pool));
@@ -1086,22 +1066,7 @@
     }
   new_node->node_pool = pool;
 
-<<<<<<< HEAD
-svn_error_t *
-svn_fs_fs__dag_dup_for_cache(void **out,
-                             const void *in,
-                             apr_pool_t *pool)
-{
-  const dag_node_t *in_node = in;
-  dag_node_t *out_node;
-
-  out_node = svn_fs_fs__dag_dup(in_node, pool);
-  out_node->fs = NULL;
-  *out = out_node;
-  return SVN_NO_ERROR;
-=======
   return new_node;
->>>>>>> 4cf18c3e
 }
 
 svn_error_t *
@@ -1155,64 +1120,8 @@
     return svn_error_create(SVN_ERR_FS_CORRUPT, NULL,
                             _("Empty noderev in cache"));
 
-<<<<<<< HEAD
-  if (*data == 'M')
-    {
-      const char *newline;
-      size_t id_len;
-
-      data++; data_len--;
-      if (data_len == 0)
-        return svn_error_create(SVN_ERR_FS_CORRUPT, NULL,
-                                _("Kindless noderev in cache"));
-      if (*data == 'F')
-        node->kind = svn_node_file;
-      else if (*data == 'D')
-        node->kind = svn_node_dir;
-      else
-        return svn_error_createf(SVN_ERR_FS_CORRUPT, NULL,
-                                 _("Unknown kind for noderev in cache: '%c'"),
-                                 *data);
-
-      data++; data_len--;
-      newline = memchr(data, '\n', data_len);
-      if (!newline)
-        return svn_error_create(SVN_ERR_FS_CORRUPT, NULL,
-                                _("Unterminated ID in cache"));
-      id_len = newline - 1 - data;
-      node->id = svn_fs_fs__id_parse(data, id_len, pool);
-      if (! node->id)
-        return svn_error_createf(SVN_ERR_FS_CORRUPT, NULL,
-                                 _("Bogus ID '%s' in cache"),
-                                 apr_pstrndup(pool, data, id_len));
-
-      data += id_len; data_len -= id_len;
-      data++; data_len--;
-      if (data_len == 0)
-        return svn_error_create(SVN_ERR_FS_CORRUPT, NULL,
-                                _("No created path"));
-      node->created_path = apr_pstrndup(pool, data, data_len);
-    }
-  else if (*data == 'I')
-    {
-      node_revision_t *noderev;
-      apr_pool_t *subpool = svn_pool_create(pool);
-      svn_stream_t *stream =
-        svn_stream_from_stringbuf(svn_stringbuf_ncreate(data + 1,
-                                                        data_len - 1,
-                                                        subpool),
-                                  subpool);
-      SVN_ERR(svn_fs_fs__read_noderev(&noderev, stream, pool));
-      node->kind = noderev->kind;
-      node->id = svn_fs_fs__id_copy(noderev->id, pool);
-      node->created_path = apr_pstrdup(pool, noderev->created_path);
-
-      if (noderev->is_fresh_txn_root)
-        node->fresh_root_predecessor_id = noderev->predecessor_id;
-=======
   /* Copy the _full_ buffer as it also contains the sub-structures. */
   node->fs = NULL;
->>>>>>> 4cf18c3e
 
   /* fixup all references to sub-structures */
   svn_fs_fs__id_deserialize(node, &node->id);
@@ -1290,11 +1199,7 @@
       if (to_noderev->predecessor_count != -1)
         to_noderev->predecessor_count++;
       to_noderev->created_path =
-<<<<<<< HEAD
-        svn_uri_join(svn_fs_fs__dag_get_created_path(to_node), entry,
-=======
         svn_fspath__join(svn_fs_fs__dag_get_created_path(to_node), entry,
->>>>>>> 4cf18c3e
                      pool);
       to_noderev->copyfrom_path = apr_pstrdup(pool, from_path);
       to_noderev->copyfrom_rev = from_rev;
@@ -1360,11 +1265,7 @@
   node_revision_t *noderev;
 
   /* Go get a fresh node-revision for NODE. */
-<<<<<<< HEAD
-  SVN_ERR(get_node_revision(&noderev, node, pool));
-=======
   SVN_ERR(get_node_revision(&noderev, node));
->>>>>>> 4cf18c3e
 
   *rev = noderev->copyroot_rev;
   *path = noderev->copyroot_path;
@@ -1379,11 +1280,7 @@
   node_revision_t *noderev;
 
   /* Go get a fresh node-revision for NODE. */
-<<<<<<< HEAD
-  SVN_ERR(get_node_revision(&noderev, node, pool));
-=======
   SVN_ERR(get_node_revision(&noderev, node));
->>>>>>> 4cf18c3e
 
   *rev = noderev->copyfrom_rev;
 
@@ -1397,11 +1294,7 @@
   node_revision_t *noderev;
 
   /* Go get a fresh node-revision for NODE. */
-<<<<<<< HEAD
-  SVN_ERR(get_node_revision(&noderev, node, pool));
-=======
   SVN_ERR(get_node_revision(&noderev, node));
->>>>>>> 4cf18c3e
 
   *path = noderev->copyfrom_path;
 
