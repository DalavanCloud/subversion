--- conflicted
+++ resolved
@@ -383,11 +383,7 @@
             <digest> gives hex MD5 digest of expanded rep
             ### in formats >=4, also present:
             <sha1-digest> gives hex SHA1 digest of expanded rep
-<<<<<<< HEAD
-            <uniqifier> see representation_t->uniqifier in fs.h
-=======
             <uniquifier> see representation_t->uniquifier in fs.h
->>>>>>> 4cf18c3e
   cpath     FS pathname node was created at
   copyfrom  "<rev> <path>" of copyfrom data
   copyroot  "<rev> <created-path>" of the root of this copy
