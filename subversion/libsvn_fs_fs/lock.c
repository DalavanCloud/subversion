/* lock.c :  functions for manipulating filesystem locks.
 *
 * ====================================================================
 *    Licensed to the Apache Software Foundation (ASF) under one
 *    or more contributor license agreements.  See the NOTICE file
 *    distributed with this work for additional information
 *    regarding copyright ownership.  The ASF licenses this file
 *    to you under the Apache License, Version 2.0 (the
 *    "License"); you may not use this file except in compliance
 *    with the License.  You may obtain a copy of the License at
 *
 *      http://www.apache.org/licenses/LICENSE-2.0
 *
 *    Unless required by applicable law or agreed to in writing,
 *    software distributed under the License is distributed on an
 *    "AS IS" BASIS, WITHOUT WARRANTIES OR CONDITIONS OF ANY
 *    KIND, either express or implied.  See the License for the
 *    specific language governing permissions and limitations
 *    under the License.
 * ====================================================================
 */


#include "svn_pools.h"
#include "svn_error.h"
#include "svn_dirent_uri.h"
#include "svn_path.h"
#include "svn_fs.h"
#include "svn_hash.h"
#include "svn_time.h"
#include "svn_utf.h"

#include <apr_uuid.h>
#include <apr_file_io.h>
#include <apr_file_info.h>

#include "lock.h"
#include "tree.h"
#include "fs_fs.h"
#include "../libsvn_fs/fs-loader.h"

#include "private/svn_fs_util.h"
#include "private/svn_fspath.h"
#include "svn_private_config.h"

/* Names of hash keys used to store a lock for writing to disk. */
#define PATH_KEY "path"
#define TOKEN_KEY "token"
#define OWNER_KEY "owner"
#define CREATION_DATE_KEY "creation_date"
#define EXPIRATION_DATE_KEY "expiration_date"
#define COMMENT_KEY "comment"
#define IS_DAV_COMMENT_KEY "is_dav_comment"
#define CHILDREN_KEY "children"

/* Number of characters from the head of a digest file name used to
   calculate a subdirectory in which to drop that file. */
#define DIGEST_SUBDIR_LEN 3



/*** Generic helper functions. ***/

/* Set *DIGEST to the MD5 hash of STR. */
static svn_error_t *
make_digest(const char **digest,
            const char *str,
            apr_pool_t *pool)
{
  svn_checksum_t *checksum;

  SVN_ERR(svn_checksum(&checksum, svn_checksum_md5, str, strlen(str), pool));

  *digest = svn_checksum_to_cstring_display(checksum, pool);
  return SVN_NO_ERROR;
}


/* Set the value of KEY (whose size is KEY_LEN, or APR_HASH_KEY_STRING
   if unknown) to an svn_string_t-ized version of VALUE (whose size is
   VALUE_LEN, or APR_HASH_KEY_STRING if unknown) in HASH.  The value
   will be allocated in POOL; KEY will not be duped.  If either KEY or VALUE
   is NULL, this function will do nothing. */
static void
hash_store(apr_hash_t *hash,
           const char *key,
           apr_ssize_t key_len,
           const char *value,
           apr_ssize_t value_len,
           apr_pool_t *pool)
{
  if (! (key && value))
    return;
  if (value_len == APR_HASH_KEY_STRING)
    value_len = strlen(value);
  apr_hash_set(hash, key, key_len,
               svn_string_ncreate(value, value_len, pool));
}


/* Fetch the value of KEY from HASH, returning only the cstring data
   of that value (if it exists). */
static const char *
hash_fetch(apr_hash_t *hash,
           const char *key,
           apr_pool_t *pool)
{
  svn_string_t *str = apr_hash_get(hash, key, APR_HASH_KEY_STRING);
  return str ? str->data : NULL;
}


/* SVN_ERR_FS_CORRUPT: the lockfile for PATH in FS is corrupt.  */
static svn_error_t *
err_corrupt_lockfile(const char *fs_path, const char *path)
{
  return
    svn_error_createf(
     SVN_ERR_FS_CORRUPT, 0,
     _("Corrupt lockfile for path '%s' in filesystem '%s'"),
     path, fs_path);
}


/*** Digest file handling functions. ***/

/* Return the path of the lock/entries file for which DIGEST is the
   hashed repository relative path. */
static const char *
digest_path_from_digest(const char *fs_path,
                        const char *digest,
                        apr_pool_t *pool)
{
  return svn_dirent_join_many(pool, fs_path, PATH_LOCKS_DIR,
                              apr_pstrmemdup(pool, digest, DIGEST_SUBDIR_LEN),
                              digest, NULL);
}


/* Set *DIGEST_PATH to the path to the lock/entries digest file associate
   with PATH, where PATH is the path to the lock file or lock entries file
   in FS. */
static svn_error_t *
digest_path_from_path(const char **digest_path,
                      const char *fs_path,
                      const char *path,
                      apr_pool_t *pool)
{
  const char *digest;
  SVN_ERR(make_digest(&digest, path, pool));
  *digest_path = svn_dirent_join_many(pool, fs_path, PATH_LOCKS_DIR,
                                      apr_pstrmemdup(pool, digest,
                                                     DIGEST_SUBDIR_LEN),
                                      digest, NULL);
  return SVN_NO_ERROR;
}


/* Write to DIGEST_PATH a representation of CHILDREN (which may be
   empty, if the versioned path in FS represented by DIGEST_PATH has
   no children) and LOCK (which may be NULL if that versioned path is
   lock itself locked).  Set the permissions of DIGEST_PATH to those of
   PERMS_REFERENCE.  Use POOL for all allocations.
 */
static svn_error_t *
write_digest_file(apr_hash_t *children,
                  svn_lock_t *lock,
                  const char *fs_path,
                  const char *digest_path,
                  const char *perms_reference,
                  apr_pool_t *pool)
{
  svn_error_t *err = SVN_NO_ERROR;
  svn_stream_t *stream;
  apr_hash_index_t *hi;
  apr_hash_t *hash = apr_hash_make(pool);
  const char *tmp_path;

  SVN_ERR(svn_fs_fs__ensure_dir_exists(svn_dirent_join(fs_path, PATH_LOCKS_DIR,
                                                       pool), fs_path, pool));
  SVN_ERR(svn_fs_fs__ensure_dir_exists(svn_dirent_dirname(digest_path, pool),
                                       fs_path, pool));

  if (lock)
    {
      const char *creation_date = NULL, *expiration_date = NULL;
      if (lock->creation_date)
        creation_date = svn_time_to_cstring(lock->creation_date, pool);
      if (lock->expiration_date)
        expiration_date = svn_time_to_cstring(lock->expiration_date, pool);
      hash_store(hash, PATH_KEY, sizeof(PATH_KEY)-1,
                 lock->path, APR_HASH_KEY_STRING, pool);
      hash_store(hash, TOKEN_KEY, sizeof(TOKEN_KEY)-1,
                 lock->token, APR_HASH_KEY_STRING, pool);
      hash_store(hash, OWNER_KEY, sizeof(OWNER_KEY)-1,
                 lock->owner, APR_HASH_KEY_STRING, pool);
      hash_store(hash, COMMENT_KEY, sizeof(COMMENT_KEY)-1,
                 lock->comment, APR_HASH_KEY_STRING, pool);
      hash_store(hash, IS_DAV_COMMENT_KEY, sizeof(IS_DAV_COMMENT_KEY)-1,
                 lock->is_dav_comment ? "1" : "0", 1, pool);
      hash_store(hash, CREATION_DATE_KEY, sizeof(CREATION_DATE_KEY)-1,
                 creation_date, APR_HASH_KEY_STRING, pool);
      hash_store(hash, EXPIRATION_DATE_KEY, sizeof(EXPIRATION_DATE_KEY)-1,
                 expiration_date, APR_HASH_KEY_STRING, pool);
    }
  if (apr_hash_count(children))
    {
      svn_stringbuf_t *children_list = svn_stringbuf_create_empty(pool);
      for (hi = apr_hash_first(pool, children); hi; hi = apr_hash_next(hi))
        {
          svn_stringbuf_appendbytes(children_list,
<<<<<<< HEAD
                                    svn_apr_hash_index_key(hi),
                                    svn_apr_hash_index_klen(hi));
          svn_stringbuf_appendbytes(children_list, "\n", 1);
=======
                                    svn__apr_hash_index_key(hi),
                                    svn__apr_hash_index_klen(hi));
          svn_stringbuf_appendbyte(children_list, '\n');
>>>>>>> 4cf18c3e
        }
      hash_store(hash, CHILDREN_KEY, sizeof(CHILDREN_KEY)-1,
                 children_list->data, children_list->len, pool);
    }

  SVN_ERR(svn_stream_open_unique(&stream, &tmp_path,
                                 svn_dirent_dirname(digest_path, pool),
                                 svn_io_file_del_none, pool, pool));
  if ((err = svn_hash_write2(hash, stream, SVN_HASH_TERMINATOR, pool)))
    {
      svn_error_clear(svn_stream_close(stream));
      return svn_error_createf(err->apr_err,
                               err,
                               _("Cannot write lock/entries hashfile '%s'"),
                               svn_dirent_local_style(tmp_path, pool));
    }

  SVN_ERR(svn_stream_close(stream));
  SVN_ERR(svn_io_file_rename(tmp_path, digest_path, pool));
  SVN_ERR(svn_io_copy_perms(perms_reference, digest_path, pool));
  return SVN_NO_ERROR;
}


/* Parse the file at DIGEST_PATH, populating the lock LOCK_P in that
   file (if it exists, and if *LOCK_P is non-NULL) and the hash of
   CHILDREN_P (if any exist, and if *CHILDREN_P is non-NULL).  Use POOL
   for all allocations.  */
static svn_error_t *
read_digest_file(apr_hash_t **children_p,
                 svn_lock_t **lock_p,
                 const char *fs_path,
                 const char *digest_path,
                 apr_pool_t *pool)
{
  svn_error_t *err = SVN_NO_ERROR;
  svn_lock_t *lock;
  apr_hash_t *hash;
  svn_stream_t *stream;
  const char *val;

  if (lock_p)
    *lock_p = NULL;
  if (children_p)
    *children_p = apr_hash_make(pool);

  err = svn_stream_open_readonly(&stream, digest_path, pool, pool);
  if (err && APR_STATUS_IS_ENOENT(err->apr_err))
    {
      svn_error_clear(err);
      return SVN_NO_ERROR;
    }
  SVN_ERR(err);

  /* If our caller doesn't care about anything but the presence of the
     file... whatever. */
  if (! (lock_p || children_p))
    return svn_stream_close(stream);

  hash = apr_hash_make(pool);
  if ((err = svn_hash_read2(hash, stream, SVN_HASH_TERMINATOR, pool)))
    {
      svn_error_clear(svn_stream_close(stream));
      return svn_error_createf(err->apr_err,
                               err,
                               _("Can't parse lock/entries hashfile '%s'"),
                               svn_dirent_local_style(digest_path, pool));
    }
  SVN_ERR(svn_stream_close(stream));

  /* If our caller cares, see if we have a lock path in our hash. If
     so, we'll assume we have a lock here. */
  val = hash_fetch(hash, PATH_KEY, pool);
  if (val && lock_p)
    {
      const char *path = val;

      /* Create our lock and load it up. */
      lock = svn_lock_create(pool);
      lock->path = path;

      if (! ((lock->token = hash_fetch(hash, TOKEN_KEY, pool))))
        return svn_error_trace(err_corrupt_lockfile(fs_path, path));

      if (! ((lock->owner = hash_fetch(hash, OWNER_KEY, pool))))
        return svn_error_trace(err_corrupt_lockfile(fs_path, path));

      if (! ((val = hash_fetch(hash, IS_DAV_COMMENT_KEY, pool))))
        return svn_error_trace(err_corrupt_lockfile(fs_path, path));
      lock->is_dav_comment = (val[0] == '1');

      if (! ((val = hash_fetch(hash, CREATION_DATE_KEY, pool))))
        return svn_error_trace(err_corrupt_lockfile(fs_path, path));
      SVN_ERR(svn_time_from_cstring(&(lock->creation_date), val, pool));

      if ((val = hash_fetch(hash, EXPIRATION_DATE_KEY, pool)))
        SVN_ERR(svn_time_from_cstring(&(lock->expiration_date), val, pool));

      lock->comment = hash_fetch(hash, COMMENT_KEY, pool);

      *lock_p = lock;
    }

  /* If our caller cares, see if we have any children for this path. */
  val = hash_fetch(hash, CHILDREN_KEY, pool);
  if (val && children_p)
    {
      apr_array_header_t *kiddos = svn_cstring_split(val, "\n", FALSE, pool);
      int i;

      for (i = 0; i < kiddos->nelts; i++)
        {
          apr_hash_set(*children_p, APR_ARRAY_IDX(kiddos, i, const char *),
                       APR_HASH_KEY_STRING, (void *)1);
        }
    }
  return SVN_NO_ERROR;
}



/*** Lock helper functions (path here are still FS paths, not on-disk
     schema-supporting paths) ***/


/* Write LOCK in FS to the actual OS filesystem.

   Use PERMS_REFERENCE for the permissions of any digest files.

   Note: this takes an FS_PATH because it's called from the hotcopy logic.
 */
static svn_error_t *
set_lock(const char *fs_path,
         svn_lock_t *lock,
         const char *perms_reference,
         apr_pool_t *pool)
{
  svn_stringbuf_t *this_path = svn_stringbuf_create(lock->path, pool);
  const char *lock_digest_path = NULL;
  apr_pool_t *subpool;

  SVN_ERR_ASSERT(lock);

  /* Iterate in reverse, creating the lock for LOCK->path, and then
     just adding entries for its parent, until we reach a parent
     that's already listed in *its* parent. */
  subpool = svn_pool_create(pool);
  while (1729)
    {
      const char *digest_path, *digest_file;
      apr_hash_t *this_children;
      svn_lock_t *this_lock;

      svn_pool_clear(subpool);

      /* Calculate the DIGEST_PATH for the currently FS path, and then
         get its DIGEST_FILE basename. */
      SVN_ERR(digest_path_from_path(&digest_path, fs_path, this_path->data,
                                    subpool));
      digest_file = svn_dirent_basename(digest_path, subpool);

      SVN_ERR(read_digest_file(&this_children, &this_lock, fs_path,
                               digest_path, subpool));

      /* We're either writing a new lock (first time through only) or
         a new entry (every time but the first). */
      if (lock)
        {
          this_lock = lock;
          lock = NULL;
          lock_digest_path = apr_pstrdup(pool, digest_file);
        }
      else
        {
          /* If we already have an entry for this path, we're done. */
          if (apr_hash_get(this_children, lock_digest_path,
                           APR_HASH_KEY_STRING))
            break;
          apr_hash_set(this_children, lock_digest_path,
                       APR_HASH_KEY_STRING, (void *)1);
        }
      SVN_ERR(write_digest_file(this_children, this_lock, fs_path,
                                digest_path, perms_reference, subpool));

      /* Prep for next iteration, or bail if we're done. */
      if (svn_fspath__is_root(this_path->data, this_path->len))
        break;
      svn_stringbuf_set(this_path,
                        svn_fspath__dirname(this_path->data, subpool));
    }

  svn_pool_destroy(subpool);
  return SVN_NO_ERROR;
}

/* Delete LOCK from FS in the actual OS filesystem. */
static svn_error_t *
delete_lock(svn_fs_t *fs,
            svn_lock_t *lock,
            apr_pool_t *pool)
{
  svn_stringbuf_t *this_path = svn_stringbuf_create(lock->path, pool);
  const char *child_to_kill = NULL;
  apr_pool_t *subpool;

  SVN_ERR_ASSERT(lock);

  /* Iterate in reverse, deleting the lock for LOCK->path, and then
     deleting its entry as it appears in each of its parents. */
  subpool = svn_pool_create(pool);
  while (1729)
    {
      const char *digest_path, *digest_file;
      apr_hash_t *this_children;
      svn_lock_t *this_lock;

      svn_pool_clear(subpool);

      /* Calculate the DIGEST_PATH for the currently FS path, and then
         get its DIGEST_FILE basename. */
      SVN_ERR(digest_path_from_path(&digest_path, fs->path, this_path->data,
                                    subpool));
      digest_file = svn_dirent_basename(digest_path, subpool);

      SVN_ERR(read_digest_file(&this_children, &this_lock, fs->path,
                               digest_path, subpool));

      /* Delete the lock (first time through only). */
      if (lock)
        {
          this_lock = NULL;
          lock = NULL;
          child_to_kill = apr_pstrdup(pool, digest_file);
        }

      if (child_to_kill)
        apr_hash_set(this_children, child_to_kill, APR_HASH_KEY_STRING, NULL);

      if (! (this_lock || apr_hash_count(this_children) != 0))
        {
          /* Special case:  no goodz, no file.  And remember to nix
             the entry for it in its parent. */
          SVN_ERR(svn_io_remove_file2(digest_path, FALSE, subpool));
        }
      else
        {
          const char *rev_0_path;
          SVN_ERR(svn_fs_fs__path_rev_absolute(&rev_0_path, fs, 0, pool));
          SVN_ERR(write_digest_file(this_children, this_lock, fs->path,
                                    digest_path, rev_0_path, subpool));
        }

      /* Prep for next iteration, or bail if we're done. */
      if (svn_fspath__is_root(this_path->data, this_path->len))
        break;
      svn_stringbuf_set(this_path,
                        svn_fspath__dirname(this_path->data, subpool));
    }

  svn_pool_destroy(subpool);
  return SVN_NO_ERROR;
}

/* Set *LOCK_P to the lock for PATH in FS.  HAVE_WRITE_LOCK should be
   TRUE if the caller (or one of its callers) has taken out the
   repository-wide write lock, FALSE otherwise.  If MUST_EXIST is
   not set, the function will simply return NULL in *LOCK_P instead
   of creating an SVN_FS__ERR_NO_SUCH_LOCK error in case the lock
   was not found (much faster).  Use POOL for allocations. */
static svn_error_t *
get_lock(svn_lock_t **lock_p,
         svn_fs_t *fs,
         const char *path,
         svn_boolean_t have_write_lock,
         svn_boolean_t must_exist,
         apr_pool_t *pool)
{
  svn_lock_t *lock = NULL;
  const char *digest_path;
  svn_node_kind_t kind;

  SVN_ERR(digest_path_from_path(&digest_path, fs->path, path, pool));
  SVN_ERR(svn_io_check_path(digest_path, &kind, pool));

  *lock_p = NULL;
  if (kind != svn_node_none)
    SVN_ERR(read_digest_file(NULL, &lock, fs->path, digest_path, pool));

  if (! lock)
    return must_exist ? SVN_FS__ERR_NO_SUCH_LOCK(fs, path) : SVN_NO_ERROR;

  /* Don't return an expired lock. */
  if (lock->expiration_date && (apr_time_now() > lock->expiration_date))
    {
      /* Only remove the lock if we have the write lock.
         Read operations shouldn't change the filesystem. */
      if (have_write_lock)
        SVN_ERR(delete_lock(fs, lock, pool));
      return SVN_FS__ERR_LOCK_EXPIRED(fs, lock->token);
    }

  *lock_p = lock;
  return SVN_NO_ERROR;
}


/* Set *LOCK_P to the lock for PATH in FS.  HAVE_WRITE_LOCK should be
   TRUE if the caller (or one of its callers) has taken out the
   repository-wide write lock, FALSE otherwise.  Use POOL for
   allocations. */
static svn_error_t *
get_lock_helper(svn_fs_t *fs,
                svn_lock_t **lock_p,
                const char *path,
                svn_boolean_t have_write_lock,
                apr_pool_t *pool)
{
  svn_lock_t *lock;
  svn_error_t *err;

  err = get_lock(&lock, fs, path, have_write_lock, FALSE, pool);

  /* We've deliberately decided that this function doesn't tell the
     caller *why* the lock is unavailable.  */
  if (err && ((err->apr_err == SVN_ERR_FS_NO_SUCH_LOCK)
              || (err->apr_err == SVN_ERR_FS_LOCK_EXPIRED)))
    {
      svn_error_clear(err);
      *lock_p = NULL;
      return SVN_NO_ERROR;
    }
  else
    SVN_ERR(err);

  *lock_p = lock;
  return SVN_NO_ERROR;
}


/* Baton for locks_walker(). */
struct walk_locks_baton {
  svn_fs_get_locks_callback_t get_locks_func;
  void *get_locks_baton;
  svn_fs_t *fs;
};

/* Implements walk_digests_callback_t. */
static svn_error_t *
locks_walker(void *baton,
             const char *fs_path,
             const char *digest_path,
             apr_hash_t *children,
             svn_lock_t *lock,
             svn_boolean_t have_write_lock,
             apr_pool_t *pool)
{
  struct walk_locks_baton *wlb = baton;

  if (lock)
    {
      /* Don't report an expired lock. */
      if (lock->expiration_date == 0
          || (apr_time_now() <= lock->expiration_date))
        {
          if (wlb->get_locks_func)
            SVN_ERR(wlb->get_locks_func(wlb->get_locks_baton, lock, pool));
        }
      else
        {
          /* Only remove the lock if we have the write lock.
             Read operations shouldn't change the filesystem. */
          if (have_write_lock)
            SVN_ERR(delete_lock(wlb->fs, lock, pool));
        }
    }

  return SVN_NO_ERROR;
}

/* Callback type for walk_digest_files().
 *
 * CHILDREN and LOCK come from a read_digest_file(digest_path) call.
 */
typedef svn_error_t *(*walk_digests_callback_t)(void *baton,
                                                const char *fs_path,
                                                const char *digest_path,
                                                apr_hash_t *children,
                                                svn_lock_t *lock,
                                                svn_boolean_t have_write_lock,
                                                apr_pool_t *pool);

/* A recursive function that calls WALK_DIGESTS_FUNC/WALK_DIGESTS_BATON for
   all lock digest files in and under PATH in FS.
   HAVE_WRITE_LOCK should be true if the caller (directly or indirectly)
   has the FS write lock. */
static svn_error_t *
walk_digest_files(const char *fs_path,
                  const char *digest_path,
                  walk_digests_callback_t walk_digests_func,
                  void *walk_digests_baton,
                  svn_boolean_t have_write_lock,
                  apr_pool_t *pool)
{
  apr_hash_index_t *hi;
  apr_hash_t *children;
  apr_pool_t *subpool;
  svn_lock_t *lock;

  /* First, send up any locks in the current digest file. */
  SVN_ERR(read_digest_file(&children, &lock, fs_path, digest_path, pool));

  SVN_ERR(walk_digests_func(walk_digests_baton, fs_path, digest_path,
                            children, lock,
                            have_write_lock, pool));

  /* Now, recurse on this thing's child entries (if any; bail otherwise). */
  if (! apr_hash_count(children))
    return SVN_NO_ERROR;
  subpool = svn_pool_create(pool);
  for (hi = apr_hash_first(pool, children); hi; hi = apr_hash_next(hi))
    {
<<<<<<< HEAD
      const char *digest = svn_apr_hash_index_key(hi);
      svn_pool_clear(subpool);
      SVN_ERR(walk_digest_files
              (fs, digest_path_from_digest(fs, digest, subpool),
               get_locks_func, get_locks_baton, have_write_lock, subpool));
=======
      const char *digest = svn__apr_hash_index_key(hi);
      svn_pool_clear(subpool);
      SVN_ERR(walk_digest_files
              (fs_path, digest_path_from_digest(fs_path, digest, subpool),
               walk_digests_func, walk_digests_baton, have_write_lock, subpool));
>>>>>>> 4cf18c3e
    }
  svn_pool_destroy(subpool);
  return SVN_NO_ERROR;
}

/* A recursive function that calls GET_LOCKS_FUNC/GET_LOCKS_BATON for
   all locks in and under PATH in FS.
   HAVE_WRITE_LOCK should be true if the caller (directly or indirectly)
   has the FS write lock. */
static svn_error_t *
walk_locks(svn_fs_t *fs,
           const char *digest_path,
           svn_fs_get_locks_callback_t get_locks_func,
           void *get_locks_baton,
           svn_boolean_t have_write_lock,
           apr_pool_t *pool)
{
  struct walk_locks_baton wlb;

  wlb.get_locks_func = get_locks_func;
  wlb.get_locks_baton = get_locks_baton;
  wlb.fs = fs;
  SVN_ERR(walk_digest_files(fs->path, digest_path, locks_walker, &wlb,
                            have_write_lock, pool));
  return SVN_NO_ERROR;
}


/* Utility function:  verify that a lock can be used.  Interesting
   errors returned from this function:

      SVN_ERR_FS_NO_USER: No username attached to FS.
      SVN_ERR_FS_LOCK_OWNER_MISMATCH: FS's username doesn't match LOCK's owner.
      SVN_ERR_FS_BAD_LOCK_TOKEN: FS doesn't hold matching lock-token for LOCK.
 */
static svn_error_t *
verify_lock(svn_fs_t *fs,
            svn_lock_t *lock,
            apr_pool_t *pool)
{
  if ((! fs->access_ctx) || (! fs->access_ctx->username))
    return svn_error_createf
      (SVN_ERR_FS_NO_USER, NULL,
       _("Cannot verify lock on path '%s'; no username available"),
       lock->path);

  else if (strcmp(fs->access_ctx->username, lock->owner) != 0)
    return svn_error_createf
      (SVN_ERR_FS_LOCK_OWNER_MISMATCH, NULL,
       _("User '%s' does not own lock on path '%s' (currently locked by '%s')"),
       fs->access_ctx->username, lock->path, lock->owner);

  else if (apr_hash_get(fs->access_ctx->lock_tokens, lock->token,
                        APR_HASH_KEY_STRING) == NULL)
    return svn_error_createf
      (SVN_ERR_FS_BAD_LOCK_TOKEN, NULL,
       _("Cannot verify lock on path '%s'; no matching lock-token available"),
       lock->path);

  return SVN_NO_ERROR;
}


/* This implements the svn_fs_get_locks_callback_t interface, where
   BATON is just an svn_fs_t object. */
static svn_error_t *
get_locks_callback(void *baton,
                   svn_lock_t *lock,
                   apr_pool_t *pool)
{
  return verify_lock(baton, lock, pool);
}


/* The main routine for lock enforcement, used throughout libsvn_fs_fs. */
svn_error_t *
svn_fs_fs__allow_locked_operation(const char *path,
                                  svn_fs_t *fs,
                                  svn_boolean_t recurse,
                                  svn_boolean_t have_write_lock,
                                  apr_pool_t *pool)
{
  path = svn_fs__canonicalize_abspath(path, pool);
  if (recurse)
    {
      /* Discover all locks at or below the path. */
      const char *digest_path;
      SVN_ERR(digest_path_from_path(&digest_path, fs->path, path, pool));
      SVN_ERR(walk_locks(fs, digest_path, get_locks_callback,
                         fs, have_write_lock, pool));
    }
  else
    {
      /* Discover and verify any lock attached to the path. */
      svn_lock_t *lock;
      SVN_ERR(get_lock_helper(fs, &lock, path, have_write_lock, pool));
      if (lock)
        SVN_ERR(verify_lock(fs, lock, pool));
    }
  return SVN_NO_ERROR;
}

/* Baton used for lock_body below. */
struct lock_baton {
  svn_lock_t **lock_p;
  svn_fs_t *fs;
  const char *path;
  const char *token;
  const char *comment;
  svn_boolean_t is_dav_comment;
  apr_time_t expiration_date;
  svn_revnum_t current_rev;
  svn_boolean_t steal_lock;
  apr_pool_t *pool;
};


/* This implements the svn_fs_fs__with_write_lock() 'body' callback
   type, and assumes that the write lock is held.
   BATON is a 'struct lock_baton *'. */
static svn_error_t *
lock_body(void *baton, apr_pool_t *pool)
{
  struct lock_baton *lb = baton;
  svn_node_kind_t kind;
  svn_lock_t *existing_lock;
  svn_lock_t *lock;
  svn_fs_root_t *root;
  svn_revnum_t youngest;
  const char *rev_0_path;

  /* Until we implement directory locks someday, we only allow locks
     on files or non-existent paths. */
  /* Use fs->vtable->foo instead of svn_fs_foo to avoid circular
     library dependencies, which are not portable. */
  SVN_ERR(lb->fs->vtable->youngest_rev(&youngest, lb->fs, pool));
  SVN_ERR(lb->fs->vtable->revision_root(&root, lb->fs, youngest, pool));
  SVN_ERR(svn_fs_fs__check_path(&kind, root, lb->path, pool));
  if (kind == svn_node_dir)
    return SVN_FS__ERR_NOT_FILE(lb->fs, lb->path);

  /* While our locking implementation easily supports the locking of
     nonexistent paths, we deliberately choose not to allow such madness. */
  if (kind == svn_node_none)
    {
      if (SVN_IS_VALID_REVNUM(lb->current_rev))
        return svn_error_createf(
          SVN_ERR_FS_OUT_OF_DATE, NULL,
          _("Path '%s' doesn't exist in HEAD revision"),
          lb->path);
      else
        return svn_error_createf(
          SVN_ERR_FS_NOT_FOUND, NULL,
          _("Path '%s' doesn't exist in HEAD revision"),
          lb->path);
    }

  /* We need to have a username attached to the fs. */
  if (!lb->fs->access_ctx || !lb->fs->access_ctx->username)
    return SVN_FS__ERR_NO_USER(lb->fs);

  /* Is the caller attempting to lock an out-of-date working file? */
  if (SVN_IS_VALID_REVNUM(lb->current_rev))
    {
      svn_revnum_t created_rev;
      SVN_ERR(svn_fs_fs__node_created_rev(&created_rev, root, lb->path,
                                          pool));

      /* SVN_INVALID_REVNUM means the path doesn't exist.  So
         apparently somebody is trying to lock something in their
         working copy, but somebody else has deleted the thing
         from HEAD.  That counts as being 'out of date'. */
      if (! SVN_IS_VALID_REVNUM(created_rev))
        return svn_error_createf
          (SVN_ERR_FS_OUT_OF_DATE, NULL,
           _("Path '%s' doesn't exist in HEAD revision"), lb->path);

      if (lb->current_rev < created_rev)
        return svn_error_createf
          (SVN_ERR_FS_OUT_OF_DATE, NULL,
           _("Lock failed: newer version of '%s' exists"), lb->path);
    }

  /* If the caller provided a TOKEN, we *really* need to see
     if a lock already exists with that token, and if so, verify that
     the lock's path matches PATH.  Otherwise we run the risk of
     breaking the 1-to-1 mapping of lock tokens to locked paths. */
  /* ### TODO:  actually do this check.  This is tough, because the
     schema doesn't supply a lookup-by-token mechanism. */

  /* Is the path already locked?

     Note that this next function call will automatically ignore any
     errors about {the path not existing as a key, the path's token
     not existing as a key, the lock just having been expired}.  And
     that's totally fine.  Any of these three errors are perfectly
     acceptable to ignore; it means that the path is now free and
     clear for locking, because the fsfs funcs just cleared out both
     of the tables for us.   */
  SVN_ERR(get_lock_helper(lb->fs, &existing_lock, lb->path, TRUE, pool));
  if (existing_lock)
    {
      if (! lb->steal_lock)
        {
          /* Sorry, the path is already locked. */
          return SVN_FS__ERR_PATH_ALREADY_LOCKED(lb->fs, existing_lock);
        }
      else
        {
          /* STEAL_LOCK was passed, so fs_username is "stealing" the
             lock from lock->owner.  Destroy the existing lock. */
          SVN_ERR(delete_lock(lb->fs, existing_lock, pool));
        }
    }

  /* Create our new lock, and add it to the tables.
     Ensure that the lock is created in the correct pool. */
  lock = svn_lock_create(lb->pool);
  if (lb->token)
    lock->token = apr_pstrdup(lb->pool, lb->token);
  else
    SVN_ERR(svn_fs_fs__generate_lock_token(&(lock->token), lb->fs,
                                           lb->pool));
  lock->path = apr_pstrdup(lb->pool, lb->path);
  lock->owner = apr_pstrdup(lb->pool, lb->fs->access_ctx->username);
  lock->comment = apr_pstrdup(lb->pool, lb->comment);
  lock->is_dav_comment = lb->is_dav_comment;
  lock->creation_date = apr_time_now();
  lock->expiration_date = lb->expiration_date;
  SVN_ERR(svn_fs_fs__path_rev_absolute(&rev_0_path, lb->fs, 0, pool));
  SVN_ERR(set_lock(lb->fs->path, lock, rev_0_path, pool));
  *lb->lock_p = lock;

  return SVN_NO_ERROR;
}

/* Baton used for unlock_body below. */
struct unlock_baton {
  svn_fs_t *fs;
  const char *path;
  const char *token;
  svn_boolean_t break_lock;
};

/* This implements the svn_fs_fs__with_write_lock() 'body' callback
   type, and assumes that the write lock is held.
   BATON is a 'struct unlock_baton *'. */
static svn_error_t *
unlock_body(void *baton, apr_pool_t *pool)
{
  struct unlock_baton *ub = baton;
  svn_lock_t *lock;

  /* This could return SVN_ERR_FS_BAD_LOCK_TOKEN or SVN_ERR_FS_LOCK_EXPIRED. */
  SVN_ERR(get_lock(&lock, ub->fs, ub->path, TRUE, TRUE, pool));

  /* Unless breaking the lock, we do some checks. */
  if (! ub->break_lock)
    {
      /* Sanity check:  the incoming token should match lock->token. */
      if (strcmp(ub->token, lock->token) != 0)
        return SVN_FS__ERR_NO_SUCH_LOCK(ub->fs, lock->path);

      /* There better be a username attached to the fs. */
      if (! (ub->fs->access_ctx && ub->fs->access_ctx->username))
        return SVN_FS__ERR_NO_USER(ub->fs);

      /* And that username better be the same as the lock's owner. */
      if (strcmp(ub->fs->access_ctx->username, lock->owner) != 0)
        return SVN_FS__ERR_LOCK_OWNER_MISMATCH(
           ub->fs, ub->fs->access_ctx->username, lock->owner);
    }

  /* Remove lock and lock token files. */
  return delete_lock(ub->fs, lock, pool);
}


/*** Public API implementations ***/

svn_error_t *
svn_fs_fs__lock(svn_lock_t **lock_p,
                svn_fs_t *fs,
                const char *path,
                const char *token,
                const char *comment,
                svn_boolean_t is_dav_comment,
                apr_time_t expiration_date,
                svn_revnum_t current_rev,
                svn_boolean_t steal_lock,
                apr_pool_t *pool)
{
  struct lock_baton lb;

  SVN_ERR(svn_fs__check_fs(fs, TRUE));
  path = svn_fs__canonicalize_abspath(path, pool);

  lb.lock_p = lock_p;
  lb.fs = fs;
  lb.path = path;
  lb.token = token;
  lb.comment = comment;
  lb.is_dav_comment = is_dav_comment;
  lb.expiration_date = expiration_date;
  lb.current_rev = current_rev;
  lb.steal_lock = steal_lock;
  lb.pool = pool;

  return svn_fs_fs__with_write_lock(fs, lock_body, &lb, pool);
}


svn_error_t *
svn_fs_fs__generate_lock_token(const char **token,
                               svn_fs_t *fs,
                               apr_pool_t *pool)
{
  SVN_ERR(svn_fs__check_fs(fs, TRUE));

  /* Notice that 'fs' is currently unused.  But perhaps someday, we'll
     want to use the fs UUID + some incremented number?  For now, we
     generate a URI that matches the DAV RFC.  We could change this to
     some other URI scheme someday, if we wish. */
  *token = apr_pstrcat(pool, "opaquelocktoken:",
                       svn_uuid_generate(pool), (char *)NULL);
  return SVN_NO_ERROR;
}


svn_error_t *
svn_fs_fs__unlock(svn_fs_t *fs,
                  const char *path,
                  const char *token,
                  svn_boolean_t break_lock,
                  apr_pool_t *pool)
{
  struct unlock_baton ub;

  SVN_ERR(svn_fs__check_fs(fs, TRUE));
  path = svn_fs__canonicalize_abspath(path, pool);

  ub.fs = fs;
  ub.path = path;
  ub.token = token;
  ub.break_lock = break_lock;

  return svn_fs_fs__with_write_lock(fs, unlock_body, &ub, pool);
}


svn_error_t *
svn_fs_fs__get_lock(svn_lock_t **lock_p,
                    svn_fs_t *fs,
                    const char *path,
                    apr_pool_t *pool)
{
  SVN_ERR(svn_fs__check_fs(fs, TRUE));
  path = svn_fs__canonicalize_abspath(path, pool);
  return get_lock_helper(fs, lock_p, path, FALSE, pool);
}


/* Baton for get_locks_filter_func(). */
typedef struct get_locks_filter_baton_t
{
  const char *path;
  svn_depth_t requested_depth;
  svn_fs_get_locks_callback_t get_locks_func;
  void *get_locks_baton;

} get_locks_filter_baton_t;


/* A wrapper for the GET_LOCKS_FUNC passed to svn_fs_fs__get_locks()
   which filters out locks on paths that aren't within
   BATON->requested_depth of BATON->path before called
   BATON->get_locks_func() with BATON->get_locks_baton.

   NOTE: See issue #3660 for details about how the FSFS lock
   management code is inconsistent.  Until that inconsistency is
   resolved, we take this filtering approach rather than honoring
   depth requests closer to the crawling code.  In other words, once
   we decide how to resolve issue #3660, there might be a more
   performant way to honor the depth passed to svn_fs_fs__get_locks().  */
static svn_error_t *
get_locks_filter_func(void *baton,
                      svn_lock_t *lock,
                      apr_pool_t *pool)
{
  get_locks_filter_baton_t *b = baton;

  /* Filter out unwanted paths.  Since Subversion only allows
     locks on files, we can treat depth=immediates the same as
     depth=files for filtering purposes.  Meaning, we'll keep
     this lock if:

     a) its path is the very path we queried, or
     b) we've asked for a fully recursive answer, or
     c) we've asked for depth=files or depth=immediates, and this
        lock is on an immediate child of our query path.
  */
  if ((strcmp(b->path, lock->path) == 0)
      || (b->requested_depth == svn_depth_infinity))
    {
      SVN_ERR(b->get_locks_func(b->get_locks_baton, lock, pool));
    }
  else if ((b->requested_depth == svn_depth_files) ||
           (b->requested_depth == svn_depth_immediates))
    {
      const char *rel_uri = svn_fspath__skip_ancestor(b->path, lock->path);
      if (rel_uri && (svn_path_component_count(rel_uri) == 1))
        SVN_ERR(b->get_locks_func(b->get_locks_baton, lock, pool));
    }

  return SVN_NO_ERROR;
}

svn_error_t *
svn_fs_fs__get_locks(svn_fs_t *fs,
                     const char *path,
                     svn_depth_t depth,
                     svn_fs_get_locks_callback_t get_locks_func,
                     void *get_locks_baton,
                     apr_pool_t *pool)
{
  const char *digest_path;
  get_locks_filter_baton_t glfb;

  SVN_ERR(svn_fs__check_fs(fs, TRUE));
  path = svn_fs__canonicalize_abspath(path, pool);

  glfb.path = path;
  glfb.requested_depth = depth;
  glfb.get_locks_func = get_locks_func;
  glfb.get_locks_baton = get_locks_baton;

  /* Get the top digest path in our tree of interest, and then walk it. */
  SVN_ERR(digest_path_from_path(&digest_path, fs->path, path, pool));
  SVN_ERR(walk_locks(fs, digest_path, get_locks_filter_func, &glfb,
                     FALSE, pool));
  return SVN_NO_ERROR;
}<|MERGE_RESOLUTION|>--- conflicted
+++ resolved
@@ -211,15 +211,9 @@
       for (hi = apr_hash_first(pool, children); hi; hi = apr_hash_next(hi))
         {
           svn_stringbuf_appendbytes(children_list,
-<<<<<<< HEAD
-                                    svn_apr_hash_index_key(hi),
-                                    svn_apr_hash_index_klen(hi));
-          svn_stringbuf_appendbytes(children_list, "\n", 1);
-=======
                                     svn__apr_hash_index_key(hi),
                                     svn__apr_hash_index_klen(hi));
           svn_stringbuf_appendbyte(children_list, '\n');
->>>>>>> 4cf18c3e
         }
       hash_store(hash, CHILDREN_KEY, sizeof(CHILDREN_KEY)-1,
                  children_list->data, children_list->len, pool);
@@ -642,19 +636,11 @@
   subpool = svn_pool_create(pool);
   for (hi = apr_hash_first(pool, children); hi; hi = apr_hash_next(hi))
     {
-<<<<<<< HEAD
-      const char *digest = svn_apr_hash_index_key(hi);
-      svn_pool_clear(subpool);
-      SVN_ERR(walk_digest_files
-              (fs, digest_path_from_digest(fs, digest, subpool),
-               get_locks_func, get_locks_baton, have_write_lock, subpool));
-=======
       const char *digest = svn__apr_hash_index_key(hi);
       svn_pool_clear(subpool);
       SVN_ERR(walk_digest_files
               (fs_path, digest_path_from_digest(fs_path, digest, subpool),
                walk_digests_func, walk_digests_baton, have_write_lock, subpool));
->>>>>>> 4cf18c3e
     }
   svn_pool_destroy(subpool);
   return SVN_NO_ERROR;
