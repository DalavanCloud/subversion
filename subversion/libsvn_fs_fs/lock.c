/* lock.c :  functions for manipulating filesystem locks.
 *
 * ====================================================================
 * Copyright (c) 2000-2008 CollabNet.  All rights reserved.
 *
 * This software is licensed as described in the file COPYING, which
 * you should have received as part of this distribution.  The terms
 * are also available at http://subversion.tigris.org/license-1.html.
 * If newer versions of this license are posted there, you may use a
 * newer version instead, at your option.
 *
 * This software consists of voluntary contributions made by many
 * individuals.  For exact contribution history, see the revision
 * history and logs, available at http://subversion.tigris.org/.
 * ====================================================================
 */


#include "svn_pools.h"
#include "svn_error.h"
#include "svn_path.h"
#include "svn_fs.h"
#include "svn_hash.h"
#include "svn_time.h"
#include "svn_utf.h"

#include <apr_uuid.h>
#include <apr_file_io.h>
#include <apr_file_info.h>

#include "lock.h"
#include "tree.h"
#include "err.h"
#include "fs_fs.h"
#include "../libsvn_fs/fs-loader.h"

#include "private/svn_fs_util.h"
#include "svn_private_config.h"

/* Names of hash keys used to store a lock for writing to disk. */
#define PATH_KEY "path"
#define TOKEN_KEY "token"
#define OWNER_KEY "owner"
#define CREATION_DATE_KEY "creation_date"
#define EXPIRATION_DATE_KEY "expiration_date"
#define COMMENT_KEY "comment"
#define IS_DAV_COMMENT_KEY "is_dav_comment"
#define CHILDREN_KEY "children"

/* Number of characters from the head of a digest file name used to
   calculate a subdirectory in which to drop that file. */
#define DIGEST_SUBDIR_LEN 3



/*** Generic helper functions. ***/

/* Return the MD5 hash of STR. */
static const char *
make_digest(const char *str,
            apr_pool_t *pool)
{
  svn_checksum_t *checksum;

  svn_checksum(&checksum, svn_checksum_md5, str, strlen(str), pool);

  return svn_checksum_to_cstring_display(checksum, pool);
}


/* Set the value of KEY (whose size is KEY_LEN, or APR_HASH_KEY_STRING
   if unknown) to an svn_string_t-ized version of VALUE (whose size is
   VALUE_LEN, or APR_HASH_KEY_STRING if unknown) in HASH.  The value
   will be allocated in POOL; KEY will not be duped.  If either KEY or VALUE
   is NULL, this function will do nothing. */
static void
hash_store(apr_hash_t *hash,
           const char *key,
           apr_ssize_t key_len,
           const char *value,
           apr_ssize_t value_len,
           apr_pool_t *pool)
{
  if (! (key && value))
    return;
  if (value_len == APR_HASH_KEY_STRING)
    value_len = strlen(value);
  apr_hash_set(hash, key, key_len,
               svn_string_ncreate(value, value_len, pool));
}


/* Fetch the value of KEY from HASH, returning only the cstring data
   of that value (if it exists). */
static const char *
hash_fetch(apr_hash_t *hash,
           const char *key,
           apr_pool_t *pool)
{
  svn_string_t *str = apr_hash_get(hash, key, APR_HASH_KEY_STRING);
  return str ? str->data : NULL;
}



/*** Digest file handling functions. ***/

/* Return the path of the lock/entries file for which DIGEST is the
   hashed repository relative path. */
static const char *
digest_path_from_digest(svn_fs_t *fs,
                        const char *digest,
                        apr_pool_t *pool)
{
  return svn_path_join_many(pool, fs->path, PATH_LOCKS_DIR,
                            apr_pstrmemdup(pool, digest, DIGEST_SUBDIR_LEN),
                            digest, NULL);
}


/* Return the path to the lock/entries digest file associate with
   PATH, where PATH is the path to the lock file or lock entries file
   in FS. */
static const char *
digest_path_from_path(svn_fs_t *fs,
                      const char *path,
                      apr_pool_t *pool)
{
  const char *digest = make_digest(path, pool);
  return svn_path_join_many(pool, fs->path, PATH_LOCKS_DIR,
                            apr_pstrmemdup(pool, digest, DIGEST_SUBDIR_LEN),
                            digest, NULL);
}


/* Write to DIGEST_PATH a representation of CHILDREN (which may be
   empty, if the versioned path in FS represented by DIGEST_PATH has
   no children) and LOCK (which may be NULL if that versioned path is
   lock itself locked).  Use POOL for all allocations. */
static svn_error_t *
write_digest_file(apr_hash_t *children,
                  svn_lock_t *lock,
                  svn_fs_t *fs,
                  const char *digest_path,
                  apr_pool_t *pool)
{
  svn_error_t *err = SVN_NO_ERROR;
  svn_stream_t *stream;
  apr_hash_index_t *hi;
  apr_hash_t *hash = apr_hash_make(pool);
  const char *tmp_path;
  const char *rev_0_path;

  SVN_ERR(svn_fs_fs__ensure_dir_exists(svn_path_join(fs->path, PATH_LOCKS_DIR,
                                                     pool), fs, pool));
  SVN_ERR(svn_fs_fs__ensure_dir_exists(svn_path_dirname(digest_path, pool), fs,
                                       pool));

  if (lock)
    {
      const char *creation_date = NULL, *expiration_date = NULL;
      if (lock->creation_date)
        creation_date = svn_time_to_cstring(lock->creation_date, pool);
      if (lock->expiration_date)
        expiration_date = svn_time_to_cstring(lock->expiration_date, pool);
      hash_store(hash, PATH_KEY, sizeof(PATH_KEY)-1,
                 lock->path, APR_HASH_KEY_STRING, pool);
      hash_store(hash, TOKEN_KEY, sizeof(TOKEN_KEY)-1,
                 lock->token, APR_HASH_KEY_STRING, pool);
      hash_store(hash, OWNER_KEY, sizeof(OWNER_KEY)-1,
                 lock->owner, APR_HASH_KEY_STRING, pool);
      hash_store(hash, COMMENT_KEY, sizeof(COMMENT_KEY)-1,
                 lock->comment, APR_HASH_KEY_STRING, pool);
      hash_store(hash, IS_DAV_COMMENT_KEY, sizeof(IS_DAV_COMMENT_KEY)-1,
                 lock->is_dav_comment ? "1" : "0", 1, pool);
      hash_store(hash, CREATION_DATE_KEY, sizeof(CREATION_DATE_KEY)-1,
                 creation_date, APR_HASH_KEY_STRING, pool);
      hash_store(hash, EXPIRATION_DATE_KEY, sizeof(EXPIRATION_DATE_KEY)-1,
                 expiration_date, APR_HASH_KEY_STRING, pool);
    }
  if (apr_hash_count(children))
    {
      svn_stringbuf_t *children_list = svn_stringbuf_create("", pool);
      for (hi = apr_hash_first(pool, children); hi; hi = apr_hash_next(hi))
        {
          const void *key;
          apr_ssize_t klen;
          apr_hash_this(hi, &key, &klen, NULL);
          svn_stringbuf_appendbytes(children_list, key, klen);
          svn_stringbuf_appendbytes(children_list, "\n", 1);
        }
      hash_store(hash, CHILDREN_KEY, sizeof(CHILDREN_KEY)-1,
                 children_list->data, children_list->len, pool);
    }

  SVN_ERR(svn_stream_open_unique(&stream, &tmp_path,
                                 svn_path_dirname(digest_path, pool),
                                 svn_io_file_del_none, pool, pool));
  if ((err = svn_hash_write2(hash, stream, SVN_HASH_TERMINATOR, pool)))
    {
      svn_error_clear(svn_stream_close(stream));
      return svn_error_createf(err->apr_err,
                               err,
                               _("Cannot write lock/entries hashfile '%s'"),
                               svn_path_local_style(tmp_path, pool));
    }

  SVN_ERR(svn_stream_close(stream));
  SVN_ERR(svn_io_file_rename(tmp_path, digest_path, pool));
<<<<<<< HEAD
  return svn_fs_fs__dup_perms
         (digest_path, svn_fs_fs__path_rev(fs, 0, pool), pool);
=======
  SVN_ERR(svn_fs_fs__path_rev_absolute(&rev_0_path, fs, 0, pool));
  return svn_fs_fs__dup_perms(digest_path, rev_0_path, pool);
>>>>>>> e363d545
}


/* Parse the file at DIGEST_PATH, populating the lock LOCK_P in that
   file (if it exists, and if *LOCK_P is non-NULL) and the hash of
   CHILDREN_P (if any exist, and if *CHILDREN_P is non-NULL).  Use POOL
   for all allocations.  */
static svn_error_t *
read_digest_file(apr_hash_t **children_p,
                 svn_lock_t **lock_p,
                 svn_fs_t *fs,
                 const char *digest_path,
                 apr_pool_t *pool)
{
  svn_error_t *err = SVN_NO_ERROR;
  svn_lock_t *lock;
  apr_hash_t *hash;
  svn_stream_t *stream;
  const char *val;

  if (lock_p)
    *lock_p = NULL;
  if (children_p)
    *children_p = apr_hash_make(pool);

  err = svn_stream_open_readonly(&stream, digest_path, pool, pool);
  if (err && APR_STATUS_IS_ENOENT(err->apr_err))
    {
      svn_error_clear(err);
      return SVN_NO_ERROR;
    }
  SVN_ERR(err);

  /* If our caller doesn't care about anything but the presence of the
     file... whatever. */
  if (! (lock_p || children_p))
    return svn_stream_close(stream);

  hash = apr_hash_make(pool);
  if ((err = svn_hash_read2(hash, stream, SVN_HASH_TERMINATOR, pool)))
    {
      svn_error_clear(svn_stream_close(stream));
      return svn_error_createf(err->apr_err,
                               err,
                               _("Can't parse lock/entries hashfile '%s'"),
                               svn_path_local_style(digest_path, pool));
    }
  SVN_ERR(svn_stream_close(stream));

  /* If our caller cares, see if we have a lock path in our hash. If
     so, we'll assume we have a lock here. */
  val = hash_fetch(hash, PATH_KEY, pool);
  if (val && lock_p)
    {
      const char *path = val;

      /* Create our lock and load it up. */
      lock = svn_lock_create(pool);
      lock->path = path;

      if (! ((lock->token = hash_fetch(hash, TOKEN_KEY, pool))))
        return svn_fs_fs__err_corrupt_lockfile(fs, path);

      if (! ((lock->owner = hash_fetch(hash, OWNER_KEY, pool))))
        return svn_fs_fs__err_corrupt_lockfile(fs, path);

      if (! ((val = hash_fetch(hash, IS_DAV_COMMENT_KEY, pool))))
        return svn_fs_fs__err_corrupt_lockfile(fs, path);
      lock->is_dav_comment = (val[0] == '1') ? TRUE : FALSE;

      if (! ((val = hash_fetch(hash, CREATION_DATE_KEY, pool))))
        return svn_fs_fs__err_corrupt_lockfile(fs, path);
      SVN_ERR(svn_time_from_cstring(&(lock->creation_date), val, pool));

      if ((val = hash_fetch(hash, EXPIRATION_DATE_KEY, pool)))
        SVN_ERR(svn_time_from_cstring(&(lock->expiration_date), val, pool));

      lock->comment = hash_fetch(hash, COMMENT_KEY, pool);

      *lock_p = lock;
    }

  /* If our caller cares, see if we have any children for this path. */
  val = hash_fetch(hash, CHILDREN_KEY, pool);
  if (val && children_p)
    {
      apr_array_header_t *kiddos = svn_cstring_split(val, "\n", FALSE, pool);
      int i;

      for (i = 0; i < kiddos->nelts; i++)
        {
          apr_hash_set(*children_p, APR_ARRAY_IDX(kiddos, i, const char *),
                       APR_HASH_KEY_STRING, (void *)1);
        }
    }
  return SVN_NO_ERROR;
}



/*** Lock helper functions (path here are still FS paths, not on-disk
     schema-supporting paths) ***/


/* Write LOCK in FS to the actual OS filesystem. */
static svn_error_t *
set_lock(svn_fs_t *fs,
         svn_lock_t *lock,
         apr_pool_t *pool)
{
  svn_stringbuf_t *this_path = svn_stringbuf_create(lock->path, pool);
  svn_stringbuf_t *last_child = svn_stringbuf_create("", pool);
  apr_pool_t *subpool;

  SVN_ERR_ASSERT(lock);

  /* Iterate in reverse, creating the lock for LOCK->path, and then
     just adding entries for its parent, until we reach a parent
     that's already listed in *its* parent. */
  subpool = svn_pool_create(pool);
  while (1729)
    {
      const char *digest_path, *parent_dir, *digest_file;
      apr_hash_t *this_children;
      svn_lock_t *this_lock;

      svn_pool_clear(subpool);

      /* Calculate the DIGEST_PATH for the currently FS path, and then
         split it into a PARENT_DIR and DIGEST_FILE basename. */
      digest_path = digest_path_from_path(fs, this_path->data, subpool);
      svn_path_split(digest_path, &parent_dir, &digest_file, subpool);

      SVN_ERR(read_digest_file(&this_children, &this_lock, fs,
                               digest_path, subpool));

      /* We're either writing a new lock (first time through only) or
         a new entry (every time but the first). */
      if (lock)
        {
          this_lock = lock;
          lock = NULL;
          svn_stringbuf_set(last_child, digest_file);
        }
      else
        {
          /* If we already have an entry for this path, we're done. */
          if (apr_hash_get(this_children, last_child->data, last_child->len))
            break;
          apr_hash_set(this_children, last_child->data,
                       last_child->len, (void *)1);
        }
      SVN_ERR(write_digest_file(this_children, this_lock, fs,
                                digest_path, subpool));

      /* Prep for next iteration, or bail if we're done. */
      if ((this_path->len == 1) && (this_path->data[0] == '/'))
        break;
      svn_stringbuf_set(this_path,
                        svn_path_dirname(this_path->data, subpool));
    }

  svn_pool_destroy(subpool);
  return SVN_NO_ERROR;
}

/* Delete LOCK from FS in the actual OS filesystem. */
static svn_error_t *
delete_lock(svn_fs_t *fs,
            svn_lock_t *lock,
            apr_pool_t *pool)
{
  svn_stringbuf_t *this_path = svn_stringbuf_create(lock->path, pool);
  svn_stringbuf_t *child_to_kill = svn_stringbuf_create("", pool);
  apr_pool_t *subpool;

  SVN_ERR_ASSERT(lock);

  /* Iterate in reverse, deleting the lock for LOCK->path, and then
     pruning entries from its parents. */
  subpool = svn_pool_create(pool);
  while (1729)
    {
      const char *digest_path, *parent_dir, *digest_file;
      apr_hash_t *this_children;
      svn_lock_t *this_lock;

      svn_pool_clear(subpool);

      /* Calculate the DIGEST_PATH for the currently FS path, and then
         split it into a PARENT_DIR and DIGEST_FILE basename. */
      digest_path = digest_path_from_path(fs, this_path->data, subpool);
      svn_path_split(digest_path, &parent_dir, &digest_file, subpool);

      SVN_ERR(read_digest_file(&this_children, &this_lock, fs,
                               digest_path, subpool));

      /* If we are supposed to drop the last entry from this path's
         children list, do so. */
      if (child_to_kill->len)
        apr_hash_set(this_children, child_to_kill->data,
                     child_to_kill->len, NULL);

      /* Delete the lock (first time through only). */
      if (lock)
        {
          this_lock = NULL;
          lock = NULL;
        }

      if (! (this_lock || apr_hash_count(this_children) != 0))
        {
          /* Special case:  no goodz, no file.  And remember to nix
             the entry for it in its parent. */
          svn_stringbuf_set(child_to_kill,
                            svn_path_basename(digest_path, subpool));
          SVN_ERR(svn_io_remove_file(digest_path, subpool));
        }
      else
        {
          SVN_ERR(write_digest_file(this_children, this_lock, fs,
                                    digest_path, subpool));
          svn_stringbuf_setempty(child_to_kill);
        }

      /* Prep for next iteration, or bail if we're done. */
      if ((this_path->len == 1) && (this_path->data[0] == '/'))
        break;
      svn_stringbuf_set(this_path,
                        svn_path_dirname(this_path->data, subpool));
    }

  svn_pool_destroy(subpool);
  return SVN_NO_ERROR;
}

/* Set *LOCK_P to the lock for PATH in FS.  HAVE_WRITE_LOCK should be
   TRUE if the caller (or one of its callers) has taken out the
   repository-wide write lock, FALSE otherwise.  Use POOL for
   allocations. */
static svn_error_t *
get_lock(svn_lock_t **lock_p,
         svn_fs_t *fs,
         const char *path,
         svn_boolean_t have_write_lock,
         apr_pool_t *pool)
{
  svn_lock_t *lock;
  const char *digest_path = digest_path_from_path(fs, path, pool);

  SVN_ERR(read_digest_file(NULL, &lock, fs, digest_path, pool));
  if (! lock)
    return SVN_FS__ERR_NO_SUCH_LOCK(fs, path);

  /* Don't return an expired lock. */
  if (lock->expiration_date && (apr_time_now() > lock->expiration_date))
    {
      /* Only remove the lock if we have the write lock.
         Read operations shouldn't change the filesystem. */
      if (have_write_lock)
        SVN_ERR(delete_lock(fs, lock, pool));
      *lock_p = NULL;
      return SVN_FS__ERR_LOCK_EXPIRED(fs, lock->token);
    }

  *lock_p = lock;
  return SVN_NO_ERROR;
}


/* Set *LOCK_P to the lock for PATH in FS.  HAVE_WRITE_LOCK should be
   TRUE if the caller (or one of its callers) has taken out the
   repository-wide write lock, FALSE otherwise.  Use POOL for
   allocations. */
static svn_error_t *
get_lock_helper(svn_fs_t *fs,
                svn_lock_t **lock_p,
                const char *path,
                svn_boolean_t have_write_lock,
                apr_pool_t *pool)
{
  svn_lock_t *lock;
  svn_error_t *err;

  err = get_lock(&lock, fs, path, have_write_lock, pool);

  /* We've deliberately decided that this function doesn't tell the
     caller *why* the lock is unavailable.  */
  if (err && ((err->apr_err == SVN_ERR_FS_NO_SUCH_LOCK)
              || (err->apr_err == SVN_ERR_FS_LOCK_EXPIRED)))
    {
      svn_error_clear(err);
      *lock_p = NULL;
      return SVN_NO_ERROR;
    }
  else
    SVN_ERR(err);

  *lock_p = lock;
  return SVN_NO_ERROR;
}


/* A recursive function that calls GET_LOCKS_FUNC/GET_LOCKS_BATON for
   all locks in and under PATH in FS.
   HAVE_WRITE_LOCK should be true if the caller (directly or indirectly)
   has the FS write lock. */
static svn_error_t *
walk_digest_files(svn_fs_t *fs,
                  const char *digest_path,
                  svn_fs_get_locks_callback_t get_locks_func,
                  void *get_locks_baton,
                  svn_boolean_t have_write_lock,
                  apr_pool_t *pool)
{
  apr_hash_t *children;
  svn_lock_t *lock;
  apr_hash_index_t *hi;
  apr_pool_t *subpool;

  /* First, send up any locks in the current digest file. */
  SVN_ERR(read_digest_file(&children, &lock, fs, digest_path, pool));
  if (lock)
    {
      /* Don't report an expired lock. */
      if (lock->expiration_date == 0
          || (apr_time_now() <= lock->expiration_date))
        {
          if (get_locks_func)
            SVN_ERR(get_locks_func(get_locks_baton, lock, pool));
        }
      else
        {
          /* Only remove the lock if we have the write lock.
             Read operations shouldn't change the filesystem. */
          if (have_write_lock)
            SVN_ERR(delete_lock(fs, lock, pool));
        }
    }

  /* Now, recurse on this thing's child entries (if any; bail otherwise). */
  if (! apr_hash_count(children))
    return SVN_NO_ERROR;
  subpool = svn_pool_create(pool);
  for (hi = apr_hash_first(pool, children); hi; hi = apr_hash_next(hi))
    {
      const void *key;
      svn_pool_clear(subpool);
      apr_hash_this(hi, &key, NULL, NULL);
      SVN_ERR(walk_digest_files
              (fs, digest_path_from_digest(fs, key, subpool),
               get_locks_func, get_locks_baton, have_write_lock, subpool));
    }
  svn_pool_destroy(subpool);
  return SVN_NO_ERROR;
}


/* Utility function:  verify that a lock can be used.  Interesting
   errors returned from this function:

      SVN_ERR_FS_NO_USER: No username attached to FS.
      SVN_ERR_FS_LOCK_OWNER_MISMATCH: FS's username doesn't match LOCK's owner.
      SVN_ERR_FS_BAD_LOCK_TOKEN: FS doesn't hold matching lock-token for LOCK.
 */
static svn_error_t *
verify_lock(svn_fs_t *fs,
            svn_lock_t *lock,
            apr_pool_t *pool)
{
  if ((! fs->access_ctx) || (! fs->access_ctx->username))
    return svn_error_createf
      (SVN_ERR_FS_NO_USER, NULL,
       _("Cannot verify lock on path '%s'; no username available"),
       lock->path);

  else if (strcmp(fs->access_ctx->username, lock->owner) != 0)
    return svn_error_createf
      (SVN_ERR_FS_LOCK_OWNER_MISMATCH, NULL,
       _("User %s does not own lock on path '%s' (currently locked by %s)"),
       fs->access_ctx->username, lock->path, lock->owner);

  else if (apr_hash_get(fs->access_ctx->lock_tokens, lock->token,
                        APR_HASH_KEY_STRING) == NULL)
    return svn_error_createf
      (SVN_ERR_FS_BAD_LOCK_TOKEN, NULL,
       _("Cannot verify lock on path '%s'; no matching lock-token available"),
       lock->path);

  return SVN_NO_ERROR;
}


/* This implements the svn_fs_get_locks_callback_t interface, where
   BATON is just an svn_fs_t object. */
static svn_error_t *
get_locks_callback(void *baton,
                   svn_lock_t *lock,
                   apr_pool_t *pool)
{
  return verify_lock(baton, lock, pool);
}


/* The main routine for lock enforcement, used throughout libsvn_fs_fs. */
svn_error_t *
svn_fs_fs__allow_locked_operation(const char *path,
                                  svn_fs_t *fs,
                                  svn_boolean_t recurse,
                                  svn_boolean_t have_write_lock,
                                  apr_pool_t *pool)
{
  path = svn_fs__canonicalize_abspath(path, pool);
  if (recurse)
    {
      /* Discover all locks at or below the path. */
      const char *digest_path = digest_path_from_path(fs, path, pool);
      SVN_ERR(walk_digest_files(fs, digest_path, get_locks_callback,
                                fs, have_write_lock, pool));
    }
  else
    {
      /* Discover and verify any lock attached to the path. */
      svn_lock_t *lock;
      SVN_ERR(get_lock_helper(fs, &lock, path, have_write_lock, pool));
      if (lock)
        SVN_ERR(verify_lock(fs, lock, pool));
    }
  return SVN_NO_ERROR;
}

/* Baton used for lock_body below. */
struct lock_baton {
  svn_lock_t **lock_p;
  svn_fs_t *fs;
  const char *path;
  const char *token;
  const char *comment;
  svn_boolean_t is_dav_comment;
  apr_time_t expiration_date;
  svn_revnum_t current_rev;
  svn_boolean_t steal_lock;
  apr_pool_t *pool;
};


/* This implements the svn_fs_fs__with_write_lock() 'body' callback
   type, and assumes that the write lock is held.
   BATON is a 'struct lock_baton *'. */
static svn_error_t *
lock_body(void *baton, apr_pool_t *pool)
{
  struct lock_baton *lb = baton;
  svn_node_kind_t kind;
  svn_lock_t *existing_lock;
  svn_lock_t *lock;
  svn_fs_root_t *root;
  svn_revnum_t youngest;

  /* Until we implement directory locks someday, we only allow locks
     on files or non-existent paths. */
  /* Use fs->vtable->foo instead of svn_fs_foo to avoid circular
     library dependencies, which are not portable. */
  SVN_ERR(lb->fs->vtable->youngest_rev(&youngest, lb->fs, pool));
  SVN_ERR(lb->fs->vtable->revision_root(&root, lb->fs, youngest, pool));
  SVN_ERR(svn_fs_fs__check_path(&kind, root, lb->path, pool));
  if (kind == svn_node_dir)
    return SVN_FS__ERR_NOT_FILE(lb->fs, lb->path);

  /* While our locking implementation easily supports the locking of
     nonexistent paths, we deliberately choose not to allow such madness. */
  if (kind == svn_node_none)
    return svn_error_createf(SVN_ERR_FS_NOT_FOUND, NULL,
                             _("Path '%s' doesn't exist in HEAD revision"),
                             lb->path);

  /* We need to have a username attached to the fs. */
  if (!lb->fs->access_ctx || !lb->fs->access_ctx->username)
    return SVN_FS__ERR_NO_USER(lb->fs);

  /* Is the caller attempting to lock an out-of-date working file? */
  if (SVN_IS_VALID_REVNUM(lb->current_rev))
    {
      svn_revnum_t created_rev;
      SVN_ERR(svn_fs_fs__node_created_rev(&created_rev, root, lb->path,
                                          pool));

      /* SVN_INVALID_REVNUM means the path doesn't exist.  So
         apparently somebody is trying to lock something in their
         working copy, but somebody else has deleted the thing
         from HEAD.  That counts as being 'out of date'. */
      if (! SVN_IS_VALID_REVNUM(created_rev))
        return svn_error_createf
          (SVN_ERR_FS_OUT_OF_DATE, NULL,
           _("Path '%s' doesn't exist in HEAD revision"), lb->path);

      if (lb->current_rev < created_rev)
        return svn_error_createf
          (SVN_ERR_FS_OUT_OF_DATE, NULL,
           _("Lock failed: newer version of '%s' exists"), lb->path);
    }

  /* If the caller provided a TOKEN, we *really* need to see
     if a lock already exists with that token, and if so, verify that
     the lock's path matches PATH.  Otherwise we run the risk of
     breaking the 1-to-1 mapping of lock tokens to locked paths. */
  /* ### TODO:  actually do this check.  This is tough, because the
     schema doesn't supply a lookup-by-token mechanism. */

  /* Is the path already locked?

     Note that this next function call will automatically ignore any
     errors about {the path not existing as a key, the path's token
     not existing as a key, the lock just having been expired}.  And
     that's totally fine.  Any of these three errors are perfectly
     acceptable to ignore; it means that the path is now free and
     clear for locking, because the fsfs funcs just cleared out both
     of the tables for us.   */
  SVN_ERR(get_lock_helper(lb->fs, &existing_lock, lb->path, TRUE, pool));
  if (existing_lock)
    {
      if (! lb->steal_lock)
        {
          /* Sorry, the path is already locked. */
          return SVN_FS__ERR_PATH_ALREADY_LOCKED(lb->fs, existing_lock);
        }
      else
        {
          /* STEAL_LOCK was passed, so fs_username is "stealing" the
             lock from lock->owner.  Destroy the existing lock. */
          SVN_ERR(delete_lock(lb->fs, existing_lock, pool));
        }
    }

  /* Create our new lock, and add it to the tables.
     Ensure that the lock is created in the correct pool. */
  lock = svn_lock_create(lb->pool);
  if (lb->token)
    lock->token = apr_pstrdup(lb->pool, lb->token);
  else
    SVN_ERR(svn_fs_fs__generate_lock_token(&(lock->token), lb->fs,
                                           lb->pool));
  lock->path = apr_pstrdup(lb->pool, lb->path);
  lock->owner = apr_pstrdup(lb->pool, lb->fs->access_ctx->username);
  lock->comment = apr_pstrdup(lb->pool, lb->comment);
  lock->is_dav_comment = lb->is_dav_comment;
  lock->creation_date = apr_time_now();
  lock->expiration_date = lb->expiration_date;
  SVN_ERR(set_lock(lb->fs, lock, pool));
  *lb->lock_p = lock;

  return SVN_NO_ERROR;
}

/* Baton used for unlock_body below. */
struct unlock_baton {
  svn_fs_t *fs;
  const char *path;
  const char *token;
  svn_boolean_t break_lock;
};

/* This implements the svn_fs_fs__with_write_lock() 'body' callback
   type, and assumes that the write lock is held.
   BATON is a 'struct unlock_baton *'. */
static svn_error_t *
unlock_body(void *baton, apr_pool_t *pool)
{
  struct unlock_baton *ub = baton;
  svn_lock_t *lock;

  /* This could return SVN_ERR_FS_BAD_LOCK_TOKEN or SVN_ERR_FS_LOCK_EXPIRED. */
  SVN_ERR(get_lock(&lock, ub->fs, ub->path, TRUE, pool));

  /* Unless breaking the lock, we do some checks. */
  if (! ub->break_lock)
    {
      /* Sanity check:  the incoming token should match lock->token. */
      if (strcmp(ub->token, lock->token) != 0)
        return SVN_FS__ERR_NO_SUCH_LOCK(ub->fs, lock->path);

      /* There better be a username attached to the fs. */
      if (! (ub->fs->access_ctx && ub->fs->access_ctx->username))
        return SVN_FS__ERR_NO_USER(ub->fs);

      /* And that username better be the same as the lock's owner. */
      if (strcmp(ub->fs->access_ctx->username, lock->owner) != 0)
        return SVN_FS__ERR_LOCK_OWNER_MISMATCH
          (ub->fs, ub->fs->access_ctx->username, lock->owner);
    }

  /* Remove lock and lock token files. */
  return delete_lock(ub->fs, lock, pool);
}


/*** Public API implementations ***/

svn_error_t *
svn_fs_fs__lock(svn_lock_t **lock_p,
                svn_fs_t *fs,
                const char *path,
                const char *token,
                const char *comment,
                svn_boolean_t is_dav_comment,
                apr_time_t expiration_date,
                svn_revnum_t current_rev,
                svn_boolean_t steal_lock,
                apr_pool_t *pool)
{
  struct lock_baton lb;

  SVN_ERR(svn_fs__check_fs(fs, TRUE));
  path = svn_fs__canonicalize_abspath(path, pool);

  lb.lock_p = lock_p;
  lb.fs = fs;
  lb.path = path;
  lb.token = token;
  lb.comment = comment;
  lb.is_dav_comment = is_dav_comment;
  lb.expiration_date = expiration_date;
  lb.current_rev = current_rev;
  lb.steal_lock = steal_lock;
  lb.pool = pool;

  return svn_fs_fs__with_write_lock(fs, lock_body, &lb, pool);
}


svn_error_t *
svn_fs_fs__generate_lock_token(const char **token,
                               svn_fs_t *fs,
                               apr_pool_t *pool)
{
  SVN_ERR(svn_fs__check_fs(fs, TRUE));

  /* Notice that 'fs' is currently unused.  But perhaps someday, we'll
     want to use the fs UUID + some incremented number?  For now, we
     generate a URI that matches the DAV RFC.  We could change this to
     some other URI scheme someday, if we wish. */
  *token = apr_pstrcat(pool, "opaquelocktoken:",
                       svn_uuid_generate(pool), NULL);
  return SVN_NO_ERROR;
}


svn_error_t *
svn_fs_fs__unlock(svn_fs_t *fs,
                  const char *path,
                  const char *token,
                  svn_boolean_t break_lock,
                  apr_pool_t *pool)
{
  struct unlock_baton ub;

  SVN_ERR(svn_fs__check_fs(fs, TRUE));
  path = svn_fs__canonicalize_abspath(path, pool);

  ub.fs = fs;
  ub.path = path;
  ub.token = token;
  ub.break_lock = break_lock;

  return svn_fs_fs__with_write_lock(fs, unlock_body, &ub, pool);
}


svn_error_t *
svn_fs_fs__get_lock(svn_lock_t **lock_p,
                    svn_fs_t *fs,
                    const char *path,
                    apr_pool_t *pool)
{
  SVN_ERR(svn_fs__check_fs(fs, TRUE));
  path = svn_fs__canonicalize_abspath(path, pool);
  return get_lock_helper(fs, lock_p, path, FALSE, pool);
}


svn_error_t *
svn_fs_fs__get_locks(svn_fs_t *fs,
                     const char *path,
                     svn_fs_get_locks_callback_t get_locks_func,
                     void *get_locks_baton,
                     apr_pool_t *pool)
{
  const char *digest_path;

  SVN_ERR(svn_fs__check_fs(fs, TRUE));
  path = svn_fs__canonicalize_abspath(path, pool);

  /* Get the top digest path in our tree of interest, and then walk it. */
  digest_path = digest_path_from_path(fs, path, pool);
  return walk_digest_files(fs, digest_path, get_locks_func,
                           get_locks_baton, FALSE, pool);
}<|MERGE_RESOLUTION|>--- conflicted
+++ resolved
@@ -209,13 +209,8 @@
 
   SVN_ERR(svn_stream_close(stream));
   SVN_ERR(svn_io_file_rename(tmp_path, digest_path, pool));
-<<<<<<< HEAD
-  return svn_fs_fs__dup_perms
-         (digest_path, svn_fs_fs__path_rev(fs, 0, pool), pool);
-=======
   SVN_ERR(svn_fs_fs__path_rev_absolute(&rev_0_path, fs, 0, pool));
   return svn_fs_fs__dup_perms(digest_path, rev_0_path, pool);
->>>>>>> e363d545
 }
 
 
