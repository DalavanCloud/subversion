--- conflicted
+++ resolved
@@ -20,7 +20,6 @@
  * ====================================================================
  */
 
-
 #include "svn_pools.h"
 #include "svn_error.h"
 #include "svn_dirent_uri.h"
@@ -42,11 +41,8 @@
 
 #include "private/svn_fs_util.h"
 #include "private/svn_fspath.h"
-<<<<<<< HEAD
 #include "private/svn_sorts_private.h"
-=======
 #include "svn_private_config.h"
->>>>>>> 2f1882f1
 
 /* Names of hash keys used to store a lock for writing to disk. */
 #define PATH_KEY "path"
