/* rep-sharing.c --- the rep-sharing cache for fsfs
 *
 * ====================================================================
 *    Licensed to the Apache Software Foundation (ASF) under one
 *    or more contributor license agreements.  See the NOTICE file
 *    distributed with this work for additional information
 *    regarding copyright ownership.  The ASF licenses this file
 *    to you under the Apache License, Version 2.0 (the
 *    "License"); you may not use this file except in compliance
 *    with the License.  You may obtain a copy of the License at
 *
 *      http://www.apache.org/licenses/LICENSE-2.0
 *
 *    Unless required by applicable law or agreed to in writing,
 *    software distributed under the License is distributed on an
 *    "AS IS" BASIS, WITHOUT WARRANTIES OR CONDITIONS OF ANY
 *    KIND, either express or implied.  See the License for the
 *    specific language governing permissions and limitations
 *    under the License.
 * ====================================================================
 */

#include "svn_pools.h"

#include "svn_private_config.h"

#include "fs_fs.h"
#include "fs.h"
#include "rep-cache.h"
#include "../libsvn_fs/fs-loader.h"

#include "svn_path.h"

#include "private/svn_sqlite.h"

#include "rep-cache-db.h"

/* A few magic values */
#define REP_CACHE_SCHEMA_FORMAT   1

REP_CACHE_DB_SQL_DECLARE_STATEMENTS(statements);



/** Helper functions. **/
static APR_INLINE const char *
path_rep_cache_db(const char *fs_path,
                  apr_pool_t *result_pool)
{
  return svn_dirent_join(fs_path, REP_CACHE_DB_NAME, result_pool);
}

/* Check that REP refers to a revision that exists in FS. */
static svn_error_t *
rep_has_been_born(representation_t *rep,
                  svn_fs_t *fs,
                  apr_pool_t *pool)
{
  SVN_ERR_ASSERT(rep);

  SVN_ERR(svn_fs_fs__ensure_revision_exists(rep->revision, fs, pool));

  return SVN_NO_ERROR;
}



/** Library-private API's. **/

/* Body of svn_fs_fs__open_rep_cache().
   Implements svn_atomic__init_once().init_func.
 */
static svn_error_t *
open_rep_cache(void *baton,
               apr_pool_t *pool)
{
  svn_fs_t *fs = baton;
  fs_fs_data_t *ffd = fs->fsap_data;
  svn_sqlite__db_t *sdb;
  const char *db_path;
  int version;

  /* Open (or create) the sqlite database.  It will be automatically
     closed when fs->pool is destoyed. */
  db_path = path_rep_cache_db(fs->path, pool);
  SVN_ERR(svn_sqlite__open(&sdb, db_path,
                           svn_sqlite__mode_rwcreate, statements,
                           0, NULL,
                           fs->pool, pool));

  SVN_ERR(svn_sqlite__read_schema_version(&version, sdb, pool));
  if (version < REP_CACHE_SCHEMA_FORMAT)
    {
      /* Must be 0 -- an uninitialized (no schema) database. Create
         the schema. Results in schema version of 1.  */
      SVN_ERR(svn_sqlite__exec_statements(sdb, STMT_CREATE_SCHEMA));
    }

  /* This is used as a flag that the database is available so don't
     set it earlier. */
  ffd->rep_cache_db = sdb;

  return SVN_NO_ERROR;
}

svn_error_t *
svn_fs_fs__open_rep_cache(svn_fs_t *fs,
                          apr_pool_t *pool)
{
  fs_fs_data_t *ffd = fs->fsap_data;
  svn_error_t *err = svn_atomic__init_once(&ffd->rep_cache_db_opened,
                                           open_rep_cache, fs, pool);
  return svn_error_quick_wrap(err, _("Couldn't open rep-cache database"));
}

svn_error_t *
svn_fs_fs__exists_rep_cache(svn_boolean_t *exists,
                            svn_fs_t *fs, apr_pool_t *pool)
{
  svn_node_kind_t kind;

  SVN_ERR(svn_io_check_path(path_rep_cache_db(fs->path, pool),
                            &kind, pool));

  *exists = (kind != svn_node_none);
  return SVN_NO_ERROR;
}

svn_error_t *
svn_fs_fs__walk_rep_reference(svn_fs_t *fs,
                              svn_revnum_t start,
                              svn_revnum_t end,
                              svn_error_t *(*walker)(representation_t *,
                                                     void *,
                                                     svn_fs_t *,
                                                     apr_pool_t *),
                              void *walker_baton,
                              svn_cancel_func_t cancel_func,
                              void *cancel_baton,
                              apr_pool_t *pool)
{
  fs_fs_data_t *ffd = fs->fsap_data;
  svn_sqlite__stmt_t *stmt;
  svn_boolean_t have_row;
  int iterations = 0;

  apr_pool_t *iterpool = svn_pool_create(pool);

  /* Don't check ffd->rep_sharing_allowed. */
  SVN_ERR_ASSERT(ffd->format >= SVN_FS_FS__MIN_REP_SHARING_FORMAT);

  if (! ffd->rep_cache_db)
    SVN_ERR(svn_fs_fs__open_rep_cache(fs, pool));

  /* Check global invariants. */
  if (start == 0)
    {
      svn_revnum_t max;

      SVN_ERR(svn_sqlite__get_statement(&stmt, ffd->rep_cache_db,
                                        STMT_GET_MAX_REV));
      SVN_ERR(svn_sqlite__step(&have_row, stmt));
      max = svn_sqlite__column_revnum(stmt, 0);
      SVN_ERR(svn_sqlite__reset(stmt));
      if (SVN_IS_VALID_REVNUM(max))  /* The rep-cache could be empty. */
<<<<<<< HEAD
        SVN_ERR(svn_fs_fs__ensure_revision_exists(max, fs, iterpool));
      SVN_ERR(svn_sqlite__reset(stmt2));
=======
        SVN_ERR(svn_fs_fs__revision_exists(max, fs, iterpool));
>>>>>>> 9c45fbfa
    }

  SVN_ERR(svn_sqlite__get_statement(&stmt, ffd->rep_cache_db,
                                    STMT_GET_REPS_FOR_RANGE));
  SVN_ERR(svn_sqlite__bindf(stmt, "rr",
                            start, end));

  /* Walk the cache entries. */
  SVN_ERR(svn_sqlite__step(&have_row, stmt));
  while (have_row)
    {
      representation_t *rep;
      const char *sha1_digest;
      svn_error_t *err;

      /* Clear ITERPOOL occasionally. */
      if (iterations++ % 16 == 0)
        svn_pool_clear(iterpool);

      /* Check for cancellation. */
      if (cancel_func)
        {
          err = cancel_func(cancel_baton);
          if (err)
            return svn_error_compose_create(err, svn_sqlite__reset(stmt));
        }

      /* Construct a representation_t. */
      rep = apr_pcalloc(iterpool, sizeof(*rep));
      sha1_digest = svn_sqlite__column_text(stmt, 0, iterpool);
      err = svn_checksum_parse_hex(&rep->sha1_checksum,
                                   svn_checksum_sha1, sha1_digest,
                                   iterpool);
      if (err)
        return svn_error_compose_create(err, svn_sqlite__reset(stmt));
      rep->revision = svn_sqlite__column_revnum(stmt, 1);
      rep->item_index = svn_sqlite__column_int64(stmt, 2);
      rep->size = svn_sqlite__column_int64(stmt, 3);
      rep->expanded_size = svn_sqlite__column_int64(stmt, 4);

      /* Walk. */
      err = walker(rep, walker_baton, fs, iterpool);
      if (err)
        return svn_error_compose_create(err, svn_sqlite__reset(stmt));

      SVN_ERR(svn_sqlite__step(&have_row, stmt));
    }

  SVN_ERR(svn_sqlite__reset(stmt));
  svn_pool_destroy(iterpool);

  return SVN_NO_ERROR;
}


/* This function's caller ignores most errors it returns.
   If you extend this function, check the callsite to see if you have
   to make it not-ignore additional error codes.  */
svn_error_t *
svn_fs_fs__get_rep_reference(representation_t **rep,
                             svn_fs_t *fs,
                             svn_checksum_t *checksum,
                             apr_pool_t *pool)
{
  fs_fs_data_t *ffd = fs->fsap_data;
  svn_sqlite__stmt_t *stmt;
  svn_boolean_t have_row;

  SVN_ERR_ASSERT(ffd->rep_sharing_allowed);
  if (! ffd->rep_cache_db)
    SVN_ERR(svn_fs_fs__open_rep_cache(fs, pool));

  /* We only allow SHA1 checksums in this table. */
  if (checksum->kind != svn_checksum_sha1)
    return svn_error_create(SVN_ERR_BAD_CHECKSUM_KIND, NULL,
                            _("Only SHA1 checksums can be used as keys in the "
                              "rep_cache table.\n"));

  SVN_ERR(svn_sqlite__get_statement(&stmt, ffd->rep_cache_db, STMT_GET_REP));
  SVN_ERR(svn_sqlite__bindf(stmt, "s",
                            svn_checksum_to_cstring(checksum, pool)));

  SVN_ERR(svn_sqlite__step(&have_row, stmt));
  if (have_row)
    {
      *rep = apr_pcalloc(pool, sizeof(**rep));
      (*rep)->sha1_checksum = svn_checksum_dup(checksum, pool);
      (*rep)->revision = svn_sqlite__column_revnum(stmt, 0);
      (*rep)->item_index = svn_sqlite__column_int64(stmt, 1);
      (*rep)->size = svn_sqlite__column_int64(stmt, 2);
      (*rep)->expanded_size = svn_sqlite__column_int64(stmt, 3);
    }
  else
    *rep = NULL;

  SVN_ERR(svn_sqlite__reset(stmt));

  if (*rep)
    SVN_ERR(rep_has_been_born(*rep, fs, pool));

  return SVN_NO_ERROR;
}

svn_error_t *
svn_fs_fs__set_rep_reference(svn_fs_t *fs,
                             representation_t *rep,
                             svn_boolean_t reject_dup,
                             apr_pool_t *pool)
{
  fs_fs_data_t *ffd = fs->fsap_data;
  svn_sqlite__stmt_t *stmt;
  svn_error_t *err;

  SVN_ERR_ASSERT(ffd->rep_sharing_allowed);
  if (! ffd->rep_cache_db)
    SVN_ERR(svn_fs_fs__open_rep_cache(fs, pool));

  /* We only allow SHA1 checksums in this table. */
  if (rep->sha1_checksum == NULL)
    return svn_error_create(SVN_ERR_BAD_CHECKSUM_KIND, NULL,
                            _("Only SHA1 checksums can be used as keys in the "
                              "rep_cache table.\n"));

  SVN_ERR(svn_sqlite__get_statement(&stmt, ffd->rep_cache_db, STMT_SET_REP));
  SVN_ERR(svn_sqlite__bindf(stmt, "siiii",
                            svn_checksum_to_cstring(rep->sha1_checksum, pool),
                            (apr_int64_t) rep->revision,
                            (apr_int64_t) rep->item_index,
                            (apr_int64_t) rep->size,
                            (apr_int64_t) rep->expanded_size));

  err = svn_sqlite__insert(NULL, stmt);
  if (err)
    {
      representation_t *old_rep;

      if (err->apr_err != SVN_ERR_SQLITE_CONSTRAINT)
        return svn_error_trace(err);

      svn_error_clear(err);

      /* Constraint failed so the mapping for SHA1_CHECKSUM->REP
         should exist.  If so, and the value is the same one we were
         about to write, that's cool -- just do nothing.  If, however,
         the value is *different*, that's a red flag!  */
      SVN_ERR(svn_fs_fs__get_rep_reference(&old_rep, fs, rep->sha1_checksum,
                                           pool));

      if (old_rep)
        {
          if (reject_dup && ((old_rep->revision != rep->revision)
                             || (old_rep->item_index != rep->item_index)
                             || (old_rep->size != rep->size)
                             || (old_rep->expanded_size != rep->expanded_size)))
            return svn_error_createf(SVN_ERR_FS_CORRUPT, NULL,
                                     apr_psprintf(pool,
                              _("Representation key for checksum '%%s' exists "
                                "in filesystem '%%s' with a different value "
                                "(%%ld,%%%s,%%%s,%%%s) than what we were about "
                                "to store (%%ld,%%%s,%%%s,%%%s)"),
                              APR_OFF_T_FMT, SVN_FILESIZE_T_FMT,
                              SVN_FILESIZE_T_FMT, APR_OFF_T_FMT,
                              SVN_FILESIZE_T_FMT, SVN_FILESIZE_T_FMT),
                 svn_checksum_to_cstring_display(rep->sha1_checksum, pool),
                 fs->path, old_rep->revision, old_rep->item_index,
                 old_rep->size, old_rep->expanded_size, rep->revision,
                 rep->item_index, rep->size, rep->expanded_size);
          else
            return SVN_NO_ERROR;
        }
      else
        {
          /* Something really odd at this point, we failed to insert the
             checksum AND failed to read an existing checksum.  Do we need
             to flag this? */
        }
    }

  return SVN_NO_ERROR;
}


svn_error_t *
svn_fs_fs__del_rep_reference(svn_fs_t *fs,
                             svn_revnum_t youngest,
                             apr_pool_t *pool)
{
  fs_fs_data_t *ffd = fs->fsap_data;
  svn_sqlite__stmt_t *stmt;

  SVN_ERR_ASSERT(ffd->format >= SVN_FS_FS__MIN_REP_SHARING_FORMAT);
  if (! ffd->rep_cache_db)
    SVN_ERR(svn_fs_fs__open_rep_cache(fs, pool));

  SVN_ERR(svn_sqlite__get_statement(&stmt, ffd->rep_cache_db,
                                    STMT_DEL_REPS_YOUNGER_THAN_REV));
  SVN_ERR(svn_sqlite__bindf(stmt, "r", youngest));
  SVN_ERR(svn_sqlite__step_done(stmt));

  return SVN_NO_ERROR;
}

svn_error_t *
svn_fs_fs__lock_rep_cache(svn_fs_t *fs,
                          apr_pool_t *pool)
{
  fs_fs_data_t *ffd = fs->fsap_data;

  if (! ffd->rep_cache_db)
    SVN_ERR(svn_fs_fs__open_rep_cache(fs, pool));

  SVN_ERR(svn_sqlite__exec_statements(ffd->rep_cache_db, STMT_LOCK_REP));

  return SVN_NO_ERROR;
}<|MERGE_RESOLUTION|>--- conflicted
+++ resolved
@@ -165,12 +165,7 @@
       max = svn_sqlite__column_revnum(stmt, 0);
       SVN_ERR(svn_sqlite__reset(stmt));
       if (SVN_IS_VALID_REVNUM(max))  /* The rep-cache could be empty. */
-<<<<<<< HEAD
         SVN_ERR(svn_fs_fs__ensure_revision_exists(max, fs, iterpool));
-      SVN_ERR(svn_sqlite__reset(stmt2));
-=======
-        SVN_ERR(svn_fs_fs__revision_exists(max, fs, iterpool));
->>>>>>> 9c45fbfa
     }
 
   SVN_ERR(svn_sqlite__get_statement(&stmt, ffd->rep_cache_db,
