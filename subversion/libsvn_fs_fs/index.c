--- conflicted
+++ resolved
@@ -49,117 +49,12 @@
                        apr_uint64_t item_index,
                        apr_pool_t *pool)
 {
-<<<<<<< HEAD
   svn_error_t *err = SVN_NO_ERROR;
   if (txn_id)
-=======
-  fs_fs_data_t *ffd = fs->fsap_data;
-  apr_uint64_t value;
-  int i;
-  apr_size_t page, page_count;
-  apr_off_t offset;
-  l2p_header_t *result = apr_pcalloc(pool, sizeof(*result));
-  apr_size_t page_table_index;
-
-  pair_cache_key_t key;
-  key.revision = rev_file->start_revision;
-  key.second = rev_file->is_packed;
-
-  SVN_ERR(auto_open_l2p_index(rev_file, fs, revision));
-  packed_stream_seek(rev_file->l2p_stream, 0);
-
-  /* Read the table sizes.  Check the data for plausibility and
-   * consistency with other bits. */
-  SVN_ERR(packed_stream_get(&value, rev_file->l2p_stream));
-  result->first_revision = (svn_revnum_t)value;
-  if (result->first_revision != rev_file->start_revision)
-    return svn_error_create(SVN_ERR_FS_ITEM_INDEX_CORRUPTION, NULL,
-                  _("Index rev / pack file revision numbers do not match"));
-
-  SVN_ERR(packed_stream_get(&value, rev_file->l2p_stream));
-  result->page_size = (apr_uint32_t)value;
-  if (!result->page_size || (result->page_size & (result->page_size - 1)))
-    return svn_error_create(SVN_ERR_FS_ITEM_INDEX_CORRUPTION, NULL,
-                            _("L2P index page size is not a power of two"));
-
-  SVN_ERR(packed_stream_get(&value, rev_file->l2p_stream));
-  result->revision_count = (int)value;
-  if (   result->revision_count != 1
-      && result->revision_count != ffd->max_files_per_dir)
-    return svn_error_create(SVN_ERR_FS_ITEM_INDEX_CORRUPTION, NULL,
-                            _("Invalid number of revisions in L2P index"));
-
-  SVN_ERR(packed_stream_get(&value, rev_file->l2p_stream));
-  page_count = (apr_size_t)value;
-  if (page_count < result->revision_count)
-    return svn_error_create(SVN_ERR_FS_ITEM_INDEX_CORRUPTION, NULL,
-                            _("Fewer L2P index pages than revisions"));
-  if (page_count > (rev_file->p2l_offset - rev_file->l2p_offset) / 2)
-    return svn_error_create(SVN_ERR_FS_ITEM_INDEX_CORRUPTION, NULL,
-                            _("L2P index page count implausibly large"));
-
-  if (   result->first_revision > revision
-      || result->first_revision + result->revision_count <= revision)
-    return svn_error_createf(SVN_ERR_FS_ITEM_INDEX_CORRUPTION, NULL,
-                      _("Corrupt L2P index for r%ld only covers r%ld:%ld"),
-                      revision, result->first_revision,
-                      result->first_revision + result->revision_count);
-
-  /* allocate the page tables */
-  result->page_table
-    = apr_pcalloc(pool, page_count * sizeof(*result->page_table));
-  result->page_table_index
-    = apr_pcalloc(pool, (result->revision_count + 1)
-                      * sizeof(*result->page_table_index));
-
-  /* read per-revision page table sizes (i.e. number of pages per rev) */
-  page_table_index = 0;
-  result->page_table_index[0] = page_table_index;
-
-  for (i = 0; i < result->revision_count; ++i)
     {
-      SVN_ERR(packed_stream_get(&value, rev_file->l2p_stream));
-      if (value == 0)
-        return svn_error_create(SVN_ERR_FS_ITEM_INDEX_CORRUPTION, NULL,
-                                _("Revision with no L2P index pages"));
-
-      page_table_index += (apr_size_t)value;
-      if (page_table_index > page_count)
-        return svn_error_create(SVN_ERR_FS_ITEM_INDEX_CORRUPTION, NULL,
-                                _("L2P page table exceeded"));
-
-      result->page_table_index[i+1] = page_table_index;
-    }
-
-  if (page_table_index != page_count)
-    return svn_error_create(SVN_ERR_FS_ITEM_INDEX_CORRUPTION, NULL,
-                 _("Revisions do not cover the full L2P index page table"));
-
-  /* read actual page tables */
-  for (page = 0; page < page_count; ++page)
-    {
-      SVN_ERR(packed_stream_get(&value, rev_file->l2p_stream));
-      if (value == 0)
-        return svn_error_create(SVN_ERR_FS_ITEM_INDEX_CORRUPTION, NULL,
-                                _("Empty L2P index page"));
-
-      result->page_table[page].size = (apr_uint32_t)value;
-      SVN_ERR(packed_stream_get(&value, rev_file->l2p_stream));
-      if (value > result->page_size)
-        return svn_error_create(SVN_ERR_FS_ITEM_INDEX_CORRUPTION, NULL,
-                                _("Page exceeds L2P index page size"));
-
-      result->page_table[page].entry_count = (apr_uint32_t)value;
-    }
-
-  /* correct the page description offsets */
-  offset = packed_stream_offset(rev_file->l2p_stream);
-  for (page = 0; page < page_count; ++page)
->>>>>>> c793a88a
-    {
-        /* for data in txns, item_index *is* the offset */
-        *absolute_position = item_index;
-    }
+          /* for data in txns, item_index *is* the offset */
+          *absolute_position = item_index;
+        }
   else if (rev_file->is_packed)
     {
       /* pack file with physical addressing */
@@ -175,1521 +70,4 @@
     }
 
   return svn_error_trace(err);
-<<<<<<< HEAD
-=======
-}
-
-/*
- * phys-to-log index
- */
-svn_error_t *
-svn_fs_fs__p2l_proto_index_open(apr_file_t **proto_index,
-                                const char *file_name,
-                                apr_pool_t *pool)
-{
-  SVN_ERR(svn_io_file_open(proto_index, file_name, APR_READ | APR_WRITE
-                           | APR_CREATE | APR_APPEND | APR_BUFFERED,
-                           APR_OS_DEFAULT, pool));
-
-  return SVN_NO_ERROR;
-}
-
-
-svn_error_t *
-svn_fs_fs__p2l_proto_index_add_entry(apr_file_t *proto_index,
-                                     svn_fs_fs__p2l_entry_t *entry,
-                                     apr_pool_t *pool)
-{
-  apr_size_t written = sizeof(*entry);
-
-  SVN_ERR(svn_io_file_write_full(proto_index, entry, sizeof(*entry),
-                                 &written, pool));
-  SVN_ERR_ASSERT(written == sizeof(*entry));
-
-  return SVN_NO_ERROR;
-}
-
-svn_error_t *
-svn_fs_fs__p2l_proto_index_next_offset(apr_off_t *next_offset,
-                                       apr_file_t *proto_index,
-                                       apr_pool_t *pool)
-{
-  apr_off_t offset = 0;
-
-  /* Empty index file? */
-  SVN_ERR(svn_io_file_seek(proto_index, APR_END, &offset, pool));
-  if (offset == 0)
-    {
-      *next_offset = 0;
-    }
-  else
-    {
-      /* At least one entry.  Read last entry. */
-      svn_fs_fs__p2l_entry_t entry;
-      offset -= sizeof(entry);
-
-      SVN_ERR(svn_io_file_seek(proto_index, APR_SET, &offset, pool));
-      SVN_ERR(svn_io_file_read_full2(proto_index, &entry, sizeof(entry),
-                                    NULL, NULL, pool));
-
-      /* Return next offset. */
-      *next_offset = entry.offset + entry.size;
-    }
-
-  return SVN_NO_ERROR;
-}
-
-svn_error_t *
-svn_fs_fs__p2l_index_append(svn_fs_t *fs,
-                            apr_file_t *index_file,
-                            const char *proto_file_name,
-                            svn_revnum_t revision,
-                            apr_pool_t *pool)
-{
-  fs_fs_data_t *ffd = fs->fsap_data;
-  apr_uint64_t page_size = ffd->p2l_page_size;
-  apr_file_t *proto_index = NULL;
-  int i;
-  svn_boolean_t eof = FALSE;
-  unsigned char encoded[ENCODED_INT_LENGTH];
-  svn_revnum_t last_revision = revision;
-  apr_uint64_t last_compound = 0;
-
-  apr_uint64_t last_entry_end = 0;
-  apr_uint64_t last_page_end = 0;
-  apr_size_t last_buffer_size = 0;  /* byte offset in the spill buffer at
-                                       the begin of the current revision */
-  apr_uint64_t file_size = 0;
-
-  /* temporary data structures that collect the data which will be moved
-     to the target file in a second step */
-  apr_pool_t *local_pool = svn_pool_create(pool);
-  apr_array_header_t *table_sizes
-     = apr_array_make(local_pool, 16, sizeof(apr_uint64_t));
-
-  /* 64k blocks, spill after 16MB */
-  svn_spillbuf_t *buffer
-     = svn_spillbuf__create(0x10000, 0x1000000, local_pool);
-
-  /* for loop temps ... */
-  apr_pool_t *iter_pool = svn_pool_create(pool);
-
-  /* start at the beginning of the source file */
-  SVN_ERR(svn_io_file_open(&proto_index, proto_file_name,
-                           APR_READ | APR_CREATE | APR_BUFFERED,
-                           APR_OS_DEFAULT, pool));
-
-  /* process all entries until we fail due to EOF */
-  while (!eof)
-    {
-      svn_fs_fs__p2l_entry_t entry;
-      apr_size_t read = 0;
-      apr_uint64_t entry_end;
-      svn_boolean_t new_page = svn_spillbuf__get_size(buffer) == 0;
-      apr_uint64_t compound;
-      apr_int64_t rev_diff, compound_diff;
-
-      svn_pool_clear(iter_pool);
-
-      /* (attempt to) read the next entry from the source */
-      SVN_ERR(svn_io_file_read_full2(proto_index, &entry, sizeof(entry),
-                                     &read, &eof, iter_pool));
-      SVN_ERR_ASSERT(eof || read == sizeof(entry));
-
-      /* "unused" (and usually non-existent) section to cover the offsets
-         at the end the of the last page. */
-      if (eof)
-        {
-          file_size = last_entry_end;
-
-          entry.offset = last_entry_end;
-          entry.size = APR_ALIGN(entry.offset, page_size) - entry.offset;
-          entry.type = SVN_FS_FS__ITEM_TYPE_UNUSED;
-          entry.fnv1_checksum = 0;
-          entry.item.revision = last_revision;
-          entry.item.number = 0;
-        }
-      else
-        {
-          /* fix-up items created when the txn's target rev was unknown */
-          if (entry.item.revision == SVN_INVALID_REVNUM)
-            entry.item.revision = revision;
-        }
-
-      /* end pages if entry is extending beyond their boundaries */
-      entry_end = entry.offset + entry.size;
-      while (entry_end - last_page_end > page_size)
-        {
-          apr_uint64_t buffer_size = svn_spillbuf__get_size(buffer);
-          APR_ARRAY_PUSH(table_sizes, apr_uint64_t)
-             = buffer_size - last_buffer_size;
-
-          last_buffer_size = buffer_size;
-          last_page_end += page_size;
-          new_page = TRUE;
-        }
-
-      /* this entry starts a new table -> store its offset
-         (all following entries in the same table will store sizes only) */
-      if (new_page)
-        {
-          SVN_ERR(svn_spillbuf__write(buffer, (const char *)encoded,
-                                      encode_uint(encoded, entry.offset),
-                                      iter_pool));
-          last_revision = revision;
-          last_compound = 0;
-        }
-
-      /* write simple item entry */
-      SVN_ERR(svn_spillbuf__write(buffer, (const char *)encoded,
-                                  encode_uint(encoded, entry.size),
-                                  iter_pool));
-
-      rev_diff = entry.item.revision - last_revision;
-      last_revision = entry.item.revision;
-
-      compound = entry.item.number * 8 + entry.type;
-      compound_diff = compound - last_compound;
-      last_compound = compound;
-
-      SVN_ERR(svn_spillbuf__write(buffer, (const char *)encoded,
-                                  encode_int(encoded, compound_diff),
-                                  iter_pool));
-      SVN_ERR(svn_spillbuf__write(buffer, (const char *)encoded,
-                                  encode_int(encoded, rev_diff),
-                                  iter_pool));
-      SVN_ERR(svn_spillbuf__write(buffer, (const char *)encoded,
-                                  encode_uint(encoded, entry.fnv1_checksum),
-                                  iter_pool));
-
-      last_entry_end = entry_end;
-    }
-
-  /* close the source file */
-  SVN_ERR(svn_io_file_close(proto_index, local_pool));
-
-  /* store length of last table */
-  APR_ARRAY_PUSH(table_sizes, apr_uint64_t)
-      = svn_spillbuf__get_size(buffer) - last_buffer_size;
-
-  /* write the start revision, file size and page size */
-  SVN_ERR(svn_io_file_write_full(index_file, encoded,
-                                 encode_uint(encoded, revision),
-                                 NULL, local_pool));
-  SVN_ERR(svn_io_file_write_full(index_file, encoded,
-                                 encode_uint(encoded, file_size),
-                                 NULL, local_pool));
-  SVN_ERR(svn_io_file_write_full(index_file, encoded,
-                                 encode_uint(encoded, page_size),
-                                 NULL, local_pool));
-
-  /* write the page table (actually, the sizes of each page description) */
-  SVN_ERR(svn_io_file_write_full(index_file, encoded,
-                                 encode_uint(encoded, table_sizes->nelts),
-                                 NULL, local_pool));
-  for (i = 0; i < table_sizes->nelts; ++i)
-    {
-      apr_uint64_t value = APR_ARRAY_IDX(table_sizes, i, apr_uint64_t);
-      SVN_ERR(svn_io_file_write_full(index_file, encoded,
-                                     encode_uint(encoded, value),
-                                     NULL, local_pool));
-    }
-
-  /* append page contents */
-  SVN_ERR(svn_stream_copy3(svn_stream__from_spillbuf(buffer, local_pool),
-                           svn_stream_from_aprfile2(index_file, TRUE,
-                                                    local_pool),
-                           NULL, NULL, local_pool));
-
-  svn_pool_destroy(iter_pool);
-  svn_pool_destroy(local_pool);
-
-  return SVN_NO_ERROR;
-}
-
-/* If REV_FILE->P2L_STREAM is NULL, create a new stream for the phys-to-log
- * index for REVISION in FS using the rev / pack file provided by REV_FILE.
- */
-static svn_error_t *
-auto_open_p2l_index(svn_fs_fs__revision_file_t *rev_file,
-                    svn_fs_t *fs,
-                    svn_revnum_t revision)
-{
-  if (rev_file->p2l_stream == NULL)
-    {
-      fs_fs_data_t *ffd = fs->fsap_data;
-
-      SVN_ERR(svn_fs_fs__auto_read_footer(rev_file));
-      SVN_ERR(packed_stream_open(&rev_file->p2l_stream,
-                                 rev_file->file,
-                                 rev_file->p2l_offset,
-                                 rev_file->footer_offset,
-                                 ffd->block_size, rev_file->pool));
-    }
-
-  return SVN_NO_ERROR;
-}
-
-
-/* Read the header data structure of the phys-to-log index for REVISION in
- * FS and return it in *HEADER. Use REV_FILE to access on-disk data.
- * Use POOL for allocations.
- */
-static svn_error_t *
-get_p2l_header(p2l_header_t **header,
-               svn_fs_fs__revision_file_t *rev_file,
-               svn_fs_t *fs,
-               svn_revnum_t revision,
-               apr_pool_t *pool)
-{
-  fs_fs_data_t *ffd = fs->fsap_data;
-  apr_uint64_t value;
-  apr_size_t i;
-  apr_off_t offset;
-  p2l_header_t *result;
-  svn_boolean_t is_cached = FALSE;
-
-  /* look for the header data in our cache */
-  pair_cache_key_t key;
-  key.revision = rev_file->start_revision;
-  key.second = rev_file->is_packed;
-
-  SVN_ERR(svn_cache__get((void**)header, &is_cached, ffd->p2l_header_cache,
-                         &key, pool));
-  if (is_cached)
-    return SVN_NO_ERROR;
-
-  /* not found -> must read it from disk.
-   * Open index file or position read pointer to the begin of the file */
-  if (rev_file->p2l_stream == NULL)
-    SVN_ERR(auto_open_p2l_index(rev_file, fs, key.revision));
-  else
-    packed_stream_seek(rev_file->p2l_stream, 0);
-
-  /* allocate result data structure */
-  result = apr_pcalloc(pool, sizeof(*result));
-  
-  /* Read table sizes, check them for plausibility and allocate page array. */
-  SVN_ERR(packed_stream_get(&value, rev_file->p2l_stream));
-  result->first_revision = (svn_revnum_t)value;
-  if (result->first_revision != rev_file->start_revision)
-    return svn_error_create(SVN_ERR_FS_ITEM_INDEX_CORRUPTION, NULL,
-                  _("Index rev / pack file revision numbers do not match"));
-
-  SVN_ERR(packed_stream_get(&value, rev_file->p2l_stream));
-  result->file_size = value;
-  if (result->file_size != rev_file->l2p_offset)
-    return svn_error_create(SVN_ERR_FS_ITEM_INDEX_CORRUPTION, NULL,
-                   _("Index offset and rev / pack file size do not match"));
-
-  SVN_ERR(packed_stream_get(&value, rev_file->p2l_stream));
-  result->page_size = value;
-  if (!result->page_size || (result->page_size & (result->page_size - 1)))
-    return svn_error_create(SVN_ERR_FS_ITEM_INDEX_CORRUPTION, NULL,
-                            _("P2L index page size is not a power of two"));
-
-  SVN_ERR(packed_stream_get(&value, rev_file->p2l_stream));
-  result->page_count = (apr_size_t)value;
-  if (result->page_count != (result->file_size - 1) / result->page_size + 1)
-    return svn_error_create(SVN_ERR_FS_ITEM_INDEX_CORRUPTION, NULL,
-                   _("P2L page count does not match rev / pack file size"));
-
-  result->offsets
-    = apr_pcalloc(pool, (result->page_count + 1) * sizeof(*result->offsets));
-
-  /* read page sizes and derive page description offsets from them */
-  result->offsets[0] = 0;
-  for (i = 0; i < result->page_count; ++i)
-    {
-      SVN_ERR(packed_stream_get(&value, rev_file->p2l_stream));
-      result->offsets[i+1] = result->offsets[i] + (apr_off_t)value;
-    }
-
-  /* correct the offset values */
-  offset = packed_stream_offset(rev_file->p2l_stream);
-  for (i = 0; i <= result->page_count; ++i)
-    result->offsets[i] += offset;
-
-  /* cache the header data */
-  SVN_ERR(svn_cache__set(ffd->p2l_header_cache, &key, result, pool));
-
-  /* return the result */
-  *header = result;
-
-  return SVN_NO_ERROR;
-}
-
-/* Data structure that describes which p2l page info shall be extracted
- * from the cache and contains the fields that receive the result.
- */
-typedef struct p2l_page_info_baton_t
-{
-  /* input variables */
-  /* revision identifying the index file */
-  svn_revnum_t revision;
-
-  /* offset within the page in rev / pack file */
-  apr_off_t offset;
-
-  /* output variables */
-  /* page containing OFFSET */
-  apr_size_t page_no;
-
-  /* first revision in this p2l index */
-  svn_revnum_t first_revision;
-
-  /* offset within the p2l index file describing this page */
-  apr_off_t start_offset;
-
-  /* offset within the p2l index file describing the following page */
-  apr_off_t next_offset;
-
-  /* PAGE_NO * PAGE_SIZE (if <= OFFSET) */
-  apr_off_t page_start;
-
-  /* total number of pages indexed */
-  apr_size_t page_count;
-
-  /* size of each page in pack / rev file */
-  apr_uint64_t page_size;
-} p2l_page_info_baton_t;
-
-/* From HEADER and the list of all OFFSETS, fill BATON with the page info
- * requested by BATON->OFFSET.
- */
-static void
-p2l_page_info_copy(p2l_page_info_baton_t *baton,
-                   const p2l_header_t *header,
-                   const apr_off_t *offsets)
-{
-  /* if the requested offset is out of bounds, return info for 
-   * a zero-sized empty page right behind the last page.
-   */
-  if (baton->offset / header->page_size < header->page_count)
-    {
-      baton->page_no = baton->offset / header->page_size;
-      baton->start_offset = offsets[baton->page_no];
-      baton->next_offset = offsets[baton->page_no + 1];
-      baton->page_size = header->page_size;
-    }
-  else
-    {
-      baton->page_no = header->page_count;
-      baton->start_offset = offsets[baton->page_no];
-      baton->next_offset = offsets[baton->page_no];
-      baton->page_size = 0;
-    }
-
-  baton->first_revision = header->first_revision;
-  baton->page_start = (apr_off_t)(header->page_size * baton->page_no);
-  baton->page_count = header->page_count;
-}
-
-/* Implement svn_cache__partial_getter_func_t: extract the p2l page info
- * requested by BATON and return it in BATON.
- */
-static svn_error_t *
-p2l_page_info_func(void **out,
-                   const void *data,
-                   apr_size_t data_len,
-                   void *baton,
-                   apr_pool_t *result_pool)
-{
-  /* all the pointers to cached data we need */
-  const p2l_header_t *header = data;
-  const apr_off_t *offsets
-    = svn_temp_deserializer__ptr(header,
-                                 (const void *const *)&header->offsets);
-
-  /* copy data from cache to BATON */
-  p2l_page_info_copy(baton, header, offsets);
-  return SVN_NO_ERROR;
-}
-
-/* Read the header data structure of the phys-to-log index for revision
- * BATON->REVISION in FS.  Return in *BATON all info relevant to read the
- * index page for the rev / pack file offset BATON->OFFSET.
- * Use REV_FILE to access on-disk data.  Use POOL for allocations.
- */
-static svn_error_t *
-get_p2l_page_info(p2l_page_info_baton_t *baton,
-                  svn_fs_fs__revision_file_t *rev_file,
-                  svn_fs_t *fs,
-                  apr_pool_t *pool)
-{
-  fs_fs_data_t *ffd = fs->fsap_data;
-  p2l_header_t *header;
-  svn_boolean_t is_cached = FALSE;
-  void *dummy = NULL;
-
-  /* look for the header data in our cache */
-  pair_cache_key_t key;
-  key.revision = rev_file->start_revision;
-  key.second = rev_file->is_packed;
-
-  SVN_ERR(svn_cache__get_partial(&dummy, &is_cached, ffd->p2l_header_cache,
-                                 &key, p2l_page_info_func, baton, pool));
-  if (is_cached)
-    return SVN_NO_ERROR;
-
-  SVN_ERR(get_p2l_header(&header, rev_file, fs, baton->revision, pool));
-
-  /* copy the requested info into *BATON */
-  p2l_page_info_copy(baton, header, header->offsets);
-
-  return SVN_NO_ERROR;
-}
-
-/* Read a mapping entry from the phys-to-log index STREAM and append it to
- * RESULT.  *ITEM_INDEX contains the phys offset for the entry and will
- * be moved forward by the size of entry.  Use POOL for allocations.
- */
-static svn_error_t *
-read_entry(svn_fs_fs__packed_number_stream_t *stream,
-           apr_off_t *item_offset,
-           svn_revnum_t *last_revision,
-           apr_uint64_t *last_compound,
-           apr_array_header_t *result,
-           apr_pool_t *pool)
-{
-  apr_uint64_t value;
-
-  svn_fs_fs__p2l_entry_t entry;
-
-  entry.offset = *item_offset;
-  SVN_ERR(packed_stream_get(&value, stream));
-  entry.size = (apr_off_t)value;
-
-  SVN_ERR(packed_stream_get(&value, stream));
-  *last_compound += decode_int(value);
-
-  entry.type = (int)(*last_compound & 7);
-  entry.item.number = *last_compound / 8;
-
-  /* Verify item type. */
-  if (entry.type > SVN_FS_FS__ITEM_TYPE_CHANGES)
-    return svn_error_create(SVN_ERR_FS_ITEM_INDEX_CORRUPTION, NULL,
-                            _("Invalid item type in P2L index"));
-  if (   entry.type == SVN_FS_FS__ITEM_TYPE_CHANGES
-      && entry.item.number != SVN_FS_FS__ITEM_INDEX_CHANGES)
-    return svn_error_create(SVN_ERR_FS_ITEM_INDEX_CORRUPTION, NULL,
-                            _("Changed path list must have item number 1"));
-
-  SVN_ERR(packed_stream_get(&value, stream));
-  *last_revision += (svn_revnum_t)decode_int(value);
-  entry.item.revision = *last_revision;
-
-  SVN_ERR(packed_stream_get(&value, stream));
-  entry.fnv1_checksum = (apr_uint32_t)value;
-
-  /* Some of the index data for empty rev / pack file sections will not be
-   * used during normal operation.  Thus, we have strict rules for the
-   * contents of those unused fields. */
-  if (entry.type == SVN_FS_FS__ITEM_TYPE_UNUSED)
-    if (   entry.item.number != SVN_FS_FS__ITEM_INDEX_UNUSED
-        || entry.fnv1_checksum != 0)
-      return svn_error_create(SVN_ERR_FS_ITEM_INDEX_CORRUPTION, NULL,
-                 _("Empty regions must have item number 0 and checksum 0"));
-
-  APR_ARRAY_PUSH(result, svn_fs_fs__p2l_entry_t) = entry;
-  *item_offset += entry.size;
-
-  return SVN_NO_ERROR;
-}
-
-/* Read the phys-to-log mappings for the cluster beginning at rev file
- * offset PAGE_START from the index for START_REVISION in FS.  The data
- * can be found in the index page beginning at START_OFFSET with the next
- * page beginning at NEXT_OFFSET.  PAGE_SIZE is the L2P index page size.
- * Return the relevant index entries in *ENTRIES.  Use REV_FILE to access
- * on-disk data. Use POOL for other allocations.
- */
-static svn_error_t *
-get_p2l_page(apr_array_header_t **entries,
-             svn_fs_fs__revision_file_t *rev_file,
-             svn_fs_t *fs,
-             svn_revnum_t start_revision,
-             apr_off_t start_offset,
-             apr_off_t next_offset,
-             apr_off_t page_start,
-             apr_uint64_t page_size,
-             apr_pool_t *pool)
-{
-  apr_uint64_t value;
-  apr_array_header_t *result
-    = apr_array_make(pool, 16, sizeof(svn_fs_fs__p2l_entry_t));
-  apr_off_t item_offset;
-  apr_off_t offset;
-  svn_revnum_t last_revision;
-  apr_uint64_t last_compound;
-
-  /* open index and navigate to page start */
-  SVN_ERR(auto_open_p2l_index(rev_file, fs, start_revision));
-  packed_stream_seek(rev_file->p2l_stream, start_offset);
-
-  /* read rev file offset of the first page entry (all page entries will
-   * only store their sizes). */
-  SVN_ERR(packed_stream_get(&value, rev_file->p2l_stream));
-  item_offset = (apr_off_t)value;
-
-  /* read all entries of this page */
-  last_revision = start_revision;
-  last_compound = 0;
-  do
-    {
-      SVN_ERR(read_entry(rev_file->p2l_stream, &item_offset, &last_revision,
-                         &last_compound, result, pool));
-      offset = packed_stream_offset(rev_file->p2l_stream);
-    }
-  while (offset < next_offset);
-
-  /* if we haven't covered the cluster end yet, we must read the first
-   * entry of the next page */
-  if (item_offset < page_start + page_size)
-    {
-      SVN_ERR(packed_stream_get(&value, rev_file->p2l_stream));
-      item_offset = (apr_off_t)value;
-      last_revision = start_revision;
-      last_compound = 0;
-      SVN_ERR(read_entry(rev_file->p2l_stream, &item_offset, &last_revision,
-                         &last_compound, result, pool));
-    }
-
-  *entries = result;
-
-  return SVN_NO_ERROR;
-}
-
-/* If it cannot be found in FS's caches, read the p2l index page selected
- * by BATON->OFFSET from REV_FILE.  Don't read the page if it precedes
- * MIN_OFFSET.  Set *END to TRUE if the caller should stop refeching.
- *
- * *BATON will be updated with the selected page's info and SCRATCH_POOL
- * will be used for temporary allocations.  If the data is alread in the
- * cache, descrease *LEAKING_BUCKET and increase it otherwise.  With that
- * pattern we will still read all pages from the block even if some of
- * them survived in the cached.
- */
-static svn_error_t *
-prefetch_p2l_page(svn_boolean_t *end,
-                  int *leaking_bucket,
-                  svn_fs_t *fs,
-                  svn_fs_fs__revision_file_t *rev_file,
-                  p2l_page_info_baton_t *baton,
-                  apr_off_t min_offset,
-                  apr_pool_t *scratch_pool)
-{
-  fs_fs_data_t *ffd = fs->fsap_data;
-  svn_boolean_t already_cached;
-  apr_array_header_t *page;
-  svn_fs_fs__page_cache_key_t key = { 0 };
-
-  /* fetch the page info */
-  *end = FALSE;
-  baton->revision = baton->first_revision;
-  SVN_ERR(get_p2l_page_info(baton, rev_file, fs, scratch_pool));
-  if (baton->start_offset < min_offset || !rev_file->p2l_stream)
-    {
-      /* page outside limits -> stop prefetching */
-      *end = TRUE;
-      return SVN_NO_ERROR;
-    }
-
-  /* do we have that page in our caches already? */
-  assert(baton->first_revision <= APR_UINT32_MAX);
-  key.revision = (apr_uint32_t)baton->first_revision;
-  key.is_packed = svn_fs_fs__is_packed_rev(fs, baton->first_revision);
-  key.page = baton->page_no;
-  SVN_ERR(svn_cache__has_key(&already_cached, ffd->p2l_page_cache,
-                             &key, scratch_pool));
-
-  /* yes, already cached */
-  if (already_cached)
-    {
-      /* stop prefetching if most pages are already cached. */
-      if (!--*leaking_bucket)
-        *end = TRUE;
-
-      return SVN_NO_ERROR;
-    }
-
-  ++*leaking_bucket;
-
-  /* read from disk */
-  SVN_ERR(get_p2l_page(&page, rev_file, fs,
-                       baton->first_revision,
-                       baton->start_offset,
-                       baton->next_offset,
-                       baton->page_start,
-                       baton->page_size,
-                       scratch_pool));
-
-  /* and put it into our cache */
-  SVN_ERR(svn_cache__set(ffd->p2l_page_cache, &key, page, scratch_pool));
-
-  return SVN_NO_ERROR;
-}
-
-/* Lookup & construct the baton and key information that we will need for
- * a P2L page cache lookup.  We want the page covering OFFSET in the rev /
- * pack file containing REVSION in FS.  Return the results in *PAGE_INFO_P
- * and *KEY_P.  Read data through REV_FILE.  Use POOL for allocations.
- */
-static svn_error_t *
-get_p2l_keys(p2l_page_info_baton_t *page_info_p,
-             svn_fs_fs__page_cache_key_t *key_p,
-             svn_fs_fs__revision_file_t *rev_file,
-             svn_fs_t *fs,
-             svn_revnum_t revision,
-             apr_off_t offset,
-             apr_pool_t *pool)
-{
-  p2l_page_info_baton_t page_info;
-  
-  /* request info for the index pages that describes the pack / rev file
-   * contents at pack / rev file position OFFSET. */
-  page_info.offset = offset;
-  page_info.revision = revision;
-  SVN_ERR(get_p2l_page_info(&page_info, rev_file, fs, pool));
-
-  /* if the offset refers to a non-existent page, bail out */
-  if (page_info.page_count <= page_info.page_no)
-    return svn_error_createf(SVN_ERR_FS_ITEM_INDEX_OVERFLOW , NULL,
-                              _("Offset %s too large in revision %ld"),
-                              apr_off_t_toa(pool, offset), revision);
-
-  /* return results */
-  if (page_info_p)
-    *page_info_p = page_info;
-  
-  /* construct cache key */
-  if (key_p)
-    {
-      svn_fs_fs__page_cache_key_t key = { 0 };
-      assert(page_info.first_revision <= APR_UINT32_MAX);
-      key.revision = (apr_uint32_t)page_info.first_revision;
-      key.is_packed = rev_file->is_packed;
-      key.page = page_info.page_no;
-
-      *key_p = key;  
-    }
-
-  return SVN_NO_ERROR;
-}
-
-/* qsort-compatible compare function that compares the OFFSET of the
- * svn_fs_fs__p2l_entry_t in *LHS with the apr_off_t in *RHS. */
-static int
-compare_start_p2l_entry(const void *lhs,
-                        const void *rhs)
-{
-  const svn_fs_fs__p2l_entry_t *entry = lhs;
-  apr_off_t start = *(const apr_off_t*)rhs;
-  apr_off_t diff = entry->offset - start;
-
-  /* restrict result to int */
-  return diff < 0 ? -1 : (diff == 0 ? 0 : 1);
-}
-
-/* From the PAGE_ENTRIES array of svn_fs_fs__p2l_entry_t, ordered
- * by their OFFSET member, copy all elements overlapping the range
- * [BLOCK_START, BLOCK_END) to ENTRIES. */
-static void
-append_p2l_entries(apr_array_header_t *entries,
-                   apr_array_header_t *page_entries,
-                   apr_off_t block_start,
-                   apr_off_t block_end)
-{
-  const svn_fs_fs__p2l_entry_t *entry;
-  int idx = svn_sort__bsearch_lower_bound(page_entries, &block_start,
-                                          compare_start_p2l_entry);
-
-  /* start at the first entry that overlaps with BLOCK_START */
-  if (idx > 0)
-    {
-      entry = &APR_ARRAY_IDX(page_entries, idx - 1, svn_fs_fs__p2l_entry_t);
-      if (entry->offset + entry->size > block_start)
-        --idx;
-    }
-
-  /* copy all entries covering the requested range */
-  for ( ; idx < page_entries->nelts; ++idx)
-    {
-      entry = &APR_ARRAY_IDX(page_entries, idx, svn_fs_fs__p2l_entry_t);
-      if (entry->offset >= block_end)
-        break;
-
-      APR_ARRAY_PUSH(entries, svn_fs_fs__p2l_entry_t) = *entry;
-    }
-}
-
-/* Auxilliary struct passed to p2l_entries_func selecting the relevant
- * data range. */
-typedef struct p2l_entries_baton_t
-{
-  apr_off_t start;
-  apr_off_t end;
-} p2l_entries_baton_t;
-
-/* Implement svn_cache__partial_getter_func_t: extract p2l entries from
- * the page in DATA which overlap the p2l_entries_baton_t in BATON.
- * The target array is already provided in *OUT.
- */
-static svn_error_t *
-p2l_entries_func(void **out,
-                 const void *data,
-                 apr_size_t data_len,
-                 void *baton,
-                 apr_pool_t *result_pool)
-{
-  apr_array_header_t *entries = *(apr_array_header_t **)out;
-  const apr_array_header_t *raw_page = data;
-  p2l_entries_baton_t *block = baton;
-
-  /* Make PAGE a readable APR array. */
-  apr_array_header_t page = *raw_page;
-  page.elts = (void *)svn_temp_deserializer__ptr(raw_page,
-                                    (const void * const *)&raw_page->elts);
-
-  /* append relevant information to result */
-  append_p2l_entries(entries, &page, block->start, block->end);
-
-  return SVN_NO_ERROR;
-}
-
-
-/* Body of svn_fs_fs__p2l_index_lookup.  However, do a single index page
- * lookup and append the result to the ENTRIES array provided by the caller.
- * Use successive calls to cover larger ranges.
- */
-static svn_error_t *
-p2l_index_lookup(apr_array_header_t *entries,
-                 svn_fs_fs__revision_file_t *rev_file,
-                 svn_fs_t *fs,
-                 svn_revnum_t revision,
-                 apr_off_t block_start,
-                 apr_off_t block_end,
-                 apr_pool_t *pool)
-{
-  fs_fs_data_t *ffd = fs->fsap_data;
-  svn_fs_fs__page_cache_key_t key;
-  svn_boolean_t is_cached = FALSE;
-  p2l_page_info_baton_t page_info;
-  apr_array_header_t *local_result = entries;
-
-  /* baton selecting the relevant entries from the one page we access */
-  p2l_entries_baton_t block;
-  block.start = block_start;
-  block.end = block_end;
-
-  /* if we requested an empty range, the result would be empty */
-  SVN_ERR_ASSERT(block_start < block_end);
-
-  /* look for the fist page of the range in our cache */
-  SVN_ERR(get_p2l_keys(&page_info, &key, rev_file, fs, revision, block_start,
-                       pool));
-  SVN_ERR(svn_cache__get_partial((void**)&local_result, &is_cached,
-                                 ffd->p2l_page_cache, &key, p2l_entries_func,
-                                 &block, pool));
-
-  if (!is_cached)
-    {
-      svn_boolean_t end;
-      apr_pool_t *iterpool = svn_pool_create(pool);
-      apr_off_t original_page_start = page_info.page_start;
-      int leaking_bucket = 4;
-      p2l_page_info_baton_t prefetch_info = page_info;
-      apr_array_header_t *page_entries;
-
-      apr_off_t max_offset
-        = APR_ALIGN(page_info.next_offset, ffd->block_size);
-      apr_off_t min_offset
-        = APR_ALIGN(page_info.start_offset, ffd->block_size) - ffd->block_size;
-
-      /* Since we read index data in larger chunks, we probably got more
-       * page data than we requested.  Parse & cache that until either we
-       * encounter pages already cached or reach the end of the buffer.
-       */
-
-      /* pre-fetch preceding pages */
-      if (ffd->use_block_read)
-        {
-          end = FALSE;
-          prefetch_info.offset = original_page_start;
-          while (prefetch_info.offset >= prefetch_info.page_size && !end)
-            {
-              svn_pool_clear(iterpool);
-
-              prefetch_info.offset -= prefetch_info.page_size;
-              SVN_ERR(prefetch_p2l_page(&end, &leaking_bucket, fs, rev_file,
-                                        &prefetch_info, min_offset,
-                                        iterpool));
-            }
-        }
-
-      /* fetch page from disk and put it into the cache */
-      SVN_ERR(get_p2l_page(&page_entries, rev_file, fs,
-                           page_info.first_revision,
-                           page_info.start_offset,
-                           page_info.next_offset,
-                           page_info.page_start,
-                           page_info.page_size, iterpool));
-
-      SVN_ERR(svn_cache__set(ffd->p2l_page_cache, &key, page_entries,
-                             iterpool));
-
-      /* append relevant information to result */
-      append_p2l_entries(entries, page_entries, block_start, block_end);
-
-      /* pre-fetch following pages */
-      if (ffd->use_block_read)
-        {
-          end = FALSE;
-          leaking_bucket = 4;
-          prefetch_info = page_info;
-          prefetch_info.offset = original_page_start;
-          while (   prefetch_info.next_offset < max_offset
-                && prefetch_info.page_no + 1 < prefetch_info.page_count
-                && !end)
-            {
-              svn_pool_clear(iterpool);
-
-              prefetch_info.offset += prefetch_info.page_size;
-              SVN_ERR(prefetch_p2l_page(&end, &leaking_bucket, fs, rev_file,
-                                        &prefetch_info, min_offset,
-                                        iterpool));
-            }
-        }
-
-      svn_pool_destroy(iterpool);
-    }
-
-  /* We access a valid page (otherwise, we had seen an error in the
-   * get_p2l_keys request).  Hence, at least one entry must be found. */
-  SVN_ERR_ASSERT(entries->nelts > 0);
-
-  /* Add an "unused" entry if it extends beyond the end of the data file.
-   * Since the index page size might be smaller than the current data
-   * read block size, the trailing "unused" entry in this index may not
-   * fully cover the end of the last block. */
-  if (page_info.page_no + 1 >= page_info.page_count)
-    {
-      svn_fs_fs__p2l_entry_t *entry
-        = &APR_ARRAY_IDX(entries, entries->nelts-1, svn_fs_fs__p2l_entry_t);
-
-      apr_off_t entry_end = entry->offset + entry->size;
-      if (entry_end < block_end)
-        {
-          if (entry->type == SVN_FS_FS__ITEM_TYPE_UNUSED)
-            {
-              /* extend the terminal filler */
-              entry->size = block_end - entry->offset;
-            }
-          else
-            {
-              /* No terminal filler. Add one. */
-              entry = apr_array_push(entries);
-              entry->offset = entry_end;
-              entry->size = block_end - entry_end;
-              entry->type = SVN_FS_FS__ITEM_TYPE_UNUSED;
-              entry->fnv1_checksum = 0;
-              entry->item.revision = SVN_INVALID_REVNUM;
-              entry->item.number = SVN_FS_FS__ITEM_INDEX_UNUSED;
-            }
-        }
-    }
-
-  return SVN_NO_ERROR;
-}
-
-svn_error_t *
-svn_fs_fs__p2l_index_lookup(apr_array_header_t **entries,
-                            svn_fs_t *fs,
-                            svn_fs_fs__revision_file_t *rev_file,
-                            svn_revnum_t revision,
-                            apr_off_t block_start,
-                            apr_off_t block_size,
-                            apr_pool_t *pool)
-{
-  apr_off_t block_end = block_start + block_size;
-
-  /* the receiving container */
-  int last_count = 0;
-  apr_array_header_t *result = apr_array_make(pool, 16,
-                                              sizeof(svn_fs_fs__p2l_entry_t));
-
-  /* Fetch entries page-by-page.  Since the p2l index is supposed to cover
-   * every single byte in the rev / pack file - even unused sections -
-   * every iteration must result in some progress. */
-  while (block_start < block_end)
-    {
-      svn_fs_fs__p2l_entry_t *entry;
-      SVN_ERR(p2l_index_lookup(result, rev_file, fs, revision, block_start,
-                               block_end, pool));
-      SVN_ERR_ASSERT(result->nelts > 0);
-
-      /* continue directly behind last item */
-      entry = &APR_ARRAY_IDX(result, result->nelts-1, svn_fs_fs__p2l_entry_t);
-      block_start = entry->offset + entry->size;
-
-      /* Some paranoia check.  Successive iterations should never return
-       * duplicates but if it did, we might get into trouble later on. */
-      if (last_count > 0 && last_count < result->nelts)
-        {
-           entry =  &APR_ARRAY_IDX(result, last_count - 1,
-                                   svn_fs_fs__p2l_entry_t);
-           SVN_ERR_ASSERT(APR_ARRAY_IDX(result, last_count,
-                                        svn_fs_fs__p2l_entry_t).offset
-                          >= entry->offset + entry->size);
-        }
-
-      last_count = result->nelts;
-    }
-
-  *entries = result;
-  return SVN_NO_ERROR;
-}
-
-/* compare_fn_t comparing a svn_fs_fs__p2l_entry_t at LHS with an offset
- * RHS.
- */
-static int
-compare_p2l_entry_offsets(const void *lhs, const void *rhs)
-{
-  const svn_fs_fs__p2l_entry_t *entry = (const svn_fs_fs__p2l_entry_t *)lhs;
-  apr_off_t offset = *(const apr_off_t *)rhs;
-
-  return entry->offset < offset ? -1 : (entry->offset == offset ? 0 : 1);
-}
-
-/* Cached data extraction utility.  DATA is a P2L index page, e.g. an APR
- * array of svn_fs_fs__p2l_entry_t elements.  Return the entry for the item
- * starting at OFFSET or NULL if that's not an the start offset of any item.
- */
-static svn_fs_fs__p2l_entry_t *
-get_p2l_entry_from_cached_page(const void *data,
-                               apr_uint64_t offset,
-                               apr_pool_t *pool)
-{
-  /* resolve all pointer values of in-cache data */
-  const apr_array_header_t *page = data;
-  apr_array_header_t *entries = apr_pmemdup(pool, page, sizeof(*page));
-  svn_fs_fs__p2l_entry_t *entry;
-
-  entries->elts = (char *)svn_temp_deserializer__ptr(page,
-                                     (const void *const *)&page->elts);
-
-  /* search of the offset we want */
-  entry = svn_sort__array_lookup(entries, &offset, NULL,
-      (int (*)(const void *, const void *))compare_p2l_entry_offsets);
-
-  /* return it, if it is a perfect match */
-  return entry ? apr_pmemdup(pool, entry, sizeof(*entry)) : NULL;
-}
-
-/* Implements svn_cache__partial_getter_func_t for P2L index pages, copying
- * the entry for the apr_off_t at BATON into *OUT.  *OUT will be NULL if
- * there is no matching entry in the index page at DATA.
- */
-static svn_error_t *
-p2l_entry_lookup_func(void **out,
-                      const void *data,
-                      apr_size_t data_len,
-                      void *baton,
-                      apr_pool_t *result_pool)
-{
-  svn_fs_fs__p2l_entry_t *entry
-    = get_p2l_entry_from_cached_page(data, *(apr_off_t *)baton, result_pool);
-
-  *out = entry && entry->offset == *(apr_off_t *)baton
-       ? apr_pmemdup(result_pool, entry, sizeof(*entry))
-       : NULL;
-
-  return SVN_NO_ERROR;
-}
-
-svn_error_t *
-svn_fs_fs__p2l_entry_lookup(svn_fs_fs__p2l_entry_t **entry_p,
-                            svn_fs_t *fs,
-                            svn_fs_fs__revision_file_t *rev_file,
-                            svn_revnum_t revision,
-                            apr_off_t offset,
-                            apr_pool_t *pool)
-{
-  fs_fs_data_t *ffd = fs->fsap_data;
-  svn_fs_fs__page_cache_key_t key = { 0 };
-  svn_boolean_t is_cached = FALSE;
-  p2l_page_info_baton_t page_info;
-
-  *entry_p = NULL;
-
-  /* look for this info in our cache */
-  SVN_ERR(get_p2l_keys(&page_info, &key, rev_file, fs, revision, offset,
-                       pool));
-  SVN_ERR(svn_cache__get_partial((void**)entry_p, &is_cached,
-                                 ffd->p2l_page_cache, &key,
-                                 p2l_entry_lookup_func, &offset, pool));
-  if (!is_cached)
-    {
-      /* do a standard index lookup.  This is will automatically prefetch
-       * data to speed up future lookups. */
-      apr_array_header_t *entries = apr_array_make(pool, 1, sizeof(**entry_p));
-      SVN_ERR(p2l_index_lookup(entries, rev_file, fs, revision, offset,
-                               offset + 1, pool));
-
-      /* Find the entry that we want. */
-      *entry_p = svn_sort__array_lookup(entries, &offset, NULL,
-          (int (*)(const void *, const void *))compare_p2l_entry_offsets);
-    }
-
-  return SVN_NO_ERROR;
-}
-
-/* Implements svn_cache__partial_getter_func_t for P2L headers, setting *OUT
- * to the largest the first offset not covered by this P2L index.
- */
-static svn_error_t *
-p2l_get_max_offset_func(void **out,
-                        const void *data,
-                        apr_size_t data_len,
-                        void *baton,
-                        apr_pool_t *result_pool)
-{
-  const p2l_header_t *header = data;
-  apr_off_t max_offset = header->file_size;
-  *out = apr_pmemdup(result_pool, &max_offset, sizeof(max_offset));
-
-  return SVN_NO_ERROR;
-}
-
-/* Core functionality of to svn_fs_fs__p2l_get_max_offset with identical
- * signature. */
-static svn_error_t *
-p2l_get_max_offset(apr_off_t *offset,
-                   svn_fs_t *fs,
-                   svn_fs_fs__revision_file_t *rev_file,
-                   svn_revnum_t revision,
-                   apr_pool_t *pool)
-{
-  fs_fs_data_t *ffd = fs->fsap_data;
-  p2l_header_t *header;
-  svn_boolean_t is_cached = FALSE;
-  apr_off_t *offset_p;
-
-  /* look for the header data in our cache */
-  pair_cache_key_t key;
-  key.revision = rev_file->start_revision;
-  key.second = rev_file->is_packed;
-
-  SVN_ERR(svn_cache__get_partial((void **)&offset_p, &is_cached,
-                                 ffd->p2l_header_cache, &key,
-                                 p2l_get_max_offset_func, NULL, pool));
-  if (is_cached)
-    {
-      *offset = *offset_p;
-      return SVN_NO_ERROR;
-    }
-
-  SVN_ERR(get_p2l_header(&header, rev_file, fs, revision, pool));
-  *offset = header->file_size;
-
-  return SVN_NO_ERROR;
-}
-
-svn_error_t *
-svn_fs_fs__p2l_get_max_offset(apr_off_t *offset,
-                              svn_fs_t *fs,
-                              svn_fs_fs__revision_file_t *rev_file,
-                              svn_revnum_t revision,
-                              apr_pool_t *pool)
-{
-  return svn_error_trace(p2l_get_max_offset(offset, fs, rev_file, revision,
-                                            pool));
-}
-
-/* Calculate the FNV1 checksum over the offset range in REV_FILE, covered by
- * ENTRY.  Store the result in ENTRY->FNV1_CHECKSUM.  Use POOL for temporary
- * allocations. */
-static svn_error_t *
-calc_fnv1(svn_fs_fs__p2l_entry_t *entry,
-          svn_fs_fs__revision_file_t *rev_file,
-          apr_pool_t *pool)
-{
-  unsigned char buffer[4096];
-  svn_checksum_t *checksum;
-  svn_checksum_ctx_t *context
-    = svn_checksum_ctx_create(svn_checksum_fnv1a_32x4, pool);
-  apr_off_t size = entry->size;
-
-  /* Special rules apply to unused sections / items.  The data must be a
-   * sequence of NUL bytes (not checked here) and the checksum is fixed to 0.
-   */
-  if (entry->type == SVN_FS_FS__ITEM_TYPE_UNUSED)
-    {
-      entry->fnv1_checksum = 0;
-      return SVN_NO_ERROR;
-    }
-
-  /* Read the block and feed it to the checksum calculator. */
-  SVN_ERR(svn_io_file_seek(rev_file->file, APR_SET, &entry->offset, pool));
-  while (size > 0)
-    {
-      apr_size_t to_read = size > sizeof(buffer)
-                         ? sizeof(buffer)
-                         : (apr_size_t)size;
-      SVN_ERR(svn_io_file_read_full2(rev_file->file, buffer, to_read, NULL,
-                                     NULL, pool));
-      SVN_ERR(svn_checksum_update(context, buffer, to_read));
-      size -= to_read;
-    }
-
-  /* Store final checksum in ENTRY. */
-  SVN_ERR(svn_checksum_final(&checksum, context, pool));
-  entry->fnv1_checksum = ntohl(*(const apr_uint32_t *)checksum->digest);
-
-  return SVN_NO_ERROR;
-}
-
-/*
- * Index (re-)creation utilities.
- */
-
-svn_error_t *
-svn_fs_fs__p2l_index_from_p2l_entries(const char **protoname,
-                                      svn_fs_t *fs,
-                                      svn_fs_fs__revision_file_t *rev_file,
-                                      apr_array_header_t *entries,
-                                      apr_pool_t *result_pool,
-                                      apr_pool_t *scratch_pool)
-{
-  apr_file_t *proto_index;
-
-  /* Use a subpool for immediate temp file cleanup at the end of this
-   * function. */
-  apr_pool_t *iterpool = svn_pool_create(scratch_pool);
-  int i;
-
-  /* Create a proto-index file. */
-  SVN_ERR(svn_io_open_unique_file3(NULL, protoname, NULL,
-                                   svn_io_file_del_on_pool_cleanup,
-                                   result_pool, scratch_pool));
-  SVN_ERR(svn_fs_fs__p2l_proto_index_open(&proto_index, *protoname,
-                                          scratch_pool));
-
-  /* Write ENTRIES to proto-index file and calculate checksums as we go. */
-  for (i = 0; i < entries->nelts; ++i)
-    {
-      svn_fs_fs__p2l_entry_t *entry
-        = APR_ARRAY_IDX(entries, i, svn_fs_fs__p2l_entry_t *);
-      svn_pool_clear(iterpool);
-
-      SVN_ERR(calc_fnv1(entry, rev_file, iterpool));
-      SVN_ERR(svn_fs_fs__p2l_proto_index_add_entry(proto_index, entry,
-                                                   iterpool));
-    }
-
-  /* Convert proto-index into final index and move it into position.
-   * Note that REV_FILE contains the start revision of the shard file if it
-   * has been packed while REVISION may be somewhere in the middle.  For
-   * non-packed shards, they will have identical values. */
-  SVN_ERR(svn_io_file_close(proto_index, iterpool));
-
-  /* Temp file cleanup. */
-  svn_pool_destroy(iterpool);
-
-  return SVN_NO_ERROR;
-}
-
-/* A svn_sort__array compatible comparator function, sorting the
- * svn_fs_fs__p2l_entry_t** given in LHS, RHS by revision. */
-static int
-compare_p2l_entry_revision(const void *lhs,
-                           const void *rhs)
-{
-  const svn_fs_fs__p2l_entry_t *lhs_entry
-    =*(const svn_fs_fs__p2l_entry_t **)lhs;
-  const svn_fs_fs__p2l_entry_t *rhs_entry
-    =*(const svn_fs_fs__p2l_entry_t **)rhs;
-
-  if (lhs_entry->item.revision < rhs_entry->item.revision)
-    return -1;
-
-  return lhs_entry->item.revision == rhs_entry->item.revision ? 0 : 1;
-}
-
-svn_error_t *
-svn_fs_fs__l2p_index_from_p2l_entries(const char **protoname,
-                                      svn_fs_t *fs,
-                                      apr_array_header_t *entries,
-                                      apr_pool_t *result_pool,
-                                      apr_pool_t *scratch_pool)
-{
-  apr_file_t *proto_index;
-
-  /* Use a subpool for immediate temp file cleanup at the end of this
-   * function. */
-  apr_pool_t *iterpool = svn_pool_create(scratch_pool);
-  int i;
-  svn_revnum_t last_revision = SVN_INVALID_REVNUM;
-  svn_revnum_t revision = SVN_INVALID_REVNUM;
-
-  /* L2P index must be written in revision order.
-   * Sort ENTRIES accordingly. */
-  svn_sort__array(entries, compare_p2l_entry_revision);
-
-  /* Find the first revision in the index
-   * (must exist since no truly empty revs are allowed). */
-  for (i = 0; i < entries->nelts && !SVN_IS_VALID_REVNUM(revision); ++i)
-    revision = APR_ARRAY_IDX(entries, i, const svn_fs_fs__p2l_entry_t *)
-               ->item.revision;
-
-  /* Create the temporary proto-rev file. */
-  SVN_ERR(svn_io_open_unique_file3(NULL, protoname, NULL,
-                                   svn_io_file_del_on_pool_cleanup,
-                                   result_pool, scratch_pool));
-  SVN_ERR(svn_fs_fs__l2p_proto_index_open(&proto_index, *protoname,
-                                          scratch_pool));
-
-  /*  Write all entries. */
-  for (i = 0; i < entries->nelts; ++i)
-    {
-      const svn_fs_fs__p2l_entry_t *entry
-        = APR_ARRAY_IDX(entries, i, const svn_fs_fs__p2l_entry_t *);
-      svn_pool_clear(iterpool);
-
-      if (entry->type == SVN_FS_FS__ITEM_TYPE_UNUSED)
-        continue;
-
-      if (last_revision != entry->item.revision)
-        {
-          SVN_ERR(svn_fs_fs__l2p_proto_index_add_revision(proto_index,
-                                                          scratch_pool));
-          last_revision = entry->item.revision;
-        }
-
-      SVN_ERR(svn_fs_fs__l2p_proto_index_add_entry(proto_index,
-                                                   entry->offset,
-                                                   entry->item.number,
-                                                   iterpool));
-    }
-
-  /* Convert proto-index into final index and move it into position. */
-  SVN_ERR(svn_io_file_close(proto_index, iterpool));
-
-  /* Temp file cleanup. */
-  svn_pool_destroy(iterpool);
-
-  return SVN_NO_ERROR;
-}
-
-
-/*
- * Standard (de-)serialization functions
- */
-
-svn_error_t *
-svn_fs_fs__serialize_l2p_header(void **data,
-                                apr_size_t *data_len,
-                                void *in,
-                                apr_pool_t *pool)
-{
-  l2p_header_t *header = in;
-  svn_temp_serializer__context_t *context;
-  svn_stringbuf_t *serialized;
-  apr_size_t page_count = header->page_table_index[header->revision_count];
-  apr_size_t page_table_size = page_count * sizeof(*header->page_table);
-  apr_size_t index_size
-    = (header->revision_count + 1) * sizeof(*header->page_table_index);
-  apr_size_t data_size = sizeof(*header) + index_size + page_table_size;
-
-  /* serialize header and all its elements */
-  context = svn_temp_serializer__init(header,
-                                      sizeof(*header),
-                                      data_size + 32,
-                                      pool);
-
-  /* page table index array */
-  svn_temp_serializer__add_leaf(context,
-                                (const void * const *)&header->page_table_index,
-                                index_size);
-
-  /* page table array */
-  svn_temp_serializer__add_leaf(context,
-                                (const void * const *)&header->page_table,
-                                page_table_size);
-
-  /* return the serialized result */
-  serialized = svn_temp_serializer__get(context);
-
-  *data = serialized->data;
-  *data_len = serialized->len;
-
-  return SVN_NO_ERROR;
-}
-
-svn_error_t *
-svn_fs_fs__deserialize_l2p_header(void **out,
-                                  void *data,
-                                  apr_size_t data_len,
-                                  apr_pool_t *pool)
-{
-  l2p_header_t *header = (l2p_header_t *)data;
-
-  /* resolve the pointers in the struct */
-  svn_temp_deserializer__resolve(header, (void**)&header->page_table_index);
-  svn_temp_deserializer__resolve(header, (void**)&header->page_table);
-
-  /* done */
-  *out = header;
-
-  return SVN_NO_ERROR;
-}
-
-svn_error_t *
-svn_fs_fs__serialize_l2p_page(void **data,
-                              apr_size_t *data_len,
-                              void *in,
-                              apr_pool_t *pool)
-{
-  l2p_page_t *page = in;
-  svn_temp_serializer__context_t *context;
-  svn_stringbuf_t *serialized;
-  apr_size_t of_table_size = page->entry_count * sizeof(*page->offsets);
-
-  /* serialize struct and all its elements */
-  context = svn_temp_serializer__init(page,
-                                      sizeof(*page),
-                                      of_table_size + sizeof(*page) + 32,
-                                      pool);
-
-  /* offsets and sub_items arrays */
-  svn_temp_serializer__add_leaf(context,
-                                (const void * const *)&page->offsets,
-                                of_table_size);
-
-  /* return the serialized result */
-  serialized = svn_temp_serializer__get(context);
-
-  *data = serialized->data;
-  *data_len = serialized->len;
-
-  return SVN_NO_ERROR;
-}
-
-svn_error_t *
-svn_fs_fs__deserialize_l2p_page(void **out,
-                                void *data,
-                                apr_size_t data_len,
-                                apr_pool_t *pool)
-{
-  l2p_page_t *page = data;
-
-  /* resolve the pointers in the struct */
-  svn_temp_deserializer__resolve(page, (void**)&page->offsets);
-
-  /* done */
-  *out = page;
-
-  return SVN_NO_ERROR;
-}
-
-svn_error_t *
-svn_fs_fs__serialize_p2l_header(void **data,
-                                apr_size_t *data_len,
-                                void *in,
-                                apr_pool_t *pool)
-{
-  p2l_header_t *header = in;
-  svn_temp_serializer__context_t *context;
-  svn_stringbuf_t *serialized;
-  apr_size_t table_size = (header->page_count + 1) * sizeof(*header->offsets);
-
-  /* serialize header and all its elements */
-  context = svn_temp_serializer__init(header,
-                                      sizeof(*header),
-                                      table_size + sizeof(*header) + 32,
-                                      pool);
-
-  /* offsets array */
-  svn_temp_serializer__add_leaf(context,
-                                (const void * const *)&header->offsets,
-                                table_size);
-
-  /* return the serialized result */
-  serialized = svn_temp_serializer__get(context);
-
-  *data = serialized->data;
-  *data_len = serialized->len;
-
-  return SVN_NO_ERROR;
-}
-
-svn_error_t *
-svn_fs_fs__deserialize_p2l_header(void **out,
-                                  void *data,
-                                  apr_size_t data_len,
-                                  apr_pool_t *pool)
-{
-  p2l_header_t *header = data;
-
-  /* resolve the only pointer in the struct */
-  svn_temp_deserializer__resolve(header, (void**)&header->offsets);
-
-  /* done */
-  *out = header;
-
-  return SVN_NO_ERROR;
-}
-
-svn_error_t *
-svn_fs_fs__serialize_p2l_page(void **data,
-                              apr_size_t *data_len,
-                              void *in,
-                              apr_pool_t *pool)
-{
-  apr_array_header_t *page = in;
-  svn_temp_serializer__context_t *context;
-  svn_stringbuf_t *serialized;
-  apr_size_t table_size = page->elt_size * page->nelts;
-
-  /* serialize array header and all its elements */
-  context = svn_temp_serializer__init(page,
-                                      sizeof(*page),
-                                      table_size + sizeof(*page) + 32,
-                                      pool);
-
-  /* items in the array */
-  svn_temp_serializer__add_leaf(context,
-                                (const void * const *)&page->elts,
-                                table_size);
-
-  /* return the serialized result */
-  serialized = svn_temp_serializer__get(context);
-
-  *data = serialized->data;
-  *data_len = serialized->len;
-
-  return SVN_NO_ERROR;
-}
-
-svn_error_t *
-svn_fs_fs__deserialize_p2l_page(void **out,
-                                void *data,
-                                apr_size_t data_len,
-                                apr_pool_t *pool)
-{
-  apr_array_header_t *page = (apr_array_header_t *)data;
-
-  /* resolve the only pointer in the struct */
-  svn_temp_deserializer__resolve(page, (void**)&page->elts);
-
-  /* patch up members */
-  page->pool = pool;
-  page->nalloc = page->nelts;
-
-  /* done */
-  *out = page;
-
-  return SVN_NO_ERROR;
->>>>>>> c793a88a
 }