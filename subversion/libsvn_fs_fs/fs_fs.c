--- conflicted
+++ resolved
@@ -1170,8 +1170,6 @@
 
   SVN_ERR(svn_io_file_close(uuid_file, pool));
 
-<<<<<<< HEAD
-=======
   /* Read the min unpacked revision. */
   if (ffd->format >= SVN_FS_FS__MIN_PACKED_FORMAT)
     SVN_ERR(update_min_unpacked_rev(fs, pool));
@@ -1189,7 +1187,6 @@
         && rep_sharing_allowed)
     SVN_ERR(svn_fs_fs__open_rep_cache(fs, fs->pool));
 
->>>>>>> e363d545
   return get_youngest(&(ffd->youngest_rev_cache), path, pool);
 }
 
@@ -1242,18 +1239,12 @@
               (svn_path_join(fs->path, PATH_TXN_PROTOS_DIR, pool), pool));
     }
 
-<<<<<<< HEAD
-  /* Bump the format file.  We pass 0 for the max_files_per_dir here
-     so we don't have to fuss with sharding directories ourselves. */
-  return write_format(format_path, SVN_FS_FS__FORMAT_NUMBER, 0,
-=======
   /* If our filesystem is new enough, write the min unpacked rev file. */
   if (format < SVN_FS_FS__MIN_PACKED_FORMAT)
     SVN_ERR(svn_io_file_create(path_min_unpacked_rev(fs, pool), "0\n", pool));
 
   /* Bump the format file. */
   return write_format(format_path, SVN_FS_FS__FORMAT_NUMBER, max_files_per_dir,
->>>>>>> e363d545
                       TRUE, pool);
 }
 
@@ -2570,16 +2561,10 @@
      because when setting revprops for the first time, the revprop
      file won't exist and therefore can't serve as its own reference.
      (Whereas the rev file should already exist at this point.) */
-<<<<<<< HEAD
-  return svn_fs_fs__move_into_place(tmp_path, final_path,
-                                    svn_fs_fs__path_rev(fs, rev, pool),
-                                    pool);
-=======
   SVN_ERR(svn_fs_fs__path_rev_absolute(&perms_reference, fs, rev, pool));
   SVN_ERR(move_into_place(tmp_path, final_path, perms_reference, pool));
 
   return SVN_NO_ERROR;
->>>>>>> e363d545
 }
 
 svn_error_t *
@@ -3126,13 +3111,8 @@
           svn_checksum_t *md5_checksum;
 
           rb->checksum_finalized = TRUE;
-<<<<<<< HEAD
-          svn_checksum_final(&checksum, rb->checksum_ctx, rb->pool);
-          if (!svn_checksum_match(checksum, rb->checksum))
-=======
           svn_checksum_final(&md5_checksum, rb->md5_checksum_ctx, rb->pool);
           if (!svn_checksum_match(md5_checksum, rb->md5_checksum))
->>>>>>> e363d545
             return svn_error_createf
               (SVN_ERR_FS_CORRUPT, NULL,
                _("Checksum mismatch while reading representation:\n"
@@ -4339,17 +4319,9 @@
                                    pool, pool));
 
   /* Read in the property list. */
-<<<<<<< HEAD
-  SVN_ERR(svn_hash_read2(proplist,
-                         svn_stream_from_aprfile2(txn_prop_file, TRUE, pool),
-                         SVN_HASH_TERMINATOR, pool));
-
-  return svn_io_file_close(txn_prop_file, pool);
-=======
   SVN_ERR(svn_hash_read2(proplist, stream, SVN_HASH_TERMINATOR, pool));
 
   return svn_stream_close(stream);
->>>>>>> e363d545
 }
 
 svn_error_t *
@@ -5002,9 +4974,6 @@
   rep->revision = SVN_INVALID_REVNUM;
 
   /* Finalize the checksum. */
-<<<<<<< HEAD
-  svn_checksum_final(&rep->checksum, b->checksum_ctx, b->parent_pool);
-=======
   SVN_ERR(svn_checksum_final(&rep->md5_checksum, b->md5_checksum_ctx,
                               b->parent_pool));
   SVN_ERR(svn_checksum_final(&rep->sha1_checksum, b->sha1_checksum_ctx,
@@ -5022,7 +4991,6 @@
     {
       /* We need to erase from the protorev the data we just wrote. */
       SVN_ERR(svn_io_file_trunc(b->file, b->rep_offset, b->pool));
->>>>>>> e363d545
 
       /* Use the old rep for this content. */
       old_rep->md5_checksum = rep->md5_checksum;
@@ -5516,25 +5484,12 @@
     buf = apr_psprintf(pool, "%ld %s %s\n", rev, next_node_id, next_copy_id);
 
   name = svn_fs_fs__path_current(fs, pool);
-<<<<<<< HEAD
-  SVN_ERR(svn_io_open_unique_file2(&file, &tmp_name, name, ".tmp",
-                                   svn_io_file_del_none, pool));
-
-  SVN_ERR(svn_io_file_write_full(file, buf, strlen(buf), NULL, pool));
-
-  SVN_ERR(svn_io_file_flush_to_disk(file, pool));
-
-  SVN_ERR(svn_io_file_close(file, pool));
-
-  return svn_fs_fs__move_into_place(tmp_name, name, name, pool);
-=======
   SVN_ERR(svn_io_write_unique(&tmp_name,
                               svn_path_dirname(name, pool),
                               buf, strlen(buf),
                               svn_io_file_del_none, pool));
 
   return move_into_place(tmp_name, name, name, pool);
->>>>>>> e363d545
 }
 
 /* Update the current file to hold the correct next node and copy_ids
