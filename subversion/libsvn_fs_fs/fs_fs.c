--- conflicted
+++ resolved
@@ -899,10 +899,6 @@
 static svn_error_t *
 read_global_config(svn_fs_t *fs)
 {
-  fs_fs_data_t *ffd = fs->fsap_data;
-  ffd->use_block_read 
-    = svn_hash__get_bool(fs->config, SVN_FS_CONFIG_FSFS_BLOCK_READ, TRUE);
-
   return SVN_NO_ERROR;
 }
 
@@ -1352,7 +1348,6 @@
   svn_string_t date;
 
   /* Write out a rev file for revision 0. */
-<<<<<<< HEAD
   SVN_ERR(svn_io_file_create(path_revision_zero,
                               "PLAIN\nEND\nENDREP\n"
                               "id: 0.0.r0/17\n"
@@ -1362,48 +1357,6 @@
                               "2d2977d1c96f487abe4a1e202dd03b4e\n"
                               "cpath: /\n"
                               "\n\n17 107\n", fs->pool));
-=======
-  if (svn_fs_fs__use_log_addressing(fs, 0))
-    SVN_ERR(svn_io_file_create_binary(path_revision_zero,
-                  "PLAIN\nEND\nENDREP\n"
-                  "id: 0.0.r0/2\n"
-                  "type: dir\n"
-                  "count: 0\n"
-                  "text: 0 3 4 4 "
-                  "2d2977d1c96f487abe4a1e202dd03b4e\n"
-                  "cpath: /\n"
-                  "\n\n"
-
-                  /* L2P index */
-                  "\0\x80\x40"          /* rev 0, 8k entries per page */
-                  "\1\1\1"              /* 1 rev, 1 page, 1 page in 1st rev */
-                  "\6\4"                /* page size: bytes, count */
-                  "\0\xd6\1\xb1\1\x21"  /* phys offsets + 1 */
-
-                  /* P2L index */
-                  "\0\x6b"              /* start rev, rev file size */
-                  "\x80\x80\4\1\x1D"    /* 64k pages, 1 page using 29 bytes */
-                  "\0"                  /* offset entry 0 page 1 */
-                                        /* len, item & type, rev, checksum */
-                  "\x11\x34\0\xf5\xd6\x8c\x81\x06"
-                  "\x59\x09\0\xc8\xfc\xf6\x81\x04"
-                  "\1\x0d\0\x9d\x9e\xa9\x94\x0f" 
-                  "\x95\xff\3\x1b\0\0"  /* last entry fills up 64k page */
-
-                  /* Footer */
-                  "107 121\7",
-                  107 + 14 + 38 + 7 + 1, fs->pool));
-  else
-    SVN_ERR(svn_io_file_create(path_revision_zero,
-                               "PLAIN\nEND\nENDREP\n"
-                               "id: 0.0.r0/17\n"
-                               "type: dir\n"
-                               "count: 0\n"
-                               "text: 0 0 4 4 "
-                               "2d2977d1c96f487abe4a1e202dd03b4e\n"
-                               "cpath: /\n"
-                               "\n\n17 107\n", fs->pool));
->>>>>>> 8452e62b
 
   SVN_ERR(svn_io_set_file_read_only(path_revision_zero, FALSE, fs->pool));
 
