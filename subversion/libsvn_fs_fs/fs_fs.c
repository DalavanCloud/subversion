--- conflicted
+++ resolved
@@ -1346,15 +1346,11 @@
 write_revision_zero(svn_fs_t *fs,
                     apr_pool_t *scratch_pool)
 {
-  /* Use an explicit sub-pool to have full control over temp file lifetimes.
-   * Since we have it, use it for everything else as well. */
-  apr_pool_t *subpool = svn_pool_create(scratch_pool);
-  const char *path_revision_zero = svn_fs_fs__path_rev(fs, 0, subpool);
+  const char *path_revision_zero = svn_fs_fs__path_rev(fs, 0, scratch_pool);
   apr_hash_t *proplist;
   svn_string_t date;
 
   /* Write out a rev file for revision 0. */
-<<<<<<< HEAD
   SVN_ERR(svn_io_file_create(path_revision_zero,
                               "PLAIN\nEND\nENDREP\n"
                               "id: 0.0.r0/17\n"
@@ -1363,98 +1359,17 @@
                               "text: 0 0 4 4 "
                               "2d2977d1c96f487abe4a1e202dd03b4e\n"
                               "cpath: /\n"
-                              "\n\n17 107\n", fs->pool));
-=======
-  if (svn_fs_fs__use_log_addressing(fs, 0))
-    {
-      apr_array_header_t *index_entries;
-      svn_fs_fs__p2l_entry_t *entry;
-      svn_fs_fs__revision_file_t *rev_file;
-      const char *l2p_proto_index, *p2l_proto_index;
-      fs_fs_data_t *ffd = fs->fsap_data;
-
-      /* Write a skeleton r0 with no indexes. */
-      SVN_ERR(svn_io_file_create(path_revision_zero,
-                    "PLAIN\nEND\nENDREP\n"
-                    "id: 0.0.r0/2\n"
-                    "type: dir\n"
-                    "count: 0\n"
-                    "text: 0 3 4 4 "
-                    "2d2977d1c96f487abe4a1e202dd03b4e\n"
-                    "cpath: /\n"
-                    "\n\n", subpool));
-
-      /* Construct the index P2L contents: describe the 3 items we have.
-         Be sure to create them in on-disk order. */
-      index_entries = apr_array_make(subpool, 3, sizeof(entry));
-
-      entry = apr_pcalloc(subpool, sizeof(*entry));
-      entry->offset = 0;
-      entry->size = 17;
-      entry->type = SVN_FS_FS__ITEM_TYPE_DIR_REP;
-      entry->item.revision = 0;
-      entry->item.number = SVN_FS_FS__ITEM_INDEX_FIRST_USER;
-      APR_ARRAY_PUSH(index_entries, svn_fs_fs__p2l_entry_t *) = entry;
-
-      entry = apr_pcalloc(subpool, sizeof(*entry));
-      entry->offset = 17;
-      entry->size = 89;
-      entry->type = SVN_FS_FS__ITEM_TYPE_NODEREV;
-      entry->item.revision = 0;
-      entry->item.number = SVN_FS_FS__ITEM_INDEX_ROOT_NODE;
-      APR_ARRAY_PUSH(index_entries, svn_fs_fs__p2l_entry_t *) = entry;
-
-      entry = apr_pcalloc(subpool, sizeof(*entry));
-      entry->offset = 106;
-      entry->size = 1;
-      entry->type = SVN_FS_FS__ITEM_TYPE_CHANGES;
-      entry->item.revision = 0;
-      entry->item.number = SVN_FS_FS__ITEM_INDEX_CHANGES;
-      APR_ARRAY_PUSH(index_entries, svn_fs_fs__p2l_entry_t *) = entry;
-
-      /* If the config file has not been initialized, yet, set some defaults
-         here for r0.  r0 is so small we could do with any non-zero values. */
-      if (ffd->l2p_page_size == 0)
-        ffd->l2p_page_size = 0x2000;
-      if (ffd->p2l_page_size == 0)
-        ffd->p2l_page_size = 0x10000;
-
-      /* Now re-open r0, create proto-index files from our entries and
-         rewrite the index section of r0. */
-      SVN_ERR(svn_fs_fs__open_pack_or_rev_file_writable(&rev_file, fs, 0,
-                                                        subpool, subpool));
-      SVN_ERR(svn_fs_fs__p2l_index_from_p2l_entries(&p2l_proto_index, fs,
-                                                    rev_file, index_entries,
-                                                    subpool, subpool));
-      SVN_ERR(svn_fs_fs__l2p_index_from_p2l_entries(&l2p_proto_index, fs,
-                                                    index_entries,
-                                                    subpool, subpool));
-      SVN_ERR(svn_fs_fs__add_index_data(fs, rev_file->file, l2p_proto_index,
-                                        p2l_proto_index, 0, subpool));
-      SVN_ERR(svn_fs_fs__close_revision_file(rev_file));
-    }
-  else
-    SVN_ERR(svn_io_file_create(path_revision_zero,
-                               "PLAIN\nEND\nENDREP\n"
-                               "id: 0.0.r0/17\n"
-                               "type: dir\n"
-                               "count: 0\n"
-                               "text: 0 0 4 4 "
-                               "2d2977d1c96f487abe4a1e202dd03b4e\n"
-                               "cpath: /\n"
-                               "\n\n17 107\n", subpool));
->>>>>>> cb604dae
-
-  SVN_ERR(svn_io_set_file_read_only(path_revision_zero, FALSE, subpool));
+                              "\n\n17 107\n", scratch_pool));
+
+  SVN_ERR(svn_io_set_file_read_only(path_revision_zero, FALSE, scratch_pool));
 
   /* Set a date on revision 0. */
-  date.data = svn_time_to_cstring(apr_time_now(), subpool);
+  date.data = svn_time_to_cstring(apr_time_now(), scratch_pool);
   date.len = strlen(date.data);
-  proplist = apr_hash_make(subpool);
+  proplist = apr_hash_make(scratch_pool);
   svn_hash_sets(proplist, SVN_PROP_REVISION_DATE, &date);
-  SVN_ERR(svn_fs_fs__set_revision_proplist(fs, 0, proplist, subpool));
-
-  svn_pool_destroy(subpool);
+  SVN_ERR(svn_fs_fs__set_revision_proplist(fs, 0, proplist, scratch_pool));
+
   return SVN_NO_ERROR;
 }
 
