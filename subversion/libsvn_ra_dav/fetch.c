/*
 * fetch.c :  routines for fetching updates and checkouts
 *
 * ====================================================================
 * Copyright (c) 2000-2003 CollabNet.  All rights reserved.
 *
 * This software is licensed as described in the file COPYING, which
 * you should have received as part of this distribution.  The terms
 * are also available at http://subversion.tigris.org/license-1.html.
 * If newer versions of this license are posted there, you may use a
 * newer version instead, at your option.
 *
 * This software consists of voluntary contributions made by many
 * individuals.  For exact contribution history, see the revision
 * history and logs, available at http://subversion.tigris.org/.
 * ====================================================================
 */



#define APR_WANT_STRFUNC
#include <apr_want.h> /* for strcmp() */

#include <apr_pools.h>
#include <apr_tables.h>
#include <apr_strings.h>
#include <apr_md5.h>
#include <apr_portable.h>

#include <ne_basic.h>
#include <ne_utils.h>
#include <ne_basic.h>
#include <ne_207.h>
#include <ne_props.h>
#include <ne_xml.h>
#include <ne_request.h>
#include <ne_compress.h>

#include "svn_error.h"
#include "svn_pools.h"
#include "svn_delta.h"
#include "svn_io.h"
#include "svn_md5.h"
#include "svn_ra.h"
#include "svn_path.h"
#include "svn_xml.h"
#include "svn_dav.h"
#include "svn_time.h"
#include "svn_config.h"

#include "ra_dav.h"


#define CHKERR(e)               \
do {                            \
  if ((rb->err = (e)) != NULL)  \
    return 1;                   \
} while(0)

typedef struct {
  /* the information for this subdir. if rsrc==NULL, then this is a sentinel
     record in fetch_ctx_t.subdirs to close the directory implied by the
     parent_baton member. */
  svn_ra_dav_resource_t *rsrc;

  /* the directory containing this subdirectory. */
  void *parent_baton;

} subdir_t;

typedef struct {
  apr_pool_t *pool;

  /* these two are the handler that the editor gave us */
  svn_txdelta_window_handler_t handler;
  void *handler_baton;

  /* if we're receiving an svndiff, this is a parser which places the
     resulting windows into the above handler/baton. */
  svn_stream_t *stream;

} file_read_ctx_t;

typedef struct {
  svn_boolean_t do_checksum;  /* only accumulate checksum if set */
  apr_md5_ctx_t md5_context;  /* accumulating checksum of file contents */
  svn_stream_t *stream;       /* stream to write file contents to */
} file_write_ctx_t;

typedef struct {
  svn_error_t *err;             /* propagate an error out of the reader */

  int checked_type;             /* have we processed ctype yet? */
  ne_content_type ctype;        /* the Content-Type header */

  void *subctx;
} custom_get_ctx_t;

#define POP_SUBDIR(sds) (((subdir_t **)(sds)->elts)[--(sds)->nelts])
#define PUSH_SUBDIR(sds,s) (*(subdir_t **)apr_array_push(sds) = (s))

typedef svn_error_t * (*prop_setter_t)(void *baton,
                                       const char *name,
                                       const svn_string_t *value,
                                       apr_pool_t *pool);

typedef struct {
  /* The baton returned by the editor's open_root/open_dir */
  void *baton;

  /* Should we fetch properties for this directory when the close tag
     is found? */
  svn_boolean_t fetch_props;

  /* The version resource URL for this directory. */
  const char *vsn_url;

  /* A buffer which stores the relative directory name. We also use this
     for temporary construction of relative file names. */
  svn_stringbuf_t *pathbuf;

  /* A subpool.  It's about memory.  Ya dig? */
  apr_pool_t *pool;

} dir_item_t;

typedef struct {
  svn_ra_session_t *ras;

  apr_file_t *tmpfile;

  svn_boolean_t fetch_content;
  svn_boolean_t fetch_props;

  const svn_delta_editor_t *editor;
  void *edit_baton;

  apr_array_header_t *dirs;	/* stack of directory batons/vsn_urls */
#define TOP_DIR(rb) (((dir_item_t *)(rb)->dirs->elts)[(rb)->dirs->nelts - 1])
#define PUSH_BATON(rb,b) (*(void **)apr_array_push((rb)->dirs) = (b))

  /* These items are only valid inside add- and open-file tags! */
  void *file_baton;
  apr_pool_t *file_pool;
  const char *result_checksum; /* hex md5 digest of result; may be null */

  svn_stringbuf_t *namestr;
  svn_stringbuf_t *cpathstr;
  svn_stringbuf_t *href;

  const char *current_wcprop_path;
  svn_boolean_t is_switch;
  svn_error_t *err;

} report_baton_t;

static const char report_head[] = "<S:update-report xmlns:S=\""
                                   SVN_XML_NAMESPACE
                                   "\">" DEBUG_CR;
static const char report_tail[] = "</S:update-report>" DEBUG_CR;

static const struct ne_xml_elm report_elements[] =
{
  { SVN_XML_NAMESPACE, "update-report", ELEM_update_report, 0 },
  { SVN_XML_NAMESPACE, "resource-walk", ELEM_resource_walk, 0 },
  { SVN_XML_NAMESPACE, "resource", ELEM_resource, 0 },
  { SVN_XML_NAMESPACE, "target-revision", ELEM_target_revision, 0 },
  { SVN_XML_NAMESPACE, "open-directory", ELEM_open_directory, 0 },
  /* ### Sat 24 Nov 2001: after all clients have upgraded, change the
     "replace-" elements here to "open-" and upgrade the server.  -kff */  
  { SVN_XML_NAMESPACE, "replace-directory", ELEM_open_directory, 0 },
  { SVN_XML_NAMESPACE, "add-directory", ELEM_add_directory, 0 },
  { SVN_XML_NAMESPACE, "open-file", ELEM_open_file, 0 },
  { SVN_XML_NAMESPACE, "replace-file", ELEM_open_file, 0 },
  { SVN_XML_NAMESPACE, "add-file", ELEM_add_file, 0 },
  { SVN_XML_NAMESPACE, "delete-entry", ELEM_delete_entry, 0 },
  { SVN_XML_NAMESPACE, "fetch-props", ELEM_fetch_props, 0 },
  { SVN_XML_NAMESPACE, "remove-prop", ELEM_remove_prop, 0 },
  { SVN_XML_NAMESPACE, "fetch-file", ELEM_fetch_file, 0 },
  { SVN_XML_NAMESPACE, "prop", ELEM_prop, 0 },

  { SVN_DAV_PROP_NS_DAV, "md5-checksum", ELEM_md5_checksum, NE_XML_CDATA },

  { "DAV:", "version-name", ELEM_version_name, NE_XML_CDATA },
  { "DAV:", "creationdate", ELEM_creationdate, NE_XML_CDATA },
  { "DAV:", "creator-displayname", ELEM_creator_displayname, NE_XML_CDATA },

  { "DAV:", "checked-in", ELEM_checked_in, 0 },
  { "DAV:", "href", NE_ELM_href, NE_XML_CDATA },

  { NULL }
};

/* Elements used in a dated-rev-report response */
static const struct ne_xml_elm drev_report_elements[] =
{
  { SVN_XML_NAMESPACE, "dated-rev-report", ELEM_dated_rev_report, 0 },
  { "DAV:", "version-name", ELEM_version_name, NE_XML_CDATA },
  { NULL }
};

static svn_error_t *simple_store_vsn_url(const char *vsn_url,
                                         void *baton,
                                         prop_setter_t setter,
                                         apr_pool_t *pool)
{
  /* store the version URL as a property */
  SVN_ERR_W( (*setter)(baton, SVN_RA_DAV__LP_VSN_URL, 
                       svn_string_create(vsn_url, pool), pool),
             "could not save the URL of the version resource" );

  return NULL;
}

static svn_error_t *store_vsn_url(const svn_ra_dav_resource_t *rsrc,
                                  void *baton,
                                  prop_setter_t setter,
                                  apr_pool_t *pool)
{
  const char *vsn_url = apr_hash_get(rsrc->propset, 
                                     SVN_RA_DAV__PROP_CHECKED_IN, 
                                     APR_HASH_KEY_STRING);
  if (vsn_url == NULL)
    return NULL;

  return simple_store_vsn_url(vsn_url, baton, setter, pool);
}

static svn_error_t *get_delta_base(const char **delta_base,
                                   const char *relpath,
                                   svn_ra_get_wc_prop_func_t get_wc_prop,
                                   void *cb_baton,
                                   apr_pool_t *pool)
{
  const svn_string_t *value;

  if (relpath == NULL || get_wc_prop == NULL)
    {
      *delta_base = NULL;
      return SVN_NO_ERROR;
    }

  SVN_ERR( (*get_wc_prop)(cb_baton, relpath, SVN_RA_DAV__LP_VSN_URL,
                          &value, pool) );

  *delta_base = value ? value->data : NULL;
  return SVN_NO_ERROR;
}

/* helper func which maps certain DAV: properties to svn:wc:
   properties.  Used during checkouts and updates.  */
static svn_error_t *set_special_wc_prop (const char *key,
                                         const char *val,
                                         prop_setter_t setter,
                                         void *baton,
                                         apr_pool_t *pool)
{  
  if (strcmp(key, SVN_RA_DAV__PROP_VERSION_NAME) == 0)
    {
      SVN_ERR( (*setter)(baton, SVN_PROP_ENTRY_COMMITTED_REV, 
                         svn_string_create(val, pool), pool) );
    }
  else if (strcmp(key, SVN_RA_DAV__PROP_CREATIONDATE) == 0)
    {
      SVN_ERR( (*setter)(baton, SVN_PROP_ENTRY_COMMITTED_DATE, 
                         svn_string_create(val, pool), pool) );
    }
  else if (strcmp(key, SVN_RA_DAV__PROP_CREATOR_DISPLAYNAME) == 0)
    {
      SVN_ERR( (*setter)(baton, SVN_PROP_ENTRY_LAST_AUTHOR,
                         svn_string_create(val, pool), pool) );
    }

  return SVN_NO_ERROR;
}


static void add_props(const svn_ra_dav_resource_t *r,
                      prop_setter_t setter,
                      void *baton,
                      apr_pool_t *pool)
{
  apr_hash_index_t *hi;

  for (hi = apr_hash_first(pool, r->propset); hi; hi = apr_hash_next(hi))
    {
      const void *vkey;
      void *vval;
      const char *key;
      char *val;

      apr_hash_this(hi, &vkey, NULL, &vval);
      key = vkey;
      val = vval;

#define NSLEN (sizeof(SVN_DAV_PROP_NS_CUSTOM) - 1)
      if (strncmp(key, SVN_DAV_PROP_NS_CUSTOM, NSLEN) == 0)
        {
          /* for props in the 'custom' namespace, we strip the
             namespace and just use whatever name the user gave the
             property. */
          /* ### urk. this value isn't binary-safe... */
          (*setter)(baton, key + NSLEN, svn_string_create (val, pool), pool);
          continue;
        }
#undef NSLEN

#ifdef SVN_DAV_FEATURE_USE_OLD_NAMESPACES
#define NSLEN (sizeof(SVN_PROP_CUSTOM_PREFIX) - 1)
      if (strncmp(key, SVN_PROP_CUSTOM_PREFIX, NSLEN) == 0)
        {
          /* ### Backwards compatibility: look for old 'svn:custom:'
             namespace and strip it away, instead of the good URI
             namespace.  REMOVE this block someday! */
          /* ### urk. this value isn't binary-safe... */
          (*setter)(baton, key + NSLEN, svn_string_create (val, pool), pool);
          continue;
        }
#undef NSLEN
#endif /* SVN_DAV_FEATURE_USE_OLD_NAMESPACES */

#define NSLEN (sizeof(SVN_DAV_PROP_NS_SVN) - 1)
      if (strncmp(key, SVN_DAV_PROP_NS_SVN, NSLEN) == 0)
        {
          /* This property is an 'svn:' prop, recognized by client, or
             server, or both.  Convert the URI namespace into normal
             'svn:' prefix again before pushing it at the wc.*/
          /* ### urk. this value isn't binary-safe... */
          (*setter)(baton, apr_pstrcat(pool, "svn:", key + NSLEN, NULL), 
                    svn_string_create (val, pool), pool);
        }
#undef NSLEN

#ifdef SVN_DAV_FEATURE_USE_OLD_NAMESPACES
#define NSLEN (sizeof(SVN_PROP_PREFIX) - 1)
      else if (strncmp(key, SVN_PROP_PREFIX, NSLEN) == 0)
        {
          /* ### Backwards compatibility: if the property is already
             in the deprecated 'svn:' namespace, pass it straight
             through without change.  But filter out the
             baseline-relative-path property.  REMOVE this block
             someday.*/
          if (strcmp(key + NSLEN, "baseline-relative-path") == 0)
            continue;

          /* ### urk. this value isn't binary-safe... */
          (*setter)(baton, key, svn_string_create (val, pool), pool);
          continue;
        }
#undef NSLEN
#endif /* SVN_DAV_FEATURE_USE_OLD_NAMESPACES */

      else
        {
          /* If we get here, then we have a property that is neither
             in the 'custom' space, nor in the 'svn' space.  So it
             must be either in the 'network' space or 'DAV:' space.
             The following routine converts a handful of DAV: props
             into 'svn:wc:' or 'svn:entry:' props that libsvn_wc
             wants. */
          set_special_wc_prop (key, val, setter, baton, pool);
        }
    }
}
                      

static svn_error_t * fetch_dirents(svn_ra_session_t *ras,
                                   const char *url,
                                   void *dir_baton,
                                   svn_boolean_t recurse,
                                   apr_array_header_t *subdirs,
                                   apr_array_header_t *files,
                                   prop_setter_t setter,
                                   apr_pool_t *pool)
{
  apr_hash_t *dirents;
  ne_uri parsed_url;
  apr_hash_index_t *hi;

  /* Fetch all properties so we can snarf ones out of the svn:custom
   * namspace. */
  SVN_ERR( svn_ra_dav__get_props(&dirents, ras->sess, url, NE_DEPTH_ONE, NULL,
                                 NULL /* allprop */, pool) );

  /* ### This question is from Karl:
   *
   * I don't understand the implementation of this function.  The
   * first thing we do is fetch all properties for a URL, and store
   * them in a hash named `dirents'.  That's where I get confused --
   * sure, if url is a directory, then its entries will show up as
   * properties, but couldn't there be various other properties that
   * are not entries in the dir?  Or is it guaranteed that the *only*
   * properties we'd get above are the directory entries, and no other
   * properties are possible?
   *
   * The rest of the function is just more in the same vein -- it
   * makes sense if and only if that guarantee is present.  But I'd
   * just be very surprised to learn that entries are the *only*
   * possible properties one could ever get from a successful PROPFIND
   * with depth 1 on a url.  Is it really true?
   *
   * Anyway, regardless of the above, svn_ra_dav__get_props() needs to
   * get properly documented in ra_dav.h, along with
   * svn_ra_dav__get_props_resource() and svn_ra_dav__get_one_prop().
   * :-)
   */

  ne_uri_parse(url, &parsed_url);

  for (hi = apr_hash_first(pool, dirents); hi; hi = apr_hash_next(hi))
    {
      void *val;
      svn_ra_dav_resource_t *r;

      apr_hash_this(hi, NULL, NULL, &val);
      r = val;

      if (r->is_collection)
        {
          if (ne_path_compare(parsed_url.path, r->url) == 0)
            {
              /* don't insert "this dir" into the set of subdirs */

              /* store the version URL for this resource */
              SVN_ERR( store_vsn_url(r, dir_baton, setter, pool) );
            }
          else
            {
              if (recurse)
                {
                  subdir_t *subdir = apr_palloc(pool, sizeof(*subdir));

                  subdir->rsrc = r;
                  subdir->parent_baton = dir_baton;

                  PUSH_SUBDIR(subdirs, subdir);
                }
            }
        }
      else
        {
          svn_ra_dav_resource_t **file = apr_array_push(files);
          *file = r;
        }
    }

  ne_uri_free(&parsed_url);

  return SVN_NO_ERROR;
}

static svn_error_t *custom_get_request(ne_session *sess,
                                       const char *url,
                                       const char *relpath,
                                       ne_block_reader reader,
                                       void *subctx,
                                       svn_ra_get_wc_prop_func_t get_wc_prop,
                                       void *cb_baton,
                                       apr_pool_t *pool)
{
  custom_get_ctx_t cgc = { 0 };
  const char *delta_base;
  const char *do_compression;
  ne_request *req;
  ne_decompress *decompress;
  svn_error_t *err;
  svn_config_t *cfg;
  int code;
  int decompress_rv;
  int decompress_on;

  SVN_ERR( svn_config_read_config(&cfg, pool) );

  svn_config_get(cfg, &do_compression, "miscellany", "compression", "yes");
  decompress_on = (strcasecmp(do_compression, "yes") == 0);
  
  /* See if we can get a version URL for this resource. This will refer to
     what we already have in the working copy, thus we can get a diff against
     this particular resource. */
  SVN_ERR( get_delta_base(&delta_base, relpath, get_wc_prop, cb_baton, pool) );

  req = ne_request_create(sess, "GET", url);
  if (req == NULL)
    {
      return svn_error_createf(SVN_ERR_RA_DAV_CREATING_REQUEST, NULL,
                               "Could not create a GET request for %s",
                               url);
    }

  /* we want to get the Content-Type so that we can figure out whether
     this is an svndiff or a fulltext */
  ne_add_response_header_handler(req, "Content-Type", ne_content_type_handler,
                                 &cgc.ctype);

  if (delta_base)
    {
      /* The HTTP delta draft uses an If-None-Match header holding an
         entity tag corresponding to the copy we have. It is much more
         natural for us to use a version URL to specify what we have.
         Thus, we want to use the If: header to specify the URL. But
         mod_dav sees all "State-token" items as lock tokens. When we
         get mod_dav updated and the backend APIs expanded, then we
         can switch to using the If: header. For now, use a custom
         header to specify the version resource to use as the base. */
      ne_add_request_header(req, SVN_DAV_DELTA_BASE_HEADER, delta_base);
    }

  /* add in a reader to capture the body of the response. */
  if (decompress_on) {
    decompress = ne_decompress_reader(req, ne_accept_2xx, reader, &cgc);
  }
  else {
    decompress = NULL;
    ne_add_response_body_reader(req, ne_accept_2xx, reader, &cgc);
  }

  /* complete initialization of the body reading context */
  cgc.subctx = subctx;

  /* run the request and get the resulting status code (and svn_error_t) */
  err = svn_ra_dav__request_dispatch(&code, req, sess, "GET", url,
                                     200 /* OK */,
                                     226 /* IM Used */,
                                     pool);

  if (decompress) {
    decompress_rv = ne_decompress_destroy(decompress);
  }
  else {
    decompress_rv = 0;
  }

  /* we no longer need this */
  if (cgc.ctype.value != NULL)
    free(cgc.ctype.value);

  /* if there was an error writing the contents, then return it rather
     than Neon-related errors */
  if (cgc.err)
    {
      if (err)
        svn_error_clear (err);
      return cgc.err;
    }

  if (decompress_rv != 0)
    {
       const char *msg;

       msg = apr_psprintf(pool, "GET request failed for %s", url);
       if (err)
         svn_error_clear (err);
       err = svn_ra_dav__convert_error(sess, msg, decompress_rv);
    }
  
  if (err)
    return err;

  return SVN_NO_ERROR;
}

static void fetch_file_reader(void *userdata, const char *buf, size_t len)
{
  custom_get_ctx_t *cgc = userdata;
  file_read_ctx_t *frc = cgc->subctx;

  if (cgc->err)
    {
      /* We must have gotten an error during the last read... 

         ### what we'd *really* like to do here (or actually, at the
         bottom of this function) is to somehow abort the read
         process...no sense on banging a server for 10 megs of data
         when we've already established that we, for some reason,
         can't handle that data. */
      return;
    }

  if (len == 0)
    {
      /* file is complete. */
      return;
    }

  if (!cgc->checked_type)
    {

      if (cgc->ctype.type
          && cgc->ctype.subtype
          && !strcmp(cgc->ctype.type, "application") 
          && !strcmp(cgc->ctype.subtype, "vnd.svn-svndiff"))
        {
          /* we are receiving an svndiff. set things up. */
          frc->stream = svn_txdelta_parse_svndiff(frc->handler,
                                                  frc->handler_baton,
                                                  TRUE,
                                                  frc->pool);
        }

      cgc->checked_type = 1;
    }

  if (frc->stream == NULL)
    {
      /* receiving plain text. construct a window for it. */

      svn_txdelta_window_t window = { 0 };
      svn_txdelta_op_t op;
      svn_string_t data;

      data.data	= buf;
      data.len = len;

      op.action_code = svn_txdelta_new;
      op.offset = 0;
      op.length = len;

      window.tview_len = len;       /* result will be this long */
      window.num_ops = 1;
      window.ops = &op;
      window.new_data = &data;

      /* We can't really do anything useful if we get an error here.  Pass
         it off to someone who can. */
      cgc->err = (*frc->handler)(&window, frc->handler_baton);
    }
  else
    {
      /* receiving svndiff. feed it to the svndiff parser. */

      apr_size_t written = len;

      cgc->err = svn_stream_write(frc->stream, buf, &written);

      /* ### the svndiff stream parser does not obey svn_stream semantics
         ### in its write handler. it does not output the number of bytes
         ### consumed by the handler. specifically, it may decrement the
         ### number by 4 for the header, then never touch it again. that
         ### makes it appear like an incomplete write.
         ### disable this check for now. the svndiff parser actually does
         ### consume all bytes, all the time.
      */
#if 0
      if (written != len && cgc->err == NULL)
        cgc->err = svn_error_createf(SVN_ERR_INCOMPLETE_DATA, NULL,
                                     "unable to completely write the svndiff "
                                     "data to the parser stream "
                                     "(wrote " APR_SIZE_T_FMT " "
                                     "of " APR_SIZE_T_FMT " bytes)",
                                     written, len);
#endif
    }
}

static svn_error_t *simple_fetch_file(ne_session *sess,
                                      const char *url,
                                      const char *relpath,
                                      svn_boolean_t text_deltas,
                                      void *file_baton,
                                      const char *base_checksum,
                                      const char *result_checksum,
                                      const svn_delta_editor_t *editor,
                                      svn_ra_get_wc_prop_func_t get_wc_prop,
                                      void *cb_baton,
                                      apr_pool_t *pool)
{
  file_read_ctx_t frc = { 0 };

  SVN_ERR_W( (*editor->apply_textdelta)(file_baton,
<<<<<<< HEAD
                                        NULL, NULL,
=======
                                        base_checksum, result_checksum,
>>>>>>> 2b3bfb48
                                        pool,
                                        &frc.handler,
                                        &frc.handler_baton),
             "could not save file");

  /* If we have no handler for the windows, we can do nothing here. */
  if (! frc.handler)
    return SVN_NO_ERROR;

  /* Only bother with text-deltas if our caller cares. */
  if (! text_deltas)
    {
      SVN_ERR ((*frc.handler)(NULL, frc.handler_baton));
      return SVN_NO_ERROR;
    }

  frc.pool = pool;

  SVN_ERR( custom_get_request(sess, url, relpath,
                              fetch_file_reader, &frc,
                              get_wc_prop, cb_baton, pool) );

  /* close the handler, since the file reading completed successfully. */
  SVN_ERR( (*frc.handler)(NULL, frc.handler_baton) );

  return SVN_NO_ERROR;
}

static svn_error_t *fetch_file(ne_session *sess,
                               const svn_ra_dav_resource_t *rsrc,
                               void *dir_baton,
                               const svn_delta_editor_t *editor,
                               const char *edit_path,
                               apr_pool_t *pool)
{
  const char *bc_url = rsrc->url;    /* url in the Baseline Collection */
  svn_error_t *err;
  svn_error_t *err2;
  void *file_baton;
  const char *checksum = apr_hash_get(rsrc->propset,
                                      SVN_RA_DAV__PROP_MD5_CHECKSUM,
                                      APR_HASH_KEY_STRING);

  SVN_ERR_W( (*editor->add_file)(edit_path, dir_baton,
                                 NULL, SVN_INVALID_REVNUM,
                                 pool, &file_baton),
             "could not add a file");

  /* fetch_file() is only used for checkout, so we just pass NULL for the
     simple_fetch_file() params related to fetching version URLs (for
     fetching deltas) */
  err = simple_fetch_file(sess, bc_url, NULL, TRUE, file_baton, 
                          NULL, checksum,
                          editor, NULL, NULL, pool);
  if (err)
    {
      /* ### do we really need to bother with closing the file_baton? */
      goto error;
    }

  /* Add the properties. */
  add_props(rsrc, editor->change_file_prop, file_baton, pool);

  /* store the version URL as a property */
  err = store_vsn_url(rsrc, file_baton, editor->change_file_prop, pool);

 error:
  err2 = (*editor->close_file)(file_baton, pool);
  return err ? err : err2;
}

static svn_error_t * begin_checkout(svn_ra_session_t *ras,
                                    svn_revnum_t revision,
                                    const svn_string_t **activity_coll,
                                    svn_revnum_t *target_rev,
                                    const char **bc_root)
{
  apr_pool_t *pool = ras->pool;
  svn_boolean_t is_dir;
  svn_string_t bc_url;
  svn_string_t bc_relative;

  /* ### if REVISION means "get latest", then we can use an expand-property
     ### REPORT rather than two PROPFINDs to reach the baseline-collection */

  SVN_ERR( svn_ra_dav__get_baseline_info(&is_dir, &bc_url, &bc_relative,
                                         target_rev, ras->sess,
                                         ras->root.path, revision, pool) );
  if (!is_dir)
    {
      /* ### eek. what to do? */

      /* ### need an SVN_ERR here */
      return svn_error_create(APR_EGENERAL, NULL,
                              "URL does not identify a collection.");
    }

  /* The root for the checkout is the Baseline Collection root, plus the
     relative location of the public URL to its repository root. */
  *bc_root = svn_path_url_add_component(bc_url.data, bc_relative.data, pool);

  /* Fetch the activity-collection-set from the server, by running an
     OPTIONS request against the bc_url, which we know is guaranteed
     to exist in HEAD.  */
  /* ### also need to fetch/validate the DAV capabilities */
  SVN_ERR( svn_ra_dav__get_activity_collection(activity_coll, ras,
                                               bc_url.data, pool) );
  
  /* ### ben sez: whoa, this is majorly in violation of the deltaV
     rfc.  Our ra_dav module assumes that the activity url is *global*
     to the server, and happily caches it in every single working copy
     directory.  But rfc 3253 (section 13.7) states that OPTIONS
     requests on different resources may return *different* activity
     urls -- heck, they might be urls to complete different hosts! */

  return NULL;
}


/* Helper (neon callback) for svn_ra_dav__get_file. */
static void get_file_reader(void *userdata, const char *buf, size_t len)
{
  custom_get_ctx_t *cgc = userdata;
  apr_size_t wlen;

  /* The stream we want to push data at. */
  file_write_ctx_t *fwc = cgc->subctx; 
  svn_stream_t *stream = fwc->stream;

  if (fwc->do_checksum)
    apr_md5_update(&(fwc->md5_context), buf, len);

  /* Write however many bytes were passed in by neon. */
  wlen = len;
  svn_stream_write(stream, buf, &wlen);

#if 0
  /* Neon's callback won't let us return error.  Joe knows this is a
     bug in his API, so this section can be reactivated someday. */

  if (wlen != len)
    {
      /* Uh oh, didn't write as many bytes as neon gave us. */
      return 
        svn_error_create(SVN_ERR_STREAM_UNEXPECTED_EOF, NULL,
                         "Error writing to svn_stream.");
    }
#endif
      
}


/* minor helper for svn_ra_dav__get_file, of type prop_setter_t */
static svn_error_t * 
add_prop_to_hash (void *baton,
                  const char *name,
                  const svn_string_t *value,
                  apr_pool_t *pool)
{
  apr_hash_t *ht = (apr_hash_t *) baton;
  apr_hash_set(ht, name, APR_HASH_KEY_STRING, value);
  return SVN_NO_ERROR;
}


/* Helper for svn_ra_dav__get_file(), svn_ra_dav__get_dir(), and
   svn_ra_dav__rev_proplist().

   Loop over the properties in RSRC->propset, examining namespaces and
   such to filter Subversion, custom, etc. properties.  

   User-visible props get added to the PROPS hash (alloced in POOL).

   If ADD_ENTRY_PROPS is true, then "special" working copy entry-props
   are added to the hash by set_special_wc_prop().
*/
static svn_error_t *
filter_props (apr_hash_t *props,
              svn_ra_dav_resource_t *rsrc,
              svn_boolean_t add_entry_props,
              apr_pool_t *pool)
{
  apr_hash_index_t *hi;

  for (hi = apr_hash_first(pool, rsrc->propset); hi; hi = apr_hash_next(hi)) 
    {
      const void *key;
      void *val;

      apr_hash_this(hi, &key, NULL, &val);
      
      /* If the property is in the 'custom' namespace, then it's a
         normal user-controlled property coming from the fs.  Just
         strip off this prefix and add to the hash. */
#define NSLEN (sizeof(SVN_DAV_PROP_NS_CUSTOM) - 1)
      if (strncmp(key, SVN_DAV_PROP_NS_CUSTOM, NSLEN) == 0)
        {
          apr_hash_set(props, &((const char *)key)[NSLEN], 
                       APR_HASH_KEY_STRING, 
                       svn_string_create(val, pool));
          continue;
        }
#undef NSLEN

#ifdef SVN_DAV_FEATURE_USE_OLD_NAMESPACES
      /* ### Backwards compatibility: look for old 'svn:custom:'
         namespace and strip it away, instead of the good URI
         namespace.  REMOVE this block someday! */
#define NSLEN (sizeof(SVN_PROP_CUSTOM_PREFIX) - 1)
      if (strncmp(key, SVN_PROP_CUSTOM_PREFIX, NSLEN) == 0)
        {
          apr_hash_set(props, &((const char *)key)[NSLEN], 
                       APR_HASH_KEY_STRING, 
                       svn_string_create(val, pool));
          continue;
        }
#undef NSLEN
#endif /* SVN_DAV_FEATURE_USE_OLD_NAMESPACES */

      /* If the property is in the 'svn' namespace, then it's a
         normal user-controlled property coming from the fs.  Just
         strip off the URI prefix, add an 'svn:', and add to the hash. */
#define NSLEN (sizeof(SVN_DAV_PROP_NS_SVN) - 1)
      if (strncmp(key, SVN_DAV_PROP_NS_SVN, NSLEN) == 0)
        {
          const char *newkey = apr_pstrcat(pool,
                                           SVN_PROP_PREFIX,
                                           (const char *)key + NSLEN,
                                           NULL);
          apr_hash_set(props, newkey, 
                       APR_HASH_KEY_STRING, 
                       svn_string_create(val, pool));
          continue;
        }
#undef NSLEN

#ifdef SVN_DAV_FEATURE_USE_OLD_NAMESPACES
      /* ### Backwards compatibility: look for old 'svn:' instead
         of the good URI namespace.  Filter out
         baseline-rel-path. REMOVE this block someday! */
#define NSLEN (sizeof(SVN_PROP_PREFIX) - 1)
      if (strncmp(key, SVN_PROP_PREFIX, NSLEN) == 0)
        {
          if (strcmp((const char *)key + NSLEN,
                     "baseline-relative-path") != 0)
            apr_hash_set(props, key,
                         APR_HASH_KEY_STRING, 
                         svn_string_create(val, pool));
        }
#undef NSLEN
#endif /* SVN_DAV_FEATURE_USE_OLD_NAMESPACES */

      else if (strcmp(key, SVN_RA_DAV__PROP_CHECKED_IN) == 0)
        /* For files, we currently only have one 'wc' prop. */
        apr_hash_set(props, SVN_RA_DAV__LP_VSN_URL,
                     APR_HASH_KEY_STRING, 
                     svn_string_create(val, pool));
      else
        /* If it's one of the 'entry' props, this func will
           recognize the DAV: name & add it to the hash mapped to a
           new name recognized by libsvn_wc. */
        if (add_entry_props)
          SVN_ERR( set_special_wc_prop (key, val, add_prop_to_hash, props, 
                                        pool) );
    }

  return SVN_NO_ERROR;
}

svn_error_t *svn_ra_dav__get_file(void *session_baton,
                                  const char *path,
                                  svn_revnum_t revision,
                                  svn_stream_t *stream,
                                  svn_revnum_t *fetched_rev,
                                  apr_hash_t **props)
{
  svn_ra_dav_resource_t *rsrc;
  const char *final_url;
  svn_ra_session_t *ras = (svn_ra_session_t *) session_baton;
  const char *url = svn_path_url_add_component (ras->url, path, ras->pool);

  /* If the revision is invalid (head), then we're done.  Just fetch
     the public URL, because that will always get HEAD. */
  if ((! SVN_IS_VALID_REVNUM(revision)) && (fetched_rev == NULL))
    final_url = url;

  /* If the revision is something specific, we need to create a bc_url. */
  else
    {
      svn_revnum_t got_rev;
      svn_string_t bc_url, bc_relative;

      SVN_ERR (svn_ra_dav__get_baseline_info(NULL,
                                             &bc_url, &bc_relative,
                                             &got_rev,
                                             ras->sess,
                                             url, revision,
                                             ras->pool));
      final_url = svn_path_url_add_component(bc_url.data,
                                             bc_relative.data,
                                             ras->pool);
      if (fetched_rev != NULL)
        *fetched_rev = got_rev;
    }

  if (stream)
    {
      svn_error_t *err;
      const svn_string_t *expected_checksum = NULL;
      file_write_ctx_t fwc;
      ne_propname md5_propname = { SVN_DAV_PROP_NS_DAV, "md5-checksum" };
      unsigned char digest[MD5_DIGESTSIZE];
      const char *hex_digest;

      /* Only request a checksum if we're getting the file contents. */
      /* ### We should arrange for the checksum to be returned in the
         svn_ra_dav__get_baseline_info() call above; that will prevent
         the extra round trip, at least some of the time. */
      err = svn_ra_dav__get_one_prop(&expected_checksum,
                                     ras->sess,
                                     final_url,
                                     NULL,
                                     &md5_propname,
                                     ras->pool);

      /* Older servers don't serve this prop, but that's okay. */
      /* ### temporary hack for 0.17. if the server doesn't have the prop,
         ### then __get_one_prop returns an empty string. deal with it.  */
      if ((err && (err->apr_err == SVN_ERR_RA_DAV_PROPS_NOT_FOUND))
          || *expected_checksum->data == '\0')
        {
          fwc.do_checksum = FALSE;
          svn_error_clear(err);
        }
      else if (err)
        return err;
      else
        fwc.do_checksum = TRUE;

      fwc.stream = stream;

      if (fwc.do_checksum)
        apr_md5_init(&(fwc.md5_context));

      /* Fetch the file, shoving it at the provided stream. */
      SVN_ERR( custom_get_request(ras->sess, final_url, path,
                                  get_file_reader, &fwc,
                                  ras->callbacks->get_wc_prop,
                                  ras->callback_baton, ras->pool) );

      if (fwc.do_checksum)
        {
          apr_md5_final(digest, &(fwc.md5_context));
          hex_digest = svn_md5_digest_to_cstring(digest, ras->pool);

          if (strcmp (hex_digest, expected_checksum->data) != 0)
            return svn_error_createf
              (SVN_ERR_CHECKSUM_MISMATCH, NULL,
               "svn_ra_dav__get_file: checksum mismatch for '%s':\n"
               "   expected checksum:  %s\n"
               "   actual checksum:    %s\n",
               path, expected_checksum->data, hex_digest);
        }
    }

  if (props)
    {
      SVN_ERR( svn_ra_dav__get_props_resource(&rsrc, ras->sess, final_url, 
                                              NULL, NULL /* all props */, 
                                              ras->pool) ); 
      *props = apr_hash_make(ras->pool);
      SVN_ERR (filter_props (*props, rsrc, TRUE, ras->pool));
    }

  return SVN_NO_ERROR;
}


svn_error_t *svn_ra_dav__get_dir(void *session_baton,
                                 const char *path,
                                 svn_revnum_t revision,
                                 apr_hash_t **dirents,
                                 svn_revnum_t *fetched_rev,
                                 apr_hash_t **props)
{
  svn_ra_dav_resource_t *rsrc;
  apr_hash_index_t *hi;
  int len;
  apr_hash_t *resources;
  const char *final_url;
  char *stripped_final_url;
  svn_ra_session_t *ras = (svn_ra_session_t *) session_baton;
  const char *url = svn_path_url_add_component (ras->url, path, ras->pool);

  /* If the revision is invalid (head), then we're done.  Just fetch
     the public URL, because that will always get HEAD. */
  if ((! SVN_IS_VALID_REVNUM(revision)) && (fetched_rev == NULL))
    final_url = url;

  /* If the revision is something specific, we need to create a bc_url. */
  else
    {
      svn_revnum_t got_rev;
      svn_string_t bc_url, bc_relative;

      SVN_ERR (svn_ra_dav__get_baseline_info(NULL,
                                             &bc_url, &bc_relative,
                                             &got_rev,
                                             ras->sess,
                                             url, revision,
                                             ras->pool));
      final_url = svn_path_url_add_component(bc_url.data,
                                             bc_relative.data,
                                             ras->pool);
      if (fetched_rev != NULL)
        *fetched_rev = got_rev;
    }

  if (dirents)
    {
      /* Just like Nautilus, Cadaver, or any other browser, we do a
         PROPFIND on the directory of depth 1. */
      SVN_ERR( svn_ra_dav__get_props(&resources, ras->sess,
                                     final_url, NE_DEPTH_ONE,
                                     NULL, NULL /* all props */, ras->pool) );
      
      /* Clean up any trailing slashes on final_url, creating
         stripped_final_url */
      stripped_final_url = apr_pstrdup(ras->pool, final_url);
      len = strlen(final_url);
      if (len > 1 && final_url[len - 1] == '/')
        stripped_final_url[len - 1] = '\0';
      
      /* Now we have a hash that maps a bunch of url children to resource
         objects.  Each resource object contains the properties of the
         child.   Parse these resources into svn_dirent_t structs. */
      *dirents = apr_hash_make (ras->pool);
      for (hi = apr_hash_first (ras->pool, resources);
           hi;
           hi = apr_hash_next (hi))
        {
          const void *key;
          void *val;
          const char *childname;
          svn_ra_dav_resource_t *resource;
          const char *propval;
          apr_hash_index_t *h;
          svn_dirent_t *entry;
          
          apr_hash_this (hi, &key, NULL, &val);
          childname =  key;
          resource = val;
          
          /* Skip the effective '.' entry that comes back from NE_DEPTH_ONE */
          if (strcmp(resource->url, stripped_final_url) == 0)
            continue;
          
          entry = apr_pcalloc (ras->pool, sizeof(*entry));
          
          /* node kind */
          entry->kind = resource->is_collection ? svn_node_dir : svn_node_file;
          
          /* size */
          propval = apr_hash_get(resource->propset,
                                 SVN_RA_DAV__PROP_GETCONTENTLENGTH,
                                 APR_HASH_KEY_STRING);
          if (propval == NULL)
            entry->size = 0;
          else
            entry->size = (apr_off_t) atol(propval); /* ### FIXME? */
          
          /* does this resource contain any 'svn' or 'custom' properties,
             i.e.  ones actually created and set by the user? */
          for (h = apr_hash_first (ras->pool, resource->propset);
               h; h = apr_hash_next (h))
            {
              const void *kkey;
              void *vval;
              apr_hash_this (h, &kkey, NULL, &vval);
              
              if (strncmp((const char *)kkey, SVN_DAV_PROP_NS_CUSTOM,
                          sizeof(SVN_DAV_PROP_NS_CUSTOM)) == 0)
                entry->has_props = TRUE;
              
              else if (strncmp((const char *)kkey, SVN_DAV_PROP_NS_SVN,
                               sizeof(SVN_DAV_PROP_NS_SVN)) == 0)
                entry->has_props = TRUE;
              
#ifdef SVN_DAV_FEATURE_USE_OLD_NAMESPACES
              else if (strncmp((const char *)kkey, SVN_PROP_CUSTOM_PREFIX,
                               sizeof(SVN_PROP_CUSTOM_PREFIX)) == 0)
                entry->has_props = TRUE;
              
              else if (strncmp((const char *)kkey, SVN_PROP_PREFIX,
                               sizeof(SVN_PROP_PREFIX)) == 0)
                if (strcmp((const char *)kkey + sizeof(SVN_PROP_PREFIX),
                           "baseline-relative-path") != 0)
                  entry->has_props = TRUE;          
#endif /* SVN_DAV_FEATURE_USE_OLD_NAMESPACES */
            }
          
          /* created_rev & friends */
          propval = apr_hash_get(resource->propset,
                                 SVN_RA_DAV__PROP_VERSION_NAME,
                                 APR_HASH_KEY_STRING);
          if (propval != NULL)
            entry->created_rev = SVN_STR_TO_REV(propval);
          
          propval = apr_hash_get(resource->propset,
                                 SVN_RA_DAV__PROP_CREATIONDATE,
                                 APR_HASH_KEY_STRING);
          if (propval != NULL)
            SVN_ERR( svn_time_from_cstring(&(entry->time),
                                           propval, ras->pool) );
          
          propval = apr_hash_get(resource->propset,
                                 SVN_RA_DAV__PROP_CREATOR_DISPLAYNAME,
                                 APR_HASH_KEY_STRING);
          if (propval != NULL)
            entry->last_author = propval;
          
          apr_hash_set(*dirents, svn_path_basename(childname, ras->pool),
                       APR_HASH_KEY_STRING, entry);
        }
    }

  if (props)                    
    {
      SVN_ERR( svn_ra_dav__get_props_resource(&rsrc, ras->sess, final_url, 
                                              NULL, NULL /* all props */, 
                                              ras->pool) ); 

      *props = apr_hash_make(ras->pool);
      SVN_ERR (filter_props (*props, rsrc, TRUE, ras->pool));
    }

  return SVN_NO_ERROR;
}



svn_error_t * svn_ra_dav__do_checkout(void *session_baton,
                                      svn_revnum_t revision,
                                      svn_boolean_t recurse,
                                      const svn_delta_editor_t *editor,
                                      void *edit_baton)
{
  svn_ra_session_t *ras = session_baton;
  svn_error_t *err;
  void *root_baton;
  const svn_string_t *activity_coll;
  svn_revnum_t target_rev;
  const char *bc_root;
  subdir_t *subdir;
  apr_array_header_t *subdirs;  /* subdirs to scan (subdir_t *) */
  apr_array_header_t *files;    /* files to grab (svn_ra_dav_resource_t *) */
  svn_stringbuf_t *edit_path 
    = svn_stringbuf_create ("", ras->pool); /* telescopic path */
  apr_pool_t *subpool;

  /* ### use quick_wrap rather than SVN_ERR on some of these? */

  /* this subpool will be used during various iteration loops, and cleared
     each time. long-lived stuff should go into ras->pool. */
  subpool = svn_pool_create(ras->pool);

  /* begin the checkout process by fetching some basic information */
  SVN_ERR( begin_checkout(ras, revision, &activity_coll, &target_rev,
                          &bc_root) );

  /* all the files we checkout will have TARGET_REV for the revision */
  SVN_ERR( (*editor->set_target_revision)(edit_baton, target_rev, ras->pool) );

  /* In the checkout case, we don't really have a base revision, so
     pass SVN_IGNORED_REVNUM. */
  SVN_ERR( (*editor->open_root)(edit_baton, SVN_IGNORED_REVNUM,
                                ras->pool, &root_baton) );

  /* store the subdirs into an array for processing, rather than recursing */
  subdirs = apr_array_make(ras->pool, 5, sizeof(subdir_t *));
  files = apr_array_make(ras->pool, 10, sizeof(svn_ra_dav_resource_t *));

  /* Build a directory resource for the root. We'll pop this off and fetch
     the information for it. */
  subdir = apr_palloc(ras->pool, sizeof(*subdir));
  subdir->parent_baton = root_baton;

  subdir->rsrc = apr_pcalloc(ras->pool, sizeof(*subdir->rsrc));
  subdir->rsrc->url = bc_root;

  PUSH_SUBDIR(subdirs, subdir);
  do
    {
      const char *url;
      svn_ra_dav_resource_t *rsrc;
      void *parent_baton;
      void *this_baton;
      int i;

      /* pop a subdir off the stack */
      while (1)
        {
          subdir = POP_SUBDIR(subdirs);
          parent_baton = subdir->parent_baton;

          if (subdir->rsrc != NULL)
            {
              url = subdir->rsrc->url;
              break;
            }
          /* sentinel reached. close the dir. possibly done! */
          svn_path_remove_component(edit_path);
          err = (*editor->close_directory) (parent_baton, subpool);
          if (err)
            return svn_error_quick_wrap(err, "could not finish directory");

          if (subdirs->nelts == 0)
            {
              /* Finish the edit */
              SVN_ERR( ((*editor->close_edit) (edit_baton, subpool)) );

              /* Store auth info if necessary */
              SVN_ERR( (svn_ra_dav__maybe_store_auth_info (ras)) );

              return SVN_NO_ERROR;
            }
        }

      if (strlen(url) > strlen(bc_root))
        {
          const char *comp;
          comp = svn_path_uri_decode(svn_path_basename(url, subpool), 
                                     subpool);
          svn_path_add_component(edit_path, comp);
                                     
          SVN_ERR_W( (*editor->add_directory) (edit_path->data, parent_baton,
                                               NULL, SVN_INVALID_REVNUM,
                                               ras->pool, &this_baton),
                     "could not add directory");
        }
      else 
        {
          /* We are operating in the root of the repository */
          this_baton = root_baton;
        }

      SVN_ERR (svn_ra_dav__get_props_resource(&rsrc,
                                              ras->sess,
                                              url,
                                              NULL,
                                              NULL,
                                              subpool));
      add_props(rsrc, editor->change_dir_prop, this_baton, subpool);

      /* finished processing the directory. clear out the gunk. */
      svn_pool_clear(subpool);

      /* add a sentinel. this will be used to signal a close_directory
         for this directory's baton. */
      subdir = apr_pcalloc(ras->pool, sizeof(*subdir));
      subdir->parent_baton = this_baton;
      PUSH_SUBDIR(subdirs, subdir);

      err = fetch_dirents(ras, url, this_baton, recurse, subdirs, files,
                          editor->change_dir_prop, ras->pool);
      if (err)
        return svn_error_quick_wrap(err, "could not fetch directory entries");

      /* ### use set_wc_dir_prop() */

      /* store the activity URL as a property */
      /* ### should we close the dir batons before returning?? */
      SVN_ERR_W( (*editor->change_dir_prop)(this_baton, 
                                            SVN_RA_DAV__LP_ACTIVITY_COLL,
                                            activity_coll, ras->pool),
                 "could not save the URL to indicate "
                 "where to create activities");

      /* process each of the files that were found */
      for (i = files->nelts; i--; )
        {
          apr_size_t edit_len = edit_path->len;
          const char *comp;
          rsrc = ((svn_ra_dav_resource_t **)files->elts)[i];
          comp = svn_path_uri_decode(svn_path_basename(rsrc->url, subpool), 
                                     subpool);
          svn_path_add_component(edit_path, comp);

          /* ### should we close the dir batons first? */
          SVN_ERR_W( fetch_file(ras->sess, rsrc, this_baton, editor,
                                edit_path->data, subpool),
                     "could not checkout a file");
          svn_stringbuf_chop(edit_path, edit_path->len - edit_len);

          /* trash the per-file stuff. */
          svn_pool_clear(subpool);
        }

      /* reset the list of files */
      files->nelts = 0;

    } while (subdirs->nelts > 0);

  /* ### should never reach??? */

  /* Finish the edit */
  SVN_ERR( ((*editor->close_edit) (edit_baton, ras->pool)) );

  /* Store auth info if necessary */
  SVN_ERR( (svn_ra_dav__maybe_store_auth_info (ras)) );

  svn_pool_destroy(subpool);

  return SVN_NO_ERROR;
}

/* ------------------------------------------------------------------------- */

svn_error_t *svn_ra_dav__get_latest_revnum(void *session_baton,
                                           svn_revnum_t *latest_revnum)
{
  svn_ra_session_t *ras = session_baton;

  /* ### should we perform an OPTIONS to validate the server we're about
     ### to talk to? */

  /* we don't need any of the baseline URLs and stuff, but this does
     give us the latest revision number */
  SVN_ERR( svn_ra_dav__get_baseline_info(NULL, NULL, NULL, latest_revnum,
                                         ras->sess, ras->root.path,
                                         SVN_INVALID_REVNUM, ras->pool) );

  SVN_ERR( svn_ra_dav__maybe_store_auth_info(ras) );

  return NULL;
}


/* -------------------------------------------------------------------------
**
** DATED REV REPORT HANDLING
**
** DeltaV provides no mechanism for mapping a date to a revision, so
** we use a custom report, S:dated-rev-report.  The request contains a
** DAV:creationdate element giving the requested date; the response
** contains a DAV:version-name element giving the most recent revision
** as of that date.
**
** Since this report is so simple, we don't bother with validation or
** baton structures or anything; we just set the revision number in
** the end-element handler for DAV:version-name.
*/

/* This implements the `ne_xml_validate_cb' prototype. */
static int drev_validate_element(void *userdata, ne_xml_elmid parent,
                                 ne_xml_elmid child)
{
  return NE_XML_VALID;
}

/* This implements the `ne_xml_startelm_cb' prototype. */
static int drev_start_element(void *userdata, const struct ne_xml_elm *elm,
                              const char **atts)
{
  return 0;
}

/* This implements the `ne_xml_endelm_cb' prototype. */
static int drev_end_element(void *userdata, const struct ne_xml_elm *elm,
                            const char *cdata)
{
  if (elm->id == ELEM_version_name)
    *((svn_revnum_t *) userdata) = SVN_STR_TO_REV(cdata);

  return 0;
}

svn_error_t *svn_ra_dav__get_dated_revision (void *session_baton,
                                             svn_revnum_t *revision,
                                             apr_time_t timestamp)
{
  svn_ra_session_t *ras = session_baton;
  const char *body;
  svn_error_t *err;

  body = apr_psprintf(ras->pool,
                      "<?xml version=\"1.0\" encoding=\"utf-8\"?>"
                      "<S:dated-rev-report xmlns:S=\"" SVN_XML_NAMESPACE "\" "
                      "xmlns:D=\"DAV:\">"
                      "<D:creationdate>%s</D:creationdate>"
                      "</S:dated-rev-report>",
                      svn_time_to_cstring(timestamp, ras->pool));

  *revision = SVN_INVALID_REVNUM;
  err = svn_ra_dav__parsed_request(ras, "REPORT", ras->root.path, body, -1,
                                   drev_report_elements,
                                   drev_validate_element,
                                   drev_start_element, drev_end_element,
                                   revision, NULL, ras->pool);
  if (err && err->apr_err == SVN_ERR_UNSUPPORTED_FEATURE)
    return svn_error_quick_wrap(err, "Server does not support date-based "
                                "operations.");
  else if (err)
    return err;

  if (*revision == SVN_INVALID_REVNUM)
    return svn_error_create(SVN_ERR_INCOMPLETE_DATA, NULL,
                            "Invalid server response to dated-rev request.");

  return SVN_NO_ERROR;
}


svn_error_t *svn_ra_dav__change_rev_prop (void *session_baton,
                                          svn_revnum_t rev,
                                          const char *name,
                                          const svn_string_t *value)
{
  svn_ra_session_t *ras = session_baton;
  svn_ra_dav_resource_t *baseline;
  svn_boolean_t is_svn_prop;
  int rv;
  static ne_propname propname_struct = {0, 0};
  ne_proppatch_operation po[2] = { { 0 } };
  ne_propname wanted_props[] =
    {
      { "DAV:", "auto-version" },
      { NULL }
    };

  /* Main objective: do a PROPPATCH (allprops) on a baseline object */  

  /* ### A Word From Our Sponsor:  see issue #916.

     Be it heretofore known that this Subversion behavior is
     officially in violation of WebDAV/DeltaV.  DeltaV has *no*
     concept of unversioned properties, anywhere.  If you proppatch
     something, some new version of *something* is created.

     In particular, we've decided that a 'baseline' maps to an svn
     revision; if we attempted to proppatch a baseline, a *normal*
     DeltaV server would do an auto-checkout, patch the working
     baseline, auto-checkin, and create a new baseline.  But
     mod_dav_svn just changes the baseline destructively.
  */

  /* Get the baseline resource. */
  SVN_ERR (svn_ra_dav__get_baseline_props(NULL, &baseline,
                                          ras->sess, 
                                          ras->url,
                                          rev,
                                          wanted_props, /* DAV:auto-version */
                                          ras->pool));

  /* ### TODO: if we got back some value for the baseline's
         'DAV:auto-version' property, interpret it.  We *don't* want
         to attempt the PROPPATCH if the deltaV server is going to do
         auto-versioning and create a new baseline! */

  /* Possibly strip off the 'svn:' prefix for DAV transport.  The
     namespace will be used instead to convey the same meaning. */
  is_svn_prop = svn_prop_is_svn_prop (name);
  propname_struct.nspace = is_svn_prop ? SVN_DAV_PROP_NS_SVN 
                                       : SVN_DAV_PROP_NS_CUSTOM;
  propname_struct.name = is_svn_prop ? (name + sizeof(SVN_PROP_PREFIX) - 1) 
                                     : name;

  po[0].name = &propname_struct;
  po[0].type = value ? ne_propset : ne_propremove;
  po[0].value = value? value->data : NULL; /* ### ESCAPE binary value!! */
  
  rv = ne_proppatch(ras->sess, baseline->url, po);
  if (rv != NE_OK)
    {
      const char *msg = apr_psprintf(ras->pool,
                                     "applying property change to %s",
                                     baseline->url);
      return svn_ra_dav__convert_error(ras->sess, msg, rv);
    }
  
  return SVN_NO_ERROR;
}


svn_error_t *svn_ra_dav__rev_proplist (void *session_baton,
                                       svn_revnum_t rev,
                                       apr_hash_t **props)
{
  svn_ra_session_t *ras = session_baton;
  svn_ra_dav_resource_t *baseline;

  *props = apr_hash_make (ras->pool);

  /* Main objective: do a PROPFIND (allprops) on a baseline object */  
  SVN_ERR (svn_ra_dav__get_baseline_props(NULL, &baseline,
                                          ras->sess, 
                                          ras->url,
                                          rev,
                                          NULL, /* get ALL properties */
                                          ras->pool));

  /* Build a new property hash, based on the one in the baseline
     resource.  In particular, convert the xml-property-namespaces
     into ones that the client understands.  Strip away the DAV:
     liveprops as well. */
  SVN_ERR (filter_props (*props, baseline, FALSE, ras->pool));

  return SVN_NO_ERROR;
}


svn_error_t *svn_ra_dav__rev_prop (void *session_baton,
                                   svn_revnum_t rev,
                                   const char *name,
                                   svn_string_t **value)
{
  svn_ra_session_t *ras = session_baton;
  svn_ra_dav_resource_t *baseline;
  apr_hash_t *filtered_props;
  svn_boolean_t is_svn_prop;

  /* E-Z initialization */
  ne_propname wanted_props[] =
    {
      { "", "" },
      { NULL }
    };

  /* Decide on the namespace and propname for XML marshalling. */
  is_svn_prop = svn_prop_is_svn_prop(name);
  wanted_props[0].nspace = is_svn_prop ? SVN_DAV_PROP_NS_SVN 
                                       : SVN_DAV_PROP_NS_CUSTOM;
  wanted_props[0].name = is_svn_prop ? name + sizeof(SVN_PROP_PREFIX) - 1
                                     : name;

  /* Main objective: do a PROPFIND (allprops) on a baseline object */  
  SVN_ERR (svn_ra_dav__get_baseline_props(NULL, &baseline,
                                          ras->sess, 
                                          ras->url,
                                          rev,
                                          wanted_props,
                                          ras->pool));

  /* Build a new property hash, based on the one in the baseline
     resource.  In particular, convert the xml-property-namespaces
     into ones that the client understands.  Strip away the DAV:
     liveprops as well. */
  filtered_props = apr_hash_make(ras->pool);
  SVN_ERR (filter_props (filtered_props, baseline, FALSE, ras->pool));

  *value = apr_hash_get(filtered_props, name, APR_HASH_KEY_STRING);

  return SVN_NO_ERROR;
}




/* -------------------------------------------------------------------------
**
** UPDATE HANDLING
**
** ### docco...
**
** DTD of the update report:
** ### open/add file/dir. first child is always checked-in/href (vsn_url).
** ### next are subdir elems, possibly fetch-file, then fetch-prop.
*/

/* This implements the `ne_xml_validate_cb' prototype. */
static int validate_element(void *userdata,
                            ne_xml_elmid parent,
                            ne_xml_elmid child)
{
  /* We're being very strict with the validity of XML elements here. If
     something exists that we don't know about, then we might not update
     the client properly. We also make various assumptions in the element
     processing functions, and the strong validation enables those
     assumptions. */

  switch (parent)
    {
    case NE_ELM_root:
      if (child == ELEM_update_report)
        return NE_XML_VALID;
      else
        return NE_XML_INVALID;

    case ELEM_update_report:
      if (child == ELEM_target_revision
          || child == ELEM_open_directory
          || child == ELEM_resource_walk)
        return NE_XML_VALID;
      else
        return NE_XML_INVALID;

    case ELEM_resource_walk:
      if (child == ELEM_resource)
        return NE_XML_VALID;
      else
        return NE_XML_INVALID;

    case ELEM_resource:
      if (child == ELEM_checked_in)
        return NE_XML_VALID;
      else
        return NE_XML_INVALID;

    case ELEM_open_directory:
      if (child == ELEM_open_directory
          || child == ELEM_add_directory
          || child == ELEM_open_file
          || child == ELEM_add_file
          || child == ELEM_fetch_props
          || child == ELEM_remove_prop
          || child == ELEM_delete_entry
          || child == ELEM_prop
          || child == ELEM_checked_in)
        return NE_XML_VALID;
      else
        return NE_XML_INVALID;

    case ELEM_add_directory:
      if (child == ELEM_add_directory
          || child == ELEM_add_file
          || child == ELEM_prop
          || child == ELEM_checked_in)
        return NE_XML_VALID;
      else
        return NE_XML_INVALID;

    case ELEM_open_file:
      if (child == ELEM_checked_in
          || child == ELEM_fetch_file
          || child == ELEM_prop
          || child == ELEM_fetch_props
          || child == ELEM_remove_prop)
        return NE_XML_VALID;
      else
        return NE_XML_INVALID;

    case ELEM_add_file:
      if (child == ELEM_checked_in
          || child == ELEM_prop)
        return NE_XML_VALID;
      else
        return NE_XML_INVALID;

    case ELEM_checked_in:
      if (child == NE_ELM_href)
        return NE_XML_VALID;
      else
        return NE_XML_INVALID;

    case ELEM_prop:
      if (child == ELEM_version_name
          || child == ELEM_creationdate
          || child == ELEM_creator_displayname
          || child == ELEM_md5_checksum
          || child == ELEM_remove_prop)
        return NE_XML_VALID;
      else
        return NE_XML_DECLINE;

    default:
      return NE_XML_DECLINE;
    }

  /* NOTREACHED */
}

static const char *get_attr(const char **atts, const char *which)
{
  for (; atts && *atts; atts += 2)
    if (strcmp(*atts, which) == 0)
      return atts[1];
  return NULL;
}

static void push_dir(report_baton_t *rb, 
                     void *baton, 
                     svn_stringbuf_t *pathbuf,
                     apr_pool_t *pool)
{
  dir_item_t *di = (dir_item_t *)apr_array_push(rb->dirs);

  memset(di, 0, sizeof(*di));
  di->baton = baton;
  di->pathbuf = pathbuf;
  di->pool = pool;
}

/* This implements the `ne_xml_startelm_cb' prototype. */
static int start_element(void *userdata, const struct ne_xml_elm *elm,
                         const char **atts)
{
  report_baton_t *rb = userdata;
  const char *att;
  svn_revnum_t base;
  const char *name;
  svn_stringbuf_t *cpath = NULL;
  svn_revnum_t crev = SVN_INVALID_REVNUM;
  dir_item_t *parent_dir;
  void *new_dir_baton;
  svn_stringbuf_t *pathbuf;
  apr_pool_t *subpool;
  const char *base_checksum = NULL;
  const char *result_checksum = NULL;

  switch (elm->id)
    {
    case ELEM_target_revision:
      att = get_attr(atts, "rev");
      /* ### verify we got it. punt on error. */

      CHKERR( (*rb->editor->set_target_revision)(rb->edit_baton,
                                                 SVN_STR_TO_REV(att),
                                                 rb->ras->pool) );
      break;

    case ELEM_resource:
      att = get_attr(atts, "path");
      /* ### verify we got it. punt on error. */
      rb->current_wcprop_path = apr_pstrdup(rb->ras->pool, att);
      break;

    case ELEM_open_directory:
      att = get_attr(atts, "rev");
      /* ### verify we got it. punt on error. */
      base = SVN_STR_TO_REV(att);
      if (rb->dirs->nelts == 0)
        {
          /* pathbuf has to live for the whole edit! */
          pathbuf = svn_stringbuf_create("", rb->ras->pool);

          /* During switch operations, we need to invalidate the
             tree's version resource URLs in case something goes
             wrong. */
          if (rb->is_switch && rb->ras->callbacks->invalidate_wc_props)
            {
              CHKERR( rb->ras->callbacks->invalidate_wc_props
                      (rb->ras->callback_baton,
                       "", SVN_RA_DAV__LP_VSN_URL, rb->ras->pool) );
            }

          subpool = svn_pool_create(rb->ras->pool);
          CHKERR( (*rb->editor->open_root)(rb->edit_baton, base,
                                           subpool, &new_dir_baton) );

          /* push the new baton onto the directory baton stack */
          push_dir(rb, new_dir_baton, pathbuf, subpool);
        }
      else
        {
          name = get_attr(atts, "name");
          /* ### verify we got it. punt on error. */
          svn_stringbuf_set(rb->namestr, name);

          parent_dir = &TOP_DIR(rb);
          subpool = svn_pool_create(parent_dir->pool);

          pathbuf = svn_stringbuf_dup(parent_dir->pathbuf, subpool);
          svn_path_add_component(pathbuf, rb->namestr->data);

          CHKERR( (*rb->editor->open_directory)(pathbuf->data,
                                                parent_dir->baton, base,
                                                subpool, 
                                                &new_dir_baton) );

          /* push the new baton onto the directory baton stack */
          push_dir(rb, new_dir_baton, pathbuf, subpool);
        }

      /* Property fetching is NOT implied in replacement. */
      TOP_DIR(rb).fetch_props = FALSE;
      break;

    case ELEM_add_directory:
      name = get_attr(atts, "name");
      /* ### verify we got it. punt on error. */
      svn_stringbuf_set(rb->namestr, name);

      att = get_attr(atts, "copyfrom-path");
      if (att != NULL)
        {
          cpath = rb->cpathstr;
          svn_stringbuf_set(cpath, att);

          att = get_attr(atts, "copyfrom-rev");
          /* ### verify we got it. punt on error. */
          crev = SVN_STR_TO_REV(att);
        }

      parent_dir = &TOP_DIR(rb);
      subpool = svn_pool_create(parent_dir->pool);

      pathbuf = svn_stringbuf_dup(parent_dir->pathbuf, subpool);
      svn_path_add_component(pathbuf, rb->namestr->data);

      CHKERR( (*rb->editor->add_directory)(pathbuf->data, parent_dir->baton,
                                           cpath ? cpath->data : NULL, 
                                           crev, subpool,
                                           &new_dir_baton) );

      /* push the new baton onto the directory baton stack */
      push_dir(rb, new_dir_baton, pathbuf, subpool);

      /* Property fetching is implied in addition. */
      TOP_DIR(rb).fetch_props = TRUE;
      break;

    case ELEM_open_file:
      att = get_attr(atts, "rev");
      /* ### verify we got it. punt on error. */
      base = SVN_STR_TO_REV(att);

      name = get_attr(atts, "name");
      /* ### verify we got it. punt on error. */
      svn_stringbuf_set(rb->namestr, name);

      parent_dir = &TOP_DIR(rb);
      rb->file_pool = svn_pool_create(rb->ras->pool);

      /* Add this file's name into the directory's path buffer. It will be
         removed in end_element() */
      svn_path_add_component(parent_dir->pathbuf, rb->namestr->data);

      CHKERR( (*rb->editor->open_file)(parent_dir->pathbuf->data, 
                                       parent_dir->baton, base,
                                       rb->file_pool,
                                       &rb->file_baton) );

      /* Property fetching is NOT implied in replacement. */
      rb->fetch_props = FALSE;

      break;

    case ELEM_add_file:
      name = get_attr(atts, "name");
      /* ### verify we got it. punt on error. */
      svn_stringbuf_set(rb->namestr, name);

      att = get_attr(atts, "copyfrom-path");
      if (att != NULL)
        {
          cpath = rb->cpathstr;
          svn_stringbuf_set(cpath, att);

          att = get_attr(atts, "copyfrom-rev");
          /* ### verify we got it. punt on error. */
          crev = SVN_STR_TO_REV(att);
        }

      parent_dir = &TOP_DIR(rb);
      rb->file_pool = svn_pool_create(rb->ras->pool);

      result_checksum = get_attr(atts, "result-checksum");
      if (result_checksum)
        rb->result_checksum = apr_pstrdup(rb->file_pool, result_checksum);

      /* Add this file's name into the directory's path buffer. It will be
         removed in end_element() */
      svn_path_add_component(parent_dir->pathbuf, rb->namestr->data);

      CHKERR( (*rb->editor->add_file)(parent_dir->pathbuf->data,
                                      parent_dir->baton,
                                      cpath ? cpath->data : NULL, 
                                      crev, rb->file_pool,
                                      &rb->file_baton) );

      /* Property fetching is implied in addition. */
      rb->fetch_props = TRUE;

      break;

    case ELEM_remove_prop:
      name = get_attr(atts, "name");
      /* ### verify we got it. punt on error. */
      svn_stringbuf_set(rb->namestr, name);

      /* Removing a prop.  */
      if (rb->file_baton == NULL)
        rb->editor->change_dir_prop(TOP_DIR(rb).baton, rb->namestr->data, 
                                    NULL, TOP_DIR(rb).pool);
      else
        rb->editor->change_file_prop(rb->file_baton, rb->namestr->data, 
                                     NULL, rb->file_pool);
      break;
      
    case ELEM_fetch_props:
      if (!rb->fetch_content)
        {
          /* If this is just a status check, the specifics of the
             property change are uninteresting.  Simply call our
             editor function with bogus data so it registers a
             property mod. */
          svn_stringbuf_set(rb->namestr, SVN_PROP_PREFIX "BOGOSITY");

          if (rb->file_baton == NULL)
            rb->editor->change_dir_prop(TOP_DIR(rb).baton, rb->namestr->data, 
                                        NULL, TOP_DIR(rb).pool);
          else
            rb->editor->change_file_prop(rb->file_baton, rb->namestr->data, 
                                         NULL, rb->file_pool);
        }
      else
        {
          /* Note that we need to fetch props for this... */
          if (rb->file_baton == NULL)
            TOP_DIR(rb).fetch_props = TRUE; /* ...directory. */
          else
            rb->fetch_props = TRUE; /* ...file. */
        }
      break;

    case ELEM_fetch_file:
      base_checksum = get_attr(atts, "base-checksum");
      result_checksum = get_attr(atts, "result-checksum");
      /* assert: rb->href->len > 0 */
      CHKERR( simple_fetch_file(rb->ras->sess2, rb->href->data,
                                TOP_DIR(rb).pathbuf->data,
                                rb->fetch_content,
                                rb->file_baton,
                                base_checksum,
                                result_checksum,
                                rb->editor,
                                rb->ras->callbacks->get_wc_prop,
                                rb->ras->callback_baton,
                                rb->file_pool) );
      break;

    case ELEM_delete_entry:
      name = get_attr(atts, "name");
      /* ### verify we got it. punt on error. */
      svn_stringbuf_set(rb->namestr, name);

      parent_dir = &TOP_DIR(rb);
      subpool = parent_dir->pool;

      pathbuf = svn_stringbuf_dup(parent_dir->pathbuf, subpool);
      svn_path_add_component(pathbuf, rb->namestr->data);

      CHKERR( (*rb->editor->delete_entry)(pathbuf->data,
                                          SVN_INVALID_REVNUM,
                                          TOP_DIR(rb).baton,
                                          subpool) );
      break;

    default:
      break;
    }

  return 0;
}


static svn_error_t *
add_node_props (report_baton_t *rb, apr_pool_t *pool)
{
  svn_ra_dav_resource_t *rsrc;

  /* Do nothing if we aren't fetching content.  */
  if (!rb->fetch_content)
    return SVN_NO_ERROR;

  if (rb->file_baton)
    {
      if (! rb->fetch_props)
        return SVN_NO_ERROR;

      /* Fetch dir props. */
      SVN_ERR(svn_ra_dav__get_props_resource(&rsrc,
                                             rb->ras->sess2,
                                             rb->href->data,
                                             NULL,
                                             NULL,
                                             pool));
      add_props(rsrc, 
                rb->editor->change_file_prop, 
                rb->file_baton,
                pool);
    }
  else
    {
      if (! TOP_DIR(rb).fetch_props)
        return SVN_NO_ERROR;

      /* Fetch dir props. */
      SVN_ERR(svn_ra_dav__get_props_resource(&rsrc,
                                             rb->ras->sess2,
                                             TOP_DIR(rb).vsn_url,
                                             NULL,
                                             NULL,
                                             pool));
      add_props(rsrc, 
                rb->editor->change_dir_prop, 
                TOP_DIR(rb).baton, 
                pool);
    }
    
  return SVN_NO_ERROR;
}

/* This implements the `ne_xml_endelm_cb' prototype. */
static int end_element(void *userdata, 
                       const struct ne_xml_elm *elm,
                       const char *cdata)
{
  report_baton_t *rb = userdata;
  const svn_delta_editor_t *editor = rb->editor;

  switch (elm->id)
    {
    case ELEM_resource:
      rb->current_wcprop_path = NULL;
      break;

    case ELEM_add_directory:
    case ELEM_open_directory:
      /* fetch node props as necessary. */
      CHKERR( add_node_props(rb, TOP_DIR(rb).pool));

      /* Close the directory on top of the stack, and pop it.  Also,
         destroy the subpool used exclusive by this directory and its
         children.  */
      CHKERR( (*rb->editor->close_directory)(TOP_DIR(rb).baton, 
                                             TOP_DIR(rb).pool) );
      svn_pool_destroy(TOP_DIR(rb).pool);
      apr_array_pop(rb->dirs);

      /* If we just popped the last directory from the stack, we can
         close the edit. */
      if (rb->dirs->nelts == 0)
        {
          /* we got the whole HTTP response thing done. now wrap up the update
             process with a close_edit call. */
          CHKERR( (*rb->editor->close_edit)(rb->edit_baton, rb->ras->pool) );
          rb->edit_baton = NULL;
        }
      break;

    case ELEM_add_file:
      /* we wait until the close element to do the work. this allows us to
         retrieve the href before fetching. */

      /* fetch file */
      CHKERR( simple_fetch_file(rb->ras->sess2, rb->href->data,
                                TOP_DIR(rb).pathbuf->data,
                                rb->fetch_content,
                                rb->file_baton,
                                NULL,  /* no base checksum in an add */
                                rb->result_checksum,
                                rb->editor,
                                rb->ras->callbacks->get_wc_prop,
                                rb->ras->callback_baton,
                                rb->file_pool) );

      /* fetch node props as necessary. */
      CHKERR( add_node_props(rb, rb->file_pool) );

      /* close the file and mark that we are no longer operating on a file */
      CHKERR( (*rb->editor->close_file)(rb->file_baton, rb->file_pool) );
      rb->file_baton = NULL;

      /* Yank this file out of the directory's path buffer. */
      svn_path_remove_component(TOP_DIR(rb).pathbuf);
      svn_pool_destroy(rb->file_pool);
      rb->file_pool = NULL;
      break;

    case ELEM_open_file:
      /* fetch node props as necessary. */
      CHKERR( add_node_props(rb, rb->file_pool) );

      /* close the file and mark that we are no longer operating on a file */
      CHKERR( (*rb->editor->close_file)(rb->file_baton, rb->file_pool) );
      rb->file_baton = NULL;

      /* Yank this file out of the directory's path buffer. */
      svn_path_remove_component(TOP_DIR(rb).pathbuf);
      svn_pool_destroy(rb->file_pool);
      rb->file_pool = NULL;
      break;

    case NE_ELM_href:
      /* do nothing if we aren't fetching content. */
      if (!rb->fetch_content)
        break;

      /* record the href that we just found */
      svn_ra_dav__copy_href(rb->href, cdata);
      
      /* if we're within a <resource> tag, then just call the generic
         RA set_wcprop_callback directly;  no need to use the
         update-editor.  */
      if (rb->current_wcprop_path != NULL)
        {
          svn_string_t href_val;
          href_val.data = rb->href->data;
          href_val.len = rb->href->len;

          if (rb->ras->callbacks->set_wc_prop != NULL)
            CHKERR( rb->ras->callbacks->set_wc_prop(rb->ras->callback_baton,
                                                    rb->current_wcprop_path,
                                                    SVN_RA_DAV__LP_VSN_URL,
                                                    &href_val,
                                                    rb->ras->pool) );
        }
      /* else we're setting a wcprop in the context of an editor drive. */
      else if (rb->file_baton == NULL)
        {
          CHKERR( simple_store_vsn_url(rb->href->data, TOP_DIR(rb).baton,
                                       rb->editor->change_dir_prop,
                                       TOP_DIR(rb).pool) );

          /* save away the URL in case a fetch-props arrives after all of
             the subdir processing. we will need this copy of the URL to
             fetch the properties (i.e. rb->href will be toast by then). */
          TOP_DIR(rb).vsn_url = apr_pmemdup(TOP_DIR(rb).pool,
                                            rb->href->data, rb->href->len + 1);
        }
      else
        {
          CHKERR( simple_store_vsn_url(rb->href->data, rb->file_baton,
                                       rb->editor->change_file_prop,
                                       rb->file_pool) );
        }
      break;

    case ELEM_version_name:
    case ELEM_creationdate:
    case ELEM_creator_displayname:
      {
        /* The name of the xml tag is the property that we want to set. */
        apr_pool_t *pool = 
          rb->file_baton ? rb->file_pool : TOP_DIR(rb).pool;
        prop_setter_t setter =
          rb->file_baton ? editor->change_file_prop : editor->change_dir_prop;
        const char *name = apr_pstrcat(pool, elm->nspace, elm->name, NULL);
        void *baton = rb->file_baton ? rb->file_baton : TOP_DIR(rb).baton;

        CHKERR( set_special_wc_prop(name, cdata, setter, baton, pool) );
      }
      break;
  
    default:
      break;
    }

  return 0;
}


static svn_error_t * reporter_set_path(void *report_baton,
                                       const char *path,
                                       svn_revnum_t revision)
{
  report_baton_t *rb = report_baton;
  apr_status_t status;
  const char *entry;
  svn_stringbuf_t *qpath = NULL;

  svn_xml_escape_cstring (&qpath, path, rb->ras->pool);
  entry = apr_psprintf(rb->ras->pool,
                       "<S:entry rev=\"%"
                       SVN_REVNUM_T_FMT
                       "\">%s</S:entry>" DEBUG_CR,
                       revision, qpath->data);

  status = apr_file_write_full(rb->tmpfile, entry, strlen(entry), NULL);
  if (status)
    {
      (void) apr_file_close(rb->tmpfile);
      return svn_error_create(status, NULL,
                              "Could not write an entry to the temporary "
                              "report file.");
    }

  return SVN_NO_ERROR;
}


static svn_error_t * reporter_link_path(void *report_baton,
                                        const char *path,
                                        const char *url,
                                        svn_revnum_t revision)
{
  report_baton_t *rb = report_baton;
  apr_status_t status;
  const char *entry;
  svn_stringbuf_t *qpath = NULL, *qlinkpath = NULL;
  svn_string_t bc_relative;

  /* Convert the copyfrom_* url/rev "public" pair into a Baseline
     Collection (BC) URL that represents the revision -- and a
     relative path under that BC.  */
  SVN_ERR( svn_ra_dav__get_baseline_info(NULL, NULL, &bc_relative, NULL,
                                         rb->ras->sess,
                                         url, revision,
                                         rb->ras->pool));
  
  
  svn_xml_escape_cstring (&qpath, path, rb->ras->pool);
  svn_xml_escape_cstring (&qlinkpath, bc_relative.data, rb->ras->pool);
  entry = apr_psprintf(rb->ras->pool,
                       "<S:entry rev=\"%" SVN_REVNUM_T_FMT
                       "\" linkpath=\"/%s\">%s</S:entry>" DEBUG_CR,
                       revision, qlinkpath->data, qpath->data);

  status = apr_file_write_full(rb->tmpfile, entry, strlen(entry), NULL);
  if (status)
    {
      (void) apr_file_close(rb->tmpfile);
      return svn_error_create(status, NULL,
                              "Could not write an entry to the temporary "
                              "report file.");
    }

  return SVN_NO_ERROR;
}


static svn_error_t * reporter_delete_path(void *report_baton,
                                          const char *path)
{
  report_baton_t *rb = report_baton;
  apr_status_t status;
  const char *s;
  svn_stringbuf_t *qpath = NULL;

  svn_xml_escape_cstring (&qpath, path, rb->ras->pool);
  s = apr_psprintf(rb->ras->pool,
                   "<S:missing>%s</S:missing>" DEBUG_CR,
                   qpath->data);

  status = apr_file_write_full(rb->tmpfile, s, strlen(s), NULL);
  if (status)
    {
      (void) apr_file_close(rb->tmpfile);
      return svn_error_create(status, NULL,
                              "Could not write a missing entry to the "
                              "temporary report file.");
    }

  return SVN_NO_ERROR;
}


static svn_error_t * reporter_abort_report(void *report_baton)
{
  report_baton_t *rb = report_baton;

  (void) apr_file_close(rb->tmpfile);

  return SVN_NO_ERROR;
}


static svn_error_t * reporter_finish_report(void *report_baton)
{
  report_baton_t *rb = report_baton;
  apr_status_t status;
  int fdesc;
  svn_error_t *err;
  apr_off_t offset = 0;

  status = apr_file_write_full(rb->tmpfile,
                               report_tail, sizeof(report_tail) - 1, NULL);
  if (status)
    {
      (void) apr_file_close(rb->tmpfile);
      return svn_error_create(status, NULL,
                              "Could not write the trailer for the temporary "
                              "report file.");
    }

  /* get the editor process prepped */
  rb->dirs = apr_array_make(rb->ras->pool, 5, sizeof(dir_item_t));
  rb->namestr = MAKE_BUFFER(rb->ras->pool);
  rb->cpathstr = MAKE_BUFFER(rb->ras->pool);
  rb->href = MAKE_BUFFER(rb->ras->pool);

  /* Rewind the tmpfile. */
  status = apr_file_seek(rb->tmpfile, APR_SET, &offset);
  if (status)
    {
      (void) apr_file_close(rb->tmpfile);
      return svn_error_create(status, NULL,
                              "Couldn't rewind tmpfile.");
    }
  /* Convert the (apr_file_t *)tmpfile into a file descriptor for neon. */
  status = svn_io_fd_from_file(&fdesc, rb->tmpfile);
  if (status)
    {
      (void) apr_file_close(rb->tmpfile);
      return svn_error_create(status, NULL,
                              "Couldn't get file-descriptor of tmpfile.");
    }

  err = svn_ra_dav__parsed_request(rb->ras, "REPORT", rb->ras->root.path,
                                   NULL, fdesc,
                                   report_elements, validate_element,
                                   start_element, end_element, rb,
                                   NULL, rb->ras->pool);

  /* we're done with the file */
  (void) apr_file_close(rb->tmpfile);

  if (err != NULL)
    return err;
  if (rb->err != NULL)
    return rb->err;

  /* We got the whole HTTP response thing done.  *Whew*.  Our edit
     baton should have been closed by now, so return a failure if it
     hasn't been. */
  if (rb->edit_baton)
    {
      return svn_error_createf 
        (SVN_ERR_RA_DAV_REQUEST_FAILED, NULL,
         "REPORT response handling failed to complete the editor drive");
    }

  /* store auth info if we can. */
  SVN_ERR( svn_ra_dav__maybe_store_auth_info (rb->ras) );

  return SVN_NO_ERROR;
}

static const svn_ra_reporter_t ra_dav_reporter = {
  reporter_set_path,
  reporter_delete_path,
  reporter_link_path,
  reporter_finish_report,
  reporter_abort_report
};


/* Make a generic reporter/baton for reporting the state of the
   working copy during updates or status checks. */
static svn_error_t *
make_reporter (void *session_baton,
               const svn_ra_reporter_t **reporter,
               void **report_baton,
               svn_revnum_t revision,
               const char *target,
               const char *dst_path,
               svn_boolean_t recurse,
               svn_boolean_t resource_walk,
               const svn_delta_editor_t *editor,
               void *edit_baton,
               svn_boolean_t fetch_content)
{
  svn_ra_session_t *ras = session_baton;
  report_baton_t *rb;
  apr_status_t status;
  const char *s;
  const char *msg;

  /* ### create a subpool for this operation? */

  rb = apr_pcalloc(ras->pool, sizeof(*rb));
  rb->ras = ras;
  rb->editor = editor;
  rb->edit_baton = edit_baton;
  rb->fetch_content = fetch_content;
  rb->is_switch = dst_path ? TRUE : FALSE;

  /* Neon "pulls" request body content from the caller. The reporter is
     organized where data is "pushed" into self. To match these up, we use
     an intermediate file -- push data into the file, then let Neon pull
     from the file.

     Note: one day we could spin up a thread and use a pipe between this
     code and Neon. We write to a pipe, Neon reads from the pipe. Each
     thread can block on the pipe, waiting for the other to complete its
     work.
  */

  /* Use the client callback to create a tmpfile. */
  SVN_ERR(ras->callbacks->open_tmp_file (&rb->tmpfile, ras->callback_baton));

  /* ### register a cleanup on our (sub)pool which removes the file. this
     ### will ensure that the file always gets tossed, even if we exit
     ### with an error. */

  /* prep the file */
  status = apr_file_write_full(rb->tmpfile,
                               report_head, sizeof(report_head) - 1, NULL);
  if (status)
    {
      msg = "Could not write the header for the temporary report file.";
      goto error;
    }

  /* an invalid revnum means "latest". we can just omit the target-revision
     element in that case. */
  if (SVN_IS_VALID_REVNUM(revision))
    {
      s = apr_psprintf(ras->pool, 
                       "<S:target-revision>%" SVN_REVNUM_T_FMT
                       "</S:target-revision>", revision);
      status = apr_file_write_full(rb->tmpfile, s, strlen(s), NULL);
      if (status)
        {
          msg = "Failed writing the target revision to the report tempfile.";
          goto error;
        }
    }

  /* A NULL target is no problem.  */
  if (target)
    {
      s = apr_psprintf(ras->pool, 
                       "<S:update-target>%s</S:update-target>",
                       target);
      status = apr_file_write_full(rb->tmpfile, s, strlen(s), NULL);
      if (status)
        {
          msg = "Failed writing the target to the report tempfile.";
          goto error;
        }
    }


  /* A NULL dst_path is also no problem;  this is only passed during a
     'switch' operation.  If NULL, we don't mention it in the custom
     report, and mod_dav_svn automatically runs dir_delta() on two
     identical paths. */
  if (dst_path)
    {
      svn_stringbuf_t *dst_path_str = NULL;
      svn_xml_escape_cstring (&dst_path_str, dst_path, ras->pool);

      s = apr_psprintf(ras->pool, "<S:dst-path>%s</S:dst-path>",
                       dst_path_str->data);
      status = apr_file_write_full(rb->tmpfile, s, strlen(s), NULL);
      if (status)
        {
          msg = "Failed writing the dst-path to the report tempfile.";
          goto error;
        }
    }

  /* mod_dav_svn will assume recursive, unless it finds this element. */
  if (!recurse)
    {
      const char * data = "<S:recursive>no</S:recursive>";
      status = apr_file_write_full(rb->tmpfile, data, strlen(data), NULL);
      if (status)
        {
          msg = "Failed writing the recurse flag to the report tempfile.";
          goto error;
        }
    }

  /* If we want a resource walk to occur, note that now. */
  if (resource_walk)
    {
      const char * data = "<S:resource-walk>yes</S:resource-walk>";
      status = apr_file_write_full(rb->tmpfile, data, strlen(data), NULL);
      if (status)
        {
          msg = "Failed writing the resource-walk flag to the report tempfile.";
          goto error;
        }
    }

  *reporter = &ra_dav_reporter;
  *report_baton = rb;

  return SVN_NO_ERROR;

 error:
  (void) apr_file_close(rb->tmpfile);
  return svn_error_create(status, NULL, msg);
}                      


svn_error_t * svn_ra_dav__do_update(void *session_baton,
                                    const svn_ra_reporter_t **reporter,
                                    void **report_baton,
                                    svn_revnum_t revision_to_update_to,
                                    const char *update_target,
                                    svn_boolean_t recurse,
                                    const svn_delta_editor_t *wc_update,
                                    void *wc_update_baton)
{
  return make_reporter (session_baton,
                        reporter,
                        report_baton,
                        revision_to_update_to,
                        update_target,
                        NULL,
                        recurse,
                        FALSE,
                        wc_update,
                        wc_update_baton,
                        TRUE); /* fetch_content */
}


svn_error_t * svn_ra_dav__do_status(void *session_baton,
                                    const svn_ra_reporter_t **reporter,
                                    void **report_baton,
                                    const char *status_target,
                                    svn_boolean_t recurse,
                                    const svn_delta_editor_t *wc_status,
                                    void *wc_status_baton)
{
  return make_reporter (session_baton,
                        reporter,
                        report_baton,
                        SVN_INVALID_REVNUM,
                        status_target,
                        NULL,
                        recurse,
                        FALSE,
                        wc_status,
                        wc_status_baton,
                        FALSE); /* fetch_content */
}


svn_error_t * svn_ra_dav__do_switch(void *session_baton,
                                    const svn_ra_reporter_t **reporter,
                                    void **report_baton,
                                    svn_revnum_t revision_to_update_to,
                                    const char *update_target,
                                    svn_boolean_t recurse,
                                    const char *switch_url,
                                    const svn_delta_editor_t *wc_update,
                                    void *wc_update_baton)
{
  return make_reporter (session_baton,
                        reporter,
                        report_baton,
                        revision_to_update_to,
                        update_target,
                        switch_url,
                        recurse,
                        TRUE,
                        wc_update,
                        wc_update_baton,
                        TRUE); /* fetch_content */
}


svn_error_t * svn_ra_dav__do_diff(void *session_baton,
                                  const svn_ra_reporter_t **reporter,
                                  void **report_baton,
                                  svn_revnum_t revision,
                                  const char *diff_target,
                                  svn_boolean_t recurse,
                                  const char *versus_url,
                                  const svn_delta_editor_t *wc_diff,
                                  void *wc_diff_baton)
{
  return make_reporter (session_baton,
                        reporter,
                        report_baton,
                        revision,
                        diff_target,
                        versus_url,
                        recurse,
                        FALSE,
                        wc_diff,
                        wc_diff_baton,
                        TRUE); /* fetch_content */
}<|MERGE_RESOLUTION|>--- conflicted
+++ resolved
@@ -668,11 +668,7 @@
   file_read_ctx_t frc = { 0 };
 
   SVN_ERR_W( (*editor->apply_textdelta)(file_baton,
-<<<<<<< HEAD
-                                        NULL, NULL,
-=======
                                         base_checksum, result_checksum,
->>>>>>> 2b3bfb48
                                         pool,
                                         &frc.handler,
                                         &frc.handler_baton),
