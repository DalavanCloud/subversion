--- conflicted
+++ resolved
@@ -36,65 +36,6 @@
 #include "svn_path.h"
 
 #include "ra_dav.h"
-
-
--
-/* Retrieve a named configuration value, specifying a default.
-   The configuration will first be checked for a configured default
-   (in the "default" group), then will check the specified server
-   group for an override. If nothing is found in either the default
-   section or the server section, the default value will be returned
-*/
-static const char*
-get_server_setting(svn_config_t *cfg,
-                   const char* server_group,
-                   const char* option_name,
-                   const char* default_value)
-{
-  const char* retval;
-  svn_config_get(cfg, &retval, "default", option_name, default_value);
-  if (server_group)
-    {
-      svn_config_get(cfg, &retval, server_group, option_name, retval);
-    }
-  return retval;
-}
-
-
-/*  Retrieve a named configuration value, specifying a default.
-   The configuration will first be checked for a configured default
-   (in the "default" group), then will check the specified server
-   group for an override. If nothing is found in either the default
-   section or the server section, the default value will be
-   returned. an error will be returned if the value is not a valid
-   number. */
-static svn_error_t*
-get_server_setting_int(svn_config_t *cfg,
-                       const char *server_group,
-                       const char *option_name,
-                       apr_int64_t default_value,
-                       apr_int64_t *result_value,
-                       apr_pool_t *pool)
-{
-  const char* tmp_value;
-  char* end_pos;
-  char *default_value_str = apr_psprintf(pool,
-                                         "%" APR_INT64_T_FMT,
-                                         default_value); 
-  tmp_value = get_server_setting(cfg, server_group,
-                                 option_name, default_value_str);
-
-  /* read tmp_value as an int now */
-  *result_value = apr_strtoi64(tmp_value, &end_pos, 0);
-  
-  if (*end_pos != 0) 
-    {
-      return svn_error_create(SVN_ERR_RA_DAV_INVALID_CONFIG_VALUE, NULL,
-                              "non-integer in integer option");
-    }
-  return NULL;
-}
 
 
 /* a cleanup routine attached to the pool that contains the RA session
@@ -140,14 +81,6 @@
   return 0;
 }
 
-<<<<<<< HEAD
-typedef struct verify_ssl_baton_t
-{
-  svn_config_t *cfg;
-  const char *server_group;
-} verify_ssl_baton_t;
-
-=======
 
 /* A neon-session callback to validate the SSL certificate when the CA
    is unknown or there are other SSL certificate problems. */
@@ -267,45 +200,55 @@
       svn_config_get(cfg, &debug_str, server_group, 
                      SVN_CONFIG_OPTION_NEON_DEBUG_MASK, debug_str);
     }
->>>>>>> 932cd54e
-
-/* A neon-session callback to validate the SSL certificate when the CA
-   is unknown or there are other SSL certificate problems. */
-static int verify_ssl_callback(void *userdata, int failures,
-			       const ne_ssl_certificate *cert)
-{
-  const char *flag = NULL;
-  verify_ssl_baton_t *baton;
-  
-  baton = (verify_ssl_baton_t *)userdata;
-
-  /* This is a bit complex - I assume I only need to fetch a value to
-     confirm that there is a 'true' failure. */
-  if (failures & (NE_SSL_UNKNOWNCA))
-    {
-      flag = get_server_setting(baton->cfg, baton->server_group,
-                                "ignore-ssl-unknown-ca", NULL);
-      if (flag == NULL)
-        return -1;
-    }
-  if (failures & (NE_SSL_CNMISMATCH))
-    {
-      flag = get_server_setting(baton->cfg, baton->server_group,
-                                "ignore-ssl-host-mismatch", NULL);
-      if (flag == NULL)
-        return -1;
-    }
-  if (failures & (NE_SSL_NOTYETVALID | NE_SSL_EXPIRED))
-    {
-      flag = get_server_setting(baton->cfg, baton->server_group,
-                                "ignore-ssl-invalid-date", NULL);
-      if (flag == NULL)
-        return -1;
-    }
-<<<<<<< HEAD
-  
-  return 0;
-=======
+
+  /* Special case: convert the port value, if any. */
+  if (port_str)
+    {
+      char *endstr;
+      const long int port = strtol(port_str, &endstr, 10);
+
+      if (*endstr)
+        return svn_error_create(SVN_ERR_RA_ILLEGAL_URL, NULL,
+                                "illegal character in proxy port number");
+      if (port < 0)
+        return svn_error_create(SVN_ERR_RA_ILLEGAL_URL, NULL,
+                                "negative proxy port number");
+      if (port > 65535)
+        return svn_error_create(SVN_ERR_RA_ILLEGAL_URL, NULL,
+                                "proxy port number greater than maximum TCP "
+                                "port number 65535");
+      *proxy_port = port;
+    }
+  else
+    *proxy_port = 80;
+
+  if (timeout_str)
+    {
+      char *endstr;
+      const long int timeout = strtol(timeout_str, &endstr, 10);
+
+      if (*endstr)
+        return svn_error_create(SVN_ERR_RA_DAV_INVALID_CONFIG_VALUE, NULL,
+                                "illegal character in timeout value");
+      if (timeout < 0)
+        return svn_error_create(SVN_ERR_RA_DAV_INVALID_CONFIG_VALUE, NULL,
+                                "negative timeout value");
+      *timeout_seconds = timeout;
+    }
+  else
+    *timeout_seconds = 0;
+
+  if (debug_str)
+    {
+      char *endstr;
+      const long int debug = strtol(debug_str, &endstr, 10);
+
+      if (*endstr)
+        return svn_error_create(SVN_ERR_RA_DAV_INVALID_CONFIG_VALUE, NULL,
+                                "illegal character in debug mask value");
+
+      *neon_debug = debug;
+    }
   else
     *neon_debug = 0;
 
@@ -315,11 +258,8 @@
     *compression = TRUE;
 
   return SVN_NO_ERROR;
->>>>>>> 932cd54e
-}
-
-
-+}
+
 
 /* Userdata for the `proxy_auth' function. */
 struct proxy_auth_baton
@@ -376,8 +316,6 @@
  * call and make this halfway sane. */
 
 
--
 static svn_error_t *
 svn_ra_dav__open (void **session_baton,
                   const char *repos_URL,
@@ -391,12 +329,7 @@
   ne_uri uri = { 0 };
   svn_ra_session_t *ras;
   int is_ssl_session;
-<<<<<<< HEAD
-  svn_config_t *cfg;
-  const char *server_group;
-=======
   svn_boolean_t compression;
->>>>>>> 932cd54e
 
   /* Sanity check the URI */
   if (ne_uri_parse(repos_URL, &uri) 
@@ -419,12 +352,23 @@
   /* ### not yet: http_redirect_register(sess, ... ); */
 
   is_ssl_session = (strcasecmp(uri.scheme, "https") == 0);
-  if ((is_ssl_session) && (ne_supports_ssl() == 0))
-    {
-      ne_uri_free(&uri);
-      return svn_error_create(SVN_ERR_RA_DAV_SOCK_INIT, NULL,
-                              "SSL is not supported");
-    }
+  if (is_ssl_session)
+    {
+      if (ne_supports_ssl() == 0)
+        {
+          ne_uri_free(&uri);
+          return svn_error_create(SVN_ERR_RA_DAV_SOCK_INIT, NULL,
+                                  "SSL is not supported");
+        }
+    }
+#if 0
+  else
+    {
+      /* accept server-requested TLS upgrades... useless feature
+       * currently since there is no server support yet. */
+      (void) ne_set_accept_secure_upgrade(sess, 1);
+    }
+#endif
 
   if (uri.port == 0)
     {
@@ -438,25 +382,9 @@
   /* If there's a timeout or proxy for this URL, use it. */
   {
     const char *proxy_host;
-    apr_int64_t proxy_port;
+    unsigned int proxy_port;
     const char *proxy_username;
     const char *proxy_password;
-<<<<<<< HEAD
-    apr_int64_t timeout;
-    apr_int64_t debug;
-    svn_error_t *err;    
-    SVN_ERR( svn_config_read_servers(&cfg, pool) );
-    server_group = svn_config_find_group(cfg, uri.host, "groups", pool);
-
-    proxy_host = get_server_setting(cfg, server_group,
-                                    "http-proxy-host", NULL);
-    proxy_username = get_server_setting(cfg, server_group,
-                                        "http-proxy-username", NULL);
-    proxy_password = get_server_setting(cfg, server_group,
-                                        "http-proxy-password", NULL);
-    err = get_server_setting_int(cfg, server_group,
-                                 "http-proxy-port", 80, &proxy_port, pool);
-=======
     int timeout;
     int debug;
     svn_error_t *err;
@@ -471,39 +399,12 @@
                               config,
                               uri.host,
                               pool);
->>>>>>> 932cd54e
     if (err)
       {
         ne_uri_free(&uri);
-        return svn_error_quick_wrap(err, "http-proxy-port not set");
+        return err;
       }
-    if ((proxy_port < 0) || (proxy_port > 65535))
-      {
-        ne_uri_free(&uri);
-        return svn_error_create(SVN_ERR_RA_ILLEGAL_URL, NULL,
-                                "negative proxy port number");
-      }
-    err = get_server_setting_int(cfg, server_group,
-                                 "http-timeout", 0, &timeout, pool);
-    if (err)
-      {
-        ne_uri_free(&uri);
-        return svn_error_quick_wrap(err, "http-timeout not set");
-      }
-    if (timeout < 0)
-      {
-        ne_uri_free(&uri);
-        return svn_error_create(SVN_ERR_RA_DAV_INVALID_CONFIG_VALUE, NULL,
-                                "negative timeout value");
-      }
-    err = get_server_setting_int(cfg, server_group,
-                                 "neon-debug-mask", 0, &debug, pool);    
-    if (err)
-      {
-        ne_uri_free(&uri);
-        return svn_error_quick_wrap(err, "neon-debug-mask not set");
-      }
-    
+
     if (debug)
       ne_debug_init(stderr, debug);
 
@@ -539,22 +440,8 @@
      to tell it to ignore the problem.  */
   if (is_ssl_session)
     {
-      const char *authorities_file;
-      authorities_file = get_server_setting(cfg, server_group,
-                                            "ssl-authorities-file", NULL);
-      
-      if (authorities_file != NULL)
-        {
-          ne_ssl_load_ca(sess, authorities_file);
-          ne_ssl_load_ca(sess2, authorities_file);
-        }
-      verify_ssl_baton_t *baton = 
-        (verify_ssl_baton_t*)apr_palloc(pool,
-					    sizeof(verify_ssl_baton_t));
-      baton->cfg = cfg;
-      baton->server_group = server_group;
-      ne_ssl_set_verify(sess, verify_ssl_callback, baton);
-      ne_ssl_set_verify(sess2, verify_ssl_callback, baton);
+      ne_ssl_set_verify(sess, ssl_set_verify_callback, NULL);
+      ne_ssl_set_verify(sess2, ssl_set_verify_callback, NULL);
     }
 
 #if 0
