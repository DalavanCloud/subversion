--- conflicted
+++ resolved
@@ -1,4 +1,3 @@
-<<<<<<< HEAD
 /*
  * marshal.c :  Marshalling routines for Subversion protocol
  *
@@ -725,733 +724,4 @@
   SVN_ERR(svn_ra_svn_end_list(conn, pool));
   SVN_ERR(svn_ra_svn_end_list(conn, pool));
   return SVN_NO_ERROR;
-}
-=======
-/*
- * marshal.c :  Marshalling routines for Subversion protocol
- *
- * ====================================================================
- * Copyright (c) 2000-2003 CollabNet.  All rights reserved.
- *
- * This software is licensed as described in the file COPYING, which
- * you should have received as part of this distribution.  The terms
- * are also available at http://subversion.tigris.org/license-1.html.
- * If newer versions of this license are posted there, you may use a
- * newer version instead, at your option.
- *
- * This software consists of voluntary contributions made by many
- * individuals.  For exact contribution history, see the revision
- * history and logs, available at http://subversion.tigris.org/.
- * ====================================================================
- */
-
-
--
-#include <assert.h>
-#include <stdlib.h>
-
-#define APR_WANT_STRFUNC
-#include <apr_want.h>
-#include <apr_general.h>
-#include <apr_lib.h>
-#include <apr_strings.h>
-#include <apr_network_io.h>
-
-#include "svn_types.h"
-#include "svn_string.h"
-#include "svn_error.h"
-#include "svn_pools.h"
-#include "svn_ra_svn.h"
-
-#include "ra_svn.h"
-
-#define svn_iswhitespace(c) ((c) == ' ' || (c) == '\n')
-
-static svn_error_t *vparse_tuple(apr_array_header_t *list, apr_pool_t *pool,
-                                 const char *fmt, va_list *ap);
-
-/* --- CONNECTION INITIALIZATION --- */
-
-svn_ra_svn_conn_t *svn_ra_svn_create_conn(apr_socket_t *sock,
-                                          apr_file_t *in_file,
-                                          apr_file_t *out_file,
-                                          apr_pool_t *pool)
-{
-  svn_ra_svn_conn_t *conn = apr_palloc(pool, sizeof(*conn));
-
-  assert((sock && !in_file && !out_file) || (!sock && in_file && out_file));
-  conn->sock = sock;
-  conn->in_file = in_file;
-  conn->out_file = out_file;
-  conn->read_ptr = conn->read_buf;
-  conn->read_end = conn->read_buf;
-  conn->write_pos = 0;
-  conn->pool = pool;
-  return conn;
-}
-
-/* --- WRITE BUFFER MANAGEMENT --- */
-
-/* Write bytes into the write buffer until either the write buffer is
- * full or we reach END. */
-static const char *writebuf_push(svn_ra_svn_conn_t *conn, const char *data,
-                                 const char *end)
-{
-  apr_size_t buflen, copylen;
-
-  buflen = sizeof(conn->write_buf) - conn->write_pos;
-  copylen = (buflen < end - data) ? buflen : end - data;
-  memcpy(conn->write_buf + conn->write_pos, data, copylen);
-  conn->write_pos += copylen;
-  return data + copylen;
-}
-
-/* Write data to socket or output file as appropriate. */
-static svn_error_t *writebuf_output(svn_ra_svn_conn_t *conn,
-                                    const char *data, apr_size_t len)
-{
-  const char *end = data + len;
-  apr_status_t status;
-  apr_size_t count;
-
-  while (data < end)
-    {
-      count = end - data;
-      if (conn->sock)
-        status = apr_send(conn->sock, data, &count);
-      else
-        status = apr_file_write(conn->out_file, data, &count);
-      if (status)
-        return svn_error_create(status, NULL, "Write failure");
-      data += count;
-    }
-
-  return SVN_NO_ERROR;
-}
-
-/* Write data from the write buffer out to the socket. */
-static svn_error_t *writebuf_flush(svn_ra_svn_conn_t *conn)
-{
-  SVN_ERR(writebuf_output(conn, conn->write_buf, conn->write_pos));
-  conn->write_pos = 0;
-  return SVN_NO_ERROR;
-}
-
-static svn_error_t *writebuf_write(svn_ra_svn_conn_t *conn,
-                                   const char *data, apr_size_t len)
-{
-  const char *end = data + len;
-
-  if (conn->write_pos > 0 && conn->write_pos + len > sizeof(conn->write_buf))
-    {
-      /* Fill and then empty the write buffer. */
-      data = writebuf_push(conn, data, end);
-      SVN_ERR(writebuf_flush(conn));
-    }
-
-  if (end - data > sizeof(conn->write_buf))
-    SVN_ERR(writebuf_output(conn, data, end - data));
-  else
-    writebuf_push(conn, data, end);
-  return SVN_NO_ERROR;
-}
-
-static svn_error_t *writebuf_printf(svn_ra_svn_conn_t *conn, apr_pool_t *pool,
-                                    const char *fmt, ...)
-{
-  va_list ap;
-  char *str;
-
-  va_start(ap, fmt);
-  str = apr_pvsprintf(pool, fmt, ap);
-  va_end(ap);
-  return writebuf_write(conn, str, strlen(str));
-}
-
-/* --- READ BUFFER MANAGEMENT --- */
-
-/* Read bytes into DATA until either the read buffer is empty or
- * we reach END. */
-static char *readbuf_drain(svn_ra_svn_conn_t *conn, char *data, char *end)
-{
-  apr_size_t buflen, copylen;
-
-  buflen = conn->read_end - conn->read_ptr;
-  copylen = (buflen < end - data) ? buflen : end - data;
-  memcpy(data, conn->read_ptr, copylen);
-  conn->read_ptr += copylen;
-  return data + copylen;
-}
-
-/* Read data from socket or input file as appropriate. */
-static svn_error_t *readbuf_input(svn_ra_svn_conn_t *conn, char *data,
-                                  apr_size_t *len)
-{
-  apr_status_t status;
-
-  if (conn->sock)
-    status = apr_recv(conn->sock, data, len);
-  else
-    status = apr_file_read(conn->in_file, data, len);
-  if (status && !APR_STATUS_IS_EOF(status))
-    return svn_error_create(status, NULL, "Read failure");
-  if (*len == 0)
-    return svn_error_create(SVN_ERR_RA_SVN_CONNECTION_CLOSED, NULL,
-                            "Connection closed unexpectedly");
-  return SVN_NO_ERROR;
-}
-
-/* Read data from the socket into the read buffer, which must be empty. */
-static svn_error_t *readbuf_fill(svn_ra_svn_conn_t *conn)
-{
-  apr_size_t len;
-
-  assert(conn->read_ptr == conn->read_end);
-  writebuf_flush(conn);
-  len = sizeof(conn->read_buf);
-  SVN_ERR(readbuf_input(conn, conn->read_buf, &len));
-  conn->read_ptr = conn->read_buf;
-  conn->read_end = conn->read_buf + len;
-  return SVN_NO_ERROR;
-}
-
-static svn_error_t *readbuf_getchar(svn_ra_svn_conn_t *conn, char *result)
-{
-  if (conn->read_ptr == conn->read_end)
-    SVN_ERR(readbuf_fill(conn));
-  *result = *conn->read_ptr++;
-  return SVN_NO_ERROR;
-}
-
-static svn_error_t *readbuf_getchar_skip_whitespace(svn_ra_svn_conn_t *conn,
-                                                    char *result)
-{
-  do
-    {
-      SVN_ERR(readbuf_getchar(conn, result));
-    }
-  while (svn_iswhitespace(*result));
-  return SVN_NO_ERROR;
-}
-
-static svn_error_t *readbuf_read(svn_ra_svn_conn_t *conn,
-                                 char *data, apr_size_t len)
-{
-  char *end = data + len;
-  apr_size_t count;
-
-  /* Copy in an appropriate amount of data from the buffer. */
-  data = readbuf_drain(conn, data, end);
-
-  /* Read large chunks directly into buffer. */
-  while (end - data > sizeof(conn->read_buf))
-    {
-      writebuf_flush(conn);
-      count = end - data;
-      SVN_ERR(readbuf_input(conn, data, &count));
-      data += count;
-    }
-
-  while (end > data)
-    {
-      /* The remaining amount to read is small; fill the buffer and
-       * copy from that. */
-      SVN_ERR(readbuf_fill(conn));
-      data = readbuf_drain(conn, data, end);
-    }
-
-  return SVN_NO_ERROR;
-}
-
-/* --- WRITING DATA ITEMS --- */
- 
-svn_error_t *svn_ra_svn_write_number(svn_ra_svn_conn_t *conn, apr_pool_t *pool,
-                                     apr_uint64_t number)
-{
-  /* ### An APR_UINT64_T_FMT would be nice here... as it stands, we'll
-   * get malformed data for number >= 2^63. */
-  return writebuf_printf(conn, pool, "%" APR_INT64_T_FMT " ", number);
-}
-
-svn_error_t *svn_ra_svn_write_string(svn_ra_svn_conn_t *conn, apr_pool_t *pool,
-                                     const svn_string_t *str)
-{
-  SVN_ERR(writebuf_printf(conn, pool, "%" APR_SIZE_T_FMT ":", str->len));
-  SVN_ERR(writebuf_write(conn, str->data, str->len));
-  SVN_ERR(writebuf_write(conn, " ", 1));
-  return SVN_NO_ERROR;
-}
-
-svn_error_t *svn_ra_svn_write_cstring(svn_ra_svn_conn_t *conn,
-                                      apr_pool_t *pool, const char *s)
-{
-  return writebuf_printf(conn, pool, "%" APR_SIZE_T_FMT ":%s ", strlen(s), s);
-}
-
-svn_error_t *svn_ra_svn_write_word(svn_ra_svn_conn_t *conn, apr_pool_t *pool,
-                                   const char *word)
-{
-  return writebuf_printf(conn, pool, "%s ", word);
-}
-
-svn_error_t *svn_ra_svn_start_list(svn_ra_svn_conn_t *conn, apr_pool_t *pool)
-{
-  return writebuf_write(conn, "( ", 2);
-}
-
-svn_error_t *svn_ra_svn_end_list(svn_ra_svn_conn_t *conn, apr_pool_t *pool)
-{
-  return writebuf_write(conn, ") ", 2);
-}
-
-svn_error_t *svn_ra_svn_flush(svn_ra_svn_conn_t *conn, apr_pool_t *pool)
-{
-  return writebuf_flush(conn);
-}
-
-/* --- WRITING TUPLES --- */
-
-static svn_error_t *vwrite_tuple(svn_ra_svn_conn_t *conn, apr_pool_t *pool,
-                                 const char *fmt, va_list ap)
-{
-  int opt = 0;
-  svn_revnum_t rev;
-  const char *cstr;
-  const svn_string_t *str;
-
-  SVN_ERR(svn_ra_svn_start_list(conn, pool));
-  for (; *fmt; fmt++)
-    {
-      if (*fmt == 'n')
-        SVN_ERR(svn_ra_svn_write_number(conn, pool, va_arg(ap, apr_uint64_t)));
-      else if (*fmt == 'r')
-        {
-          rev = va_arg(ap, svn_revnum_t);
-          assert(opt > 0 || SVN_IS_VALID_REVNUM(rev));
-          if (SVN_IS_VALID_REVNUM(rev))
-            SVN_ERR(svn_ra_svn_write_number(conn, pool, rev));
-        }
-      else if (*fmt == 's')
-        {
-          str = va_arg(ap, const svn_string_t *);
-          assert(opt > 0 || str);
-          if (str)
-            SVN_ERR(svn_ra_svn_write_string(conn, pool, str));
-        }
-      else if (*fmt == 'c')
-        {
-          cstr = va_arg(ap, const char *);
-          assert(opt > 0 || cstr);
-          if (cstr)
-            SVN_ERR(svn_ra_svn_write_cstring(conn, pool, cstr));
-        }
-      else if (*fmt == 'w')
-        {
-          cstr = va_arg(ap, const char *);
-          assert(opt > 0 || cstr);
-          if (cstr)
-            SVN_ERR(svn_ra_svn_write_word(conn, pool, cstr));
-        }
-      else if (*fmt == 'b')
-        {
-          cstr = va_arg(ap, svn_boolean_t) ? "true" : "false";
-          SVN_ERR(svn_ra_svn_write_word(conn, pool, cstr));
-        }
-      else if (*fmt == '[')
-        {
-          SVN_ERR(svn_ra_svn_start_list(conn, pool));
-          opt++;
-        }
-      else if (*fmt == ']')
-        {
-          SVN_ERR(svn_ra_svn_end_list(conn, pool));
-          opt--;
-        }
-      else if (*fmt == '(')
-        SVN_ERR(svn_ra_svn_start_list(conn, pool));
-      else if (*fmt == ')')
-        SVN_ERR(svn_ra_svn_end_list(conn, pool));
-      else
-        abort();
-    }
-  SVN_ERR(svn_ra_svn_end_list(conn, pool));
-  return SVN_NO_ERROR;
-}
-
-svn_error_t *svn_ra_svn_write_tuple(svn_ra_svn_conn_t *conn, apr_pool_t *pool,
-                                    const char *fmt, ...)
-{
-  svn_error_t *err;
-  va_list ap;
-
-  va_start(ap, fmt);
-  err = vwrite_tuple(conn, pool, fmt, ap);
-  va_end(ap);
-  return err;
-}
-
-/* --- READING DATA ITEMS --- */
-
-/* Given the first non-whitespace character FIRST_CHAR, read an item
- * into the already allocated structure ITEM. */
-static svn_error_t *read_item(svn_ra_svn_conn_t *conn, apr_pool_t *pool,
-                              svn_ra_svn_item_t *item, char first_char)
-{
-  char c = first_char, *strdata;
-  apr_uint64_t val;
-  svn_stringbuf_t *str;
-  svn_ra_svn_item_t *listitem;
-
-  /* Determine the item type and read it in.  Make sure that c is the
-   * first character at the end of the item so we can test to make
-   * sure it's whitespace. */
-  if (apr_isdigit(c))
-    {
-      /* It's a number or a string.  Read the number part, either way. */
-      val = c - '0';
-      while (1)
-        {
-          SVN_ERR(readbuf_getchar(conn, &c));
-          if (!apr_isdigit(c))
-            break;
-          val = val * 10 + (c - '0');
-        }
-      if (c == ':')
-        {
-          /* It's a string. */
-          strdata = apr_palloc(pool, val + 1);
-          SVN_ERR(readbuf_read(conn, strdata, val));
-          strdata[val] = '\0';
-          item->kind = SVN_RA_SVN_STRING;
-          item->u.string = apr_palloc(pool, sizeof(*item->u.string));
-          item->u.string->data = strdata;
-          item->u.string->len = val;
-          SVN_ERR(readbuf_getchar(conn, &c));
-        }
-      else
-        {
-          /* It's a number. */
-          item->kind = SVN_RA_SVN_NUMBER;
-          item->u.number = val;
-        }
-      return SVN_NO_ERROR;
-    }
-  else if (apr_isalpha(c))
-    {
-      /* It's a word. */
-      str = svn_stringbuf_ncreate(&c, 1, pool);
-      while (1)
-        {
-          SVN_ERR(readbuf_getchar(conn, &c));
-          if (!apr_isalnum(c) && c != '-')
-            break;
-          svn_stringbuf_appendbytes(str, &c, 1);
-        }
-      item->kind = SVN_RA_SVN_WORD;
-      item->u.word = str->data;
-    }
-  else if (c == '(')
-    {
-      /* Read in the list items. */
-      item->kind = SVN_RA_SVN_LIST;
-      item->u.list = apr_array_make(pool, 0, sizeof(svn_ra_svn_item_t));
-      while (1)
-        {
-          SVN_ERR(readbuf_getchar_skip_whitespace(conn, &c));
-          if (c == ')')
-            break;
-          listitem = apr_array_push(item->u.list);
-          SVN_ERR(read_item(conn, pool, listitem, c));
-        }
-      SVN_ERR(readbuf_getchar(conn, &c));
-    }
-
-  if (!svn_iswhitespace(c))
-    return svn_error_create(SVN_ERR_RA_SVN_MALFORMED_DATA, NULL,
-                            "Malformed network data");
-  return SVN_NO_ERROR;
-}
-
-svn_error_t *svn_ra_svn_read_item(svn_ra_svn_conn_t *conn, apr_pool_t *pool,
-                                  svn_ra_svn_item_t **item)
-{
-  char c;
-
-  /* Allocate space, read the first character, and then do the rest of
-   * the work.  This makes sense because of the way lists are read. */
-  *item = apr_palloc(pool, sizeof(**item));
-  SVN_ERR(readbuf_getchar_skip_whitespace(conn, &c));
-  return read_item(conn, pool, *item, c);
-}
-
-/* We'll eventually need functions to read lists in a streaming
- * manner; that will probably want to tie into svn_streams, so I'll
- * write those later. */
-
-/* --- READING AND PARSING TUPLES --- */
-
-/* Parse an optional tuple.  Advance *FMT to the end of the optional
- * tuple specification. */
-static svn_error_t *vparse_optional_tuple(apr_array_header_t *list,
-                                          apr_pool_t *pool,
-                                          const char **fmt, va_list *ap)
-{
-  const char *end, *subfmt;
-
-  /* Find the beginning and end of the optional tuple spec. */
-  (*fmt)++;
-  end = strchr(*fmt, ']');
-  assert(end);
-  subfmt = apr_pstrmemdup(pool, *fmt, end - *fmt);
-  *fmt = end;
-  if (list->nelts > 0)
-    SVN_ERR(vparse_tuple(list, pool, subfmt, ap));
-  else
-    {
-      for (; *subfmt; subfmt++)
-        {
-          switch (*subfmt)
-            {
-            case 'r':
-              *va_arg(*ap, svn_revnum_t *) = SVN_INVALID_REVNUM;
-              break;
-            case 's':
-              *va_arg(*ap, svn_string_t **) = NULL;
-              break;
-            case 'c':
-            case 'w':
-              *va_arg(*ap, const char **) = NULL;
-              break;
-            case 'l':
-              *va_arg(*ap, apr_array_header_t **) = NULL;
-              break;
-            case '[':
-            case ']':
-              break;
-            default: abort();
-            }
-        }
-    }
-  return SVN_NO_ERROR;
-}
-
-static svn_error_t *vparse_tuple(apr_array_header_t *list, apr_pool_t *pool,
-                                 const char *fmt, va_list *ap)
-{
-  int count;
-  svn_ra_svn_item_t *elt;
-
-  for (count = 0; *fmt && count < list->nelts; fmt++, count++)
-    {
-      elt = &((svn_ra_svn_item_t *) list->elts)[count];
-      if (*fmt == 'n' && elt->kind == SVN_RA_SVN_NUMBER)
-        *va_arg(*ap, apr_uint64_t *) = elt->u.number;
-      else if (*fmt == 'r' && elt->kind == SVN_RA_SVN_NUMBER)
-        *va_arg(*ap, svn_revnum_t *) = elt->u.number;
-      else if (*fmt == 's' && elt->kind == SVN_RA_SVN_STRING)
-        *va_arg(*ap, svn_string_t **) = elt->u.string;
-      else if (*fmt == 'c' && elt->kind == SVN_RA_SVN_STRING)
-        *va_arg(*ap, const char **) = elt->u.string->data;
-      else if (*fmt == 'w' && elt->kind == SVN_RA_SVN_WORD)
-        *va_arg(*ap, const char **) = elt->u.word;
-      else if (*fmt == 'b' && elt->kind == SVN_RA_SVN_WORD)
-        {
-          if (strcmp(elt->u.word, "true") == 0)
-            *va_arg(*ap, svn_boolean_t *) = TRUE;
-          else if (strcmp(elt->u.word, "false") == 0)
-            *va_arg(*ap, svn_boolean_t *) = FALSE;
-          else
-            break;
-        }
-      else if (*fmt == 'l' && elt->kind == SVN_RA_SVN_LIST)
-        *va_arg(*ap, apr_array_header_t **) = elt->u.list;
-      else if (*fmt == '[' && elt->kind == SVN_RA_SVN_LIST)
-        SVN_ERR(vparse_optional_tuple(elt->u.list, pool, &fmt, ap));
-      else
-        break;
-    }
-  if (!*fmt)
-    return SVN_NO_ERROR;
-  return svn_error_create(SVN_ERR_RA_SVN_MALFORMED_DATA, NULL,
-                          "Malformed network data");
-}
-
-svn_error_t *svn_ra_svn_parse_tuple(apr_array_header_t *list,
-                                    apr_pool_t *pool,
-                                    const char *fmt, ...)
-{
-  svn_error_t *err;
-  va_list ap;
-
-  va_start(ap, fmt);
-  err = vparse_tuple(list, pool, fmt, &ap);
-  va_end(ap);
-  return err;
-}
-
-svn_error_t *svn_ra_svn_read_tuple(svn_ra_svn_conn_t *conn, apr_pool_t *pool,
-                                   const char *fmt, ...)
-{
-  va_list ap;
-  svn_ra_svn_item_t *item;
-  svn_error_t *err;
-
-  SVN_ERR(svn_ra_svn_read_item(conn, pool, &item));
-  if (item->kind != SVN_RA_SVN_LIST)
-    return svn_error_create(SVN_ERR_RA_SVN_MALFORMED_DATA, NULL,
-                            "Malformed network data");
-  va_start(ap, fmt);
-  err = vparse_tuple(item->u.list, pool, fmt, &ap);
-  va_end(ap);
-  return err;
-}
-
-/* --- READING AND WRITING COMMANDS AND RESPONSES --- */
-
-svn_error_t *svn_ra_svn_read_cmd_response(svn_ra_svn_conn_t *conn,
-                                          apr_pool_t *pool,
-                                          const char *fmt, ...)
-{
-  va_list ap;
-  const char *status, *message, *file;
-  apr_array_header_t *params;
-  svn_error_t *err;
-  svn_ra_svn_item_t *elt;
-  int i;
-  apr_uint64_t apr_err, line;
-
-  SVN_ERR(svn_ra_svn_read_tuple(conn, pool, "wl", &status, &params));
-  if (strcmp(status, "success") == 0)
-    {
-      va_start(ap, fmt);
-      err = vparse_tuple(params, pool, fmt, &ap);
-      va_end(ap);
-      return err;
-    }
-  else if (strcmp(status, "failure") == 0)
-    {
-      /* Rebuild the error list from the end, to avoid reversing the order. */
-      if (params->nelts == 0)
-        return svn_error_create(SVN_ERR_RA_SVN_MALFORMED_DATA, NULL,
-                                "Empty error list");
-      err = NULL;
-      for (i = params->nelts - 1; i >= 0; i--)
-        {
-          elt = &((svn_ra_svn_item_t *) params->elts)[i];
-          if (elt->kind != SVN_RA_SVN_LIST)
-            return svn_error_create(SVN_ERR_RA_SVN_MALFORMED_DATA, NULL,
-                                    "Malformed error list");
-          SVN_ERR(svn_ra_svn_parse_tuple(elt->u.list, pool, "nccn", &apr_err,
-                                          &message, &file, &line));
-          err = svn_error_create(apr_err, err, message);
-          err->file = apr_pstrdup(err->pool, file);
-          err->line = line;
-        }
-      return err;
-    }
-
-  return svn_error_createf(SVN_ERR_RA_SVN_MALFORMED_DATA, NULL,
-                           "Unknown status '%s' in command response", status);
-}
-
-svn_error_t *svn_ra_svn_handle_commands(svn_ra_svn_conn_t *conn,
-                                        apr_pool_t *pool,
-                                        svn_ra_svn_cmd_entry_t *commands,
-                                        void *baton,
-                                        svn_boolean_t pass_through_errors)
-{
-  apr_pool_t *subpool = svn_pool_create(pool);
-  const char *cmdname;
-  int i;
-  svn_error_t *err;
-  apr_array_header_t *params;
-
-  while (1)
-    {
-      SVN_ERR(svn_ra_svn_read_tuple(conn, subpool, "wl", &cmdname, &params));
-      for (i = 0; commands[i].cmdname; i++)
-	{
-	  if (strcmp(cmdname, commands[i].cmdname) == 0)
-	    break;
-	}
-      if (commands[i].cmdname)
-	{
-	  err = (*commands[i].handler)(conn, subpool, params, baton);
-	  if (err && err->apr_err == SVN_ERR_RA_SVN_CMD_ERR)
-	    err = err->child;
-	  else if (err)
-	    return err;
-	}
-      else
-	err = svn_error_createf(SVN_ERR_RA_SVN_UNKNOWN_CMD, NULL,
-				"Unknown command %s", cmdname);
-      if (err)
-        {
-          svn_ra_svn_write_cmd_failure(conn, subpool, err);
-          if (pass_through_errors)
-            return err;
-        }
-      svn_error_clear(err);
-      apr_pool_clear(subpool);
-
-      if (commands[i].terminate)
-        break;
-    }
-  apr_pool_destroy(subpool);
-  return SVN_NO_ERROR;
-}
-
-svn_error_t *svn_ra_svn_write_cmd(svn_ra_svn_conn_t *conn, apr_pool_t *pool,
-                                  const char *cmdname, const char *fmt, ...)
-{
-  va_list ap;
-  svn_error_t *err;
-
-  SVN_ERR(svn_ra_svn_start_list(conn, pool));
-  SVN_ERR(svn_ra_svn_write_word(conn, pool, cmdname));
-  va_start(ap, fmt);
-  err = vwrite_tuple(conn, pool, fmt, ap);
-  va_end(ap);
-  if (err)
-    return err;
-  SVN_ERR(svn_ra_svn_end_list(conn, pool));
-  return SVN_NO_ERROR;
-}
-
-svn_error_t *svn_ra_svn_write_cmd_response(svn_ra_svn_conn_t *conn,
-                                           apr_pool_t *pool,
-                                           const char *fmt, ...)
-{
-  va_list ap;
-  svn_error_t *err;
-
-  SVN_ERR(svn_ra_svn_start_list(conn, pool));
-  SVN_ERR(svn_ra_svn_write_word(conn, pool, "success"));
-  va_start(ap, fmt);
-  err = vwrite_tuple(conn, pool, fmt, ap);
-  va_end(ap);
-  if (err)
-    return err;
-  SVN_ERR(svn_ra_svn_end_list(conn, pool));
-  return SVN_NO_ERROR;
-}
-
-svn_error_t *svn_ra_svn_write_cmd_failure(svn_ra_svn_conn_t *conn,
-                                          apr_pool_t *pool, svn_error_t *err)
-{
-  SVN_ERR(svn_ra_svn_start_list(conn, pool));
-  SVN_ERR(svn_ra_svn_write_word(conn, pool, "failure"));
-  SVN_ERR(svn_ra_svn_start_list(conn, pool));
-  for (; err; err = err->child)
-    {
-      SVN_ERR(svn_ra_svn_write_tuple(conn, pool, "nccn",
-                                     (apr_uint64_t) err->apr_err,
-                                     err->message, err->file,
-                                     (apr_uint64_t) err->line));
-    }
-  SVN_ERR(svn_ra_svn_end_list(conn, pool));
-  SVN_ERR(svn_ra_svn_end_list(conn, pool));
-  return SVN_NO_ERROR;
-}
->>>>>>> 2b3bfb48
+}