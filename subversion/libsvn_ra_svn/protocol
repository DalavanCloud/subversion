--- conflicted
+++ resolved
@@ -109,11 +109,15 @@
 range, it closes the connection.  Otherwise, the client responds to
 the greeting with an item matching the prototype:
 
-  response: ( version:number ( cap:word ... ) url:string )
+  response: ( version:number ( cap:word ... ) url:string
+              ? ra-client:string ( ? client:string ) )
 
 version gives the protocol version selected by the client.  The cap
 values give a list of client capabilities (see section 2.1).  url
-gives the URL the client is accessing.
+gives the URL the client is accessing.  ra-client is a string
+identifying the RA implementation, e.g. "SVN/1.6.0" or "SVNKit 1.1.4".
+client is the string returned by svn_ra_callbacks2_t.get_client_string;
+that callback may not be implemented, so this is optional.
 
 Upon receiving the client's response to the greeting, the server sends
 an authentication request, which is a command response whose arguments
@@ -195,6 +199,13 @@
 [S]  depth             If the server presents this capability, it understands
                        requested operational depth (see section 3.1.1) and
                        per-path ambient depth (see section 3.1.3).
+[S]  atomic-revprops   If the server presents this capability, it
+                       supports the change-rev-prop2 command.
+                       See section 3.1.1.
+[S]  inherited-props   If the server presents this capability, it supports the
+                       retrieval of inherited properties via the get-dir and
+                       get-file commands and also supports the get-iprops
+                       command (see section 3.1.1).
 
 3. Commands
 -----------
@@ -215,6 +226,7 @@
 Here are some miscellaneous prototypes used by the command sets:
 
   proplist:  ( ( name:string value:string ) ... )
+  iproplist: ( ( name:string proplist ) ... )
   propdelta: ( ( name:string [ value:string ] ) ... )
   node-kind: none|file|dir|unknown
   bool:      true|false
@@ -257,6 +269,16 @@
      changed to be optional without creating an optional tuple for
      that one parameter as we normally do.)
 
+  change-rev-prop2
+    params:   ( rev:number name:string [ value:string ]
+                ( dont-care:bool ? previous-value:string ) )
+    response: ( )
+    If value is not specified, the rev-prop is removed.  If dont-care is false,
+    then the rev-prop is changed only if it is currently set as previous-value
+    indicates.  (If dont-care is false and previous-value is unspecified, then
+    the revision property must be previously unset.)  If dont-care is true,
+    then previous-value must not be specified.
+
   rev-proplist
     params:   ( rev:number )
     response: ( props:proplist )
@@ -272,26 +294,39 @@
     Upon receiving response, client switches to editor command set.
     Upon successful completion of edit, server sends auth-request.
     After auth exchange completes, server sends commit-info.
+    If rev-props is present, logmsg is ignored.  Only the svn:log entry in
+    rev-props (if any) will be used.
     commit-info: ( new-rev:number date:string author:string
                    ? ( post-commit-err:string ) )
+    NOTE: when revving this, make 'logmsg' optional, or delete that parameter
+          and have the log message specified in 'rev-props'.
 
   get-file
-    params:   ( path:string [ rev:number ] want-props:bool want-contents:bool )
-    response: ( [ checksum:string ] rev:number props:proplist )
+    params:   ( path:string [ rev:number ] want-props:bool want-contents:bool
+                ? want-iprops:bool )
+    response: ( [ checksum:string ] rev:number props:proplist
+                [ inherited-props:iproplist ] )
     If want-contents is specified, then after sending response, server
      sends file contents as a series of strings, terminated by the empty
      string, followed by a second empty command response to indicate
      whether an error occurred during the sending of the file.
+    NOTE: the standard client doesn't send want-iprops as true, it uses
+     get-iprops, but does send want-iprops as false to workaround a server
+     bug in 1.8.0-1.8.8.
 
   get-dir
     params:   ( path:string [ rev:number ] want-props:bool want-contents:bool
-                ? ( field:dirent-field ... ) )
-    response: ( rev:number props:proplist ( entry:dirent ... ) )]
+                ? ( field:dirent-field ... ) ? want-iprops:bool )
+    response: ( rev:number props:proplist ( entry:dirent ... )
+                [ inherited-props:iproplist ] )]
     dirent:   ( name:string kind:node-kind size:number has-props:bool
                 created-rev:number [ created-date:string ]
                 [ last-author:string ] )
     dirent-field: kind | size | has-props | created-rev | time | last-author
                   | word
+    NOTE: the standard client doesn't send want-iprops as true, it uses
+     get-iprops, but does send want-iprops as false to workaround a server
+     bug in 1.8.0-1.8.8.
 
   check-path
     params:   ( path:string [ rev:number ] )
@@ -308,14 +343,14 @@
 
   get-mergeinfo
     params:   ( ( path:string ... ) [ rev:number ] inherit:word 
-                descendents:bool)
+                descendants:bool)
     response: ( ( ( path:string merge-info:string ) ... ) )
     New in svn 1.5.  If no paths are specified, an empty response is
     returned.  If rev is not specified, the youngest revision is used.
 
   update
     params:   ( [ rev:number ] target:string recurse:bool
-                ? depth:word send_copyfrom_param:bool )
+                ? depth:word send_copyfrom_args:bool ? ignore_ancestry:bool )
     Client switches to report command set.
     Upon finish-report, server sends auth-request.
     After auth exchange completes, server switches to editor command set.
@@ -324,7 +359,7 @@
 
   switch
     params:   ( [ rev:number ] target:string recurse:bool url:string
-                ? depth:word)
+                ? depth:word ? send_copyfrom_args:bool ignore_ancestry:bool )
     Client switches to report command set.
     Upon finish-report, server sends auth-request.
     After auth exchange completes, server switches to editor command set.
@@ -353,8 +388,7 @@
                 [ end-rev:number ] changed-paths:bool strict-node:bool
                 ? limit:number
                 ? include-merged-revisions:bool
-                all-revprops | revprops
-                ? ( revprop:string ... ) )
+                all-revprops | revprops ( revprop:string ... ) )
     Before sending response, server sends log entries, ending with "done".
     If a client does not want to specify a limit, it should send 0 as the
     limit parameter.  rev-props excludes author, date, and log; they are
@@ -362,10 +396,12 @@
     log-entry: ( ( change:changed-path-entry ... ) rev:number
                  [ author:string ] [ date:string ] [ message:string ]
                  ? has-children:bool invalid-revnum:bool
-                 revprop-count:number rev-props:proplist )
+                 revprop-count:number rev-props:proplist
+                 ? subtractive-merge:bool )
              | done
-    changed-path-entry: ( path:string A|D|R|M [ copy-path:string ]
-                          [ copy-rev:number ] )
+    changed-path-entry: ( path:string A|D|R|M
+                          ? ( ? copy-path:string copy-rev:number )
+                          ? ( ? node-kind:string ? text-mods:bool prop-mods:bool ) )
     response: ( )
 
   get-locations
@@ -374,15 +410,12 @@
     location-entry: ( rev:number abs-path:number ) | done
     response: ( )
 
-<<<<<<< HEAD
-=======
   get-location-segments
     params:   ( path:string [ start-rev:number ] [ end-rev:number ] )
     Before sending response, server sends location entries, ending with "done".
     location-entry: ( range-start:number range-end:number [ abs-path:string ] ) | done
     response: ( )
 
->>>>>>> 8595db6c
   get-file-revs
     params:   ( path:string [ start-rev:number ] [ end-rev:number ]
                 ? include-merged-revisions:bool )
@@ -425,7 +458,7 @@
     response:  ( [ lock:lockdesc ] )
 
   get-locks
-    params:    ( path:string )
+    params:    ( path:string ? [ depth:word ] )
     response   ( ( lock:lockdesc ... ) )
 
   replay
@@ -445,6 +478,15 @@
       (revprops here is the literal word "revprops".)
     response   ( )
 
+  get-deleted-rev
+    params:   ( path:string peg-rev:number end-rev:number )
+    response: ( deleted-rev:number )
+
+  get-iprops
+    params:   ( path:string [ rev:number ] )
+    response: ( inherited-props:iproplist )
+    New in svn 1.8.  If rev is not specified, the youngest revision is used.
+
 3.1.2. Editor Command Set
 
 An edit operation produces only one response, at close-edit or
@@ -559,7 +601,13 @@
   * The protocol version may be bumped.  Clients and servers can then
     choose to any range of protocol versions.
 
-4.1. Extending existing commands
+4.1. Limitations
+
+The current implementation limits the length of a word to 31 characters.
+Longer words, such as capability names, will be cause an error on the
+receiver side.
+
+4.2. Extending existing commands
 
 Extending an existing command is normally done by indicating that its
 tuple is allowed to end where it currently ends, for backwards
