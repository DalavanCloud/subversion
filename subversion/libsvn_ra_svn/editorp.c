--- conflicted
+++ resolved
@@ -934,10 +934,6 @@
   while (!state.done)
     {
       svn_pool_clear(subpool);
-<<<<<<< HEAD
-      SVN_ERR(svn_ra_svn_read_tuple(conn, subpool, "wl", &cmd, &params));
-      state.done = (strcmp(cmd, "abort-edit") == 0);
-=======
       err = svn_ra_svn_read_tuple(conn, subpool, "wl", &cmd, &params);
       if (err && err->apr_err == SVN_ERR_RA_SVN_CONNECTION_CLOSED)
         {
@@ -950,7 +946,6 @@
       if (strcmp(cmd, "abort-edit") == 0
           || strcmp(cmd, "success") == 0)
         state.done = TRUE;
->>>>>>> 6215c21a
     }
 
   svn_pool_destroy(subpool);
