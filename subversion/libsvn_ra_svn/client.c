/*
 * client.c :  Functions for repository access via the Subversion protocol
 *
 * ====================================================================
 * Copyright (c) 2000-2006 CollabNet.  All rights reserved.
 *
 * This software is licensed as described in the file COPYING, which
 * you should have received as part of this distribution.  The terms
 * are also available at http://subversion.tigris.org/license-1.html.
 * If newer versions of this license are posted there, you may use a
 * newer version instead, at your option.
 *
 * This software consists of voluntary contributions made by many
 * individuals.  For exact contribution history, see the revision
 * history and logs, available at http://subversion.tigris.org/.
 * ====================================================================
 */



#define APR_WANT_STRFUNC
#include <apr_want.h>
#include <apr_general.h>
#include <apr_strings.h>
#include <apr_network_io.h>
#include <apr_md5.h>
#include <apr_uri.h>
#include <assert.h>

#include "svn_types.h"
#include "svn_string.h"
#include "svn_error.h"
#include "svn_time.h"
#include "svn_path.h"
#include "svn_pools.h"
#include "svn_config.h"
#include "svn_private_config.h"
#include "svn_ra.h"
#include "../libsvn_ra/ra_loader.h"
#include "svn_ra_svn.h"
#include "svn_md5.h"
#include "svn_props.h"

#include "ra_svn.h"

typedef struct {
  svn_ra_svn__session_baton_t *sess_baton;
  apr_pool_t *pool;
  svn_revnum_t *new_rev;
  svn_commit_callback2_t callback;
  void *callback_baton;
} ra_svn_commit_callback_baton_t;

typedef struct {
  svn_ra_svn__session_baton_t *sess_baton;
  svn_ra_svn_conn_t *conn;
  apr_pool_t *pool;
  const svn_delta_editor_t *editor;
  void *edit_baton;
} ra_svn_reporter_baton_t;

/* Parse an svn URL's tunnel portion into tunnel, if there is a tunnel
   portion. */
static void parse_tunnel(const char *url, const char **tunnel,
                         apr_pool_t *pool)
{
  const char *p;

  *tunnel = NULL;

  if (strncasecmp(url, "svn", 3) != 0)
    return;
  url += 3;

  /* Get the tunnel specification, if any. */
  if (*url == '+')
    {
      url++;
      p = strchr(url, ':');
      if (!p)
        return;
      *tunnel = apr_pstrmemdup(pool, url, p - url);
      url = p;
    }
}

static svn_error_t *make_connection(const char *hostname, unsigned short port,
                                    apr_socket_t **sock, apr_pool_t *pool)
{
  apr_sockaddr_t *sa;
  apr_status_t status;
  int family = APR_INET;
  
  /* Make sure we have IPV6 support first before giving apr_sockaddr_info_get
     APR_UNSPEC, because it may give us back an IPV6 address even if we can't
     create IPV6 sockets.  */  

#if APR_HAVE_IPV6
#ifdef MAX_SECS_TO_LINGER
  status = apr_socket_create(sock, APR_INET6, SOCK_STREAM, pool);
#else
  status = apr_socket_create(sock, APR_INET6, SOCK_STREAM,
                             APR_PROTO_TCP, pool);
#endif
  if (status == 0)
    {
      apr_socket_close(*sock);
      family = APR_UNSPEC;
    }
#endif

  /* Resolve the hostname. */
  status = apr_sockaddr_info_get(&sa, hostname, family, port, 0, pool);
  if (status)
    return svn_error_createf(status, NULL, _("Unknown hostname '%s'"),
                             hostname);

  /* Create the socket. */
#ifdef MAX_SECS_TO_LINGER
  /* ### old APR interface */
  status = apr_socket_create(sock, sa->family, SOCK_STREAM, pool);
#else
  status = apr_socket_create(sock, sa->family, SOCK_STREAM, APR_PROTO_TCP, 
                             pool);
#endif
  if (status)
    return svn_error_wrap_apr(status, _("Can't create socket"));

  status = apr_socket_connect(*sock, sa);
  if (status)
    return svn_error_wrap_apr(status, _("Can't connect to host '%s'"),
                              hostname);

  return SVN_NO_ERROR;
}

/* Convert a property list received from the server into a hash table. */
static svn_error_t *parse_proplist(apr_array_header_t *list, apr_pool_t *pool,
                                   apr_hash_t **props)
{
  char *name;
  svn_string_t *value;
  svn_ra_svn_item_t *elt;
  int i;

  *props = apr_hash_make(pool);
  for (i = 0; i < list->nelts; i++)
    {
      elt = &((svn_ra_svn_item_t *) list->elts)[i];
      if (elt->kind != SVN_RA_SVN_LIST)
        return svn_error_create(SVN_ERR_RA_SVN_MALFORMED_DATA, NULL,
                                _("Proplist element not a list"));
      SVN_ERR(svn_ra_svn_parse_tuple(elt->u.list, pool, "cs", &name, &value));
      apr_hash_set(*props, name, APR_HASH_KEY_STRING, value);
    }
  return SVN_NO_ERROR;
}

/* Set *DIFFS to an array of svn_prop_t, allocated in POOL, based on the
   property diffs in LIST, received from the server. */
static svn_error_t *parse_prop_diffs(apr_array_header_t *list,
                                     apr_pool_t *pool,
                                     apr_array_header_t **diffs)
{
  svn_ra_svn_item_t *elt;
  svn_prop_t *prop;
  int i;

  *diffs = apr_array_make(pool, list->nelts, sizeof(svn_prop_t));

  for (i = 0; i < list->nelts; i++)
    {
      elt = &APR_ARRAY_IDX(list, i, svn_ra_svn_item_t);
      if (elt->kind != SVN_RA_SVN_LIST)
        return svn_error_create(SVN_ERR_RA_SVN_MALFORMED_DATA, NULL,
                                _("Prop diffs element not a list"));
      prop = apr_array_push(*diffs);
      SVN_ERR(svn_ra_svn_parse_tuple(elt->u.list, pool, "c(?s)", &prop->name,
                                     &prop->value));
    }
  return SVN_NO_ERROR;
}

/* Parse a lockdesc, provided in LIST as specified by the protocol into
   LOCK, allocated in POOL. */
static svn_error_t *parse_lock(apr_array_header_t *list, apr_pool_t *pool,
                               svn_lock_t **lock)
{
  const char *cdate, *edate;
  *lock = svn_lock_create(pool);
  SVN_ERR(svn_ra_svn_parse_tuple(list, pool, "ccc(?c)c(?c)", &(*lock)->path,
                                 &(*lock)->token, &(*lock)->owner,
                                 &(*lock)->comment, &cdate, &edate));
  (*lock)->path = svn_path_canonicalize((*lock)->path, pool);
  SVN_ERR(svn_time_from_cstring(&(*lock)->creation_date, cdate, pool));
  if (edate)
    SVN_ERR(svn_time_from_cstring(&(*lock)->expiration_date, edate, pool));
  return SVN_NO_ERROR;
}

static svn_error_t *interpret_kind(const char *str, apr_pool_t *pool,
                                   svn_node_kind_t *kind)
{
  if (strcmp(str, "none") == 0)
    *kind = svn_node_none;
  else if (strcmp(str, "file") == 0)
    *kind = svn_node_file;
  else if (strcmp(str, "dir") == 0)
    *kind = svn_node_dir;
  else if (strcmp(str, "unknown") == 0)
    *kind = svn_node_unknown;
  else
    return svn_error_createf(SVN_ERR_RA_SVN_MALFORMED_DATA, NULL,
                             _("Unrecognized node kind '%s' from server"),
                             str);
  return SVN_NO_ERROR;
}

/* --- AUTHENTICATION ROUTINES --- */

svn_error_t *svn_ra_svn__auth_response(svn_ra_svn_conn_t *conn,
                                       apr_pool_t *pool,
                                       const char *mech, const char *mech_arg,
                                       svn_boolean_t compat)
{
  if (compat)
    return svn_ra_svn_write_tuple(conn, pool, "nw(?c)(www)", (apr_uint64_t) 1,
                                  mech, mech_arg,
                                  SVN_RA_SVN_CAP_EDIT_PIPELINE,
                                  SVN_RA_SVN_CAP_SVNDIFF1,
                                  SVN_RA_SVN_CAP_ABSENT_ENTRIES);
  else
    return svn_ra_svn_write_tuple(conn, pool, "w(?c)", mech, mech_arg);
}

static svn_error_t *handle_auth_request(svn_ra_svn__session_baton_t *sess,
                                        apr_pool_t *pool)
{
  svn_ra_svn_conn_t *conn = sess->conn;
  apr_array_header_t *mechlist;
  const char *realm;

  if (sess->protocol_version < 2)
    return SVN_NO_ERROR;
  SVN_ERR(svn_ra_svn_read_cmd_response(conn, pool, "lc", &mechlist, &realm));
  if (mechlist->nelts == 0)
    return SVN_NO_ERROR;
  return svn_ra_svn__do_auth(sess, mechlist, realm, pool);
}

/* --- REPORTER IMPLEMENTATION --- */

static svn_error_t *ra_svn_set_path(void *baton, const char *path,
                                    svn_revnum_t rev,
                                    svn_boolean_t start_empty,
                                    const char *lock_token,
                                    apr_pool_t *pool)
{
  ra_svn_reporter_baton_t *b = baton;

  SVN_ERR(svn_ra_svn_write_cmd(b->conn, pool, "set-path", "crb(?c)", path, rev,
                               start_empty, lock_token));
  return SVN_NO_ERROR;
}

static svn_error_t *ra_svn_delete_path(void *baton, const char *path,
                                       apr_pool_t *pool)
{
  ra_svn_reporter_baton_t *b = baton;

  SVN_ERR(svn_ra_svn_write_cmd(b->conn, pool, "delete-path", "c", path));
  return SVN_NO_ERROR;
}

static svn_error_t *ra_svn_link_path(void *baton, const char *path,
                                     const char *url,
                                     svn_revnum_t rev,
                                     svn_boolean_t start_empty,
                                     const char *lock_token,
                                     apr_pool_t *pool)
{
  ra_svn_reporter_baton_t *b = baton;

  SVN_ERR(svn_ra_svn_write_cmd(b->conn, pool, "link-path", "ccrb(?c)",
                               path, url, rev, start_empty, lock_token));
  return SVN_NO_ERROR;
}

static svn_error_t *ra_svn_finish_report(void *baton,
                                         apr_pool_t *pool)
{
  ra_svn_reporter_baton_t *b = baton;

  SVN_ERR(svn_ra_svn_write_cmd(b->conn, b->pool, "finish-report", ""));
  SVN_ERR(handle_auth_request(b->sess_baton, b->pool));
  SVN_ERR(svn_ra_svn_drive_editor(b->conn, b->pool, b->editor, b->edit_baton,
                                  NULL));
  SVN_ERR(svn_ra_svn_read_cmd_response(b->conn, b->pool, ""));
  return SVN_NO_ERROR;
}

static svn_error_t *ra_svn_abort_report(void *baton,
                                        apr_pool_t *pool)
{
  ra_svn_reporter_baton_t *b = baton;

  SVN_ERR(svn_ra_svn_write_cmd(b->conn, b->pool, "abort-report", ""));
  return SVN_NO_ERROR;
}

static svn_ra_reporter2_t ra_svn_reporter = {
  ra_svn_set_path,
  ra_svn_delete_path,
  ra_svn_link_path,
  ra_svn_finish_report,
  ra_svn_abort_report
};

static void ra_svn_get_reporter(svn_ra_svn__session_baton_t *sess_baton,
                                apr_pool_t *pool,
                                const svn_delta_editor_t *editor,
                                void *edit_baton,
                                const svn_ra_reporter2_t **reporter,
                                void **report_baton)
{
  ra_svn_reporter_baton_t *b;

  b = apr_palloc(pool, sizeof(*b));
  b->sess_baton = sess_baton;
  b->conn = sess_baton->conn;
  b->pool = pool;
  b->editor = editor;
  b->edit_baton = edit_baton;

  *reporter = &ra_svn_reporter;
  *report_baton = b;
}

/* --- RA LAYER IMPLEMENTATION --- */

/* (Note: *ARGV is an output parameter.) */
static svn_error_t *find_tunnel_agent(const char *tunnel, 
                                      const char *hostinfo,
                                      const char ***argv,
                                      apr_hash_t *config, apr_pool_t *pool)
{
  svn_config_t *cfg;
  const char *val, *var, *cmd;
  char **cmd_argv;
  apr_size_t len;
  apr_status_t status;
  int n;

  /* Look up the tunnel specification in config. */
  cfg = config ? apr_hash_get(config, SVN_CONFIG_CATEGORY_CONFIG,
                              APR_HASH_KEY_STRING) : NULL;
  svn_config_get(cfg, &val, SVN_CONFIG_SECTION_TUNNELS, tunnel, NULL);

  /* We have one predefined tunnel scheme, if it isn't overridden by config. */
  if (!val && strcmp(tunnel, "ssh") == 0)
    val = "$SVN_SSH ssh";

  if (!val || !*val)
    return svn_error_createf(SVN_ERR_BAD_URL, NULL,
                             _("Undefined tunnel scheme '%s'"), tunnel);

  /* If the scheme definition begins with "$varname", it means there
   * is an environment variable which can override the command. */
  if (*val == '$')
    {
      val++;
      len = strcspn(val, " ");
      var = apr_pstrmemdup(pool, val, len);
      cmd = getenv(var);
      if (!cmd)
        {
          cmd = val + len;
          while (*cmd == ' ')
            cmd++;
          if (!*cmd)
            return svn_error_createf(SVN_ERR_BAD_URL, NULL,
                                     _("Tunnel scheme %s requires environment "
                                       "variable %s to be defined"), tunnel,
                                     var);
        }
    }
  else
    cmd = val;

  /* Tokenize the command into a list of arguments. */
  status = apr_tokenize_to_argv(cmd, &cmd_argv, pool);
  if (status != APR_SUCCESS)
    return svn_error_wrap_apr(status, _("Can't tokenize command '%s'"), cmd);

  /* Append the fixed arguments to the result. */
  for (n = 0; cmd_argv[n] != NULL; n++)
    ;
  *argv = apr_palloc(pool, (n + 4) * sizeof(char *));
  memcpy(*argv, cmd_argv, n * sizeof(char *));
<<<<<<< HEAD
  (*argv)[n++] = svn_path_uri_decode(hostinfo, pool);
=======
  (*argv)[n++] = svn_path_uri_decode (hostinfo, pool);
>>>>>>> 7a9d2b16
  (*argv)[n++] = "svnserve";
  (*argv)[n++] = "-t";
  (*argv)[n] = NULL;

  return SVN_NO_ERROR;
}

/* This function handles any errors which occur in the child process
 * created for a tunnel agent.  We write the error out as a command
 * failure; the code in ra_svn_open() to read the server's greeting
 * will see the error and return it to the caller. */
static void handle_child_process_error(apr_pool_t *pool, apr_status_t status,
                                       const char *desc)
{
  svn_ra_svn_conn_t *conn;
  apr_file_t *in_file, *out_file;
  svn_error_t *err;

  if (apr_file_open_stdin(&in_file, pool)
      || apr_file_open_stdout(&out_file, pool))
    return;

  conn = svn_ra_svn_create_conn(NULL, in_file, out_file, pool);
  err = svn_error_wrap_apr(status, _("Error in child process: %s"), desc);
  svn_error_clear(svn_ra_svn_write_cmd_failure(conn, pool, err));
  svn_error_clear(svn_ra_svn_flush(conn, pool));
}

/* (Note: *CONN is an output parameter.) */
static svn_error_t *make_tunnel(const char **args, svn_ra_svn_conn_t **conn,
                                apr_pool_t *pool)
{
  apr_status_t status;
  apr_proc_t *proc;
  apr_procattr_t *attr;

  status = apr_procattr_create(&attr, pool);
  if (status == APR_SUCCESS)
    status = apr_procattr_io_set(attr, 1, 1, 0);
  if (status == APR_SUCCESS)
    status = apr_procattr_cmdtype_set(attr, APR_PROGRAM_PATH);
  if (status == APR_SUCCESS)
    status = apr_procattr_child_errfn_set(attr, handle_child_process_error);
  proc = apr_palloc(pool, sizeof(*proc));
  if (status == APR_SUCCESS)
    status = apr_proc_create(proc, *args, args, NULL, attr, pool);
  if (status != APR_SUCCESS)
    return svn_error_wrap_apr(status, _("Can't create tunnel"));

  /* Arrange for the tunnel agent to get a SIGKILL on pool
   * cleanup.  This is a little extreme, but the alternatives
   * weren't working out:
   *   - Closing the pipes and waiting for the process to die
   *     was prone to mysterious hangs which are difficult to
   *     diagnose (e.g. svnserve dumps core due to unrelated bug;
   *     sshd goes into zombie state; ssh connection is never
   *     closed; ssh never terminates).
   *   - Killing the tunnel agent with SIGTERM leads to unsightly
   *     stderr output from ssh.
   */
  apr_pool_note_subprocess(pool, proc, APR_KILL_ALWAYS);

  /* APR pipe objects inherit by default.  But we don't want the
   * tunnel agent's pipes held open by future child processes
   * (such as other ra_svn sessions), so turn that off. */
  apr_file_inherit_unset(proc->in);
  apr_file_inherit_unset(proc->out);

  /* Guard against dotfile output to stdout on the server. */
  *conn = svn_ra_svn_create_conn(NULL, proc->out, proc->in, pool);
  SVN_ERR(svn_ra_svn_skip_leading_garbage(*conn, pool));
  return SVN_NO_ERROR;
}

/* Parse URL inot URI, validating it and setting the default port if none
   was given.  Allocate the URI fileds out of POOL. */
static svn_error_t *parse_url(const char *url, apr_uri_t *uri,
                              apr_pool_t *pool)
{
  apr_status_t apr_err;

  apr_err = apr_uri_parse(pool, url, uri);
  
  if (apr_err != 0)
    return svn_error_createf(SVN_ERR_RA_ILLEGAL_URL, NULL,
                             _("Illegal svn repository URL '%s'"), url);
  
  if (! uri->port)
    uri->port = SVN_RA_SVN_PORT;

  return SVN_NO_ERROR;
}

/* Open a session to URL, returning it in *SESS_P, allocating it in POOL.
   URI is a parsed version of URL.  AUTH_BATON is provided by the caller of
   ra_svn_open.  If tunnel_argv is non-null, it points to a program
   argument list to use when invoking the tunnel agent. */
static svn_error_t *open_session(svn_ra_svn__session_baton_t **sess_p,
                                 const char *url,
                                 const apr_uri_t *uri,
                                 svn_auth_baton_t *auth_baton,
                                 const char **tunnel_argv,
                                 apr_pool_t *pool)
{
  svn_ra_svn__session_baton_t *sess;
  svn_ra_svn_conn_t *conn;
  apr_socket_t *sock;
  apr_uint64_t minver, maxver;
  apr_array_header_t *mechlist, *caplist;
  
  if (tunnel_argv)
    SVN_ERR(make_tunnel(tunnel_argv, &conn, pool));
  else
    {
      SVN_ERR(make_connection(uri->hostname, uri->port, &sock, pool));
      conn = svn_ra_svn_create_conn(sock, NULL, NULL, pool);
    }

  /* Read server's greeting. */
  SVN_ERR(svn_ra_svn_read_cmd_response(conn, pool, "nnll", &minver, &maxver,
                                       &mechlist, &caplist));
  /* We support protocol versions 1 and 2. */
  if (minver > 2)
    return svn_error_createf(SVN_ERR_RA_SVN_BAD_VERSION, NULL,
                             _("Server requires minimum version %d"),
                             (int) minver);
  SVN_ERR(svn_ra_svn_set_capabilities(conn, caplist));

  sess = apr_palloc(pool, sizeof(*sess));
  sess->pool = pool;
  sess->conn = conn;
  sess->protocol_version = (maxver > 2) ? 2 : maxver;
  sess->is_tunneled = (tunnel_argv != NULL);
  sess->auth_baton = auth_baton;
  sess->user = uri->user;
  sess->realm_prefix = apr_psprintf(pool, "<svn://%s:%d>", uri->hostname,
                                    uri->port);
  sess->tunnel_argv = tunnel_argv;

  /* In protocol version 2, we send back our protocol version, our
   * capability list, and the URL, and subsequently there is an auth
   * request.  In version 1, we send back the protocol version, auth
   * mechanism, mechanism initial response, and capability list, and;
   * then send the URL after authentication.  svn_ra_svn__do_auth
   * temporarily has support for the mixed-style response. */
  /* When we punt support for protocol version 1, we should:
   * - Eliminate this conditional and the similar one below
   * - Remove v1 support from svn_ra_svn__auth_response and inline it 
   *   into svn_ra_svn__do_auth
   * - Remove the (realm == NULL) support from svn_ra_svn__do_auth
   * - Remove the protocol version check from handle_auth_request */
  if (sess->protocol_version == 1)
    {
      SVN_ERR(svn_ra_svn__do_auth(sess, mechlist, NULL, pool));
      SVN_ERR(svn_ra_svn_write_tuple(conn, pool, "c", url));
    }
  else
    {
      SVN_ERR(svn_ra_svn_write_tuple(conn, pool, "n(www)c", (apr_uint64_t) 2,
                                     SVN_RA_SVN_CAP_EDIT_PIPELINE,
                                     SVN_RA_SVN_CAP_SVNDIFF1,
                                     SVN_RA_SVN_CAP_ABSENT_ENTRIES, url));
      SVN_ERR(handle_auth_request(sess, pool));
    }

  /* This is where the security layer would go into effect if we
   * supported security layers, which is a ways off. */

  /* Read the repository's uuid and root URL. */
  SVN_ERR(svn_ra_svn_read_cmd_response(conn, pool, "c?c", &conn->uuid,
                                       &conn->repos_root));
  if (conn->repos_root)
    {
      conn->repos_root = svn_path_canonicalize(conn->repos_root, pool);
      /* We should check that the returned string is a prefix of url, since
         that's the API guarantee, but this isn't true for 1.0 servers.
         Checking the length prevents client crashes. */
      if (strlen(conn->repos_root) > strlen(url))
        return svn_error_create(SVN_ERR_RA_SVN_MALFORMED_DATA, NULL,
                                _("Impossibly long repository root from "
                                  "server"));
    }

  *sess_p = sess;

  return SVN_NO_ERROR;
}


#define RA_SVN_DESCRIPTION \
  N_("Module for accessing a repository using the svn network protocol.")

static const char *ra_svn_get_description(void)
{
  return _(RA_SVN_DESCRIPTION);
}

static const char * const *
ra_svn_get_schemes(apr_pool_t *pool)
{
  static const char *schemes[] = { "svn", NULL };

  return schemes;
}



static svn_error_t *ra_svn_open(svn_ra_session_t *session, const char *url,
                                const svn_ra_callbacks2_t *callbacks,
                                void *callback_baton,
                                apr_hash_t *config,
                                apr_pool_t *pool)
{
  apr_pool_t *sess_pool = svn_pool_create(pool);
  svn_ra_svn__session_baton_t *sess;
  const char *tunnel, **tunnel_argv;
  apr_uri_t uri;
  
  SVN_ERR(parse_url(url, &uri, sess_pool));

  parse_tunnel(url, &tunnel, pool);

  if (tunnel)
    SVN_ERR(find_tunnel_agent(tunnel, uri.hostinfo, &tunnel_argv, config,
                              pool));
  else
    tunnel_argv = NULL;

  /* We open the session in a subpool so we can get rid of it if we
     reparent with a server that doesn't support reparenting. */
  SVN_ERR(open_session(&sess, url, &uri, callbacks->auth_baton, tunnel_argv,
                       sess_pool));
  session->priv = sess;

  return SVN_NO_ERROR;
}

static svn_error_t *ra_svn_reparent(svn_ra_session_t *ra_session,
                                    const char *url,
                                    apr_pool_t *pool)
{
  svn_ra_svn__session_baton_t *sess = ra_session->priv;
  svn_ra_svn_conn_t *conn = sess->conn;
  svn_error_t *err;
  apr_pool_t *sess_pool;
  svn_ra_svn__session_baton_t *new_sess;
  apr_uri_t uri;

  SVN_ERR(svn_ra_svn_write_cmd(conn, pool, "reparent", "c", url));
  err = handle_auth_request(sess, pool);
  if (! err)
    return svn_ra_svn_read_cmd_response(conn, pool, "");
  else if (err->apr_err != SVN_ERR_RA_SVN_UNKNOWN_CMD)
    return err;
  
  /* Servers before 1.4 doesn't support this command; try to reconnect
     instead. */
  svn_error_clear(err);
  /* Create a new subpool of the RA session pool. */
  sess_pool = svn_pool_create(ra_session->pool);
  err = parse_url(url, &uri, sess_pool);
  if (! err)
    err = open_session(&new_sess, url, &uri, sess->auth_baton,
                       sess->tunnel_argv, sess_pool);
  /* We destroy the new session pool on error, since it is allocated in
     the main session pool. */
  if (err)
    {
      svn_pool_destroy(sess_pool);
      return err;
    }

  /* We have a new connection, assign it and destroy the old. */
  ra_session->priv = new_sess;
  svn_pool_destroy(sess->pool);

  return SVN_NO_ERROR;
}

static svn_error_t *ra_svn_get_latest_rev(svn_ra_session_t *session,
                                          svn_revnum_t *rev, apr_pool_t *pool)
{
  svn_ra_svn__session_baton_t *sess_baton = session->priv;
  svn_ra_svn_conn_t *conn = sess_baton->conn;

  SVN_ERR(svn_ra_svn_write_cmd(conn, pool, "get-latest-rev", ""));
  SVN_ERR(handle_auth_request(sess_baton, pool));
  SVN_ERR(svn_ra_svn_read_cmd_response(conn, pool, "r", rev));
  return SVN_NO_ERROR;
}

static svn_error_t *ra_svn_get_dated_rev(svn_ra_session_t *session,
                                         svn_revnum_t *rev, apr_time_t tm,
                                         apr_pool_t *pool)
{
  svn_ra_svn__session_baton_t *sess_baton = session->priv;
  svn_ra_svn_conn_t *conn = sess_baton->conn;

  SVN_ERR(svn_ra_svn_write_cmd(conn, pool, "get-dated-rev", "c",
                               svn_time_to_cstring(tm, pool)));
  SVN_ERR(handle_auth_request(sess_baton, pool));
  SVN_ERR(svn_ra_svn_read_cmd_response(conn, pool, "r", rev));
  return SVN_NO_ERROR;
}

static svn_error_t *ra_svn_change_rev_prop(svn_ra_session_t *session, svn_revnum_t rev,
                                           const char *name,
                                           const svn_string_t *value,
                                           apr_pool_t *pool)
{
  svn_ra_svn__session_baton_t *sess_baton = session->priv;
  svn_ra_svn_conn_t *conn = sess_baton->conn;

  SVN_ERR(svn_ra_svn_write_cmd(conn, pool, "change-rev-prop", "rc?s",
                               rev, name, value));
  SVN_ERR(handle_auth_request(sess_baton, pool));
  SVN_ERR(svn_ra_svn_read_cmd_response(conn, pool, ""));
  return SVN_NO_ERROR;
}

static svn_error_t *ra_svn_get_uuid(svn_ra_session_t *session, const char **uuid,
                                    apr_pool_t *pool)
{
  svn_ra_svn__session_baton_t *sess_baton = session->priv;
  svn_ra_svn_conn_t *conn = sess_baton->conn;

  *uuid = conn->uuid;
  return SVN_NO_ERROR;
}

static svn_error_t *ra_svn_get_repos_root(svn_ra_session_t *session, const char **url,
                                          apr_pool_t *pool)
{
  svn_ra_svn__session_baton_t *sess_baton = session->priv;
  svn_ra_svn_conn_t *conn = sess_baton->conn;

  if (!conn->repos_root)
    return svn_error_create(SVN_ERR_RA_SVN_BAD_VERSION, NULL,
                            _("Server did not send repository root"));
  *url = conn->repos_root;
  return SVN_NO_ERROR;
}

static svn_error_t *ra_svn_rev_proplist(svn_ra_session_t *session, svn_revnum_t rev,
                                        apr_hash_t **props, apr_pool_t *pool)
{
  svn_ra_svn__session_baton_t *sess_baton = session->priv;
  svn_ra_svn_conn_t *conn = sess_baton->conn;
  apr_array_header_t *proplist;

  SVN_ERR(svn_ra_svn_write_cmd(conn, pool, "rev-proplist", "r", rev));
  SVN_ERR(handle_auth_request(sess_baton, pool));
  SVN_ERR(svn_ra_svn_read_cmd_response(conn, pool, "l", &proplist));
  SVN_ERR(parse_proplist(proplist, pool, props));
  return SVN_NO_ERROR;
}

static svn_error_t *ra_svn_rev_prop(svn_ra_session_t *session, svn_revnum_t rev,
                                    const char *name,
                                    svn_string_t **value, apr_pool_t *pool)
{
  svn_ra_svn__session_baton_t *sess_baton = session->priv;
  svn_ra_svn_conn_t *conn = sess_baton->conn;

  SVN_ERR(svn_ra_svn_write_cmd(conn, pool, "rev-prop", "rc", rev, name));
  SVN_ERR(handle_auth_request(sess_baton, pool));
  SVN_ERR(svn_ra_svn_read_cmd_response(conn, pool, "(?s)", value));
  return SVN_NO_ERROR;
}

static svn_error_t *ra_svn_end_commit(void *baton)
{
  ra_svn_commit_callback_baton_t *ccb = baton;
  svn_commit_info_t *commit_info = svn_create_commit_info(ccb->pool);

  SVN_ERR(handle_auth_request(ccb->sess_baton, ccb->pool));
  SVN_ERR(svn_ra_svn_read_tuple(ccb->sess_baton->conn, ccb->pool,
                                "r(?c)(?c)?(?c)",
                                 &(commit_info->revision),
                                 &(commit_info->date),
                                 &(commit_info->author),
                                 &(commit_info->post_commit_err)));

  return ccb->callback(commit_info, ccb->callback_baton, ccb->pool);

}

static svn_error_t *ra_svn_commit(svn_ra_session_t *session,
                                  const svn_delta_editor_t **editor,
                                  void **edit_baton,
                                   const char *log_msg,
                                  svn_commit_callback2_t callback,
                                  void *callback_baton,
                                  apr_hash_t *lock_tokens,
                                  svn_boolean_t keep_locks,
                                  apr_pool_t *pool)
{
  svn_ra_svn__session_baton_t *sess_baton = session->priv;
  svn_ra_svn_conn_t *conn = sess_baton->conn;
  ra_svn_commit_callback_baton_t *ccb;
  apr_hash_index_t *hi;
  apr_pool_t *iterpool;

  /* Tell the server we're starting the commit. */
  SVN_ERR(svn_ra_svn_write_tuple(conn, pool, "w(c(!", "commit", log_msg));
  if (lock_tokens)
    {
      iterpool = svn_pool_create(pool);
      for (hi = apr_hash_first(pool, lock_tokens); hi; hi = apr_hash_next(hi))
        {
          const void *key;
          void *val;
          const char *path, *token;
          svn_pool_clear(iterpool);
          apr_hash_this(hi, &key, NULL, &val);
          path = key;
          token = val;          
          SVN_ERR(svn_ra_svn_write_tuple(conn, iterpool, "cc", path, token));
        }
      svn_pool_destroy(iterpool);
    }
  SVN_ERR(svn_ra_svn_write_tuple(conn, pool, "!)b)", keep_locks));
  SVN_ERR(handle_auth_request(sess_baton, pool));
  SVN_ERR(svn_ra_svn_read_cmd_response(conn, pool, ""));

  /* Remember a few arguments for when the commit is over. */
  ccb = apr_palloc(pool, sizeof(*ccb));
  ccb->sess_baton = sess_baton;
  ccb->pool = pool;
  ccb->callback = callback;
  ccb->callback_baton = callback_baton;

  /* Fetch an editor for the caller to drive.  The editor will call
   * ra_svn_end_commit() upon close_edit(), at which point we'll fill
   * in the new_rev, committed_date, and committed_author values. */
  svn_ra_svn_get_editor(editor, edit_baton, conn, pool,
                        ra_svn_end_commit, ccb);
  return SVN_NO_ERROR;
}

static svn_error_t *ra_svn_get_file(svn_ra_session_t *session, const char *path,
                                    svn_revnum_t rev, svn_stream_t *stream,
                                    svn_revnum_t *fetched_rev,
                                    apr_hash_t **props,
                                    apr_pool_t *pool)
{
  svn_ra_svn__session_baton_t *sess_baton = session->priv;
  svn_ra_svn_conn_t *conn = sess_baton->conn;
  svn_ra_svn_item_t *item;
  apr_array_header_t *proplist;
  unsigned char digest[APR_MD5_DIGESTSIZE];
  const char *expected_checksum, *hex_digest;
  apr_md5_ctx_t md5_context;

  SVN_ERR(svn_ra_svn_write_cmd(conn, pool, "get-file", "c(?r)bb", path,
                               rev, (props != NULL), (stream != NULL)));
  SVN_ERR(handle_auth_request(sess_baton, pool));
  SVN_ERR(svn_ra_svn_read_cmd_response(conn, pool, "(?c)rl",
                                       &expected_checksum,
                                       &rev, &proplist));

  if (fetched_rev)
    *fetched_rev = rev;
  if (props)
    SVN_ERR(parse_proplist(proplist, pool, props));

  /* We're done if the contents weren't wanted. */
  if (!stream)
    return SVN_NO_ERROR;

  if (expected_checksum)
    apr_md5_init(&md5_context);

  /* Read the file's contents. */
  while (1)
    {
      SVN_ERR(svn_ra_svn_read_item(conn, pool, &item));
      if (item->kind != SVN_RA_SVN_STRING)
        return svn_error_create(SVN_ERR_RA_SVN_MALFORMED_DATA, NULL,
                                _("Non-string as part of file contents"));
      if (item->u.string->len == 0)
        break;

      if (expected_checksum)
        apr_md5_update(&md5_context, item->u.string->data,
                       item->u.string->len);

      SVN_ERR(svn_stream_write(stream, item->u.string->data,
                               &item->u.string->len));
    }
  SVN_ERR(svn_ra_svn_read_cmd_response(conn, pool, ""));

  if (expected_checksum)
    {
      apr_md5_final(digest, &md5_context);
      hex_digest = svn_md5_digest_to_cstring_display(digest, pool);
      if (strcmp(hex_digest, expected_checksum) != 0)
        return svn_error_createf
          (SVN_ERR_CHECKSUM_MISMATCH, NULL,
           _("Checksum mismatch for '%s':\n"
             "   expected checksum:  %s\n"
             "   actual checksum:    %s\n"),
           path, expected_checksum, hex_digest);
    }

  return SVN_NO_ERROR;
}

static svn_error_t *ra_svn_get_dir(svn_ra_session_t *session,
                                   apr_hash_t **dirents,
                                   svn_revnum_t *fetched_rev,
                                   apr_hash_t **props,
                                   const char *path,
                                   svn_revnum_t rev,
                                   apr_uint32_t dirent_fields,
                                   apr_pool_t *pool)
{
  svn_ra_svn__session_baton_t *sess_baton = session->priv;
  svn_ra_svn_conn_t *conn = sess_baton->conn;
  svn_revnum_t crev;
  apr_array_header_t *proplist, *dirlist;
  int i;
  svn_ra_svn_item_t *elt;
  const char *name, *kind, *cdate, *cauthor;
  svn_boolean_t has_props;
  apr_uint64_t size;
  svn_dirent_t *dirent;

  SVN_ERR(svn_ra_svn_write_tuple(conn, pool, "w(c(?r)bb(!", "get-dir", path,
                                 rev, (props != NULL), (dirents != NULL)));
  if (dirent_fields & SVN_DIRENT_KIND)
    {
      SVN_ERR(svn_ra_svn_write_word(conn, pool, SVN_RA_SVN_DIRENT_KIND));
    }
  if (dirent_fields & SVN_DIRENT_SIZE)
    {
      SVN_ERR(svn_ra_svn_write_word(conn, pool, SVN_RA_SVN_DIRENT_SIZE));
    }
  if (dirent_fields & SVN_DIRENT_HAS_PROPS)
    {
      SVN_ERR(svn_ra_svn_write_word(conn, pool, SVN_RA_SVN_DIRENT_HAS_PROPS));
    }
  if (dirent_fields & SVN_DIRENT_CREATED_REV)
    {
      SVN_ERR(svn_ra_svn_write_word(conn, pool,
                                    SVN_RA_SVN_DIRENT_CREATED_REV));
    }
  if (dirent_fields & SVN_DIRENT_TIME)
    {
      SVN_ERR(svn_ra_svn_write_word(conn, pool, SVN_RA_SVN_DIRENT_TIME));
    }
  if (dirent_fields & SVN_DIRENT_LAST_AUTHOR)
    {
      SVN_ERR(svn_ra_svn_write_word(conn, pool,
                                    SVN_RA_SVN_DIRENT_LAST_AUTHOR));
    }
  SVN_ERR(svn_ra_svn_write_tuple(conn, pool, "!))"));

  SVN_ERR(handle_auth_request(sess_baton, pool));
  SVN_ERR(svn_ra_svn_read_cmd_response(conn, pool, "rll", &rev, &proplist,
                                       &dirlist));

  if (fetched_rev)
    *fetched_rev = rev;
  if (props)
    SVN_ERR(parse_proplist(proplist, pool, props));

  /* We're done if dirents aren't wanted. */
  if (!dirents)
    return SVN_NO_ERROR;

  /* Interpret the directory list. */
  *dirents = apr_hash_make(pool);
  for (i = 0; i < dirlist->nelts; i++)
    {
      elt = &((svn_ra_svn_item_t *) dirlist->elts)[i];
      if (elt->kind != SVN_RA_SVN_LIST)
        return svn_error_create(SVN_ERR_RA_SVN_MALFORMED_DATA, NULL,
                                _("Dirlist element not a list"));
      SVN_ERR(svn_ra_svn_parse_tuple(elt->u.list, pool, "cwnbr(?c)(?c)",
                                     &name, &kind, &size, &has_props,
                                     &crev, &cdate, &cauthor));
      name = svn_path_canonicalize(name, pool);
      dirent = apr_palloc(pool, sizeof(*dirent));
      SVN_ERR(interpret_kind(kind, pool, &dirent->kind));
      dirent->size = size;/* FIXME: svn_filesize_t */
      dirent->has_props = has_props;
      dirent->created_rev = crev;
      SVN_ERR(svn_time_from_cstring(&dirent->time, cdate, pool));
      dirent->last_author = cauthor;
      apr_hash_set(*dirents, name, APR_HASH_KEY_STRING, dirent);
    }

  return SVN_NO_ERROR;
}

static svn_error_t *ra_svn_update(svn_ra_session_t *session,
                                  const svn_ra_reporter2_t **reporter,
                                  void **report_baton, svn_revnum_t rev,
                                  const char *target, svn_boolean_t recurse,
                                  const svn_delta_editor_t *update_editor,
                                  void *update_baton, apr_pool_t *pool)
{
  svn_ra_svn__session_baton_t *sess_baton = session->priv;
  svn_ra_svn_conn_t *conn = sess_baton->conn;

  /* Tell the server we want to start an update. */
  SVN_ERR(svn_ra_svn_write_cmd(conn, pool, "update", "(?r)cb", rev, target,
                               recurse));
  SVN_ERR(handle_auth_request(sess_baton, pool));

  /* Fetch a reporter for the caller to drive.  The reporter will drive
   * update_editor upon finish_report(). */
  ra_svn_get_reporter(sess_baton, pool, update_editor, update_baton,
                      reporter, report_baton);
  return SVN_NO_ERROR;
}

static svn_error_t *ra_svn_switch(svn_ra_session_t *session,
                                  const svn_ra_reporter2_t **reporter,
                                  void **report_baton, svn_revnum_t rev,
                                  const char *target, svn_boolean_t recurse,
                                  const char *switch_url,
                                  const svn_delta_editor_t *update_editor,
                                  void *update_baton, apr_pool_t *pool)
{
  svn_ra_svn__session_baton_t *sess_baton = session->priv;
  svn_ra_svn_conn_t *conn = sess_baton->conn;

  /* Tell the server we want to start a switch. */
  SVN_ERR(svn_ra_svn_write_cmd(conn, pool, "switch", "(?r)cbc", rev, target,
                               recurse, switch_url));
  SVN_ERR(handle_auth_request(sess_baton, pool));

  /* Fetch a reporter for the caller to drive.  The reporter will drive
   * update_editor upon finish_report(). */
  ra_svn_get_reporter(sess_baton, pool, update_editor, update_baton,
                      reporter, report_baton);
  return SVN_NO_ERROR;
}

static svn_error_t *ra_svn_status(svn_ra_session_t *session,
                                  const svn_ra_reporter2_t **reporter,
                                  void **report_baton,
                                  const char *target, svn_revnum_t rev,
                                  svn_boolean_t recurse,
                                  const svn_delta_editor_t *status_editor,
                                  void *status_baton, apr_pool_t *pool)
{
  svn_ra_svn__session_baton_t *sess_baton = session->priv;
  svn_ra_svn_conn_t *conn = sess_baton->conn;

  /* Tell the server we want to start a status operation. */
  SVN_ERR(svn_ra_svn_write_cmd(conn, pool, "status", "cb(?r)",
                               target, recurse, rev));
  SVN_ERR(handle_auth_request(sess_baton, pool));

  /* Fetch a reporter for the caller to drive.  The reporter will drive
   * status_editor upon finish_report(). */
  ra_svn_get_reporter(sess_baton, pool, status_editor, status_baton,
                      reporter, report_baton);
  return SVN_NO_ERROR;
}

static svn_error_t *ra_svn_diff(svn_ra_session_t *session,
                                const svn_ra_reporter2_t **reporter,
                                void **report_baton,
                                svn_revnum_t rev, const char *target,
                                svn_boolean_t recurse,
                                svn_boolean_t ignore_ancestry,
                                svn_boolean_t text_deltas,
                                const char *versus_url,
                                const svn_delta_editor_t *diff_editor,
                                void *diff_baton, apr_pool_t *pool)
{
  svn_ra_svn__session_baton_t *sess_baton = session->priv;
  svn_ra_svn_conn_t *conn = sess_baton->conn;

  /* Tell the server we want to start a diff. */
  SVN_ERR(svn_ra_svn_write_cmd(conn, pool, "diff", "(?r)cbbcb", rev,
                               target, recurse, ignore_ancestry,
                               versus_url, text_deltas));
  SVN_ERR(handle_auth_request(sess_baton, pool));

  /* Fetch a reporter for the caller to drive.  The reporter will drive
   * diff_editor upon finish_report(). */
  ra_svn_get_reporter(sess_baton, pool, diff_editor, diff_baton,
                      reporter, report_baton);
  return SVN_NO_ERROR;
}

static svn_error_t *ra_svn_log(svn_ra_session_t *session,
                               const apr_array_header_t *paths,
                               svn_revnum_t start, svn_revnum_t end,
                               int limit,
                               svn_boolean_t discover_changed_paths,
                               svn_boolean_t strict_node_history,
                               svn_log_message_receiver_t receiver,
                               void *receiver_baton, apr_pool_t *pool)
{
  svn_ra_svn__session_baton_t *sess_baton = session->priv;
  svn_ra_svn_conn_t *conn = sess_baton->conn;
  apr_pool_t *subpool;
  int i;
  const char *path, *author, *date, *message, *cpath, *action, *copy_path;
  svn_ra_svn_item_t *item, *elt;
  apr_array_header_t *cplist;
  apr_hash_t *cphash;
  svn_revnum_t rev, copy_rev;
  svn_log_changed_path_t *change;
  int nreceived = 0;

  SVN_ERR(svn_ra_svn_write_tuple(conn, pool, "w((!", "log"));
  if (paths)
    {
      for (i = 0; i < paths->nelts; i++)
        {
          path = ((const char **) paths->elts)[i];
          SVN_ERR(svn_ra_svn_write_cstring(conn, pool, path));
        }
    }
  SVN_ERR(svn_ra_svn_write_tuple(conn, pool, "!)(?r)(?r)bbn)", start, end,
                                 discover_changed_paths, strict_node_history,
                                 (apr_uint64_t) limit));
  SVN_ERR(handle_auth_request(sess_baton, pool));

  /* Read the log messages. */
  subpool = svn_pool_create(pool);
  while (1)
    {
      SVN_ERR(svn_ra_svn_read_item(conn, subpool, &item));
      if (item->kind == SVN_RA_SVN_WORD && strcmp(item->u.word, "done") == 0)
        break;
      if (item->kind != SVN_RA_SVN_LIST)
        return svn_error_create(SVN_ERR_RA_SVN_MALFORMED_DATA, NULL,
                                _("Log entry not a list"));
      SVN_ERR(svn_ra_svn_parse_tuple(item->u.list, subpool, "lr(?c)(?c)(?c)",
                                     &cplist, &rev, &author, &date,
                                     &message));
      if (cplist->nelts > 0)
        {
          /* Interpret the changed-paths list. */
          cphash = apr_hash_make(subpool);
          for (i = 0; i < cplist->nelts; i++)
            {
              elt = &((svn_ra_svn_item_t *) cplist->elts)[i];
              if (elt->kind != SVN_RA_SVN_LIST)
                return svn_error_create(SVN_ERR_RA_SVN_MALFORMED_DATA, NULL,
                                        _("Changed-path entry not a list"));
              SVN_ERR(svn_ra_svn_parse_tuple(elt->u.list, subpool, "cw(?cr)",
                                             &cpath, &action, &copy_path,
                                             &copy_rev));
              cpath = svn_path_canonicalize(cpath, subpool);
              if (copy_path)
                copy_path = svn_path_canonicalize(copy_path, subpool);
              change = apr_palloc(subpool, sizeof(*change));
              change->action = *action;
              change->copyfrom_path = copy_path;
              change->copyfrom_rev = copy_rev;
              apr_hash_set(cphash, cpath, APR_HASH_KEY_STRING, change);
            }
        }
      else
        cphash = NULL;

      if (! (limit && ++nreceived > limit))
        SVN_ERR(receiver(receiver_baton, cphash, rev, author, date, message,
                         subpool));

      apr_pool_clear(subpool);
    }
  apr_pool_destroy(subpool);

  /* Read the response. */
  SVN_ERR(svn_ra_svn_read_cmd_response(conn, pool, ""));

  return SVN_NO_ERROR;
}


static svn_error_t *ra_svn_check_path(svn_ra_session_t *session,
                                      const char *path, svn_revnum_t rev,
                                      svn_node_kind_t *kind, apr_pool_t *pool)
{
  svn_ra_svn__session_baton_t *sess_baton = session->priv;
  svn_ra_svn_conn_t *conn = sess_baton->conn;
  const char *kind_word;

  SVN_ERR(svn_ra_svn_write_cmd(conn, pool, "check-path", "c(?r)", path, rev));
  SVN_ERR(handle_auth_request(sess_baton, pool));
  SVN_ERR(svn_ra_svn_read_cmd_response(conn, pool, "w", &kind_word));
  SVN_ERR(interpret_kind(kind_word, pool, kind));
  return SVN_NO_ERROR;
}


/* If ERR is a command not supported error, wrap it in a
   SVN_ERR_RA_NOT_IMPLEMENTED with error message MSG.  Else, return err. */
static svn_error_t *handle_unsupported_cmd(svn_error_t *err,
                                           const char *msg)
{
  if (err && err->apr_err == SVN_ERR_RA_SVN_UNKNOWN_CMD)
    return svn_error_create(SVN_ERR_RA_NOT_IMPLEMENTED, err,
                            msg);
  return err;
}


static svn_error_t *ra_svn_stat(svn_ra_session_t *session,
                                const char *path, svn_revnum_t rev,
                                svn_dirent_t **dirent, apr_pool_t *pool)
{
  svn_ra_svn__session_baton_t *sess_baton = session->priv;
  svn_ra_svn_conn_t *conn = sess_baton->conn;
  apr_array_header_t *list = NULL;
  const char *kind, *cdate, *cauthor;
  svn_revnum_t crev;
  svn_boolean_t has_props;
  apr_uint64_t size;
  svn_dirent_t *the_dirent;

  SVN_ERR(svn_ra_svn_write_cmd(conn, pool, "stat", "c(?r)", path, rev));

  SVN_ERR(handle_unsupported_cmd(handle_auth_request(sess_baton, pool),
                                 _("'stat' not implemented")));

  SVN_ERR(svn_ra_svn_read_cmd_response(conn, pool, "(?l)", &list));

  if (! list)
    {
      *dirent = NULL;
    }
  else
    {
      SVN_ERR(svn_ra_svn_parse_tuple(list, pool, "wnbr(?c)(?c)",
                                     &kind, &size, &has_props,
                                     &crev, &cdate, &cauthor));
      
      the_dirent = apr_palloc(pool, sizeof(*the_dirent));
      SVN_ERR(interpret_kind(kind, pool, &the_dirent->kind));
      the_dirent->size = size;/* FIXME: svn_filesize_t */
      the_dirent->has_props = has_props;
      the_dirent->created_rev = crev;
      SVN_ERR(svn_time_from_cstring(&the_dirent->time, cdate, pool));
      the_dirent->last_author = cauthor;

      *dirent = the_dirent;
    }

  return SVN_NO_ERROR;
}


static svn_error_t *ra_svn_get_locations(svn_ra_session_t *session,
                                         apr_hash_t **locations,
                                         const char *path,
                                         svn_revnum_t peg_revision,
                                         apr_array_header_t *location_revisions,
                                         apr_pool_t *pool)
{
  svn_ra_svn__session_baton_t *sess_baton = session->priv;
  svn_ra_svn_conn_t *conn = sess_baton->conn;
  svn_revnum_t revision;
  svn_ra_svn_item_t *item;
  svn_boolean_t is_done;
  int i;
  const char *ret_path;

  /* Transmit the parameters. */
  SVN_ERR(svn_ra_svn_write_tuple(conn, pool, "w(cr(!",
                                 "get-locations", path, peg_revision));
  for (i = 0; i < location_revisions->nelts; i++)
    {
      revision = ((svn_revnum_t *)location_revisions->elts)[i];
      SVN_ERR(svn_ra_svn_write_tuple(conn, pool, "!r!", revision));
    }

  SVN_ERR(svn_ra_svn_write_tuple(conn, pool, "!))"));

  /* Servers before 1.1 don't support this command. Check for this here. */
  SVN_ERR(handle_unsupported_cmd(handle_auth_request(sess_baton, pool),
                                 _("'get-locations' not implemented")));

  /* Read the hash items. */
  is_done = FALSE;
  *locations = apr_hash_make(pool);
  while (!is_done)
    {
      SVN_ERR(svn_ra_svn_read_item(conn, pool, &item));
      if (item->kind == SVN_RA_SVN_WORD && strcmp(item->u.word, "done") == 0)
        is_done = 1;
      else if (item->kind != SVN_RA_SVN_LIST)
        return svn_error_create(SVN_ERR_RA_SVN_MALFORMED_DATA, NULL,
                                _("Location entry not a list"));
      else
        {
          SVN_ERR(svn_ra_svn_parse_tuple(item->u.list, pool, "rc",
                                         &revision, &ret_path));
          ret_path = svn_path_canonicalize(ret_path, pool);
          apr_hash_set(*locations, apr_pmemdup(pool, &revision,
                                               sizeof(revision)),
                       sizeof(revision), ret_path);
        }
    }

  /* Read the response. This is so the server would have a chance to
   * report an error. */
  SVN_ERR(svn_ra_svn_read_cmd_response(conn, pool, ""));

  return SVN_NO_ERROR;
}

static svn_error_t *ra_svn_get_file_revs(svn_ra_session_t *session,
                                         const char *path,
                                         svn_revnum_t start, svn_revnum_t end,
                                         svn_ra_file_rev_handler_t handler,
                                         void *handler_baton, apr_pool_t *pool)
{
  svn_ra_svn__session_baton_t *sess_baton = session->priv;
  apr_pool_t *rev_pool, *chunk_pool;
  svn_ra_svn_item_t *item;
  const char *p;
  svn_revnum_t rev;
  apr_array_header_t *rev_proplist, *proplist;
  apr_hash_t *rev_props;
  apr_array_header_t *props;
  svn_boolean_t has_txdelta;
  svn_boolean_t had_revision = FALSE;
  svn_stream_t *stream;
  svn_txdelta_window_handler_t d_handler;
  void *d_baton;
  apr_size_t size;

  /* One sub-pool for each revision and one for each txdelta chunk.
     Note that the rev_pool must live during the following txdelta. */
  rev_pool = svn_pool_create(pool);
  chunk_pool = svn_pool_create(pool);

  SVN_ERR(svn_ra_svn_write_cmd(sess_baton->conn, pool, "get-file-revs",
                               "c(?r)(?r)", path, start, end));

  /* Servers before 1.1 don't support this command.  Check for this here. */
  SVN_ERR(handle_unsupported_cmd(handle_auth_request(sess_baton, pool),
                                 _("'get-file-revs' not implemented")));

  while (1)
    {
      svn_pool_clear(rev_pool);
      svn_pool_clear(chunk_pool);
      SVN_ERR(svn_ra_svn_read_item(sess_baton->conn, rev_pool, &item));
      if (item->kind == SVN_RA_SVN_WORD && strcmp(item->u.word, "done") == 0)
        break;
      /* Either we've got a correct revision or we will error out below. */
      had_revision = TRUE;
      if (item->kind != SVN_RA_SVN_LIST)
        return svn_error_create(SVN_ERR_RA_SVN_MALFORMED_DATA, NULL,
                                _("Revision entry not a list"));

      SVN_ERR(svn_ra_svn_parse_tuple(item->u.list, rev_pool,
                                     "crll", &p, &rev, &rev_proplist,
                                     &proplist));
      p = svn_path_canonicalize(p, rev_pool);
      SVN_ERR(parse_proplist(rev_proplist, rev_pool, &rev_props));
      SVN_ERR(parse_prop_diffs(proplist, rev_pool, &props));

      /* Get the first delta chunk so we know if there is a delta. */
      SVN_ERR(svn_ra_svn_read_item(sess_baton->conn, chunk_pool, &item));
      if (item->kind != SVN_RA_SVN_STRING)
        return svn_error_create(SVN_ERR_RA_SVN_MALFORMED_DATA, NULL,
                                _("Text delta chunk not a string"));
      has_txdelta = item->u.string->len > 0;

      SVN_ERR(handler(handler_baton, p, rev, rev_props,
                      has_txdelta ? &d_handler : NULL, &d_baton,
                      props, rev_pool));

      /* Process the text delta if any. */
      if (has_txdelta)
        {
          if (d_handler)
            stream = svn_txdelta_parse_svndiff(d_handler, d_baton, TRUE,
                                               rev_pool);
          else
            stream = NULL;
          while (item->u.string->len > 0)
            {
              size = item->u.string->len;
              if (stream)
                SVN_ERR(svn_stream_write(stream, item->u.string->data, &size));
              svn_pool_clear(chunk_pool);

              SVN_ERR(svn_ra_svn_read_item(sess_baton->conn, chunk_pool, &item));
              if (item->kind != SVN_RA_SVN_STRING)
                return svn_error_create(SVN_ERR_RA_SVN_MALFORMED_DATA, NULL,
                                        _("Text delta chunk not a string"));
            }
          if (stream)
            SVN_ERR(svn_stream_close(stream));
        }
    }
 
  SVN_ERR(svn_ra_svn_read_cmd_response(sess_baton->conn, pool, ""));

  /* Return error if we didn't get any revisions. */
  if (!had_revision)
    return svn_error_create(SVN_ERR_RA_SVN_MALFORMED_DATA, NULL,
                            _("The get-file-revs command didn't return "
                              "any revisions"));

  svn_pool_destroy(chunk_pool);
  svn_pool_destroy(rev_pool);

  return SVN_NO_ERROR;
}

/* For each path in PATH_REVS, send a 'lock' command to the server.
   Used with 1.2.x series servers which support locking, but of only
   one path at a time.  ra_svn_lock(), which supports 'lock-many'
   is now the default.  See svn_ra_lock() docstring for interface details. */
static svn_error_t *ra_svn_lock_compat(svn_ra_session_t *session,
                                       apr_hash_t *path_revs,
                                       const char *comment,
                                       svn_boolean_t steal_lock,
                                       svn_ra_lock_callback_t lock_func,
                                       void *lock_baton,
                                       apr_pool_t *pool)
{
  svn_ra_svn__session_baton_t *sess = session->priv;
  svn_ra_svn_conn_t* conn = sess->conn;
  apr_array_header_t *list;
  apr_hash_index_t *hi;
  apr_pool_t *iterpool = svn_pool_create(pool);

  for (hi = apr_hash_first(pool, path_revs); hi; hi = apr_hash_next(hi))
    {
      svn_lock_t *lock;
      const void *key;
      const char *path;
      void *val;
      svn_revnum_t *revnum;
      svn_error_t *err, *callback_err = NULL;

      svn_pool_clear(iterpool);

      apr_hash_this(hi, &key, NULL, &val);
      path = key;
      revnum = val;

      SVN_ERR(svn_ra_svn_write_cmd(conn, iterpool, "lock", "c(?c)b(?r)", 
                                   path, comment,
                                   steal_lock, *revnum));

      /* Servers before 1.2 doesn't support locking.  Check this here. */
      SVN_ERR(handle_unsupported_cmd(handle_auth_request(sess, pool),
                                     _("Server doesn't support "
                                       "the lock command")));

      err = svn_ra_svn_read_cmd_response(conn, iterpool, "l", &list);

      if (!err)
        SVN_ERR(parse_lock(list, iterpool, &lock));

      if (err && !SVN_ERR_IS_LOCK_ERROR(err))
        return err;

      if (lock_func)
        callback_err = lock_func(lock_baton, path, TRUE, err ? NULL : lock,
                                 err, iterpool);

      svn_error_clear(err);

      if (callback_err)
        return callback_err;
    }

  svn_pool_destroy(iterpool);

  return SVN_NO_ERROR;
}

/* For each path in PATH_TOKENS, send an 'unlock' command to the server.
   Used with 1.2.x series servers which support unlocking, but of only
   one path at a time.  ra_svn_unlock(), which supports 'unlock-many' is
   now the default.  See svn_ra_unlock() docstring for interface details. */
static svn_error_t *ra_svn_unlock_compat(svn_ra_session_t *session,
                                         apr_hash_t *path_tokens,
                                         svn_boolean_t break_lock,
                                         svn_ra_lock_callback_t lock_func, 
                                         void *lock_baton,
                                         apr_pool_t *pool)
{
  svn_ra_svn__session_baton_t *sess = session->priv;
  svn_ra_svn_conn_t* conn = sess->conn;
  apr_hash_index_t *hi;
  apr_pool_t *iterpool = svn_pool_create(pool);

  for (hi = apr_hash_first(pool, path_tokens); hi; hi = apr_hash_next(hi))
    {
      const void *key;
      const char *path;
      void *val;
      const char *token;
      svn_error_t *err, *callback_err = NULL;

      svn_pool_clear(iterpool);

      apr_hash_this(hi, &key, NULL, &val);
      path = key;
      if (strcmp(val, "") != 0)
        token = val;
      else
        token = NULL;

      SVN_ERR(svn_ra_svn_write_cmd(conn, iterpool, "unlock", "c(?c)b",
                                   path, token, break_lock));

      /* Servers before 1.2 don't support locking.  Check this here. */
      SVN_ERR(handle_unsupported_cmd(handle_auth_request(sess, iterpool),
                                     _("Server doesn't support the unlock "
                                       "command")));

      err = svn_ra_svn_read_cmd_response(conn, iterpool, "");

      if (err && !SVN_ERR_IS_UNLOCK_ERROR(err))
        return err;

      if (lock_func)
        callback_err = lock_func(lock_baton, path, FALSE, NULL, err, pool);

      svn_error_clear(err);

      if (callback_err)
        return callback_err;
    }

  svn_pool_destroy(iterpool);

  return SVN_NO_ERROR;
}

/* Tell the server to lock all paths in PATH_REVS.
   See svn_ra_lock() for interface details. */
static svn_error_t *ra_svn_lock(svn_ra_session_t *session,
                                apr_hash_t *path_revs,
                                const char *comment,
                                svn_boolean_t steal_lock,
                                svn_ra_lock_callback_t lock_func, 
                                void *lock_baton,
                                apr_pool_t *pool)
{
  svn_ra_svn__session_baton_t *sess = session->priv;
  svn_ra_svn_conn_t *conn = sess->conn;
  apr_hash_index_t *hi;
  svn_ra_svn_item_t *elt;
  svn_error_t *err, *callback_err = SVN_NO_ERROR;
  apr_pool_t *subpool = svn_pool_create(pool);
  const char *status;
  svn_lock_t *lock;
  apr_array_header_t *list = NULL;

  SVN_ERR(svn_ra_svn_write_tuple(conn, pool, "w((?c)b(!", "lock-many",
                                 comment, steal_lock));

  for (hi = apr_hash_first(pool, path_revs); hi; hi = apr_hash_next(hi))
    {
      const void *key;
      const char *path;
      void *val;
      svn_revnum_t *revnum;

      svn_pool_clear(subpool);
      apr_hash_this(hi, &key, NULL, &val);
      path = key;
      revnum = val;

      SVN_ERR(svn_ra_svn_write_tuple(conn, subpool, "c(?r)", path, *revnum));
    }

  SVN_ERR(svn_ra_svn_write_tuple(conn, pool, "!))"));

  err = handle_auth_request(sess, pool);

  /* Pre-1.3 servers don't support 'lock-many'. If that fails, fall back
   * to 'lock'. */
  if (err && err->apr_err == SVN_ERR_RA_SVN_UNKNOWN_CMD)
    {
      svn_error_clear(err);
      return ra_svn_lock_compat(session, path_revs, comment, steal_lock,
                                lock_func, lock_baton, pool);
    }

  if (err)
    return err;

  /* Loop over responses to get lock information. */
  for (hi = apr_hash_first(pool, path_revs); hi; hi = apr_hash_next(hi))
    {
      const void *key;
      const char *path;

      apr_hash_this(hi, &key, NULL, NULL);
      path = key;

      svn_pool_clear(subpool);
      SVN_ERR(svn_ra_svn_read_item(conn, subpool, &elt));

      /* The server might have encountered some sort of fatal error in
         the middle of the request list.  If this happens, it will
         transmit "done" to end the lock-info early, and then the
         overall command response will talk about the fatal error. */
      if (elt->kind == SVN_RA_SVN_WORD && strcmp(elt->u.word, "done") == 0)
        break;

      if (elt->kind != SVN_RA_SVN_LIST)
        return svn_error_create(SVN_ERR_RA_SVN_MALFORMED_DATA, NULL,
                                _("Lock response not a list"));

      SVN_ERR(svn_ra_svn_parse_tuple(elt->u.list, subpool, "wl", &status,
                                     &list));

      if (strcmp(status, "failure") == 0)
        err = svn_ra_svn__handle_failure_status(list, subpool);
      else if (strcmp(status, "success") == 0)
        {
          SVN_ERR(parse_lock(list, subpool, &lock));
          err = NULL;
        }
      else
        return svn_error_create(SVN_ERR_RA_SVN_MALFORMED_DATA, NULL,
                                _("Unknown status for lock command"));

      if (lock_func)
        callback_err = lock_func(lock_baton, path, TRUE,
                                 err ? NULL : lock,
                                 err, subpool);
      else
        callback_err = SVN_NO_ERROR;

      svn_error_clear(err);

      if (callback_err)
        return callback_err;
    }

  /* If we didn't break early above, and the whole hash was traversed,
     read the final "done" from the server. */
  if (!hi)
    {
      SVN_ERR(svn_ra_svn_read_item(conn, pool, &elt));
      if (elt->kind != SVN_RA_SVN_WORD || strcmp(elt->u.word, "done") != 0)
        return svn_error_create(SVN_ERR_RA_SVN_MALFORMED_DATA, NULL,
                                _("Didn't receive end marker for lock "
                                  "responses"));
    }

  SVN_ERR(svn_ra_svn_read_cmd_response(conn, pool, ""));

  svn_pool_destroy(subpool);

  return SVN_NO_ERROR;
}

/* Tell the server to unlock all paths in PATH_TOKENS.
   See svn_ra_unlock() for interface details. */
static svn_error_t *ra_svn_unlock(svn_ra_session_t *session,
                                  apr_hash_t *path_tokens,
                                  svn_boolean_t break_lock,
                                  svn_ra_lock_callback_t lock_func, 
                                  void *lock_baton,
                                  apr_pool_t *pool)
{
  svn_ra_svn__session_baton_t *sess = session->priv;
  svn_ra_svn_conn_t *conn = sess->conn;
  apr_hash_index_t *hi;
  apr_pool_t *subpool = svn_pool_create(pool);
  svn_error_t *err, *callback_err = NULL;
  svn_ra_svn_item_t *elt;
  const char *status = NULL;
  apr_array_header_t *list = NULL;
  const void *key;
  const char *path;

  SVN_ERR(svn_ra_svn_write_tuple(conn, pool, "w(b(!", "unlock-many",
                                 break_lock));

  for (hi = apr_hash_first(pool, path_tokens); hi; hi = apr_hash_next(hi))
    {
      void *val;
      const char *token;

      svn_pool_clear(subpool);
      apr_hash_this(hi, &key, NULL, &val);
      path = key;

      if (strcmp(val, "") != 0)
        token = val;
      else
        token = NULL;

      SVN_ERR(svn_ra_svn_write_tuple(conn, subpool, "c(?c)", path, token)); 
    }

  SVN_ERR(svn_ra_svn_write_tuple(conn, pool, "!))"));

  err = handle_auth_request(sess, pool);

  /* Pre-1.3 servers don't support 'unlock-many'. If unknown, fall back
   * to 'unlock'.
   */
  if (err && err->apr_err == SVN_ERR_RA_SVN_UNKNOWN_CMD)
    {
      svn_error_clear(err);
      return ra_svn_unlock_compat(session, path_tokens, break_lock, lock_func,
                                  lock_baton, pool);
    }

  if (err)
    return err;

  /* Loop over responses to unlock files. */
  for (hi = apr_hash_first(pool, path_tokens); hi; hi = apr_hash_next(hi))
    {
      svn_pool_clear(subpool);

      SVN_ERR(svn_ra_svn_read_item(conn, subpool, &elt));

      /* The server might have encountered some sort of fatal error in
         the middle of the request list.  If this happens, it will
         transmit "done" to end the lock-info early, and then the
         overall command response will talk about the fatal error. */
      if (elt->kind == SVN_RA_SVN_WORD && (strcmp(elt->u.word, "done") == 0))
        break;

      apr_hash_this(hi, &key, NULL, NULL);
      path = key;

      if (elt->kind != SVN_RA_SVN_LIST)
        return svn_error_create(SVN_ERR_RA_SVN_MALFORMED_DATA, NULL,
                                _("Unlock response not a list"));

      SVN_ERR(svn_ra_svn_parse_tuple(elt->u.list, subpool, "wl", &status,
                                     &list));

      if (strcmp(status, "failure") == 0)
        err = svn_ra_svn__handle_failure_status(list, subpool);
      else if (strcmp(status, "success") == 0)
        {
          SVN_ERR(svn_ra_svn_parse_tuple(list, subpool, "c", &path));
          err = SVN_NO_ERROR;
        }
      else
        return svn_error_create(SVN_ERR_RA_SVN_MALFORMED_DATA, NULL,
                                _("Unknown status for unlock command"));

      if (lock_func)
        callback_err = lock_func(lock_baton, path, FALSE, NULL, err,
                                 subpool);
      else
        callback_err = SVN_NO_ERROR;

      svn_error_clear(err);

      if (callback_err)
        return callback_err;
    }

  /* If we didn't break early above, and the whole hash was traversed,
     read the final "done" from the server. */
  if (!hi)
    {
      SVN_ERR(svn_ra_svn_read_item(conn, pool, &elt));
      if (elt->kind != SVN_RA_SVN_WORD || strcmp(elt->u.word, "done") != 0)
        return svn_error_create(SVN_ERR_RA_SVN_MALFORMED_DATA, NULL,
                                _("Didn't receive end marker for unlock "
                                  "responses"));
    }

  SVN_ERR(svn_ra_svn_read_cmd_response(conn, pool, ""));

  svn_pool_destroy(subpool);

  return SVN_NO_ERROR;
}

static svn_error_t *ra_svn_get_lock(svn_ra_session_t *session,
                                    svn_lock_t **lock,
                                    const char *path,
                                    apr_pool_t *pool)
{
  svn_ra_svn__session_baton_t *sess = session->priv;
  svn_ra_svn_conn_t* conn = sess->conn;
  apr_array_header_t *list;

  SVN_ERR(svn_ra_svn_write_cmd(conn, pool, "get-lock", "c", path));

  /* Servers before 1.2 doesn't support locking.  Check this here. */
  SVN_ERR(handle_unsupported_cmd(handle_auth_request(sess, pool),
                                 _("Server doesn't support the get-lock "
                                   "command")));

  SVN_ERR(svn_ra_svn_read_cmd_response(conn, pool, "(?l)", &list));
  if (list)
    SVN_ERR(parse_lock(list, pool, lock));
  else
    *lock = NULL;

  return SVN_NO_ERROR;
}

static svn_error_t *ra_svn_get_locks(svn_ra_session_t *session,
                                     apr_hash_t **locks,
                                     const char *path,
                                     apr_pool_t *pool)
{
  svn_ra_svn__session_baton_t *sess = session->priv;
  svn_ra_svn_conn_t* conn = sess->conn;
  apr_array_header_t *list;
  int i;
  svn_ra_svn_item_t *elt;
  svn_lock_t *lock;

  SVN_ERR(svn_ra_svn_write_cmd(conn, pool, "get-locks", "c", path));

  /* Servers before 1.2 doesn't support locking.  Check this here. */
  SVN_ERR(handle_unsupported_cmd(handle_auth_request(sess, pool),
                                 _("Server doesn't support the get-lock "
                                   "command")));

  SVN_ERR(svn_ra_svn_read_cmd_response(conn, pool, "l", &list));

  *locks = apr_hash_make(pool);

  for (i = 0; i < list->nelts; ++i)
    {
      elt = &APR_ARRAY_IDX(list, i, svn_ra_svn_item_t);

      if (elt->kind != SVN_RA_SVN_LIST)
        return svn_error_create(SVN_ERR_RA_SVN_MALFORMED_DATA, NULL,
                                _("Lock element not a list"));
      SVN_ERR(parse_lock(elt->u.list, pool, &lock));
      apr_hash_set(*locks, lock->path, APR_HASH_KEY_STRING, lock);
    }

  return SVN_NO_ERROR;
}


static svn_error_t *ra_svn_replay(svn_ra_session_t *session,
                                  svn_revnum_t revision,
                                  svn_revnum_t low_water_mark,
                                  svn_boolean_t send_deltas,
                                  const svn_delta_editor_t *editor,
                                  void *edit_baton,
                                  apr_pool_t *pool)
{
  svn_ra_svn__session_baton_t *sess = session->priv;

  SVN_ERR(svn_ra_svn_write_cmd(sess->conn, pool, "replay", "rrb", revision,
                               low_water_mark, send_deltas));

  SVN_ERR(handle_unsupported_cmd(handle_auth_request(sess, pool),
                                 _("Server doesn't support the replay "
                                   "command")));

  SVN_ERR(svn_ra_svn_drive_editor(sess->conn, pool, editor, edit_baton,
                                  NULL));

  SVN_ERR(svn_ra_svn_read_cmd_response(sess->conn, pool, ""));

  return SVN_NO_ERROR;
}


static const svn_ra__vtable_t ra_svn_vtable = {
  svn_ra_svn_version,
  ra_svn_get_description,
  ra_svn_get_schemes,
  ra_svn_open,
  ra_svn_reparent,
  ra_svn_get_latest_rev,
  ra_svn_get_dated_rev,
  ra_svn_change_rev_prop,
  ra_svn_rev_proplist,
  ra_svn_rev_prop,
  ra_svn_commit,
  ra_svn_get_file,
  ra_svn_get_dir,
  ra_svn_update,
  ra_svn_switch,
  ra_svn_status,
  ra_svn_diff,
  ra_svn_log,
  ra_svn_check_path,
  ra_svn_stat,
  ra_svn_get_uuid,
  ra_svn_get_repos_root,
  ra_svn_get_locations,
  ra_svn_get_file_revs,
  ra_svn_lock,
  ra_svn_unlock,
  ra_svn_get_lock,
  ra_svn_get_locks,
  ra_svn_replay,
};

svn_error_t *
svn_ra_svn__init(const svn_version_t *loader_version,
                 const svn_ra__vtable_t **vtable,
                 apr_pool_t *pool)
{
  static const svn_version_checklist_t checklist[] =
    {
      { "svn_subr",  svn_subr_version },
      { "svn_delta", svn_delta_version },
      { NULL, NULL }
    };
  
  SVN_ERR(svn_ver_check_list(svn_ra_svn_version(), checklist));

  /* Simplified version check to make sure we can safely use the
     VTABLE parameter. The RA loader does a more exhaustive check. */
  if (loader_version->major != SVN_VER_MAJOR)
    {
      return svn_error_createf
        (SVN_ERR_VERSION_MISMATCH, NULL,
         _("Unsupported RA loader version (%d) for ra_svn"),
         loader_version->major);
    }

  *vtable = &ra_svn_vtable;

  return SVN_NO_ERROR;
}

/* Compatibility wrapper for the 1.1 and before API. */
#define NAME "ra_svn"
#define DESCRIPTION RA_SVN_DESCRIPTION
#define VTBL ra_svn_vtable
#define INITFUNC svn_ra_svn__init
#define COMPAT_INITFUNC svn_ra_svn_init
#include "../libsvn_ra/wrapper_template.h"<|MERGE_RESOLUTION|>--- conflicted
+++ resolved
@@ -2,7 +2,7 @@
  * client.c :  Functions for repository access via the Subversion protocol
  *
  * ====================================================================
- * Copyright (c) 2000-2006 CollabNet.  All rights reserved.
+ * Copyright (c) 2000-2004 CollabNet.  All rights reserved.
  *
  * This software is licensed as described in the file COPYING, which
  * you should have received as part of this distribution.  The terms
@@ -45,15 +45,24 @@
 #include "ra_svn.h"
 
 typedef struct {
-  svn_ra_svn__session_baton_t *sess_baton;
+  svn_ra_svn_conn_t *conn;
+  int protocol_version;
+  svn_boolean_t is_tunneled;
+  svn_auth_baton_t *auth_baton;
+  const char *user;
+  const char *realm_prefix;
+} ra_svn_session_baton_t;
+
+typedef struct {
+  ra_svn_session_baton_t *sess_baton;
   apr_pool_t *pool;
   svn_revnum_t *new_rev;
-  svn_commit_callback2_t callback;
+  svn_commit_callback_t callback;
   void *callback_baton;
 } ra_svn_commit_callback_baton_t;
 
 typedef struct {
-  svn_ra_svn__session_baton_t *sess_baton;
+  ra_svn_session_baton_t *sess_baton;
   svn_ra_svn_conn_t *conn;
   apr_pool_t *pool;
   const svn_delta_editor_t *editor;
@@ -62,6 +71,7 @@
 
 /* Parse an svn URL's tunnel portion into tunnel, if there is a tunnel
    portion. */
+
 static void parse_tunnel(const char *url, const char **tunnel,
                          apr_pool_t *pool)
 {
@@ -188,7 +198,7 @@
                                svn_lock_t **lock)
 {
   const char *cdate, *edate;
-  *lock = svn_lock_create(pool);
+  *lock = svn_lock_create (pool);
   SVN_ERR(svn_ra_svn_parse_tuple(list, pool, "ccc(?c)c(?c)", &(*lock)->path,
                                  &(*lock)->token, &(*lock)->owner,
                                  &(*lock)->comment, &cdate, &edate));
@@ -219,22 +229,109 @@
 
 /* --- AUTHENTICATION ROUTINES --- */
 
-svn_error_t *svn_ra_svn__auth_response(svn_ra_svn_conn_t *conn,
-                                       apr_pool_t *pool,
-                                       const char *mech, const char *mech_arg,
-                                       svn_boolean_t compat)
+static svn_boolean_t find_mech(apr_array_header_t *mechlist, const char *mech)
+{
+  int i;
+  svn_ra_svn_item_t *elt;
+
+  for (i = 0; i < mechlist->nelts; i++)
+    {
+      elt = &((svn_ra_svn_item_t *) mechlist->elts)[i];
+      if (elt->kind == SVN_RA_SVN_WORD && strcmp(elt->u.word, mech) == 0)
+        return TRUE;
+    }
+  return FALSE;
+}
+
+/* Having picked a mechanism, start authentication by writing out an
+ * auth response.  If COMPAT is true, also write out a version number
+ * and capability list.  MECH_ARG may be NULL for mechanisms with no
+ * initial client response. */
+static svn_error_t *auth_response(svn_ra_svn_conn_t *conn, apr_pool_t *pool,
+                                  const char *mech, const char *mech_arg,
+                                  svn_boolean_t compat)
 {
   if (compat)
-    return svn_ra_svn_write_tuple(conn, pool, "nw(?c)(www)", (apr_uint64_t) 1,
+    return svn_ra_svn_write_tuple(conn, pool, "nw(?c)(w)", (apr_uint64_t) 1,
                                   mech, mech_arg,
-                                  SVN_RA_SVN_CAP_EDIT_PIPELINE,
-                                  SVN_RA_SVN_CAP_SVNDIFF1,
-                                  SVN_RA_SVN_CAP_ABSENT_ENTRIES);
+                                  SVN_RA_SVN_CAP_EDIT_PIPELINE);
   else
     return svn_ra_svn_write_tuple(conn, pool, "w(?c)", mech, mech_arg);
 }
 
-static svn_error_t *handle_auth_request(svn_ra_svn__session_baton_t *sess,
+/* Read the "success" response to ANONYMOUS or EXTERNAL authentication. */
+static svn_error_t *read_success(svn_ra_svn_conn_t *conn, apr_pool_t *pool)
+{
+  const char *status, *arg;
+
+  SVN_ERR(svn_ra_svn_read_tuple(conn, pool, "w(?c)", &status, &arg));
+  if (strcmp(status, "failure") == 0 && arg)
+    return svn_error_createf(SVN_ERR_RA_NOT_AUTHORIZED, NULL,
+                             _("Authentication error from server: %s"), arg);
+  else if (strcmp(status, "success") != 0 || arg)
+    return svn_error_create(SVN_ERR_RA_NOT_AUTHORIZED, NULL,
+                            _("Unexpected server response to authentication"));
+  return SVN_NO_ERROR;
+}
+
+/* Respond to an auth request and perform authentication.  REALM may
+ * be NULL for the initial authentication exchange of protocol version
+ * 1. */
+static svn_error_t *do_auth(ra_svn_session_baton_t *sess,
+                            apr_array_header_t *mechlist,
+                            const char *realm, apr_pool_t *pool)
+{
+  svn_ra_svn_conn_t *conn = sess->conn;
+  const char *realmstring, *user, *password, *msg;
+  svn_auth_iterstate_t *iterstate;
+  void *creds;
+  svn_boolean_t compat = (realm == NULL);
+
+  realmstring = realm ? apr_psprintf(pool, "%s %s", sess->realm_prefix, realm)
+    : sess->realm_prefix;
+  if (sess->is_tunneled && find_mech(mechlist, "EXTERNAL"))
+    {
+      /* Ask the server to use the tunnel connection environment (on
+       * Unix, that means uid) to determine the authentication name. */
+      SVN_ERR(auth_response(conn, pool, "EXTERNAL", "", compat));
+      return read_success(conn, pool);
+    }
+  else if (find_mech(mechlist, "ANONYMOUS"))
+    {
+      SVN_ERR(auth_response(conn, pool, "ANONYMOUS", "", compat));
+      return read_success(conn, pool);
+    }
+  else if (find_mech(mechlist, "CRAM-MD5"))
+    {
+      SVN_ERR(svn_auth_first_credentials(&creds, &iterstate,
+                                         SVN_AUTH_CRED_SIMPLE, realmstring,
+                                         sess->auth_baton, pool));
+      if (!creds)
+        return svn_error_create(SVN_ERR_RA_NOT_AUTHORIZED, NULL,
+                                _("Can't get password"));
+      while (creds)
+        {
+          user = ((svn_auth_cred_simple_t *) creds)->username;
+          password = ((svn_auth_cred_simple_t *) creds)->password;
+          SVN_ERR(auth_response(conn, pool, "CRAM-MD5", NULL, compat));
+          SVN_ERR(svn_ra_svn__cram_client(conn, pool, user, password, &msg));
+          if (!msg)
+            break;
+          SVN_ERR(svn_auth_next_credentials(&creds, iterstate, pool));
+        }
+      if (!creds)
+        return svn_error_createf(SVN_ERR_RA_NOT_AUTHORIZED, NULL,
+                                 _("Authentication error from server: %s"),
+                                 msg);
+      SVN_ERR(svn_auth_save_credentials(iterstate, pool));
+      return SVN_NO_ERROR;
+    }
+  else
+    return svn_error_create(SVN_ERR_RA_NOT_AUTHORIZED, NULL,
+                            _("Cannot negotiate authentication mechanism"));
+}
+
+static svn_error_t *handle_auth_request(ra_svn_session_baton_t *sess,
                                         apr_pool_t *pool)
 {
   svn_ra_svn_conn_t *conn = sess->conn;
@@ -246,7 +343,7 @@
   SVN_ERR(svn_ra_svn_read_cmd_response(conn, pool, "lc", &mechlist, &realm));
   if (mechlist->nelts == 0)
     return SVN_NO_ERROR;
-  return svn_ra_svn__do_auth(sess, mechlist, realm, pool);
+  return do_auth(sess, mechlist, realm, pool);
 }
 
 /* --- REPORTER IMPLEMENTATION --- */
@@ -317,7 +414,7 @@
   ra_svn_abort_report
 };
 
-static void ra_svn_get_reporter(svn_ra_svn__session_baton_t *sess_baton,
+static void ra_svn_get_reporter(ra_svn_session_baton_t *sess_baton,
                                 apr_pool_t *pool,
                                 const svn_delta_editor_t *editor,
                                 void *edit_baton,
@@ -339,7 +436,6 @@
 
 /* --- RA LAYER IMPLEMENTATION --- */
 
-/* (Note: *ARGV is an output parameter.) */
 static svn_error_t *find_tunnel_agent(const char *tunnel, 
                                       const char *hostinfo,
                                       const char ***argv,
@@ -398,11 +494,7 @@
     ;
   *argv = apr_palloc(pool, (n + 4) * sizeof(char *));
   memcpy(*argv, cmd_argv, n * sizeof(char *));
-<<<<<<< HEAD
-  (*argv)[n++] = svn_path_uri_decode(hostinfo, pool);
-=======
   (*argv)[n++] = svn_path_uri_decode (hostinfo, pool);
->>>>>>> 7a9d2b16
   (*argv)[n++] = "svnserve";
   (*argv)[n++] = "-t";
   (*argv)[n] = NULL;
@@ -421,17 +513,14 @@
   apr_file_t *in_file, *out_file;
   svn_error_t *err;
 
-  if (apr_file_open_stdin(&in_file, pool)
-      || apr_file_open_stdout(&out_file, pool))
-    return;
-
+  apr_file_open_stdin(&in_file, pool);
+  apr_file_open_stdout(&out_file, pool);
   conn = svn_ra_svn_create_conn(NULL, in_file, out_file, pool);
   err = svn_error_wrap_apr(status, _("Error in child process: %s"), desc);
   svn_error_clear(svn_ra_svn_write_cmd_failure(conn, pool, err));
   svn_error_clear(svn_ra_svn_flush(conn, pool));
 }
 
-/* (Note: *CONN is an output parameter.) */
 static svn_error_t *make_tunnel(const char **args, svn_ra_svn_conn_t **conn,
                                 apr_pool_t *pool)
 {
@@ -473,51 +562,66 @@
 
   /* Guard against dotfile output to stdout on the server. */
   *conn = svn_ra_svn_create_conn(NULL, proc->out, proc->in, pool);
+  (*conn)->proc = proc;
   SVN_ERR(svn_ra_svn_skip_leading_garbage(*conn, pool));
   return SVN_NO_ERROR;
 }
 
-/* Parse URL inot URI, validating it and setting the default port if none
-   was given.  Allocate the URI fileds out of POOL. */
-static svn_error_t *parse_url(const char *url, apr_uri_t *uri,
-                              apr_pool_t *pool)
-{
-  apr_status_t apr_err;
-
-  apr_err = apr_uri_parse(pool, url, uri);
+#define RA_SVN_DESCRIPTION \
+  N_("Module for accessing a repository using the svn network protocol.")
+
+static const char *ra_svn_get_description(void)
+{
+  return _(RA_SVN_DESCRIPTION);
+}
+
+static const char * const *
+ra_svn_get_schemes (apr_pool_t *pool)
+{
+  static const char *schemes[] = { "svn", NULL };
+
+  return schemes;
+}
+
+
+
+static svn_error_t *ra_svn_open(svn_ra_session_t *session, const char *url,
+                                const svn_ra_callbacks2_t *callbacks,
+                                void *callback_baton,
+                                apr_hash_t *config,
+                                apr_pool_t *pool)
+{
+  ra_svn_session_baton_t *sess;
+  svn_ra_svn_conn_t *conn;
+  apr_socket_t *sock;
+  const char *hostname, *user, *tunnel, **args, *hostinfo;
+  unsigned short port;
+  apr_uint64_t minver, maxver;
+  apr_array_header_t *mechlist, *caplist;
+  apr_uri_t uri;
+  apr_status_t err;
   
-  if (apr_err != 0)
+  err = apr_uri_parse (pool, url, &uri);
+  
+  if (err != 0)
     return svn_error_createf(SVN_ERR_RA_ILLEGAL_URL, NULL,
                              _("Illegal svn repository URL '%s'"), url);
   
-  if (! uri->port)
-    uri->port = SVN_RA_SVN_PORT;
-
-  return SVN_NO_ERROR;
-}
-
-/* Open a session to URL, returning it in *SESS_P, allocating it in POOL.
-   URI is a parsed version of URL.  AUTH_BATON is provided by the caller of
-   ra_svn_open.  If tunnel_argv is non-null, it points to a program
-   argument list to use when invoking the tunnel agent. */
-static svn_error_t *open_session(svn_ra_svn__session_baton_t **sess_p,
-                                 const char *url,
-                                 const apr_uri_t *uri,
-                                 svn_auth_baton_t *auth_baton,
-                                 const char **tunnel_argv,
-                                 apr_pool_t *pool)
-{
-  svn_ra_svn__session_baton_t *sess;
-  svn_ra_svn_conn_t *conn;
-  apr_socket_t *sock;
-  apr_uint64_t minver, maxver;
-  apr_array_header_t *mechlist, *caplist;
+  port = uri.port ? uri.port : SVN_RA_SVN_PORT;
+  hostname = uri.hostname;
+  user = uri.user;
+  hostinfo = uri.hostinfo;
   
-  if (tunnel_argv)
-    SVN_ERR(make_tunnel(tunnel_argv, &conn, pool));
+  parse_tunnel (url, &tunnel, pool);
+
+  if (tunnel)
+    {
+      SVN_ERR(find_tunnel_agent(tunnel, hostinfo, &args, config, pool));
+      SVN_ERR(make_tunnel(args, &conn, pool));
+    }
   else
     {
-      SVN_ERR(make_connection(uri->hostname, uri->port, &sock, pool));
+      SVN_ERR(make_connection(hostname, port, &sock, pool));
       conn = svn_ra_svn_create_conn(sock, NULL, NULL, pool);
     }
 
@@ -532,39 +636,34 @@
   SVN_ERR(svn_ra_svn_set_capabilities(conn, caplist));
 
   sess = apr_palloc(pool, sizeof(*sess));
-  sess->pool = pool;
   sess->conn = conn;
   sess->protocol_version = (maxver > 2) ? 2 : maxver;
-  sess->is_tunneled = (tunnel_argv != NULL);
-  sess->auth_baton = auth_baton;
-  sess->user = uri->user;
-  sess->realm_prefix = apr_psprintf(pool, "<svn://%s:%d>", uri->hostname,
-                                    uri->port);
-  sess->tunnel_argv = tunnel_argv;
+  sess->is_tunneled = (tunnel != NULL);
+  sess->auth_baton = callbacks->auth_baton;
+  sess->user = user;
+  sess->realm_prefix = apr_psprintf(pool, "<svn://%s:%d>", hostname, port);
 
   /* In protocol version 2, we send back our protocol version, our
    * capability list, and the URL, and subsequently there is an auth
    * request.  In version 1, we send back the protocol version, auth
    * mechanism, mechanism initial response, and capability list, and;
-   * then send the URL after authentication.  svn_ra_svn__do_auth
-   * temporarily has support for the mixed-style response. */
+   * then send the URL after authentication.  do_auth temporarily has
+   * support for the mixed-style response. */
   /* When we punt support for protocol version 1, we should:
    * - Eliminate this conditional and the similar one below
-   * - Remove v1 support from svn_ra_svn__auth_response and inline it 
-   *   into svn_ra_svn__do_auth
-   * - Remove the (realm == NULL) support from svn_ra_svn__do_auth
+   * - Remove v1 support from auth_response and inline it into do_auth
+   * - Remove the (realm == NULL) support from do_auth
+   * - Inline do_auth into handle_auth_request
    * - Remove the protocol version check from handle_auth_request */
   if (sess->protocol_version == 1)
     {
-      SVN_ERR(svn_ra_svn__do_auth(sess, mechlist, NULL, pool));
+      SVN_ERR(do_auth(sess, mechlist, NULL, pool));
       SVN_ERR(svn_ra_svn_write_tuple(conn, pool, "c", url));
     }
   else
     {
-      SVN_ERR(svn_ra_svn_write_tuple(conn, pool, "n(www)c", (apr_uint64_t) 2,
-                                     SVN_RA_SVN_CAP_EDIT_PIPELINE,
-                                     SVN_RA_SVN_CAP_SVNDIFF1,
-                                     SVN_RA_SVN_CAP_ABSENT_ENTRIES, url));
+      SVN_ERR(svn_ra_svn_write_tuple(conn, pool, "n(w)c", (apr_uint64_t) 2,
+                                     SVN_RA_SVN_CAP_EDIT_PIPELINE, url));
       SVN_ERR(handle_auth_request(sess, pool));
     }
 
@@ -586,106 +685,14 @@
                                   "server"));
     }
 
-  *sess_p = sess;
-
-  return SVN_NO_ERROR;
-}
-
-
-#define RA_SVN_DESCRIPTION \
-  N_("Module for accessing a repository using the svn network protocol.")
-
-static const char *ra_svn_get_description(void)
-{
-  return _(RA_SVN_DESCRIPTION);
-}
-
-static const char * const *
-ra_svn_get_schemes(apr_pool_t *pool)
-{
-  static const char *schemes[] = { "svn", NULL };
-
-  return schemes;
-}
-
-
-
-static svn_error_t *ra_svn_open(svn_ra_session_t *session, const char *url,
-                                const svn_ra_callbacks2_t *callbacks,
-                                void *callback_baton,
-                                apr_hash_t *config,
-                                apr_pool_t *pool)
-{
-  apr_pool_t *sess_pool = svn_pool_create(pool);
-  svn_ra_svn__session_baton_t *sess;
-  const char *tunnel, **tunnel_argv;
-  apr_uri_t uri;
-  
-  SVN_ERR(parse_url(url, &uri, sess_pool));
-
-  parse_tunnel(url, &tunnel, pool);
-
-  if (tunnel)
-    SVN_ERR(find_tunnel_agent(tunnel, uri.hostinfo, &tunnel_argv, config,
-                              pool));
-  else
-    tunnel_argv = NULL;
-
-  /* We open the session in a subpool so we can get rid of it if we
-     reparent with a server that doesn't support reparenting. */
-  SVN_ERR(open_session(&sess, url, &uri, callbacks->auth_baton, tunnel_argv,
-                       sess_pool));
   session->priv = sess;
-
-  return SVN_NO_ERROR;
-}
-
-static svn_error_t *ra_svn_reparent(svn_ra_session_t *ra_session,
-                                    const char *url,
-                                    apr_pool_t *pool)
-{
-  svn_ra_svn__session_baton_t *sess = ra_session->priv;
-  svn_ra_svn_conn_t *conn = sess->conn;
-  svn_error_t *err;
-  apr_pool_t *sess_pool;
-  svn_ra_svn__session_baton_t *new_sess;
-  apr_uri_t uri;
-
-  SVN_ERR(svn_ra_svn_write_cmd(conn, pool, "reparent", "c", url));
-  err = handle_auth_request(sess, pool);
-  if (! err)
-    return svn_ra_svn_read_cmd_response(conn, pool, "");
-  else if (err->apr_err != SVN_ERR_RA_SVN_UNKNOWN_CMD)
-    return err;
-  
-  /* Servers before 1.4 doesn't support this command; try to reconnect
-     instead. */
-  svn_error_clear(err);
-  /* Create a new subpool of the RA session pool. */
-  sess_pool = svn_pool_create(ra_session->pool);
-  err = parse_url(url, &uri, sess_pool);
-  if (! err)
-    err = open_session(&new_sess, url, &uri, sess->auth_baton,
-                       sess->tunnel_argv, sess_pool);
-  /* We destroy the new session pool on error, since it is allocated in
-     the main session pool. */
-  if (err)
-    {
-      svn_pool_destroy(sess_pool);
-      return err;
-    }
-
-  /* We have a new connection, assign it and destroy the old. */
-  ra_session->priv = new_sess;
-  svn_pool_destroy(sess->pool);
-
   return SVN_NO_ERROR;
 }
 
 static svn_error_t *ra_svn_get_latest_rev(svn_ra_session_t *session,
                                           svn_revnum_t *rev, apr_pool_t *pool)
 {
-  svn_ra_svn__session_baton_t *sess_baton = session->priv;
+  ra_svn_session_baton_t *sess_baton = session->priv;
   svn_ra_svn_conn_t *conn = sess_baton->conn;
 
   SVN_ERR(svn_ra_svn_write_cmd(conn, pool, "get-latest-rev", ""));
@@ -698,7 +705,7 @@
                                          svn_revnum_t *rev, apr_time_t tm,
                                          apr_pool_t *pool)
 {
-  svn_ra_svn__session_baton_t *sess_baton = session->priv;
+  ra_svn_session_baton_t *sess_baton = session->priv;
   svn_ra_svn_conn_t *conn = sess_baton->conn;
 
   SVN_ERR(svn_ra_svn_write_cmd(conn, pool, "get-dated-rev", "c",
@@ -713,7 +720,7 @@
                                            const svn_string_t *value,
                                            apr_pool_t *pool)
 {
-  svn_ra_svn__session_baton_t *sess_baton = session->priv;
+  ra_svn_session_baton_t *sess_baton = session->priv;
   svn_ra_svn_conn_t *conn = sess_baton->conn;
 
   SVN_ERR(svn_ra_svn_write_cmd(conn, pool, "change-rev-prop", "rc?s",
@@ -726,7 +733,7 @@
 static svn_error_t *ra_svn_get_uuid(svn_ra_session_t *session, const char **uuid,
                                     apr_pool_t *pool)
 {
-  svn_ra_svn__session_baton_t *sess_baton = session->priv;
+  ra_svn_session_baton_t *sess_baton = session->priv;
   svn_ra_svn_conn_t *conn = sess_baton->conn;
 
   *uuid = conn->uuid;
@@ -736,7 +743,7 @@
 static svn_error_t *ra_svn_get_repos_root(svn_ra_session_t *session, const char **url,
                                           apr_pool_t *pool)
 {
-  svn_ra_svn__session_baton_t *sess_baton = session->priv;
+  ra_svn_session_baton_t *sess_baton = session->priv;
   svn_ra_svn_conn_t *conn = sess_baton->conn;
 
   if (!conn->repos_root)
@@ -749,7 +756,7 @@
 static svn_error_t *ra_svn_rev_proplist(svn_ra_session_t *session, svn_revnum_t rev,
                                         apr_hash_t **props, apr_pool_t *pool)
 {
-  svn_ra_svn__session_baton_t *sess_baton = session->priv;
+  ra_svn_session_baton_t *sess_baton = session->priv;
   svn_ra_svn_conn_t *conn = sess_baton->conn;
   apr_array_header_t *proplist;
 
@@ -764,7 +771,7 @@
                                     const char *name,
                                     svn_string_t **value, apr_pool_t *pool)
 {
-  svn_ra_svn__session_baton_t *sess_baton = session->priv;
+  ra_svn_session_baton_t *sess_baton = session->priv;
   svn_ra_svn_conn_t *conn = sess_baton->conn;
 
   SVN_ERR(svn_ra_svn_write_cmd(conn, pool, "rev-prop", "rc", rev, name));
@@ -776,17 +783,18 @@
 static svn_error_t *ra_svn_end_commit(void *baton)
 {
   ra_svn_commit_callback_baton_t *ccb = baton;
-  svn_commit_info_t *commit_info = svn_create_commit_info(ccb->pool);
+  svn_revnum_t new_rev;
+  const char *committed_date;
+  const char *committed_author;
 
   SVN_ERR(handle_auth_request(ccb->sess_baton, ccb->pool));
-  SVN_ERR(svn_ra_svn_read_tuple(ccb->sess_baton->conn, ccb->pool,
-                                "r(?c)(?c)?(?c)",
-                                 &(commit_info->revision),
-                                 &(commit_info->date),
-                                 &(commit_info->author),
-                                 &(commit_info->post_commit_err)));
-
-  return ccb->callback(commit_info, ccb->callback_baton, ccb->pool);
+  SVN_ERR(svn_ra_svn_read_tuple(ccb->sess_baton->conn, ccb->pool, "r(?c)(?c)",
+                                &new_rev,
+                                &committed_date,
+                                &committed_author));
+
+  return ccb->callback(new_rev, committed_date, committed_author,
+                       ccb->callback_baton);
 
 }
 
@@ -794,13 +802,13 @@
                                   const svn_delta_editor_t **editor,
                                   void **edit_baton,
                                    const char *log_msg,
-                                  svn_commit_callback2_t callback,
+                                  svn_commit_callback_t callback,
                                   void *callback_baton,
                                   apr_hash_t *lock_tokens,
                                   svn_boolean_t keep_locks,
                                   apr_pool_t *pool)
 {
-  svn_ra_svn__session_baton_t *sess_baton = session->priv;
+  ra_svn_session_baton_t *sess_baton = session->priv;
   svn_ra_svn_conn_t *conn = sess_baton->conn;
   ra_svn_commit_callback_baton_t *ccb;
   apr_hash_index_t *hi;
@@ -849,7 +857,7 @@
                                     apr_hash_t **props,
                                     apr_pool_t *pool)
 {
-  svn_ra_svn__session_baton_t *sess_baton = session->priv;
+  ra_svn_session_baton_t *sess_baton = session->priv;
   svn_ra_svn_conn_t *conn = sess_baton->conn;
   svn_ra_svn_item_t *item;
   apr_array_header_t *proplist;
@@ -911,16 +919,13 @@
   return SVN_NO_ERROR;
 }
 
-static svn_error_t *ra_svn_get_dir(svn_ra_session_t *session,
-                                   apr_hash_t **dirents,
+static svn_error_t *ra_svn_get_dir(svn_ra_session_t *session, const char *path,
+                                   svn_revnum_t rev, apr_hash_t **dirents,
                                    svn_revnum_t *fetched_rev,
                                    apr_hash_t **props,
-                                   const char *path,
-                                   svn_revnum_t rev,
-                                   apr_uint32_t dirent_fields,
                                    apr_pool_t *pool)
 {
-  svn_ra_svn__session_baton_t *sess_baton = session->priv;
+  ra_svn_session_baton_t *sess_baton = session->priv;
   svn_ra_svn_conn_t *conn = sess_baton->conn;
   svn_revnum_t crev;
   apr_array_header_t *proplist, *dirlist;
@@ -931,36 +936,8 @@
   apr_uint64_t size;
   svn_dirent_t *dirent;
 
-  SVN_ERR(svn_ra_svn_write_tuple(conn, pool, "w(c(?r)bb(!", "get-dir", path,
-                                 rev, (props != NULL), (dirents != NULL)));
-  if (dirent_fields & SVN_DIRENT_KIND)
-    {
-      SVN_ERR(svn_ra_svn_write_word(conn, pool, SVN_RA_SVN_DIRENT_KIND));
-    }
-  if (dirent_fields & SVN_DIRENT_SIZE)
-    {
-      SVN_ERR(svn_ra_svn_write_word(conn, pool, SVN_RA_SVN_DIRENT_SIZE));
-    }
-  if (dirent_fields & SVN_DIRENT_HAS_PROPS)
-    {
-      SVN_ERR(svn_ra_svn_write_word(conn, pool, SVN_RA_SVN_DIRENT_HAS_PROPS));
-    }
-  if (dirent_fields & SVN_DIRENT_CREATED_REV)
-    {
-      SVN_ERR(svn_ra_svn_write_word(conn, pool,
-                                    SVN_RA_SVN_DIRENT_CREATED_REV));
-    }
-  if (dirent_fields & SVN_DIRENT_TIME)
-    {
-      SVN_ERR(svn_ra_svn_write_word(conn, pool, SVN_RA_SVN_DIRENT_TIME));
-    }
-  if (dirent_fields & SVN_DIRENT_LAST_AUTHOR)
-    {
-      SVN_ERR(svn_ra_svn_write_word(conn, pool,
-                                    SVN_RA_SVN_DIRENT_LAST_AUTHOR));
-    }
-  SVN_ERR(svn_ra_svn_write_tuple(conn, pool, "!))"));
-
+  SVN_ERR(svn_ra_svn_write_cmd(conn, pool, "get-dir", "c(?r)bb", path,
+                               rev, (props != NULL), (dirents != NULL)));
   SVN_ERR(handle_auth_request(sess_baton, pool));
   SVN_ERR(svn_ra_svn_read_cmd_response(conn, pool, "rll", &rev, &proplist,
                                        &dirlist));
@@ -999,6 +976,7 @@
   return SVN_NO_ERROR;
 }
 
+
 static svn_error_t *ra_svn_update(svn_ra_session_t *session,
                                   const svn_ra_reporter2_t **reporter,
                                   void **report_baton, svn_revnum_t rev,
@@ -1006,7 +984,7 @@
                                   const svn_delta_editor_t *update_editor,
                                   void *update_baton, apr_pool_t *pool)
 {
-  svn_ra_svn__session_baton_t *sess_baton = session->priv;
+  ra_svn_session_baton_t *sess_baton = session->priv;
   svn_ra_svn_conn_t *conn = sess_baton->conn;
 
   /* Tell the server we want to start an update. */
@@ -1029,7 +1007,7 @@
                                   const svn_delta_editor_t *update_editor,
                                   void *update_baton, apr_pool_t *pool)
 {
-  svn_ra_svn__session_baton_t *sess_baton = session->priv;
+  ra_svn_session_baton_t *sess_baton = session->priv;
   svn_ra_svn_conn_t *conn = sess_baton->conn;
 
   /* Tell the server we want to start a switch. */
@@ -1052,7 +1030,7 @@
                                   const svn_delta_editor_t *status_editor,
                                   void *status_baton, apr_pool_t *pool)
 {
-  svn_ra_svn__session_baton_t *sess_baton = session->priv;
+  ra_svn_session_baton_t *sess_baton = session->priv;
   svn_ra_svn_conn_t *conn = sess_baton->conn;
 
   /* Tell the server we want to start a status operation. */
@@ -1073,18 +1051,16 @@
                                 svn_revnum_t rev, const char *target,
                                 svn_boolean_t recurse,
                                 svn_boolean_t ignore_ancestry,
-                                svn_boolean_t text_deltas,
                                 const char *versus_url,
                                 const svn_delta_editor_t *diff_editor,
                                 void *diff_baton, apr_pool_t *pool)
 {
-  svn_ra_svn__session_baton_t *sess_baton = session->priv;
+  ra_svn_session_baton_t *sess_baton = session->priv;
   svn_ra_svn_conn_t *conn = sess_baton->conn;
 
   /* Tell the server we want to start a diff. */
-  SVN_ERR(svn_ra_svn_write_cmd(conn, pool, "diff", "(?r)cbbcb", rev,
-                               target, recurse, ignore_ancestry,
-                               versus_url, text_deltas));
+  SVN_ERR(svn_ra_svn_write_cmd(conn, pool, "diff", "(?r)cbbc", rev, target,
+                               recurse, ignore_ancestry, versus_url));
   SVN_ERR(handle_auth_request(sess_baton, pool));
 
   /* Fetch a reporter for the caller to drive.  The reporter will drive
@@ -1103,7 +1079,7 @@
                                svn_log_message_receiver_t receiver,
                                void *receiver_baton, apr_pool_t *pool)
 {
-  svn_ra_svn__session_baton_t *sess_baton = session->priv;
+  ra_svn_session_baton_t *sess_baton = session->priv;
   svn_ra_svn_conn_t *conn = sess_baton->conn;
   apr_pool_t *subpool;
   int i;
@@ -1176,8 +1152,11 @@
     }
   apr_pool_destroy(subpool);
 
-  /* Read the response. */
-  SVN_ERR(svn_ra_svn_read_cmd_response(conn, pool, ""));
+  if (nreceived <= limit)
+    {
+      /* Read the response. */
+      SVN_ERR(svn_ra_svn_read_cmd_response(conn, pool, ""));
+    }
 
   return SVN_NO_ERROR;
 }
@@ -1187,7 +1166,7 @@
                                       const char *path, svn_revnum_t rev,
                                       svn_node_kind_t *kind, apr_pool_t *pool)
 {
-  svn_ra_svn__session_baton_t *sess_baton = session->priv;
+  ra_svn_session_baton_t *sess_baton = session->priv;
   svn_ra_svn_conn_t *conn = sess_baton->conn;
   const char *kind_word;
 
@@ -1215,7 +1194,7 @@
                                 const char *path, svn_revnum_t rev,
                                 svn_dirent_t **dirent, apr_pool_t *pool)
 {
-  svn_ra_svn__session_baton_t *sess_baton = session->priv;
+  ra_svn_session_baton_t *sess_baton = session->priv;
   svn_ra_svn_conn_t *conn = sess_baton->conn;
   apr_array_header_t *list = NULL;
   const char *kind, *cdate, *cauthor;
@@ -1263,7 +1242,7 @@
                                          apr_array_header_t *location_revisions,
                                          apr_pool_t *pool)
 {
-  svn_ra_svn__session_baton_t *sess_baton = session->priv;
+  ra_svn_session_baton_t *sess_baton = session->priv;
   svn_ra_svn_conn_t *conn = sess_baton->conn;
   svn_revnum_t revision;
   svn_ra_svn_item_t *item;
@@ -1299,8 +1278,8 @@
                                 _("Location entry not a list"));
       else
         {
-          SVN_ERR(svn_ra_svn_parse_tuple(item->u.list, pool, "rc",
-                                         &revision, &ret_path));
+          SVN_ERR(svn_ra_svn_parse_tuple (item->u.list, pool, "rc",
+                                          &revision, &ret_path));
           ret_path = svn_path_canonicalize(ret_path, pool);
           apr_hash_set(*locations, apr_pmemdup(pool, &revision,
                                                sizeof(revision)),
@@ -1321,7 +1300,7 @@
                                          svn_ra_file_rev_handler_t handler,
                                          void *handler_baton, apr_pool_t *pool)
 {
-  svn_ra_svn__session_baton_t *sess_baton = session->priv;
+  ra_svn_session_baton_t *sess_baton = session->priv;
   apr_pool_t *rev_pool, *chunk_pool;
   svn_ra_svn_item_t *item;
   const char *p;
@@ -1430,11 +1409,11 @@
                                        void *lock_baton,
                                        apr_pool_t *pool)
 {
-  svn_ra_svn__session_baton_t *sess = session->priv;
+  ra_svn_session_baton_t *sess = session->priv;
   svn_ra_svn_conn_t* conn = sess->conn;
   apr_array_header_t *list;
   apr_hash_index_t *hi;
-  apr_pool_t *iterpool = svn_pool_create(pool);
+  apr_pool_t *iterpool = svn_pool_create (pool);
 
   for (hi = apr_hash_first(pool, path_revs); hi; hi = apr_hash_next(hi))
     {
@@ -1445,7 +1424,7 @@
       svn_revnum_t *revnum;
       svn_error_t *err, *callback_err = NULL;
 
-      svn_pool_clear(iterpool);
+      svn_pool_clear (iterpool);
 
       apr_hash_this(hi, &key, NULL, &val);
       path = key;
@@ -1465,20 +1444,20 @@
       if (!err)
         SVN_ERR(parse_lock(list, iterpool, &lock));
 
-      if (err && !SVN_ERR_IS_LOCK_ERROR(err))
+      if (err && !SVN_ERR_IS_LOCK_ERROR (err))
         return err;
 
       if (lock_func)
         callback_err = lock_func(lock_baton, path, TRUE, err ? NULL : lock,
                                  err, iterpool);
 
-      svn_error_clear(err);
+      svn_error_clear (err);
 
       if (callback_err)
         return callback_err;
     }
 
-  svn_pool_destroy(iterpool);
+  svn_pool_destroy (iterpool);
 
   return SVN_NO_ERROR;
 }
@@ -1494,10 +1473,10 @@
                                          void *lock_baton,
                                          apr_pool_t *pool)
 {
-  svn_ra_svn__session_baton_t *sess = session->priv;
+  ra_svn_session_baton_t *sess = session->priv;
   svn_ra_svn_conn_t* conn = sess->conn;
   apr_hash_index_t *hi;
-  apr_pool_t *iterpool = svn_pool_create(pool);
+  apr_pool_t *iterpool = svn_pool_create (pool);
 
   for (hi = apr_hash_first(pool, path_tokens); hi; hi = apr_hash_next(hi))
     {
@@ -1507,11 +1486,11 @@
       const char *token;
       svn_error_t *err, *callback_err = NULL;
 
-      svn_pool_clear(iterpool);
+      svn_pool_clear (iterpool);
 
       apr_hash_this(hi, &key, NULL, &val);
       path = key;
-      if (strcmp(val, "") != 0)
+      if (strcmp (val, "") != 0)
         token = val;
       else
         token = NULL;
@@ -1526,19 +1505,19 @@
 
       err = svn_ra_svn_read_cmd_response(conn, iterpool, "");
 
-      if (err && !SVN_ERR_IS_UNLOCK_ERROR(err))
+      if (err && !SVN_ERR_IS_UNLOCK_ERROR (err))
         return err;
 
       if (lock_func)
         callback_err = lock_func(lock_baton, path, FALSE, NULL, err, pool);
 
-      svn_error_clear(err);
+      svn_error_clear (err);
 
       if (callback_err)
         return callback_err;
     }
 
-  svn_pool_destroy(iterpool);
+  svn_pool_destroy (iterpool);
 
   return SVN_NO_ERROR;
 }
@@ -1553,7 +1532,7 @@
                                 void *lock_baton,
                                 apr_pool_t *pool)
 {
-  svn_ra_svn__session_baton_t *sess = session->priv;
+  ra_svn_session_baton_t *sess = session->priv;
   svn_ra_svn_conn_t *conn = sess->conn;
   apr_hash_index_t *hi;
   svn_ra_svn_item_t *elt;
@@ -1674,7 +1653,7 @@
                                   void *lock_baton,
                                   apr_pool_t *pool)
 {
-  svn_ra_svn__session_baton_t *sess = session->priv;
+  ra_svn_session_baton_t *sess = session->priv;
   svn_ra_svn_conn_t *conn = sess->conn;
   apr_hash_index_t *hi;
   apr_pool_t *subpool = svn_pool_create(pool);
@@ -1792,7 +1771,7 @@
                                     const char *path,
                                     apr_pool_t *pool)
 {
-  svn_ra_svn__session_baton_t *sess = session->priv;
+  ra_svn_session_baton_t *sess = session->priv;
   svn_ra_svn_conn_t* conn = sess->conn;
   apr_array_header_t *list;
 
@@ -1817,7 +1796,7 @@
                                      const char *path,
                                      apr_pool_t *pool)
 {
-  svn_ra_svn__session_baton_t *sess = session->priv;
+  ra_svn_session_baton_t *sess = session->priv;
   svn_ra_svn_conn_t* conn = sess->conn;
   apr_array_header_t *list;
   int i;
@@ -1850,38 +1829,11 @@
 }
 
 
-static svn_error_t *ra_svn_replay(svn_ra_session_t *session,
-                                  svn_revnum_t revision,
-                                  svn_revnum_t low_water_mark,
-                                  svn_boolean_t send_deltas,
-                                  const svn_delta_editor_t *editor,
-                                  void *edit_baton,
-                                  apr_pool_t *pool)
-{
-  svn_ra_svn__session_baton_t *sess = session->priv;
-
-  SVN_ERR(svn_ra_svn_write_cmd(sess->conn, pool, "replay", "rrb", revision,
-                               low_water_mark, send_deltas));
-
-  SVN_ERR(handle_unsupported_cmd(handle_auth_request(sess, pool),
-                                 _("Server doesn't support the replay "
-                                   "command")));
-
-  SVN_ERR(svn_ra_svn_drive_editor(sess->conn, pool, editor, edit_baton,
-                                  NULL));
-
-  SVN_ERR(svn_ra_svn_read_cmd_response(sess->conn, pool, ""));
-
-  return SVN_NO_ERROR;
-}
-
-
 static const svn_ra__vtable_t ra_svn_vtable = {
   svn_ra_svn_version,
   ra_svn_get_description,
   ra_svn_get_schemes,
   ra_svn_open,
-  ra_svn_reparent,
   ra_svn_get_latest_rev,
   ra_svn_get_dated_rev,
   ra_svn_change_rev_prop,
@@ -1905,13 +1857,12 @@
   ra_svn_unlock,
   ra_svn_get_lock,
   ra_svn_get_locks,
-  ra_svn_replay,
 };
 
 svn_error_t *
-svn_ra_svn__init(const svn_version_t *loader_version,
-                 const svn_ra__vtable_t **vtable,
-                 apr_pool_t *pool)
+svn_ra_svn__init (const svn_version_t *loader_version,
+                  const svn_ra__vtable_t **vtable,
+                  apr_pool_t *pool)
 {
   static const svn_version_checklist_t checklist[] =
     {
