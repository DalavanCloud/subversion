--- conflicted
+++ resolved
@@ -2,22 +2,17 @@
  * client.c :  Functions for repository access via the Subversion protocol
  *
  * ====================================================================
- *    Licensed to the Apache Software Foundation (ASF) under one
- *    or more contributor license agreements.  See the NOTICE file
- *    distributed with this work for additional information
- *    regarding copyright ownership.  The ASF licenses this file
- *    to you under the Apache License, Version 2.0 (the
- *    "License"); you may not use this file except in compliance
- *    with the License.  You may obtain a copy of the License at
+ * Copyright (c) 2000-2009 CollabNet.  All rights reserved.
  *
- *      http://www.apache.org/licenses/LICENSE-2.0
+ * This software is licensed as described in the file COPYING, which
+ * you should have received as part of this distribution.  The terms
+ * are also available at http://subversion.tigris.org/license-1.html.
+ * If newer versions of this license are posted there, you may use a
+ * newer version instead, at your option.
  *
- *    Unless required by applicable law or agreed to in writing,
- *    software distributed under the License is distributed on an
- *    "AS IS" BASIS, WITHOUT WARRANTIES OR CONDITIONS OF ANY
- *    KIND, either express or implied.  See the License for the
- *    specific language governing permissions and limitations
- *    under the License.
+ * This software consists of voluntary contributions made by many
+ * individuals.  For exact contribution history, see the revision
+ * history and logs, available at http://subversion.tigris.org/.
  * ====================================================================
  */
 
@@ -35,7 +30,6 @@
 
 #include "svn_types.h"
 #include "svn_string.h"
-#include "svn_dirent_uri.h"
 #include "svn_error.h"
 #include "svn_time.h"
 #include "svn_path.h"
@@ -182,7 +176,7 @@
 
 /* Set *DIFFS to an array of svn_prop_t, allocated in POOL, based on the
    property diffs in LIST, received from the server. */
-static svn_error_t *parse_prop_diffs(const apr_array_header_t *list,
+static svn_error_t *parse_prop_diffs(apr_array_header_t *list,
                                      apr_pool_t *pool,
                                      apr_array_header_t **diffs)
 {
@@ -207,7 +201,7 @@
 
 /* Parse a lockdesc, provided in LIST as specified by the protocol into
    LOCK, allocated in POOL. */
-static svn_error_t *parse_lock(const apr_array_header_t *list, apr_pool_t *pool,
+static svn_error_t *parse_lock(apr_array_header_t *list, apr_pool_t *pool,
                                svn_lock_t **lock)
 {
   const char *cdate, *edate;
@@ -215,7 +209,7 @@
   SVN_ERR(svn_ra_svn_parse_tuple(list, pool, "ccc(?c)c(?c)", &(*lock)->path,
                                  &(*lock)->token, &(*lock)->owner,
                                  &(*lock)->comment, &cdate, &edate));
-  (*lock)->path = svn_uri_canonicalize((*lock)->path, pool);
+  (*lock)->path = svn_path_canonicalize((*lock)->path, pool);
   SVN_ERR(svn_time_from_cstring(&(*lock)->creation_date, cdate, pool));
   if (edate)
     SVN_ERR(svn_time_from_cstring(&(*lock)->expiration_date, edate, pool));
@@ -454,7 +448,6 @@
   conn = svn_ra_svn_create_conn(NULL, in_file, out_file, pool);
   err = svn_error_wrap_apr(status, _("Error in child process: %s"), desc);
   svn_error_clear(svn_ra_svn_write_cmd_failure(conn, pool, err));
-  svn_error_clear(err);
   svn_error_clear(svn_ra_svn_flush(conn, pool));
 }
 
@@ -494,21 +487,13 @@
    * the different opinions on this issue.
    *
    * On Win32, APR does not support KILL_ONLY_ONCE. It only has
-<<<<<<< HEAD
-   * KILL_ALWAYS and KILL_NEVER. Other modes are converted to
-=======
    * KILL_ALWAYS and KILL_NEVER. Other modes are converted to 
->>>>>>> d3608daf
    * KILL_ALWAYS, which immediately calls TerminateProcess().
    * This instantly kills the tunnel, leaving sshd and svnserve
    * on a remote machine running indefinitely. These processes
    * accumulate. The problem is most often seen with a fast client
    * machine and a modest internet connection, as the tunnel
-<<<<<<< HEAD
-   * is killed before being able to gracefully complete the
-=======
    * is killed before being able to gracefully complete the 
->>>>>>> d3608daf
    * session. In that case, svn is unusable 100% of the time on
    * the windows machine. Thus, on Win32, we use KILL_NEVER and
    * take the lesser of two evils.
@@ -654,7 +639,7 @@
 
   if (conn->repos_root)
     {
-      conn->repos_root = svn_uri_canonicalize(conn->repos_root, pool);
+      conn->repos_root = svn_path_canonicalize(conn->repos_root, pool);
       /* We should check that the returned string is a prefix of url, since
          that's the API guarantee, but this isn't true for 1.0 servers.
          Checking the length prevents client crashes. */
@@ -1035,10 +1020,9 @@
       if (strcmp(hex_digest, expected_checksum) != 0)
         return svn_error_createf
           (SVN_ERR_CHECKSUM_MISMATCH, NULL,
-           apr_psprintf(pool, "%s:\n%s\n%s\n",
-                        _("Checksum mismatch for '%s'"),
-                        _("   expected:  %s"),
-                        _("     actual:  %s")),
+           _("Checksum mismatch for '%s':\n"
+             "   expected checksum:  %s\n"
+             "   actual checksum:    %s\n"),
            path, expected_checksum, hex_digest);
     }
 
@@ -1106,7 +1090,7 @@
       SVN_ERR(svn_ra_svn_parse_tuple(elt->u.list, pool, "cwnbr(?c)(?c)",
                                      &name, &kind, &size, &has_props,
                                      &crev, &cdate, &cauthor));
-      name = svn_uri_canonicalize(name, pool);
+      name = svn_path_canonicalize(name, pool);
       dirent = apr_palloc(pool, sizeof(*dirent));
       dirent->kind = svn_node_kind_from_word(kind);
       dirent->size = size;/* FIXME: svn_filesize_t */
@@ -1166,10 +1150,7 @@
           SVN_ERR(svn_ra_svn_parse_tuple(elt->u.list, pool, "cc",
                                          &path, &to_parse));
           SVN_ERR(svn_mergeinfo_parse(&for_path, to_parse, pool));
-          /* Correct for naughty servers that send "relative" paths
-             with leading slashes! */
-          apr_hash_set(*catalog, path[0] == '/' ? path + 1 : path,
-                       APR_HASH_KEY_STRING, for_path);
+          apr_hash_set(*catalog, path, APR_HASH_KEY_STRING, for_path);
         }
     }
 
@@ -1278,23 +1259,6 @@
   SVN_ERR(ra_svn_get_reporter(sess_baton, pool, diff_editor, diff_baton,
                               target, depth, reporter, report_baton));
   return SVN_NO_ERROR;
-}
-
-/* Converts a apr_uint64_t with values TRUE, FALSE or
-   SVN_RA_SVN_UNSPECIFIED_NUMBER as provided by svn_ra_svn_parse_tuple
-   to a svn_tristate_t */
-static svn_tristate_t
-optbool_to_tristate(apr_uint64_t v)
-{
-  switch (v)
-  {
-    case TRUE:
-      return svn_tristate_true;
-    case FALSE:
-      return svn_tristate_false;
-    default: /* Contains SVN_RA_SVN_UNSPECIFIED_NUMBER */
-      return svn_tristate_unknown;
-  }
 }
 
 static svn_error_t *ra_svn_log(svn_ra_session_t *session,
@@ -1398,7 +1362,7 @@
       /* Because the svn protocol won't let us send an invalid revnum, we have
          to recover that fact using the extra parameter. */
       if (invalid_revnum_param != SVN_RA_SVN_UNSPECIFIED_NUMBER
-            && invalid_revnum_param)
+            && invalid_revnum_param == TRUE)
         rev = SVN_INVALID_REVNUM;
 
       if (cplist->nelts > 0)
@@ -1409,7 +1373,6 @@
             {
               svn_log_changed_path2_t *change;
               const char *copy_path, *action, *cpath, *kind_str;
-              apr_uint64_t text_mods, prop_mods;
               svn_revnum_t copy_rev;
               svn_ra_svn_item_t *elt = &APR_ARRAY_IDX(cplist, i,
                                                       svn_ra_svn_item_t);
@@ -1418,20 +1381,17 @@
                 return svn_error_create(SVN_ERR_RA_SVN_MALFORMED_DATA, NULL,
                                         _("Changed-path entry not a list"));
               SVN_ERR(svn_ra_svn_parse_tuple(elt->u.list, iterpool,
-                                             "cw(?cr)?(?c?BB)",
+                                             "cw(?cr)?(?c)",
                                              &cpath, &action, &copy_path,
-                                             &copy_rev, &kind_str,
-                                             &text_mods, &prop_mods));
-              cpath = svn_uri_canonicalize(cpath, iterpool);
+                                             &copy_rev, &kind_str));
+              cpath = svn_path_canonicalize(cpath, iterpool);
               if (copy_path)
-                copy_path = svn_uri_canonicalize(copy_path, iterpool);
+                copy_path = svn_path_canonicalize(copy_path, iterpool);
               change = svn_log_changed_path2_create(iterpool);
               change->action = *action;
               change->copyfrom_path = copy_path;
               change->copyfrom_rev = copy_rev;
               change->node_kind = svn_node_kind_from_word(kind_str);
-              change->text_modified = optbool_to_tristate(text_mods);
-              change->props_modified = optbool_to_tristate(prop_mods);
               apr_hash_set(cphash, cpath, APR_HASH_KEY_STRING, change);
             }
         }
@@ -1579,7 +1539,7 @@
                                          apr_hash_t **locations,
                                          const char *path,
                                          svn_revnum_t peg_revision,
-                                         const apr_array_header_t *location_revisions,
+                                         apr_array_header_t *location_revisions,
                                          apr_pool_t *pool)
 {
   svn_ra_svn__session_baton_t *sess_baton = session->priv;
@@ -1621,7 +1581,7 @@
         {
           SVN_ERR(svn_ra_svn_parse_tuple(item->u.list, pool, "rc",
                                          &revision, &ret_path));
-          ret_path = svn_uri_canonicalize(ret_path, pool);
+          ret_path = svn_path_canonicalize(ret_path, pool);
           apr_hash_set(*locations, apr_pmemdup(pool, &revision,
                                                sizeof(revision)),
                        sizeof(revision), ret_path);
@@ -1683,7 +1643,7 @@
             return svn_error_create(SVN_ERR_RA_SVN_MALFORMED_DATA, NULL,
                                     _("Expected valid revision range"));
           if (ret_path)
-            ret_path = svn_uri_canonicalize(ret_path, iterpool);
+            ret_path = svn_path_canonicalize(ret_path, iterpool);
           segment->path = ret_path;
           segment->range_start = range_start;
           segment->range_end = range_end;
@@ -1751,7 +1711,7 @@
       SVN_ERR(svn_ra_svn_parse_tuple(item->u.list, rev_pool,
                                      "crll?B", &p, &rev, &rev_proplist,
                                      &proplist, &merged_rev_param));
-      p = svn_uri_canonicalize(p, rev_pool);
+      p = svn_path_canonicalize(p, rev_pool);
       SVN_ERR(svn_ra_svn_parse_proplist(rev_proplist, rev_pool, &rev_props));
       SVN_ERR(parse_prop_diffs(proplist, rev_pool, &props));
       if (merged_rev_param == SVN_RA_SVN_UNSPECIFIED_NUMBER)
@@ -2332,11 +2292,7 @@
          revfinish_func and commit the transaction! */
       if (drive_aborted) {
         svn_pool_destroy(iterpool);
-<<<<<<< HEAD
-        return svn_error_create(SVN_ERR_RA_SVN_EDIT_ABORTED, NULL,
-=======
         return svn_error_create(SVN_ERR_RA_SVN_IO_ERROR, NULL,
->>>>>>> d3608daf
                                 _("Error while replaying commit"));
       }
       SVN_ERR(revfinish_func(rev, replay_baton,
@@ -2440,7 +2396,6 @@
   ra_svn_has_capability,
   ra_svn_replay_range,
   ra_svn_get_deleted_rev,
-  NULL  /* ra_svn_obliterate_path_rev */
 };
 
 svn_error_t *
