--- conflicted
+++ resolved
@@ -339,11 +339,7 @@
       SVN_ERR(svn_delta_depth_filter_editor(&filter_editor,
                                             &filter_baton,
                                             editor, edit_baton, depth,
-<<<<<<< HEAD
                                             *target != '\0',
-=======
-                                            *target ? TRUE : FALSE,
->>>>>>> 0213fdc3
                                             pool));
       editor = filter_editor;
       edit_baton = filter_baton;
@@ -890,8 +886,10 @@
                                  &(commit_info->author),
                                  &(commit_info->post_commit_err)));
 
-  return ccb->callback(commit_info, ccb->callback_baton, ccb->pool);
-
+  if (ccb->callback)
+    SVN_ERR(ccb->callback(commit_info, ccb->callback_baton, ccb->pool));
+
+  return SVN_NO_ERROR;
 }
 
 static svn_error_t *ra_svn_commit(svn_ra_session_t *session,
@@ -1309,13 +1307,7 @@
   apr_pool_t *iterpool;
   int i;
   int nest_level = 0;
-<<<<<<< HEAD
   const char *path;
-=======
-  const char *path, *cpath, *action, *copy_path;
-  svn_string_t *author, *date, *message;
-  svn_ra_svn_item_t *item, *elt;
->>>>>>> 0213fdc3
   char *name;
   svn_boolean_t want_custom_revprops;
 
@@ -1440,10 +1432,7 @@
       else
         cphash = NULL;
 
-<<<<<<< HEAD
       nreceived = 0;
-=======
->>>>>>> 0213fdc3
       if (! (limit && (nest_level == 0) && (++nreceived > limit)))
         {
           log_entry = svn_log_entry_create(iterpool);
@@ -1487,11 +1476,7 @@
                                  APR_HASH_KEY_STRING, message);
                 }
             }
-<<<<<<< HEAD
           SVN_ERR(receiver(receiver_baton, log_entry, iterpool));
-=======
-          SVN_ERR(receiver(receiver_baton, log_entry, subpool));
->>>>>>> 0213fdc3
           if (log_entry->has_children)
             {
               nest_level++;
@@ -2355,10 +2340,7 @@
   svn_ra_svn__session_baton_t *sess = session->priv;
   apr_pool_t *iterpool;
   svn_revnum_t rev;
-<<<<<<< HEAD
   svn_boolean_t drive_aborted = FALSE;
-=======
->>>>>>> 0213fdc3
 
   SVN_ERR(svn_ra_svn_write_cmd(sess->conn, pool, "replay-range", "rrrb",
                                start_revision, end_revision,
