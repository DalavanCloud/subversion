--- conflicted
+++ resolved
@@ -259,16 +259,10 @@
 {
   ra_svn_reporter_baton_t *b = baton;
 
-<<<<<<< HEAD
-  SVN_ERR(svn_ra_svn_write_templated_cmd(b->conn, pool, svn_ra_svn_cmd_set_path,
-                               path, rev, start_empty, lock_token,
-                               svn_depth_to_word(depth)));
-=======
   SVN_ERR(svn_ra_svn_write_templated_cmd(b->conn, pool,
                                          svn_ra_svn_cmd_set_path,
                                          path, rev, start_empty, lock_token,
                                          svn_depth_to_word(depth)));
->>>>>>> 32a6af93
   return SVN_NO_ERROR;
 }
 
