/* dag.c : DAG-like interface filesystem, private to libsvn_fs
 *
 * ====================================================================
<<<<<<< HEAD
 *    Licensed to the Apache Software Foundation (ASF) under one
 *    or more contributor license agreements.  See the NOTICE file
 *    distributed with this work for additional information
 *    regarding copyright ownership.  The ASF licenses this file
 *    to you under the Apache License, Version 2.0 (the
 *    "License"); you may not use this file except in compliance
 *    with the License.  You may obtain a copy of the License at
=======
 * Copyright (c) 2000-2009 CollabNet.  All rights reserved.
>>>>>>> d3608daf
 *
 *      http://www.apache.org/licenses/LICENSE-2.0
 *
 *    Unless required by applicable law or agreed to in writing,
 *    software distributed under the License is distributed on an
 *    "AS IS" BASIS, WITHOUT WARRANTIES OR CONDITIONS OF ANY
 *    KIND, either express or implied.  See the License for the
 *    specific language governing permissions and limitations
 *    under the License.
 * ====================================================================
 */

#include <string.h>

#include "svn_path.h"
#include "svn_time.h"
#include "svn_error.h"
#include "svn_fs.h"
#include "svn_hash.h"
#include "svn_props.h"
#include "svn_pools.h"

#include "dag.h"
#include "err.h"
#include "fs.h"
#include "key-gen.h"
#include "node-rev.h"
#include "trail.h"
#include "reps-strings.h"
#include "revs-txns.h"
#include "id.h"

#include "util/fs_skels.h"

#include "bdb/txn-table.h"
#include "bdb/rev-table.h"
#include "bdb/nodes-table.h"
#include "bdb/copies-table.h"
#include "bdb/reps-table.h"
#include "bdb/strings-table.h"
#include "bdb/checksum-reps-table.h"
#include "bdb/changes-table.h"
#include "bdb/node-origins-table.h"

#include "private/svn_skel.h"
#include "private/svn_fs_util.h"
#include "../libsvn_fs/fs-loader.h"

#include "svn_private_config.h"


/* Initializing a filesystem.  */

struct dag_node_t
{
  /*** NOTE: Keeping in-memory representations of disk data that can
       be changed by other accessors is a nasty business.  Such
       representations are basically a cache with some pretty complex
       invalidation rules.  For example, the "node revision"
       associated with a DAG node ID can look completely different to
       a process that has modified that information as part of a
       Berkeley DB transaction than it does to some other process.
       That said, there are some aspects of a "node revision" which
       never change, like its 'id' or 'kind'.  Our best bet is to
       limit ourselves to exposing outside of this interface only
       those immutable aspects of a DAG node representation.  ***/

  /* The filesystem this dag node came from. */
  svn_fs_t *fs;

  /* The node revision ID for this dag node. */
  svn_fs_id_t *id;

  /* The node's type (file, dir, etc.) */
  svn_node_kind_t kind;

  /* the path at which this node was created. */
  const char *created_path;
};



/* Trivial helper/accessor functions. */
svn_node_kind_t svn_fs_base__dag_node_kind(dag_node_t *node)
{
  return node->kind;
}


const svn_fs_id_t *
svn_fs_base__dag_get_id(dag_node_t *node)
{
  return node->id;
}


const char *
svn_fs_base__dag_get_created_path(dag_node_t *node)
{
  return node->created_path;
}


svn_fs_t *
svn_fs_base__dag_get_fs(dag_node_t *node)
{
  return node->fs;
}


svn_boolean_t svn_fs_base__dag_check_mutable(dag_node_t *node,
                                             const char *txn_id)
{
  return (strcmp(svn_fs_base__id_txn_id(svn_fs_base__dag_get_id(node)),
                 txn_id) == 0);
}


svn_error_t *
svn_fs_base__dag_get_node(dag_node_t **node,
                          svn_fs_t *fs,
                          const svn_fs_id_t *id,
                          trail_t *trail,
                          apr_pool_t *pool)
{
  dag_node_t *new_node;
  node_revision_t *noderev;

  /* Construct the node. */
  new_node = apr_pcalloc(pool, sizeof(*new_node));
  new_node->fs = fs;
  new_node->id = svn_fs_base__id_copy(id, pool);

  /* Grab the contents so we can cache some of the immutable parts of it. */
  SVN_ERR(svn_fs_bdb__get_node_revision(&noderev, fs, id, trail, pool));

  /* Initialize the KIND and CREATED_PATH attributes */
  new_node->kind = noderev->kind;
  new_node->created_path = noderev->created_path;

  /* Return a fresh new node */
  *node = new_node;
  return SVN_NO_ERROR;
}


svn_error_t *
svn_fs_base__dag_get_revision(svn_revnum_t *rev,
                              dag_node_t *node,
                              trail_t *trail,
                              apr_pool_t *pool)
{
  /* Use the txn ID from the NODE's id to look up the transaction and
     get its revision number.  */
  return svn_fs_base__txn_get_revision
    (rev, svn_fs_base__dag_get_fs(node),
     svn_fs_base__id_txn_id(svn_fs_base__dag_get_id(node)), trail, pool);
}


svn_error_t *
svn_fs_base__dag_get_predecessor_id(const svn_fs_id_t **id_p,
                                    dag_node_t *node,
                                    trail_t *trail,
                                    apr_pool_t *pool)
{
  node_revision_t *noderev;

  SVN_ERR(svn_fs_bdb__get_node_revision(&noderev, node->fs, node->id,
                                        trail, pool));
  *id_p = noderev->predecessor_id;
  return SVN_NO_ERROR;
}


svn_error_t *
svn_fs_base__dag_get_predecessor_count(int *count,
                                       dag_node_t *node,
                                       trail_t *trail,
                                       apr_pool_t *pool)
{
  node_revision_t *noderev;

  SVN_ERR(svn_fs_bdb__get_node_revision(&noderev, node->fs, node->id,
                                        trail, pool));
  *count = noderev->predecessor_count;
  return SVN_NO_ERROR;
}


/* Trail body for svn_fs_base__dag_init_fs. */
static svn_error_t *
txn_body_dag_init_fs(void *baton,
                     trail_t *trail)
{
  node_revision_t noderev;
  revision_t revision;
  svn_revnum_t rev = SVN_INVALID_REVNUM;
  svn_fs_t *fs = trail->fs;
  svn_string_t date;
  const char *txn_id;
  const char *copy_id;
  svn_fs_id_t *root_id = svn_fs_base__id_create("0", "0", "0", trail->pool);

  /* Create empty root directory with node revision 0.0.0. */
  memset(&noderev, 0, sizeof(noderev));
  noderev.kind = svn_node_dir;
  noderev.created_path = "/";
  SVN_ERR(svn_fs_bdb__put_node_revision(fs, root_id, &noderev,
                                        trail, trail->pool));

  /* Create a new transaction (better have an id of "0") */
  SVN_ERR(svn_fs_bdb__create_txn(&txn_id, fs, root_id, trail, trail->pool));
  if (strcmp(txn_id, "0"))
    return svn_error_createf
      (SVN_ERR_FS_CORRUPT, 0,
       _("Corrupt DB: initial transaction id not '0' in filesystem '%s'"),
       fs->path);

  /* Create a default copy (better have an id of "0") */
  SVN_ERR(svn_fs_bdb__reserve_copy_id(&copy_id, fs, trail, trail->pool));
  if (strcmp(copy_id, "0"))
    return svn_error_createf
      (SVN_ERR_FS_CORRUPT, 0,
       _("Corrupt DB: initial copy id not '0' in filesystem '%s'"), fs->path);
  SVN_ERR(svn_fs_bdb__create_copy(fs, copy_id, NULL, NULL, root_id,
                                  copy_kind_real, trail, trail->pool));

  /* Link it into filesystem revision 0. */
  revision.txn_id = txn_id;
  SVN_ERR(svn_fs_bdb__put_rev(&rev, fs, &revision, trail, trail->pool));
  if (rev != 0)
    return svn_error_createf(SVN_ERR_FS_CORRUPT, 0,
                             _("Corrupt DB: initial revision number "
                               "is not '0' in filesystem '%s'"), fs->path);

  /* Promote our transaction to a "committed" transaction. */
  SVN_ERR(svn_fs_base__txn_make_committed(fs, txn_id, rev,
                                          trail, trail->pool));

  /* Set a date on revision 0. */
  date.data = svn_time_to_cstring(apr_time_now(), trail->pool);
  date.len = strlen(date.data);
  return svn_fs_base__set_rev_prop(fs, 0, SVN_PROP_REVISION_DATE, &date,
                                   trail, trail->pool);
}


svn_error_t *
svn_fs_base__dag_init_fs(svn_fs_t *fs)
{
<<<<<<< HEAD
  return svn_fs_base__retry_txn(fs, txn_body_dag_init_fs, NULL,
=======
  return svn_fs_base__retry_txn(fs, txn_body_dag_init_fs, NULL, 
>>>>>>> d3608daf
                                TRUE, fs->pool);
}



/*** Directory node functions ***/

/* Some of these are helpers for functions outside this section. */

/* Given directory NODEREV in FS, set *ENTRIES_P to its entries list
   hash, as part of TRAIL, or to NULL if NODEREV has no entries.  The
   entries list will be allocated in POOL, and the entries in that
   list will not have interesting value in their 'kind' fields.  If
   NODEREV is not a directory, return the error SVN_ERR_FS_NOT_DIRECTORY. */
static svn_error_t *
get_dir_entries(apr_hash_t **entries_p,
                svn_fs_t *fs,
                node_revision_t *noderev,
                trail_t *trail,
                apr_pool_t *pool)
{
  apr_hash_t *entries = NULL;
  apr_hash_index_t *hi;
  svn_string_t entries_raw;
  svn_skel_t *entries_skel;

  /* Error if this is not a directory. */
  if (noderev->kind != svn_node_dir)
    return svn_error_create
      (SVN_ERR_FS_NOT_DIRECTORY, NULL,
       _("Attempted to get entries of a non-directory node"));

  /* If there's a DATA-KEY, there might be entries to fetch. */
  if (noderev->data_key)
    {
      /* Now we have a rep, follow through to get the entries. */
      SVN_ERR(svn_fs_base__rep_contents(&entries_raw, fs, noderev->data_key,
                                        trail, pool));
      entries_skel = svn_skel__parse(entries_raw.data, entries_raw.len, pool);

      /* Were there entries?  Make a hash from them. */
      if (entries_skel)
        SVN_ERR(svn_fs_base__parse_entries_skel(&entries, entries_skel,
                                                pool));
    }

  /* No hash?  No problem.  */
  *entries_p = NULL;
  if (! entries)
    return SVN_NO_ERROR;

  /* Else, convert the hash from a name->id mapping to a name->dirent one.  */
  *entries_p = apr_hash_make(pool);
  for (hi = apr_hash_first(pool, entries); hi; hi = apr_hash_next(hi))
    {
      const void *key;
      apr_ssize_t klen;
      void *val;
      svn_fs_dirent_t *dirent = apr_palloc(pool, sizeof(*dirent));

      /* KEY will be the entry name in ancestor, VAL the id.  */
      apr_hash_this(hi, &key, &klen, &val);
      dirent->name = key;
      dirent->id = val;
      dirent->kind = svn_node_unknown;
      apr_hash_set(*entries_p, key, klen, dirent);
    }

  /* Return our findings. */
  return SVN_NO_ERROR;
}


/* Set *ID_P to the node-id for entry NAME in PARENT, as part of
   TRAIL.  If no such entry, set *ID_P to NULL but do not error.  The
   entry is allocated in POOL or in the same pool as PARENT;
   the caller should copy if it cares.  */
static svn_error_t *
dir_entry_id_from_node(const svn_fs_id_t **id_p,
                       dag_node_t *parent,
                       const char *name,
                       trail_t *trail,
                       apr_pool_t *pool)
{
  apr_hash_t *entries;
  svn_fs_dirent_t *dirent;

  SVN_ERR(svn_fs_base__dag_dir_entries(&entries, parent, trail, pool));
  if (entries)
    dirent = apr_hash_get(entries, name, APR_HASH_KEY_STRING);
  else
    dirent = NULL;

  *id_p = dirent ? dirent->id : NULL;
  return SVN_NO_ERROR;
}


/* Add or set in PARENT a directory entry NAME pointing to ID.
   Allocations are done in TRAIL.

   Assumptions:
   - PARENT is a mutable directory.
   - ID does not refer to an ancestor of parent
   - NAME is a single path component
*/
static svn_error_t *
set_entry(dag_node_t *parent,
          const char *name,
          const svn_fs_id_t *id,
          const char *txn_id,
          trail_t *trail,
          apr_pool_t *pool)
{
  node_revision_t *parent_noderev;
  const char *rep_key, *mutable_rep_key;
  apr_hash_t *entries = NULL;
  svn_stream_t *wstream;
  apr_size_t len;
  svn_string_t raw_entries;
  svn_stringbuf_t *raw_entries_buf;
  svn_skel_t *entries_skel;
  svn_fs_t *fs = svn_fs_base__dag_get_fs(parent);

  /* Get the parent's node-revision. */
  SVN_ERR(svn_fs_bdb__get_node_revision(&parent_noderev, fs, parent->id,
                                        trail, pool));
  rep_key = parent_noderev->data_key;
  SVN_ERR(svn_fs_base__get_mutable_rep(&mutable_rep_key, rep_key,
                                       fs, txn_id, trail, pool));

  /* If the parent node already pointed at a mutable representation,
     we don't need to do anything.  But if it didn't, either because
     the parent didn't refer to any rep yet or because it referred to
     an immutable one, we must make the parent refer to the mutable
     rep we just created. */
  if (! svn_fs_base__same_keys(rep_key, mutable_rep_key))
    {
      parent_noderev->data_key = mutable_rep_key;
      SVN_ERR(svn_fs_bdb__put_node_revision(fs, parent->id, parent_noderev,
                                            trail, pool));
    }

  /* If the new representation inherited nothing, start a new entries
     list for it.  Else, go read its existing entries list. */
  if (rep_key)
    {
      SVN_ERR(svn_fs_base__rep_contents(&raw_entries, fs, rep_key,
                                        trail, pool));
      entries_skel = svn_skel__parse(raw_entries.data, raw_entries.len, pool);
      if (entries_skel)
        SVN_ERR(svn_fs_base__parse_entries_skel(&entries, entries_skel,
                                                pool));
    }

  /* If we still have no ENTRIES hash, make one here.  */
  if (! entries)
    entries = apr_hash_make(pool);

  /* Now, add our new entry to the entries list. */
  apr_hash_set(entries, name, APR_HASH_KEY_STRING, id);

  /* Finally, replace the old entries list with the new one. */
  SVN_ERR(svn_fs_base__unparse_entries_skel(&entries_skel, entries,
                                            pool));
  raw_entries_buf = svn_skel__unparse(entries_skel, pool);
  SVN_ERR(svn_fs_base__rep_contents_write_stream(&wstream, fs,
                                                 mutable_rep_key, txn_id,
                                                 TRUE, trail, pool));
  len = raw_entries_buf->len;
  SVN_ERR(svn_stream_write(wstream, raw_entries_buf->data, &len));
  return svn_stream_close(wstream);
}


/* Make a new entry named NAME in PARENT, as part of TRAIL.  If IS_DIR
   is true, then the node revision the new entry points to will be a
   directory, else it will be a file.  The new node will be allocated
   in POOL.  PARENT must be mutable, and must not have an entry
   named NAME.  */
static svn_error_t *
make_entry(dag_node_t **child_p,
           dag_node_t *parent,
           const char *parent_path,
           const char *name,
           svn_boolean_t is_dir,
           const char *txn_id,
           trail_t *trail,
           apr_pool_t *pool)
{
  const svn_fs_id_t *new_node_id;
  node_revision_t new_noderev;

  /* Make sure that NAME is a single path component. */
  if (! svn_path_is_single_path_component(name))
    return svn_error_createf
      (SVN_ERR_FS_NOT_SINGLE_PATH_COMPONENT, NULL,
       _("Attempted to create a node with an illegal name '%s'"), name);

  /* Make sure that parent is a directory */
  if (parent->kind != svn_node_dir)
    return svn_error_create
      (SVN_ERR_FS_NOT_DIRECTORY, NULL,
       _("Attempted to create entry in non-directory parent"));

  /* Check that the parent is mutable. */
  if (! svn_fs_base__dag_check_mutable(parent, txn_id))
    return svn_error_createf
      (SVN_ERR_FS_NOT_MUTABLE, NULL,
       _("Attempted to clone child of non-mutable node"));

  /* Check that parent does not already have an entry named NAME. */
  SVN_ERR(dir_entry_id_from_node(&new_node_id, parent, name, trail, pool));
  if (new_node_id)
    return svn_error_createf
      (SVN_ERR_FS_ALREADY_EXISTS, NULL,
       _("Attempted to create entry that already exists"));

  /* Create the new node's NODE-REVISION */
  memset(&new_noderev, 0, sizeof(new_noderev));
  new_noderev.kind = is_dir ? svn_node_dir : svn_node_file;
  new_noderev.created_path = svn_uri_join(parent_path, name, pool);
  SVN_ERR(svn_fs_base__create_node
          (&new_node_id, svn_fs_base__dag_get_fs(parent), &new_noderev,
           svn_fs_base__id_copy_id(svn_fs_base__dag_get_id(parent)),
           txn_id, trail, pool));

  /* Create a new dag_node_t for our new node */
  SVN_ERR(svn_fs_base__dag_get_node(child_p,
                                    svn_fs_base__dag_get_fs(parent),
                                    new_node_id, trail, pool));

  /* We can safely call set_entry because we already know that
     PARENT is mutable, and we just created CHILD, so we know it has
     no ancestors (therefore, PARENT cannot be an ancestor of CHILD) */
  return set_entry(parent, name, svn_fs_base__dag_get_id(*child_p),
                   txn_id, trail, pool);
}


svn_error_t *
svn_fs_base__dag_dir_entries(apr_hash_t **entries,
                             dag_node_t *node,
                             trail_t *trail,
                             apr_pool_t *pool)
{
  node_revision_t *noderev;
  SVN_ERR(svn_fs_bdb__get_node_revision(&noderev, node->fs, node->id,
                                        trail, pool));
  return get_dir_entries(entries, node->fs, noderev, trail, pool);
}


svn_error_t *
svn_fs_base__dag_set_entry(dag_node_t *node,
                           const char *entry_name,
                           const svn_fs_id_t *id,
                           const char *txn_id,
                           trail_t *trail,
                           apr_pool_t *pool)
{
  /* Check it's a directory. */
  if (node->kind != svn_node_dir)
    return svn_error_create
      (SVN_ERR_FS_NOT_DIRECTORY, NULL,
       _("Attempted to set entry in non-directory node"));

  /* Check it's mutable. */
  if (! svn_fs_base__dag_check_mutable(node, txn_id))
    return svn_error_create
      (SVN_ERR_FS_NOT_MUTABLE, NULL,
       _("Attempted to set entry in immutable node"));

  return set_entry(node, entry_name, id, txn_id, trail, pool);
}



/*** Proplists. ***/

svn_error_t *
svn_fs_base__dag_get_proplist(apr_hash_t **proplist_p,
                              dag_node_t *node,
                              trail_t *trail,
                              apr_pool_t *pool)
{
  node_revision_t *noderev;
  apr_hash_t *proplist = NULL;
  svn_string_t raw_proplist;
  svn_skel_t *proplist_skel;

  /* Go get a fresh NODE-REVISION for this node. */
  SVN_ERR(svn_fs_bdb__get_node_revision(&noderev, node->fs, node->id,
                                        trail, pool));

  /* Get property key (returning early if there isn't one) . */
  if (! noderev->prop_key)
    {
      *proplist_p = NULL;
      return SVN_NO_ERROR;
    }

  /* Get the string associated with the property rep, parsing it as a
     skel, and then attempt to parse *that* into a property hash.  */
  SVN_ERR(svn_fs_base__rep_contents(&raw_proplist,
                                    svn_fs_base__dag_get_fs(node),
                                    noderev->prop_key, trail, pool));
  proplist_skel = svn_skel__parse(raw_proplist.data, raw_proplist.len, pool);
  if (proplist_skel)
    SVN_ERR(svn_skel__parse_proplist(&proplist, proplist_skel, pool));

  *proplist_p = proplist;
  return SVN_NO_ERROR;
}


svn_error_t *
svn_fs_base__dag_set_proplist(dag_node_t *node,
                              apr_hash_t *proplist,
                              const char *txn_id,
                              trail_t *trail,
                              apr_pool_t *pool)
{
  node_revision_t *noderev;
  const char *rep_key, *mutable_rep_key;
  svn_fs_t *fs = svn_fs_base__dag_get_fs(node);
  svn_stream_t *wstream;
  apr_size_t len;
  svn_skel_t *proplist_skel;
  svn_stringbuf_t *raw_proplist_buf;
  base_fs_data_t *bfd = fs->fsap_data;

  /* Sanity check: this node better be mutable! */
  if (! svn_fs_base__dag_check_mutable(node, txn_id))
    {
      svn_string_t *idstr = svn_fs_base__id_unparse(node->id, pool);
      return svn_error_createf
        (SVN_ERR_FS_NOT_MUTABLE, NULL,
         _("Can't set proplist on *immutable* node-revision %s"),
         idstr->data);
    }

  /* Go get a fresh NODE-REVISION for this node. */
  SVN_ERR(svn_fs_bdb__get_node_revision(&noderev, fs, node->id,
                                        trail, pool));
  rep_key = noderev->prop_key;

  /* Flatten the proplist into a string. */
  SVN_ERR(svn_skel__unparse_proplist(&proplist_skel, proplist, pool));
  raw_proplist_buf = svn_skel__unparse(proplist_skel, pool);

  /* If this repository supports representation sharing, and the
     resulting property list is exactly the same as another string in
     the database, just use the previously existing string and get
     outta here. */
  if (bfd->format >= SVN_FS_BASE__MIN_REP_SHARING_FORMAT)
    {
      svn_error_t *err;
      const char *dup_rep_key;
      svn_checksum_t *checksum;

      SVN_ERR(svn_checksum(&checksum, svn_checksum_sha1, raw_proplist_buf->data,
                           raw_proplist_buf->len, pool));

      err = svn_fs_bdb__get_checksum_rep(&dup_rep_key, fs, checksum,
                                         trail, pool);
      if (! err)
        {
          if (noderev->prop_key)
            SVN_ERR(svn_fs_base__delete_rep_if_mutable(fs, noderev->prop_key,
                                                       txn_id, trail, pool));
          noderev->prop_key = dup_rep_key;
          return svn_fs_bdb__put_node_revision(fs, node->id, noderev,
                                               trail, pool);
        }
      else if (err)
        {
          if (err->apr_err != SVN_ERR_FS_NO_SUCH_CHECKSUM_REP)
            return svn_error_return(err);

          svn_error_clear(err);
          err = SVN_NO_ERROR;
        }
    }

  /* Get a mutable version of this rep (updating the node revision if
     this isn't a NOOP)  */
  SVN_ERR(svn_fs_base__get_mutable_rep(&mutable_rep_key, rep_key,
                                       fs, txn_id, trail, pool));
  if (! svn_fs_base__same_keys(mutable_rep_key, rep_key))
    {
      noderev->prop_key = mutable_rep_key;
      SVN_ERR(svn_fs_bdb__put_node_revision(fs, node->id, noderev,
                                            trail, pool));
    }

  /* Replace the old property list with the new one. */
  SVN_ERR(svn_fs_base__rep_contents_write_stream(&wstream, fs,
                                                 mutable_rep_key, txn_id,
                                                 TRUE, trail, pool));
  len = raw_proplist_buf->len;
  SVN_ERR(svn_stream_write(wstream, raw_proplist_buf->data, &len));
  SVN_ERR(svn_stream_close(wstream));

  return SVN_NO_ERROR;
}



/*** Roots. ***/

svn_error_t *
svn_fs_base__dag_revision_root(dag_node_t **node_p,
                               svn_fs_t *fs,
                               svn_revnum_t rev,
                               trail_t *trail,
                               apr_pool_t *pool)
{
  const svn_fs_id_t *root_id;

  SVN_ERR(svn_fs_base__rev_get_root(&root_id, fs, rev, trail, pool));
  return svn_fs_base__dag_get_node(node_p, fs, root_id, trail, pool);
}


svn_error_t *
svn_fs_base__dag_txn_root(dag_node_t **node_p,
                          svn_fs_t *fs,
                          const char *txn_id,
                          trail_t *trail,
                          apr_pool_t *pool)
{
  const svn_fs_id_t *root_id, *ignored;

  SVN_ERR(svn_fs_base__get_txn_ids(&root_id, &ignored, fs, txn_id,
                                   trail, pool));
  return svn_fs_base__dag_get_node(node_p, fs, root_id, trail, pool);
}


svn_error_t *
svn_fs_base__dag_txn_base_root(dag_node_t **node_p,
                               svn_fs_t *fs,
                               const char *txn_id,
                               trail_t *trail,
                               apr_pool_t *pool)
{
  const svn_fs_id_t *base_root_id, *ignored;

  SVN_ERR(svn_fs_base__get_txn_ids(&ignored, &base_root_id, fs, txn_id,
                                   trail, pool));
  return svn_fs_base__dag_get_node(node_p, fs, base_root_id, trail, pool);
}


svn_error_t *
svn_fs_base__dag_clone_child(dag_node_t **child_p,
                             dag_node_t *parent,
                             const char *parent_path,
                             const char *name,
                             const char *copy_id,
                             const char *txn_id,
                             trail_t *trail,
                             apr_pool_t *pool)
{
  dag_node_t *cur_entry; /* parent's current entry named NAME */
  const svn_fs_id_t *new_node_id; /* node id we'll put into NEW_NODE */
  svn_fs_t *fs = svn_fs_base__dag_get_fs(parent);

  /* First check that the parent is mutable. */
  if (! svn_fs_base__dag_check_mutable(parent, txn_id))
    return svn_error_createf
      (SVN_ERR_FS_NOT_MUTABLE, NULL,
       _("Attempted to clone child of non-mutable node"));

  /* Make sure that NAME is a single path component. */
  if (! svn_path_is_single_path_component(name))
    return svn_error_createf
      (SVN_ERR_FS_NOT_SINGLE_PATH_COMPONENT, NULL,
       _("Attempted to make a child clone with an illegal name '%s'"), name);

  /* Find the node named NAME in PARENT's entries list if it exists. */
  SVN_ERR(svn_fs_base__dag_open(&cur_entry, parent, name, trail, pool));

  /* Check for mutability in the node we found.  If it's mutable, we
     don't need to clone it. */
  if (svn_fs_base__dag_check_mutable(cur_entry, txn_id))
    {
      /* This has already been cloned */
      new_node_id = cur_entry->id;
    }
  else
    {
      node_revision_t *noderev;

      /* Go get a fresh NODE-REVISION for current child node. */
      SVN_ERR(svn_fs_bdb__get_node_revision(&noderev, fs, cur_entry->id,
                                            trail, pool));

      /* Do the clone thingy here. */
      noderev->predecessor_id = cur_entry->id;
      if (noderev->predecessor_count != -1)
        noderev->predecessor_count++;
      noderev->created_path = svn_uri_join(parent_path, name, pool);
      SVN_ERR(svn_fs_base__create_successor(&new_node_id, fs, cur_entry->id,
                                            noderev, copy_id, txn_id,
                                            trail, pool));

      /* Replace the ID in the parent's ENTRY list with the ID which
         refers to the mutable clone of this child. */
      SVN_ERR(set_entry(parent, name, new_node_id, txn_id, trail, pool));
    }

  /* Initialize the youngster. */
  return svn_fs_base__dag_get_node(child_p, fs, new_node_id, trail, pool);
}



svn_error_t *
svn_fs_base__dag_clone_root(dag_node_t **root_p,
                            svn_fs_t *fs,
                            const char *txn_id,
                            trail_t *trail,
                            apr_pool_t *pool)
{
  const svn_fs_id_t *base_root_id, *root_id;
  node_revision_t *noderev;

  /* Get the node ID's of the root directories of the transaction and
     its base revision.  */
  SVN_ERR(svn_fs_base__get_txn_ids(&root_id, &base_root_id, fs, txn_id,
                                   trail, pool));

  /* Oh, give me a clone...
     (If they're the same, we haven't cloned the transaction's root
     directory yet.)  */
  if (svn_fs_base__id_eq(root_id, base_root_id))
    {
      const char *base_copy_id = svn_fs_base__id_copy_id(base_root_id);

      /* Of my own flesh and bone...
         (Get the NODE-REVISION for the base node, and then write
         it back out as the clone.) */
      SVN_ERR(svn_fs_bdb__get_node_revision(&noderev, fs, base_root_id,
                                            trail, pool));

      /* With its Y-chromosome changed to X...
         (Store it with an updated predecessor count.) */
      /* ### TODO: Does it even makes sense to have a different copy id for
         the root node?  That is, does this function need a copy_id
         passed in?  */
      noderev->predecessor_id = svn_fs_base__id_copy(base_root_id, pool);
      if (noderev->predecessor_count != -1)
        noderev->predecessor_count++;
      SVN_ERR(svn_fs_base__create_successor(&root_id, fs, base_root_id,
                                            noderev, base_copy_id,
                                            txn_id, trail, pool));

      /* ... And when it is grown
       *      Then my own little clone
       *        Will be of the opposite sex!
       */
      SVN_ERR(svn_fs_base__set_txn_root(fs, txn_id, root_id, trail, pool));
    }

  /*
   * (Sung to the tune of "Home, Home on the Range", with thanks to
   * Randall Garrett and Isaac Asimov.)
   */

  /* One way or another, root_id now identifies a cloned root node. */
  return svn_fs_base__dag_get_node(root_p, fs, root_id, trail, pool);
}


svn_error_t *
svn_fs_base__dag_delete(dag_node_t *parent,
                        const char *name,
                        const char *txn_id,
                        trail_t *trail,
                        apr_pool_t *pool)
{
  node_revision_t *parent_noderev;
  const char *rep_key, *mutable_rep_key;
  apr_hash_t *entries = NULL;
  svn_skel_t *entries_skel;
  svn_fs_t *fs = parent->fs;
  svn_string_t str;
  svn_fs_id_t *id = NULL;
  dag_node_t *node;

  /* Make sure parent is a directory. */
  if (parent->kind != svn_node_dir)
    return svn_error_createf
      (SVN_ERR_FS_NOT_DIRECTORY, NULL,
       _("Attempted to delete entry '%s' from *non*-directory node"), name);

  /* Make sure parent is mutable. */
  if (! svn_fs_base__dag_check_mutable(parent, txn_id))
    return svn_error_createf
      (SVN_ERR_FS_NOT_MUTABLE, NULL,
       _("Attempted to delete entry '%s' from immutable directory node"),
       name);

  /* Make sure that NAME is a single path component. */
  if (! svn_path_is_single_path_component(name))
    return svn_error_createf
      (SVN_ERR_FS_NOT_SINGLE_PATH_COMPONENT, NULL,
       _("Attempted to delete a node with an illegal name '%s'"), name);

  /* Get a fresh NODE-REVISION for the parent node. */
  SVN_ERR(svn_fs_bdb__get_node_revision(&parent_noderev, fs, parent->id,
                                        trail, pool));

  /* Get the key for the parent's entries list (data) representation. */
  rep_key = parent_noderev->data_key;

  /* No REP_KEY means no representation, and no representation means
     no data, and no data means no entries...there's nothing here to
     delete! */
  if (! rep_key)
    return svn_error_createf
      (SVN_ERR_FS_NO_SUCH_ENTRY, NULL,
       _("Delete failed: directory has no entry '%s'"), name);

  /* Ensure we have a key to a mutable representation of the entries
     list.  We'll have to update the NODE-REVISION if it points to an
     immutable version.  */
  SVN_ERR(svn_fs_base__get_mutable_rep(&mutable_rep_key, rep_key,
                                       fs, txn_id, trail, pool));
  if (! svn_fs_base__same_keys(mutable_rep_key, rep_key))
    {
      parent_noderev->data_key = mutable_rep_key;
      SVN_ERR(svn_fs_bdb__put_node_revision(fs, parent->id, parent_noderev,
                                            trail, pool));
    }

  /* Read the representation, then use it to get the string that holds
     the entries list.  Parse that list into a skel, and parse *that*
     into a hash. */

  SVN_ERR(svn_fs_base__rep_contents(&str, fs, rep_key, trail, pool));
  entries_skel = svn_skel__parse(str.data, str.len, pool);
  if (entries_skel)
    SVN_ERR(svn_fs_base__parse_entries_skel(&entries, entries_skel, pool));

  /* Find NAME in the ENTRIES skel.  */
  if (entries)
    id = apr_hash_get(entries, name, APR_HASH_KEY_STRING);

  /* If we never found ID in ENTRIES (perhaps because there are no
     ENTRIES, perhaps because ID just isn't in the existing ENTRIES
     ... it doesn't matter), return an error.  */
  if (! id)
    return svn_error_createf
      (SVN_ERR_FS_NO_SUCH_ENTRY, NULL,
       _("Delete failed: directory has no entry '%s'"), name);

  /* Use the ID of this ENTRY to get the entry's node.  */
  SVN_ERR(svn_fs_base__dag_get_node(&node, svn_fs_base__dag_get_fs(parent),
                                    id, trail, pool));

  /* If mutable, remove it and any mutable children from db. */
  SVN_ERR(svn_fs_base__dag_delete_if_mutable(parent->fs, id, txn_id,
                                             trail, pool));

  /* Remove this entry from its parent's entries list. */
  apr_hash_set(entries, name, APR_HASH_KEY_STRING, NULL);

  /* Replace the old entries list with the new one. */
  {
    svn_stream_t *ws;
    svn_stringbuf_t *unparsed_entries;
    apr_size_t len;

    SVN_ERR(svn_fs_base__unparse_entries_skel(&entries_skel, entries, pool));
    unparsed_entries = svn_skel__unparse(entries_skel, pool);
    SVN_ERR(svn_fs_base__rep_contents_write_stream(&ws, fs, mutable_rep_key,
                                                   txn_id, TRUE, trail,
                                                   pool));
    len = unparsed_entries->len;
    SVN_ERR(svn_stream_write(ws, unparsed_entries->data, &len));
    SVN_ERR(svn_stream_close(ws));
  }

  return SVN_NO_ERROR;
}


svn_error_t *
svn_fs_base__dag_remove_node(svn_fs_t *fs,
                             const svn_fs_id_t *id,
                             const char *txn_id,
                             trail_t *trail,
                             apr_pool_t *pool)
{
  dag_node_t *node;
  node_revision_t *noderev;

  /* Fetch the node. */
  SVN_ERR(svn_fs_base__dag_get_node(&node, fs, id, trail, pool));

  /* If immutable, do nothing and return immediately. */
  if (! svn_fs_base__dag_check_mutable(node, txn_id))
    return svn_error_createf(SVN_ERR_FS_NOT_MUTABLE, NULL,
                             _("Attempted removal of immutable node"));

  /* Get a fresh node-revision. */
  SVN_ERR(svn_fs_bdb__get_node_revision(&noderev, fs, id, trail, pool));

  /* Delete any mutable property representation. */
  if (noderev->prop_key)
    SVN_ERR(svn_fs_base__delete_rep_if_mutable(fs, noderev->prop_key,
                                               txn_id, trail, pool));

  /* Delete any mutable data representation. */
  if (noderev->data_key)
    SVN_ERR(svn_fs_base__delete_rep_if_mutable(fs, noderev->data_key,
                                               txn_id, trail, pool));

  /* Delete any mutable edit representation (files only). */
  if (noderev->edit_key)
    SVN_ERR(svn_fs_base__delete_rep_if_mutable(fs, noderev->edit_key,
                                               txn_id, trail, pool));

  /* Delete the node revision itself. */
  return svn_fs_base__delete_node_revision(fs, id,
                                           noderev->predecessor_id == NULL,
                                           trail, pool);
}


svn_error_t *
svn_fs_base__dag_delete_if_mutable(svn_fs_t *fs,
                                   const svn_fs_id_t *id,
                                   const char *txn_id,
                                   trail_t *trail,
                                   apr_pool_t *pool)
{
  dag_node_t *node;

  /* Get the node. */
  SVN_ERR(svn_fs_base__dag_get_node(&node, fs, id, trail, pool));

  /* If immutable, do nothing and return immediately. */
  if (! svn_fs_base__dag_check_mutable(node, txn_id))
    return SVN_NO_ERROR;

  /* Else it's mutable.  Recurse on directories... */
  if (node->kind == svn_node_dir)
    {
      apr_hash_t *entries;
      apr_hash_index_t *hi;

      /* Loop over hash entries */
      SVN_ERR(svn_fs_base__dag_dir_entries(&entries, node, trail, pool));
      if (entries)
        {
          apr_pool_t *subpool = svn_pool_create(pool);
          for (hi = apr_hash_first(pool, entries);
               hi;
               hi = apr_hash_next(hi))
            {
              void *val;
              svn_fs_dirent_t *dirent;

              apr_hash_this(hi, NULL, NULL, &val);
              dirent = val;
              SVN_ERR(svn_fs_base__dag_delete_if_mutable(fs, dirent->id,
                                                         txn_id, trail,
                                                         subpool));
            }
        }
    }

  /* ... then delete the node itself, any mutable representations and
     strings it points to, and possibly its node-origins record. */
  return svn_fs_base__dag_remove_node(fs, id, txn_id, trail, pool);
}


svn_error_t *
svn_fs_base__dag_make_file(dag_node_t **child_p,
                           dag_node_t *parent,
                           const char *parent_path,
                           const char *name,
                           const char *txn_id,
                           trail_t *trail,
                           apr_pool_t *pool)
{
  /* Call our little helper function */
  return make_entry(child_p, parent, parent_path, name, FALSE,
                    txn_id, trail, pool);
}


svn_error_t *
svn_fs_base__dag_make_dir(dag_node_t **child_p,
                          dag_node_t *parent,
                          const char *parent_path,
                          const char *name,
                          const char *txn_id,
                          trail_t *trail,
                          apr_pool_t *pool)
{
  /* Call our little helper function */
  return make_entry(child_p, parent, parent_path, name, TRUE,
                    txn_id, trail, pool);
}


svn_error_t *
svn_fs_base__dag_get_contents(svn_stream_t **contents,
                              dag_node_t *file,
                              trail_t *trail,
                              apr_pool_t *pool)
{
  node_revision_t *noderev;

  /* Make sure our node is a file. */
  if (file->kind != svn_node_file)
    return svn_error_createf
      (SVN_ERR_FS_NOT_FILE, NULL,
       _("Attempted to get textual contents of a *non*-file node"));

  /* Go get a fresh node-revision for FILE. */
  SVN_ERR(svn_fs_bdb__get_node_revision(&noderev, file->fs, file->id,
                                        trail, pool));

  /* Our job is to _return_ a stream on the file's contents, so the
     stream has to be trail-independent.  Here, we pass NULL to tell
     the stream that we're not providing it a trail that lives across
     reads.  This means the stream will do each read in a one-off,
     temporary trail.  */
  return svn_fs_base__rep_contents_read_stream(contents, file->fs,
                                               noderev->data_key,
                                               FALSE, trail, pool);

  /* Note that we're not registering any `close' func, because there's
     nothing to cleanup outside of our trail.  When the trail is
     freed, the stream/baton will be too. */
}


svn_error_t *
svn_fs_base__dag_file_length(svn_filesize_t *length,
                             dag_node_t *file,
                             trail_t *trail,
                             apr_pool_t *pool)
{
  node_revision_t *noderev;

  /* Make sure our node is a file. */
  if (file->kind != svn_node_file)
    return svn_error_createf
      (SVN_ERR_FS_NOT_FILE, NULL,
       _("Attempted to get length of a *non*-file node"));

  /* Go get a fresh node-revision for FILE, and . */
  SVN_ERR(svn_fs_bdb__get_node_revision(&noderev, file->fs, file->id,
                                        trail, pool));
  if (noderev->data_key)
    SVN_ERR(svn_fs_base__rep_contents_size(length, file->fs,
                                           noderev->data_key, trail, pool));
  else
    *length = 0;

  return SVN_NO_ERROR;
}


svn_error_t *
svn_fs_base__dag_file_checksum(svn_checksum_t **checksum,
                               svn_checksum_kind_t checksum_kind,
                               dag_node_t *file,
                               trail_t *trail,
                               apr_pool_t *pool)
{
  node_revision_t *noderev;

  if (file->kind != svn_node_file)
    return svn_error_createf
      (SVN_ERR_FS_NOT_FILE, NULL,
       _("Attempted to get checksum of a *non*-file node"));

  SVN_ERR(svn_fs_bdb__get_node_revision(&noderev, file->fs, file->id,
                                        trail, pool));
  if (! noderev->data_key)
    {
      *checksum = NULL;
      return SVN_NO_ERROR;
    }

  if (checksum_kind == svn_checksum_md5)
    return svn_fs_base__rep_contents_checksums(checksum, NULL, file->fs,
                                               noderev->data_key,
                                               trail, pool);
  else if (checksum_kind == svn_checksum_sha1)
    return svn_fs_base__rep_contents_checksums(NULL, checksum, file->fs,
                                               noderev->data_key,
                                               trail, pool);
  else
    return svn_error_create(SVN_ERR_BAD_CHECKSUM_KIND, NULL, NULL);
}


svn_error_t *
svn_fs_base__dag_get_edit_stream(svn_stream_t **contents,
                                 dag_node_t *file,
                                 const char *txn_id,
                                 trail_t *trail,
                                 apr_pool_t *pool)
{
  svn_fs_t *fs = file->fs;   /* just for nicer indentation */
  node_revision_t *noderev;
  const char *mutable_rep_key;
  svn_stream_t *ws;

  /* Make sure our node is a file. */
  if (file->kind != svn_node_file)
    return svn_error_createf
      (SVN_ERR_FS_NOT_FILE, NULL,
       _("Attempted to set textual contents of a *non*-file node"));

  /* Make sure our node is mutable. */
  if (! svn_fs_base__dag_check_mutable(file, txn_id))
    return svn_error_createf
      (SVN_ERR_FS_NOT_MUTABLE, NULL,
       _("Attempted to set textual contents of an immutable node"));

  /* Get the node revision. */
  SVN_ERR(svn_fs_bdb__get_node_revision(&noderev, fs, file->id,
                                        trail, pool));

  /* If this node already has an EDIT-DATA-KEY, destroy the data
     associated with that key.  */
  if (noderev->edit_key)
    SVN_ERR(svn_fs_base__delete_rep_if_mutable(fs, noderev->edit_key,
                                               txn_id, trail, pool));

  /* Now, let's ensure that we have a new EDIT-DATA-KEY available for
     use. */
  SVN_ERR(svn_fs_base__get_mutable_rep(&mutable_rep_key, NULL, fs,
                                       txn_id, trail, pool));

  /* We made a new rep, so update the node revision. */
  noderev->edit_key = mutable_rep_key;
  SVN_ERR(svn_fs_bdb__put_node_revision(fs, file->id, noderev,
                                        trail, pool));

  /* Return a writable stream with which to set new contents. */
  SVN_ERR(svn_fs_base__rep_contents_write_stream(&ws, fs, mutable_rep_key,
                                                 txn_id, FALSE, trail,
                                                 pool));
  *contents = ws;

  return SVN_NO_ERROR;
}



svn_error_t *
svn_fs_base__dag_finalize_edits(dag_node_t *file,
                                const svn_checksum_t *checksum,
                                const char *txn_id,
                                trail_t *trail,
                                apr_pool_t *pool)
{
  svn_fs_t *fs = file->fs;   /* just for nicer indentation */
  node_revision_t *noderev;
  const char *old_data_key, *new_data_key, *useless_data_key = NULL;
  const char *data_key_uniquifier = NULL;
  svn_checksum_t *md5_checksum, *sha1_checksum;
  base_fs_data_t *bfd = fs->fsap_data;

  /* Make sure our node is a file. */
  if (file->kind != svn_node_file)
    return svn_error_createf
      (SVN_ERR_FS_NOT_FILE, NULL,
       _("Attempted to set textual contents of a *non*-file node"));

  /* Make sure our node is mutable. */
  if (! svn_fs_base__dag_check_mutable(file, txn_id))
    return svn_error_createf
      (SVN_ERR_FS_NOT_MUTABLE, NULL,
       _("Attempted to set textual contents of an immutable node"));

  /* Get the node revision. */
  SVN_ERR(svn_fs_bdb__get_node_revision(&noderev, fs, file->id,
                                        trail, pool));

  /* If this node has no EDIT-DATA-KEY, this is a no-op. */
  if (! noderev->edit_key)
    return SVN_NO_ERROR;

  /* Get our representation's checksums. */
  SVN_ERR(svn_fs_base__rep_contents_checksums(&md5_checksum, &sha1_checksum,
                                              fs, noderev->edit_key,
                                              trail, pool));

  /* If our caller provided a checksum of the right kind to compare, do so. */
  if (checksum)
    {
      svn_checksum_t *test_checksum;

      if (checksum->kind == svn_checksum_md5)
        test_checksum = md5_checksum;
      else if (checksum->kind == svn_checksum_sha1)
        test_checksum = sha1_checksum;
      else
        return svn_error_create(SVN_ERR_BAD_CHECKSUM_KIND, NULL, NULL);

      if (! svn_checksum_match(checksum, test_checksum))
        return svn_error_createf
          (SVN_ERR_CHECKSUM_MISMATCH, NULL,
<<<<<<< HEAD
           apr_psprintf(pool, "%s:\n%s\n%s\n",
                        _("Checksum mismatch on representation '%s'"),
                        _("   expected:  %s"),
                        _("     actual:  %s")),
=======
           _("Checksum mismatch, representation '%s':\n"
             "   expected:  %s\n"
             "     actual:  %s\n"),
>>>>>>> d3608daf
           noderev->edit_key,
           svn_checksum_to_cstring_display(checksum, pool),
           svn_checksum_to_cstring_display(test_checksum, pool));
    }

  /* Now, we want to delete the old representation and replace it with
     the new.  Of course, we don't actually delete anything until
     everything is being properly referred to by the node-revision
     skel.

     Now, if the result of all this editing is that we've created a
     representation that describes content already represented
     immutably in our database, we don't even need to keep these edits.
     We can simply point our data_key at that pre-existing
     representation and throw away our work!  In this situation,
     though, we'll need a unique ID to help other code distinguish
     between "the contents weren't touched" and "the contents were
     touched but still look the same" (to state it oversimply).  */
  old_data_key = noderev->data_key;
  if (sha1_checksum && bfd->format >= SVN_FS_BASE__MIN_REP_SHARING_FORMAT)
    {
      svn_error_t *err = svn_fs_bdb__get_checksum_rep(&new_data_key, fs,
                                                      sha1_checksum,
                                                      trail, pool);
      if (! err)
        {
          useless_data_key = noderev->edit_key;
          err = svn_fs_bdb__reserve_rep_reuse_id(&data_key_uniquifier,
                                                 trail->fs, trail, pool);
        }
      else if (err && (err->apr_err == SVN_ERR_FS_NO_SUCH_CHECKSUM_REP))
        {
          svn_error_clear(err);
          err = SVN_NO_ERROR;
          new_data_key = noderev->edit_key;
        }
      SVN_ERR(err);
    }
  else
    {
      new_data_key = noderev->edit_key;
    }

  noderev->data_key = new_data_key;
  noderev->data_key_uniquifier = data_key_uniquifier;
  noderev->edit_key = NULL;

  SVN_ERR(svn_fs_bdb__put_node_revision(fs, file->id, noderev, trail, pool));

  /* Only *now* can we safely destroy the old representation (if it
     even existed in the first place). */
  if (old_data_key)
    SVN_ERR(svn_fs_base__delete_rep_if_mutable(fs, old_data_key, txn_id,
                                               trail, pool));

  /* If we've got a discardable rep (probably because we ended up
     re-using a preexisting one), throw out the discardable rep. */
  if (useless_data_key)
    SVN_ERR(svn_fs_base__delete_rep_if_mutable(fs, useless_data_key,
                                               txn_id, trail, pool));

  return SVN_NO_ERROR;
}



dag_node_t *
svn_fs_base__dag_dup(dag_node_t *node,
                     apr_pool_t *pool)
{
  /* Allocate our new node. */
  dag_node_t *new_node = apr_pcalloc(pool, sizeof(*new_node));

  new_node->fs = node->fs;
  new_node->id = svn_fs_base__id_copy(node->id, pool);
  new_node->kind = node->kind;
  new_node->created_path = apr_pstrdup(pool, node->created_path);
  return new_node;
}


svn_error_t *
svn_fs_base__dag_open(dag_node_t **child_p,
                      dag_node_t *parent,
                      const char *name,
                      trail_t *trail,
                      apr_pool_t *pool)
{
  const svn_fs_id_t *node_id;

  /* Ensure that NAME exists in PARENT's entry list. */
  SVN_ERR(dir_entry_id_from_node(&node_id, parent, name, trail, pool));
  if (! node_id)
    return svn_error_createf
      (SVN_ERR_FS_NOT_FOUND, NULL,
       _("Attempted to open non-existent child node '%s'"), name);

  /* Make sure that NAME is a single path component. */
  if (! svn_path_is_single_path_component(name))
    return svn_error_createf
      (SVN_ERR_FS_NOT_SINGLE_PATH_COMPONENT, NULL,
       _("Attempted to open node with an illegal name '%s'"), name);

  /* Now get the node that was requested. */
  return svn_fs_base__dag_get_node(child_p, svn_fs_base__dag_get_fs(parent),
                                   node_id, trail, pool);
}


svn_error_t *
svn_fs_base__dag_copy(dag_node_t *to_node,
                      const char *entry,
                      dag_node_t *from_node,
                      svn_boolean_t preserve_history,
                      svn_revnum_t from_rev,
                      const char *from_path,
                      const char *txn_id,
                      trail_t *trail,
                      apr_pool_t *pool)
{
  const svn_fs_id_t *id;

  if (preserve_history)
    {
      node_revision_t *noderev;
      const char *copy_id;
      svn_fs_t *fs = svn_fs_base__dag_get_fs(from_node);
      const svn_fs_id_t *src_id = svn_fs_base__dag_get_id(from_node);
      const char *from_txn_id = NULL;

      /* Make a copy of the original node revision. */
      SVN_ERR(svn_fs_bdb__get_node_revision(&noderev, fs, from_node->id,
                                            trail, pool));

      /* Reserve a copy ID for this new copy. */
      SVN_ERR(svn_fs_bdb__reserve_copy_id(&copy_id, fs, trail, pool));

      /* Create a successor with its predecessor pointing at the copy
         source. */
      noderev->predecessor_id = svn_fs_base__id_copy(src_id, pool);
      if (noderev->predecessor_count != -1)
        noderev->predecessor_count++;
      noderev->created_path = svn_uri_join
        (svn_fs_base__dag_get_created_path(to_node), entry, pool);
      SVN_ERR(svn_fs_base__create_successor(&id, fs, src_id, noderev,
                                            copy_id, txn_id, trail, pool));

      /* Translate FROM_REV into a transaction ID. */
      SVN_ERR(svn_fs_base__rev_get_txn_id(&from_txn_id, fs, from_rev,
                                          trail, pool));

      /* Now that we've done the copy, we need to add the information
         about the copy to the `copies' table, using the COPY_ID we
         reserved above.  */
      SVN_ERR(svn_fs_bdb__create_copy
              (fs, copy_id,
               svn_fs__canonicalize_abspath(from_path, pool),
               from_txn_id, id, copy_kind_real, trail, pool));

      /* Finally, add the COPY_ID to the transaction's list of copies
         so that, if this transaction is aborted, the `copies' table
         entry we added above will be cleaned up. */
      SVN_ERR(svn_fs_base__add_txn_copy(fs, txn_id, copy_id, trail, pool));
    }
  else  /* don't preserve history */
    {
      id = svn_fs_base__dag_get_id(from_node);
    }

  /* Set the entry in to_node to the new id. */
  return svn_fs_base__dag_set_entry(to_node, entry, id, txn_id,
                                    trail, pool);
}



/*** Deltification ***/

/* Maybe change the representation identified by TARGET_REP_KEY to be
   a delta against the representation identified by SOURCE_REP_KEY.
   Some reasons why we wouldn't include:

      - TARGET_REP_KEY and SOURCE_REP_KEY are the same key.

      - TARGET_REP_KEY's representation isn't mutable in TXN_ID (if
        TXN_ID is non-NULL).

      - The delta provides less space savings that a fulltext (this is
        a detail handled by lower logic layers, not this function).

   Do this work in TRAIL, using POOL for necessary allocations.
*/
static svn_error_t *
maybe_deltify_mutable_rep(const char *target_rep_key,
                          const char *source_rep_key,
                          const char *txn_id,
                          trail_t *trail,
                          apr_pool_t *pool)
{
  if (! (target_rep_key && source_rep_key
         && (strcmp(target_rep_key, source_rep_key) != 0)))
    return SVN_NO_ERROR;

  if (txn_id)
    {
      representation_t *target_rep;
      SVN_ERR(svn_fs_bdb__read_rep(&target_rep, trail->fs, target_rep_key,
                                   trail, pool));
      if (strcmp(target_rep->txn_id, txn_id) != 0)
        return SVN_NO_ERROR;
    }

  return svn_fs_base__rep_deltify(trail->fs, target_rep_key, source_rep_key,
                                  trail, pool);
}


svn_error_t *
svn_fs_base__dag_deltify(dag_node_t *target,
                         dag_node_t *source,
                         svn_boolean_t props_only,
                         const char *txn_id,
                         trail_t *trail,
                         apr_pool_t *pool)
{
  node_revision_t *source_nr, *target_nr;
  svn_fs_t *fs = svn_fs_base__dag_get_fs(target);

  /* Get node revisions for the two nodes.  */
  SVN_ERR(svn_fs_bdb__get_node_revision(&target_nr, fs, target->id,
                                        trail, pool));
  SVN_ERR(svn_fs_bdb__get_node_revision(&source_nr, fs, source->id,
                                        trail, pool));

  /* If TARGET and SOURCE both have properties, and are not sharing a
     property key, deltify TARGET's properties.  */
  SVN_ERR(maybe_deltify_mutable_rep(target_nr->prop_key, source_nr->prop_key,
                                    txn_id, trail, pool));

  /* If we are not only attending to properties, and if TARGET and
     SOURCE both have data, and are not sharing a data key, deltify
     TARGET's data.  */
  if (! props_only)
    SVN_ERR(maybe_deltify_mutable_rep(target_nr->data_key, source_nr->data_key,
                                      txn_id, trail, pool));

  return SVN_NO_ERROR;
}


svn_error_t *
svn_fs_base__dag_obliterate_rep(dag_node_t *node,
                                dag_node_t *pred_node,
                                trail_t *trail,
                                apr_pool_t *pool)
{
  node_revision_t *node_rev, *pred_node_rev;
  svn_fs_t *fs = svn_fs_base__dag_get_fs(node);
  const char *pred_key;

  SVN_ERR(svn_fs_bdb__get_node_revision(&node_rev, fs, node->id, trail, pool));
  if (pred_node)
    {
      SVN_ERR(svn_fs_bdb__get_node_revision(&pred_node_rev, fs, pred_node->id,
                                            trail, pool));
      pred_key = pred_node_rev->data_key;
    }
  else
    {
      pred_key = NULL;
    }

  return svn_fs_base__rep_obliterate(trail->fs, node_rev->data_key, pred_key,
                                     trail, pool);
}


/* Maybe store a `checksum-reps' index record for the representation whose
   key is REP.  (If there's already a rep for this checksum, we don't
   bother overwriting it.)  */
static svn_error_t *
maybe_store_checksum_rep(const char *rep,
                         trail_t *trail,
                         apr_pool_t *pool)
{
  svn_error_t *err = SVN_NO_ERROR;
  svn_fs_t *fs = trail->fs;
  svn_checksum_t *sha1_checksum;

  /* We want the SHA1 checksum, if any. */
  SVN_ERR(svn_fs_base__rep_contents_checksums(NULL, &sha1_checksum,
                                              fs, rep, trail, pool));
  if (sha1_checksum)
    {
      err = svn_fs_bdb__set_checksum_rep(fs, sha1_checksum, rep, trail, pool);
      if (err && (err->apr_err == SVN_ERR_FS_ALREADY_EXISTS))
        {
          svn_error_clear(err);
          err = SVN_NO_ERROR;
        }
    }
  return svn_error_return(err);
}

svn_error_t *
svn_fs_base__dag_index_checksums(dag_node_t *node,
                                 trail_t *trail,
                                 apr_pool_t *pool)
{
  node_revision_t *node_rev;

  SVN_ERR(svn_fs_bdb__get_node_revision(&node_rev, trail->fs, node->id,
                                        trail, pool));
  if ((node_rev->kind == svn_node_file) && node_rev->data_key)
    SVN_ERR(maybe_store_checksum_rep(node_rev->data_key, trail, pool));
  if (node_rev->prop_key)
    SVN_ERR(maybe_store_checksum_rep(node_rev->prop_key, trail, pool));

  return SVN_NO_ERROR;
}



/*** Committing ***/

svn_error_t *
svn_fs_base__dag_commit_txn(svn_revnum_t *new_rev,
                            svn_fs_txn_t *txn,
                            trail_t *trail,
                            apr_pool_t *pool)
{
  revision_t revision;
  svn_string_t date;
  apr_hash_t *txnprops;
  svn_fs_t *fs = txn->fs;
  const char *txn_id = txn->id;

  /* Remove any temporary transaction properties initially created by
     begin_txn().  */
  SVN_ERR(svn_fs_base__txn_proplist_in_trail(&txnprops, txn_id, trail));

  /* Add new revision entry to `revisions' table. */
  revision.txn_id = txn_id;
  *new_rev = SVN_INVALID_REVNUM;
  SVN_ERR(svn_fs_bdb__put_rev(new_rev, fs, &revision, trail, pool));

  if (apr_hash_get(txnprops, SVN_FS__PROP_TXN_CHECK_OOD, APR_HASH_KEY_STRING))
    SVN_ERR(svn_fs_base__set_txn_prop
            (fs, txn_id, SVN_FS__PROP_TXN_CHECK_OOD, NULL, trail, pool));

  if (apr_hash_get(txnprops, SVN_FS__PROP_TXN_CHECK_LOCKS,
                   APR_HASH_KEY_STRING))
    SVN_ERR(svn_fs_base__set_txn_prop
            (fs, txn_id, SVN_FS__PROP_TXN_CHECK_LOCKS, NULL, trail, pool));

  /* Promote the unfinished transaction to a committed one. */
  SVN_ERR(svn_fs_base__txn_make_committed(fs, txn_id, *new_rev,
                                          trail, pool));

  /* Set a date on the commit.  We wait until now to fetch the date,
     so it's definitely newer than any previous revision's date. */
  date.data = svn_time_to_cstring(apr_time_now(), pool);
  date.len = strlen(date.data);
  return svn_fs_base__set_rev_prop(fs, *new_rev, SVN_PROP_REVISION_DATE,
                                   &date, trail, pool);
}

/* Modify all entries in the "node-origins" table that have a txn-id of
 * OLD_TXN_ID to refer to NEW_TXN_ID instead.
 *
 * Work within TRAIL. */
static svn_error_t *
node_origins_update(const char *new_txn_id,
                    const char *old_txn_id,
                    trail_t *trail,
                    apr_pool_t *scratch_pool)
{
  apr_array_header_t *changes;
  apr_pool_t *iterpool = svn_pool_create(scratch_pool);
  int i;

  /* To find the nodes that originate in the old txn, we'll look in the
   * "changes" table. Any change that added a node could have created a new
   * node id, but that change may have been superceded by a later change that
   * deleted that node id and its corresponding 'node-origins' record. */
  SVN_ERR(svn_fs_bdb__changes_fetch_raw(&changes, trail->fs, old_txn_id, trail,
                                        scratch_pool));
  for (i = 0; i < changes->nelts; i++)
    {
      change_t *change = APR_ARRAY_IDX(changes, i, change_t *);

      svn_pool_clear(iterpool);

      if (change->kind == svn_fs_path_change_add
          || change->kind == svn_fs_path_change_replace)
        {
          const svn_fs_id_t *origin_id;
          const char *node_id, *id_copy_id, *id_txn_id;
          svn_error_t *err;

          /* Find the destination node id of this change */
          node_id = svn_fs_base__id_node_id(change->noderev_id);

          /* Fetch the old node-origin */
          err = (svn_fs_bdb__get_node_origin(&origin_id, trail->fs, node_id,
                                              trail, iterpool));
          if (err && err->apr_err == SVN_ERR_FS_NO_SUCH_NODE_ORIGIN)
            {
              svn_error_clear(err);
              continue;
            }
          SVN_ERR(err);

          id_copy_id = svn_fs_base__id_copy_id(origin_id);
          id_txn_id = svn_fs_base__id_txn_id(origin_id);

          if (svn_fs_base__key_compare(id_txn_id, old_txn_id) == 0)
            {
              /* Change its txn_id to NEW_TXN_ID */
              origin_id = svn_fs_base__id_create(node_id, id_copy_id,
                                                 new_txn_id, iterpool);
              /* Save the new node-origin */
              SVN_ERR(svn_fs_bdb__delete_node_origin(trail->fs, node_id, trail,
                                                     iterpool));
              SVN_ERR(svn_fs_bdb__set_node_origin(trail->fs, node_id,
                                                  origin_id, trail,
                                                  iterpool));
            }
        }
    }

  svn_pool_destroy(iterpool);
  return SVN_NO_ERROR;
}

/* Modify each row in the "copies" table that is keyed by a (const char *)
 * copy-id listed in COPY_IDS, changing the txn-id component of its
 * "dst_noderev_id" field from OLD_TXN_ID to NEW_TXN_ID.
 * If the dst_noderev_id then references a node-revision that does not exist,
 * it must have been obliterated, so remove each such copy-id from COPY_IDS
 * and from the "copies" table.
 * Each entry in COPY_IDS must match exactly one row in the "copies" table.
 *
 * Work within TRAIL. */
static svn_error_t *
copies_update(const char *new_txn_id,
              const char *old_txn_id,
              apr_array_header_t *copy_ids,
              trail_t *trail,
              apr_pool_t *scratch_pool)
{
  int i, i_out;
  apr_pool_t *iterpool = svn_pool_create(scratch_pool);

  /* Loop over COPY_IDS, reading from index I, writing to index I_OUT.
   * At the end, if I_OUT < I then some elements have been deleted. */
  i_out = 0;
  for (i = 0; i < copy_ids->nelts; i++)
    {
      const char *copy_id = APR_ARRAY_IDX(copy_ids, i, const char *);
      copy_t *copy;
      const char *id_node_id, *id_copy_id, *id_txn_id;
      svn_error_t *err;

      svn_pool_clear(iterpool);

      /* Get the old "copy" row from the "copies" table */
      SVN_ERR(svn_fs_bdb__get_copy(&copy, trail->fs, copy_id, trail,
                                   iterpool));

      /* Modify it: change dst_noderev_id's txn_id from old to new txn-id */
      id_node_id = svn_fs_base__id_node_id(copy->dst_noderev_id);
      id_copy_id = svn_fs_base__id_copy_id(copy->dst_noderev_id);
      id_txn_id = svn_fs_base__id_txn_id(copy->dst_noderev_id);
      SVN_ERR_ASSERT(svn_fs_base__key_compare(id_copy_id, copy_id) == 0);
      SVN_ERR_ASSERT(svn_fs_base__key_compare(id_txn_id, old_txn_id) == 0);
      copy->dst_noderev_id = svn_fs_base__id_create(id_node_id, id_copy_id,
                                                    new_txn_id, iterpool);

      /* Depending on whether the new node-revision exists ... */
      err = svn_fs_bdb__get_node_revision(NULL, trail->fs,
                                          copy->dst_noderev_id, trail,
                                          iterpool);
      if (err == NULL)
        {
          /* Write the new "copy" row back under the same key (copy_id) */
          SVN_ERR(svn_fs_bdb__create_copy(trail->fs, copy_id,
                                          copy->src_path, copy->src_txn_id,
                                          copy->dst_noderev_id, copy->kind,
                                          trail, iterpool));
          APR_ARRAY_IDX(copy_ids, i_out++, const char *) = copy_id;
        }
      else
        {
          svn_error_clear(err);

          /* Delete the copy id from COPY_IDS, and delete the copy row from
           * the "copies" table. */
          SVN_ERR(svn_fs_bdb__delete_copy(trail->fs, copy_id, trail, iterpool));
        }
    }
  copy_ids->nelts = i_out;
  svn_pool_destroy(iterpool);

  return SVN_NO_ERROR;
}

svn_error_t *
svn_fs_base__dag_commit_obliteration_txn(svn_revnum_t replacing_rev,
                                         svn_fs_txn_t *txn,
                                         trail_t *trail,
                                         apr_pool_t *scratch_pool)
{
  transaction_t *txn_obj;
  revision_t revision;
  const char *old_txn_id;

  /* Find the old txn. */
  SVN_ERR(svn_fs_base__rev_get_txn_id(&old_txn_id, trail->fs, replacing_rev,
                                      trail, scratch_pool));

  /* Read the new txn so we can access its "copies" list */
  SVN_ERR(svn_fs_bdb__get_txn(&txn_obj, trail->fs, txn->id, trail,
                              scratch_pool));

  /* Finish updating the "copies" table, which was started in
   * svn_fs_base__begin_obliteration_txn().  Change the keys of all the
   * "copies" table rows that we created back to their original keys.
   *
   * This assumes that the old 'replacing_rev' transaction is now obsolete,
   * so that the old "copies" table rows are no longer referenced.
   *
   * ### TODO: See txn_body_begin_obliteration_txn().
   * ### TODO: Guarantee the old txn is obsolete.
   */
  if (txn_obj->copies)
    SVN_ERR(copies_update(txn->id, old_txn_id, txn_obj->copies, trail,
                          scratch_pool));

  /* Write back the new txn in case we changed its "copies" list */
  SVN_ERR(svn_fs_bdb__put_txn(trail->fs, txn_obj, txn->id, trail,
                              scratch_pool));

  /* Replace the revision entry in the `revisions' table. */
  revision.txn_id = txn->id;
  SVN_ERR(svn_fs_bdb__put_rev(&replacing_rev, txn->fs, &revision, trail,
                              scratch_pool));

  /* Promote the unfinished transaction to a committed one. */
  SVN_ERR(svn_fs_base__txn_make_committed(txn->fs, txn->id, replacing_rev,
                                          trail, scratch_pool));

  /* Update the "node-origins" table. */
  SVN_ERR(node_origins_update(txn->id, old_txn_id, trail, scratch_pool));

  return SVN_NO_ERROR;
}



/*** Comparison. ***/

svn_error_t *
svn_fs_base__things_different(svn_boolean_t *props_changed,
                              svn_boolean_t *contents_changed,
                              dag_node_t *node1,
                              dag_node_t *node2,
                              trail_t *trail,
                              apr_pool_t *pool)
{
  node_revision_t *noderev1, *noderev2;

  /* If we have no place to store our results, don't bother doing
     anything. */
  if (! props_changed && ! contents_changed)
    return SVN_NO_ERROR;

  /* The the node revision skels for these two nodes. */
  SVN_ERR(svn_fs_bdb__get_node_revision(&noderev1, node1->fs, node1->id,
                                        trail, pool));
  SVN_ERR(svn_fs_bdb__get_node_revision(&noderev2, node2->fs, node2->id,
                                        trail, pool));

  /* Compare property keys. */
  if (props_changed != NULL)
    *props_changed = (! svn_fs_base__same_keys(noderev1->prop_key,
                                               noderev2->prop_key));

  /* Compare contents keys and their (optional) uniquifiers. */
  if (contents_changed != NULL)
    *contents_changed =
      (! (svn_fs_base__same_keys(noderev1->data_key,
                                 noderev2->data_key)
          /* Technically, these uniquifiers aren't used and "keys",
             but keys are base-36 stringified numbers, so we'll take
             this liberty. */
          && (svn_fs_base__same_keys(noderev1->data_key_uniquifier,
                                     noderev2->data_key_uniquifier))));

  return SVN_NO_ERROR;
}



/*** Mergeinfo tracking stuff ***/

svn_error_t *
svn_fs_base__dag_get_mergeinfo_stats(svn_boolean_t *has_mergeinfo,
                                     apr_int64_t *count,
                                     dag_node_t *node,
                                     trail_t *trail,
                                     apr_pool_t *pool)
{
  node_revision_t *node_rev;
  svn_fs_t *fs = svn_fs_base__dag_get_fs(node);
  const svn_fs_id_t *id = svn_fs_base__dag_get_id(node);

  SVN_ERR(svn_fs_bdb__get_node_revision(&node_rev, fs, id, trail, pool));
  if (has_mergeinfo)
    *has_mergeinfo = node_rev->has_mergeinfo;
  if (count)
    *count = node_rev->mergeinfo_count;
  return SVN_NO_ERROR;
}


svn_error_t *
svn_fs_base__dag_set_has_mergeinfo(dag_node_t *node,
                                   svn_boolean_t has_mergeinfo,
                                   svn_boolean_t *had_mergeinfo,
                                   const char *txn_id,
                                   trail_t *trail,
                                   apr_pool_t *pool)
{
  node_revision_t *node_rev;
  svn_fs_t *fs = svn_fs_base__dag_get_fs(node);
  const svn_fs_id_t *id = svn_fs_base__dag_get_id(node);

  SVN_ERR(svn_fs_base__test_required_feature_format
          (trail->fs, "mergeinfo", SVN_FS_BASE__MIN_MERGEINFO_FORMAT));

  if (! svn_fs_base__dag_check_mutable(node, txn_id))
    return svn_error_createf(SVN_ERR_FS_NOT_MUTABLE, NULL,
                             _("Attempted merge tracking info change on "
                               "immutable node"));

  SVN_ERR(svn_fs_bdb__get_node_revision(&node_rev, fs, id, trail, pool));
  *had_mergeinfo = node_rev->has_mergeinfo;

  /* Are we changing the node? */
  if ((! has_mergeinfo) != (! *had_mergeinfo))
    {
      /* Note the new has-mergeinfo state. */
      node_rev->has_mergeinfo = has_mergeinfo;

      /* Increment or decrement the mergeinfo count as necessary. */
      if (has_mergeinfo)
        node_rev->mergeinfo_count++;
      else
        node_rev->mergeinfo_count--;

      SVN_ERR(svn_fs_bdb__put_node_revision(fs, id, node_rev, trail, pool));
    }
  return SVN_NO_ERROR;
}


svn_error_t *
svn_fs_base__dag_adjust_mergeinfo_count(dag_node_t *node,
                                        apr_int64_t count_delta,
                                        const char *txn_id,
                                        trail_t *trail,
                                        apr_pool_t *pool)
{
  node_revision_t *node_rev;
  svn_fs_t *fs = svn_fs_base__dag_get_fs(node);
  const svn_fs_id_t *id = svn_fs_base__dag_get_id(node);

  SVN_ERR(svn_fs_base__test_required_feature_format
          (trail->fs, "mergeinfo", SVN_FS_BASE__MIN_MERGEINFO_FORMAT));

  if (! svn_fs_base__dag_check_mutable(node, txn_id))
    return svn_error_createf(SVN_ERR_FS_NOT_MUTABLE, NULL,
                             _("Attempted mergeinfo count change on "
                               "immutable node"));

  if (count_delta == 0)
    return SVN_NO_ERROR;

  SVN_ERR(svn_fs_bdb__get_node_revision(&node_rev, fs, id, trail, pool));
  node_rev->mergeinfo_count = node_rev->mergeinfo_count + count_delta;
  if ((node_rev->mergeinfo_count < 0)
      || ((node->kind == svn_node_file) && (node_rev->mergeinfo_count > 1)))
    return svn_error_createf(SVN_ERR_FS_CORRUPT, NULL,
                             apr_psprintf(pool,
                                          _("Invalid value (%%%s) for node "
                                            "revision mergeinfo count"),
                                          APR_INT64_T_FMT),
                             node_rev->mergeinfo_count);

  return svn_fs_bdb__put_node_revision(fs, id, node_rev, trail, pool);
}<|MERGE_RESOLUTION|>--- conflicted
+++ resolved
@@ -1,26 +1,17 @@
 /* dag.c : DAG-like interface filesystem, private to libsvn_fs
  *
  * ====================================================================
-<<<<<<< HEAD
- *    Licensed to the Apache Software Foundation (ASF) under one
- *    or more contributor license agreements.  See the NOTICE file
- *    distributed with this work for additional information
- *    regarding copyright ownership.  The ASF licenses this file
- *    to you under the Apache License, Version 2.0 (the
- *    "License"); you may not use this file except in compliance
- *    with the License.  You may obtain a copy of the License at
-=======
  * Copyright (c) 2000-2009 CollabNet.  All rights reserved.
->>>>>>> d3608daf
  *
- *      http://www.apache.org/licenses/LICENSE-2.0
+ * This software is licensed as described in the file COPYING, which
+ * you should have received as part of this distribution.  The terms
+ * are also available at http://subversion.tigris.org/license-1.html.
+ * If newer versions of this license are posted there, you may use a
+ * newer version instead, at your option.
  *
- *    Unless required by applicable law or agreed to in writing,
- *    software distributed under the License is distributed on an
- *    "AS IS" BASIS, WITHOUT WARRANTIES OR CONDITIONS OF ANY
- *    KIND, either express or implied.  See the License for the
- *    specific language governing permissions and limitations
- *    under the License.
+ * This software consists of voluntary contributions made by many
+ * individuals.  For exact contribution history, see the revision
+ * history and logs, available at http://subversion.tigris.org/.
  * ====================================================================
  */
 
@@ -53,8 +44,6 @@
 #include "bdb/reps-table.h"
 #include "bdb/strings-table.h"
 #include "bdb/checksum-reps-table.h"
-#include "bdb/changes-table.h"
-#include "bdb/node-origins-table.h"
 
 #include "private/svn_skel.h"
 #include "private/svn_fs_util.h"
@@ -265,11 +254,7 @@
 svn_error_t *
 svn_fs_base__dag_init_fs(svn_fs_t *fs)
 {
-<<<<<<< HEAD
-  return svn_fs_base__retry_txn(fs, txn_body_dag_init_fs, NULL,
-=======
   return svn_fs_base__retry_txn(fs, txn_body_dag_init_fs, NULL, 
->>>>>>> d3608daf
                                 TRUE, fs->pool);
 }
 
@@ -292,7 +277,7 @@
                 trail_t *trail,
                 apr_pool_t *pool)
 {
-  apr_hash_t *entries = NULL;
+  apr_hash_t *entries = apr_hash_make(pool);
   apr_hash_index_t *hi;
   svn_string_t entries_raw;
   svn_skel_t *entries_skel;
@@ -301,7 +286,7 @@
   if (noderev->kind != svn_node_dir)
     return svn_error_create
       (SVN_ERR_FS_NOT_DIRECTORY, NULL,
-       _("Attempted to get entries of a non-directory node"));
+       _("Attempted to create entry in non-directory parent"));
 
   /* If there's a DATA-KEY, there might be entries to fetch. */
   if (noderev->data_key)
@@ -492,7 +477,7 @@
   /* Create the new node's NODE-REVISION */
   memset(&new_noderev, 0, sizeof(new_noderev));
   new_noderev.kind = is_dir ? svn_node_dir : svn_node_file;
-  new_noderev.created_path = svn_uri_join(parent_path, name, pool);
+  new_noderev.created_path = svn_path_join(parent_path, name, pool);
   SVN_ERR(svn_fs_base__create_node
           (&new_node_id, svn_fs_base__dag_get_fs(parent), &new_noderev,
            svn_fs_base__id_copy_id(svn_fs_base__dag_get_id(parent)),
@@ -650,7 +635,7 @@
       else if (err)
         {
           if (err->apr_err != SVN_ERR_FS_NO_SUCH_CHECKSUM_REP)
-            return svn_error_return(err);
+            return err;
 
           svn_error_clear(err);
           err = SVN_NO_ERROR;
@@ -776,7 +761,7 @@
       noderev->predecessor_id = cur_entry->id;
       if (noderev->predecessor_count != -1)
         noderev->predecessor_count++;
-      noderev->created_path = svn_uri_join(parent_path, name, pool);
+      noderev->created_path = svn_path_join(parent_path, name, pool);
       SVN_ERR(svn_fs_base__create_successor(&new_node_id, fs, cur_entry->id,
                                             noderev, copy_id, txn_id,
                                             trail, pool));
@@ -849,6 +834,13 @@
 }
 
 
+/* Delete the directory entry named NAME from PARENT, as part of
+   TRAIL.  PARENT must be mutable.  NAME must be a single path
+   component.  If REQUIRE_EMPTY is true and the node being deleted is
+   a directory, it must be empty.
+
+   If return SVN_ERR_FS_NO_SUCH_ENTRY, then there is no entry NAME in
+   PARENT.  */
 svn_error_t *
 svn_fs_base__dag_delete(dag_node_t *parent,
                         const char *name,
@@ -1049,8 +1041,8 @@
         }
     }
 
-  /* ... then delete the node itself, any mutable representations and
-     strings it points to, and possibly its node-origins record. */
+  /* ... then delete the node itself, after deleting any mutable
+     representations and strings it points to. */
   return svn_fs_base__dag_remove_node(fs, id, txn_id, trail, pool);
 }
 
@@ -1289,16 +1281,9 @@
       if (! svn_checksum_match(checksum, test_checksum))
         return svn_error_createf
           (SVN_ERR_CHECKSUM_MISMATCH, NULL,
-<<<<<<< HEAD
-           apr_psprintf(pool, "%s:\n%s\n%s\n",
-                        _("Checksum mismatch on representation '%s'"),
-                        _("   expected:  %s"),
-                        _("     actual:  %s")),
-=======
            _("Checksum mismatch, representation '%s':\n"
              "   expected:  %s\n"
              "     actual:  %s\n"),
->>>>>>> d3608daf
            noderev->edit_key,
            svn_checksum_to_cstring_display(checksum, pool),
            svn_checksum_to_cstring_display(test_checksum, pool));
@@ -1354,8 +1339,8 @@
     SVN_ERR(svn_fs_base__delete_rep_if_mutable(fs, old_data_key, txn_id,
                                                trail, pool));
 
-  /* If we've got a discardable rep (probably because we ended up
-     re-using a preexisting one), throw out the discardable rep. */
+  /* If we've got a discardable rep (probably because we ended us
+     re-using a preexisting one).  Throw out the discardable rep. */
   if (useless_data_key)
     SVN_ERR(svn_fs_base__delete_rep_if_mutable(fs, useless_data_key,
                                                txn_id, trail, pool));
@@ -1441,7 +1426,7 @@
       noderev->predecessor_id = svn_fs_base__id_copy(src_id, pool);
       if (noderev->predecessor_count != -1)
         noderev->predecessor_count++;
-      noderev->created_path = svn_uri_join
+      noderev->created_path = svn_path_join
         (svn_fs_base__dag_get_created_path(to_node), entry, pool);
       SVN_ERR(svn_fs_base__create_successor(&id, fs, src_id, noderev,
                                             copy_id, txn_id, trail, pool));
@@ -1550,33 +1535,6 @@
 }
 
 
-svn_error_t *
-svn_fs_base__dag_obliterate_rep(dag_node_t *node,
-                                dag_node_t *pred_node,
-                                trail_t *trail,
-                                apr_pool_t *pool)
-{
-  node_revision_t *node_rev, *pred_node_rev;
-  svn_fs_t *fs = svn_fs_base__dag_get_fs(node);
-  const char *pred_key;
-
-  SVN_ERR(svn_fs_bdb__get_node_revision(&node_rev, fs, node->id, trail, pool));
-  if (pred_node)
-    {
-      SVN_ERR(svn_fs_bdb__get_node_revision(&pred_node_rev, fs, pred_node->id,
-                                            trail, pool));
-      pred_key = pred_node_rev->data_key;
-    }
-  else
-    {
-      pred_key = NULL;
-    }
-
-  return svn_fs_base__rep_obliterate(trail->fs, node_rev->data_key, pred_key,
-                                     trail, pool);
-}
-
-
 /* Maybe store a `checksum-reps' index record for the representation whose
    key is REP.  (If there's already a rep for this checksum, we don't
    bother overwriting it.)  */
@@ -1601,7 +1559,7 @@
           err = SVN_NO_ERROR;
         }
     }
-  return svn_error_return(err);
+  return err;
 }
 
 svn_error_t *
@@ -1666,197 +1624,6 @@
   date.len = strlen(date.data);
   return svn_fs_base__set_rev_prop(fs, *new_rev, SVN_PROP_REVISION_DATE,
                                    &date, trail, pool);
-}
-
-/* Modify all entries in the "node-origins" table that have a txn-id of
- * OLD_TXN_ID to refer to NEW_TXN_ID instead.
- *
- * Work within TRAIL. */
-static svn_error_t *
-node_origins_update(const char *new_txn_id,
-                    const char *old_txn_id,
-                    trail_t *trail,
-                    apr_pool_t *scratch_pool)
-{
-  apr_array_header_t *changes;
-  apr_pool_t *iterpool = svn_pool_create(scratch_pool);
-  int i;
-
-  /* To find the nodes that originate in the old txn, we'll look in the
-   * "changes" table. Any change that added a node could have created a new
-   * node id, but that change may have been superceded by a later change that
-   * deleted that node id and its corresponding 'node-origins' record. */
-  SVN_ERR(svn_fs_bdb__changes_fetch_raw(&changes, trail->fs, old_txn_id, trail,
-                                        scratch_pool));
-  for (i = 0; i < changes->nelts; i++)
-    {
-      change_t *change = APR_ARRAY_IDX(changes, i, change_t *);
-
-      svn_pool_clear(iterpool);
-
-      if (change->kind == svn_fs_path_change_add
-          || change->kind == svn_fs_path_change_replace)
-        {
-          const svn_fs_id_t *origin_id;
-          const char *node_id, *id_copy_id, *id_txn_id;
-          svn_error_t *err;
-
-          /* Find the destination node id of this change */
-          node_id = svn_fs_base__id_node_id(change->noderev_id);
-
-          /* Fetch the old node-origin */
-          err = (svn_fs_bdb__get_node_origin(&origin_id, trail->fs, node_id,
-                                              trail, iterpool));
-          if (err && err->apr_err == SVN_ERR_FS_NO_SUCH_NODE_ORIGIN)
-            {
-              svn_error_clear(err);
-              continue;
-            }
-          SVN_ERR(err);
-
-          id_copy_id = svn_fs_base__id_copy_id(origin_id);
-          id_txn_id = svn_fs_base__id_txn_id(origin_id);
-
-          if (svn_fs_base__key_compare(id_txn_id, old_txn_id) == 0)
-            {
-              /* Change its txn_id to NEW_TXN_ID */
-              origin_id = svn_fs_base__id_create(node_id, id_copy_id,
-                                                 new_txn_id, iterpool);
-              /* Save the new node-origin */
-              SVN_ERR(svn_fs_bdb__delete_node_origin(trail->fs, node_id, trail,
-                                                     iterpool));
-              SVN_ERR(svn_fs_bdb__set_node_origin(trail->fs, node_id,
-                                                  origin_id, trail,
-                                                  iterpool));
-            }
-        }
-    }
-
-  svn_pool_destroy(iterpool);
-  return SVN_NO_ERROR;
-}
-
-/* Modify each row in the "copies" table that is keyed by a (const char *)
- * copy-id listed in COPY_IDS, changing the txn-id component of its
- * "dst_noderev_id" field from OLD_TXN_ID to NEW_TXN_ID.
- * If the dst_noderev_id then references a node-revision that does not exist,
- * it must have been obliterated, so remove each such copy-id from COPY_IDS
- * and from the "copies" table.
- * Each entry in COPY_IDS must match exactly one row in the "copies" table.
- *
- * Work within TRAIL. */
-static svn_error_t *
-copies_update(const char *new_txn_id,
-              const char *old_txn_id,
-              apr_array_header_t *copy_ids,
-              trail_t *trail,
-              apr_pool_t *scratch_pool)
-{
-  int i, i_out;
-  apr_pool_t *iterpool = svn_pool_create(scratch_pool);
-
-  /* Loop over COPY_IDS, reading from index I, writing to index I_OUT.
-   * At the end, if I_OUT < I then some elements have been deleted. */
-  i_out = 0;
-  for (i = 0; i < copy_ids->nelts; i++)
-    {
-      const char *copy_id = APR_ARRAY_IDX(copy_ids, i, const char *);
-      copy_t *copy;
-      const char *id_node_id, *id_copy_id, *id_txn_id;
-      svn_error_t *err;
-
-      svn_pool_clear(iterpool);
-
-      /* Get the old "copy" row from the "copies" table */
-      SVN_ERR(svn_fs_bdb__get_copy(&copy, trail->fs, copy_id, trail,
-                                   iterpool));
-
-      /* Modify it: change dst_noderev_id's txn_id from old to new txn-id */
-      id_node_id = svn_fs_base__id_node_id(copy->dst_noderev_id);
-      id_copy_id = svn_fs_base__id_copy_id(copy->dst_noderev_id);
-      id_txn_id = svn_fs_base__id_txn_id(copy->dst_noderev_id);
-      SVN_ERR_ASSERT(svn_fs_base__key_compare(id_copy_id, copy_id) == 0);
-      SVN_ERR_ASSERT(svn_fs_base__key_compare(id_txn_id, old_txn_id) == 0);
-      copy->dst_noderev_id = svn_fs_base__id_create(id_node_id, id_copy_id,
-                                                    new_txn_id, iterpool);
-
-      /* Depending on whether the new node-revision exists ... */
-      err = svn_fs_bdb__get_node_revision(NULL, trail->fs,
-                                          copy->dst_noderev_id, trail,
-                                          iterpool);
-      if (err == NULL)
-        {
-          /* Write the new "copy" row back under the same key (copy_id) */
-          SVN_ERR(svn_fs_bdb__create_copy(trail->fs, copy_id,
-                                          copy->src_path, copy->src_txn_id,
-                                          copy->dst_noderev_id, copy->kind,
-                                          trail, iterpool));
-          APR_ARRAY_IDX(copy_ids, i_out++, const char *) = copy_id;
-        }
-      else
-        {
-          svn_error_clear(err);
-
-          /* Delete the copy id from COPY_IDS, and delete the copy row from
-           * the "copies" table. */
-          SVN_ERR(svn_fs_bdb__delete_copy(trail->fs, copy_id, trail, iterpool));
-        }
-    }
-  copy_ids->nelts = i_out;
-  svn_pool_destroy(iterpool);
-
-  return SVN_NO_ERROR;
-}
-
-svn_error_t *
-svn_fs_base__dag_commit_obliteration_txn(svn_revnum_t replacing_rev,
-                                         svn_fs_txn_t *txn,
-                                         trail_t *trail,
-                                         apr_pool_t *scratch_pool)
-{
-  transaction_t *txn_obj;
-  revision_t revision;
-  const char *old_txn_id;
-
-  /* Find the old txn. */
-  SVN_ERR(svn_fs_base__rev_get_txn_id(&old_txn_id, trail->fs, replacing_rev,
-                                      trail, scratch_pool));
-
-  /* Read the new txn so we can access its "copies" list */
-  SVN_ERR(svn_fs_bdb__get_txn(&txn_obj, trail->fs, txn->id, trail,
-                              scratch_pool));
-
-  /* Finish updating the "copies" table, which was started in
-   * svn_fs_base__begin_obliteration_txn().  Change the keys of all the
-   * "copies" table rows that we created back to their original keys.
-   *
-   * This assumes that the old 'replacing_rev' transaction is now obsolete,
-   * so that the old "copies" table rows are no longer referenced.
-   *
-   * ### TODO: See txn_body_begin_obliteration_txn().
-   * ### TODO: Guarantee the old txn is obsolete.
-   */
-  if (txn_obj->copies)
-    SVN_ERR(copies_update(txn->id, old_txn_id, txn_obj->copies, trail,
-                          scratch_pool));
-
-  /* Write back the new txn in case we changed its "copies" list */
-  SVN_ERR(svn_fs_bdb__put_txn(trail->fs, txn_obj, txn->id, trail,
-                              scratch_pool));
-
-  /* Replace the revision entry in the `revisions' table. */
-  revision.txn_id = txn->id;
-  SVN_ERR(svn_fs_bdb__put_rev(&replacing_rev, txn->fs, &revision, trail,
-                              scratch_pool));
-
-  /* Promote the unfinished transaction to a committed one. */
-  SVN_ERR(svn_fs_base__txn_make_committed(txn->fs, txn->id, replacing_rev,
-                                          trail, scratch_pool));
-
-  /* Update the "node-origins" table. */
-  SVN_ERR(node_origins_update(txn->id, old_txn_id, trail, scratch_pool));
-
-  return SVN_NO_ERROR;
 }
 
 
