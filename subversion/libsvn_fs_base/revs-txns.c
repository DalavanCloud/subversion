--- conflicted
+++ resolved
@@ -642,7 +642,6 @@
 
 static txn_vtable_t txn_vtable = {
   svn_fs_base__commit_txn,
-  svn_fs_base__commit_obliteration_txn,
   svn_fs_base__abort_txn,
   svn_fs_base__txn_prop,
   svn_fs_base__txn_proplist,
@@ -718,30 +717,6 @@
   return SVN_NO_ERROR;
 }
 
-<<<<<<< HEAD
-static svn_error_t *
-txn_body_begin_obliteration_txn(void *baton, trail_t *trail)
-{
-  struct begin_txn_args *args = baton;
-  const svn_fs_id_t *root_id;
-  const char *txn_id;
-
-  SVN_ERR(svn_fs_base__rev_get_root(&root_id, trail->fs, args->rev,
-                                    trail, trail->pool));
-  SVN_ERR(svn_fs_bdb__create_txn(&txn_id, trail->fs, root_id,
-                                 trail, trail->pool));
-
-  /* ### No need for "CHECK_OOD" and "CHECK_LOCKS" like the non-oblit case? */
-
-  *args->txn_p = make_txn(trail->fs, txn_id, args->rev, trail->pool);
-  return SVN_NO_ERROR;
-}
-
-
-
-
-=======
->>>>>>> 4cf18c3e
 /* Note:  it is acceptable for this function to call back into
    public FS API interfaces because it does not itself use trails.  */
 svn_error_t *
@@ -773,29 +748,6 @@
   date.len = strlen(date.data);
   return svn_fs_base__change_txn_prop(txn, SVN_PROP_REVISION_DATE,
                                        &date, pool);
-}
-
-
-svn_error_t *
-svn_fs_base__begin_obliteration_txn(svn_fs_txn_t **txn_p,
-                                    svn_fs_t *fs,
-                                    svn_revnum_t rev,
-                                    apr_pool_t *pool)
-{
-  svn_fs_txn_t *txn;
-  struct begin_txn_args args;
-
-  SVN_ERR(svn_fs__check_fs(fs, TRUE));
-
-  args.txn_p = &txn;
-  args.rev   = rev;
-  args.flags = 0;
-  SVN_ERR(svn_fs_base__retry_txn(fs, txn_body_begin_obliteration_txn, &args,
-          FALSE, pool));
-
-  *txn_p = txn;
-
-  return svn_error_create(SVN_ERR_UNSUPPORTED_FEATURE, NULL, NULL);
 }
 
 
