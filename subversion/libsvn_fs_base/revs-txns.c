--- conflicted
+++ resolved
@@ -1,22 +1,17 @@
 /* revs-txns.c : operations on revision and transactions
  *
  * ====================================================================
- *    Licensed to the Apache Software Foundation (ASF) under one
- *    or more contributor license agreements.  See the NOTICE file
- *    distributed with this work for additional information
- *    regarding copyright ownership.  The ASF licenses this file
- *    to you under the Apache License, Version 2.0 (the
- *    "License"); you may not use this file except in compliance
- *    with the License.  You may obtain a copy of the License at
+ * Copyright (c) 2000-2007 CollabNet.  All rights reserved.
  *
- *      http://www.apache.org/licenses/LICENSE-2.0
+ * This software is licensed as described in the file COPYING, which
+ * you should have received as part of this distribution.  The terms
+ * are also available at http://subversion.tigris.org/license-1.html.
+ * If newer versions of this license are posted there, you may use a
+ * newer version instead, at your option.
  *
- *    Unless required by applicable law or agreed to in writing,
- *    software distributed under the License is distributed on an
- *    "AS IS" BASIS, WITHOUT WARRANTIES OR CONDITIONS OF ANY
- *    KIND, either express or implied.  See the License for the
- *    specific language governing permissions and limitations
- *    under the License.
+ * This software consists of voluntary contributions made by many
+ * individuals.  For exact contribution history, see the revision
+ * history and logs, available at http://subversion.tigris.org/.
  * ====================================================================
  */
 
@@ -40,7 +35,6 @@
 #include "revs-txns.h"
 #include "key-gen.h"
 #include "id.h"
-#include "obliterate.h"
 #include "bdb/rev-table.h"
 #include "bdb/txn-table.h"
 #include "bdb/copies-table.h"
@@ -57,8 +51,8 @@
 /* Set *txn_p to a transaction object allocated in POOL for the
    transaction in FS whose id is TXN_ID.  If EXPECT_DEAD is set, this
    transaction must be a dead one, else an error is returned.  If
-   EXPECT_DEAD is not set, the transaction must *not* be a dead one,
-   else an error is returned. */
+   EXPECT_DEAD is not set, an error is thrown if the transaction is
+   *not* dead. */
 static svn_error_t *
 get_txn(transaction_t **txn_p,
         svn_fs_t *fs,
@@ -233,7 +227,9 @@
                                  FALSE, pool));
 
   /* And then the prop from that list (if there was a list). */
-  *value_p = apr_hash_get(table, propname, APR_HASH_KEY_STRING);
+  *value_p = NULL;
+  if (table)
+    *value_p = apr_hash_get(table, propname, APR_HASH_KEY_STRING);
 
   return SVN_NO_ERROR;
 }
@@ -300,11 +296,7 @@
   args.rev = rev;
   args.name = name;
   args.value = value;
-<<<<<<< HEAD
-  return svn_fs_base__retry_txn(fs, txn_body_change_rev_prop, &args,
-=======
   return svn_fs_base__retry_txn(fs, txn_body_change_rev_prop, &args, 
->>>>>>> d3608daf
                                 TRUE, pool);
 }
 
@@ -441,51 +433,6 @@
 }
 
 
-/* Duplicate all entries in the "changes" table that are keyed by OLD_TXN_ID,
- * creating new entries that are keyed by NEW_TXN_ID.
- *
- * Give each new "change" the same content as the old one, except that if the
- * txn-id component of its noderev-id is OLD_TXN_ID (which is the case for
- * all changes except deletes, and for some deletes, it seems) then change
- * that to NEW_TXN_ID.
- *
- * Work within TRAIL. */
-static svn_error_t *
-changes_dup(const char *new_txn_id,
-            const char *old_txn_id,
-            trail_t *trail,
-            apr_pool_t *scratch_pool)
-{
-  apr_array_header_t *changes;
-  int i;
-
-  SVN_ERR(svn_fs_bdb__changes_fetch_raw(&changes, trail->fs, old_txn_id, trail,
-                                        scratch_pool));
-  for (i = 0; i < changes->nelts; i++)
-    {
-      change_t *change = APR_ARRAY_IDX(changes, i, change_t *);
-      const char *node_id = svn_fs_base__id_node_id(change->noderev_id);
-      const char *copy_id = svn_fs_base__id_copy_id(change->noderev_id);
-      const char *txn_id = svn_fs_base__id_txn_id(change->noderev_id);
-
-      /* if (change->kind != svn_fs_path_change_delete
-       *     && change->kind != svn_fs_path_change_reset) */
-      if (svn_fs_base__key_compare(txn_id, old_txn_id) == 0)
-        {
-          /* Modify the "change": change noderev_id's txn_id to NEW_TXN_ID */
-          change->noderev_id = svn_fs_base__id_create(node_id, copy_id,
-                                                      new_txn_id,
-                                                      scratch_pool);
-        }
-
-      /* Save the new "change" */
-      SVN_ERR(svn_fs_bdb__changes_add(trail->fs, new_txn_id, change, trail,
-                                      scratch_pool));
-    }
-  return SVN_NO_ERROR;
-}
-
-
  
 /* Generic transaction operations.  */
@@ -570,8 +517,9 @@
                                  FALSE, pool));
 
   /* And then the prop from that list (if there was a list). */
-  *value_p = apr_hash_get(table, propname, APR_HASH_KEY_STRING);
-
+  *value_p = NULL;
+  if (table)
+    *value_p = apr_hash_get(table, propname, APR_HASH_KEY_STRING);
   return SVN_NO_ERROR;
 }
 
@@ -645,7 +593,7 @@
 
 svn_error_t *
 svn_fs_base__change_txn_props(svn_fs_txn_t *txn,
-                              const apr_array_header_t *props,
+                              apr_array_header_t *props,
                               apr_pool_t *pool)
 {
   apr_pool_t *iterpool = svn_pool_create(pool);
@@ -671,7 +619,6 @@
 
 static txn_vtable_t txn_vtable = {
   svn_fs_base__commit_txn,
-  svn_fs_base__commit_obliteration_txn,
   svn_fs_base__abort_txn,
   svn_fs_base__txn_prop,
   svn_fs_base__txn_proplist,
@@ -704,7 +651,7 @@
 struct begin_txn_args
 {
   svn_fs_txn_t **txn_p;
-  svn_revnum_t base_rev;
+  svn_revnum_t rev;
   apr_uint32_t flags;
 };
 
@@ -716,7 +663,7 @@
   const svn_fs_id_t *root_id;
   const char *txn_id;
 
-  SVN_ERR(svn_fs_base__rev_get_root(&root_id, trail->fs, args->base_rev,
+  SVN_ERR(svn_fs_base__rev_get_root(&root_id, trail->fs, args->rev,
                                     trail, trail->pool));
   SVN_ERR(svn_fs_bdb__create_txn(&txn_id, trail->fs, root_id,
                                  trail, trail->pool));
@@ -743,128 +690,11 @@
       SVN_ERR(txn_body_change_txn_prop(&cpargs, trail));
     }
 
-  *args->txn_p = make_txn(trail->fs, txn_id, args->base_rev, trail->pool);
-  return SVN_NO_ERROR;
-}
-
-/* Create a new transaction that is a mutable duplicate of the committed
- * transaction in a particular revision, and able to become a replacement
- * for the transaction in that revision. The duplicate transaction has a new
- * txn-id and is a deep copy of the old one. All references to the txn-id
- * within the copied parts of it are updated.
- *
- * The resulting transaction should be committed by
- * svn_fs_base__commit_obliteration_txn(), not by a normal commit.
- *
- * BATON is of type (struct begin_txn_args *).
- * BATON->base_rev is the revision on which the existing revision
- * is based, i.e. one less than the number of the revision to be replaced.
- * BATON->flags must be 0: specifically, the CHECK_OOD and CHECK_LOCKS
- * flags are not supported.
- *
- * Set BATON->txn_p to point to the new transaction object, allocated in
- * TRAIL->pool.
- */
-static svn_error_t *
-txn_body_begin_obliteration_txn(void *baton, trail_t *trail)
-{
-  struct begin_txn_args *args = baton;
-  int replacing_rev = args->base_rev + 1;
-  const svn_fs_id_t *base_root_id;
-  const char *old_txn_id, *new_txn_id;
-  transaction_t *old_txn, *new_txn;
-
-  /* Obliteration doesn't support these flags */
-  SVN_ERR_ASSERT(! (args->flags & SVN_FS_TXN_CHECK_OOD));
-  SVN_ERR_ASSERT(! (args->flags & SVN_FS_TXN_CHECK_LOCKS));
-
-  /*
-   * This is like a combination of "dup the txn" and "make the txn mutable".
-   * "Dup the txn" means making a deep copy, but with a new txn id.
-   * "Make mutable" is like the opposite of finalizing a txn.
-   *
-   * To dup the txn in r50:
-   *   * dup TRANSACTIONS<t50> to TRANSACTIONS<t50'>
-   *   * dup all referenced NODES<*.*.t50> (not old nodes that are referenced)
-   *   * dup all referenced REPRESENTATIONS<*> to REPRESENTATIONS<*'>
-   *   * create new STRINGS<*> where necessary (###?)
-   *   * dup all CHANGES<t50> to CHANGES<t50'>
-   *   * update COPIES<cpy_id> (We need to keep the copy IDs the same, but will
-   *       need to modify the copy src_txn fields.)
-   *   * update NODE-ORIGINS<node_id>
-   *
-   * At commit time:
-   *   * update CHECKSUM-REPS<csum>
-   */
-
-  /* Implementation:
-   *   - create a new txn (to get a new txn-id)
-   *   - read the new txn
-   *   - modify the new txn locally, duplicating parts of the old txn
-   *   - write the modified new txn
-   *   - return a reference to the new txn
-   */
-
-  /* Create a new txn whose 'root' and 'base root' node-rev ids both point
-   * to the previous revision, like txn_body_begin_txn() does. */
-  SVN_ERR(svn_fs_base__rev_get_root(&base_root_id, trail->fs,
-                                    args->base_rev, trail, trail->pool));
-  SVN_ERR(svn_fs_bdb__create_txn(&new_txn_id, trail->fs, base_root_id,
-                                 trail, trail->pool));
-
-  /* Read the old and new txns */
-  SVN_ERR(svn_fs_base__rev_get_txn_id(&old_txn_id, trail->fs, replacing_rev,
-                                      trail, trail->pool));
-  SVN_ERR(svn_fs_bdb__get_txn(&old_txn, trail->fs, old_txn_id, trail,
-                              trail->pool));
-  SVN_ERR(svn_fs_bdb__get_txn(&new_txn, trail->fs, new_txn_id, trail,
-                              trail->pool));
-
-  /* Populate NEW_TXN with a duplicate of the contents of OLD_TXN. */
-
-  SVN_ERR_ASSERT(new_txn->kind == transaction_kind_normal);
-
-  /* Dup the old txn's root node-rev (recursively). */
-  SVN_ERR(svn_fs_base__node_rev_dup(&new_txn->root_id, old_txn->root_id,
-                                    new_txn_id, old_txn_id, trail,
-                                    trail->pool));
-
-  /* Dup txn->proplist */
-  new_txn->proplist = old_txn->proplist;
-
-  /* Prepare to update the "copies" table.
-   *
-   * As part of obliteration, we need to update all of the "copies" table
-   * rows that are referenced by this txn, to refer to the new txn's
-   * node-rev ids instead. At txn begin time, just keep the references to
-   * the old rows. At commit time, we will update those rows to refer to
-   * this txn's node-rev ids.
-   *
-   * We cannot simply create new "copies" table rows now and make the old
-   * ones obsolete at commit time, because the rows are keyed by copy-id,
-   * and we don't want to change the copy_ids because they pervade node-ids
-   * throughout history.
-   *
-   * ### What actually uses the "copies" table? Does anything use it during
-   * txn construction? Does it need to be keyed by copy-id or could we
-   * change the schema to use arbitrary keys? */
-  if (old_txn->copies)
-    {
-      new_txn->copies = apr_array_copy(trail->pool, old_txn->copies);
-    }
-
-  /* Dup the "changes" that are keyed by the txn_id. */
-  SVN_ERR(changes_dup(new_txn_id, old_txn_id, trail, trail->pool));
-
-  /* Save the modified transaction */
-  SVN_ERR(svn_fs_bdb__put_txn(trail->fs, new_txn, new_txn_id, trail,
-                              trail->pool));
-
-  /* Make and return an in-memory txn object referring to the new txn */
-  *args->txn_p = make_txn(trail->fs, new_txn_id, args->base_rev,
-                          trail->pool);
-  return SVN_NO_ERROR;
-}
+  *args->txn_p = make_txn(trail->fs, txn_id, args->rev, trail->pool);
+  return SVN_NO_ERROR;
+}
+
+
 
 
 /* Note:  it is acceptable for this function to call back into
@@ -883,7 +713,7 @@
   SVN_ERR(svn_fs__check_fs(fs, TRUE));
 
   args.txn_p = &txn;
-  args.base_rev = rev;
+  args.rev   = rev;
   args.flags = flags;
   SVN_ERR(svn_fs_base__retry_txn(fs, txn_body_begin_txn, &args, FALSE, pool));
 
@@ -901,39 +731,6 @@
 }
 
 
-/* Create a new transaction in FS that is a mutable clone of the transaction
- * in revision REPLACING_REV and is intended to replace it. Set *TXN_P to
- * point to the new transaction.
- *
- * This is like svn_fs_base__begin_txn() except that it populates the new txn
- * with a mutable clone of revision REPLACING_REV, and it does not support the
- * CHECK_OOD and CHECK_LOCKS flags, and it does not change the date stamp. */
-svn_error_t *
-svn_fs_base__begin_obliteration_txn(svn_fs_txn_t **txn_p,
-                                    svn_fs_t *fs,
-                                    svn_revnum_t replacing_rev,
-                                    apr_pool_t *pool)
-{
-  svn_fs_txn_t *txn;
-  struct begin_txn_args args;
-
-  SVN_ERR(svn_fs__check_fs(fs, TRUE));
-
-  /* Make a mutable duplicate of replacing_rev's txn. */
-  /* ### Does all of the duplication need to be done inside the retry_txn?
-   * It is currently inside. */
-  args.txn_p = &txn;
-  args.base_rev = replacing_rev - 1;
-  args.flags = 0;
-  SVN_ERR(svn_fs_base__retry_txn(fs, txn_body_begin_obliteration_txn, &args,
-          FALSE, pool));
-
-  *txn_p = txn;
-
-  return SVN_NO_ERROR;
-}
-
-
 struct open_txn_args
 {
   svn_fs_txn_t **txn_p;
@@ -1010,7 +807,7 @@
       svn_error_clear(err);
       err = SVN_NO_ERROR;
     }
-  return svn_error_return(err);
+  return err;
 }
 
 
