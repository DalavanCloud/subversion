--- conflicted
+++ resolved
@@ -46,30 +46,6 @@
 
  
-<<<<<<< HEAD
-/* Inserting and retrieving metadata about the fs */
-
-/* Set the metadata value for KEY to VAL in FS.  To remove a value from the
-   metadata, pass NULL for VAL.
-   
-   KEY and VAL should be NULL-terminated strings. */
-svn_error_t *
-svn_fs_base__metadata_set(svn_fs_t *fs,
-                          const char *key,
-                          const char *val,
-                          apr_pool_t *pool);
-
-/* Retrieve the metadata value for KEY into *VAL for FS, allocated in POOL.
-   If the fs doesn't support metadata storage, or the value does not exist,
-   *VAL is set to NULL.
-   
-   KEY should be a NULL-terminated string. */
-svn_error_t *
-svn_fs_base__metadata_get(const char **val,
-                          svn_fs_t *fs,
-                          const char *key,
-                          apr_pool_t *pool);
-=======
 /* Inserting and retrieving miscellany records in the fs */
 
 /* Set the value of miscellaneous records KEY to VAL in FS.  To remove
@@ -92,7 +68,6 @@
                                svn_fs_t *fs,
                                const char *key,
                                apr_pool_t *pool);
->>>>>>> e363d545
 
 
 
