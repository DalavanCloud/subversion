--- conflicted
+++ resolved
@@ -284,17 +284,9 @@
 static svn_boolean_t
 is_valid_copy_skel(skel_t *skel)
 {
-<<<<<<< HEAD
-  return (((svn_fs_base__list_length (skel) == 4)
-           && (svn_fs_base__matches_atom (skel->children, "copy")
-               || svn_fs_base__matches_atom (skel->children, "move")
-               || svn_fs_base__matches_atom (skel->children, "soft-copy")
-               || svn_fs_base__matches_atom (skel->children, "soft-move"))
-=======
   return (((svn_fs_base__list_length(skel) == 4)
            && (svn_fs_base__matches_atom(skel->children, "copy")
                || svn_fs_base__matches_atom(skel->children, "soft-copy"))
->>>>>>> 84fd0697
            && skel->children->next->is_atom
            && skel->children->next->next->is_atom
            && skel->children->next->next->next->is_atom) ? TRUE : FALSE);
@@ -690,19 +682,10 @@
   copy = apr_pcalloc(pool, sizeof(*copy));
 
   /* KIND */
-<<<<<<< HEAD
-  if (svn_fs_base__matches_atom (skel->children, "soft-copy"))
-    copy->kind = copy_kind_soft_copy;
-  else if (svn_fs_base__matches_atom (skel->children, "soft-move"))
-    copy->kind = copy_kind_soft_move;
-  else if (svn_fs_base__matches_atom (skel->children, "move"))
-    copy->kind = copy_kind_move;
-=======
   if (svn_fs_base__matches_atom(skel->children, "soft-copy"))
     copy->kind = copy_kind_soft;
->>>>>>> 84fd0697
-  else
-    copy->kind = copy_kind_copy;
+  else
+    copy->kind = copy_kind_real;
 
   /* SRC-PATH */
   copy->src_path = apr_pstrmemdup(pool,
@@ -746,27 +729,8 @@
       for (elt = skel->children; elt; elt = elt->next)
         {
           const char *name;
-          int entry_len = svn_fs_base__list_length (elt);
-          directory_entry_t *entry = apr_pcalloc (pool, sizeof (*entry));
-
-<<<<<<< HEAD
-          /* ENTRY must be a list of two or three elements. */
-          if ((entry_len != 2) && (entry_len != 3))
-            return skel_err ("entries");
-
-          /* Get the entry's name and ID. */
-          name = apr_pstrmemdup (pool, elt->children->data,
-                                 elt->children->len);
-          entry->id = svn_fs_base__id_parse (elt->children->next->data,
-                                             elt->children->next->len, pool);
-          if (entry_len == 3)
-            entry->move_id = apr_pstrmemdup (pool, 
-                                             elt->children->next->next->data,
-                                             elt->children->next->next->len);
-
-          /* Add the entry to the hash. */
-          apr_hash_set (entries, name, elt->children->len, entry);
-=======
+          svn_fs_id_t *id;
+
           /* ENTRY must be a list of two elements. */
           if (svn_fs_base__list_length(elt) != 2)
             return skel_err("entries");
@@ -779,7 +743,6 @@
 
           /* Add the entry to the hash. */
           apr_hash_set(entries, name, elt->children->len, id);
->>>>>>> 84fd0697
         }
     }
 
@@ -1295,23 +1258,10 @@
     svn_fs_base__prepend(svn_fs_base__mem_atom(NULL, 0, pool), skel);
 
   /* "copy" */
-<<<<<<< HEAD
-  if (copy->kind == copy_kind_copy)
-    svn_fs_base__prepend (svn_fs_base__str_atom ("copy", pool), skel);
-  else if (copy->kind == copy_kind_move)
-    svn_fs_base__prepend (svn_fs_base__str_atom ("move", pool), skel);
-  else if (copy->kind == copy_kind_soft_copy)
-    svn_fs_base__prepend (svn_fs_base__str_atom ("soft-copy", pool), skel);
-  else if (copy->kind == copy_kind_soft_move)
-    svn_fs_base__prepend (svn_fs_base__str_atom ("soft-move", pool), skel);
-  else
-    return skel_err ("copy");
-=======
   if (copy->kind == copy_kind_real)
     svn_fs_base__prepend(svn_fs_base__str_atom("copy", pool), skel);
   else
     svn_fs_base__prepend(svn_fs_base__str_atom("soft-copy", pool), skel);
->>>>>>> 84fd0697
 
   /* Validate and return the skel. */
   if (! is_valid_copy_skel(skel))
@@ -1338,25 +1288,10 @@
           const void *key;
           void *val;
           apr_ssize_t klen;
-          directory_entry_t *entry;
+          svn_fs_id_t *value;
           svn_string_t *id_str;
           skel_t *entry_skel = svn_fs_base__make_empty_list(pool);
 
-<<<<<<< HEAD
-          apr_hash_this (hi, &key, &klen, &val);
-          entry = val;
-
-          /* MOVE_ID */
-          if (entry->move_id)
-            svn_fs_base__prepend (svn_fs_base__str_atom (entry->move_id, pool),
-                                  entry_skel);
-
-          /* ID */
-          id_str = svn_fs_base__id_unparse (entry->id, pool);
-          svn_fs_base__prepend (svn_fs_base__mem_atom (id_str->data,
-                                                       id_str->len, pool),
-                                entry_skel);
-=======
           apr_hash_this(hi, &key, &klen, &val);
           value = val;
 
@@ -1365,7 +1300,6 @@
           svn_fs_base__prepend(svn_fs_base__mem_atom(id_str->data,
                                                      id_str->len, pool),
                                entry_skel);
->>>>>>> 84fd0697
 
           /* NAME */
           svn_fs_base__prepend(svn_fs_base__mem_atom(key, klen, pool),
