--- conflicted
+++ resolved
@@ -192,13 +192,9 @@
            current one.  For the first iteration, this is just the
            empty string. ***/
       if (i > 0)
-<<<<<<< HEAD
-        common = svn_relpath_get_longest_ancestor(last_path, path, iterpool);
-=======
         common = (last_path[0] == '/')
           ? svn_fspath__get_longest_ancestor(last_path, path, iterpool)
           : svn_relpath_get_longest_ancestor(last_path, path, iterpool);
->>>>>>> 4cf18c3e
       common_len = strlen(common);
 
       /*** Step B - Close any directories between the last path and
@@ -219,15 +215,9 @@
       /*** Step C - Open any directories between the common ancestor
            and the parent of the current path. ***/
       if (*path == '/')
-<<<<<<< HEAD
-        svn_uri_split(path, &pdir, &bname, iterpool);
-      else
-        svn_relpath_split(path, &pdir, &bname, iterpool);
-=======
         svn_fspath__split(&pdir, &bname, path, iterpool);
       else
         svn_relpath_split(&pdir, &bname, path, iterpool);
->>>>>>> 4cf18c3e
       if (strlen(pdir) > common_len)
         {
           const char *piece = pdir + common_len + 1;
