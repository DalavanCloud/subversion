--- conflicted
+++ resolved
@@ -106,30 +106,6 @@
  * details.
  */
 
-<<<<<<< HEAD
-=======
-typedef svn_error_t *(*start_edit_func_t)(
-    void *baton,
-    svn_revnum_t base_revision);
-
-typedef svn_error_t *(*target_revision_func_t)(
-    void *baton,
-    svn_revnum_t target_revision,
-    apr_pool_t *scratch_pool);
-
-typedef svn_error_t *(*unlock_func_t)(
-    void *baton,
-    const char *path,
-    apr_pool_t *scratch_pool);
-
-/* See svn_editor__insert_shims() for more information. */
-struct extra_baton
-{
-  start_edit_func_t start_edit;
-  target_revision_func_t target_revision;
-  void *baton;
-};
->>>>>>> db4c49c9
 
 struct ev2_edit_baton
 {
@@ -861,10 +837,6 @@
   return svn_error_trace(svn_editor_abort(eb->editor));
 }
 
-<<<<<<< HEAD
-svn_error_t *
-svn_delta__delta_from_editor(const svn_delta_editor_t **deditor,
-=======
 /* Return a svn_delta_editor_t * in DEDITOR, with an accompanying baton in
  * DEDITOR_BATON, which will be driven by EDITOR.  These will both be
  * allocated in RESULT_POOL, which may become large and long-lived;
@@ -885,9 +857,8 @@
  *         Its callbacks should be invoked at the appropriate time by this
  *         shim.
  */ 
-static svn_error_t *
-delta_from_editor(const svn_delta_editor_t **deditor,
->>>>>>> db4c49c9
+svn_error_t *
+svn_delta__delta_from_editor(const svn_delta_editor_t **deditor,
                   void **dedit_baton,
                   svn_editor_t *editor,
                   svn_delta_unlock_func_t unlock_func,
@@ -1766,12 +1737,6 @@
   return SVN_NO_ERROR;
 }
 
-<<<<<<< HEAD
-svn_error_t *
-svn_delta__editor_from_delta(svn_editor_t **editor_p,
-                  struct svn_delta__extra_baton **exb,
-                  svn_delta_unlock_func_t *unlock_func,
-=======
 /* Return an svn_editor_t * in EDITOR_P which will be driven by
  * DEDITOR/DEDIT_BATON.  EDITOR_P is allocated in RESULT_POOL, which may
  * become large and long-lived; SCRATCH_POOL is used for temporary
@@ -1798,11 +1763,10 @@
  *         will be used by the shim handlers if they need to determine the
  *         existing properties on a path.
  */
-static svn_error_t *
-editor_from_delta(svn_editor_t **editor_p,
-                  struct extra_baton **exb,
-                  unlock_func_t *unlock_func,
->>>>>>> db4c49c9
+svn_error_t *
+svn_delta__editor_from_delta(svn_editor_t **editor_p,
+                  struct svn_delta__extra_baton **exb,
+                  svn_delta_unlock_func_t *unlock_func,
                   void **unlock_baton,
                   const svn_delta_editor_t *deditor,
                   void *dedit_baton,
