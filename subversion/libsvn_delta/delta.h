--- conflicted
+++ resolved
@@ -45,7 +45,7 @@
 
 typedef struct svn_txdelta__ops_baton_t {
   int num_ops;                  /* current number of ops */
-  int src_ops;                  /* current number of source copy ops */
+  int src_ops;                  /* current number of source copy ope */
   int ops_size;                 /* number of ops allocated */
   svn_txdelta_op_t *ops;        /* the operations */
 
@@ -57,38 +57,53 @@
    OPCODE is svn_delta_new, bytes from NEW_DATA are copied into the window
    data and OFFSET is ignored.  Otherwise NEW_DATA is ignored. All
    allocations are performed in POOL. */
-void svn_txdelta__insert_op(svn_txdelta__ops_baton_t *build_baton,
-                            enum svn_delta_action opcode,
-                            apr_size_t offset,
-                            apr_size_t length,
-                            const char *new_data,
-                            apr_pool_t *pool);
+void svn_txdelta__insert_op (svn_txdelta__ops_baton_t *build_baton,
+                             enum svn_delta_action opcode,
+                             apr_size_t offset,
+                             apr_size_t length,
+                             const char *new_data,
+                             apr_pool_t *pool);
 
 
 /* Allocate a delta window from POOL. */
 svn_txdelta_window_t *
-<<<<<<< HEAD
-svn_txdelta__make_window(const svn_txdelta__ops_baton_t *build_baton,
-                         apr_pool_t *pool);
-=======
 svn_txdelta__make_window (const svn_txdelta__ops_baton_t *build_baton,
                           apr_pool_t *pool);
->>>>>>> 7a9d2b16
 
 /* Create vdelta window data. Allocate temporary data from POOL. */
-void svn_txdelta__vdelta(svn_txdelta__ops_baton_t *build_baton,
-                         const char *start,
-                         apr_size_t source_len,
-                         apr_size_t target_len,
-                         apr_pool_t *pool);
+void svn_txdelta__vdelta (svn_txdelta__ops_baton_t *build_baton,
+                          const char *start,
+                          apr_size_t source_len,
+                          apr_size_t target_len,
+                          apr_pool_t *pool);
 
 
 /* Create xdelta window data. Allocate temporary data from POOL. */
-void svn_txdelta__xdelta(svn_txdelta__ops_baton_t *build_baton,
-                         const char *start,
-                         apr_size_t source_len,
-                         apr_size_t target_len,
-                         apr_pool_t *pool);
+void svn_txdelta__xdelta (svn_txdelta__ops_baton_t *build_baton,
+                          const char *start,
+                          apr_size_t source_len,
+                          apr_size_t target_len,
+                          apr_pool_t *pool);
+
+/* Compose two delta windows, yielding a third, allocated from POOL. */
+svn_txdelta_window_t *
+svn_txdelta__compose_windows (const svn_txdelta_window_t *window_A,
+                              const svn_txdelta_window_t *window_B,
+                              apr_pool_t *pool);
+
+
+/* Apply the instructions from WINDOW to a source view SBUF to produce
+   a target view TBUF.  SBUF is assumed to have WINDOW->sview_len
+   bytes of data and TBUF is assumed to have room for TLEN bytes of
+   output.  TLEN may be more than WINDOW->tview_len, so return the
+   actual number of bytes written.  SBUF is not touched and may be
+   NULL if WINDOW contains no source-copy operations. This is purely a
+   memory operation; nothing can go wrong as long as we have a valid
+   window.  */
+void
+svn_txdelta__apply_instructions (svn_txdelta_window_t *window,
+                                 const char *sbuf, char *tbuf,
+                                 apr_size_t *tlen);
 
 
 #ifdef __cplusplus
