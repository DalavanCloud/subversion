/**
 * @copyright
 * ====================================================================
 *    Licensed to the Apache Software Foundation (ASF) under one
 *    or more contributor license agreements.  See the NOTICE file
 *    distributed with this work for additional information
 *    regarding copyright ownership.  The ASF licenses this file
 *    to you under the Apache License, Version 2.0 (the
 *    "License"); you may not use this file except in compliance
 *    with the License.  You may obtain a copy of the License at
 *
 *      http://www.apache.org/licenses/LICENSE-2.0
 *
 *    Unless required by applicable law or agreed to in writing,
 *    software distributed under the License is distributed on an
 *    "AS IS" BASIS, WITHOUT WARRANTIES OR CONDITIONS OF ANY
 *    KIND, either express or implied.  See the License for the
 *    specific language governing permissions and limitations
 *    under the License.
 * ====================================================================
 * @endcopyright
 *
 * @file svn_types.h
 * @brief Subversion's data types
 */

#ifndef SVN_TYPES_H
#define SVN_TYPES_H

/* ### this should go away, but it causes too much breakage right now */
#include <stdlib.h>

#include <apr.h>         /* for apr_size_t, apr_int64_t, ... */
#include <apr_errno.h>   /* for apr_status_t */
#include <apr_pools.h>   /* for apr_pool_t */
#include <apr_hash.h>    /* for apr_hash_t */
#include <apr_tables.h>  /* for apr_array_push() */
#include <apr_time.h>    /* for apr_time_t */
#include <apr_strings.h> /* for apr_atoi64() */

#ifdef __cplusplus
extern "C" {
#endif /* __cplusplus */



/** Macro used to mark deprecated functions.
 *
 * @since New in 1.6.
 */
#ifndef SVN_DEPRECATED
#if !defined(SWIGPERL) && !defined(SWIGPYTHON) && !defined(SWIGRUBY)
#if defined(__GNUC__) && (__GNUC__ >= 4 || (__GNUC__==3 && __GNUC_MINOR__>=1))
#define SVN_DEPRECATED __attribute__((deprecated))
#elif defined(_MSC_VER) && _MSC_VER >= 1300
#define SVN_DEPRECATED __declspec(deprecated)
#else
#define SVN_DEPRECATED
#endif
#else
#define SVN_DEPRECATED
#endif
#endif



/** Subversion error object.
 *
 * Defined here, rather than in svn_error.h, to avoid a recursive @#include
 * situation.
 */
typedef struct svn_error_t
{
  /** APR error value, possibly SVN_ custom err */
  apr_status_t apr_err;

  /** details from producer of error */
  const char *message;

  /** ptr to the error we "wrap" */
  struct svn_error_t *child;

  /** The pool holding this error and any child errors it wraps */
  apr_pool_t *pool;

  /** Source file where the error originated.  Only used iff @c SVN_DEBUG. */
  const char *file;

  /** Source line where the error originated.  Only used iff @c SVN_DEBUG. */
  long line;

} svn_error_t;



/** @defgroup APR_ARRAY_compat_macros APR Array Compatibility Helper Macros
 * These macros are provided by APR itself from version 1.3.
 * Definitions are provided here for when using older versions of APR.
 * @{
 */

/** index into an apr_array_header_t */
#ifndef APR_ARRAY_IDX
#define APR_ARRAY_IDX(ary,i,type) (((type *)(ary)->elts)[i])
#endif

/** easier array-pushing syntax */
#ifndef APR_ARRAY_PUSH
#define APR_ARRAY_PUSH(ary,type) (*((type *)apr_array_push(ary)))
#endif

/** @} */

/** @defgroup apr_hash_utilities APR Hash Table Helpers
 * These functions enable the caller to dereference an APR hash table index
 * without type casts or temporary variables.
 *
 * ### These are private, and may go away when APR implements them natively.
 * @{
 */

/** Return the key of the hash table entry indexed by @a hi. */
const void *
svn__apr_hash_index_key(const apr_hash_index_t *hi);

/** Return the key length of the hash table entry indexed by @a hi. */
apr_ssize_t
svn__apr_hash_index_klen(const apr_hash_index_t *hi);

/** Return the value of the hash table entry indexed by @a hi. */
void *
svn__apr_hash_index_val(const apr_hash_index_t *hi);

/** @} */

/** The various types of nodes in the Subversion filesystem. */
typedef enum
{
  /** absent */
  svn_node_none,

  /** regular file */
  svn_node_file,

  /** directory */
  svn_node_dir,

  /** something's here, but we don't know what */
  svn_node_unknown
} svn_node_kind_t;

/** Return a constant string expressing @a kind as an English word, e.g.,
 * "file", "dir", etc.  The string is not localized, as it may be used for
 * client<->server communications.  If the kind is not recognized, return
 * "unknown".
 *
 * @since New in 1.6.
 */
const char *
svn_node_kind_to_word(svn_node_kind_t kind);

/** Return the appropriate node_kind for @a word.  @a word is as
 * returned from svn_node_kind_to_word().  If @a word does not
 * represent a recognized kind or is @c NULL, return #svn_node_unknown.
 *
 * @since New in 1.6.
 */
svn_node_kind_t
svn_node_kind_from_word(const char *word);

/** Generic three-state property to represent an unknown value for values that
 * are just like booleans. @since New in 1.7. */
typedef enum
{
  svn_tristate_unknown = 0,
  svn_tristate_false,
  svn_tristate_true
} svn_tristate_t;

/** Return a constant string "true", "false" or NULL representing the value of
 * @a tristate.
 *
 * @since New in 1.7.
 */
const char *
svn_tristate_to_word(svn_tristate_t tristate);

/** Return the appropriate tristate for @a word. If @a word is "true", returns
 * #svn_tristate_true; if @a word is "false", returns #svn_tristate_false,
 * for all other values (including NULL) returns #svn_tristate_unknown.
 *
 * @since New in 1.7.
 */
svn_tristate_t
svn_tristate_from_word(const char * word);


/** About Special Files in Subversion
 *
 * Subversion denotes files that cannot be portably created or
 * modified as "special" files (svn_node_special).  It stores these
 * files in the repository as a plain text file with the svn:special
 * property set.  The file contents contain: a platform-specific type
 * string, a space character, then any information necessary to create
 * the file on a supported platform.  For example, if a symbolic link
 * were being represented, the repository file would have the
 * following contents:
 *
 * "link /path/to/link/target"
 *
 * Where 'link' is the identifier string showing that this special
 * file should be a symbolic link and '/path/to/link/target' is the
 * destination of the symbolic link.
 *
 * Special files are stored in the text-base exactly as they are
 * stored in the repository.  The platform specific files are created
 * in the working copy at EOL/keyword translation time using
 * svn_subst_copy_and_translate2().  If the current platform does not
 * support a specific special file type, the file is copied into the
 * working copy as it is seen in the repository.  Because of this,
 * users of other platforms can still view and modify the special
 * files, even if they do not have their unique properties.
 *
 * New types of special files can be added by:
 *  1. Implementing a platform-dependent routine to create a uniquely
 *     named special file and one to read the special file in
 *     libsvn_subr/io.c.
 *  2. Creating a new textual name similar to
 *     SVN_SUBST__SPECIAL_LINK_STR in libsvn_subr/subst.c.
 *  3. Handling the translation/detranslation case for the new type in
 *     create_special_file and detranslate_special_file, using the
 *     routines from 1.
 */

/** A revision number. */
typedef long int svn_revnum_t;

/** Valid revision numbers begin at 0 */
#define SVN_IS_VALID_REVNUM(n) ((n) >= 0)

/** The 'official' invalid revision num */
#define SVN_INVALID_REVNUM ((svn_revnum_t) -1)

/** Not really invalid...just unimportant -- one day, this can be its
 * own unique value, for now, just make it the same as
 * #SVN_INVALID_REVNUM.
 */
#define SVN_IGNORED_REVNUM ((svn_revnum_t) -1)

/** Convert NULL-terminated C string @a str to a revision number. */
#define SVN_STR_TO_REV(str) ((svn_revnum_t) atol(str))

/**
 * Parse NULL-terminated C string @a str as a revision number and
 * store its value in @a rev.  If @a endptr is non-NULL, then the
 * address of the first non-numeric character in @a str is stored in
 * it.  If there are no digits in @a str, then @a endptr is set (if
 * non-NULL), and the error #SVN_ERR_REVNUM_PARSE_FAILURE error is
 * returned.  Negative numbers parsed from @a str are considered
 * invalid, and result in the same error.
 *
 * @since New in 1.5.
 */
svn_error_t *
svn_revnum_parse(svn_revnum_t *rev,
                 const char *str,
                 const char **endptr);

/** Originally intended to be used in printf()-style functions to format
 * revision numbers.  Deprecated due to incompatibilities with language
 * translation tools (e.g. gettext).
 *
 * New code should use a bare "%ld" format specifier for formatting revision
 * numbers.
 *
 * @deprecated Provided for backward compatibility with the 1.0 API.
 */
#define SVN_REVNUM_T_FMT "ld"


/** The size of a file in the Subversion FS. */
typedef apr_int64_t svn_filesize_t;

/** The 'official' invalid file size constant. */
#define SVN_INVALID_FILESIZE ((svn_filesize_t) -1)

/** In printf()-style functions, format file sizes using this. */
#define SVN_FILESIZE_T_FMT APR_INT64_T_FMT

#ifndef DOXYGEN_SHOULD_SKIP_THIS
/* Parse a base-10 numeric string into a 64-bit unsigned numeric value. */
/* NOTE: Private. For use by Subversion's own code only. See issue #1644. */
/* FIXME: APR should supply a function to do this, such as "apr_atoui64". */
#define svn__atoui64(X) ((apr_uint64_t) apr_atoi64(X))
#endif


/** YABT:  Yet Another Boolean Type */
typedef int svn_boolean_t;

#ifndef TRUE
/** uhh... true */
#define TRUE 1
#endif /* TRUE */

#ifndef FALSE
/** uhh... false */
#define FALSE 0
#endif /* FALSE */


/** An enum to indicate whether recursion is needed. */
enum svn_recurse_kind
{
  svn_nonrecursive = 1,
  svn_recursive
};

/** The concept of depth for directories.
 *
 * @note This is similar to, but not exactly the same as, the WebDAV
 * and LDAP concepts of depth.
 *
 * @since New in 1.5.
 */
typedef enum
{
  /* The order of these depths is important: the higher the number,
     the deeper it descends.  This allows us to compare two depths
     numerically to decide which should govern. */

  /** Depth undetermined or ignored.  In some contexts, this means the
      client should choose an appropriate default depth.  The server
      will generally treat it as #svn_depth_infinity. */
  svn_depth_unknown    = -2,

  /** Exclude (i.e., don't descend into) directory D.
      @note In Subversion 1.5, svn_depth_exclude is *not* supported
      anywhere in the client-side (libsvn_wc/libsvn_client/etc) code;
      it is only supported as an argument to set_path functions in the
      ra and repos reporters.  (This will enable future versions of
      Subversion to run updates, etc, against 1.5 servers with proper
      svn_depth_exclude behavior, once we get a chance to implement
      client-side support for svn_depth_exclude.)
  */
  svn_depth_exclude    = -1,

  /** Just the named directory D, no entries.  Updates will not pull in
      any files or subdirectories not already present. */
  svn_depth_empty      =  0,

  /** D + its file children, but not subdirs.  Updates will pull in any
      files not already present, but not subdirectories. */
  svn_depth_files      =  1,

  /** D + immediate children (D and its entries).  Updates will pull in
      any files or subdirectories not already present; those
      subdirectories' this_dir entries will have depth-empty. */
  svn_depth_immediates =  2,

  /** D + all descendants (full recursion from D).  Updates will pull
      in any files or subdirectories not already present; those
      subdirectories' this_dir entries will have depth-infinity.
      Equivalent to the pre-1.5 default update behavior. */
  svn_depth_infinity   =  3

} svn_depth_t;


/** Return a constant string expressing @a depth as an English word,
 * e.g., "infinity", "immediates", etc.  The string is not localized,
 * as it may be used for client<->server communications.
 *
 * @since New in 1.5.
 */
const char *
svn_depth_to_word(svn_depth_t depth);


/** Return the appropriate depth for @a depth_str.  @a word is as
 * returned from svn_depth_to_word().  If @a depth_str does not
 * represent a recognized depth, return #svn_depth_unknown.
 *
 * @since New in 1.5.
 */
svn_depth_t
svn_depth_from_word(const char *word);


/* Return #svn_depth_infinity if boolean @a recurse is TRUE, else
 * return #svn_depth_files.
 *
 * @note New code should never need to use this, it is called only
 * from pre-depth APIs, for compatibility.
 *
 * @since New in 1.5.
 */
#define SVN_DEPTH_INFINITY_OR_FILES(recurse) \
  ((recurse) ? svn_depth_infinity : svn_depth_files)


/* Return #svn_depth_infinity if boolean @a recurse is TRUE, else
 * return #svn_depth_immediates.
 *
 * @note New code should never need to use this, it is called only
 * from pre-depth APIs, for compatibility.
 *
 * @since New in 1.5.
 */
#define SVN_DEPTH_INFINITY_OR_IMMEDIATES(recurse) \
  ((recurse) ? svn_depth_infinity : svn_depth_immediates)


/* Return #svn_depth_infinity if boolean @a recurse is TRUE, else
 * return #svn_depth_empty.
 *
 * @note New code should never need to use this, it is called only
 * from pre-depth APIs, for compatibility.
 *
 * @since New in 1.5.
 */
#define SVN_DEPTH_INFINITY_OR_EMPTY(recurse) \
  ((recurse) ? svn_depth_infinity : svn_depth_empty)


/* Return a recursion boolean based on @a depth.
 *
 * Although much code has been converted to use depth, some code still
 * takes a recurse boolean.  In most cases, it makes sense to treat
 * unknown or infinite depth as recursive, and any other depth as
 * non-recursive (which in turn usually translates to #svn_depth_files).
 */
#define SVN_DEPTH_IS_RECURSIVE(depth)                              \
  (((depth) == svn_depth_infinity || (depth) == svn_depth_unknown) \
   ? TRUE : FALSE)


/**
 * It is sometimes convenient to indicate which parts of an #svn_dirent_t
 * object you are actually interested in, so that calculating and sending
 * the data corresponding to the other fields can be avoided.  These values
 * can be used for that purpose.
 *
 * @defgroup svn_dirent_fields Dirent fields
 * @{
 */

/** An indication that you are interested in the @c kind field */
#define SVN_DIRENT_KIND        0x00001

/** An indication that you are interested in the @c size field */
#define SVN_DIRENT_SIZE        0x00002

/** An indication that you are interested in the @c has_props field */
#define SVN_DIRENT_HAS_PROPS   0x00004

/** An indication that you are interested in the @c created_rev field */
#define SVN_DIRENT_CREATED_REV 0x00008

/** An indication that you are interested in the @c time field */
#define SVN_DIRENT_TIME        0x00010

/** An indication that you are interested in the @c last_author field */
#define SVN_DIRENT_LAST_AUTHOR 0x00020

/** A combination of all the dirent fields */
#define SVN_DIRENT_ALL ~((apr_uint32_t ) 0)

/** @} */

/** A general subversion directory entry. */
typedef struct svn_dirent_t
{
  /** node kind */
  svn_node_kind_t kind;

  /** length of file text, or 0 for directories */
  svn_filesize_t size;

  /** does the node have props? */
  svn_boolean_t has_props;

  /** last rev in which this node changed */
  svn_revnum_t created_rev;

  /** time of created_rev (mod-time) */
  apr_time_t time;

  /** author of created_rev */
  const char *last_author;

  /* IMPORTANT: If you extend this struct, check svn_dirent_dup(). */
} svn_dirent_t;


/** Return a deep copy of @a dirent, allocated in @a pool.
 *
 * @since New in 1.4.
 */
svn_dirent_t *
svn_dirent_dup(const svn_dirent_t *dirent,
               apr_pool_t *pool);



/** Keyword substitution.
 *
 * All the keywords Subversion recognizes.
 *
 * Note that there is a better, more general proposal out there, which
 * would take care of both internationalization issues and custom
 * keywords (e.g., $NetBSD$).  See
 *
 * @verbatim
      http://subversion.tigris.org/servlets/ReadMsg?list=dev&msgNo=8921
      =====
      From: "Jonathan M. Manning" <jmanning@alisa-jon.net>
      To: dev@subversion.tigris.org
      Date: Fri, 14 Dec 2001 11:56:54 -0500
      Message-ID: <87970000.1008349014@bdldevel.bl.bdx.com>
      Subject: Re: keywords @endverbatim
 *
 * and Eric Gillespie's support of same:
 *
 * @verbatim
      http://subversion.tigris.org/servlets/ReadMsg?list=dev&msgNo=8757
      =====
      From: "Eric Gillespie, Jr." <epg@pretzelnet.org>
      To: dev@subversion.tigris.org
      Date: Wed, 12 Dec 2001 09:48:42 -0500
      Message-ID: <87k7vsebp1.fsf@vger.pretzelnet.org>
      Subject: Re: Customizable Keywords @endverbatim
 *
 * However, it is considerably more complex than the scheme below.
 * For now we're going with simplicity, hopefully the more general
 * solution can be done post-1.0.
 *
 * @defgroup svn_types_keywords Keyword definitions
 * @{
 */

/** The maximum size of an expanded or un-expanded keyword. */
#define SVN_KEYWORD_MAX_LEN    255

/** The most recent revision in which this file was changed. */
#define SVN_KEYWORD_REVISION_LONG    "LastChangedRevision"

/** Short version of LastChangedRevision */
#define SVN_KEYWORD_REVISION_SHORT   "Rev"

/** Medium version of LastChangedRevision, matching the one CVS uses.
 * @since New in 1.1. */
#define SVN_KEYWORD_REVISION_MEDIUM  "Revision"

/** The most recent date (repository time) when this file was changed. */
#define SVN_KEYWORD_DATE_LONG        "LastChangedDate"

/** Short version of LastChangedDate */
#define SVN_KEYWORD_DATE_SHORT       "Date"

/** Who most recently committed to this file. */
#define SVN_KEYWORD_AUTHOR_LONG      "LastChangedBy"

/** Short version of LastChangedBy */
#define SVN_KEYWORD_AUTHOR_SHORT     "Author"

/** The URL for the head revision of this file. */
#define SVN_KEYWORD_URL_LONG         "HeadURL"

/** Short version of HeadURL */
#define SVN_KEYWORD_URL_SHORT        "URL"

/** A compressed combination of the other four keywords. */
#define SVN_KEYWORD_ID               "Id"

/** A full combination of the first four keywords.
 * @since New in 1.6. */
#define SVN_KEYWORD_HEADER           "Header"

/** @} */


/** All information about a commit.
 *
 * @note Objects of this type should always be created using the
 * svn_create_commit_info() function.
 *
 * @since New in 1.3.
 */
typedef struct svn_commit_info_t
{
  /** just-committed revision. */
  svn_revnum_t revision;

  /** server-side date of the commit. */
  const char *date;

  /** author of the commit. */
  const char *author;

  /** error message from post-commit hook, or NULL. */
  const char *post_commit_err;

} svn_commit_info_t;


/**
 * Allocate an object of type #svn_commit_info_t in @a pool and
 * return it.
 *
 * The @c revision field of the new struct is set to #SVN_INVALID_REVNUM.
 * All other fields are initialized to @c NULL.
 *
 * @note Any object of the type #svn_commit_info_t should
 * be created using this function.
 * This is to provide for extending the svn_commit_info_t in
 * the future.
 *
 * @since New in 1.3.
 */
svn_commit_info_t *
svn_create_commit_info(apr_pool_t *pool);


/**
 * Return a deep copy @a src_commit_info allocated in @a pool.
 *
 * @since New in 1.4.
 */
svn_commit_info_t *
svn_commit_info_dup(const svn_commit_info_t *src_commit_info,
                    apr_pool_t *pool);


/**
 * A structure to represent a path that changed for a log entry.
 *
 * @note To allow for extending the #svn_log_changed_path2_t structure in
 * future releases, always use svn_log_changed_path2_create() to allocate
 * the structure.
 *
 * @since New in 1.6.
 */
typedef struct svn_log_changed_path2_t
{
  /** 'A'dd, 'D'elete, 'R'eplace, 'M'odify */
  char action;

  /** Source path of copy (if any). */
  const char *copyfrom_path;

  /** Source revision of copy (if any). */
  svn_revnum_t copyfrom_rev;

  /** The type of the node, may be svn_node_unknown. */
  svn_node_kind_t node_kind;

  /** Is the text modified, may be svn_tristate_unknown.
   * @since New in 1.7. */
  svn_tristate_t text_modified;

  /** Are properties modified, may be svn_tristate_unknown.
   * @since New in 1.7. */
  svn_tristate_t props_modified;

  /* NOTE: Add new fields at the end to preserve binary compatibility.
     Also, if you add fields here, you have to update
     svn_log_changed_path2_dup(). */
} svn_log_changed_path2_t;

/**
 * Returns an #svn_log_changed_path2_t, allocated in @a pool with all fields
 * initialized to NULL, None or empty values.
 *
<<<<<<< HEAD
 * @note To allow for extending the #svn_log_changed_path2_t structure in
=======
 * @note To allow for extending the @c svn_log_changed_path2_t structure in
>>>>>>> d3608daf
 * future releases, this function should always be used to allocate the
 * structure.
 *
 * @since New in 1.6.
 */
svn_log_changed_path2_t *
svn_log_changed_path2_create(apr_pool_t *pool);

/**
 * Return a deep copy of @a changed_path, allocated in @a pool.
 *
 * @since New in 1.6.
 */
svn_log_changed_path2_t *
svn_log_changed_path2_dup(const svn_log_changed_path2_t *changed_path,
                          apr_pool_t *pool);

/**
 * A structure to represent a path that changed for a log entry.  Same as
 * #svn_log_changed_path2_t, but without the node kind.
 *
 * @deprecated Provided for backward compatibility with the 1.5 API.
 */
typedef struct svn_log_changed_path_t
{
  /** 'A'dd, 'D'elete, 'R'eplace, 'M'odify */
  char action;

  /** Source path of copy (if any). */
  const char *copyfrom_path;

  /** Source revision of copy (if any). */
  svn_revnum_t copyfrom_rev;

} svn_log_changed_path_t;


/**
 * Return a deep copy of @a changed_path, allocated in @a pool.
 *
 * @since New in 1.3.
 * @deprecated Provided for backward compatibility with the 1.5 API.
 */
SVN_DEPRECATED
svn_log_changed_path_t *
svn_log_changed_path_dup(const svn_log_changed_path_t *changed_path,
                         apr_pool_t *pool);

/**
 * A structure to represent all the information about a particular log entry.
 *
 * @note To allow for extending the #svn_log_entry_t structure in future
 * releases, always use svn_log_entry_create() to allocate the structure.
 *
 * @since New in 1.5.
 */
typedef struct svn_log_entry_t
{
  /** A hash containing as keys every path committed in @a revision; the
   * values are (#svn_log_changed_path_t *) stuctures.
   *
   * The subversion core libraries will always set this field to the same
   * value as changed_paths2 for compatibity reasons.
   *
   * @deprecated Provided for backward compatibility with the 1.5 API.
   */
  apr_hash_t *changed_paths;

  /** The revision of the commit. */
  svn_revnum_t revision;

  /** The hash of requested revision properties, which may be NULL if it
   * would contain no revprops. */
  apr_hash_t *revprops;

  /**
   * Whether or not this message has children.
   *
   * When a log operation requests additional merge information, extra log
   * entries may be returned as a result of this entry.  The new entries, are
   * considered children of the original entry, and will follow it.  When
   * the HAS_CHILDREN flag is set, the receiver should increment its stack
   * depth, and wait until an entry is provided with SVN_INVALID_REVNUM which
   * indicates the end of the children.
   *
   * For log operations which do not request additional merge information, the
   * HAS_CHILDREN flag is always FALSE.
   *
   * For more information see:
   * http://subversion.tigris.org/merge-tracking/design.html#commutative-reporting
   */
  svn_boolean_t has_children;

  /** A hash containing as keys every path committed in @a revision; the
   * values are (#svn_log_changed_path2_t *) stuctures.
   *
   * If this value is not @c NULL, it MUST have the same value as
   * changed_paths or svn_log_entry_dup() will not create an identical copy.
   *
   * The subversion core libraries will always set this field to the same
   * value as changed_paths for compatibity with users assuming an older
   * version.
   *
   * @since New in 1.6.
   */
  apr_hash_t *changed_paths2;

  /**
   * Whether @a revision should be interpreted as non-inheritable in the
   * same sense of #svn_merge_range_t.
   *
   * @since New in 1.7.
   */
  svn_boolean_t non_inheritable;

  /* NOTE: Add new fields at the end to preserve binary compatibility.
     Also, if you add fields here, you have to update
     svn_log_entry_dup(). */
} svn_log_entry_t;

/**
 * Returns an #svn_log_entry_t, allocated in @a pool with all fields
 * initialized to NULL values.
 *
 * @note To allow for extending the #svn_log_entry_t structure in future
 * releases, this function should always be used to allocate the structure.
 *
 * @since New in 1.5.
 */
svn_log_entry_t *
svn_log_entry_create(apr_pool_t *pool);

/** Return a deep copy of @a log_entry, allocated in @a pool.
 *
 * The resulting svn_log_entry_t has @c changed_paths set to the same
 * value as @c changed_path2. @c changed_paths will be @c NULL if
 * @c changed_paths2 was @c NULL.
 *
 * @since New in 1.6.
 */
svn_log_entry_t *
svn_log_entry_dup(const svn_log_entry_t *log_entry, apr_pool_t *pool);

/** The callback invoked by log message loopers, such as
 * #svn_ra_plugin_t.get_log() and svn_repos_get_logs().
 *
 * This function is invoked once on each log message, in the order
 * determined by the caller (see above-mentioned functions).
 *
 * @a baton is what you think it is, and @a log_entry contains relevent
 * information for the log message.  Any of @a log_entry->author,
 * @a log_entry->date, or @a log_entry->message may be @c NULL.
 *
 * If @a log_entry->date is neither NULL nor the empty string, it was
 * generated by svn_time_to_cstring() and can be converted to
 * @c apr_time_t with svn_time_from_cstring().
 *
 * If @a log_entry->changed_paths is non-@c NULL, then it contains as keys
 * every path committed in @a log_entry->revision; the values are
 * (#svn_log_changed_path_t *) structures.
 *
 * If @a log_entry->has_children is @c TRUE, the message will be followed
 * immediately by any number of merged revisions (child messages), which are
 * terminated by an invocation with SVN_INVALID_REVNUM.  This usage may
 * be recursive.
 *
 * Use @a pool for temporary allocation.  If the caller is iterating
 * over log messages, invoking this receiver on each, we recommend the
 * standard pool loop recipe: create a subpool, pass it as @a pool to
 * each call, clear it after each iteration, destroy it after the loop
 * is done.  (For allocation that must last beyond the lifetime of a
 * given receiver call, use a pool in @a baton.)
 *
 * @since New in 1.5.
 */

typedef svn_error_t *(*svn_log_entry_receiver_t)(
  void *baton,
  svn_log_entry_t *log_entry,
  apr_pool_t *pool);

/**
 * Similar to #svn_log_entry_receiver_t, except this uses separate
 * parameters for each part of the log entry.
 *
 * @deprecated Provided for backward compatibility with the 1.4 API.
 */
typedef svn_error_t *(*svn_log_message_receiver_t)(
  void *baton,
  apr_hash_t *changed_paths,
  svn_revnum_t revision,
  const char *author,
  const char *date,  /* use svn_time_from_cstring() if need apr_time_t */
  const char *message,
  apr_pool_t *pool);


/** Callback function type for commits.
 *
 * When a commit succeeds, an instance of this is invoked with the
 * @a commit_info, along with the @a baton closure.
 * @a pool can be used for temporary allocations.
 *
 * @since New in 1.4.
 */
typedef svn_error_t *(*svn_commit_callback2_t)(
  const svn_commit_info_t *commit_info,
  void *baton,
  apr_pool_t *pool);

/** Same as #svn_commit_callback2_t, but uses individual
 * data elements instead of the #svn_commit_info_t structure
 *
 * @deprecated Provided for backward compatibility with the 1.3 API.
 */
typedef svn_error_t *(*svn_commit_callback_t)(
  svn_revnum_t new_revision,
  const char *date,
  const char *author,
  void *baton);


/** A buffer size that may be used when processing a stream of data.
 *
 * @note We don't use this constant any longer, since it is considered to be
 * unnecessarily large.
 *
 * @deprecated Provided for backwards compatibility with the 1.3 API.
 */
#define SVN_STREAM_CHUNK_SIZE 102400

#ifndef DOXYGEN_SHOULD_SKIP_THIS
/*
 * The maximum amount we (ideally) hold in memory at a time when
 * processing a stream of data.
 *
 * For example, when copying data from one stream to another, do it in
 * blocks of this size.
 *
 * NOTE: This is an internal macro, put here for convenience.
 * No public API may depend on the particular value of this macro.
 */
#define SVN__STREAM_CHUNK_SIZE 16384
#endif

/** The maximum amount we can ever hold in memory. */
/* FIXME: Should this be the same as SVN_STREAM_CHUNK_SIZE? */
#define SVN_MAX_OBJECT_SIZE (((apr_size_t) -1) / 2)



/* ### Note: despite being about mime-TYPES, these probably don't
 * ### belong in svn_types.h.  However, no other header is more
 * ### appropriate, and didn't feel like creating svn_validate.h for
 * ### so little.
 */

/** Validate @a mime_type.
 *
 * If @a mime_type does not contain a "/", or ends with non-alphanumeric
 * data, return #SVN_ERR_BAD_MIME_TYPE, else return success.
 *
 * Use @a pool only to find error allocation.
 *
 * Goal: to match both "foo/bar" and "foo/bar; charset=blah", without
 * being too strict about it, but to disallow mime types that have
 * quotes, newlines, or other garbage on the end, such as might be
 * unsafe in an HTTP header.
 */
svn_error_t *
svn_mime_type_validate(const char *mime_type,
                       apr_pool_t *pool);


/** Return FALSE iff @a mime_type is a textual type.
 *
 * All mime types that start with "text/" are textual, plus some special
 * cases (for example, "image/x-xbitmap").
 */
svn_boolean_t
svn_mime_type_is_binary(const char *mime_type);



/** A user defined callback that subversion will call with a user defined
 * baton to see if the current operation should be continued.  If the operation
 * should continue, the function should return #SVN_NO_ERROR, if not, it
 * should return #SVN_ERR_CANCELLED.
 */
typedef svn_error_t *(*svn_cancel_func_t)(void *cancel_baton);



/**
 * A lock object, for client & server to share.
 *
 * A lock represents the exclusive right to add, delete, or modify a
 * path.  A lock is created in a repository, wholly controlled by the
 * repository.  A "lock-token" is the lock's UUID, and can be used to
 * learn more about a lock's fields, and or/make use of the lock.
 * Because a lock is immutable, a client is free to not only cache the
 * lock-token, but the lock's fields too, for convenience.
 *
 * Note that the 'is_dav_comment' field is wholly ignored by every
 * library except for mod_dav_svn.  The field isn't even marshalled
 * over the network to the client.  Assuming lock structures are
 * created with apr_pcalloc(), a default value of 0 is universally safe.
 *
 * @note in the current implementation, only files are lockable.
 *
 * @since New in 1.2.
 */
typedef struct svn_lock_t
{
  const char *path;              /**< the path this lock applies to */
  const char *token;             /**< unique URI representing lock */
  const char *owner;             /**< the username which owns the lock */
  const char *comment;           /**< (optional) description of lock  */
  svn_boolean_t is_dav_comment;  /**< was comment made by generic DAV client? */
  apr_time_t creation_date;      /**< when lock was made */
  apr_time_t expiration_date;    /**< (optional) when lock will expire;
                                      If value is 0, lock will never expire. */
} svn_lock_t;

/**
 * Returns an #svn_lock_t, allocated in @a pool with all fields initialized
 * to NULL values.
 *
 * @note To allow for extending the #svn_lock_t structure in the future
 * releases, this function should always be used to allocate the structure.
 *
 * @since New in 1.2.
 */
svn_lock_t *
svn_lock_create(apr_pool_t *pool);

/**
 * Return a deep copy of @a lock, allocated in @a pool.
 *
 * @since New in 1.2.
 */
svn_lock_t *
svn_lock_dup(const svn_lock_t *lock, apr_pool_t *pool);

/**
 * Return a formatted Universal Unique IDentifier (UUID) string.
 *
 * @since New in 1.4.
 */
const char *
svn_uuid_generate(apr_pool_t *pool);

/**
 * Mergeinfo representing a merge of a range of revisions.
 *
 * @since New in 1.5
 */
typedef struct svn_merge_range_t
{
  /**
   * If the 'start' field is less than the 'end' field then 'start' is
   * exclusive and 'end' inclusive of the range described.  This is termed
   * a forward merge range.  If 'start' is greater than 'end' then the
   * opposite is true.  This is termed a reverse merge range.  If 'start'
   * equals 'end' the meaning of the range is not defined.
   */
  svn_revnum_t start;
  svn_revnum_t end;

  /**
   * Whether this merge range should be inherited by treewise
   * descendants of the path to which the range applies. */
  svn_boolean_t inheritable;
} svn_merge_range_t;

/**
 * Return a copy of @a range, allocated in @a pool.
 *
 * @since New in 1.5.
 */
svn_merge_range_t *
svn_merge_range_dup(const svn_merge_range_t *range, apr_pool_t *pool);

/**
 * Returns true if the changeset committed in revision @a rev is one
 * of the changesets in the range @a range.
 *
 * @since New in 1.5.
 */
svn_boolean_t
svn_merge_range_contains_rev(const svn_merge_range_t *range, svn_revnum_t rev);



/** @defgroup node_location_seg_reporting Node location segment reporting.
 *  @{ */

/**
 * A representation of a segment of a object's version history with an
 * emphasis on the object's location in the repository as of various
 * revisions.
 *
 * @since New in 1.5.
 */
typedef struct svn_location_segment_t
{
  /** The beginning (oldest) and ending (youngest) revisions for this
      segment. */
  svn_revnum_t range_start;
  svn_revnum_t range_end;

  /** The absolute (sans leading slash) path for this segment.  May be
      NULL to indicate gaps in an object's history.  */
  const char *path;

} svn_location_segment_t;


/**
 * A callback invoked by generators of #svn_location_segment_t
 * objects, used to report information about a versioned object's
 * history in terms of its location in the repository filesystem over
 * time.
 */
typedef svn_error_t *(*svn_location_segment_receiver_t)(
  svn_location_segment_t *segment,
  void *baton,
  apr_pool_t *pool);


/**
 * Return a deep copy of @a segment, allocated in @a pool.
 *
 * @since New in 1.5.
 */
svn_location_segment_t *
svn_location_segment_dup(const svn_location_segment_t *segment,
                         apr_pool_t *pool);

/** A line number, such as in a file or a stream.
 *
 * @since New in 1.7.
 */
typedef unsigned long svn_linenum_t;

/* The maximum value of an svn_linenum_t.
 *
 * @since New in 1.7.
 */
#define SVN_LINENUM_MAX_VALUE ULONG_MAX

/** @} */


#ifdef __cplusplus
}
#endif /* __cplusplus */


/*
 * Everybody and their brother needs to deal with svn_error_t, the error
 * codes, and whatever else. While they *should* go and include svn_error.h
 * in order to do that... bah. Let's just help everybody out and include
 * that header whenever somebody grabs svn_types.h.
 *
 * Note that we do this at the END of this header so that its contents
 * are available to svn_error.h (our guards will prevent the circular
 * include). We also need to do the include *outside* of the cplusplus
 * guard.
 */
#include "svn_error.h"


/*
 * Subversion developers may want to use some additional debugging facilities
 * while working on the code. We'll pull that in here, so individual source
 * files don't have to include this header manually.
 */
#ifdef SVN_DEBUG
#include "private/svn_debug.h"
#endif


#endif /* SVN_TYPES_H */<|MERGE_RESOLUTION|>--- conflicted
+++ resolved
@@ -1,22 +1,17 @@
 /**
  * @copyright
  * ====================================================================
- *    Licensed to the Apache Software Foundation (ASF) under one
- *    or more contributor license agreements.  See the NOTICE file
- *    distributed with this work for additional information
- *    regarding copyright ownership.  The ASF licenses this file
- *    to you under the Apache License, Version 2.0 (the
- *    "License"); you may not use this file except in compliance
- *    with the License.  You may obtain a copy of the License at
- *
- *      http://www.apache.org/licenses/LICENSE-2.0
- *
- *    Unless required by applicable law or agreed to in writing,
- *    software distributed under the License is distributed on an
- *    "AS IS" BASIS, WITHOUT WARRANTIES OR CONDITIONS OF ANY
- *    KIND, either express or implied.  See the License for the
- *    specific language governing permissions and limitations
- *    under the License.
+ * Copyright (c) 2000-2008 CollabNet.  All rights reserved.
+ *
+ * This software is licensed as described in the file COPYING, which
+ * you should have received as part of this distribution.  The terms
+ * are also available at http://subversion.tigris.org/license-1.html.
+ * If newer versions of this license are posted there, you may use a
+ * newer version instead, at your option.
+ *
+ * This software consists of voluntary contributions made by many
+ * individuals.  For exact contribution history, see the revision
+ * history and logs, available at http://subversion.tigris.org/.
  * ====================================================================
  * @endcopyright
  *
@@ -115,29 +110,6 @@
 /** @} */
  
-/** @defgroup apr_hash_utilities APR Hash Table Helpers
- * These functions enable the caller to dereference an APR hash table index
- * without type casts or temporary variables.
- *
- * ### These are private, and may go away when APR implements them natively.
- * @{
- */
-
-/** Return the key of the hash table entry indexed by @a hi. */
-const void *
-svn__apr_hash_index_key(const apr_hash_index_t *hi);
-
-/** Return the key length of the hash table entry indexed by @a hi. */
-apr_ssize_t
-svn__apr_hash_index_klen(const apr_hash_index_t *hi);
-
-/** Return the value of the hash table entry indexed by @a hi. */
-void *
-svn__apr_hash_index_val(const apr_hash_index_t *hi);
-
-/** @} */
--
 /** The various types of nodes in the Subversion filesystem. */
 typedef enum
 {
@@ -166,39 +138,12 @@
 
 /** Return the appropriate node_kind for @a word.  @a word is as
  * returned from svn_node_kind_to_word().  If @a word does not
- * represent a recognized kind or is @c NULL, return #svn_node_unknown.
+ * represent a recognized kind or is @c NULL, return @c svn_node_unknown.
  *
  * @since New in 1.6.
  */
 svn_node_kind_t
 svn_node_kind_from_word(const char *word);
-
-/** Generic three-state property to represent an unknown value for values that
- * are just like booleans. @since New in 1.7. */
-typedef enum
-{
-  svn_tristate_unknown = 0,
-  svn_tristate_false,
-  svn_tristate_true
-} svn_tristate_t;
-
-/** Return a constant string "true", "false" or NULL representing the value of
- * @a tristate.
- *
- * @since New in 1.7.
- */
-const char *
-svn_tristate_to_word(svn_tristate_t tristate);
-
-/** Return the appropriate tristate for @a word. If @a word is "true", returns
- * #svn_tristate_true; if @a word is "false", returns #svn_tristate_false,
- * for all other values (including NULL) returns #svn_tristate_unknown.
- *
- * @since New in 1.7.
- */
-svn_tristate_t
-svn_tristate_from_word(const char * word);
-
 
 /** About Special Files in Subversion
  *
@@ -248,7 +193,7 @@
 
 /** Not really invalid...just unimportant -- one day, this can be its
  * own unique value, for now, just make it the same as
- * #SVN_INVALID_REVNUM.
+ * @c SVN_INVALID_REVNUM.
  */
 #define SVN_IGNORED_REVNUM ((svn_revnum_t) -1)
 
@@ -260,7 +205,7 @@
  * store its value in @a rev.  If @a endptr is non-NULL, then the
  * address of the first non-numeric character in @a str is stored in
  * it.  If there are no digits in @a str, then @a endptr is set (if
- * non-NULL), and the error #SVN_ERR_REVNUM_PARSE_FAILURE error is
+ * non-NULL), and the error @c SVN_ERR_REVNUM_PARSE_FAILURE error is
  * returned.  Negative numbers parsed from @a str are considered
  * invalid, and result in the same error.
  *
@@ -334,39 +279,39 @@
      the deeper it descends.  This allows us to compare two depths
      numerically to decide which should govern. */
 
-  /** Depth undetermined or ignored.  In some contexts, this means the
-      client should choose an appropriate default depth.  The server
-      will generally treat it as #svn_depth_infinity. */
+  /* Depth undetermined or ignored.  In some contexts, this means the
+     client should choose an appropriate default depth.  The server
+     will generally treat it as @c svn_depth_infinity. */
   svn_depth_unknown    = -2,
 
-  /** Exclude (i.e., don't descend into) directory D.
-      @note In Subversion 1.5, svn_depth_exclude is *not* supported
-      anywhere in the client-side (libsvn_wc/libsvn_client/etc) code;
-      it is only supported as an argument to set_path functions in the
-      ra and repos reporters.  (This will enable future versions of
-      Subversion to run updates, etc, against 1.5 servers with proper
-      svn_depth_exclude behavior, once we get a chance to implement
-      client-side support for svn_depth_exclude.)
+  /* Exclude (i.e., don't descend into) directory D. */
+  /* NOTE: In Subversion 1.5, svn_depth_exclude is *not* supported
+     anywhere in the client-side (libsvn_wc/libsvn_client/etc) code;
+     it is only supported as an argument to set_path functions in the
+     ra and repos reporters.  (This will enable future versions of
+     Subversion to run updates, etc, against 1.5 servers with proper
+     svn_depth_exclude behavior, once we get a chance to implement
+     client-side support for svn_depth_exclude.)
   */
   svn_depth_exclude    = -1,
 
-  /** Just the named directory D, no entries.  Updates will not pull in
-      any files or subdirectories not already present. */
+  /* Just the named directory D, no entries.  Updates will not pull in
+     any files or subdirectories not already present. */
   svn_depth_empty      =  0,
 
-  /** D + its file children, but not subdirs.  Updates will pull in any
-      files not already present, but not subdirectories. */
+  /* D + its file children, but not subdirs.  Updates will pull in any
+     files not already present, but not subdirectories. */
   svn_depth_files      =  1,
 
-  /** D + immediate children (D and its entries).  Updates will pull in
-      any files or subdirectories not already present; those
-      subdirectories' this_dir entries will have depth-empty. */
+  /* D + immediate children (D and its entries).  Updates will pull in
+     any files or subdirectories not already present; those
+     subdirectories' this_dir entries will have depth-empty. */
   svn_depth_immediates =  2,
 
-  /** D + all descendants (full recursion from D).  Updates will pull
-      in any files or subdirectories not already present; those
-      subdirectories' this_dir entries will have depth-infinity.
-      Equivalent to the pre-1.5 default update behavior. */
+  /* D + all descendants (full recursion from D).  Updates will pull
+     in any files or subdirectories not already present; those
+     subdirectories' this_dir entries will have depth-infinity.
+     Equivalent to the pre-1.5 default update behavior. */
   svn_depth_infinity   =  3
 
 } svn_depth_t;
@@ -384,7 +329,7 @@
 
 /** Return the appropriate depth for @a depth_str.  @a word is as
  * returned from svn_depth_to_word().  If @a depth_str does not
- * represent a recognized depth, return #svn_depth_unknown.
+ * represent a recognized depth, return @c svn_depth_unknown.
  *
  * @since New in 1.5.
  */
@@ -392,8 +337,8 @@
 svn_depth_from_word(const char *word);
 
 
-/* Return #svn_depth_infinity if boolean @a recurse is TRUE, else
- * return #svn_depth_files.
+/* Return @c svn_depth_infinity if boolean @a recurse is TRUE, else
+ * return @c svn_depth_files.
  *
  * @note New code should never need to use this, it is called only
  * from pre-depth APIs, for compatibility.
@@ -404,8 +349,8 @@
   ((recurse) ? svn_depth_infinity : svn_depth_files)
 
 
-/* Return #svn_depth_infinity if boolean @a recurse is TRUE, else
- * return #svn_depth_immediates.
+/* Return @c svn_depth_infinity if boolean @a recurse is TRUE, else
+ * return @c svn_depth_immediates.
  *
  * @note New code should never need to use this, it is called only
  * from pre-depth APIs, for compatibility.
@@ -416,8 +361,8 @@
   ((recurse) ? svn_depth_infinity : svn_depth_immediates)
 
 
-/* Return #svn_depth_infinity if boolean @a recurse is TRUE, else
- * return #svn_depth_empty.
+/* Return @c svn_depth_infinity if boolean @a recurse is TRUE, else
+ * return @c svn_depth_empty.
  *
  * @note New code should never need to use this, it is called only
  * from pre-depth APIs, for compatibility.
@@ -433,7 +378,7 @@
  * Although much code has been converted to use depth, some code still
  * takes a recurse boolean.  In most cases, it makes sense to treat
  * unknown or infinite depth as recursive, and any other depth as
- * non-recursive (which in turn usually translates to #svn_depth_files).
+ * non-recursive (which in turn usually translates to @c svn_depth_files).
  */
 #define SVN_DEPTH_IS_RECURSIVE(depth)                              \
   (((depth) == svn_depth_infinity || (depth) == svn_depth_unknown) \
@@ -441,7 +386,7 @@
 
 
 /**
- * It is sometimes convenient to indicate which parts of an #svn_dirent_t
+ * It is sometimes convenient to indicate which parts of an @c svn_dirent_t
  * object you are actually interested in, so that calculating and sending
  * the data corresponding to the other fields can be avoided.  These values
  * can be used for that purpose.
@@ -613,13 +558,13 @@
  
 /**
- * Allocate an object of type #svn_commit_info_t in @a pool and
+ * Allocate an object of type @c svn_commit_info_t in @a pool and
  * return it.
  *
- * The @c revision field of the new struct is set to #SVN_INVALID_REVNUM.
- * All other fields are initialized to @c NULL.
- *
- * @note Any object of the type #svn_commit_info_t should
+ * The @c revision field of the new struct is set to @c
+ * SVN_INVALID_REVNUM.  All other fields are initialized to @c NULL.
+ *
+ * @note Any object of the type @c svn_commit_info_t should
  * be created using this function.
  * This is to provide for extending the svn_commit_info_t in
  * the future.
@@ -645,7 +590,7 @@
 /**
  * A structure to represent a path that changed for a log entry.
  *
- * @note To allow for extending the #svn_log_changed_path2_t structure in
+ * @note To allow for extending the @c svn_log_changed_path2_t structure in
  * future releases, always use svn_log_changed_path2_create() to allocate
  * the structure.
  *
@@ -664,14 +609,6 @@
 
   /** The type of the node, may be svn_node_unknown. */
   svn_node_kind_t node_kind;
-
-  /** Is the text modified, may be svn_tristate_unknown.
-   * @since New in 1.7. */
-  svn_tristate_t text_modified;
-
-  /** Are properties modified, may be svn_tristate_unknown.
-   * @since New in 1.7. */
-  svn_tristate_t props_modified;
 
   /* NOTE: Add new fields at the end to preserve binary compatibility.
      Also, if you add fields here, you have to update
@@ -679,14 +616,10 @@
 } svn_log_changed_path2_t;
 
 /**
- * Returns an #svn_log_changed_path2_t, allocated in @a pool with all fields
+ * Returns an @c svn_log_changed_path2_t, allocated in @a pool with all fields
  * initialized to NULL, None or empty values.
  *
-<<<<<<< HEAD
- * @note To allow for extending the #svn_log_changed_path2_t structure in
-=======
  * @note To allow for extending the @c svn_log_changed_path2_t structure in
->>>>>>> d3608daf
  * future releases, this function should always be used to allocate the
  * structure.
  *
@@ -706,7 +639,7 @@
 
 /**
  * A structure to represent a path that changed for a log entry.  Same as
- * #svn_log_changed_path2_t, but without the node kind.
+ * @c svn_log_changed_path2_t, but without the node kind.
  *
  * @deprecated Provided for backward compatibility with the 1.5 API.
  */
@@ -738,7 +671,7 @@
 /**
  * A structure to represent all the information about a particular log entry.
  *
- * @note To allow for extending the #svn_log_entry_t structure in future
+ * @note To allow for extending the @c svn_log_entry_t structure in future
  * releases, always use svn_log_entry_create() to allocate the structure.
  *
  * @since New in 1.5.
@@ -746,7 +679,7 @@
 typedef struct svn_log_entry_t
 {
   /** A hash containing as keys every path committed in @a revision; the
-   * values are (#svn_log_changed_path_t *) stuctures.
+   * values are (@c svn_log_changed_path_t *) stuctures.
    *
    * The subversion core libraries will always set this field to the same
    * value as changed_paths2 for compatibity reasons.
@@ -781,7 +714,7 @@
   svn_boolean_t has_children;
 
   /** A hash containing as keys every path committed in @a revision; the
-   * values are (#svn_log_changed_path2_t *) stuctures.
+   * values are (@c svn_log_changed_path2_t *) stuctures.
    *
    * If this value is not @c NULL, it MUST have the same value as
    * changed_paths or svn_log_entry_dup() will not create an identical copy.
@@ -794,24 +727,16 @@
    */
   apr_hash_t *changed_paths2;
 
-  /**
-   * Whether @a revision should be interpreted as non-inheritable in the
-   * same sense of #svn_merge_range_t.
-   *
-   * @since New in 1.7.
-   */
-  svn_boolean_t non_inheritable;
-
   /* NOTE: Add new fields at the end to preserve binary compatibility.
      Also, if you add fields here, you have to update
      svn_log_entry_dup(). */
 } svn_log_entry_t;
 
 /**
- * Returns an #svn_log_entry_t, allocated in @a pool with all fields
+ * Returns an @c svn_log_entry_t, allocated in @a pool with all fields
  * initialized to NULL values.
  *
- * @note To allow for extending the #svn_log_entry_t structure in future
+ * @note To allow for extending the @c svn_log_entry_t structure in future
  * releases, this function should always be used to allocate the structure.
  *
  * @since New in 1.5.
@@ -828,10 +753,10 @@
  * @since New in 1.6.
  */
 svn_log_entry_t *
-svn_log_entry_dup(const svn_log_entry_t *log_entry, apr_pool_t *pool);
+svn_log_entry_dup(svn_log_entry_t *log_entry, apr_pool_t *pool);
 
 /** The callback invoked by log message loopers, such as
- * #svn_ra_plugin_t.get_log() and svn_repos_get_logs().
+ * @c svn_ra_plugin_t.get_log() and svn_repos_get_logs().
  *
  * This function is invoked once on each log message, in the order
  * determined by the caller (see above-mentioned functions).
@@ -846,7 +771,7 @@
  *
  * If @a log_entry->changed_paths is non-@c NULL, then it contains as keys
  * every path committed in @a log_entry->revision; the values are
- * (#svn_log_changed_path_t *) structures.
+ * (@c svn_log_changed_path_t *) structures.
  *
  * If @a log_entry->has_children is @c TRUE, the message will be followed
  * immediately by any number of merged revisions (child messages), which are
@@ -863,25 +788,25 @@
  * @since New in 1.5.
  */
 
-typedef svn_error_t *(*svn_log_entry_receiver_t)(
-  void *baton,
-  svn_log_entry_t *log_entry,
-  apr_pool_t *pool);
-
-/**
- * Similar to #svn_log_entry_receiver_t, except this uses separate
+typedef svn_error_t *(*svn_log_entry_receiver_t)
+  (void *baton,
+   svn_log_entry_t *log_entry,
+   apr_pool_t *pool);
+
+/**
+ * Similar to @c svn_log_entry_receiver_t, except this uses separate
  * parameters for each part of the log entry.
  *
  * @deprecated Provided for backward compatibility with the 1.4 API.
  */
-typedef svn_error_t *(*svn_log_message_receiver_t)(
-  void *baton,
-  apr_hash_t *changed_paths,
-  svn_revnum_t revision,
-  const char *author,
-  const char *date,  /* use svn_time_from_cstring() if need apr_time_t */
-  const char *message,
-  apr_pool_t *pool);
+typedef svn_error_t *(*svn_log_message_receiver_t)
+  (void *baton,
+   apr_hash_t *changed_paths,
+   svn_revnum_t revision,
+   const char *author,
+   const char *date,  /* use svn_time_from_cstring() if need apr_time_t */
+   const char *message,
+   apr_pool_t *pool);
 
  
@@ -893,21 +818,21 @@
  *
  * @since New in 1.4.
  */
-typedef svn_error_t *(*svn_commit_callback2_t)(
-  const svn_commit_info_t *commit_info,
-  void *baton,
-  apr_pool_t *pool);
-
-/** Same as #svn_commit_callback2_t, but uses individual
- * data elements instead of the #svn_commit_info_t structure
+typedef svn_error_t *(*svn_commit_callback2_t)
+  (const svn_commit_info_t *commit_info,
+   void *baton,
+   apr_pool_t *pool);
+
+/** Same as @c svn_commit_callback2_t, but uses individual
+ * data elements instead of the @c svn_commit_info_t structure
  *
  * @deprecated Provided for backward compatibility with the 1.3 API.
  */
-typedef svn_error_t *(*svn_commit_callback_t)(
-  svn_revnum_t new_revision,
-  const char *date,
-  const char *author,
-  void *baton);
+typedef svn_error_t *(*svn_commit_callback_t)
+  (svn_revnum_t new_revision,
+   const char *date,
+   const char *author,
+   void *baton);
 
  
@@ -950,7 +875,7 @@
 /** Validate @a mime_type.
  *
  * If @a mime_type does not contain a "/", or ends with non-alphanumeric
- * data, return #SVN_ERR_BAD_MIME_TYPE, else return success.
+ * data, return @c SVN_ERR_BAD_MIME_TYPE, else return success.
  *
  * Use @a pool only to find error allocation.
  *
@@ -977,8 +902,8 @@
 
 /** A user defined callback that subversion will call with a user defined
  * baton to see if the current operation should be continued.  If the operation
- * should continue, the function should return #SVN_NO_ERROR, if not, it
- * should return #SVN_ERR_CANCELLED.
+ * should continue, the function should return @c SVN_NO_ERROR, if not, it
+ * should return @c SVN_ERR_CANCELLED.
  */
 typedef svn_error_t *(*svn_cancel_func_t)(void *cancel_baton);
 
@@ -1017,10 +942,10 @@
 } svn_lock_t;
 
 /**
- * Returns an #svn_lock_t, allocated in @a pool with all fields initialized
+ * Returns an @c svn_lock_t, allocated in @a pool with all fields initialized
  * to NULL values.
  *
- * @note To allow for extending the #svn_lock_t structure in the future
+ * @note To allow for extending the @c svn_lock_t structure in the future
  * releases, this function should always be used to allocate the structure.
  *
  * @since New in 1.2.
@@ -1073,7 +998,7 @@
  * @since New in 1.5.
  */
 svn_merge_range_t *
-svn_merge_range_dup(const svn_merge_range_t *range, apr_pool_t *pool);
+svn_merge_range_dup(svn_merge_range_t *range, apr_pool_t *pool);
 
 /**
  * Returns true if the changeset committed in revision @a rev is one
@@ -1082,7 +1007,7 @@
  * @since New in 1.5.
  */
 svn_boolean_t
-svn_merge_range_contains_rev(const svn_merge_range_t *range, svn_revnum_t rev);
+svn_merge_range_contains_rev(svn_merge_range_t *range, svn_revnum_t rev);
 
 
 @@ -1112,15 +1037,15 @@
 
 
 /**
- * A callback invoked by generators of #svn_location_segment_t
+ * A callback invoked by generators of @c svn_location_segment_t
  * objects, used to report information about a versioned object's
  * history in terms of its location in the repository filesystem over
  * time.
  */
-typedef svn_error_t *(*svn_location_segment_receiver_t)(
-  svn_location_segment_t *segment,
-  void *baton,
-  apr_pool_t *pool);
+typedef svn_error_t *(*svn_location_segment_receiver_t)
+  (svn_location_segment_t *segment,
+   void *baton,
+   apr_pool_t *pool);
 
 
 /**
@@ -1129,21 +1054,8 @@
  * @since New in 1.5.
  */
 svn_location_segment_t *
-svn_location_segment_dup(const svn_location_segment_t *segment,
+svn_location_segment_dup(svn_location_segment_t *segment,
                          apr_pool_t *pool);
-
-/** A line number, such as in a file or a stream.
- *
- * @since New in 1.7.
- */
-typedef unsigned long svn_linenum_t;
-
-/* The maximum value of an svn_linenum_t.
- *
- * @since New in 1.7.
- */
-#define SVN_LINENUM_MAX_VALUE ULONG_MAX
-
 /** @} */
 
 
@@ -1166,14 +1078,4 @@
 #include "svn_error.h"
 
 
-/*
- * Subversion developers may want to use some additional debugging facilities
- * while working on the code. We'll pull that in here, so individual source
- * files don't have to include this header manually.
- */
-#ifdef SVN_DEBUG
-#include "private/svn_debug.h"
-#endif
-
-
 #endif /* SVN_TYPES_H */