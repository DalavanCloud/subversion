/**
 * @copyright
 * ====================================================================
 *    Licensed to the Apache Software Foundation (ASF) under one
 *    or more contributor license agreements.  See the NOTICE file
 *    distributed with this work for additional information
 *    regarding copyright ownership.  The ASF licenses this file
 *    to you under the Apache License, Version 2.0 (the
 *    "License"); you may not use this file except in compliance
 *    with the License.  You may obtain a copy of the License at
 *
 *      http://www.apache.org/licenses/LICENSE-2.0
 *
 *    Unless required by applicable law or agreed to in writing,
 *    software distributed under the License is distributed on an
 *    "AS IS" BASIS, WITHOUT WARRANTIES OR CONDITIONS OF ANY
 *    KIND, either express or implied.  See the License for the
 *    specific language governing permissions and limitations
 *    under the License.
 * ====================================================================
 * @endcopyright
 *
 * @file svn_error_codes.h
 * @brief Subversion error codes.
 */

/* What's going on here?

   In order to define error codes and their associated description
   strings in the same place, we overload the SVN_ERRDEF() macro with
   two definitions below.  Both take two arguments, an error code name
   and a description string.  One definition of the macro just throws
   away the string and defines enumeration constants using the error
   code names -- that definition is used by the header file that
   exports error codes to the rest of Subversion.  The other
   definition creates a static table mapping the enum codes to their
   corresponding strings -- that definition is used by the C file that
   implements svn_strerror().

   The header and C files both include this file, using #defines to
   control which version of the macro they get.
*/


/* Process this file if we're building an error array, or if we have
   not defined the enumerated constants yet.  */
#if defined(SVN_ERROR_BUILD_ARRAY) || !defined(SVN_ERROR_ENUM_DEFINED)

/* Note: despite lacking double underscores in its name, the macro
   SVN_ERROR_BUILD_ARRAY is an implementation detail of Subversion and not
   a public API. */


#include <apr_errno.h>     /* APR's error system */

#ifdef __cplusplus
extern "C" {
#endif /* __cplusplus */

#ifndef DOXYGEN_SHOULD_SKIP_THIS

#if defined(SVN_ERROR_BUILD_ARRAY)

#define SVN_ERROR_START \
        static const err_defn error_table[] = { \
          { SVN_WARNING, "SVN_WARNING", "Warning" },
#define SVN_ERRDEF(num, offset, str) { num, #num, str },
#define SVN_ERROR_END { 0, NULL, NULL } };

#elif !defined(SVN_ERROR_ENUM_DEFINED)

#define SVN_ERROR_START \
        typedef enum svn_errno_t { \
          SVN_WARNING = APR_OS_START_USERERR + 1,
#define SVN_ERRDEF(num, offset, str) /** str */ num = offset,
#define SVN_ERROR_END SVN_ERR_LAST } svn_errno_t;

#define SVN_ERROR_ENUM_DEFINED

#endif

/* Define custom Subversion error numbers, in the range reserved for
   that in APR: from APR_OS_START_USERERR to APR_OS_START_SYSERR (see
   apr_errno.h).

   Error numbers are divided into categories of up to 5000 errors
   each.  Since we're dividing up the APR user error space, which has
   room for 500,000 errors, we can have up to 100 categories.
   Categories are fixed-size; if a category has fewer than 5000
   errors, then it just ends with a range of unused numbers.

   To maintain binary compatibility, please observe these guidelines:

      - When adding a new error, always add on the end of the
        appropriate category, so that the real values of existing
        errors are not changed.

      - When deleting an error, leave a placeholder comment indicating
        the offset, again so that the values of other errors are not
        perturbed.
*/

#define SVN_ERR_CATEGORY_SIZE 5000

/* Leave one category of room at the beginning, for SVN_WARNING and
   any other such beasts we might create in the future. */
#define SVN_ERR_BAD_CATEGORY_START      (APR_OS_START_USERERR \
                                         + ( 1 * SVN_ERR_CATEGORY_SIZE))
#define SVN_ERR_XML_CATEGORY_START      (APR_OS_START_USERERR \
                                         + ( 2 * SVN_ERR_CATEGORY_SIZE))
#define SVN_ERR_IO_CATEGORY_START       (APR_OS_START_USERERR \
                                         + ( 3 * SVN_ERR_CATEGORY_SIZE))
#define SVN_ERR_STREAM_CATEGORY_START   (APR_OS_START_USERERR \
                                         + ( 4 * SVN_ERR_CATEGORY_SIZE))
#define SVN_ERR_NODE_CATEGORY_START     (APR_OS_START_USERERR \
                                         + ( 5 * SVN_ERR_CATEGORY_SIZE))
#define SVN_ERR_ENTRY_CATEGORY_START    (APR_OS_START_USERERR \
                                         + ( 6 * SVN_ERR_CATEGORY_SIZE))
#define SVN_ERR_WC_CATEGORY_START       (APR_OS_START_USERERR \
                                         + ( 7 * SVN_ERR_CATEGORY_SIZE))
#define SVN_ERR_FS_CATEGORY_START       (APR_OS_START_USERERR \
                                         + ( 8 * SVN_ERR_CATEGORY_SIZE))
#define SVN_ERR_REPOS_CATEGORY_START    (APR_OS_START_USERERR \
                                         + ( 9 * SVN_ERR_CATEGORY_SIZE))
#define SVN_ERR_RA_CATEGORY_START       (APR_OS_START_USERERR \
                                         + (10 * SVN_ERR_CATEGORY_SIZE))
#define SVN_ERR_RA_DAV_CATEGORY_START   (APR_OS_START_USERERR \
                                         + (11 * SVN_ERR_CATEGORY_SIZE))
#define SVN_ERR_RA_LOCAL_CATEGORY_START (APR_OS_START_USERERR \
                                         + (12 * SVN_ERR_CATEGORY_SIZE))
#define SVN_ERR_SVNDIFF_CATEGORY_START  (APR_OS_START_USERERR \
                                         + (13 * SVN_ERR_CATEGORY_SIZE))
#define SVN_ERR_APMOD_CATEGORY_START    (APR_OS_START_USERERR \
                                         + (14 * SVN_ERR_CATEGORY_SIZE))
#define SVN_ERR_CLIENT_CATEGORY_START   (APR_OS_START_USERERR \
                                         + (15 * SVN_ERR_CATEGORY_SIZE))
#define SVN_ERR_MISC_CATEGORY_START     (APR_OS_START_USERERR \
                                         + (16 * SVN_ERR_CATEGORY_SIZE))
#define SVN_ERR_CL_CATEGORY_START       (APR_OS_START_USERERR \
                                         + (17 * SVN_ERR_CATEGORY_SIZE))
#define SVN_ERR_RA_SVN_CATEGORY_START   (APR_OS_START_USERERR \
                                         + (18 * SVN_ERR_CATEGORY_SIZE))
#define SVN_ERR_AUTHN_CATEGORY_START    (APR_OS_START_USERERR \
                                         + (19 * SVN_ERR_CATEGORY_SIZE))
#define SVN_ERR_AUTHZ_CATEGORY_START    (APR_OS_START_USERERR \
                                         + (20 * SVN_ERR_CATEGORY_SIZE))
#define SVN_ERR_DIFF_CATEGORY_START     (APR_OS_START_USERERR \
                                         + (21 * SVN_ERR_CATEGORY_SIZE))
#define SVN_ERR_RA_SERF_CATEGORY_START  (APR_OS_START_USERERR \
                                         + (22 * SVN_ERR_CATEGORY_SIZE))
#define SVN_ERR_MALFUNC_CATEGORY_START  (APR_OS_START_USERERR \
                                         + (23 * SVN_ERR_CATEGORY_SIZE))

#endif /* DOXYGEN_SHOULD_SKIP_THIS */

/** Collection of Subversion error code values, located within the
 * APR user error space. */
SVN_ERROR_START

  /* validation ("BAD_FOO") errors */

  SVN_ERRDEF(SVN_ERR_BAD_CONTAINING_POOL,
             SVN_ERR_BAD_CATEGORY_START + 0,
             "Bad parent pool passed to svn_make_pool()")

  SVN_ERRDEF(SVN_ERR_BAD_FILENAME,
             SVN_ERR_BAD_CATEGORY_START + 1,
             "Bogus filename")

  SVN_ERRDEF(SVN_ERR_BAD_URL,
             SVN_ERR_BAD_CATEGORY_START + 2,
             "Bogus URL")

  SVN_ERRDEF(SVN_ERR_BAD_DATE,
             SVN_ERR_BAD_CATEGORY_START + 3,
             "Bogus date")

  SVN_ERRDEF(SVN_ERR_BAD_MIME_TYPE,
             SVN_ERR_BAD_CATEGORY_START + 4,
             "Bogus mime-type")

  /** @since New in 1.5.
   *
   * Note that there was an unused slot sitting here at
   * SVN_ERR_BAD_CATEGORY_START + 5, so error codes after this aren't
   * necessarily "New in 1.5" just because they come later.
   */
  SVN_ERRDEF(SVN_ERR_BAD_PROPERTY_VALUE,
             SVN_ERR_BAD_CATEGORY_START + 5,
             "Wrong or unexpected property value")

  SVN_ERRDEF(SVN_ERR_BAD_VERSION_FILE_FORMAT,
             SVN_ERR_BAD_CATEGORY_START + 6,
             "Version file format not correct")

  SVN_ERRDEF(SVN_ERR_BAD_RELATIVE_PATH,
             SVN_ERR_BAD_CATEGORY_START + 7,
             "Path is not an immediate child of the specified directory")

  SVN_ERRDEF(SVN_ERR_BAD_UUID,
             SVN_ERR_BAD_CATEGORY_START + 8,
             "Bogus UUID")

  /** @since New in 1.6. */
  SVN_ERRDEF(SVN_ERR_BAD_CONFIG_VALUE,
             SVN_ERR_BAD_CATEGORY_START + 9,
             "Invalid configuration value")

  SVN_ERRDEF(SVN_ERR_BAD_SERVER_SPECIFICATION,
             SVN_ERR_BAD_CATEGORY_START + 10,
             "Bogus server specification")

  SVN_ERRDEF(SVN_ERR_BAD_CHECKSUM_KIND,
             SVN_ERR_BAD_CATEGORY_START + 11,
             "Unsupported checksum type")

  SVN_ERRDEF(SVN_ERR_BAD_CHECKSUM_PARSE,
             SVN_ERR_BAD_CATEGORY_START + 12,
             "Invalid character in hex checksum")

  /** @since New in 1.7. */
  SVN_ERRDEF(SVN_ERR_BAD_TOKEN,
             SVN_ERR_BAD_CATEGORY_START + 13,
             "Unknown string value of token")

  /** @since New in 1.7. */
  SVN_ERRDEF(SVN_ERR_BAD_CHANGELIST_NAME,
             SVN_ERR_BAD_CATEGORY_START + 14,
             "Invalid changelist name")

  /** @since New in 1.8. */
  SVN_ERRDEF(SVN_ERR_BAD_ATOMIC,
             SVN_ERR_BAD_CATEGORY_START + 15,
             "Invalid atomic")

  /** @since New in 1.9. */
  SVN_ERRDEF(SVN_ERR_BAD_COMPRESSION_METHOD,
             SVN_ERR_BAD_CATEGORY_START + 16,
             "Invalid compression method")

  /* xml errors */

  SVN_ERRDEF(SVN_ERR_XML_ATTRIB_NOT_FOUND,
             SVN_ERR_XML_CATEGORY_START + 0,
             "No such XML tag attribute")

  SVN_ERRDEF(SVN_ERR_XML_MISSING_ANCESTRY,
             SVN_ERR_XML_CATEGORY_START + 1,
             "<delta-pkg> is missing ancestry")

  SVN_ERRDEF(SVN_ERR_XML_UNKNOWN_ENCODING,
             SVN_ERR_XML_CATEGORY_START + 2,
             "Unrecognized binary data encoding; can't decode")

  SVN_ERRDEF(SVN_ERR_XML_MALFORMED,
             SVN_ERR_XML_CATEGORY_START + 3,
             "XML data was not well-formed")

  SVN_ERRDEF(SVN_ERR_XML_UNESCAPABLE_DATA,
             SVN_ERR_XML_CATEGORY_START + 4,
             "Data cannot be safely XML-escaped")

  /** @since New in 1.9. */
  SVN_ERRDEF(SVN_ERR_XML_UNEXPECTED_ELEMENT,
             SVN_ERR_XML_CATEGORY_START + 5,
             "Unexpected XML element found")

  /* io errors */

  SVN_ERRDEF(SVN_ERR_IO_INCONSISTENT_EOL,
             SVN_ERR_IO_CATEGORY_START + 0,
             "Inconsistent line ending style")

  SVN_ERRDEF(SVN_ERR_IO_UNKNOWN_EOL,
             SVN_ERR_IO_CATEGORY_START + 1,
             "Unrecognized line ending style")

  /** @deprecated Unused, slated for removal in the next major release. */
  SVN_ERRDEF(SVN_ERR_IO_CORRUPT_EOL,
             SVN_ERR_IO_CATEGORY_START + 2,
             "Line endings other than expected")

  SVN_ERRDEF(SVN_ERR_IO_UNIQUE_NAMES_EXHAUSTED,
             SVN_ERR_IO_CATEGORY_START + 3,
             "Ran out of unique names")

  /** @deprecated Unused, slated for removal in the next major release. */
  SVN_ERRDEF(SVN_ERR_IO_PIPE_FRAME_ERROR,
             SVN_ERR_IO_CATEGORY_START + 4,
             "Framing error in pipe protocol")

  /** @deprecated Unused, slated for removal in the next major release. */
  SVN_ERRDEF(SVN_ERR_IO_PIPE_READ_ERROR,
             SVN_ERR_IO_CATEGORY_START + 5,
             "Read error in pipe")

  SVN_ERRDEF(SVN_ERR_IO_WRITE_ERROR,
             SVN_ERR_IO_CATEGORY_START + 6,
             "Write error")

  /** @since New in 1.7. */
  SVN_ERRDEF(SVN_ERR_IO_PIPE_WRITE_ERROR,
             SVN_ERR_IO_CATEGORY_START + 7,
             "Write error in pipe")

  /* stream errors */

  SVN_ERRDEF(SVN_ERR_STREAM_UNEXPECTED_EOF,
             SVN_ERR_STREAM_CATEGORY_START + 0,
             "Unexpected EOF on stream")

  SVN_ERRDEF(SVN_ERR_STREAM_MALFORMED_DATA,
             SVN_ERR_STREAM_CATEGORY_START + 1,
             "Malformed stream data")

  SVN_ERRDEF(SVN_ERR_STREAM_UNRECOGNIZED_DATA,
             SVN_ERR_STREAM_CATEGORY_START + 2,
             "Unrecognized stream data")

  /** @since New in 1.7. */
  SVN_ERRDEF(SVN_ERR_STREAM_SEEK_NOT_SUPPORTED,
             SVN_ERR_STREAM_CATEGORY_START + 3,
             "Stream doesn't support seeking")

  /** Since New in 1.9. */
  SVN_ERRDEF(SVN_ERR_STREAM_NOT_SUPPORTED,
             SVN_ERR_STREAM_CATEGORY_START + 4,
             "Stream doesn't support this capability")

  /* node errors */

  SVN_ERRDEF(SVN_ERR_NODE_UNKNOWN_KIND,
             SVN_ERR_NODE_CATEGORY_START + 0,
             "Unknown svn_node_kind")

  SVN_ERRDEF(SVN_ERR_NODE_UNEXPECTED_KIND,
             SVN_ERR_NODE_CATEGORY_START + 1,
             "Unexpected node kind found")

  /* entry errors */

  SVN_ERRDEF(SVN_ERR_ENTRY_NOT_FOUND,
             SVN_ERR_ENTRY_CATEGORY_START + 0,
             "Can't find an entry")

  /* UNUSED error slot:                    + 1 */

  SVN_ERRDEF(SVN_ERR_ENTRY_EXISTS,
             SVN_ERR_ENTRY_CATEGORY_START + 2,
             "Entry already exists")

  SVN_ERRDEF(SVN_ERR_ENTRY_MISSING_REVISION,
             SVN_ERR_ENTRY_CATEGORY_START + 3,
             "Entry has no revision")

  SVN_ERRDEF(SVN_ERR_ENTRY_MISSING_URL,
             SVN_ERR_ENTRY_CATEGORY_START + 4,
             "Entry has no URL")

  SVN_ERRDEF(SVN_ERR_ENTRY_ATTRIBUTE_INVALID,
             SVN_ERR_ENTRY_CATEGORY_START + 5,
             "Entry has an invalid attribute")

  SVN_ERRDEF(SVN_ERR_ENTRY_FORBIDDEN,
             SVN_ERR_ENTRY_CATEGORY_START + 6,
             "Can't create an entry for a forbidden name")

  /* wc errors */

  SVN_ERRDEF(SVN_ERR_WC_OBSTRUCTED_UPDATE,
             SVN_ERR_WC_CATEGORY_START + 0,
             "Obstructed update")

  /** @deprecated Unused, slated for removal in the next major release. */
  SVN_ERRDEF(SVN_ERR_WC_UNWIND_MISMATCH,
             SVN_ERR_WC_CATEGORY_START + 1,
             "Mismatch popping the WC unwind stack")

  /** @deprecated Unused, slated for removal in the next major release. */
  SVN_ERRDEF(SVN_ERR_WC_UNWIND_EMPTY,
             SVN_ERR_WC_CATEGORY_START + 2,
             "Attempt to pop empty WC unwind stack")

  /** @deprecated Unused, slated for removal in the next major release. */
  SVN_ERRDEF(SVN_ERR_WC_UNWIND_NOT_EMPTY,
             SVN_ERR_WC_CATEGORY_START + 3,
             "Attempt to unlock with non-empty unwind stack")

  SVN_ERRDEF(SVN_ERR_WC_LOCKED,
             SVN_ERR_WC_CATEGORY_START + 4,
             "Attempted to lock an already-locked dir")

  SVN_ERRDEF(SVN_ERR_WC_NOT_LOCKED,
             SVN_ERR_WC_CATEGORY_START + 5,
             "Working copy not locked; this is probably a bug, please report")

  /** @deprecated Unused, slated for removal in the next major release. */
  SVN_ERRDEF(SVN_ERR_WC_INVALID_LOCK,
             SVN_ERR_WC_CATEGORY_START + 6,
             "Invalid lock")

  /** @since New in 1.7. Previously this error number was used by
   * #SVN_ERR_WC_NOT_DIRECTORY, which is now an alias for this error. */
  SVN_ERRDEF(SVN_ERR_WC_NOT_WORKING_COPY,
             SVN_ERR_WC_CATEGORY_START + 7,
             "Path is not a working copy directory")

  /** @deprecated Provided for backward compatibility with the 1.6 API.
   * Use #SVN_ERR_WC_NOT_WORKING_COPY. */
  SVN_ERRDEF(SVN_ERR_WC_NOT_DIRECTORY,
             SVN_ERR_WC_NOT_WORKING_COPY,
             "Path is not a working copy directory")

  SVN_ERRDEF(SVN_ERR_WC_NOT_FILE,
             SVN_ERR_WC_CATEGORY_START + 8,
             "Path is not a working copy file")

  SVN_ERRDEF(SVN_ERR_WC_BAD_ADM_LOG,
             SVN_ERR_WC_CATEGORY_START + 9,
             "Problem running log")

  SVN_ERRDEF(SVN_ERR_WC_PATH_NOT_FOUND,
             SVN_ERR_WC_CATEGORY_START + 10,
             "Can't find a working copy path")

  SVN_ERRDEF(SVN_ERR_WC_NOT_UP_TO_DATE,
             SVN_ERR_WC_CATEGORY_START + 11,
             "Working copy is not up-to-date")

  SVN_ERRDEF(SVN_ERR_WC_LEFT_LOCAL_MOD,
             SVN_ERR_WC_CATEGORY_START + 12,
             "Left locally modified or unversioned files")

  SVN_ERRDEF(SVN_ERR_WC_SCHEDULE_CONFLICT,
             SVN_ERR_WC_CATEGORY_START + 13,
             "Unmergeable scheduling requested on an entry")

  SVN_ERRDEF(SVN_ERR_WC_PATH_FOUND,
             SVN_ERR_WC_CATEGORY_START + 14,
             "Found a working copy path")

  SVN_ERRDEF(SVN_ERR_WC_FOUND_CONFLICT,
             SVN_ERR_WC_CATEGORY_START + 15,
             "A conflict in the working copy obstructs the current operation")

  SVN_ERRDEF(SVN_ERR_WC_CORRUPT,
             SVN_ERR_WC_CATEGORY_START + 16,
             "Working copy is corrupt")

  SVN_ERRDEF(SVN_ERR_WC_CORRUPT_TEXT_BASE,
             SVN_ERR_WC_CATEGORY_START + 17,
             "Working copy text base is corrupt")

  SVN_ERRDEF(SVN_ERR_WC_NODE_KIND_CHANGE,
             SVN_ERR_WC_CATEGORY_START + 18,
             "Cannot change node kind")

  SVN_ERRDEF(SVN_ERR_WC_INVALID_OP_ON_CWD,
             SVN_ERR_WC_CATEGORY_START + 19,
             "Invalid operation on the current working directory")

  SVN_ERRDEF(SVN_ERR_WC_BAD_ADM_LOG_START,
             SVN_ERR_WC_CATEGORY_START + 20,
             "Problem on first log entry in a working copy")

  SVN_ERRDEF(SVN_ERR_WC_UNSUPPORTED_FORMAT,
             SVN_ERR_WC_CATEGORY_START + 21,
             "Unsupported working copy format")

  SVN_ERRDEF(SVN_ERR_WC_BAD_PATH,
             SVN_ERR_WC_CATEGORY_START + 22,
             "Path syntax not supported in this context")

  /** @since New in 1.2. */
  SVN_ERRDEF(SVN_ERR_WC_INVALID_SCHEDULE,
             SVN_ERR_WC_CATEGORY_START + 23,
             "Invalid schedule")

  /** @since New in 1.3. */
  SVN_ERRDEF(SVN_ERR_WC_INVALID_RELOCATION,
             SVN_ERR_WC_CATEGORY_START + 24,
             "Invalid relocation")

  /** @since New in 1.3. */
  SVN_ERRDEF(SVN_ERR_WC_INVALID_SWITCH,
             SVN_ERR_WC_CATEGORY_START + 25,
             "Invalid switch")

  /** @since New in 1.5. */
  SVN_ERRDEF(SVN_ERR_WC_MISMATCHED_CHANGELIST,
             SVN_ERR_WC_CATEGORY_START + 26,
             "Changelist doesn't match")

  /** @since New in 1.5. */
  SVN_ERRDEF(SVN_ERR_WC_CONFLICT_RESOLVER_FAILURE,
             SVN_ERR_WC_CATEGORY_START + 27,
             "Conflict resolution failed")

  SVN_ERRDEF(SVN_ERR_WC_COPYFROM_PATH_NOT_FOUND,
             SVN_ERR_WC_CATEGORY_START + 28,
             "Failed to locate 'copyfrom' path in working copy")

  /** @since New in 1.5.
   * @deprecated Provided for backward compatibility with the 1.6 API.
   * This event is not an error, and is now reported
   * via the standard notification mechanism instead. */
  SVN_ERRDEF(SVN_ERR_WC_CHANGELIST_MOVE,
             SVN_ERR_WC_CATEGORY_START + 29,
             "Moving a path from one changelist to another")

  /** @since New in 1.6. */
  SVN_ERRDEF(SVN_ERR_WC_CANNOT_DELETE_FILE_EXTERNAL,
             SVN_ERR_WC_CATEGORY_START + 30,
             "Cannot delete a file external")

  /** @since New in 1.6. */
  SVN_ERRDEF(SVN_ERR_WC_CANNOT_MOVE_FILE_EXTERNAL,
             SVN_ERR_WC_CATEGORY_START + 31,
             "Cannot move a file external")

  /** @since New in 1.7. */
  SVN_ERRDEF(SVN_ERR_WC_DB_ERROR,
             SVN_ERR_WC_CATEGORY_START + 32,
             "Something's amiss with the wc sqlite database")

  /** @since New in 1.7. */
  SVN_ERRDEF(SVN_ERR_WC_MISSING,
             SVN_ERR_WC_CATEGORY_START + 33,
             "The working copy is missing")

  /** @since New in 1.7. */
  SVN_ERRDEF(SVN_ERR_WC_NOT_SYMLINK,
             SVN_ERR_WC_CATEGORY_START + 34,
             "The specified node is not a symlink")

  /** @since New in 1.7. */
  SVN_ERRDEF(SVN_ERR_WC_PATH_UNEXPECTED_STATUS,
             SVN_ERR_WC_CATEGORY_START + 35,
             "The specified path has an unexpected status")

  /** @since New in 1.7. */
  SVN_ERRDEF(SVN_ERR_WC_UPGRADE_REQUIRED,
             SVN_ERR_WC_CATEGORY_START + 36,
             "The working copy needs to be upgraded")

  /** @since New in 1.7. */
  SVN_ERRDEF(SVN_ERR_WC_CLEANUP_REQUIRED,
             SVN_ERR_WC_CATEGORY_START + 37,
             "Previous operation has not finished; "
             "run 'cleanup' if it was interrupted")

  /** @since New in 1.7. */
  SVN_ERRDEF(SVN_ERR_WC_INVALID_OPERATION_DEPTH,
             SVN_ERR_WC_CATEGORY_START + 38,
             "The operation cannot be performed with the specified depth")

  /** @since New in 1.7. */
  SVN_ERRDEF(SVN_ERR_WC_PATH_ACCESS_DENIED,
             SVN_ERR_WC_CATEGORY_START + 39,
             "Couldn't open a working copy file because access was denied")

  /** @since New in 1.8. */
  SVN_ERRDEF(SVN_ERR_WC_MIXED_REVISIONS,
             SVN_ERR_WC_CATEGORY_START + 40,
             "Mixed-revision working copy was found but not expected")

  /** @since New in 1.8 */
  SVN_ERRDEF(SVN_ERR_WC_DUPLICATE_EXTERNALS_TARGET,
             SVN_ERR_WC_CATEGORY_START + 41,
             "Duplicate targets in svn:externals property")

  /* fs errors */

  SVN_ERRDEF(SVN_ERR_FS_GENERAL,
             SVN_ERR_FS_CATEGORY_START + 0,
             "General filesystem error")

  SVN_ERRDEF(SVN_ERR_FS_CLEANUP,
             SVN_ERR_FS_CATEGORY_START + 1,
             "Error closing filesystem")

  SVN_ERRDEF(SVN_ERR_FS_ALREADY_OPEN,
             SVN_ERR_FS_CATEGORY_START + 2,
             "Filesystem is already open")

  SVN_ERRDEF(SVN_ERR_FS_NOT_OPEN,
             SVN_ERR_FS_CATEGORY_START + 3,
             "Filesystem is not open")

  SVN_ERRDEF(SVN_ERR_FS_CORRUPT,
             SVN_ERR_FS_CATEGORY_START + 4,
             "Filesystem is corrupt")

  SVN_ERRDEF(SVN_ERR_FS_PATH_SYNTAX,
             SVN_ERR_FS_CATEGORY_START + 5,
             "Invalid filesystem path syntax")

  SVN_ERRDEF(SVN_ERR_FS_NO_SUCH_REVISION,
             SVN_ERR_FS_CATEGORY_START + 6,
             "Invalid filesystem revision number")

  SVN_ERRDEF(SVN_ERR_FS_NO_SUCH_TRANSACTION,
             SVN_ERR_FS_CATEGORY_START + 7,
             "Invalid filesystem transaction name")

  SVN_ERRDEF(SVN_ERR_FS_NO_SUCH_ENTRY,
             SVN_ERR_FS_CATEGORY_START + 8,
             "Filesystem directory has no such entry")

  SVN_ERRDEF(SVN_ERR_FS_NO_SUCH_REPRESENTATION,
             SVN_ERR_FS_CATEGORY_START + 9,
             "Filesystem has no such representation")

  SVN_ERRDEF(SVN_ERR_FS_NO_SUCH_STRING,
             SVN_ERR_FS_CATEGORY_START + 10,
             "Filesystem has no such string")

  SVN_ERRDEF(SVN_ERR_FS_NO_SUCH_COPY,
             SVN_ERR_FS_CATEGORY_START + 11,
             "Filesystem has no such copy")

  SVN_ERRDEF(SVN_ERR_FS_TRANSACTION_NOT_MUTABLE,
             SVN_ERR_FS_CATEGORY_START + 12,
             "The specified transaction is not mutable")

  SVN_ERRDEF(SVN_ERR_FS_NOT_FOUND,
             SVN_ERR_FS_CATEGORY_START + 13,
             "Filesystem has no item")

  SVN_ERRDEF(SVN_ERR_FS_ID_NOT_FOUND,
             SVN_ERR_FS_CATEGORY_START + 14,
             "Filesystem has no such node-rev-id")

  SVN_ERRDEF(SVN_ERR_FS_NOT_ID,
             SVN_ERR_FS_CATEGORY_START + 15,
             "String does not represent a node or node-rev-id")

  SVN_ERRDEF(SVN_ERR_FS_NOT_DIRECTORY,
             SVN_ERR_FS_CATEGORY_START + 16,
             "Name does not refer to a filesystem directory")

  SVN_ERRDEF(SVN_ERR_FS_NOT_FILE,
             SVN_ERR_FS_CATEGORY_START + 17,
             "Name does not refer to a filesystem file")

  SVN_ERRDEF(SVN_ERR_FS_NOT_SINGLE_PATH_COMPONENT,
             SVN_ERR_FS_CATEGORY_START + 18,
             "Name is not a single path component")

  SVN_ERRDEF(SVN_ERR_FS_NOT_MUTABLE,
             SVN_ERR_FS_CATEGORY_START + 19,
             "Attempt to change immutable filesystem node")

  SVN_ERRDEF(SVN_ERR_FS_ALREADY_EXISTS,
             SVN_ERR_FS_CATEGORY_START + 20,
             "Item already exists in filesystem")

  SVN_ERRDEF(SVN_ERR_FS_ROOT_DIR,
             SVN_ERR_FS_CATEGORY_START + 21,
             "Attempt to remove or recreate fs root dir")

  SVN_ERRDEF(SVN_ERR_FS_NOT_TXN_ROOT,
             SVN_ERR_FS_CATEGORY_START + 22,
             "Object is not a transaction root")

  SVN_ERRDEF(SVN_ERR_FS_NOT_REVISION_ROOT,
             SVN_ERR_FS_CATEGORY_START + 23,
             "Object is not a revision root")

  SVN_ERRDEF(SVN_ERR_FS_CONFLICT,
             SVN_ERR_FS_CATEGORY_START + 24,
             "Merge conflict during commit")

  SVN_ERRDEF(SVN_ERR_FS_REP_CHANGED,
             SVN_ERR_FS_CATEGORY_START + 25,
             "A representation vanished or changed between reads")

  SVN_ERRDEF(SVN_ERR_FS_REP_NOT_MUTABLE,
             SVN_ERR_FS_CATEGORY_START + 26,
             "Tried to change an immutable representation")

  SVN_ERRDEF(SVN_ERR_FS_MALFORMED_SKEL,
             SVN_ERR_FS_CATEGORY_START + 27,
             "Malformed skeleton data")

  SVN_ERRDEF(SVN_ERR_FS_TXN_OUT_OF_DATE,
             SVN_ERR_FS_CATEGORY_START + 28,
             "Transaction is out of date")

  SVN_ERRDEF(SVN_ERR_FS_BERKELEY_DB,
             SVN_ERR_FS_CATEGORY_START + 29,
             "Berkeley DB error")

  SVN_ERRDEF(SVN_ERR_FS_BERKELEY_DB_DEADLOCK,
             SVN_ERR_FS_CATEGORY_START + 30,
             "Berkeley DB deadlock error")

  SVN_ERRDEF(SVN_ERR_FS_TRANSACTION_DEAD,
             SVN_ERR_FS_CATEGORY_START + 31,
             "Transaction is dead")

  SVN_ERRDEF(SVN_ERR_FS_TRANSACTION_NOT_DEAD,
             SVN_ERR_FS_CATEGORY_START + 32,
             "Transaction is not dead")

  /** @since New in 1.1. */
  SVN_ERRDEF(SVN_ERR_FS_UNKNOWN_FS_TYPE,
             SVN_ERR_FS_CATEGORY_START + 33,
             "Unknown FS type")

  /** @since New in 1.2. */
  SVN_ERRDEF(SVN_ERR_FS_NO_USER,
             SVN_ERR_FS_CATEGORY_START + 34,
             "No user associated with filesystem")

  /** @since New in 1.2. */
  SVN_ERRDEF(SVN_ERR_FS_PATH_ALREADY_LOCKED,
             SVN_ERR_FS_CATEGORY_START + 35,
             "Path is already locked")

  /** @since New in 1.2. */
  SVN_ERRDEF(SVN_ERR_FS_PATH_NOT_LOCKED,
             SVN_ERR_FS_CATEGORY_START + 36,
             "Path is not locked")

  /** @since New in 1.2. */
  SVN_ERRDEF(SVN_ERR_FS_BAD_LOCK_TOKEN,
             SVN_ERR_FS_CATEGORY_START + 37,
             "Lock token is incorrect")

  /** @since New in 1.2. */
  SVN_ERRDEF(SVN_ERR_FS_NO_LOCK_TOKEN,
             SVN_ERR_FS_CATEGORY_START + 38,
             "No lock token provided")

  /** @since New in 1.2. */
  SVN_ERRDEF(SVN_ERR_FS_LOCK_OWNER_MISMATCH,
             SVN_ERR_FS_CATEGORY_START + 39,
             "Username does not match lock owner")

  /** @since New in 1.2. */
  SVN_ERRDEF(SVN_ERR_FS_NO_SUCH_LOCK,
             SVN_ERR_FS_CATEGORY_START + 40,
             "Filesystem has no such lock")

  /** @since New in 1.2. */
  SVN_ERRDEF(SVN_ERR_FS_LOCK_EXPIRED,
             SVN_ERR_FS_CATEGORY_START + 41,
             "Lock has expired")

  /** @since New in 1.2. */
  SVN_ERRDEF(SVN_ERR_FS_OUT_OF_DATE,
             SVN_ERR_FS_CATEGORY_START + 42,
             "Item is out of date")

  /**@since New in 1.2.
   *
   * This is analogous to SVN_ERR_REPOS_UNSUPPORTED_VERSION.  To avoid
   * confusion with "versions" (i.e., releases) of Subversion, we've
   * started calling this the "format" number instead.  The old
   * SVN_ERR_REPOS_UNSUPPORTED_VERSION error predates this and so
   * retains its name.
   */
  SVN_ERRDEF(SVN_ERR_FS_UNSUPPORTED_FORMAT,
             SVN_ERR_FS_CATEGORY_START + 43,
             "Unsupported FS format")

  /** @since New in 1.5. */
  SVN_ERRDEF(SVN_ERR_FS_REP_BEING_WRITTEN,
             SVN_ERR_FS_CATEGORY_START + 44,
             "Representation is being written")

  /** @since New in 1.5. */
  SVN_ERRDEF(SVN_ERR_FS_TXN_NAME_TOO_LONG,
             SVN_ERR_FS_CATEGORY_START + 45,
             "The generated transaction name is too long")

  /** @since New in 1.5. */
  SVN_ERRDEF(SVN_ERR_FS_NO_SUCH_NODE_ORIGIN,
             SVN_ERR_FS_CATEGORY_START + 46,
             "Filesystem has no such node origin record")

  /** @since New in 1.5. */
  SVN_ERRDEF(SVN_ERR_FS_UNSUPPORTED_UPGRADE,
             SVN_ERR_FS_CATEGORY_START + 47,
             "Filesystem upgrade is not supported")

  /** @since New in 1.6. */
  SVN_ERRDEF(SVN_ERR_FS_NO_SUCH_CHECKSUM_REP,
             SVN_ERR_FS_CATEGORY_START + 48,
             "Filesystem has no such checksum-representation index record")

  /** @since New in 1.7. */
  SVN_ERRDEF(SVN_ERR_FS_PROP_BASEVALUE_MISMATCH,
             SVN_ERR_FS_CATEGORY_START + 49,
             "Property value in filesystem differs from the provided "
             "base value")

  /** @since New in 1.8. */
  SVN_ERRDEF(SVN_ERR_FS_INCORRECT_EDITOR_COMPLETION,
             SVN_ERR_FS_CATEGORY_START + 50,
             "The filesystem editor completion process was not followed")

  /** @since New in 1.8. */
  SVN_ERRDEF(SVN_ERR_FS_PACKED_REVPROP_READ_FAILURE,
             SVN_ERR_FS_CATEGORY_START + 51,
             "A packed revprop could not be read")

  /** @since New in 1.8. */
  SVN_ERRDEF(SVN_ERR_FS_REVPROP_CACHE_INIT_FAILURE,
             SVN_ERR_FS_CATEGORY_START + 52,
             "Could not initialize the revprop caching infrastructure.")

  /** @since New in 1.9. */
  SVN_ERRDEF(SVN_ERR_FS_MALFORMED_TXN_ID,
             SVN_ERR_FS_CATEGORY_START + 53,
             "Malformed transaction ID string.")

  /** @since New in 1.9. */
  SVN_ERRDEF(SVN_ERR_FS_INDEX_CORRUPTION,
             SVN_ERR_FS_CATEGORY_START + 54,
             "Corrupt index file.")

  /** @since New in 1.9. */
  SVN_ERRDEF(SVN_ERR_FS_INDEX_REVISION,
             SVN_ERR_FS_CATEGORY_START + 55,
             "Revision not covered by index.")

  /** @since New in 1.9. */
  SVN_ERRDEF(SVN_ERR_FS_INDEX_OVERFLOW,
             SVN_ERR_FS_CATEGORY_START + 56,
             "Item index too large for this revision.")

  /** @since New in 1.9. */
  SVN_ERRDEF(SVN_ERR_FS_CONTAINER_INDEX,
             SVN_ERR_FS_CATEGORY_START + 57,
             "Container index out of range.")

  /** @since New in 1.9. */
  SVN_ERRDEF(SVN_ERR_FS_INDEX_INCONSISTENT,
             SVN_ERR_FS_CATEGORY_START + 58,
             "Index files are inconsistent.")

  /** @since New in 1.9. */
  SVN_ERRDEF(SVN_ERR_FS_LOCK_OPERATION_FAILED,
             SVN_ERR_FS_CATEGORY_START + 59,
             "Lock operation failed")

  /** @since New in 1.9. */
  SVN_ERRDEF(SVN_ERR_FS_UNSUPPORTED_TYPE,
             SVN_ERR_FS_CATEGORY_START + 60,
             "Unsupported FS type")

  /** @since New in 1.9. */
  SVN_ERRDEF(SVN_ERR_FS_CONTAINER_SIZE,
             SVN_ERR_FS_CATEGORY_START + 61,
             "Container capacity exceeded.")

  /** @since New in 1.9. */
<<<<<<< HEAD
  SVN_ERRDEF(SVN_ERR_FS_INVALID_GENERATION,
             SVN_ERR_FS_CATEGORY_START + 62,
             "Invalid generation number data.")
=======
  SVN_ERRDEF(SVN_ERR_FS_MALFORMED_NODEREV_ID,
             SVN_ERR_FS_CATEGORY_START + 62,
             "Malformed node revision ID string.")
>>>>>>> 49ae1721

  /* repos errors */

  SVN_ERRDEF(SVN_ERR_REPOS_LOCKED,
             SVN_ERR_REPOS_CATEGORY_START + 0,
             "The repository is locked, perhaps for db recovery")

  SVN_ERRDEF(SVN_ERR_REPOS_HOOK_FAILURE,
             SVN_ERR_REPOS_CATEGORY_START + 1,
             "A repository hook failed")

  SVN_ERRDEF(SVN_ERR_REPOS_BAD_ARGS,
             SVN_ERR_REPOS_CATEGORY_START + 2,
             "Incorrect arguments supplied")

  SVN_ERRDEF(SVN_ERR_REPOS_NO_DATA_FOR_REPORT,
             SVN_ERR_REPOS_CATEGORY_START + 3,
             "A report cannot be generated because no data was supplied")

  SVN_ERRDEF(SVN_ERR_REPOS_BAD_REVISION_REPORT,
             SVN_ERR_REPOS_CATEGORY_START + 4,
             "Bogus revision report")

  /* This is analogous to SVN_ERR_FS_UNSUPPORTED_FORMAT.  To avoid
   * confusion with "versions" (i.e., releases) of Subversion, we
   * started using the word "format" instead of "version".  However,
   * this error code's name predates that decision.
   */
  SVN_ERRDEF(SVN_ERR_REPOS_UNSUPPORTED_VERSION,
             SVN_ERR_REPOS_CATEGORY_START + 5,
             "Unsupported repository version")

  SVN_ERRDEF(SVN_ERR_REPOS_DISABLED_FEATURE,
             SVN_ERR_REPOS_CATEGORY_START + 6,
             "Disabled repository feature")

  SVN_ERRDEF(SVN_ERR_REPOS_POST_COMMIT_HOOK_FAILED,
             SVN_ERR_REPOS_CATEGORY_START + 7,
             "Error running post-commit hook")

  /** @since New in 1.2. */
  SVN_ERRDEF(SVN_ERR_REPOS_POST_LOCK_HOOK_FAILED,
             SVN_ERR_REPOS_CATEGORY_START + 8,
             "Error running post-lock hook")

  /** @since New in 1.2. */
  SVN_ERRDEF(SVN_ERR_REPOS_POST_UNLOCK_HOOK_FAILED,
             SVN_ERR_REPOS_CATEGORY_START + 9,
             "Error running post-unlock hook")

  /** @since New in 1.5. */
  SVN_ERRDEF(SVN_ERR_REPOS_UNSUPPORTED_UPGRADE,
             SVN_ERR_REPOS_CATEGORY_START + 10,
             "Repository upgrade is not supported")

  /** @since New in 1.9. */
  SVN_ERRDEF(SVN_ERR_REPOS_CORRUPTED,
             SVN_ERR_REPOS_CATEGORY_START + 11,
             "Repository is corrupt")

  /* generic RA errors */

  SVN_ERRDEF(SVN_ERR_RA_ILLEGAL_URL,
             SVN_ERR_RA_CATEGORY_START + 0,
             "Bad URL passed to RA layer")

  SVN_ERRDEF(SVN_ERR_RA_NOT_AUTHORIZED,
             SVN_ERR_RA_CATEGORY_START + 1,
             "Authorization failed")

  SVN_ERRDEF(SVN_ERR_RA_UNKNOWN_AUTH,
             SVN_ERR_RA_CATEGORY_START + 2,
             "Unknown authorization method")

  SVN_ERRDEF(SVN_ERR_RA_NOT_IMPLEMENTED,
             SVN_ERR_RA_CATEGORY_START + 3,
             "Repository access method not implemented")

  SVN_ERRDEF(SVN_ERR_RA_OUT_OF_DATE,
             SVN_ERR_RA_CATEGORY_START + 4,
             "Item is out of date")

  SVN_ERRDEF(SVN_ERR_RA_NO_REPOS_UUID,
             SVN_ERR_RA_CATEGORY_START + 5,
             "Repository has no UUID")

  SVN_ERRDEF(SVN_ERR_RA_UNSUPPORTED_ABI_VERSION,
             SVN_ERR_RA_CATEGORY_START + 6,
             "Unsupported RA plugin ABI version")

  /** @since New in 1.2. */
  SVN_ERRDEF(SVN_ERR_RA_NOT_LOCKED,
             SVN_ERR_RA_CATEGORY_START + 7,
             "Path is not locked")

  /** @since New in 1.5. */
  SVN_ERRDEF(SVN_ERR_RA_PARTIAL_REPLAY_NOT_SUPPORTED,
             SVN_ERR_RA_CATEGORY_START + 8,
             "Server can only replay from the root of a repository")

  /** @since New in 1.5. */
  SVN_ERRDEF(SVN_ERR_RA_UUID_MISMATCH,
             SVN_ERR_RA_CATEGORY_START + 9,
             "Repository UUID does not match expected UUID")

  /** @since New in 1.6. */
  SVN_ERRDEF(SVN_ERR_RA_REPOS_ROOT_URL_MISMATCH,
             SVN_ERR_RA_CATEGORY_START + 10,
             "Repository root URL does not match expected root URL")

  /** @since New in 1.7. */
  SVN_ERRDEF(SVN_ERR_RA_SESSION_URL_MISMATCH,
             SVN_ERR_RA_CATEGORY_START + 11,
             "Session URL does not match expected session URL")

  /** @since New in 1.8. */
  SVN_ERRDEF(SVN_ERR_RA_CANNOT_CREATE_TUNNEL,
             SVN_ERR_RA_CATEGORY_START + 12,
             "Can't create tunnel")

  /** @since New in 1.9. */
  SVN_ERRDEF(SVN_ERR_RA_CANNOT_CREATE_SESSION,
             SVN_ERR_RA_CATEGORY_START + 13,
             "Can't create session")

  /* ra_dav errors */

  SVN_ERRDEF(SVN_ERR_RA_DAV_SOCK_INIT,
             SVN_ERR_RA_DAV_CATEGORY_START + 0,
             "RA layer failed to init socket layer")

  SVN_ERRDEF(SVN_ERR_RA_DAV_CREATING_REQUEST,
             SVN_ERR_RA_DAV_CATEGORY_START + 1,
             "RA layer failed to create HTTP request")

  SVN_ERRDEF(SVN_ERR_RA_DAV_REQUEST_FAILED,
             SVN_ERR_RA_DAV_CATEGORY_START + 2,
             "RA layer request failed")

  SVN_ERRDEF(SVN_ERR_RA_DAV_OPTIONS_REQ_FAILED,
             SVN_ERR_RA_DAV_CATEGORY_START + 3,
             "RA layer didn't receive requested OPTIONS info")

  SVN_ERRDEF(SVN_ERR_RA_DAV_PROPS_NOT_FOUND,
             SVN_ERR_RA_DAV_CATEGORY_START + 4,
             "RA layer failed to fetch properties")

  SVN_ERRDEF(SVN_ERR_RA_DAV_ALREADY_EXISTS,
             SVN_ERR_RA_DAV_CATEGORY_START + 5,
             "RA layer file already exists")

  /** @deprecated To improve consistency between ra layers, this error code
      is replaced by SVN_ERR_BAD_CONFIG_VALUE.
      Slated for removal in the next major release. */
  SVN_ERRDEF(SVN_ERR_RA_DAV_INVALID_CONFIG_VALUE,
             SVN_ERR_RA_DAV_CATEGORY_START + 6,
             "Invalid configuration value")

  /** @deprecated To improve consistency between ra layers, this error code
      is replaced in ra_serf by SVN_ERR_FS_NOT_FOUND.
      Slated for removal in the next major release. */
  SVN_ERRDEF(SVN_ERR_RA_DAV_PATH_NOT_FOUND,
             SVN_ERR_RA_DAV_CATEGORY_START + 7,
             "HTTP Path Not Found")

  SVN_ERRDEF(SVN_ERR_RA_DAV_PROPPATCH_FAILED,
             SVN_ERR_RA_DAV_CATEGORY_START + 8,
             "Failed to execute WebDAV PROPPATCH")

  /** @since New in 1.2. */
  SVN_ERRDEF(SVN_ERR_RA_DAV_MALFORMED_DATA,
             SVN_ERR_RA_DAV_CATEGORY_START + 9,
             "Malformed network data")

  /** @since New in 1.3 */
  SVN_ERRDEF(SVN_ERR_RA_DAV_RESPONSE_HEADER_BADNESS,
             SVN_ERR_RA_DAV_CATEGORY_START + 10,
             "Unable to extract data from response header")

  /** @since New in 1.5 */
  SVN_ERRDEF(SVN_ERR_RA_DAV_RELOCATED,
             SVN_ERR_RA_DAV_CATEGORY_START + 11,
             "Repository has been moved")

  /** @since New in 1.7 */
  SVN_ERRDEF(SVN_ERR_RA_DAV_CONN_TIMEOUT,
             SVN_ERR_RA_DAV_CATEGORY_START + 12,
             "Connection timed out")

  /** @since New in 1.6 */
  SVN_ERRDEF(SVN_ERR_RA_DAV_FORBIDDEN,
             SVN_ERR_RA_DAV_CATEGORY_START + 13,
             "URL access forbidden for unknown reason")

  /** @since New in 1.9 */
  SVN_ERRDEF(SVN_ERR_RA_DAV_PRECONDITION_FAILED,
             SVN_ERR_RA_DAV_CATEGORY_START + 14,
             "The server state conflicts with the requested preconditions")

  /* ra_local errors */

  SVN_ERRDEF(SVN_ERR_RA_LOCAL_REPOS_NOT_FOUND,
             SVN_ERR_RA_LOCAL_CATEGORY_START + 0,
             "Couldn't find a repository")

  SVN_ERRDEF(SVN_ERR_RA_LOCAL_REPOS_OPEN_FAILED,
             SVN_ERR_RA_LOCAL_CATEGORY_START + 1,
             "Couldn't open a repository")

  /* svndiff errors */

  SVN_ERRDEF(SVN_ERR_SVNDIFF_INVALID_HEADER,
             SVN_ERR_SVNDIFF_CATEGORY_START + 0,
             "Svndiff data has invalid header")

  SVN_ERRDEF(SVN_ERR_SVNDIFF_CORRUPT_WINDOW,
             SVN_ERR_SVNDIFF_CATEGORY_START + 1,
             "Svndiff data contains corrupt window")

  SVN_ERRDEF(SVN_ERR_SVNDIFF_BACKWARD_VIEW,
             SVN_ERR_SVNDIFF_CATEGORY_START + 2,
             "Svndiff data contains backward-sliding source view")

  SVN_ERRDEF(SVN_ERR_SVNDIFF_INVALID_OPS,
             SVN_ERR_SVNDIFF_CATEGORY_START + 3,
             "Svndiff data contains invalid instruction")

  SVN_ERRDEF(SVN_ERR_SVNDIFF_UNEXPECTED_END,
             SVN_ERR_SVNDIFF_CATEGORY_START + 4,
             "Svndiff data ends unexpectedly")

  SVN_ERRDEF(SVN_ERR_SVNDIFF_INVALID_COMPRESSED_DATA,
             SVN_ERR_SVNDIFF_CATEGORY_START + 5,
             "Svndiff compressed data is invalid")

  /* mod_dav_svn errors */

  SVN_ERRDEF(SVN_ERR_APMOD_MISSING_PATH_TO_FS,
             SVN_ERR_APMOD_CATEGORY_START + 0,
             "Apache has no path to an SVN filesystem")

  SVN_ERRDEF(SVN_ERR_APMOD_MALFORMED_URI,
             SVN_ERR_APMOD_CATEGORY_START + 1,
             "Apache got a malformed URI")

  SVN_ERRDEF(SVN_ERR_APMOD_ACTIVITY_NOT_FOUND,
             SVN_ERR_APMOD_CATEGORY_START + 2,
             "Activity not found")

  SVN_ERRDEF(SVN_ERR_APMOD_BAD_BASELINE,
             SVN_ERR_APMOD_CATEGORY_START + 3,
             "Baseline incorrect")

  SVN_ERRDEF(SVN_ERR_APMOD_CONNECTION_ABORTED,
             SVN_ERR_APMOD_CATEGORY_START + 4,
             "Input/output error")

  /* libsvn_client errors */

  SVN_ERRDEF(SVN_ERR_CLIENT_VERSIONED_PATH_REQUIRED,
             SVN_ERR_CLIENT_CATEGORY_START + 0,
             "A path under version control is needed for this operation")

  SVN_ERRDEF(SVN_ERR_CLIENT_RA_ACCESS_REQUIRED,
             SVN_ERR_CLIENT_CATEGORY_START + 1,
             "Repository access is needed for this operation")

  SVN_ERRDEF(SVN_ERR_CLIENT_BAD_REVISION,
             SVN_ERR_CLIENT_CATEGORY_START + 2,
             "Bogus revision information given")

  SVN_ERRDEF(SVN_ERR_CLIENT_DUPLICATE_COMMIT_URL,
             SVN_ERR_CLIENT_CATEGORY_START + 3,
             "Attempting to commit to a URL more than once")

  SVN_ERRDEF(SVN_ERR_CLIENT_IS_BINARY_FILE,
             SVN_ERR_CLIENT_CATEGORY_START + 4,
             "Operation does not apply to binary file")

       /*### SVN_PROP_EXTERNALS needed to be replaced with "svn:externals"
         in order to get gettext translatable strings */
  SVN_ERRDEF(SVN_ERR_CLIENT_INVALID_EXTERNALS_DESCRIPTION,
             SVN_ERR_CLIENT_CATEGORY_START + 5,
             "Format of an svn:externals property was invalid")

  SVN_ERRDEF(SVN_ERR_CLIENT_MODIFIED,
             SVN_ERR_CLIENT_CATEGORY_START + 6,
             "Attempting restricted operation for modified resource")

  SVN_ERRDEF(SVN_ERR_CLIENT_IS_DIRECTORY,
             SVN_ERR_CLIENT_CATEGORY_START + 7,
             "Operation does not apply to directory")

  SVN_ERRDEF(SVN_ERR_CLIENT_REVISION_RANGE,
             SVN_ERR_CLIENT_CATEGORY_START + 8,
             "Revision range is not allowed")

  SVN_ERRDEF(SVN_ERR_CLIENT_INVALID_RELOCATION,
             SVN_ERR_CLIENT_CATEGORY_START + 9,
             "Inter-repository relocation not allowed")

  SVN_ERRDEF(SVN_ERR_CLIENT_REVISION_AUTHOR_CONTAINS_NEWLINE,
             SVN_ERR_CLIENT_CATEGORY_START + 10,
             "Author name cannot contain a newline")

  SVN_ERRDEF(SVN_ERR_CLIENT_PROPERTY_NAME,
             SVN_ERR_CLIENT_CATEGORY_START + 11,
             "Bad property name")

  /** @since New in 1.1. */
  SVN_ERRDEF(SVN_ERR_CLIENT_UNRELATED_RESOURCES,
             SVN_ERR_CLIENT_CATEGORY_START + 12,
             "Two versioned resources are unrelated")

  /** @since New in 1.2. */
  SVN_ERRDEF(SVN_ERR_CLIENT_MISSING_LOCK_TOKEN,
             SVN_ERR_CLIENT_CATEGORY_START + 13,
             "Path has no lock token")

  /** @since New in 1.5. */
  SVN_ERRDEF(SVN_ERR_CLIENT_MULTIPLE_SOURCES_DISALLOWED,
             SVN_ERR_CLIENT_CATEGORY_START + 14,
             "Operation does not support multiple sources")

  /** @since New in 1.5. */
  SVN_ERRDEF(SVN_ERR_CLIENT_NO_VERSIONED_PARENT,
             SVN_ERR_CLIENT_CATEGORY_START + 15,
             "No versioned parent directories")

  /** @since New in 1.5. */
  SVN_ERRDEF(SVN_ERR_CLIENT_NOT_READY_TO_MERGE,
             SVN_ERR_CLIENT_CATEGORY_START + 16,
             "Working copy and merge source not ready for reintegration")

  /** @since New in 1.6. */
  SVN_ERRDEF(SVN_ERR_CLIENT_FILE_EXTERNAL_OVERWRITE_VERSIONED,
             SVN_ERR_CLIENT_CATEGORY_START + 17,
             "A file external cannot overwrite an existing versioned item")

  /** @since New in 1.7. */
  SVN_ERRDEF(SVN_ERR_CLIENT_PATCH_BAD_STRIP_COUNT,
             SVN_ERR_CLIENT_CATEGORY_START + 18,
             "Invalid path component strip count specified")

  /** @since New in 1.7. */
  SVN_ERRDEF(SVN_ERR_CLIENT_CYCLE_DETECTED,
             SVN_ERR_CLIENT_CATEGORY_START + 19,
             "Detected a cycle while processing the operation")

  /** @since New in 1.7. */
  SVN_ERRDEF(SVN_ERR_CLIENT_MERGE_UPDATE_REQUIRED,
             SVN_ERR_CLIENT_CATEGORY_START + 20,
             "Working copy and merge source not ready for reintegration")

  /** @since New in 1.7. */
  SVN_ERRDEF(SVN_ERR_CLIENT_INVALID_MERGEINFO_NO_MERGETRACKING,
             SVN_ERR_CLIENT_CATEGORY_START + 21,
             "Invalid mergeinfo detected in merge target")

  /** @since New in 1.7. */
  SVN_ERRDEF(SVN_ERR_CLIENT_NO_LOCK_TOKEN,
             SVN_ERR_CLIENT_CATEGORY_START + 22,
             "Can't perform this operation without a valid lock token")

  /** @since New in 1.7. */
  SVN_ERRDEF(SVN_ERR_CLIENT_FORBIDDEN_BY_SERVER,
             SVN_ERR_CLIENT_CATEGORY_START + 23,
             "The operation is forbidden by the server")

  /* misc errors */

  SVN_ERRDEF(SVN_ERR_BASE,
             SVN_ERR_MISC_CATEGORY_START + 0,
             "A problem occurred; see other errors for details")

  SVN_ERRDEF(SVN_ERR_PLUGIN_LOAD_FAILURE,
             SVN_ERR_MISC_CATEGORY_START + 1,
             "Failure loading plugin")

  SVN_ERRDEF(SVN_ERR_MALFORMED_FILE,
             SVN_ERR_MISC_CATEGORY_START + 2,
             "Malformed file")

  SVN_ERRDEF(SVN_ERR_INCOMPLETE_DATA,
             SVN_ERR_MISC_CATEGORY_START + 3,
             "Incomplete data")

  SVN_ERRDEF(SVN_ERR_INCORRECT_PARAMS,
             SVN_ERR_MISC_CATEGORY_START + 4,
             "Incorrect parameters given")

  SVN_ERRDEF(SVN_ERR_UNVERSIONED_RESOURCE,
             SVN_ERR_MISC_CATEGORY_START + 5,
             "Tried a versioning operation on an unversioned resource")

  SVN_ERRDEF(SVN_ERR_TEST_FAILED,
             SVN_ERR_MISC_CATEGORY_START + 6,
             "Test failed")

  SVN_ERRDEF(SVN_ERR_UNSUPPORTED_FEATURE,
             SVN_ERR_MISC_CATEGORY_START + 7,
             "Trying to use an unsupported feature")

  SVN_ERRDEF(SVN_ERR_BAD_PROP_KIND,
             SVN_ERR_MISC_CATEGORY_START + 8,
             "Unexpected or unknown property kind")

  SVN_ERRDEF(SVN_ERR_ILLEGAL_TARGET,
             SVN_ERR_MISC_CATEGORY_START + 9,
             "Illegal target for the requested operation")

  SVN_ERRDEF(SVN_ERR_DELTA_MD5_CHECKSUM_ABSENT,
             SVN_ERR_MISC_CATEGORY_START + 10,
             "MD5 checksum is missing")

  SVN_ERRDEF(SVN_ERR_DIR_NOT_EMPTY,
             SVN_ERR_MISC_CATEGORY_START + 11,
             "Directory needs to be empty but is not")

  SVN_ERRDEF(SVN_ERR_EXTERNAL_PROGRAM,
             SVN_ERR_MISC_CATEGORY_START + 12,
             "Error calling external program")

  SVN_ERRDEF(SVN_ERR_SWIG_PY_EXCEPTION_SET,
             SVN_ERR_MISC_CATEGORY_START + 13,
             "Python exception has been set with the error")

  SVN_ERRDEF(SVN_ERR_CHECKSUM_MISMATCH,
             SVN_ERR_MISC_CATEGORY_START + 14,
             "A checksum mismatch occurred")

  SVN_ERRDEF(SVN_ERR_CANCELLED,
             SVN_ERR_MISC_CATEGORY_START + 15,
             "The operation was interrupted")

  SVN_ERRDEF(SVN_ERR_INVALID_DIFF_OPTION,
             SVN_ERR_MISC_CATEGORY_START + 16,
             "The specified diff option is not supported")

  SVN_ERRDEF(SVN_ERR_PROPERTY_NOT_FOUND,
             SVN_ERR_MISC_CATEGORY_START + 17,
             "Property not found")

  SVN_ERRDEF(SVN_ERR_NO_AUTH_FILE_PATH,
             SVN_ERR_MISC_CATEGORY_START + 18,
             "No auth file path available")

  /** @since New in 1.1. */
  SVN_ERRDEF(SVN_ERR_VERSION_MISMATCH,
             SVN_ERR_MISC_CATEGORY_START + 19,
             "Incompatible library version")

  /** @since New in 1.5. */
  SVN_ERRDEF(SVN_ERR_MERGEINFO_PARSE_ERROR,
             SVN_ERR_MISC_CATEGORY_START + 20,
             "Mergeinfo parse error")

  /** @since New in 1.5. */
  SVN_ERRDEF(SVN_ERR_CEASE_INVOCATION,
             SVN_ERR_MISC_CATEGORY_START + 21,
             "Cease invocation of this API")

  /** @since New in 1.5. */
  SVN_ERRDEF(SVN_ERR_REVNUM_PARSE_FAILURE,
             SVN_ERR_MISC_CATEGORY_START + 22,
             "Error parsing revision number")

  /** @since New in 1.5. */
  SVN_ERRDEF(SVN_ERR_ITER_BREAK,
             SVN_ERR_MISC_CATEGORY_START + 23,
             "Iteration terminated before completion")

  /** @since New in 1.5. */
  SVN_ERRDEF(SVN_ERR_UNKNOWN_CHANGELIST,
             SVN_ERR_MISC_CATEGORY_START + 24,
             "Unknown changelist")

  /** @since New in 1.5. */
  SVN_ERRDEF(SVN_ERR_RESERVED_FILENAME_SPECIFIED,
             SVN_ERR_MISC_CATEGORY_START + 25,
             "Reserved directory name in command line arguments")

  /** @since New in 1.5. */
  SVN_ERRDEF(SVN_ERR_UNKNOWN_CAPABILITY,
             SVN_ERR_MISC_CATEGORY_START + 26,
             "Inquiry about unknown capability")

  /** @since New in 1.6. */
  SVN_ERRDEF(SVN_ERR_TEST_SKIPPED,
             SVN_ERR_MISC_CATEGORY_START + 27,
             "Test skipped")

  /** @since New in 1.6. */
  SVN_ERRDEF(SVN_ERR_NO_APR_MEMCACHE,
             SVN_ERR_MISC_CATEGORY_START + 28,
             "APR memcache library not available")

  /** @since New in 1.6. */
  SVN_ERRDEF(SVN_ERR_ATOMIC_INIT_FAILURE,
             SVN_ERR_MISC_CATEGORY_START + 29,
             "Couldn't perform atomic initialization")

  /** @since New in 1.6. */
  SVN_ERRDEF(SVN_ERR_SQLITE_ERROR,
             SVN_ERR_MISC_CATEGORY_START + 30,
             "SQLite error")

  /** @since New in 1.6. */
  SVN_ERRDEF(SVN_ERR_SQLITE_READONLY,
             SVN_ERR_MISC_CATEGORY_START + 31,
             "Attempted to write to readonly SQLite db")

  /** @since New in 1.6.
   * @deprecated the internal sqlite support code does not manage schemas
   * any longer.  */
  SVN_ERRDEF(SVN_ERR_SQLITE_UNSUPPORTED_SCHEMA,
             SVN_ERR_MISC_CATEGORY_START + 32,
             "Unsupported schema found in SQLite db")

  /** @since New in 1.7. */
  SVN_ERRDEF(SVN_ERR_SQLITE_BUSY,
             SVN_ERR_MISC_CATEGORY_START + 33,
             "The SQLite db is busy")

  /** @since New in 1.7. */
  SVN_ERRDEF(SVN_ERR_SQLITE_RESETTING_FOR_ROLLBACK,
             SVN_ERR_MISC_CATEGORY_START + 34,
             "SQLite busy at transaction rollback; "
             "resetting all busy SQLite statements to allow rollback")

  /** @since New in 1.7. */
  SVN_ERRDEF(SVN_ERR_SQLITE_CONSTRAINT,
             SVN_ERR_MISC_CATEGORY_START + 35,
             "Constraint error in SQLite db")

  /** @since New in 1.8. */
  SVN_ERRDEF(SVN_ERR_TOO_MANY_MEMCACHED_SERVERS,
             SVN_ERR_MISC_CATEGORY_START + 36,
             "Too many memcached servers configured")

  /** @since New in 1.8. */
  SVN_ERRDEF(SVN_ERR_MALFORMED_VERSION_STRING,
             SVN_ERR_MISC_CATEGORY_START + 37,
             "Failed to parse version number string")

  /** @since New in 1.8. */
  SVN_ERRDEF(SVN_ERR_CORRUPTED_ATOMIC_STORAGE,
             SVN_ERR_MISC_CATEGORY_START + 38,
             "Atomic data storage is corrupt")

  /** @since New in 1.8. */
  SVN_ERRDEF(SVN_ERR_UTF8PROC_ERROR,
             SVN_ERR_MISC_CATEGORY_START + 39,
             "utf8proc library error")

  /** @since New in 1.8. */
  SVN_ERRDEF(SVN_ERR_UTF8_GLOB,
             SVN_ERR_MISC_CATEGORY_START + 40,
             "Bad arguments to SQL operators GLOB or LIKE")

  /** @since New in 1.9. */
  SVN_ERRDEF(SVN_ERR_CORRUPT_PACKED_DATA,
             SVN_ERR_MISC_CATEGORY_START + 41,
             "Packed data stream is corrupt")

  /** @since New in 1.9. */
  SVN_ERRDEF(SVN_ERR_COMPOSED_ERROR,
             SVN_ERR_MISC_CATEGORY_START + 42,
             "Additional errors:")

  /** @since New in 1.9. */
  SVN_ERRDEF(SVN_ERR_INVALID_INPUT,
             SVN_ERR_MISC_CATEGORY_START + 43,
             "Parser error: invalid input")

  /* command-line client errors */

  SVN_ERRDEF(SVN_ERR_CL_ARG_PARSING_ERROR,
             SVN_ERR_CL_CATEGORY_START + 0,
             "Error parsing arguments")

  SVN_ERRDEF(SVN_ERR_CL_INSUFFICIENT_ARGS,
             SVN_ERR_CL_CATEGORY_START + 1,
             "Not enough arguments provided")

  SVN_ERRDEF(SVN_ERR_CL_MUTUALLY_EXCLUSIVE_ARGS,
             SVN_ERR_CL_CATEGORY_START + 2,
             "Mutually exclusive arguments specified")

  SVN_ERRDEF(SVN_ERR_CL_ADM_DIR_RESERVED,
             SVN_ERR_CL_CATEGORY_START + 3,
             "Attempted command in administrative dir")

  SVN_ERRDEF(SVN_ERR_CL_LOG_MESSAGE_IS_VERSIONED_FILE,
             SVN_ERR_CL_CATEGORY_START + 4,
             "The log message file is under version control")

  SVN_ERRDEF(SVN_ERR_CL_LOG_MESSAGE_IS_PATHNAME,
             SVN_ERR_CL_CATEGORY_START + 5,
             "The log message is a pathname")

  SVN_ERRDEF(SVN_ERR_CL_COMMIT_IN_ADDED_DIR,
             SVN_ERR_CL_CATEGORY_START + 6,
             "Committing in directory scheduled for addition")

  SVN_ERRDEF(SVN_ERR_CL_NO_EXTERNAL_EDITOR,
             SVN_ERR_CL_CATEGORY_START + 7,
             "No external editor available")

  SVN_ERRDEF(SVN_ERR_CL_BAD_LOG_MESSAGE,
             SVN_ERR_CL_CATEGORY_START + 8,
             "Something is wrong with the log message's contents")

  SVN_ERRDEF(SVN_ERR_CL_UNNECESSARY_LOG_MESSAGE,
             SVN_ERR_CL_CATEGORY_START + 9,
             "A log message was given where none was necessary")

  SVN_ERRDEF(SVN_ERR_CL_NO_EXTERNAL_MERGE_TOOL,
             SVN_ERR_CL_CATEGORY_START + 10,
             "No external merge tool available")

  SVN_ERRDEF(SVN_ERR_CL_ERROR_PROCESSING_EXTERNALS,
             SVN_ERR_CL_CATEGORY_START + 11,
             "Failed processing one or more externals definitions")

  /* ra_svn errors */

  SVN_ERRDEF(SVN_ERR_RA_SVN_CMD_ERR,
             SVN_ERR_RA_SVN_CATEGORY_START + 0,
             "Special code for wrapping server errors to report to client")

  SVN_ERRDEF(SVN_ERR_RA_SVN_UNKNOWN_CMD,
             SVN_ERR_RA_SVN_CATEGORY_START + 1,
             "Unknown svn protocol command")

  SVN_ERRDEF(SVN_ERR_RA_SVN_CONNECTION_CLOSED,
             SVN_ERR_RA_SVN_CATEGORY_START + 2,
             "Network connection closed unexpectedly")

  SVN_ERRDEF(SVN_ERR_RA_SVN_IO_ERROR,
             SVN_ERR_RA_SVN_CATEGORY_START + 3,
             "Network read/write error")

  SVN_ERRDEF(SVN_ERR_RA_SVN_MALFORMED_DATA,
             SVN_ERR_RA_SVN_CATEGORY_START + 4,
             "Malformed network data")

  SVN_ERRDEF(SVN_ERR_RA_SVN_REPOS_NOT_FOUND,
             SVN_ERR_RA_SVN_CATEGORY_START + 5,
             "Couldn't find a repository")

  SVN_ERRDEF(SVN_ERR_RA_SVN_BAD_VERSION,
             SVN_ERR_RA_SVN_CATEGORY_START + 6,
             "Client/server version mismatch")

  /** @since New in 1.5. */
  SVN_ERRDEF(SVN_ERR_RA_SVN_NO_MECHANISMS,
             SVN_ERR_RA_SVN_CATEGORY_START + 7,
             "Cannot negotiate authentication mechanism")

  /** @since New in 1.7  */
  SVN_ERRDEF(SVN_ERR_RA_SVN_EDIT_ABORTED,
             SVN_ERR_RA_SVN_CATEGORY_START + 8,
             "Editor drive was aborted")

  /* libsvn_auth errors */

       /* this error can be used when an auth provider doesn't have
          the creds, but no other "real" error occurred. */
  SVN_ERRDEF(SVN_ERR_AUTHN_CREDS_UNAVAILABLE,
             SVN_ERR_AUTHN_CATEGORY_START + 0,
             "Credential data unavailable")

  SVN_ERRDEF(SVN_ERR_AUTHN_NO_PROVIDER,
             SVN_ERR_AUTHN_CATEGORY_START + 1,
             "No authentication provider available")

  SVN_ERRDEF(SVN_ERR_AUTHN_PROVIDERS_EXHAUSTED,
             SVN_ERR_AUTHN_CATEGORY_START + 2,
             "All authentication providers exhausted")

  SVN_ERRDEF(SVN_ERR_AUTHN_CREDS_NOT_SAVED,
             SVN_ERR_AUTHN_CATEGORY_START + 3,
             "Credentials not saved")

  /** @since New in 1.5. */
  SVN_ERRDEF(SVN_ERR_AUTHN_FAILED,
             SVN_ERR_AUTHN_CATEGORY_START + 4,
             "Authentication failed")

  /* authorization errors */

  SVN_ERRDEF(SVN_ERR_AUTHZ_ROOT_UNREADABLE,
             SVN_ERR_AUTHZ_CATEGORY_START + 0,
             "Read access denied for root of edit")

  /** @since New in 1.1. */
  SVN_ERRDEF(SVN_ERR_AUTHZ_UNREADABLE,
             SVN_ERR_AUTHZ_CATEGORY_START + 1,
             "Item is not readable")

  /** @since New in 1.1. */
  SVN_ERRDEF(SVN_ERR_AUTHZ_PARTIALLY_READABLE,
             SVN_ERR_AUTHZ_CATEGORY_START + 2,
             "Item is partially readable")

  SVN_ERRDEF(SVN_ERR_AUTHZ_INVALID_CONFIG,
             SVN_ERR_AUTHZ_CATEGORY_START + 3,
             "Invalid authz configuration")

  /** @since New in 1.3 */
  SVN_ERRDEF(SVN_ERR_AUTHZ_UNWRITABLE,
             SVN_ERR_AUTHZ_CATEGORY_START + 4,
             "Item is not writable")


  /* libsvn_diff errors */

  SVN_ERRDEF(SVN_ERR_DIFF_DATASOURCE_MODIFIED,
             SVN_ERR_DIFF_CATEGORY_START + 0,
             "Diff data source modified unexpectedly")

  /* libsvn_ra_serf errors */
  /** @since New in 1.5. */
  SVN_ERRDEF(SVN_ERR_RA_SERF_SSPI_INITIALISATION_FAILED,
             SVN_ERR_RA_SERF_CATEGORY_START + 0,
             "Initialization of SSPI library failed")
  /** @since New in 1.5. */
  SVN_ERRDEF(SVN_ERR_RA_SERF_SSL_CERT_UNTRUSTED,
             SVN_ERR_RA_SERF_CATEGORY_START + 1,
             "Server SSL certificate untrusted")
  /** @since New in 1.7.
      @deprecated GSSAPI now handled by serf rather than libsvn_ra_serf. */
  SVN_ERRDEF(SVN_ERR_RA_SERF_GSSAPI_INITIALISATION_FAILED,
             SVN_ERR_RA_SERF_CATEGORY_START + 2,
             "Initialization of the GSSAPI context failed")

  /** @since New in 1.7. */
  SVN_ERRDEF(SVN_ERR_RA_SERF_WRAPPED_ERROR,
             SVN_ERR_RA_SERF_CATEGORY_START + 3,
             "While handling serf response:")

  /* malfunctions such as assertion failures */

  SVN_ERRDEF(SVN_ERR_ASSERTION_FAIL,
             SVN_ERR_MALFUNC_CATEGORY_START + 0,
             "Assertion failure")

  SVN_ERRDEF(SVN_ERR_ASSERTION_ONLY_TRACING_LINKS,
             SVN_ERR_MALFUNC_CATEGORY_START + 1,
             "No non-tracing links found in the error chain")

SVN_ERROR_END


#undef SVN_ERROR_START
#undef SVN_ERRDEF
#undef SVN_ERROR_END

#ifdef __cplusplus
}
#endif /* __cplusplus */

#endif /* defined(SVN_ERROR_BUILD_ARRAY) || !defined(SVN_ERROR_ENUM_DEFINED) */<|MERGE_RESOLUTION|>--- conflicted
+++ resolved
@@ -857,15 +857,14 @@
              "Container capacity exceeded.")
 
   /** @since New in 1.9. */
-<<<<<<< HEAD
-  SVN_ERRDEF(SVN_ERR_FS_INVALID_GENERATION,
-             SVN_ERR_FS_CATEGORY_START + 62,
-             "Invalid generation number data.")
-=======
   SVN_ERRDEF(SVN_ERR_FS_MALFORMED_NODEREV_ID,
              SVN_ERR_FS_CATEGORY_START + 62,
              "Malformed node revision ID string.")
->>>>>>> 49ae1721
+
+  /** @since New in 1.9. */
+  SVN_ERRDEF(SVN_ERR_FS_INVALID_GENERATION,
+             SVN_ERR_FS_CATEGORY_START + 63,
+             "Invalid generation number data.")
 
   /* repos errors */
 
