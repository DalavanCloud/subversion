/**
 * @copyright
 * ====================================================================
 *    Licensed to the Apache Software Foundation (ASF) under one
 *    or more contributor license agreements.  See the NOTICE file
 *    distributed with this work for additional information
 *    regarding copyright ownership.  The ASF licenses this file
 *    to you under the Apache License, Version 2.0 (the
 *    "License"); you may not use this file except in compliance
 *    with the License.  You may obtain a copy of the License at
 *
 *      http://www.apache.org/licenses/LICENSE-2.0
 *
 *    Unless required by applicable law or agreed to in writing,
 *    software distributed under the License is distributed on an
 *    "AS IS" BASIS, WITHOUT WARRANTIES OR CONDITIONS OF ANY
 *    KIND, either express or implied.  See the License for the
 *    specific language governing permissions and limitations
 *    under the License.
 * ====================================================================
 * @endcopyright
 *
 * @file svn_error_codes.h
 * @brief Subversion error codes.
 */

/* What's going on here?

   In order to define error codes and their associated description
   strings in the same place, we overload the SVN_ERRDEF() macro with
   two definitions below.  Both take two arguments, an error code name
   and a description string.  One definition of the macro just throws
   away the string and defines enumeration constants using the error
   code names -- that definition is used by the header file that
   exports error codes to the rest of Subversion.  The other
   definition creates a static table mapping the enum codes to their
   corresponding strings -- that definition is used by the C file that
   implements svn_strerror().

   The header and C files both include this file, using #defines to
   control which version of the macro they get.
*/


/* Process this file if we're building an error array, or if we have
   not defined the enumerated constants yet.  */
#if defined(SVN_ERROR_BUILD_ARRAY) || !defined(SVN_ERROR_ENUM_DEFINED)

/* Note: despite lacking double underscores in its name, the macro
   SVN_ERROR_BUILD_ARRAY is an implementation detail of Subversion and not
   a public API. */


#include <apr_errno.h>     /* APR's error system */

#ifdef __cplusplus
extern "C" {
#endif /* __cplusplus */

#ifndef DOXYGEN_SHOULD_SKIP_THIS

#if defined(SVN_ERROR_BUILD_ARRAY)

#define SVN_ERROR_START \
        static const err_defn error_table[] = { \
          { SVN_WARNING, "SVN_WARNING", "Warning" },
#define SVN_ERRDEF(num, offset, str) { num, #num, str },
#define SVN_ERROR_END { 0, NULL, NULL } };

#elif !defined(SVN_ERROR_ENUM_DEFINED)

#define SVN_ERROR_START \
        typedef enum svn_errno_t { \
          SVN_WARNING = APR_OS_START_USERERR + 1,
#define SVN_ERRDEF(num, offset, str) /** str */ num = offset,
#define SVN_ERROR_END SVN_ERR_LAST } svn_errno_t;

#define SVN_ERROR_ENUM_DEFINED

#endif

/* Define custom Subversion error numbers, in the range reserved for
   that in APR: from APR_OS_START_USERERR to APR_OS_START_SYSERR (see
   apr_errno.h).

   Error numbers are divided into categories of up to 5000 errors
   each.  Since we're dividing up the APR user error space, which has
   room for 500,000 errors, we can have up to 100 categories.
   Categories are fixed-size; if a category has fewer than 5000
   errors, then it just ends with a range of unused numbers.

   To maintain binary compatibility, please observe these guidelines:

      - When adding a new error, always add on the end of the
        appropriate category, so that the real values of existing
        errors are not changed.

      - When deleting an error, leave a placeholder comment indicating
        the offset, again so that the values of other errors are not
        perturbed.
*/

#define SVN_ERR_CATEGORY_SIZE 5000

/* Leave one category of room at the beginning, for SVN_WARNING and
   any other such beasts we might create in the future. */
#define SVN_ERR_BAD_CATEGORY_START      (APR_OS_START_USERERR \
                                         + ( 1 * SVN_ERR_CATEGORY_SIZE))
#define SVN_ERR_XML_CATEGORY_START      (APR_OS_START_USERERR \
                                         + ( 2 * SVN_ERR_CATEGORY_SIZE))
#define SVN_ERR_IO_CATEGORY_START       (APR_OS_START_USERERR \
                                         + ( 3 * SVN_ERR_CATEGORY_SIZE))
#define SVN_ERR_STREAM_CATEGORY_START   (APR_OS_START_USERERR \
                                         + ( 4 * SVN_ERR_CATEGORY_SIZE))
#define SVN_ERR_NODE_CATEGORY_START     (APR_OS_START_USERERR \
                                         + ( 5 * SVN_ERR_CATEGORY_SIZE))
#define SVN_ERR_ENTRY_CATEGORY_START    (APR_OS_START_USERERR \
                                         + ( 6 * SVN_ERR_CATEGORY_SIZE))
#define SVN_ERR_WC_CATEGORY_START       (APR_OS_START_USERERR \
                                         + ( 7 * SVN_ERR_CATEGORY_SIZE))
#define SVN_ERR_FS_CATEGORY_START       (APR_OS_START_USERERR \
                                         + ( 8 * SVN_ERR_CATEGORY_SIZE))
#define SVN_ERR_REPOS_CATEGORY_START    (APR_OS_START_USERERR \
                                         + ( 9 * SVN_ERR_CATEGORY_SIZE))
#define SVN_ERR_RA_CATEGORY_START       (APR_OS_START_USERERR \
                                         + (10 * SVN_ERR_CATEGORY_SIZE))
#define SVN_ERR_RA_DAV_CATEGORY_START   (APR_OS_START_USERERR \
                                         + (11 * SVN_ERR_CATEGORY_SIZE))
#define SVN_ERR_RA_LOCAL_CATEGORY_START (APR_OS_START_USERERR \
                                         + (12 * SVN_ERR_CATEGORY_SIZE))
#define SVN_ERR_SVNDIFF_CATEGORY_START  (APR_OS_START_USERERR \
                                         + (13 * SVN_ERR_CATEGORY_SIZE))
#define SVN_ERR_APMOD_CATEGORY_START    (APR_OS_START_USERERR \
                                         + (14 * SVN_ERR_CATEGORY_SIZE))
#define SVN_ERR_CLIENT_CATEGORY_START   (APR_OS_START_USERERR \
                                         + (15 * SVN_ERR_CATEGORY_SIZE))
#define SVN_ERR_MISC_CATEGORY_START     (APR_OS_START_USERERR \
                                         + (16 * SVN_ERR_CATEGORY_SIZE))
#define SVN_ERR_CL_CATEGORY_START       (APR_OS_START_USERERR \
                                         + (17 * SVN_ERR_CATEGORY_SIZE))
#define SVN_ERR_RA_SVN_CATEGORY_START   (APR_OS_START_USERERR \
                                         + (18 * SVN_ERR_CATEGORY_SIZE))
#define SVN_ERR_AUTHN_CATEGORY_START    (APR_OS_START_USERERR \
                                         + (19 * SVN_ERR_CATEGORY_SIZE))
#define SVN_ERR_AUTHZ_CATEGORY_START    (APR_OS_START_USERERR \
                                         + (20 * SVN_ERR_CATEGORY_SIZE))
#define SVN_ERR_DIFF_CATEGORY_START     (APR_OS_START_USERERR \
                                         + (21 * SVN_ERR_CATEGORY_SIZE))
#define SVN_ERR_RA_SERF_CATEGORY_START  (APR_OS_START_USERERR \
                                         + (22 * SVN_ERR_CATEGORY_SIZE))
#define SVN_ERR_MALFUNC_CATEGORY_START  (APR_OS_START_USERERR \
                                         + (23 * SVN_ERR_CATEGORY_SIZE))

#endif /* DOXYGEN_SHOULD_SKIP_THIS */

/** Collection of Subversion error code values, located within the
 * APR user error space. */
SVN_ERROR_START

  /* validation ("BAD_FOO") errors */

  SVN_ERRDEF(SVN_ERR_BAD_CONTAINING_POOL,
             SVN_ERR_BAD_CATEGORY_START + 0,
             "Bad parent pool passed to svn_make_pool()")

  SVN_ERRDEF(SVN_ERR_BAD_FILENAME,
             SVN_ERR_BAD_CATEGORY_START + 1,
             "Bogus filename")

  SVN_ERRDEF(SVN_ERR_BAD_URL,
             SVN_ERR_BAD_CATEGORY_START + 2,
             "Bogus URL")

  SVN_ERRDEF(SVN_ERR_BAD_DATE,
             SVN_ERR_BAD_CATEGORY_START + 3,
             "Bogus date")

  SVN_ERRDEF(SVN_ERR_BAD_MIME_TYPE,
             SVN_ERR_BAD_CATEGORY_START + 4,
             "Bogus mime-type")

  /** @since New in 1.5.
   *
   * Note that there was an unused slot sitting here at
   * SVN_ERR_BAD_CATEGORY_START + 5, so error codes after this aren't
   * necessarily "New in 1.5" just because they come later.
   */
  SVN_ERRDEF(SVN_ERR_BAD_PROPERTY_VALUE,
             SVN_ERR_BAD_CATEGORY_START + 5,
             "Wrong or unexpected property value")

  SVN_ERRDEF(SVN_ERR_BAD_VERSION_FILE_FORMAT,
             SVN_ERR_BAD_CATEGORY_START + 6,
             "Version file format not correct")

  SVN_ERRDEF(SVN_ERR_BAD_RELATIVE_PATH,
             SVN_ERR_BAD_CATEGORY_START + 7,
             "Path is not an immediate child of the specified directory")

  SVN_ERRDEF(SVN_ERR_BAD_UUID,
             SVN_ERR_BAD_CATEGORY_START + 8,
             "Bogus UUID")

  /** @since New in 1.6. */
  SVN_ERRDEF(SVN_ERR_BAD_CONFIG_VALUE,
             SVN_ERR_BAD_CATEGORY_START + 9,
             "Invalid configuration value")

  SVN_ERRDEF(SVN_ERR_BAD_SERVER_SPECIFICATION,
             SVN_ERR_BAD_CATEGORY_START + 10,
             "Bogus server specification")

  SVN_ERRDEF(SVN_ERR_BAD_CHECKSUM_KIND,
             SVN_ERR_BAD_CATEGORY_START + 11,
             "Unsupported checksum type")

  SVN_ERRDEF(SVN_ERR_BAD_CHECKSUM_PARSE,
             SVN_ERR_BAD_CATEGORY_START + 12,
             "Invalid character in hex checksum")

  /** @since New in 1.7. */
  SVN_ERRDEF(SVN_ERR_BAD_TOKEN,
             SVN_ERR_BAD_CATEGORY_START + 13,
             "Unknown string value of token")

  /** @since New in 1.7. */
  SVN_ERRDEF(SVN_ERR_BAD_CHANGELIST_NAME,
             SVN_ERR_BAD_CATEGORY_START + 14,
             "Invalid changelist name")

  /** @since New in 1.8. */
  SVN_ERRDEF(SVN_ERR_BAD_ATOMIC,
             SVN_ERR_BAD_CATEGORY_START + 15,
             "Invalid atomic")

  /** @since New in 1.9. */
  SVN_ERRDEF(SVN_ERR_BAD_COMPRESSION_METHOD,
             SVN_ERR_BAD_CATEGORY_START + 16,
             "Invalid compression method")

  /* xml errors */

  SVN_ERRDEF(SVN_ERR_XML_ATTRIB_NOT_FOUND,
             SVN_ERR_XML_CATEGORY_START + 0,
             "No such XML tag attribute")

  SVN_ERRDEF(SVN_ERR_XML_MISSING_ANCESTRY,
             SVN_ERR_XML_CATEGORY_START + 1,
             "<delta-pkg> is missing ancestry")

  SVN_ERRDEF(SVN_ERR_XML_UNKNOWN_ENCODING,
             SVN_ERR_XML_CATEGORY_START + 2,
             "Unrecognized binary data encoding; can't decode")

  SVN_ERRDEF(SVN_ERR_XML_MALFORMED,
             SVN_ERR_XML_CATEGORY_START + 3,
             "XML data was not well-formed")

  SVN_ERRDEF(SVN_ERR_XML_UNESCAPABLE_DATA,
             SVN_ERR_XML_CATEGORY_START + 4,
             "Data cannot be safely XML-escaped")

  /* io errors */

  SVN_ERRDEF(SVN_ERR_IO_INCONSISTENT_EOL,
             SVN_ERR_IO_CATEGORY_START + 0,
             "Inconsistent line ending style")

  SVN_ERRDEF(SVN_ERR_IO_UNKNOWN_EOL,
             SVN_ERR_IO_CATEGORY_START + 1,
             "Unrecognized line ending style")

  /** @deprecated Unused, slated for removal in the next major release. */
  SVN_ERRDEF(SVN_ERR_IO_CORRUPT_EOL,
             SVN_ERR_IO_CATEGORY_START + 2,
             "Line endings other than expected")

  SVN_ERRDEF(SVN_ERR_IO_UNIQUE_NAMES_EXHAUSTED,
             SVN_ERR_IO_CATEGORY_START + 3,
             "Ran out of unique names")

  /** @deprecated Unused, slated for removal in the next major release. */
  SVN_ERRDEF(SVN_ERR_IO_PIPE_FRAME_ERROR,
             SVN_ERR_IO_CATEGORY_START + 4,
             "Framing error in pipe protocol")

  /** @deprecated Unused, slated for removal in the next major release. */
  SVN_ERRDEF(SVN_ERR_IO_PIPE_READ_ERROR,
             SVN_ERR_IO_CATEGORY_START + 5,
             "Read error in pipe")

  SVN_ERRDEF(SVN_ERR_IO_WRITE_ERROR,
             SVN_ERR_IO_CATEGORY_START + 6,
             "Write error")

  /** @since New in 1.7. */
  SVN_ERRDEF(SVN_ERR_IO_PIPE_WRITE_ERROR,
             SVN_ERR_IO_CATEGORY_START + 7,
             "Write error in pipe")

  /* stream errors */

  SVN_ERRDEF(SVN_ERR_STREAM_UNEXPECTED_EOF,
             SVN_ERR_STREAM_CATEGORY_START + 0,
             "Unexpected EOF on stream")

  SVN_ERRDEF(SVN_ERR_STREAM_MALFORMED_DATA,
             SVN_ERR_STREAM_CATEGORY_START + 1,
             "Malformed stream data")

  SVN_ERRDEF(SVN_ERR_STREAM_UNRECOGNIZED_DATA,
             SVN_ERR_STREAM_CATEGORY_START + 2,
             "Unrecognized stream data")

  /** @since New in 1.7. */
  SVN_ERRDEF(SVN_ERR_STREAM_SEEK_NOT_SUPPORTED,
             SVN_ERR_STREAM_CATEGORY_START + 3,
             "Stream doesn't support seeking")

  /* node errors */

  SVN_ERRDEF(SVN_ERR_NODE_UNKNOWN_KIND,
             SVN_ERR_NODE_CATEGORY_START + 0,
             "Unknown svn_node_kind")

  SVN_ERRDEF(SVN_ERR_NODE_UNEXPECTED_KIND,
             SVN_ERR_NODE_CATEGORY_START + 1,
             "Unexpected node kind found")

  /* entry errors */

  SVN_ERRDEF(SVN_ERR_ENTRY_NOT_FOUND,
             SVN_ERR_ENTRY_CATEGORY_START + 0,
             "Can't find an entry")

  /* UNUSED error slot:                    + 1 */

  SVN_ERRDEF(SVN_ERR_ENTRY_EXISTS,
             SVN_ERR_ENTRY_CATEGORY_START + 2,
             "Entry already exists")

  SVN_ERRDEF(SVN_ERR_ENTRY_MISSING_REVISION,
             SVN_ERR_ENTRY_CATEGORY_START + 3,
             "Entry has no revision")

  SVN_ERRDEF(SVN_ERR_ENTRY_MISSING_URL,
             SVN_ERR_ENTRY_CATEGORY_START + 4,
             "Entry has no URL")

  SVN_ERRDEF(SVN_ERR_ENTRY_ATTRIBUTE_INVALID,
             SVN_ERR_ENTRY_CATEGORY_START + 5,
             "Entry has an invalid attribute")

  SVN_ERRDEF(SVN_ERR_ENTRY_FORBIDDEN,
             SVN_ERR_ENTRY_CATEGORY_START + 6,
             "Can't create an entry for a forbidden name")

  /* wc errors */

  SVN_ERRDEF(SVN_ERR_WC_OBSTRUCTED_UPDATE,
             SVN_ERR_WC_CATEGORY_START + 0,
             "Obstructed update")

  /** @deprecated Unused, slated for removal in the next major release. */
  SVN_ERRDEF(SVN_ERR_WC_UNWIND_MISMATCH,
             SVN_ERR_WC_CATEGORY_START + 1,
             "Mismatch popping the WC unwind stack")

  /** @deprecated Unused, slated for removal in the next major release. */
  SVN_ERRDEF(SVN_ERR_WC_UNWIND_EMPTY,
             SVN_ERR_WC_CATEGORY_START + 2,
             "Attempt to pop empty WC unwind stack")

  /** @deprecated Unused, slated for removal in the next major release. */
  SVN_ERRDEF(SVN_ERR_WC_UNWIND_NOT_EMPTY,
             SVN_ERR_WC_CATEGORY_START + 3,
             "Attempt to unlock with non-empty unwind stack")

  SVN_ERRDEF(SVN_ERR_WC_LOCKED,
             SVN_ERR_WC_CATEGORY_START + 4,
             "Attempted to lock an already-locked dir")

  SVN_ERRDEF(SVN_ERR_WC_NOT_LOCKED,
             SVN_ERR_WC_CATEGORY_START + 5,
             "Working copy not locked; this is probably a bug, please report")

  /** @deprecated Unused, slated for removal in the next major release. */
  SVN_ERRDEF(SVN_ERR_WC_INVALID_LOCK,
             SVN_ERR_WC_CATEGORY_START + 6,
             "Invalid lock")

  /** @since New in 1.7. Previously this error number was used by
   * #SVN_ERR_WC_NOT_DIRECTORY, which is now an alias for this error. */
  SVN_ERRDEF(SVN_ERR_WC_NOT_WORKING_COPY,
             SVN_ERR_WC_CATEGORY_START + 7,
             "Path is not a working copy directory")

  /** @deprecated Provided for backward compatibility with the 1.6 API.
   * Use #SVN_ERR_WC_NOT_WORKING_COPY. */
  SVN_ERRDEF(SVN_ERR_WC_NOT_DIRECTORY,
             SVN_ERR_WC_NOT_WORKING_COPY,
             "Path is not a working copy directory")

  SVN_ERRDEF(SVN_ERR_WC_NOT_FILE,
             SVN_ERR_WC_CATEGORY_START + 8,
             "Path is not a working copy file")

  SVN_ERRDEF(SVN_ERR_WC_BAD_ADM_LOG,
             SVN_ERR_WC_CATEGORY_START + 9,
             "Problem running log")

  SVN_ERRDEF(SVN_ERR_WC_PATH_NOT_FOUND,
             SVN_ERR_WC_CATEGORY_START + 10,
             "Can't find a working copy path")

  SVN_ERRDEF(SVN_ERR_WC_NOT_UP_TO_DATE,
             SVN_ERR_WC_CATEGORY_START + 11,
             "Working copy is not up-to-date")

  SVN_ERRDEF(SVN_ERR_WC_LEFT_LOCAL_MOD,
             SVN_ERR_WC_CATEGORY_START + 12,
             "Left locally modified or unversioned files")

  SVN_ERRDEF(SVN_ERR_WC_SCHEDULE_CONFLICT,
             SVN_ERR_WC_CATEGORY_START + 13,
             "Unmergeable scheduling requested on an entry")

  SVN_ERRDEF(SVN_ERR_WC_PATH_FOUND,
             SVN_ERR_WC_CATEGORY_START + 14,
             "Found a working copy path")

  SVN_ERRDEF(SVN_ERR_WC_FOUND_CONFLICT,
             SVN_ERR_WC_CATEGORY_START + 15,
             "A conflict in the working copy obstructs the current operation")

  SVN_ERRDEF(SVN_ERR_WC_CORRUPT,
             SVN_ERR_WC_CATEGORY_START + 16,
             "Working copy is corrupt")

  SVN_ERRDEF(SVN_ERR_WC_CORRUPT_TEXT_BASE,
             SVN_ERR_WC_CATEGORY_START + 17,
             "Working copy text base is corrupt")

  SVN_ERRDEF(SVN_ERR_WC_NODE_KIND_CHANGE,
             SVN_ERR_WC_CATEGORY_START + 18,
             "Cannot change node kind")

  SVN_ERRDEF(SVN_ERR_WC_INVALID_OP_ON_CWD,
             SVN_ERR_WC_CATEGORY_START + 19,
             "Invalid operation on the current working directory")

  SVN_ERRDEF(SVN_ERR_WC_BAD_ADM_LOG_START,
             SVN_ERR_WC_CATEGORY_START + 20,
             "Problem on first log entry in a working copy")

  SVN_ERRDEF(SVN_ERR_WC_UNSUPPORTED_FORMAT,
             SVN_ERR_WC_CATEGORY_START + 21,
             "Unsupported working copy format")

  SVN_ERRDEF(SVN_ERR_WC_BAD_PATH,
             SVN_ERR_WC_CATEGORY_START + 22,
             "Path syntax not supported in this context")

  /** @since New in 1.2. */
  SVN_ERRDEF(SVN_ERR_WC_INVALID_SCHEDULE,
             SVN_ERR_WC_CATEGORY_START + 23,
             "Invalid schedule")

  /** @since New in 1.3. */
  SVN_ERRDEF(SVN_ERR_WC_INVALID_RELOCATION,
             SVN_ERR_WC_CATEGORY_START + 24,
             "Invalid relocation")

  /** @since New in 1.3. */
  SVN_ERRDEF(SVN_ERR_WC_INVALID_SWITCH,
             SVN_ERR_WC_CATEGORY_START + 25,
             "Invalid switch")

  /** @since New in 1.5. */
  SVN_ERRDEF(SVN_ERR_WC_MISMATCHED_CHANGELIST,
             SVN_ERR_WC_CATEGORY_START + 26,
             "Changelist doesn't match")

  /** @since New in 1.5. */
  SVN_ERRDEF(SVN_ERR_WC_CONFLICT_RESOLVER_FAILURE,
             SVN_ERR_WC_CATEGORY_START + 27,
             "Conflict resolution failed")

  SVN_ERRDEF(SVN_ERR_WC_COPYFROM_PATH_NOT_FOUND,
             SVN_ERR_WC_CATEGORY_START + 28,
             "Failed to locate 'copyfrom' path in working copy")

  /** @since New in 1.5.
   * @deprecated Provided for backward compatibility with the 1.6 API.
   * This event is not an error, and is now reported
   * via the standard notification mechanism instead. */
  SVN_ERRDEF(SVN_ERR_WC_CHANGELIST_MOVE,
             SVN_ERR_WC_CATEGORY_START + 29,
             "Moving a path from one changelist to another")

  /** @since New in 1.6. */
  SVN_ERRDEF(SVN_ERR_WC_CANNOT_DELETE_FILE_EXTERNAL,
             SVN_ERR_WC_CATEGORY_START + 30,
             "Cannot delete a file external")

  /** @since New in 1.6. */
  SVN_ERRDEF(SVN_ERR_WC_CANNOT_MOVE_FILE_EXTERNAL,
             SVN_ERR_WC_CATEGORY_START + 31,
             "Cannot move a file external")

  /** @since New in 1.7. */
  SVN_ERRDEF(SVN_ERR_WC_DB_ERROR,
             SVN_ERR_WC_CATEGORY_START + 32,
             "Something's amiss with the wc sqlite database")

  /** @since New in 1.7. */
  SVN_ERRDEF(SVN_ERR_WC_MISSING,
             SVN_ERR_WC_CATEGORY_START + 33,
             "The working copy is missing")

  /** @since New in 1.7. */
  SVN_ERRDEF(SVN_ERR_WC_NOT_SYMLINK,
             SVN_ERR_WC_CATEGORY_START + 34,
             "The specified node is not a symlink")

  /** @since New in 1.7. */
  SVN_ERRDEF(SVN_ERR_WC_PATH_UNEXPECTED_STATUS,
             SVN_ERR_WC_CATEGORY_START + 35,
             "The specified path has an unexpected status")

  /** @since New in 1.7. */
  SVN_ERRDEF(SVN_ERR_WC_UPGRADE_REQUIRED,
             SVN_ERR_WC_CATEGORY_START + 36,
             "The working copy needs to be upgraded")

  /** @since New in 1.7. */
  SVN_ERRDEF(SVN_ERR_WC_CLEANUP_REQUIRED,
             SVN_ERR_WC_CATEGORY_START + 37,
             "Previous operation has not finished; "
             "run 'cleanup' if it was interrupted")

  /** @since New in 1.7. */
  SVN_ERRDEF(SVN_ERR_WC_INVALID_OPERATION_DEPTH,
             SVN_ERR_WC_CATEGORY_START + 38,
             "The operation cannot be performed with the specified depth")

  /** @since New in 1.7. */
  SVN_ERRDEF(SVN_ERR_WC_PATH_ACCESS_DENIED,
             SVN_ERR_WC_CATEGORY_START + 39,
             "Couldn't open a working copy file because access was denied")

  /** @since New in 1.8. */
  SVN_ERRDEF(SVN_ERR_WC_MIXED_REVISIONS,
             SVN_ERR_WC_CATEGORY_START + 40,
             "Mixed-revision working copy was found but not expected")

  /** @since New in 1.8 */
  SVN_ERRDEF(SVN_ERR_WC_DUPLICATE_EXTERNALS_TARGET,
             SVN_ERR_WC_CATEGORY_START + 41,
             "Duplicate targets in svn:externals property")

  /* fs errors */

  SVN_ERRDEF(SVN_ERR_FS_GENERAL,
             SVN_ERR_FS_CATEGORY_START + 0,
             "General filesystem error")

  SVN_ERRDEF(SVN_ERR_FS_CLEANUP,
             SVN_ERR_FS_CATEGORY_START + 1,
             "Error closing filesystem")

  SVN_ERRDEF(SVN_ERR_FS_ALREADY_OPEN,
             SVN_ERR_FS_CATEGORY_START + 2,
             "Filesystem is already open")

  SVN_ERRDEF(SVN_ERR_FS_NOT_OPEN,
             SVN_ERR_FS_CATEGORY_START + 3,
             "Filesystem is not open")

  SVN_ERRDEF(SVN_ERR_FS_CORRUPT,
             SVN_ERR_FS_CATEGORY_START + 4,
             "Filesystem is corrupt")

  SVN_ERRDEF(SVN_ERR_FS_PATH_SYNTAX,
             SVN_ERR_FS_CATEGORY_START + 5,
             "Invalid filesystem path syntax")

  SVN_ERRDEF(SVN_ERR_FS_NO_SUCH_REVISION,
             SVN_ERR_FS_CATEGORY_START + 6,
             "Invalid filesystem revision number")

  SVN_ERRDEF(SVN_ERR_FS_NO_SUCH_TRANSACTION,
             SVN_ERR_FS_CATEGORY_START + 7,
             "Invalid filesystem transaction name")

  SVN_ERRDEF(SVN_ERR_FS_NO_SUCH_ENTRY,
             SVN_ERR_FS_CATEGORY_START + 8,
             "Filesystem directory has no such entry")

  SVN_ERRDEF(SVN_ERR_FS_NO_SUCH_REPRESENTATION,
             SVN_ERR_FS_CATEGORY_START + 9,
             "Filesystem has no such representation")

  SVN_ERRDEF(SVN_ERR_FS_NO_SUCH_STRING,
             SVN_ERR_FS_CATEGORY_START + 10,
             "Filesystem has no such string")

  SVN_ERRDEF(SVN_ERR_FS_NO_SUCH_COPY,
             SVN_ERR_FS_CATEGORY_START + 11,
             "Filesystem has no such copy")

  SVN_ERRDEF(SVN_ERR_FS_TRANSACTION_NOT_MUTABLE,
             SVN_ERR_FS_CATEGORY_START + 12,
             "The specified transaction is not mutable")

  SVN_ERRDEF(SVN_ERR_FS_NOT_FOUND,
             SVN_ERR_FS_CATEGORY_START + 13,
             "Filesystem has no item")

  SVN_ERRDEF(SVN_ERR_FS_ID_NOT_FOUND,
             SVN_ERR_FS_CATEGORY_START + 14,
             "Filesystem has no such node-rev-id")

  SVN_ERRDEF(SVN_ERR_FS_NOT_ID,
             SVN_ERR_FS_CATEGORY_START + 15,
             "String does not represent a node or node-rev-id")

  SVN_ERRDEF(SVN_ERR_FS_NOT_DIRECTORY,
             SVN_ERR_FS_CATEGORY_START + 16,
             "Name does not refer to a filesystem directory")

  SVN_ERRDEF(SVN_ERR_FS_NOT_FILE,
             SVN_ERR_FS_CATEGORY_START + 17,
             "Name does not refer to a filesystem file")

  SVN_ERRDEF(SVN_ERR_FS_NOT_SINGLE_PATH_COMPONENT,
             SVN_ERR_FS_CATEGORY_START + 18,
             "Name is not a single path component")

  SVN_ERRDEF(SVN_ERR_FS_NOT_MUTABLE,
             SVN_ERR_FS_CATEGORY_START + 19,
             "Attempt to change immutable filesystem node")

  SVN_ERRDEF(SVN_ERR_FS_ALREADY_EXISTS,
             SVN_ERR_FS_CATEGORY_START + 20,
             "Item already exists in filesystem")

  SVN_ERRDEF(SVN_ERR_FS_ROOT_DIR,
             SVN_ERR_FS_CATEGORY_START + 21,
             "Attempt to remove or recreate fs root dir")

  SVN_ERRDEF(SVN_ERR_FS_NOT_TXN_ROOT,
             SVN_ERR_FS_CATEGORY_START + 22,
             "Object is not a transaction root")

  SVN_ERRDEF(SVN_ERR_FS_NOT_REVISION_ROOT,
             SVN_ERR_FS_CATEGORY_START + 23,
             "Object is not a revision root")

  SVN_ERRDEF(SVN_ERR_FS_CONFLICT,
             SVN_ERR_FS_CATEGORY_START + 24,
             "Merge conflict during commit")

  SVN_ERRDEF(SVN_ERR_FS_REP_CHANGED,
             SVN_ERR_FS_CATEGORY_START + 25,
             "A representation vanished or changed between reads")

  SVN_ERRDEF(SVN_ERR_FS_REP_NOT_MUTABLE,
             SVN_ERR_FS_CATEGORY_START + 26,
             "Tried to change an immutable representation")

  SVN_ERRDEF(SVN_ERR_FS_MALFORMED_SKEL,
             SVN_ERR_FS_CATEGORY_START + 27,
             "Malformed skeleton data")

  SVN_ERRDEF(SVN_ERR_FS_TXN_OUT_OF_DATE,
             SVN_ERR_FS_CATEGORY_START + 28,
             "Transaction is out of date")

  SVN_ERRDEF(SVN_ERR_FS_BERKELEY_DB,
             SVN_ERR_FS_CATEGORY_START + 29,
             "Berkeley DB error")

  SVN_ERRDEF(SVN_ERR_FS_BERKELEY_DB_DEADLOCK,
             SVN_ERR_FS_CATEGORY_START + 30,
             "Berkeley DB deadlock error")

  SVN_ERRDEF(SVN_ERR_FS_TRANSACTION_DEAD,
             SVN_ERR_FS_CATEGORY_START + 31,
             "Transaction is dead")

  SVN_ERRDEF(SVN_ERR_FS_TRANSACTION_NOT_DEAD,
             SVN_ERR_FS_CATEGORY_START + 32,
             "Transaction is not dead")

  /** @since New in 1.1. */
  SVN_ERRDEF(SVN_ERR_FS_UNKNOWN_FS_TYPE,
             SVN_ERR_FS_CATEGORY_START + 33,
             "Unknown FS type")

  /** @since New in 1.2. */
  SVN_ERRDEF(SVN_ERR_FS_NO_USER,
             SVN_ERR_FS_CATEGORY_START + 34,
             "No user associated with filesystem")

  /** @since New in 1.2. */
  SVN_ERRDEF(SVN_ERR_FS_PATH_ALREADY_LOCKED,
             SVN_ERR_FS_CATEGORY_START + 35,
             "Path is already locked")

  /** @since New in 1.2. */
  SVN_ERRDEF(SVN_ERR_FS_PATH_NOT_LOCKED,
             SVN_ERR_FS_CATEGORY_START + 36,
             "Path is not locked")

  /** @since New in 1.2. */
  SVN_ERRDEF(SVN_ERR_FS_BAD_LOCK_TOKEN,
             SVN_ERR_FS_CATEGORY_START + 37,
             "Lock token is incorrect")

  /** @since New in 1.2. */
  SVN_ERRDEF(SVN_ERR_FS_NO_LOCK_TOKEN,
             SVN_ERR_FS_CATEGORY_START + 38,
             "No lock token provided")

  /** @since New in 1.2. */
  SVN_ERRDEF(SVN_ERR_FS_LOCK_OWNER_MISMATCH,
             SVN_ERR_FS_CATEGORY_START + 39,
             "Username does not match lock owner")

  /** @since New in 1.2. */
  SVN_ERRDEF(SVN_ERR_FS_NO_SUCH_LOCK,
             SVN_ERR_FS_CATEGORY_START + 40,
             "Filesystem has no such lock")

  /** @since New in 1.2. */
  SVN_ERRDEF(SVN_ERR_FS_LOCK_EXPIRED,
             SVN_ERR_FS_CATEGORY_START + 41,
             "Lock has expired")

  /** @since New in 1.2. */
  SVN_ERRDEF(SVN_ERR_FS_OUT_OF_DATE,
             SVN_ERR_FS_CATEGORY_START + 42,
             "Item is out of date")

  /**@since New in 1.2.
   *
   * This is analogous to SVN_ERR_REPOS_UNSUPPORTED_VERSION.  To avoid
   * confusion with "versions" (i.e., releases) of Subversion, we've
   * started calling this the "format" number instead.  The old
   * SVN_ERR_REPOS_UNSUPPORTED_VERSION error predates this and so
   * retains its name.
   */
  SVN_ERRDEF(SVN_ERR_FS_UNSUPPORTED_FORMAT,
             SVN_ERR_FS_CATEGORY_START + 43,
             "Unsupported FS format")

  /** @since New in 1.5. */
  SVN_ERRDEF(SVN_ERR_FS_REP_BEING_WRITTEN,
             SVN_ERR_FS_CATEGORY_START + 44,
             "Representation is being written")

  /** @since New in 1.5. */
  SVN_ERRDEF(SVN_ERR_FS_TXN_NAME_TOO_LONG,
             SVN_ERR_FS_CATEGORY_START + 45,
             "The generated transaction name is too long")

  /** @since New in 1.5. */
  SVN_ERRDEF(SVN_ERR_FS_NO_SUCH_NODE_ORIGIN,
             SVN_ERR_FS_CATEGORY_START + 46,
             "Filesystem has no such node origin record")

  /** @since New in 1.5. */
  SVN_ERRDEF(SVN_ERR_FS_UNSUPPORTED_UPGRADE,
             SVN_ERR_FS_CATEGORY_START + 47,
             "Filesystem upgrade is not supported")

  /** @since New in 1.6. */
  SVN_ERRDEF(SVN_ERR_FS_NO_SUCH_CHECKSUM_REP,
             SVN_ERR_FS_CATEGORY_START + 48,
             "Filesystem has no such checksum-representation index record")

  /** @since New in 1.7. */
  SVN_ERRDEF(SVN_ERR_FS_PROP_BASEVALUE_MISMATCH,
             SVN_ERR_FS_CATEGORY_START + 49,
             "Property value in filesystem differs from the provided "
             "base value")

  /** @since New in 1.8. */
  SVN_ERRDEF(SVN_ERR_FS_INCORRECT_EDITOR_COMPLETION,
             SVN_ERR_FS_CATEGORY_START + 50,
             "The filesystem editor completion process was not followed")

  /** @since New in 1.8. */
  SVN_ERRDEF(SVN_ERR_FS_PACKED_REVPROP_READ_FAILURE,
             SVN_ERR_FS_CATEGORY_START + 51,
             "A packed revprop could not be read")

  /** @since New in 1.8. */
  SVN_ERRDEF(SVN_ERR_FS_REVPROP_CACHE_INIT_FAILURE,
             SVN_ERR_FS_CATEGORY_START + 52,
             "Could not initialize the revprop caching infrastructure.")

  /** @since New in 1.9. */
  SVN_ERRDEF(SVN_ERR_FS_ITEM_INDEX_CORRUPTION,
             SVN_ERR_FS_CATEGORY_START + 53,
             "Corrupt index file.")

  /** @since New in 1.9. */
  SVN_ERRDEF(SVN_ERR_FS_ITEM_INDEX_REVISION,
             SVN_ERR_FS_CATEGORY_START + 54,
             "Revision not covered by index.")

  /** @since New in 1.9. */
  SVN_ERRDEF(SVN_ERR_FS_ITEM_INDEX_OVERFLOW,
             SVN_ERR_FS_CATEGORY_START + 55,
             "Item index too large for this revision.")

  /** @since New in 1.9. */
  SVN_ERRDEF(SVN_ERR_FS_MALFORMED_TXN_ID,
             SVN_ERR_FS_CATEGORY_START + 56,
             "Malformed transaction ID string.")

  /** @since New in 1.9. */
  SVN_ERRDEF(SVN_ERR_FS_CONTAINER_INDEX,
             SVN_ERR_FS_CATEGORY_START + 57,
             "Container index out of range.")

  /** @since New in 1.9. */
  SVN_ERRDEF(SVN_ERR_FS_ITEM_INDEX_INCONSISTENT,
             SVN_ERR_FS_CATEGORY_START + 58,
             "Index files are inconsistent.")

  /* repos errors */

  SVN_ERRDEF(SVN_ERR_REPOS_LOCKED,
             SVN_ERR_REPOS_CATEGORY_START + 0,
             "The repository is locked, perhaps for db recovery")

  SVN_ERRDEF(SVN_ERR_REPOS_HOOK_FAILURE,
             SVN_ERR_REPOS_CATEGORY_START + 1,
             "A repository hook failed")

  SVN_ERRDEF(SVN_ERR_REPOS_BAD_ARGS,
             SVN_ERR_REPOS_CATEGORY_START + 2,
             "Incorrect arguments supplied")

  SVN_ERRDEF(SVN_ERR_REPOS_NO_DATA_FOR_REPORT,
             SVN_ERR_REPOS_CATEGORY_START + 3,
             "A report cannot be generated because no data was supplied")

  SVN_ERRDEF(SVN_ERR_REPOS_BAD_REVISION_REPORT,
             SVN_ERR_REPOS_CATEGORY_START + 4,
             "Bogus revision report")

  /* This is analogous to SVN_ERR_FS_UNSUPPORTED_FORMAT.  To avoid
   * confusion with "versions" (i.e., releases) of Subversion, we
   * started using the word "format" instead of "version".  However,
   * this error code's name predates that decision.
   */
  SVN_ERRDEF(SVN_ERR_REPOS_UNSUPPORTED_VERSION,
             SVN_ERR_REPOS_CATEGORY_START + 5,
             "Unsupported repository version")

  SVN_ERRDEF(SVN_ERR_REPOS_DISABLED_FEATURE,
             SVN_ERR_REPOS_CATEGORY_START + 6,
             "Disabled repository feature")

  SVN_ERRDEF(SVN_ERR_REPOS_POST_COMMIT_HOOK_FAILED,
             SVN_ERR_REPOS_CATEGORY_START + 7,
             "Error running post-commit hook")

  /** @since New in 1.2. */
  SVN_ERRDEF(SVN_ERR_REPOS_POST_LOCK_HOOK_FAILED,
             SVN_ERR_REPOS_CATEGORY_START + 8,
             "Error running post-lock hook")

  /** @since New in 1.2. */
  SVN_ERRDEF(SVN_ERR_REPOS_POST_UNLOCK_HOOK_FAILED,
             SVN_ERR_REPOS_CATEGORY_START + 9,
             "Error running post-unlock hook")

  /** @since New in 1.5. */
  SVN_ERRDEF(SVN_ERR_REPOS_UNSUPPORTED_UPGRADE,
             SVN_ERR_REPOS_CATEGORY_START + 10,
             "Repository upgrade is not supported")

  /* generic RA errors */

  SVN_ERRDEF(SVN_ERR_RA_ILLEGAL_URL,
             SVN_ERR_RA_CATEGORY_START + 0,
             "Bad URL passed to RA layer")

  SVN_ERRDEF(SVN_ERR_RA_NOT_AUTHORIZED,
             SVN_ERR_RA_CATEGORY_START + 1,
             "Authorization failed")

  SVN_ERRDEF(SVN_ERR_RA_UNKNOWN_AUTH,
             SVN_ERR_RA_CATEGORY_START + 2,
             "Unknown authorization method")

  SVN_ERRDEF(SVN_ERR_RA_NOT_IMPLEMENTED,
             SVN_ERR_RA_CATEGORY_START + 3,
             "Repository access method not implemented")

  SVN_ERRDEF(SVN_ERR_RA_OUT_OF_DATE,
             SVN_ERR_RA_CATEGORY_START + 4,
             "Item is out of date")

  SVN_ERRDEF(SVN_ERR_RA_NO_REPOS_UUID,
             SVN_ERR_RA_CATEGORY_START + 5,
             "Repository has no UUID")

  SVN_ERRDEF(SVN_ERR_RA_UNSUPPORTED_ABI_VERSION,
             SVN_ERR_RA_CATEGORY_START + 6,
             "Unsupported RA plugin ABI version")

  /** @since New in 1.2. */
  SVN_ERRDEF(SVN_ERR_RA_NOT_LOCKED,
             SVN_ERR_RA_CATEGORY_START + 7,
             "Path is not locked")

  /** @since New in 1.5. */
  SVN_ERRDEF(SVN_ERR_RA_PARTIAL_REPLAY_NOT_SUPPORTED,
             SVN_ERR_RA_CATEGORY_START + 8,
             "Server can only replay from the root of a repository")

  /** @since New in 1.5. */
  SVN_ERRDEF(SVN_ERR_RA_UUID_MISMATCH,
             SVN_ERR_RA_CATEGORY_START + 9,
             "Repository UUID does not match expected UUID")

  /** @since New in 1.6. */
  SVN_ERRDEF(SVN_ERR_RA_REPOS_ROOT_URL_MISMATCH,
             SVN_ERR_RA_CATEGORY_START + 10,
             "Repository root URL does not match expected root URL")

  /** @since New in 1.7. */
  SVN_ERRDEF(SVN_ERR_RA_SESSION_URL_MISMATCH,
             SVN_ERR_RA_CATEGORY_START + 11,
             "Session URL does not match expected session URL")

  /** @since New in 1.8. */
  SVN_ERRDEF(SVN_ERR_RA_CANNOT_CREATE_TUNNEL,
             SVN_ERR_RA_CATEGORY_START + 12,
             "Can't create tunnel")

  /* ra_dav errors */

  SVN_ERRDEF(SVN_ERR_RA_DAV_SOCK_INIT,
             SVN_ERR_RA_DAV_CATEGORY_START + 0,
             "RA layer failed to init socket layer")

  SVN_ERRDEF(SVN_ERR_RA_DAV_CREATING_REQUEST,
             SVN_ERR_RA_DAV_CATEGORY_START + 1,
             "RA layer failed to create HTTP request")

  SVN_ERRDEF(SVN_ERR_RA_DAV_REQUEST_FAILED,
             SVN_ERR_RA_DAV_CATEGORY_START + 2,
             "RA layer request failed")

  SVN_ERRDEF(SVN_ERR_RA_DAV_OPTIONS_REQ_FAILED,
             SVN_ERR_RA_DAV_CATEGORY_START + 3,
             "RA layer didn't receive requested OPTIONS info")

  SVN_ERRDEF(SVN_ERR_RA_DAV_PROPS_NOT_FOUND,
             SVN_ERR_RA_DAV_CATEGORY_START + 4,
             "RA layer failed to fetch properties")

  SVN_ERRDEF(SVN_ERR_RA_DAV_ALREADY_EXISTS,
             SVN_ERR_RA_DAV_CATEGORY_START + 5,
             "RA layer file already exists")

  /** @deprecated To improve consistency between ra layers, this error code
      is replaced by SVN_ERR_BAD_CONFIG_VALUE.
      Slated for removal in the next major release. */
  SVN_ERRDEF(SVN_ERR_RA_DAV_INVALID_CONFIG_VALUE,
             SVN_ERR_RA_DAV_CATEGORY_START + 6,
             "Invalid configuration value")

  /** @deprecated To improve consistency between ra layers, this error code
      is replaced in ra_serf by SVN_ERR_FS_NOT_FOUND.
      Slated for removal in the next major release. */
  SVN_ERRDEF(SVN_ERR_RA_DAV_PATH_NOT_FOUND,
             SVN_ERR_RA_DAV_CATEGORY_START + 7,
             "HTTP Path Not Found")

  SVN_ERRDEF(SVN_ERR_RA_DAV_PROPPATCH_FAILED,
             SVN_ERR_RA_DAV_CATEGORY_START + 8,
             "Failed to execute WebDAV PROPPATCH")

  /** @since New in 1.2. */
  SVN_ERRDEF(SVN_ERR_RA_DAV_MALFORMED_DATA,
             SVN_ERR_RA_DAV_CATEGORY_START + 9,
             "Malformed network data")

  /** @since New in 1.3 */
  SVN_ERRDEF(SVN_ERR_RA_DAV_RESPONSE_HEADER_BADNESS,
             SVN_ERR_RA_DAV_CATEGORY_START + 10,
             "Unable to extract data from response header")

  /** @since New in 1.5 */
  SVN_ERRDEF(SVN_ERR_RA_DAV_RELOCATED,
             SVN_ERR_RA_DAV_CATEGORY_START + 11,
             "Repository has been moved")

  /** @since New in 1.7 */
  SVN_ERRDEF(SVN_ERR_RA_DAV_CONN_TIMEOUT,
             SVN_ERR_RA_DAV_CATEGORY_START + 12,
             "Connection timed out")

  /** @since New in 1.6 */
  SVN_ERRDEF(SVN_ERR_RA_DAV_FORBIDDEN,
             SVN_ERR_RA_DAV_CATEGORY_START + 13,
             "URL access forbidden for unknown reason")

  /* ra_local errors */

  SVN_ERRDEF(SVN_ERR_RA_LOCAL_REPOS_NOT_FOUND,
             SVN_ERR_RA_LOCAL_CATEGORY_START + 0,
             "Couldn't find a repository")

  SVN_ERRDEF(SVN_ERR_RA_LOCAL_REPOS_OPEN_FAILED,
             SVN_ERR_RA_LOCAL_CATEGORY_START + 1,
             "Couldn't open a repository")

  /* svndiff errors */

  SVN_ERRDEF(SVN_ERR_SVNDIFF_INVALID_HEADER,
             SVN_ERR_SVNDIFF_CATEGORY_START + 0,
             "Svndiff data has invalid header")

  SVN_ERRDEF(SVN_ERR_SVNDIFF_CORRUPT_WINDOW,
             SVN_ERR_SVNDIFF_CATEGORY_START + 1,
             "Svndiff data contains corrupt window")

  SVN_ERRDEF(SVN_ERR_SVNDIFF_BACKWARD_VIEW,
             SVN_ERR_SVNDIFF_CATEGORY_START + 2,
             "Svndiff data contains backward-sliding source view")

  SVN_ERRDEF(SVN_ERR_SVNDIFF_INVALID_OPS,
             SVN_ERR_SVNDIFF_CATEGORY_START + 3,
             "Svndiff data contains invalid instruction")

  SVN_ERRDEF(SVN_ERR_SVNDIFF_UNEXPECTED_END,
             SVN_ERR_SVNDIFF_CATEGORY_START + 4,
             "Svndiff data ends unexpectedly")

  SVN_ERRDEF(SVN_ERR_SVNDIFF_INVALID_COMPRESSED_DATA,
             SVN_ERR_SVNDIFF_CATEGORY_START + 5,
             "Svndiff compressed data is invalid")

  /* mod_dav_svn errors */

  SVN_ERRDEF(SVN_ERR_APMOD_MISSING_PATH_TO_FS,
             SVN_ERR_APMOD_CATEGORY_START + 0,
             "Apache has no path to an SVN filesystem")

  SVN_ERRDEF(SVN_ERR_APMOD_MALFORMED_URI,
             SVN_ERR_APMOD_CATEGORY_START + 1,
             "Apache got a malformed URI")

  SVN_ERRDEF(SVN_ERR_APMOD_ACTIVITY_NOT_FOUND,
             SVN_ERR_APMOD_CATEGORY_START + 2,
             "Activity not found")

  SVN_ERRDEF(SVN_ERR_APMOD_BAD_BASELINE,
             SVN_ERR_APMOD_CATEGORY_START + 3,
             "Baseline incorrect")

  SVN_ERRDEF(SVN_ERR_APMOD_CONNECTION_ABORTED,
             SVN_ERR_APMOD_CATEGORY_START + 4,
             "Input/output error")

  /* libsvn_client errors */

  SVN_ERRDEF(SVN_ERR_CLIENT_VERSIONED_PATH_REQUIRED,
             SVN_ERR_CLIENT_CATEGORY_START + 0,
             "A path under version control is needed for this operation")

  SVN_ERRDEF(SVN_ERR_CLIENT_RA_ACCESS_REQUIRED,
             SVN_ERR_CLIENT_CATEGORY_START + 1,
             "Repository access is needed for this operation")

  SVN_ERRDEF(SVN_ERR_CLIENT_BAD_REVISION,
             SVN_ERR_CLIENT_CATEGORY_START + 2,
             "Bogus revision information given")

  SVN_ERRDEF(SVN_ERR_CLIENT_DUPLICATE_COMMIT_URL,
             SVN_ERR_CLIENT_CATEGORY_START + 3,
             "Attempting to commit to a URL more than once")

  SVN_ERRDEF(SVN_ERR_CLIENT_IS_BINARY_FILE,
             SVN_ERR_CLIENT_CATEGORY_START + 4,
             "Operation does not apply to binary file")

       /*### SVN_PROP_EXTERNALS needed to be replaced with "svn:externals"
         in order to get gettext translatable strings */
  SVN_ERRDEF(SVN_ERR_CLIENT_INVALID_EXTERNALS_DESCRIPTION,
             SVN_ERR_CLIENT_CATEGORY_START + 5,
             "Format of an svn:externals property was invalid")

  SVN_ERRDEF(SVN_ERR_CLIENT_MODIFIED,
             SVN_ERR_CLIENT_CATEGORY_START + 6,
             "Attempting restricted operation for modified resource")

  SVN_ERRDEF(SVN_ERR_CLIENT_IS_DIRECTORY,
             SVN_ERR_CLIENT_CATEGORY_START + 7,
             "Operation does not apply to directory")

  SVN_ERRDEF(SVN_ERR_CLIENT_REVISION_RANGE,
             SVN_ERR_CLIENT_CATEGORY_START + 8,
             "Revision range is not allowed")

  SVN_ERRDEF(SVN_ERR_CLIENT_INVALID_RELOCATION,
             SVN_ERR_CLIENT_CATEGORY_START + 9,
             "Inter-repository relocation not allowed")

  SVN_ERRDEF(SVN_ERR_CLIENT_REVISION_AUTHOR_CONTAINS_NEWLINE,
             SVN_ERR_CLIENT_CATEGORY_START + 10,
             "Author name cannot contain a newline")

  SVN_ERRDEF(SVN_ERR_CLIENT_PROPERTY_NAME,
             SVN_ERR_CLIENT_CATEGORY_START + 11,
             "Bad property name")

  /** @since New in 1.1. */
  SVN_ERRDEF(SVN_ERR_CLIENT_UNRELATED_RESOURCES,
             SVN_ERR_CLIENT_CATEGORY_START + 12,
             "Two versioned resources are unrelated")

  /** @since New in 1.2. */
  SVN_ERRDEF(SVN_ERR_CLIENT_MISSING_LOCK_TOKEN,
             SVN_ERR_CLIENT_CATEGORY_START + 13,
             "Path has no lock token")

  /** @since New in 1.5. */
  SVN_ERRDEF(SVN_ERR_CLIENT_MULTIPLE_SOURCES_DISALLOWED,
             SVN_ERR_CLIENT_CATEGORY_START + 14,
             "Operation does not support multiple sources")

  /** @since New in 1.5. */
  SVN_ERRDEF(SVN_ERR_CLIENT_NO_VERSIONED_PARENT,
             SVN_ERR_CLIENT_CATEGORY_START + 15,
             "No versioned parent directories")

  /** @since New in 1.5. */
  SVN_ERRDEF(SVN_ERR_CLIENT_NOT_READY_TO_MERGE,
             SVN_ERR_CLIENT_CATEGORY_START + 16,
             "Working copy and merge source not ready for reintegration")

  /** @since New in 1.6. */
  SVN_ERRDEF(SVN_ERR_CLIENT_FILE_EXTERNAL_OVERWRITE_VERSIONED,
             SVN_ERR_CLIENT_CATEGORY_START + 17,
             "A file external cannot overwrite an existing versioned item")

  /** @since New in 1.7. */
  SVN_ERRDEF(SVN_ERR_CLIENT_PATCH_BAD_STRIP_COUNT,
             SVN_ERR_CLIENT_CATEGORY_START + 18,
             "Invalid path component strip count specified")

  /** @since New in 1.7. */
  SVN_ERRDEF(SVN_ERR_CLIENT_CYCLE_DETECTED,
             SVN_ERR_CLIENT_CATEGORY_START + 19,
             "Detected a cycle while processing the operation")

  /** @since New in 1.7. */
  SVN_ERRDEF(SVN_ERR_CLIENT_MERGE_UPDATE_REQUIRED,
             SVN_ERR_CLIENT_CATEGORY_START + 20,
             "Working copy and merge source not ready for reintegration")

  /** @since New in 1.7. */
  SVN_ERRDEF(SVN_ERR_CLIENT_INVALID_MERGEINFO_NO_MERGETRACKING,
             SVN_ERR_CLIENT_CATEGORY_START + 21,
             "Invalid mergeinfo detected in merge target")

  /** @since New in 1.7. */
  SVN_ERRDEF(SVN_ERR_CLIENT_NO_LOCK_TOKEN,
             SVN_ERR_CLIENT_CATEGORY_START + 22,
             "Can't perform this operation without a valid lock token")

  /** @since New in 1.7. */
  SVN_ERRDEF(SVN_ERR_CLIENT_FORBIDDEN_BY_SERVER,
             SVN_ERR_CLIENT_CATEGORY_START + 23,
             "The operation is forbidden by the server")

  /* misc errors */

  SVN_ERRDEF(SVN_ERR_BASE,
             SVN_ERR_MISC_CATEGORY_START + 0,
             "A problem occurred; see other errors for details")

  SVN_ERRDEF(SVN_ERR_PLUGIN_LOAD_FAILURE,
             SVN_ERR_MISC_CATEGORY_START + 1,
             "Failure loading plugin")

  SVN_ERRDEF(SVN_ERR_MALFORMED_FILE,
             SVN_ERR_MISC_CATEGORY_START + 2,
             "Malformed file")

  SVN_ERRDEF(SVN_ERR_INCOMPLETE_DATA,
             SVN_ERR_MISC_CATEGORY_START + 3,
             "Incomplete data")

  SVN_ERRDEF(SVN_ERR_INCORRECT_PARAMS,
             SVN_ERR_MISC_CATEGORY_START + 4,
             "Incorrect parameters given")

  SVN_ERRDEF(SVN_ERR_UNVERSIONED_RESOURCE,
             SVN_ERR_MISC_CATEGORY_START + 5,
             "Tried a versioning operation on an unversioned resource")

  SVN_ERRDEF(SVN_ERR_TEST_FAILED,
             SVN_ERR_MISC_CATEGORY_START + 6,
             "Test failed")

  SVN_ERRDEF(SVN_ERR_UNSUPPORTED_FEATURE,
             SVN_ERR_MISC_CATEGORY_START + 7,
             "Trying to use an unsupported feature")

  SVN_ERRDEF(SVN_ERR_BAD_PROP_KIND,
             SVN_ERR_MISC_CATEGORY_START + 8,
             "Unexpected or unknown property kind")

  SVN_ERRDEF(SVN_ERR_ILLEGAL_TARGET,
             SVN_ERR_MISC_CATEGORY_START + 9,
             "Illegal target for the requested operation")

  SVN_ERRDEF(SVN_ERR_DELTA_MD5_CHECKSUM_ABSENT,
             SVN_ERR_MISC_CATEGORY_START + 10,
             "MD5 checksum is missing")

  SVN_ERRDEF(SVN_ERR_DIR_NOT_EMPTY,
             SVN_ERR_MISC_CATEGORY_START + 11,
             "Directory needs to be empty but is not")

  SVN_ERRDEF(SVN_ERR_EXTERNAL_PROGRAM,
             SVN_ERR_MISC_CATEGORY_START + 12,
             "Error calling external program")

  SVN_ERRDEF(SVN_ERR_SWIG_PY_EXCEPTION_SET,
             SVN_ERR_MISC_CATEGORY_START + 13,
             "Python exception has been set with the error")

  SVN_ERRDEF(SVN_ERR_CHECKSUM_MISMATCH,
             SVN_ERR_MISC_CATEGORY_START + 14,
             "A checksum mismatch occurred")

  SVN_ERRDEF(SVN_ERR_CANCELLED,
             SVN_ERR_MISC_CATEGORY_START + 15,
             "The operation was interrupted")

  SVN_ERRDEF(SVN_ERR_INVALID_DIFF_OPTION,
             SVN_ERR_MISC_CATEGORY_START + 16,
             "The specified diff option is not supported")

  SVN_ERRDEF(SVN_ERR_PROPERTY_NOT_FOUND,
             SVN_ERR_MISC_CATEGORY_START + 17,
             "Property not found")

  SVN_ERRDEF(SVN_ERR_NO_AUTH_FILE_PATH,
             SVN_ERR_MISC_CATEGORY_START + 18,
             "No auth file path available")

  /** @since New in 1.1. */
  SVN_ERRDEF(SVN_ERR_VERSION_MISMATCH,
             SVN_ERR_MISC_CATEGORY_START + 19,
             "Incompatible library version")

  /** @since New in 1.5. */
  SVN_ERRDEF(SVN_ERR_MERGEINFO_PARSE_ERROR,
             SVN_ERR_MISC_CATEGORY_START + 20,
             "Mergeinfo parse error")

  /** @since New in 1.5. */
  SVN_ERRDEF(SVN_ERR_CEASE_INVOCATION,
             SVN_ERR_MISC_CATEGORY_START + 21,
             "Cease invocation of this API")

  /** @since New in 1.5. */
  SVN_ERRDEF(SVN_ERR_REVNUM_PARSE_FAILURE,
             SVN_ERR_MISC_CATEGORY_START + 22,
             "Error parsing revision number")

  /** @since New in 1.5. */
  SVN_ERRDEF(SVN_ERR_ITER_BREAK,
             SVN_ERR_MISC_CATEGORY_START + 23,
             "Iteration terminated before completion")

  /** @since New in 1.5. */
  SVN_ERRDEF(SVN_ERR_UNKNOWN_CHANGELIST,
             SVN_ERR_MISC_CATEGORY_START + 24,
             "Unknown changelist")

  /** @since New in 1.5. */
  SVN_ERRDEF(SVN_ERR_RESERVED_FILENAME_SPECIFIED,
             SVN_ERR_MISC_CATEGORY_START + 25,
             "Reserved directory name in command line arguments")

  /** @since New in 1.5. */
  SVN_ERRDEF(SVN_ERR_UNKNOWN_CAPABILITY,
             SVN_ERR_MISC_CATEGORY_START + 26,
             "Inquiry about unknown capability")

  /** @since New in 1.6. */
  SVN_ERRDEF(SVN_ERR_TEST_SKIPPED,
             SVN_ERR_MISC_CATEGORY_START + 27,
             "Test skipped")

  /** @since New in 1.6. */
  SVN_ERRDEF(SVN_ERR_NO_APR_MEMCACHE,
             SVN_ERR_MISC_CATEGORY_START + 28,
             "APR memcache library not available")

  /** @since New in 1.6. */
  SVN_ERRDEF(SVN_ERR_ATOMIC_INIT_FAILURE,
             SVN_ERR_MISC_CATEGORY_START + 29,
             "Couldn't perform atomic initialization")

  /** @since New in 1.6. */
  SVN_ERRDEF(SVN_ERR_SQLITE_ERROR,
             SVN_ERR_MISC_CATEGORY_START + 30,
             "SQLite error")

  /** @since New in 1.6. */
  SVN_ERRDEF(SVN_ERR_SQLITE_READONLY,
             SVN_ERR_MISC_CATEGORY_START + 31,
             "Attempted to write to readonly SQLite db")

  /** @since New in 1.6.
   * @deprecated the internal sqlite support code does not manage schemas
   * any longer.  */
  SVN_ERRDEF(SVN_ERR_SQLITE_UNSUPPORTED_SCHEMA,
             SVN_ERR_MISC_CATEGORY_START + 32,
             "Unsupported schema found in SQLite db")

  /** @since New in 1.7. */
  SVN_ERRDEF(SVN_ERR_SQLITE_BUSY,
             SVN_ERR_MISC_CATEGORY_START + 33,
             "The SQLite db is busy")

  /** @since New in 1.7. */
  SVN_ERRDEF(SVN_ERR_SQLITE_RESETTING_FOR_ROLLBACK,
             SVN_ERR_MISC_CATEGORY_START + 34,
             "SQLite busy at transaction rollback; "
             "resetting all busy SQLite statements to allow rollback")

  /** @since New in 1.7. */
  SVN_ERRDEF(SVN_ERR_SQLITE_CONSTRAINT,
             SVN_ERR_MISC_CATEGORY_START + 35,
             "Constraint error in SQLite db")

  /** @since New in 1.8. */
  SVN_ERRDEF(SVN_ERR_TOO_MANY_MEMCACHED_SERVERS,
             SVN_ERR_MISC_CATEGORY_START + 36,
             "Too many memcached servers configured")

  /** @since New in 1.8. */
  SVN_ERRDEF(SVN_ERR_MALFORMED_VERSION_STRING,
             SVN_ERR_MISC_CATEGORY_START + 37,
             "Failed to parse version number string")

  /** @since New in 1.8. */
  SVN_ERRDEF(SVN_ERR_CORRUPTED_ATOMIC_STORAGE,
             SVN_ERR_MISC_CATEGORY_START + 38,
             "Atomic data storage is corrupt")

<<<<<<< HEAD
  /** @since New in 1.9. */
  SVN_ERRDEF(SVN_ERR_CORRUPT_PACKED_DATA,
             SVN_ERR_MISC_CATEGORY_START + 39,
             "Packed data stream is corrupt")
=======
  /** @since New in 1.8. */
  SVN_ERRDEF(SVN_ERR_UTF8PROC_ERROR,
             SVN_ERR_MISC_CATEGORY_START + 39,
             "utf8proc library error")

  /** @since New in 1.8. */
  SVN_ERRDEF(SVN_ERR_UTF8_GLOB,
             SVN_ERR_MISC_CATEGORY_START + 40,
             "Bad arguments to SQL operators GLOB or LIKE")
>>>>>>> dd6135a6

  /* command-line client errors */

  SVN_ERRDEF(SVN_ERR_CL_ARG_PARSING_ERROR,
             SVN_ERR_CL_CATEGORY_START + 0,
             "Error parsing arguments")

  SVN_ERRDEF(SVN_ERR_CL_INSUFFICIENT_ARGS,
             SVN_ERR_CL_CATEGORY_START + 1,
             "Not enough arguments provided")

  SVN_ERRDEF(SVN_ERR_CL_MUTUALLY_EXCLUSIVE_ARGS,
             SVN_ERR_CL_CATEGORY_START + 2,
             "Mutually exclusive arguments specified")

  SVN_ERRDEF(SVN_ERR_CL_ADM_DIR_RESERVED,
             SVN_ERR_CL_CATEGORY_START + 3,
             "Attempted command in administrative dir")

  SVN_ERRDEF(SVN_ERR_CL_LOG_MESSAGE_IS_VERSIONED_FILE,
             SVN_ERR_CL_CATEGORY_START + 4,
             "The log message file is under version control")

  SVN_ERRDEF(SVN_ERR_CL_LOG_MESSAGE_IS_PATHNAME,
             SVN_ERR_CL_CATEGORY_START + 5,
             "The log message is a pathname")

  SVN_ERRDEF(SVN_ERR_CL_COMMIT_IN_ADDED_DIR,
             SVN_ERR_CL_CATEGORY_START + 6,
             "Committing in directory scheduled for addition")

  SVN_ERRDEF(SVN_ERR_CL_NO_EXTERNAL_EDITOR,
             SVN_ERR_CL_CATEGORY_START + 7,
             "No external editor available")

  SVN_ERRDEF(SVN_ERR_CL_BAD_LOG_MESSAGE,
             SVN_ERR_CL_CATEGORY_START + 8,
             "Something is wrong with the log message's contents")

  SVN_ERRDEF(SVN_ERR_CL_UNNECESSARY_LOG_MESSAGE,
             SVN_ERR_CL_CATEGORY_START + 9,
             "A log message was given where none was necessary")

  SVN_ERRDEF(SVN_ERR_CL_NO_EXTERNAL_MERGE_TOOL,
             SVN_ERR_CL_CATEGORY_START + 10,
             "No external merge tool available")

  SVN_ERRDEF(SVN_ERR_CL_ERROR_PROCESSING_EXTERNALS,
             SVN_ERR_CL_CATEGORY_START + 11,
             "Failed processing one or more externals definitions")

  /* ra_svn errors */

  SVN_ERRDEF(SVN_ERR_RA_SVN_CMD_ERR,
             SVN_ERR_RA_SVN_CATEGORY_START + 0,
             "Special code for wrapping server errors to report to client")

  SVN_ERRDEF(SVN_ERR_RA_SVN_UNKNOWN_CMD,
             SVN_ERR_RA_SVN_CATEGORY_START + 1,
             "Unknown svn protocol command")

  SVN_ERRDEF(SVN_ERR_RA_SVN_CONNECTION_CLOSED,
             SVN_ERR_RA_SVN_CATEGORY_START + 2,
             "Network connection closed unexpectedly")

  SVN_ERRDEF(SVN_ERR_RA_SVN_IO_ERROR,
             SVN_ERR_RA_SVN_CATEGORY_START + 3,
             "Network read/write error")

  SVN_ERRDEF(SVN_ERR_RA_SVN_MALFORMED_DATA,
             SVN_ERR_RA_SVN_CATEGORY_START + 4,
             "Malformed network data")

  SVN_ERRDEF(SVN_ERR_RA_SVN_REPOS_NOT_FOUND,
             SVN_ERR_RA_SVN_CATEGORY_START + 5,
             "Couldn't find a repository")

  SVN_ERRDEF(SVN_ERR_RA_SVN_BAD_VERSION,
             SVN_ERR_RA_SVN_CATEGORY_START + 6,
             "Client/server version mismatch")

  /** @since New in 1.5. */
  SVN_ERRDEF(SVN_ERR_RA_SVN_NO_MECHANISMS,
             SVN_ERR_RA_SVN_CATEGORY_START + 7,
             "Cannot negotiate authentication mechanism")

  /** @since New in 1.7  */
  SVN_ERRDEF(SVN_ERR_RA_SVN_EDIT_ABORTED,
             SVN_ERR_RA_SVN_CATEGORY_START + 8,
             "Editor drive was aborted")

  /* libsvn_auth errors */

       /* this error can be used when an auth provider doesn't have
          the creds, but no other "real" error occurred. */
  SVN_ERRDEF(SVN_ERR_AUTHN_CREDS_UNAVAILABLE,
             SVN_ERR_AUTHN_CATEGORY_START + 0,
             "Credential data unavailable")

  SVN_ERRDEF(SVN_ERR_AUTHN_NO_PROVIDER,
             SVN_ERR_AUTHN_CATEGORY_START + 1,
             "No authentication provider available")

  SVN_ERRDEF(SVN_ERR_AUTHN_PROVIDERS_EXHAUSTED,
             SVN_ERR_AUTHN_CATEGORY_START + 2,
             "All authentication providers exhausted")

  SVN_ERRDEF(SVN_ERR_AUTHN_CREDS_NOT_SAVED,
             SVN_ERR_AUTHN_CATEGORY_START + 3,
             "Credentials not saved")

  /** @since New in 1.5. */
  SVN_ERRDEF(SVN_ERR_AUTHN_FAILED,
             SVN_ERR_AUTHN_CATEGORY_START + 4,
             "Authentication failed")

  /* authorization errors */

  SVN_ERRDEF(SVN_ERR_AUTHZ_ROOT_UNREADABLE,
             SVN_ERR_AUTHZ_CATEGORY_START + 0,
             "Read access denied for root of edit")

  /** @since New in 1.1. */
  SVN_ERRDEF(SVN_ERR_AUTHZ_UNREADABLE,
             SVN_ERR_AUTHZ_CATEGORY_START + 1,
             "Item is not readable")

  /** @since New in 1.1. */
  SVN_ERRDEF(SVN_ERR_AUTHZ_PARTIALLY_READABLE,
             SVN_ERR_AUTHZ_CATEGORY_START + 2,
             "Item is partially readable")

  SVN_ERRDEF(SVN_ERR_AUTHZ_INVALID_CONFIG,
             SVN_ERR_AUTHZ_CATEGORY_START + 3,
             "Invalid authz configuration")

  /** @since New in 1.3 */
  SVN_ERRDEF(SVN_ERR_AUTHZ_UNWRITABLE,
             SVN_ERR_AUTHZ_CATEGORY_START + 4,
             "Item is not writable")


  /* libsvn_diff errors */

  SVN_ERRDEF(SVN_ERR_DIFF_DATASOURCE_MODIFIED,
             SVN_ERR_DIFF_CATEGORY_START + 0,
             "Diff data source modified unexpectedly")

  /* libsvn_ra_serf errors */
  /** @since New in 1.5. */
  SVN_ERRDEF(SVN_ERR_RA_SERF_SSPI_INITIALISATION_FAILED,
             SVN_ERR_RA_SERF_CATEGORY_START + 0,
             "Initialization of SSPI library failed")
  /** @since New in 1.5. */
  SVN_ERRDEF(SVN_ERR_RA_SERF_SSL_CERT_UNTRUSTED,
             SVN_ERR_RA_SERF_CATEGORY_START + 1,
             "Server SSL certificate untrusted")
  /** @since New in 1.7.
      @deprecated GSSAPI now handled by serf rather than libsvn_ra_serf. */
  SVN_ERRDEF(SVN_ERR_RA_SERF_GSSAPI_INITIALISATION_FAILED,
             SVN_ERR_RA_SERF_CATEGORY_START + 2,
             "Initialization of the GSSAPI context failed")

  /** @since New in 1.7. */
  SVN_ERRDEF(SVN_ERR_RA_SERF_WRAPPED_ERROR,
             SVN_ERR_RA_SERF_CATEGORY_START + 3,
             "While handling serf response:")

  /* malfunctions such as assertion failures */

  SVN_ERRDEF(SVN_ERR_ASSERTION_FAIL,
             SVN_ERR_MALFUNC_CATEGORY_START + 0,
             "Assertion failure")

  SVN_ERRDEF(SVN_ERR_ASSERTION_ONLY_TRACING_LINKS,
             SVN_ERR_MALFUNC_CATEGORY_START + 1,
             "No non-tracing links found in the error chain")

SVN_ERROR_END


#undef SVN_ERROR_START
#undef SVN_ERRDEF
#undef SVN_ERROR_END

#ifdef __cplusplus
}
#endif /* __cplusplus */

#endif /* defined(SVN_ERROR_BUILD_ARRAY) || !defined(SVN_ERROR_ENUM_DEFINED) */<|MERGE_RESOLUTION|>--- conflicted
+++ resolved
@@ -1365,12 +1365,6 @@
              SVN_ERR_MISC_CATEGORY_START + 38,
              "Atomic data storage is corrupt")
 
-<<<<<<< HEAD
-  /** @since New in 1.9. */
-  SVN_ERRDEF(SVN_ERR_CORRUPT_PACKED_DATA,
-             SVN_ERR_MISC_CATEGORY_START + 39,
-             "Packed data stream is corrupt")
-=======
   /** @since New in 1.8. */
   SVN_ERRDEF(SVN_ERR_UTF8PROC_ERROR,
              SVN_ERR_MISC_CATEGORY_START + 39,
@@ -1380,7 +1374,11 @@
   SVN_ERRDEF(SVN_ERR_UTF8_GLOB,
              SVN_ERR_MISC_CATEGORY_START + 40,
              "Bad arguments to SQL operators GLOB or LIKE")
->>>>>>> dd6135a6
+
+  /** @since New in 1.9. */
+  SVN_ERRDEF(SVN_ERR_CORRUPT_PACKED_DATA,
+             SVN_ERR_MISC_CATEGORY_START + 41,
+             "Packed data stream is corrupt")
 
   /* command-line client errors */
 
