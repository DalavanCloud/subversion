--- conflicted
+++ resolved
@@ -365,22 +365,14 @@
              SVN_ERR_WC_CATEGORY_START + 6,
              "Invalid lock")
 
-<<<<<<< HEAD
- /** Previously this error number was used by SVN_ERR_WC_NOT_DIRECTORY, which
-=======
  /** Previously this error number was used by #SVN_ERR_WC_NOT_DIRECTORY, which
->>>>>>> 8d8a5012
   * is now an alias for this error.
   * @since Since 1.7. */
   SVN_ERRDEF(SVN_ERR_WC_NOT_WORKING_COPY,
              SVN_ERR_WC_CATEGORY_START + 7,
              "Path is not a working copy directory")
 
-<<<<<<< HEAD
-  /* This name is deprecated. Use SVN_ERR_WC_NOT_WORKING_COPY.
-=======
   /** This name is deprecated. Use #SVN_ERR_WC_NOT_WORKING_COPY.
->>>>>>> 8d8a5012
    * @deprecated Provided for backward compatibility with the 1.6 API. */
 #define SVN_ERR_WC_NOT_DIRECTORY SVN_ERR_WC_NOT_WORKING_COPY
 
@@ -519,14 +511,11 @@
   SVN_ERRDEF(SVN_ERR_WC_CLEANUP_REQUIRED,
              SVN_ERR_WC_CATEGORY_START + 37,
              "Previous operation was interrupted; run 'svn cleanup'")
-<<<<<<< HEAD
-=======
 
   /** @since New in 1.7. */
   SVN_ERRDEF(SVN_ERR_WC_INVALID_OPERATION_DEPTH,
              SVN_ERR_WC_CATEGORY_START + 38,
              "This operation can not be performed with just this depth.")
->>>>>>> 8d8a5012
 
   /* fs errors */
 
@@ -749,15 +738,12 @@
              SVN_ERR_FS_CATEGORY_START + 48,
              "Filesystem has no such checksum-representation index record")
 
-<<<<<<< HEAD
-=======
   /** @since New in 1.7. */
   SVN_ERRDEF(SVN_ERR_FS_PROP_BASEVALUE_MISMATCH,
              SVN_ERR_FS_CATEGORY_START + 49,
              "Property value in filesystem differs from the provided "
              "base value")
 
->>>>>>> 8d8a5012
   /* repos errors */
 
   SVN_ERRDEF(SVN_ERR_REPOS_LOCKED,
@@ -1348,20 +1334,12 @@
              SVN_ERR_MISC_CATEGORY_START + 32,
              "Unsupported schema found in SQLite db")
 
-<<<<<<< HEAD
-/** @since New in 1.7. */
-=======
-  /** @since New in 1.7. */
->>>>>>> 8d8a5012
+  /** @since New in 1.7. */
   SVN_ERRDEF(SVN_ERR_SQLITE_BUSY,
              SVN_ERR_MISC_CATEGORY_START + 33,
              "The SQLite db is busy")
 
-<<<<<<< HEAD
-/** @since New in 1.7. */
-=======
-  /** @since New in 1.7. */
->>>>>>> 8d8a5012
+  /** @since New in 1.7. */
   SVN_ERRDEF(SVN_ERR_SQLITE_RESETTING_FOR_ROLLBACK,
              SVN_ERR_MISC_CATEGORY_START + 34,
              "SQLite busy at transaction rollback; "
