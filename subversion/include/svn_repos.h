--- conflicted
+++ resolved
@@ -2868,7 +2868,6 @@
  * cancel_baton as argument to see if the caller wishes to cancel the
  * verification.
  *
-<<<<<<< HEAD
  * Use @a scratch_pool for temporary allocation.
  *
  * Return an error if there were any failures during verification, or
@@ -2918,9 +2917,6 @@
  *
  * @since New in 1.5.
  * @deprecated Provided for backward compatibility with the 1.6 API.
-=======
- * @since New in 1.5.
->>>>>>> 8595db6c
  */
 SVN_DEPRECATED
 svn_error_t *
@@ -3110,7 +3106,7 @@
 /** Similar to svn_repos_load_fs5(), but with @a ignore_dates
  * always passed as FALSE.
  *
- * @since New in 1.9.
+ * @since New in 1.8.
  * @deprecated Provided for backward compatibility with the 1.8 API.
  */
 SVN_DEPRECATED
@@ -3360,17 +3356,56 @@
  * If @a use_history is set, then the parser will require relative
  * 'copyfrom' history to exist in the repository when it encounters
  * nodes that are added-with-history.
+ * ### What does 'require relative copyfrom history to exist' mean?
+ * ### What happens if @a use_history is false?
+ *
+ * If @a use_pre_commit_hook is set, call the repository's pre-commit
+ * hook before committing each loaded revision.
+ *
+ * If @a use_post_commit_hook is set, call the repository's
+ * post-commit hook after committing each loaded revision.
  *
  * If @a validate_props is set, then validate Subversion revision and
  * node properties (those in the svn: namespace) against established
  * rules for those things.
  *
+ * If @a ignore_dates is set, ignore any revision datestamps found in
+ * @a dumpstream, allowing the revisions created by the load process
+ * to be stamped as if they were newly created via the normal commit
+ * process.
+ *
  * If @a parent_dir is not NULL, then the parser will reparent all the
  * loaded nodes, from root to @a parent_dir.  The directory @a parent_dir
  * must be an existing directory in the repository.
  *
+ * @since New in 1.9.
+ */
+svn_error_t *
+svn_repos_get_fs_build_parser5(const svn_repos_parse_fns3_t **callbacks,
+                               void **parse_baton,
+                               svn_repos_t *repos,
+                               svn_revnum_t start_rev,
+                               svn_revnum_t end_rev,
+                               svn_boolean_t use_history,
+                               svn_boolean_t validate_props,
+                               enum svn_repos_load_uuid uuid_action,
+                               const char *parent_dir,
+                               svn_boolean_t use_pre_commit_hook,
+                               svn_boolean_t use_post_commit_hook,
+                               svn_boolean_t ignore_dates,
+                               svn_repos_notify_func_t notify_func,
+                               void *notify_baton,
+                               apr_pool_t *pool);
+
+/**
+ * Similar to svn_repos_get_fs_build_parser5(), but with the
+ * @c use_pre_commit_hook, @c use_post_commit_hook and @c ignore_dates
+ * arguments all false.
+ *
  * @since New in 1.8.
- */
+ * @deprecated Provided for backward compatibility with the 1.8 API.
+ */
+SVN_DEPRECATED
 svn_error_t *
 svn_repos_get_fs_build_parser4(const svn_repos_parse_fns3_t **parser,
                                void **parse_baton,
