--- conflicted
+++ resolved
@@ -123,13 +123,9 @@
 /**
  * Return the value of property @a prop_name as it is in @a properties,
  * with values <tt>const svn_string_t</tt>. If @a prop_name is not
-<<<<<<< HEAD
- * in @a properties or @ properties is NULL, return NULL.
-=======
  * in @a properties or @a properties is NULL, return NULL.
  *
  * @since New in 1.7.
->>>>>>> 4cf18c3e
  */
 const char *
 svn_prop_get_value(apr_hash_t *properties,
@@ -376,28 +372,6 @@
 
 /** Meta-data properties.
  *
-<<<<<<< HEAD
- * ====================================================================
- *    Licensed to the Apache Software Foundation (ASF) under one
- *    or more contributor license agreements.  See the NOTICE file
- *    distributed with this work for additional information
- *    regarding copyright ownership.  The ASF licenses this file
- *    to you under the Apache License, Version 2.0 (the
- *    "License"); you may not use this file except in compliance
- *    with the License.  You may obtain a copy of the License at
- *
- *      http://www.apache.org/licenses/LICENSE-2.0
- *
- *    Unless required by applicable law or agreed to in writing,
- *    software distributed under the License is distributed on an
- *    "AS IS" BASIS, WITHOUT WARRANTIES OR CONDITIONS OF ANY
- *    KIND, either express or implied.  See the License for the
- *    specific language governing permissions and limitations
- *    under the License.
- * ====================================================================
- *
-=======
->>>>>>> 4cf18c3e
  * The following properties are used for storing meta-data about
  * individual entries in the meta-data branches of subversion,
  * see issue #1256 or browseable at
