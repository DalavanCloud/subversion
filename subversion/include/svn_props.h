--- conflicted
+++ resolved
@@ -404,11 +404,7 @@
  * <pre reason="Should use 'verbatim' instead, but Doxygen v1.6.1 & v1.7.1
  *              then doesn't recognize the #define; presumably a bug.">
       name = svn:wc:dav_url
-<<<<<<< HEAD
-      val  = http://www.example.com/repos/452348/e.289 @endverbatim
-=======
       val  = http://www.example.com/repos/452348/e.289 </pre>
->>>>>>> 8d8a5012
  *
  * The client will try to protect WC props by warning users against
  * changing them.  The client will also send them back to the RA layer
