/**
 * @copyright
 * ====================================================================
 *    Licensed to the Apache Software Foundation (ASF) under one
 *    or more contributor license agreements.  See the NOTICE file
 *    distributed with this work for additional information
 *    regarding copyright ownership.  The ASF licenses this file
 *    to you under the Apache License, Version 2.0 (the
 *    "License"); you may not use this file except in compliance
 *    with the License.  You may obtain a copy of the License at
 *
 *      http://www.apache.org/licenses/LICENSE-2.0
 *
 *    Unless required by applicable law or agreed to in writing,
 *    software distributed under the License is distributed on an
 *    "AS IS" BASIS, WITHOUT WARRANTIES OR CONDITIONS OF ANY
 *    KIND, either express or implied.  See the License for the
 *    specific language governing permissions and limitations
 *    under the License.
 * ====================================================================
 * @endcopyright
 *
 * @file svn_client.h
 * @brief Subversion's client library
 *
 * Requires:  The working copy library and repository access library.
 * Provides:  Broad wrappers around working copy library functionality.
 * Used By:   Client programs.
 */

#ifndef SVN_CLIENT_H
#define SVN_CLIENT_H

#include <apr.h>
#include <apr_pools.h>
#include <apr_hash.h>
#include <apr_tables.h>
#include <apr_getopt.h>
#include <apr_file_io.h>
#include <apr_time.h>

#include "svn_types.h"
#include "svn_string.h"
#include "svn_wc.h"
#include "svn_opt.h"
#include "svn_version.h"
#include "svn_ra.h"
#include "svn_diff.h"
#include "svn_auth.h"

#ifdef __cplusplus
extern "C" {
#endif /* __cplusplus */



/**
 * Get libsvn_client version information.
 *
 * @since New in 1.1.
 */
const svn_version_t *
svn_client_version(void);

/** Client supporting functions
 *
 * @defgroup clnt_support Client supporting subsystem
 *
 * @{
 */


/*** Authentication stuff ***/

/**  The new authentication system allows the RA layer to "pull"
 *   information as needed from libsvn_client.
 *
 *   @deprecated Replaced by the svn_auth_* functions.
 *   @see auth_fns
 *
 *   @defgroup auth_fns_depr (deprecated) AuthZ client subsystem
 *
 *   @{
 */

/** Create and return @a *provider, an authentication provider of type
 * svn_auth_cred_simple_t that gets information by prompting the user
 * with @a prompt_func and @a prompt_baton.  Allocate @a *provider in
 * @a pool.
 *
 * If both #SVN_AUTH_PARAM_DEFAULT_USERNAME and
 * #SVN_AUTH_PARAM_DEFAULT_PASSWORD are defined as runtime
 * parameters in the @c auth_baton, then @a *provider will return the
 * default arguments when svn_auth_first_credentials() is called.  If
 * svn_auth_first_credentials() fails, then @a *provider will
 * re-prompt @a retry_limit times (via svn_auth_next_credentials()).
 * For infinite retries, set @a retry_limit to value less than 0.
 *
 * @deprecated Provided for backward compatibility with the 1.3 API.
 * Use svn_auth_get_simple_prompt_provider() instead.
 */
SVN_DEPRECATED
void
svn_client_get_simple_prompt_provider(
  svn_auth_provider_object_t **provider,
  svn_auth_simple_prompt_func_t prompt_func,
  void *prompt_baton,
  int retry_limit,
  apr_pool_t *pool);


/** Create and return @a *provider, an authentication provider of type
 * #svn_auth_cred_username_t that gets information by prompting the
 * user with @a prompt_func and @a prompt_baton.  Allocate @a *provider
 * in @a pool.
 *
 * If #SVN_AUTH_PARAM_DEFAULT_USERNAME is defined as a runtime
 * parameter in the @c auth_baton, then @a *provider will return the
 * default argument when svn_auth_first_credentials() is called.  If
 * svn_auth_first_credentials() fails, then @a *provider will
 * re-prompt @a retry_limit times (via svn_auth_next_credentials()).
 * For infinite retries, set @a retry_limit to value less than 0.
 *
 * @deprecated Provided for backward compatibility with the 1.3 API.
 * Use svn_auth_get_username_prompt_provider() instead.
 */
SVN_DEPRECATED
void
svn_client_get_username_prompt_provider(
  svn_auth_provider_object_t **provider,
  svn_auth_username_prompt_func_t prompt_func,
  void *prompt_baton,
  int retry_limit,
  apr_pool_t *pool);


/** Create and return @a *provider, an authentication provider of type
 * #svn_auth_cred_simple_t that gets/sets information from the user's
 * ~/.subversion configuration directory.  Allocate @a *provider in
 * @a pool.
 *
 * If a default username or password is available, @a *provider will
 * honor them as well, and return them when
 * svn_auth_first_credentials() is called.  (see
 * #SVN_AUTH_PARAM_DEFAULT_USERNAME and #SVN_AUTH_PARAM_DEFAULT_PASSWORD).
 *
 * @deprecated Provided for backward compatibility with the 1.3 API.
 * Use svn_auth_get_simple_provider2() instead.
 */
SVN_DEPRECATED
void
svn_client_get_simple_provider(svn_auth_provider_object_t **provider,
                               apr_pool_t *pool);


#if (defined(WIN32) && !defined(__MINGW32__)) || defined(DOXYGEN) || defined(CTYPESGEN) || defined(SWIG)
/**
 * Create and return @a *provider, an authentication provider of type
 * #svn_auth_cred_simple_t that gets/sets information from the user's
 * ~/.subversion configuration directory.  Allocate @a *provider in
 * @a pool.
 *
 * This is like svn_client_get_simple_provider(), except that, when
 * running on Window 2000 or newer (or any other Windows version that
 * includes the CryptoAPI), the provider encrypts the password before
 * storing it to disk. On earlier versions of Windows, the provider
 * does nothing.
 *
 * @since New in 1.2.
 * @note This function is only available on Windows.
 *
 * @note An administrative password reset may invalidate the account's
 * secret key. This function will detect that situation and behave as
 * if the password were not cached at all.
 *
 * @deprecated Provided for backward compatibility with the 1.3 API.
 * Use svn_auth_get_windows_simple_provider() instead.
 */
SVN_DEPRECATED
void
svn_client_get_windows_simple_provider(svn_auth_provider_object_t **provider,
                                       apr_pool_t *pool);
#endif /* WIN32 && !__MINGW32__ || DOXYGEN || CTYPESGEN || SWIG */

/** Create and return @a *provider, an authentication provider of type
 * #svn_auth_cred_username_t that gets/sets information from a user's
 * ~/.subversion configuration directory.  Allocate @a *provider in
 * @a pool.
 *
 * If a default username is available, @a *provider will honor it,
 * and return it when svn_auth_first_credentials() is called.  (see
 * #SVN_AUTH_PARAM_DEFAULT_USERNAME).
 *
 * @deprecated Provided for backward compatibility with the 1.3 API.
 * Use svn_auth_get_username_provider() instead.
 */
SVN_DEPRECATED
void
svn_client_get_username_provider(svn_auth_provider_object_t **provider,
                                 apr_pool_t *pool);


/** Create and return @a *provider, an authentication provider of type
 * #svn_auth_cred_ssl_server_trust_t, allocated in @a pool.
 *
 * @a *provider retrieves its credentials from the configuration
 * mechanism.  The returned credential is used to override SSL
 * security on an error.
 *
 * @deprecated Provided for backward compatibility with the 1.3 API.
 * Use svn_auth_get_ssl_server_trust_file_provider() instead.
 */
SVN_DEPRECATED
void
svn_client_get_ssl_server_trust_file_provider(
  svn_auth_provider_object_t **provider,
  apr_pool_t *pool);


/** Create and return @a *provider, an authentication provider of type
 * #svn_auth_cred_ssl_client_cert_t, allocated in @a pool.
 *
 * @a *provider retrieves its credentials from the configuration
 * mechanism.  The returned credential is used to load the appropriate
 * client certificate for authentication when requested by a server.
 *
 * @deprecated Provided for backward compatibility with the 1.3 API.
 * Use svn_auth_get_ssl_client_cert_file_provider() instead.
 */
SVN_DEPRECATED
void
svn_client_get_ssl_client_cert_file_provider(
  svn_auth_provider_object_t **provider,
  apr_pool_t *pool);


/** Create and return @a *provider, an authentication provider of type
 * #svn_auth_cred_ssl_client_cert_pw_t, allocated in @a pool.
 *
 * @a *provider retrieves its credentials from the configuration
 * mechanism.  The returned credential is used when a loaded client
 * certificate is protected by a passphrase.
 *
 * @deprecated Provided for backward compatibility with the 1.3 API.
 * Use svn_auth_get_ssl_client_cert_pw_file_provider2() instead.
 */
SVN_DEPRECATED
void
svn_client_get_ssl_client_cert_pw_file_provider(
  svn_auth_provider_object_t **provider,
  apr_pool_t *pool);


/** Create and return @a *provider, an authentication provider of type
 * #svn_auth_cred_ssl_server_trust_t, allocated in @a pool.
 *
 * @a *provider retrieves its credentials by using the @a prompt_func
 * and @a prompt_baton.  The returned credential is used to override
 * SSL security on an error.
 *
 * @deprecated Provided for backward compatibility with the 1.3 API.
 * Use svn_auth_get_ssl_server_trust_prompt_provider() instead.
 */
SVN_DEPRECATED
void
svn_client_get_ssl_server_trust_prompt_provider(
  svn_auth_provider_object_t **provider,
  svn_auth_ssl_server_trust_prompt_func_t prompt_func,
  void *prompt_baton,
  apr_pool_t *pool);


/** Create and return @a *provider, an authentication provider of type
 * #svn_auth_cred_ssl_client_cert_t, allocated in @a pool.
 *
 * @a *provider retrieves its credentials by using the @a prompt_func
 * and @a prompt_baton.  The returned credential is used to load the
 * appropriate client certificate for authentication when requested by
 * a server.  The prompt will be retried @a retry_limit times.
 * For infinite retries, set @a retry_limit to value less than 0.
 *
 * @deprecated Provided for backward compatibility with the 1.3 API.
 * Use svn_auth_get_ssl_client_cert_prompt_provider() instead.
 */
SVN_DEPRECATED
void
svn_client_get_ssl_client_cert_prompt_provider(
  svn_auth_provider_object_t **provider,
  svn_auth_ssl_client_cert_prompt_func_t prompt_func,
  void *prompt_baton,
  int retry_limit,
  apr_pool_t *pool);


/** Create and return @a *provider, an authentication provider of type
 * #svn_auth_cred_ssl_client_cert_pw_t, allocated in @a pool.
 *
 * @a *provider retrieves its credentials by using the @a prompt_func
 * and @a prompt_baton.  The returned credential is used when a loaded
 * client certificate is protected by a passphrase.  The prompt will
 * be retried @a retry_limit times. For infinite retries, set @a retry_limit
 * to value less than 0.
 *
 * @deprecated Provided for backward compatibility with the 1.3 API.
 * Use svn_auth_get_ssl_client_cert_pw_prompt_provider() instead.
 */
SVN_DEPRECATED
void
svn_client_get_ssl_client_cert_pw_prompt_provider(
  svn_auth_provider_object_t **provider,
  svn_auth_ssl_client_cert_pw_prompt_func_t prompt_func,
  void *prompt_baton,
  int retry_limit,
  apr_pool_t *pool);

/** @} */

/**
 * Revisions and Peg Revisions
 *
 * @defgroup clnt_revisions Revisions and Peg Revisions
 *
 * A brief word on operative and peg revisions.
 *
 * If the kind of the peg revision is #svn_opt_revision_unspecified, then it
 * defaults to #svn_opt_revision_head for URLs and #svn_opt_revision_working
 * for local paths.
 *
 * For deeper insight, please see the
 * <a href="http://svnbook.red-bean.com/nightly/en/svn.advanced.pegrevs.html">
 * Peg and Operative Revisions</a> section of the Subversion Book.
 */

/**
 * Commit operations
 *
 * @defgroup clnt_commit Client commit subsystem
 *
 * @{
 */

/** This is a structure which stores a filename and a hash of property
 * names and values.
 *
 * @deprecated Provided for backward compatibility with the 1.4 API.
 */
typedef struct svn_client_proplist_item_t
{
  /** The name of the node on which these properties are set. */
  svn_stringbuf_t *node_name;

  /** A hash of (const char *) property names, and (svn_string_t *) property
   * values. */
  apr_hash_t *prop_hash;

} svn_client_proplist_item_t;

/**
 * The callback invoked by svn_client_proplist3().  Each invocation
 * describes the property specified by @a item.  Use @a pool for all
 * temporary allocation.
 *
 * @since New in 1.5.
 */
typedef svn_error_t *(*svn_proplist_receiver_t)(
  void *baton,
  const char *path,
  apr_hash_t *prop_hash,
  apr_pool_t *pool);

/**
 * Return a duplicate of @a item, allocated in @a pool. No part of the new
 * structure will be shared with @a item.
 *
 * @since New in 1.3.
 *
 * @deprecated Provided for backward compatibility with the 1.4 API.
 */
SVN_DEPRECATED
svn_client_proplist_item_t *
svn_client_proplist_item_dup(const svn_client_proplist_item_t *item,
                             apr_pool_t *pool);

/** Information about commits passed back to client from this module.
 *
 * @deprecated Provided for backward compatibility with the 1.2 API.
 */
typedef struct svn_client_commit_info_t
{
  /** just-committed revision. */
  svn_revnum_t revision;

  /** server-side date of the commit. */
  const char *date;

  /** author of the commit. */
  const char *author;

} svn_client_commit_info_t;


/**
 * @name Commit state flags
 * @brief State flags for use with the #svn_client_commit_item3_t structure
 * (see the note about the namespace for that structure, which also
 * applies to these flags).
 * @{
 */
#define SVN_CLIENT_COMMIT_ITEM_ADD         0x01
#define SVN_CLIENT_COMMIT_ITEM_DELETE      0x02
#define SVN_CLIENT_COMMIT_ITEM_TEXT_MODS   0x04
#define SVN_CLIENT_COMMIT_ITEM_PROP_MODS   0x08
#define SVN_CLIENT_COMMIT_ITEM_IS_COPY     0x10
/** @since New in 1.2. */
#define SVN_CLIENT_COMMIT_ITEM_LOCK_TOKEN  0x20
/** @} */

/** The commit candidate structure.
 *
 * In order to avoid backwards compatibility problems clients should use
 * svn_client_commit_item3_create() to allocate and initialize this
 * structure instead of doing so themselves.
 *
 * @since New in 1.5.
 */
typedef struct svn_client_commit_item3_t
{
  /* IMPORTANT: If you extend this structure, add new fields to the end. */

  /** absolute working-copy path of item */
  const char *path;

  /** node kind (dir, file) */
  svn_node_kind_t kind;

  /** commit URL for this item */
  const char *url;

  /** revision of textbase */
  svn_revnum_t revision;

  /** copyfrom-url or NULL if not a copied item */
  const char *copyfrom_url;

  /** copyfrom-rev, valid when copyfrom_url != NULL */
  svn_revnum_t copyfrom_rev;

  /** state flags */
  apr_byte_t state_flags;

  /** An array of #svn_prop_t *'s, which are incoming changes from
   * the repository to WC properties.  These changes are applied
   * post-commit.
   *
   * When adding to this array, allocate the #svn_prop_t and its
   * contents in @c incoming_prop_changes->pool, so that it has the
   * same lifetime as this data structure.
   *
   * See http://subversion.tigris.org/issues/show_bug.cgi?id=806 for a
   * description of what would happen if the post-commit process
   * didn't group these changes together with all other changes to the
   * item.
   */
  apr_array_header_t *incoming_prop_changes;

  /** An array of #svn_prop_t *'s, which are outgoing changes to
   * make to properties in the repository.  These extra property
   * changes are declared pre-commit, and applied to the repository as
   * part of a commit.
   *
   * When adding to this array, allocate the #svn_prop_t and its
   * contents in @c outgoing_prop_changes->pool, so that it has the
   * same lifetime as this data structure.
   */
  apr_array_header_t *outgoing_prop_changes;
} svn_client_commit_item3_t;

/** The commit candidate structure.
 *
 * @deprecated Provided for backward compatibility with the 1.3 API.
 */
typedef struct svn_client_commit_item2_t
{
  /** absolute working-copy path of item */
  const char *path;

  /** node kind (dir, file) */
  svn_node_kind_t kind;

  /** commit URL for this item */
  const char *url;

  /** revision of textbase */
  svn_revnum_t revision;

  /** copyfrom-url or NULL if not a copied item */
  const char *copyfrom_url;

  /** copyfrom-rev, valid when copyfrom_url != NULL */
  svn_revnum_t copyfrom_rev;

  /** state flags */
  apr_byte_t state_flags;

  /** Analogous to the #svn_client_commit_item3_t.incoming_prop_changes
   * field.
   */
  apr_array_header_t *wcprop_changes;
} svn_client_commit_item2_t;

/** The commit candidate structure.
 *
 * @deprecated Provided for backward compatibility with the 1.2 API.
 */
typedef struct svn_client_commit_item_t
{
  /** absolute working-copy path of item */
  const char *path;

  /** node kind (dir, file) */
  svn_node_kind_t kind;

  /** commit URL for this item */
  const char *url;

  /** revision (copyfrom-rev if _IS_COPY) */
  svn_revnum_t revision;

  /** copyfrom-url */
  const char *copyfrom_url;

  /** state flags */
  apr_byte_t state_flags;

  /** Analogous to the #svn_client_commit_item3_t.incoming_prop_changes
   * field.
   */
  apr_array_header_t *wcprop_changes;

} svn_client_commit_item_t;

/** Return a new commit item object, allocated in @a pool.
 *
 * In order to avoid backwards compatibility problems, this function
 * is used to initialize and allocate the #svn_client_commit_item3_t
 * structure rather than doing so explicitly, as the size of this
 * structure may change in the future.
 *
 * @since New in 1.6.
 */
svn_client_commit_item3_t *
svn_client_commit_item3_create(apr_pool_t *pool);

/** Like svn_client_commit_item3_create() but with a stupid "const"
 * qualifier on the returned structure, and it returns an error that
 * will never happen.
 *
 * @deprecated Provided for backward compatibility with the 1.5 API.
 */
svn_error_t *
svn_client_commit_item_create(const svn_client_commit_item3_t **item,
                              apr_pool_t *pool);

/**
 * Return a duplicate of @a item, allocated in @a pool. No part of the
 * new structure will be shared with @a item, except for the adm_access
 * member.
 *
 * @since New in 1.5.
 */
svn_client_commit_item3_t *
svn_client_commit_item3_dup(const svn_client_commit_item3_t *item,
                            apr_pool_t *pool);

/**
 * Return a duplicate of @a item, allocated in @a pool. No part of the new
 * structure will be shared with @a item.
 *
 * @deprecated Provided for backward compatibility with the 1.3 API.
 */
SVN_DEPRECATED
svn_client_commit_item2_t *
svn_client_commit_item2_dup(const svn_client_commit_item2_t *item,
                            apr_pool_t *pool);

/** Callback type used by commit-y operations to get a commit log message
 * from the caller.
 *
 * Set @a *log_msg to the log message for the commit, allocated in @a
 * pool, or @c NULL if wish to abort the commit process.  Set @a *tmp_file
 * to the path of any temporary file which might be holding that log
 * message, or @c NULL if no such file exists (though, if @a *log_msg is
 * @c NULL, this value is undefined).  The log message MUST be a UTF8
 * string with LF line separators.
 *
 * @a commit_items is a read-only array of #svn_client_commit_item3_t
 * structures, which may be fully or only partially filled-in,
 * depending on the type of commit operation.
 *
 * @a baton is provided along with the callback for use by the handler.
 *
 * All allocations should be performed in @a pool.
 *
 * @since New in 1.5.
 */
typedef svn_error_t *(*svn_client_get_commit_log3_t)(
  const char **log_msg,
  const char **tmp_file,
  const apr_array_header_t *commit_items,
  void *baton,
  apr_pool_t *pool);

/** Callback type used by commit-y operations to get a commit log message
 * from the caller.
 *
 * Set @a *log_msg to the log message for the commit, allocated in @a
 * pool, or @c NULL if wish to abort the commit process.  Set @a *tmp_file
 * to the path of any temporary file which might be holding that log
 * message, or @c NULL if no such file exists (though, if @a *log_msg is
 * @c NULL, this value is undefined).  The log message MUST be a UTF8
 * string with LF line separators.
 *
 * @a commit_items is a read-only array of #svn_client_commit_item2_t
 * structures, which may be fully or only partially filled-in,
 * depending on the type of commit operation.
 *
 * @a baton is provided along with the callback for use by the handler.
 *
 * All allocations should be performed in @a pool.
 *
 * @deprecated Provided for backward compatibility with the 1.3 API.
 */
typedef svn_error_t *(*svn_client_get_commit_log2_t)(
  const char **log_msg,
  const char **tmp_file,
  const apr_array_header_t *commit_items,
  void *baton,
  apr_pool_t *pool);

/** Callback type used by commit-y operations to get a commit log message
 * from the caller.
 *
 * Set @a *log_msg to the log message for the commit, allocated in @a
 * pool, or @c NULL if wish to abort the commit process.  Set @a *tmp_file
 * to the path of any temporary file which might be holding that log
 * message, or @c NULL if no such file exists (though, if @a *log_msg is
 * @c NULL, this value is undefined).  The log message MUST be a UTF8
 * string with LF line separators.
 *
 * @a commit_items is a read-only array of #svn_client_commit_item_t
 * structures, which may be fully or only partially filled-in,
 * depending on the type of commit operation.
 *
 * @a baton is provided along with the callback for use by the handler.
 *
 * All allocations should be performed in @a pool.
 *
 * @deprecated Provided for backward compatibility with the 1.2 API.
 */
typedef svn_error_t *(*svn_client_get_commit_log_t)(
  const char **log_msg,
  const char **tmp_file,
  apr_array_header_t *commit_items,
  void *baton,
  apr_pool_t *pool);

/** @} */

/**
 * Client blame
 *
 * @defgroup clnt_blame Client blame functionality
 *
 * @{
 */

/** Callback type used by svn_client_blame5() to notify the caller
 * that line @a line_no of the blamed file was last changed in @a revision
 * which has the revision properties @a rev_props, and that the contents were
 * @a line.
 *
 * @a start_revnum and @a end_revnum contain the start and end revision 
 * number of the entire blame operation, as determined from the repository
 * inside svn_client_blame5(). This can be useful for the blame receiver 
 * to format the blame output.
 *
 * If svn_client_blame5() was called with @a include_merged_revisions set to
 * TRUE, @a merged_revision, @a merged_rev_props and @a merged_path will be
 * set, otherwise they will be NULL. @a merged_path will be set to the
 * absolute repository path.
 *
 * All allocations should be performed in @a pool.
 *
 * @note If there is no blame information for this line, @a revision will be
 * invalid and @a rev_props will be NULL. In this case @a local_change
 * will be true if the reason there is no blame information is that the line
 * was modified locally. In all other cases @a local_change will be false.
 *
 * @since New in 1.7.
 */
typedef svn_error_t *(*svn_client_blame_receiver3_t)(
  void *baton,
  svn_revnum_t start_revnum,
  svn_revnum_t end_revnum,
  apr_int64_t line_no,
  svn_revnum_t revision,
  apr_hash_t *rev_props,
  svn_revnum_t merged_revision,
  apr_hash_t *merged_rev_props,
  const char *merged_path,
  const char *line,
  svn_boolean_t local_change,
  apr_pool_t *pool);

/**
 * Similar to #svn_client_blame_receiver3_t, but with separate author and
 * date revision properties instead of all revision properties, and without
 * information about local changes.
 *
 * @deprecated Provided for backward compatibility with the 1.6 API.
 *
 * @since New in 1.5.
 */
typedef svn_error_t *(*svn_client_blame_receiver2_t)(
  void *baton,
  apr_int64_t line_no,
  svn_revnum_t revision,
  const char *author,
  const char *date,
  svn_revnum_t merged_revision,
  const char *merged_author,
  const char *merged_date,
  const char *merged_path,
  const char *line,
  apr_pool_t *pool);

/**
 * Similar to #svn_client_blame_receiver2_t, but without @a merged_revision,
 * @a merged_author, @a merged_date, or @a merged_path members.
 *
 * @note New in 1.4 is that the line is defined to contain only the line
 * content (and no [partial] EOLs; which was undefined in older versions).
 * Using this callback with svn_client_blame() or svn_client_blame2()
 * will still give you the old behaviour.
 *
 * @deprecated Provided for backward compatibility with the 1.4 API.
 */
typedef svn_error_t *(*svn_client_blame_receiver_t)(
  void *baton,
  apr_int64_t line_no,
  svn_revnum_t revision,
  const char *author,
  const char *date,
  const char *line,
  apr_pool_t *pool);


/** @} */

/**
 * Client diff
 *
 * @defgroup clnt_diff Client diff functionality
 *
 * @{
 */
/** The difference type in an svn_diff_summarize_t structure.
 *
 * @since New in 1.4.
 */
typedef enum svn_client_diff_summarize_kind_t
{
  /** An item with no text modifications */
  svn_client_diff_summarize_kind_normal,

  /** An added item */
  svn_client_diff_summarize_kind_added,

  /** An item with text modifications */
  svn_client_diff_summarize_kind_modified,

  /** A deleted item */
  svn_client_diff_summarize_kind_deleted
} svn_client_diff_summarize_kind_t;


/** A struct that describes the diff of an item. Passed to
 * #svn_client_diff_summarize_func_t.
 *
 * @note Fields may be added to the end of this structure in future
 * versions.  Therefore, users shouldn't allocate structures of this
 * type, to preserve binary compatibility.
 *
 * @since New in 1.4.
 */
typedef struct svn_client_diff_summarize_t
{
  /** Path relative to the target.  If the target is a file, path is
   * the empty string. */
  const char *path;

  /** Change kind */
  svn_client_diff_summarize_kind_t summarize_kind;

  /** Properties changed?  For consistency with 'svn status' output,
   * this should be false if summarize_kind is _added or _deleted. */
  svn_boolean_t prop_changed;

  /** File or dir */
  svn_node_kind_t node_kind;
} svn_client_diff_summarize_t;

/**
 * Return a duplicate of @a diff, allocated in @a pool. No part of the new
 * structure will be shared with @a diff.
 *
 * @since New in 1.4.
 */
svn_client_diff_summarize_t *
svn_client_diff_summarize_dup(const svn_client_diff_summarize_t *diff,
                              apr_pool_t *pool);


/** A callback used in svn_client_diff_summarize3() and
 * svn_client_diff_summarize_peg3() for reporting a @a diff summary.
 *
 * All allocations should be performed in @a pool.
 *
 * @a baton is a closure object; it should be provided by the implementation,
 * and passed by the caller.
 *
 * @since New in 1.4.
 */
typedef svn_error_t *(*svn_client_diff_summarize_func_t)(
  const svn_client_diff_summarize_t *diff,
  void *baton,
  apr_pool_t *pool);



/** @} */


/**
 * Client context
 *
 * @defgroup clnt_ctx Client context management
 *
 * @{
 */

/** A client context structure, which holds client specific callbacks,
 * batons, serves as a cache for configuration options, and other various
 * and sundry things.  In order to avoid backwards compatibility problems
 * clients should use svn_client_create_context() to allocate and
 * initialize this structure instead of doing so themselves.
 */
typedef struct svn_client_ctx_t
{
  /** main authentication baton. */
  svn_auth_baton_t *auth_baton;

  /** notification callback function.
   * This will be called by notify_func2() by default.
   * @deprecated Provided for backward compatibility with the 1.1 API.
   * Use @c notify_func2 instead. */
  svn_wc_notify_func_t notify_func;

  /** notification callback baton for notify_func()
   * @deprecated Provided for backward compatibility with the 1.1 API.
   * Use @c notify_baton2 instead */
  void *notify_baton;

  /** Log message callback function.  NULL means that Subversion
    * should try not attempt to fetch a log message.
    * @deprecated Provided for backward compatibility with the 1.2 API.
    * Use @c log_msg_func2 instead. */
  svn_client_get_commit_log_t log_msg_func;

  /** log message callback baton
    * @deprecated Provided for backward compatibility with the 1.2 API.
    * Use @c log_msg_baton2 instead. */
  void *log_msg_baton;

  /** a hash mapping of <tt>const char *</tt> configuration file names to
   * #svn_config_t *'s. For example, the '~/.subversion/config' file's
   * contents should have the key "config".  May be left unset (or set to
   * NULL) to use the built-in default settings and not use any configuration.
   */
  apr_hash_t *config;

  /** a callback to be used to see if the client wishes to cancel the running
   * operation. */
  svn_cancel_func_t cancel_func;

  /** a baton to pass to the cancellation callback. */
  void *cancel_baton;

  /** notification function, defaulting to a function that forwards
   * to notify_func().  If @a NULL, it will not be invoked.
   * @since New in 1.2. */
  svn_wc_notify_func2_t notify_func2;

  /** notification baton for notify_func2().
   * @since New in 1.2. */
  void *notify_baton2;

  /** Log message callback function. NULL means that Subversion
   *   should try log_msg_func.
   * @since New in 1.3. */
  svn_client_get_commit_log2_t log_msg_func2;

  /** callback baton for log_msg_func2
   * @since New in 1.3. */
  void *log_msg_baton2;

  /** Notification callback for network progress information.
   * May be NULL if not used.
   * @since New in 1.3. */
  svn_ra_progress_notify_func_t progress_func;

  /** Callback baton for progress_func.
   * @since New in 1.3. */
  void *progress_baton;

  /** Log message callback function. NULL means that Subversion
   *   should try @c log_msg_func2, then @c log_msg_func.
   * @since New in 1.5. */
  svn_client_get_commit_log3_t log_msg_func3;

  /** The callback baton for @c log_msg_func3.
   * @since New in 1.5. */
  void *log_msg_baton3;

  /** MIME types map.
   * @since New in 1.5. */
  apr_hash_t *mimetypes_map;

  /** Conflict resolution callback and baton, if available.
   * @since New in 1.5. */
  svn_wc_conflict_resolver_func_t conflict_func;
  void *conflict_baton;

  /** Custom client name string, or @c NULL.
   * @since New in 1.5. */
  const char *client_name;

  /** A working copy context for the client operation to use.
   * This is initialized by svn_client_create_context() and should never
   * be @c NULL.
   *
   * @since New in 1.7.  */
  svn_wc_context_t *wc_ctx;

<<<<<<< HEAD
  /** A commit callback to call when a commit succeeds.
   * @note There is no @a commit_callback member; this is named
   * @a commit_callback2 to reflect its type.
   * 
   * @since New in 1.7.
   */
  svn_commit_callback2_t commit_callback2;

  /** Callback baton for #commit_callback2. */
  void *commit_baton;

=======
>>>>>>> 8d8a5012
} svn_client_ctx_t;

/** Initialize a client context.
 * Set @a *ctx to a client context object, allocated in @a pool, that
 * represents a particular instance of an svn client.
 *
 * In order to avoid backwards compatibility problems, clients must
 * use this function to initialize and allocate the
 * #svn_client_ctx_t structure rather than doing so themselves, as
 * the size of this structure may change in the future.
 *
 * The current implementation never returns error, but callers should
 * still check for error, for compatibility with future versions.
 */
svn_error_t *
svn_client_create_context(svn_client_ctx_t **ctx,
                          apr_pool_t *pool);

/** @} end group: Client context management */

/**
 * @name Authentication information file names
 *
 * Names of files that contain authentication information.
 *
 * These filenames are decided by libsvn_client, since this library
 * implements all the auth-protocols;  libsvn_wc does nothing but
 * blindly store and retrieve these files from protected areas.
 *
 * @defgroup clnt_auth_filenames Client authentication file names
 * @{
 */
#define SVN_CLIENT_AUTH_USERNAME            "username"
#define SVN_CLIENT_AUTH_PASSWORD            "password"
/** @} group end: Authentication information file names */

/** Client argument processing
 *
 * @defgroup clnt_cmdline Client command-line processing
 *
 * @{
 */

/**
 * Pull remaining target arguments from @a os into @a *targets_p,
 * converting them to UTF-8, followed by targets from @a known_targets
 * (which might come from, for example, the "--targets" command line option).
 *
 * On each URL target, do some IRI-to-URI encoding and some auto-escaping.
 * On each local path, canonicalize case and path separators.
 *
 * Allocate @a *targets_p and its elements in @a pool.
 *
 * @a ctx is required for possible repository authentication.
 *
 * If a path has the same name as a Subversion working copy
 * administrative directory, return #SVN_ERR_RESERVED_FILENAME_SPECIFIED;
 * if multiple reserved paths are encountered, return a chain of
 * errors, all of which are #SVN_ERR_RESERVED_FILENAME_SPECIFIED.  Do
 * not return this type of error in a chain with any other type of
 * error, and if this is the only type of error encountered, complete
 * the operation before returning the error(s).
 *
 * @since New in 1.6
 */
svn_error_t *
svn_client_args_to_target_array(apr_array_header_t **targets_p,
                                apr_getopt_t *os,
                                const apr_array_header_t *known_targets,
                                svn_client_ctx_t *ctx,
                                apr_pool_t *pool);

/** @} group end: Client command-line processing */

/** @} */

/**
 * Client working copy management functions
 *
 * @defgroup clnt_wc Client working copy management
 *
 * @{
 */

/**
 * @defgroup clnt_wc_checkout Checkout
 *
 * @{
 */


/**
<<<<<<< HEAD
 * Checkout a working copy of @a URL at @a revision, looked up at @a
 * peg_revision, using @a path as the root directory of the newly
 * checked out working copy, and authenticating with the
 * authentication baton cached in @a ctx.  If @a result_rev is not @c
 * NULL, set @a *result_rev to the value of the revision actually
 * checked out from the repository.
 *
 * If @a peg_revision->kind is #svn_opt_revision_unspecified, then it
 * defaults to #svn_opt_revision_head.
 *
 * @a revision must be of kind #svn_opt_revision_number,
 * #svn_opt_revision_head, or #svn_opt_revision_date.  If
 * @a revision does not meet these requirements, return the error
 * #SVN_ERR_CLIENT_BAD_REVISION.
 *
 * If @a depth is #svn_depth_infinity, check out fully recursively.
 * Else if it is #svn_depth_immediates, check out @a URL and its
 * immediate entries (subdirectories will be present, but will be at
 * depth #svn_depth_empty themselves); else #svn_depth_files,
 * check out @a URL and its file entries, but no subdirectories; else
 * if #svn_depth_empty, check out @a URL as an empty directory at
 * that depth, with no entries present.
 *
 * If @a depth is #svn_depth_unknown, then behave as if for
 * #svn_depth_infinity, except in the case of resuming a previous
 * checkout of @a path (i.e., updating), in which case use the depth
 * of the existing working copy.
 *
 * If @a ignore_externals is set, don't process externals definitions
 * as part of this operation.
 *
 * If @a ctx->notify_func2 is non-NULL, invoke @a ctx->notify_func2 with
 * @a ctx->notify_baton2 as the checkout progresses.
 *
 * If @a allow_unver_obstructions is TRUE then the checkout tolerates
 * existing unversioned items that obstruct added paths from @a URL.  Only
 * obstructions of the same type (file or dir) as the added item are
 * tolerated.  The text of obstructing files is left as-is, effectively
 * treating it as a user modification after the checkout.  Working
 * properties of obstructing items are set equal to the base properties.
 * If @a allow_unver_obstructions is FALSE then the checkout will abort
 * if there are any unversioned obstructing items.
 *
 * If @a URL refers to a file rather than a directory, return the
 * error #SVN_ERR_UNSUPPORTED_FEATURE.  If @a URL does not exist,
 * return the error #SVN_ERR_RA_ILLEGAL_URL.
 *
 * Use @a pool for any temporary allocation.
=======
 * Checkout a working copy from a repository.
 *
 * @param[out] result_rev   If non-NULL, the value of the revision checked
 *              out form the repository.
 * @param[in] URL       The repository URL of the checkout source.
 * @param[in] path      The root of the new working copy.
 * @param[in] peg_revision  The peg revision.
 * @param[in] revision  The operative revision.
 * @param[in] depth     The depth of the operation.  If #svn_depth_unknown,
 *              then behave as if for #svn_depth_infinity, except in the case
 *              of resuming a previous checkout of @a path (i.e., updating),
 *              in which case use the depth of the existing working copy.
 * @param[in] ignore_externals  If @c TRUE, don't process externals
 *              definitions as part of this operation.
 * @param[in] allow_unver_obstructions  If @c TRUE, then tolerate existing
 *              unversioned items that obstruct incoming paths.  Only
 *              obstructions of the same type (file or dir) as the added
 *              item are tolerated.  The text of obstructing files is left
 *              as-is, effectively treating it as a user modification after
 *              the checkout.  Working properties of obstructing items are
 *              set equal to the base properties. <br>
 *              If @c FALSE, then abort if there are any unversioned
 *              obstructing items.
 * @param[in] ctx   The standard client context, used for authentication and
 *              notification.
 * @param[in] pool  Used for any temporary allocation.
 *
 * @return A pointer to an #svn_error_t of the type (this list is not
 *         exhaustive): <br>
 *         #SVN_ERR_UNSUPPORTED_FEATURE if @a URL refers to a file rather
 *         than a directory; <br>
 *         #SVN_ERR_RA_ILLEGAL_URL if @a URL does not exist; <br>
 *         #SVN_ERR_CLIENT_BAD_REVISION if @a revision is not one of
 *         #svn_opt_revision_number, #svn_opt_revision_head, or
 *         #svn_opt_revision_date. <br>
 *         If no error occurred, return #SVN_NO_ERROR.
>>>>>>> 8d8a5012
 *
 * @since New in 1.5.
 *
 * @see #svn_depth_t <br> #svn_client_ctx_t <br> @ref clnt_revisions for
 *      a discussion of operative and peg revisions.
 */
svn_error_t *
svn_client_checkout3(svn_revnum_t *result_rev,
                     const char *URL,
                     const char *path,
                     const svn_opt_revision_t *peg_revision,
                     const svn_opt_revision_t *revision,
                     svn_depth_t depth,
                     svn_boolean_t ignore_externals,
                     svn_boolean_t allow_unver_obstructions,
                     svn_client_ctx_t *ctx,
                     apr_pool_t *pool);


/**
 * Similar to svn_client_checkout3() but with @a allow_unver_obstructions
 * always set to FALSE, and @a depth set according to @a recurse: if
 * @a recurse is TRUE, @a depth is #svn_depth_infinity, if @a recurse
 * is FALSE, @a depth is #svn_depth_files.
 *
 * @deprecated Provided for backward compatibility with the 1.4 API.
 */
SVN_DEPRECATED
svn_error_t *
svn_client_checkout2(svn_revnum_t *result_rev,
                     const char *URL,
                     const char *path,
                     const svn_opt_revision_t *peg_revision,
                     const svn_opt_revision_t *revision,
                     svn_boolean_t recurse,
                     svn_boolean_t ignore_externals,
                     svn_client_ctx_t *ctx,
                     apr_pool_t *pool);


/**
 * Similar to svn_client_checkout2(), but with @a peg_revision
 * always set to #svn_opt_revision_unspecified and
 * @a ignore_externals always set to FALSE.
 *
 * @deprecated Provided for backward compatibility with the 1.1 API.
 */
SVN_DEPRECATED
svn_error_t *
svn_client_checkout(svn_revnum_t *result_rev,
                    const char *URL,
                    const char *path,
                    const svn_opt_revision_t *revision,
                    svn_boolean_t recurse,
                    svn_client_ctx_t *ctx,
                    apr_pool_t *pool);
/** @} */

/**
 * @defgroup Update Bring a working copy up-to-date with a repository
 *
 * @{
 *
 */

/**
 * Update working trees @a paths to @a revision, authenticating with the
 * authentication baton cached in @a ctx.  @a paths is an array of const
 * char * paths to be updated.  Unversioned paths that are direct children
 * of a versioned path will cause an update that attempts to add that path,
 * other unversioned paths are skipped.  If @a result_revs is not
 * @c NULL an array of svn_revnum_t will be returned with each element set
 * to the revision to which @a revision was resolved.
 *
 * @a revision must be of kind #svn_opt_revision_number,
 * #svn_opt_revision_head, or #svn_opt_revision_date.  If @a
 * revision does not meet these requirements, return the error
 * #SVN_ERR_CLIENT_BAD_REVISION.
 *
 * The paths in @a paths can be from multiple working copies from multiple
 * repositories, but even if they all come from the same repository there
 * is no guarantee that revision represented by #svn_opt_revision_head
 * will remain the same as each path is updated.
 *
 * If @a ignore_externals is set, don't process externals definitions
 * as part of this operation.
 *
 * If @a depth is #svn_depth_infinity, update fully recursively.
 * Else if it is #svn_depth_immediates or #svn_depth_files, update
 * each target and its file entries, but not its subdirectories.  Else
 * if #svn_depth_empty, update exactly each target, nonrecursively
 * (essentially, update the target's properties).
 *
 * If @a depth is #svn_depth_unknown, take the working depth from
 * @a paths and then behave as described above.
 *
 * If @a depth_is_sticky is set and @a depth is not
 * #svn_depth_unknown, then in addition to updating PATHS, also set
 * their sticky ambient depth value to @a depth.
 *
 * If @a allow_unver_obstructions is TRUE then the update tolerates
 * existing unversioned items that obstruct added paths.  Only
 * obstructions of the same type (file or dir) as the added item are
 * tolerated.  The text of obstructing files is left as-is, effectively
 * treating it as a user modification after the update.  Working
 * properties of obstructing items are set equal to the base properties.
 * If @a allow_unver_obstructions is FALSE then the update will abort
 * if there are any unversioned obstructing items.
 *
 * If @a ctx->notify_func2 is non-NULL, invoke @a ctx->notify_func2 with
 * @a ctx->notify_baton2 for each item handled by the update, and also for
 * files restored from text-base.  If @a ctx->cancel_func is non-NULL, invoke
 * it passing @a ctx->cancel_baton at various places during the update.
 *
 * Use @a pool for any temporary allocation.
 *
 *  @todo  Multiple Targets
 *  - Up for debate:  an update on multiple targets is *not* atomic.
 *  Right now, svn_client_update only takes one path.  What's
 *  debatable is whether this should ever change.  On the one hand,
 *  it's kind of losing to have the client application loop over
 *  targets and call svn_client_update() on each one;  each call to
 *  update initializes a whole new repository session (network
 *  overhead, etc.)  On the other hand, it's a very simple
 *  implementation, and allows for the possibility that different
 *  targets may come from different repositories.
 *
 * @since New in 1.5.
 */
svn_error_t *
svn_client_update3(apr_array_header_t **result_revs,
                   const apr_array_header_t *paths,
                   const svn_opt_revision_t *revision,
                   svn_depth_t depth,
                   svn_boolean_t depth_is_sticky,
                   svn_boolean_t ignore_externals,
                   svn_boolean_t allow_unver_obstructions,
                   svn_client_ctx_t *ctx,
                   apr_pool_t *pool);

/**
 * Similar to svn_client_update3() but with @a allow_unver_obstructions
 * always set to FALSE, @a depth_is_sticky to FALSE, and @a depth set
 * according to @a recurse: if @a recurse is TRUE, set @a depth to
 * #svn_depth_infinity, if @a recurse is FALSE, set @a depth to
 * #svn_depth_files.
 *
 * @deprecated Provided for backward compatibility with the 1.4 API.
 */
SVN_DEPRECATED
svn_error_t *
svn_client_update2(apr_array_header_t **result_revs,
                   const apr_array_header_t *paths,
                   const svn_opt_revision_t *revision,
                   svn_boolean_t recurse,
                   svn_boolean_t ignore_externals,
                   svn_client_ctx_t *ctx,
                   apr_pool_t *pool);

/**
 * Similar to svn_client_update2() except that it accepts only a single
 * target in @a path, returns a single revision if @a result_rev is
 * not NULL, and @a ignore_externals is always set to FALSE.
 *
 * @deprecated Provided for backward compatibility with the 1.1 API.
 */
SVN_DEPRECATED
svn_error_t *
svn_client_update(svn_revnum_t *result_rev,
                  const char *path,
                  const svn_opt_revision_t *revision,
                  svn_boolean_t recurse,
                  svn_client_ctx_t *ctx,
                  apr_pool_t *pool);
/** @} */

/**
 * @defgroup Switch Switch a working copy to another location.
 *
 * @{
 */

/** Switch working tree @a path to @a url\@peg_revision at @a revision,
 * authenticating with the authentication baton cached in @a ctx.  If
 * @a result_rev is not @c NULL, set @a *result_rev to the value of
 * the revision to which the working copy was actually switched.
 *
 * Summary of purpose: this is normally used to switch a working
 * directory over to another line of development, such as a branch or
 * a tag.  Switching an existing working directory is more efficient
 * than checking out @a url from scratch.
 *
 * @a revision must be of kind #svn_opt_revision_number,
 * #svn_opt_revision_head, or #svn_opt_revision_date; otherwise,
 * return #SVN_ERR_CLIENT_BAD_REVISION.
 *
 * If @a depth is #svn_depth_infinity, switch fully recursively.
 * Else if it is #svn_depth_immediates, switch @a path and its file
 * children (if any), and switch subdirectories but do not update
 * them.  Else if #svn_depth_files, switch just file children,
 * ignoring subdirectories completely.  Else if #svn_depth_empty,
 * switch just @a path and touch nothing underneath it.
 *
 * If @a depth_is_sticky is set and @a depth is not
 * #svn_depth_unknown, then in addition to switching PATH, also set
 * its sticky ambient depth value to @a depth.
 *
 * If @a ignore_externals is set, don't process externals definitions
 * as part of this operation.
 *
 * If @a allow_unver_obstructions is TRUE then the switch tolerates
 * existing unversioned items that obstruct added paths.  Only
 * obstructions of the same type (file or dir) as the added item are
 * tolerated.  The text of obstructing files is left as-is, effectively
 * treating it as a user modification after the switch.  Working
 * properties of obstructing items are set equal to the base properties.
 * If @a allow_unver_obstructions is FALSE then the switch will abort
 * if there are any unversioned obstructing items.
 *
 * If @a ctx->notify_func2 is non-NULL, invoke it with @a ctx->notify_baton2
 * on paths affected by the switch.  Also invoke it for files may be restored
 * from the text-base because they were removed from the working copy.
 *
 * Use @a pool for any temporary allocation.
 *
 * @since New in 1.5.
 */
svn_error_t *
svn_client_switch2(svn_revnum_t *result_rev,
                   const char *path,
                   const char *url,
                   const svn_opt_revision_t *peg_revision,
                   const svn_opt_revision_t *revision,
                   svn_depth_t depth,
                   svn_boolean_t depth_is_sticky,
                   svn_boolean_t ignore_externals,
                   svn_boolean_t allow_unver_obstructions,
                   svn_client_ctx_t *ctx,
                   apr_pool_t *pool);


/**
 * Similar to svn_client_switch2() but with @a allow_unver_obstructions,
 * @a ignore_externals, and @a depth_is_sticky always set to FALSE,
 * and @a depth set according to @a recurse: if @a recurse is TRUE,
 * set @a depth to #svn_depth_infinity, if @a recurse is FALSE, set
 * @a depth to #svn_depth_files.
 *
 * @deprecated Provided for backward compatibility with the 1.4 API.
 */
SVN_DEPRECATED
svn_error_t *
svn_client_switch(svn_revnum_t *result_rev,
                  const char *path,
                  const char *url,
                  const svn_opt_revision_t *revision,
                  svn_boolean_t recurse,
                  svn_client_ctx_t *ctx,
                  apr_pool_t *pool);

/** @} */

/**
 * @defgroup Add Begin versioning files/directories in a working copy.
 *
 * @{
 */

/**
 * Schedule a working copy @a path for addition to the repository.
 *
 * If @a depth is  svn_depth_empty, add just @a path and nothing
 * below it.  If #svn_depth_files, add @a path and any file
 * children of @a path.  If #svn_depth_immediates, add @a path, any
 * file children, and any immediate subdirectories (but nothing
 * underneath those subdirectories).  If #svn_depth_infinity, add
 * @a path and everything under it fully recursively.
 *
 * @a path's parent must be under revision control already (unless
 * @a add_parents is TRUE), but @a path is not.  If @a recursive is
 * set, then assuming @a path is a directory, all of its contents will
 * be scheduled for addition as well.
 *
 * If @a force is not set and @a path is already under version
 * control, return the error #SVN_ERR_ENTRY_EXISTS.  If @a force is
 * set, do not error on already-versioned items.  When used on a
 * directory in conjunction with the @a recursive flag, this has the
 * effect of scheduling for addition unversioned files and directories
 * scattered deep within a versioned tree.
 *
 * If @a ctx->notify_func2 is non-NULL, then for each added item, call
 * @a ctx->notify_func2 with @a ctx->notify_baton2 and the path of the
 * added item.
 *
 * If @a no_ignore is FALSE, don't add any file or directory (or recurse
 * into any directory) that is unversioned and found by recursion (as
 * opposed to being the explicit target @a path) and whose name matches the
 * svn:ignore property on its parent directory or the global-ignores list in
 * @a ctx->config. If @a no_ignore is TRUE, do include such files and
 * directories. (Note that an svn:ignore property can influence this
 * behaviour only when recursing into an already versioned directory with @a
 * force.)
 *
 * If @a add_parents is TRUE, recurse up @a path's directory and look for
 * a versioned directory.  If found, add all intermediate paths between it
 * and @a path.  If not found, return #SVN_ERR_CLIENT_NO_VERSIONED_PARENTS. (### What?)
 *
 * @par Important:
 * This is a *scheduling* operation.  No changes will
 * happen to the repository until a commit occurs.  This scheduling
 * can be removed with svn_client_revert2().
 *
 * @since New in 1.5.
 */
svn_error_t *
svn_client_add4(const char *path,
                svn_depth_t depth,
                svn_boolean_t force,
                svn_boolean_t no_ignore,
                svn_boolean_t add_parents,
                svn_client_ctx_t *ctx,
                apr_pool_t *pool);

/**
 * Similar to svn_client_add4(), but with @a add_parents always set to
 * FALSE and @a depth set according to @a recursive: if TRUE, then
 * @a depth is #svn_depth_infinity, if FALSE, then #svn_depth_empty.
 *
 * @deprecated Provided for backward compatibility with the 1.4 API.
 */
SVN_DEPRECATED
svn_error_t *
svn_client_add3(const char *path,
                svn_boolean_t recursive,
                svn_boolean_t force,
                svn_boolean_t no_ignore,
                svn_client_ctx_t *ctx,
                apr_pool_t *pool);

/**
 * Similar to svn_client_add3(), but with @a no_ignore always set to
 * FALSE.
 *
 * @deprecated Provided for backward compatibility with the 1.2 API.
 */
SVN_DEPRECATED
svn_error_t *
svn_client_add2(const char *path,
                svn_boolean_t recursive,
                svn_boolean_t force,
                svn_client_ctx_t *ctx,
                apr_pool_t *pool);

/**
 * Similar to svn_client_add2(), but with @a force always set to FALSE.
 *
 * @deprecated Provided for backward compatibility with the 1.0 API.
 */
SVN_DEPRECATED
svn_error_t *
svn_client_add(const char *path,
               svn_boolean_t recursive,
               svn_client_ctx_t *ctx,
               apr_pool_t *pool);

/** @} */

/**
 * @defgroup Mkdir Create directories in a working copy or repository.
 *
 * @{
 */

/** Create a directory, either in a repository or a working copy.
 *
 * If @a paths contains URLs, use the authentication baton in @a ctx
 * and @a message to immediately attempt to commit the creation of the
 * directories in @a paths in the repository.
 *
 * Else, create the directories on disk, and attempt to schedule them
 * for addition (using svn_client_add(), whose docstring you should
 * read).
 *
 * If @a make_parents is TRUE, create any non-existent parent directories
 * also.
 *
 * If non-NULL, @a revprop_table is a hash table holding additional,
 * custom revision properties (<tt>const char *</tt> names mapped to
 * <tt>svn_string_t *</tt> values) to be set on the new revision in
 * the event that this is a committing operation.  This table cannot
 * contain any standard Subversion properties.
 *
 * @a ctx->log_msg_func3/@a ctx->log_msg_baton3 are a callback/baton
 * combo that this function can use to query for a commit log message
 * when one is needed.
 *
 * If @a ctx->notify_func2 is non-NULL, when the directory has been created
 * (successfully) in the working copy, call @a ctx->notify_func2 with
 * @a ctx->notify_baton2 and the path of the new directory.  Note that this is
 * only called for items added to the working copy.
 *
<<<<<<< HEAD
 * If @a ctx->commit_callback2 is non-NULL, then for each successful commit,
 * call @a ctx->commit_callback2 with @a ctx->commit_baton and a
 * #svn_commit_info_t for the commit.
=======
 * If @a commit_callback is non-NULL, then for each successful commit, call
 * @a commit_callback with @a commit_baton and a #svn_commit_info_t for
 * the commit.
>>>>>>> 8d8a5012
 *
 * @since New in 1.7.
 */
svn_error_t *
svn_client_mkdir4(const apr_array_header_t *paths,
                  svn_boolean_t make_parents,
                  const apr_hash_t *revprop_table,
<<<<<<< HEAD
=======
                  svn_commit_callback2_t commit_callback,
                  void *commit_baton,
>>>>>>> 8d8a5012
                  svn_client_ctx_t *ctx,
                  apr_pool_t *pool);

/**
 * Similar to svn_client_mkdir4(), but returns the @a commit_info_p directly,
<<<<<<< HEAD
 * rather than through @a ctx->commit_callback2.
=======
 * rather than through @a commit_callback.
>>>>>>> 8d8a5012
 *
 * @since New in 1.5.
 * @deprecated Provided for backward compatibility with the 1.4 API.
 */
SVN_DEPRECATED
svn_error_t *
svn_client_mkdir3(svn_commit_info_t **commit_info_p,
                  const apr_array_header_t *paths,
                  svn_boolean_t make_parents,
                  const apr_hash_t *revprop_table,
                  svn_client_ctx_t *ctx,
                  apr_pool_t *pool);


/**
 * Same as svn_client_mkdir3(), but with @a make_parents always FALSE,
 * and @a revprop_table always NULL.
 *
 * @since New in 1.3.
 * @deprecated Provided for backward compatibility with the 1.4 API.
 */
SVN_DEPRECATED
svn_error_t *
svn_client_mkdir2(svn_commit_info_t **commit_info_p,
                  const apr_array_header_t *paths,
                  svn_client_ctx_t *ctx,
                  apr_pool_t *pool);

/**
 * Same as svn_client_mkdir2(), but takes the #svn_client_commit_info_t
 * type for @a commit_info_p.
 *
 * @deprecated Provided for backward compatibility with the 1.2 API.
 */
SVN_DEPRECATED
svn_error_t *
svn_client_mkdir(svn_client_commit_info_t **commit_info_p,
                 const apr_array_header_t *paths,
                 svn_client_ctx_t *ctx,
                 apr_pool_t *pool);

/** @} */

/**
 * @defgroup Delete Remove files/directories from a working copy or repository.
 *
 * @{
 */

/** Delete items from a repository or working copy.
 *
 * If the paths in @a paths are URLs, use the authentication baton in
 * @a ctx and @a ctx->log_msg_func3/@a ctx->log_msg_baton3 to
 * immediately attempt to commit a deletion of the URLs from the
 * repository.  Every path must belong to the same repository.
 *
 * Else, schedule the working copy paths in @a paths for removal from
 * the repository.  Each path's parent must be under revision control.
 * This is just a *scheduling* operation.  No changes will happen to
 * the repository until a commit occurs.  This scheduling can be
 * removed with svn_client_revert2(). If a path is a file it is
 * immediately removed from the working copy. If the path is a
 * directory it will remain in the working copy but all the files, and
 * all unversioned items, it contains will be removed. If @a force is
 * not set then this operation will fail if any path contains locally
 * modified and/or unversioned items. If @a force is set such items
 * will be deleted.
 *
 * If the paths are working copy paths and @a keep_local is TRUE then
 * the paths will not be removed from the working copy, only scheduled
 * for removal from the repository.  Once the scheduled deletion is
 * committed, they will appear as unversioned paths in the working copy.
 *
 * If non-NULL, @a revprop_table is a hash table holding additional,
 * custom revision properties (<tt>const char *</tt> names mapped to
 * <tt>svn_string_t *</tt> values) to be set on the new revision in
 * the event that this is a committing operation.  This table cannot
 * contain any standard Subversion properties.
 *
 * @a ctx->log_msg_func3/@a ctx->log_msg_baton3 are a callback/baton
 * combo that this function can use to query for a commit log message
 * when one is needed.
 *
 * If @a ctx->notify_func2 is non-NULL, then for each item deleted, call
 * @a ctx->notify_func2 with @a ctx->notify_baton2 and the path of the deleted
 * item.
 *
<<<<<<< HEAD
 * If @a ctx->commit_callback2 is non-NULL, then for each successful commit,
 * call @a ctx->commit_callback2 with @a ctx->commit_baton and a
 * #svn_commit_info_t for the commit.
=======
 * If @a commit_callback is non-NULL, then for each successful commit, call
 * @a commit_callback with @a commit_baton and a #svn_commit_info_t for
 * the commit.
>>>>>>> 8d8a5012
 *
 * @since New in 1.7.
 */
svn_error_t *
svn_client_delete4(const apr_array_header_t *paths,
                   svn_boolean_t force,
                   svn_boolean_t keep_local,
                   const apr_hash_t *revprop_table,
<<<<<<< HEAD
=======
                   svn_commit_callback2_t commit_callback,
                   void *commit_baton,
>>>>>>> 8d8a5012
                   svn_client_ctx_t *ctx,
                   apr_pool_t *pool);

/**
 * Similar to svn_client_delete4(), but returns the @a commit_info_p directly,
<<<<<<< HEAD
 * rather than through @a ctx->commit_callback2.
=======
 * rather than through @a commit_callback.
>>>>>>> 8d8a5012
 *
 * @since New in 1.5.
 * @deprecated Provided for backward compatibility with the 1.6 API.
 */
SVN_DEPRECATED
svn_error_t *
svn_client_delete3(svn_commit_info_t **commit_info_p,
                   const apr_array_header_t *paths,
                   svn_boolean_t force,
                   svn_boolean_t keep_local,
                   const apr_hash_t *revprop_table,
                   svn_client_ctx_t *ctx,
                   apr_pool_t *pool);

/**
 * Similar to svn_client_delete3(), but with @a keep_local always set
 * to FALSE, and @a revprop_table passed as NULL.
 *
 * @deprecated Provided for backward compatibility with the 1.4 API.
 */
SVN_DEPRECATED
svn_error_t *
svn_client_delete2(svn_commit_info_t **commit_info_p,
                   const apr_array_header_t *paths,
                   svn_boolean_t force,
                   svn_client_ctx_t *ctx,
                   apr_pool_t *pool);

/**
 * Similar to svn_client_delete2(), but takes the #svn_client_commit_info_t
 * type for @a commit_info_p.
 *
 * @deprecated Provided for backward compatibility with the 1.2 API.
 */
SVN_DEPRECATED
svn_error_t *
svn_client_delete(svn_client_commit_info_t **commit_info_p,
                  const apr_array_header_t *paths,
                  svn_boolean_t force,
                  svn_client_ctx_t *ctx,
                  apr_pool_t *pool);


/** @} */

/**
 * @defgroup Import Import files into the repository.
 *
 * @{
 */

/** Import file or directory @a path into repository directory @a url at
 * head, authenticating with the authentication baton cached in @a ctx,
 * and using @a ctx->log_msg_func3/@a ctx->log_msg_baton3 to get a log message
 * for the (implied) commit.  If some components of @a url do not exist
 * then create parent directories as necessary.
 *
 * This function reads an unversioned tree from disk and skips any ".svn"
 * directories. Even if a file or directory being imported is part of an
 * existing WC, this function sees it as unversioned and does not notice any
 * existing Subversion properties in it.
 *
 * If @a path is a directory, the contents of that directory are
 * imported directly into the directory identified by @a url.  Note that the
 * directory @a path itself is not imported -- that is, the basename of
 * @a path is not part of the import.
 *
 * If @a path is a file, then the dirname of @a url is the directory
 * receiving the import.  The basename of @a url is the filename in the
 * repository.  In this case if @a url already exists, return error.
 *
 * If @a ctx->notify_func2 is non-NULL, then call @a ctx->notify_func2 with
 * @a ctx->notify_baton2 as the import progresses, with any of the following
 * actions: #svn_wc_notify_commit_added,
 * #svn_wc_notify_commit_postfix_txdelta.
 *
 * Use @a pool for any temporary allocation.
 *
 * If non-NULL, @a revprop_table is a hash table holding additional,
 * custom revision properties (<tt>const char *</tt> names mapped to
 * <tt>svn_string_t *</tt> values) to be set on the new revision.
 * This table cannot contain any standard Subversion properties.
 *
 * @a ctx->log_msg_func3/@a ctx->log_msg_baton3 are a callback/baton
 * combo that this function can use to query for a commit log message
 * when one is needed.
 *
 * If @a depth is #svn_depth_empty, import just @a path and nothing
 * below it.  If #svn_depth_files, import @a path and any file
 * children of @a path.  If #svn_depth_immediates, import @a path, any
 * file children, and any immediate subdirectories (but nothing
 * underneath those subdirectories).  If #svn_depth_infinity, import
 * @a path and everything under it fully recursively.
 *
 * If @a no_ignore is @c FALSE, don't import any file or directory (or
 * recurse into any directory) that is found by recursion (as opposed to
 * being the explicit target @a path) and whose name matches the
 * global-ignores list in @a ctx->config. If @a no_ignore is @c TRUE, do
 * include such files and directories. (Note that svn:ignore properties are
 * not involved, as auto-props cannot set properties on directories and even
 * if the target is part of a WC the import ignores any existing
 * properties.)
 *
 * If @a ignore_unknown_node_types is @c FALSE, ignore files of which the
 * node type is unknown, such as device files and pipes.
 *
<<<<<<< HEAD
 * If @a ctx->commit_callback2 is non-NULL, then for each successful commit,
 * call @a ctx->commit_callback2 with @a ctx->commit_baton and a
 * #svn_commit_info_t for the commit.
=======
 * If @a commit_callback is non-NULL, then for each successful commit, call
 * @a commit_callback with @a commit_baton and a #svn_commit_info_t for
 * the commit.
>>>>>>> 8d8a5012
 *
 * @since New in 1.7.
 */
svn_error_t *
svn_client_import4(const char *path,
                   const char *url,
                   svn_depth_t depth,
                   svn_boolean_t no_ignore,
                   svn_boolean_t ignore_unknown_node_types,
                   const apr_hash_t *revprop_table,
<<<<<<< HEAD
=======
                   svn_commit_callback2_t commit_callback,
                   void *commit_baton,
>>>>>>> 8d8a5012
                   svn_client_ctx_t *ctx,
                   apr_pool_t *pool);

/**
 * Similar to svn_client_import4(), but returns the @a commit_info_p directly,
<<<<<<< HEAD
 * rather than through @a ctx->commit_callback2.
=======
 * rather than through @a commit_callback.
>>>>>>> 8d8a5012
 *
 * @since New in 1.5.
 * @deprecated Provided for backward compatibility with the 1.6 API.
 */
SVN_DEPRECATED
svn_error_t *
svn_client_import3(svn_commit_info_t **commit_info_p,
                   const char *path,
                   const char *url,
                   svn_depth_t depth,
                   svn_boolean_t no_ignore,
                   svn_boolean_t ignore_unknown_node_types,
                   const apr_hash_t *revprop_table,
                   svn_client_ctx_t *ctx,
                   apr_pool_t *pool);

/**
 * Similar to svn_client_import3(), but with @a ignore_unknown_node_types
 * always set to @c FALSE, @a revprop_table passed as NULL, and @a
 * depth set according to @a nonrecursive: if TRUE, then @a depth is
 * #svn_depth_files, else #svn_depth_infinity.
 *
 * @since New in 1.3.
 *
 * @deprecated Provided for backward compatibility with the 1.4 API
 */
SVN_DEPRECATED
svn_error_t *
svn_client_import2(svn_commit_info_t **commit_info_p,
                   const char *path,
                   const char *url,
                   svn_boolean_t nonrecursive,
                   svn_boolean_t no_ignore,
                   svn_client_ctx_t *ctx,
                   apr_pool_t *pool);

/**
 * Similar to svn_client_import2(), but with @a no_ignore always set
 * to FALSE and using the #svn_client_commit_info_t type for
 * @a commit_info_p.
 *
 * @deprecated Provided for backward compatibility with the 1.2 API.
 */
SVN_DEPRECATED
svn_error_t *
svn_client_import(svn_client_commit_info_t **commit_info_p,
                  const char *path,
                  const char *url,
                  svn_boolean_t nonrecursive,
                  svn_client_ctx_t *ctx,
                  apr_pool_t *pool);

/** @} */

/**
 * @defgroup Commit Commit local modifications to the repository.
 *
 * @{
 */

/**
 * Commit files or directories into repository, authenticating with
 * the authentication baton cached in @a ctx, and using
 * @a ctx->log_msg_func3/@a ctx->log_msg_baton3 to obtain the log message.
 * Set @a *commit_info_p to the results of the commit, allocated in @a pool.
 *
 * @a targets is an array of <tt>const char *</tt> paths to commit.  They
 * need not be canonicalized nor condensed; this function will take care of
 * that.  If @a targets has zero elements, then do nothing and return
 * immediately without error.
 *
 * If non-NULL, @a revprop_table is a hash table holding additional,
 * custom revision properties (<tt>const char *</tt> names mapped to
 * <tt>svn_string_t *</tt> values) to be set on the new revision.
 * This table cannot contain any standard Subversion properties.
 *
 * If @a ctx->notify_func2 is non-NULL, then call @a ctx->notify_func2 with
 * @a ctx->notify_baton2 as the commit progresses, with any of the following
 * actions: #svn_wc_notify_commit_modified, #svn_wc_notify_commit_added,
 * #svn_wc_notify_commit_deleted, #svn_wc_notify_commit_replaced,
 * #svn_wc_notify_commit_postfix_txdelta.
 *
 * If @a depth is #svn_depth_infinity, commit all changes to and
 * below named targets.  If @a depth is #svn_depth_empty, commit
 * only named targets (that is, only property changes on named
 * directory targets, and property and content changes for named file
 * targets).  If @a depth is #svn_depth_files, behave as above for
 * named file targets, and for named directory targets, commit
 * property changes on a named directory and all changes to files
 * directly inside that directory.  If #svn_depth_immediates, behave
 * as for #svn_depth_files, and for subdirectories of any named
 * directory target commit as though for #svn_depth_empty.
 *
 * Unlock paths in the repository, unless @a keep_locks is TRUE.
 *
 * @a changelists is an array of <tt>const char *</tt> changelist
 * names, used as a restrictive filter on items that are committed;
 * that is, don't commit anything unless it's a member of one of those
 * changelists.  After the commit completes successfully, remove
 * changelist associations from the targets, unless @a
 * keep_changelists is set.  If @a changelists is
 * empty (or altogether @c NULL), no changelist filtering occurs.
 *
 * Use @a pool for any temporary allocations.
 *
<<<<<<< HEAD
 * If @a ctx->commit_callback2 is non-NULL, then for each successful commit,
 * call @a ctx->commit_callback2 with @a ctx->commit_baton and a
 * #svn_commit_info_t for the commit.
=======
 * If @a commit_callback is non-NULL, then for each successful commit, call
 * @a commit_callback with @a commit_baton and a #svn_commit_info_t for
 * the commit.
>>>>>>> 8d8a5012
 *
 * @since New in 1.7.
 */
svn_error_t *
svn_client_commit5(const apr_array_header_t *targets,
                   svn_depth_t depth,
                   svn_boolean_t keep_locks,
                   svn_boolean_t keep_changelists,
                   const apr_array_header_t *changelists,
                   const apr_hash_t *revprop_table,
<<<<<<< HEAD
=======
                   svn_commit_callback2_t commit_callback,
                   void *commit_baton,
>>>>>>> 8d8a5012
                   svn_client_ctx_t *ctx,
                   apr_pool_t *pool);

/**
 * Similar to svn_client_commit5(), but returns the @a commit_info_p directly,
<<<<<<< HEAD
 * rather than through @a ctx->commit_callback2.
=======
 * rather than through @a commit_callback.
>>>>>>> 8d8a5012
 *
 * Also, if no error is returned and @a (*commit_info_p)->revision is set to
 * #SVN_INVALID_REVNUM, then the commit was a no-op; nothing needed to
 * be committed.
 *
 * @since New in 1.5.
 * @deprecated Provided for backward compatibility with the 1.6 API.
 */
SVN_DEPRECATED
svn_error_t *
svn_client_commit4(svn_commit_info_t **commit_info_p,
                   const apr_array_header_t *targets,
                   svn_depth_t depth,
                   svn_boolean_t keep_locks,
                   svn_boolean_t keep_changelists,
                   const apr_array_header_t *changelists,
                   const apr_hash_t *revprop_table,
                   svn_client_ctx_t *ctx,
                   apr_pool_t *pool);

/**
 * Similar to svn_client_commit4(), but always with NULL for
 * @a changelist_name, FALSE for @a keep_changelist, NULL for @a
 * revprop_table, and @a depth set according to @a recurse: if @a
 * recurse is TRUE, use #svn_depth_infinity, else #svn_depth_empty.
 *
 * @deprecated Provided for backward compatibility with the 1.4 API.
 *
 * @since New in 1.3.
 */
SVN_DEPRECATED
svn_error_t *
svn_client_commit3(svn_commit_info_t **commit_info_p,
                   const apr_array_header_t *targets,
                   svn_boolean_t recurse,
                   svn_boolean_t keep_locks,
                   svn_client_ctx_t *ctx,
                   apr_pool_t *pool);

/**
 * Similar to svn_client_commit3(), but uses #svn_client_commit_info_t
 * for @a commit_info_p.
 *
 * @deprecated Provided for backward compatibility with the 1.2 API.
 *
 * @since New in 1.2.
 */
SVN_DEPRECATED
svn_error_t *
svn_client_commit2(svn_client_commit_info_t **commit_info_p,
                   const apr_array_header_t *targets,
                   svn_boolean_t recurse,
                   svn_boolean_t keep_locks,
                   svn_client_ctx_t *ctx,
                   apr_pool_t *pool);

/**
 * Similar to svn_client_commit2(), but with @a keep_locks set to
 * TRUE and @a nonrecursive instead of @a recurse.
 *
 * @deprecated Provided for backward compatibility with the 1.1 API.
 */
SVN_DEPRECATED
svn_error_t *
svn_client_commit(svn_client_commit_info_t **commit_info_p,
                  const apr_array_header_t *targets,
                  svn_boolean_t nonrecursive,
                  svn_client_ctx_t *ctx,
                  apr_pool_t *pool);

/** @} */

/**
 * @defgroup Status Report interesting information about paths in the \
 *                  working copy.
 *
 * @{
 */

/**
 * Structure for holding the "status" of a working copy item.
 *
 * The item's entry data is in @a entry, augmented and possibly shadowed
 * by the other fields.  @a entry is @c NULL if this item is not under
 * version control.
 *
 * @note Fields may be added to the end of this structure in future
 * versions.  Therefore, to preserve binary compatibility, users
 * should not directly allocate structures of this type.
 *
 * @since New in 1.7.
 */
typedef struct svn_client_status_t
{
  /** The kind of node as recorded in the working copy */
  svn_node_kind_t kind;

  /** The absolute path to the node */
  const char *local_abspath;

  /** If the path is under version control, versioned is TRUE, otherwise
   * FALSE. */
  svn_boolean_t versioned;

  /** Set to TRUE if the node is the victim of some kind of conflict. */
  svn_boolean_t conflicted;

  /** The status of the node, based on the restructuring changes and if the
   * node has no restructuring changes the text and prop status. */
  enum svn_wc_status_kind node_status;

  /** The status of the text of the node, not including restructuring changes.
   * Valid values are: svn_wc_status_none, svn_wc_status_normal,
   * svn_wc_status_modified and svn_wc_status_conflicted. */
  enum svn_wc_status_kind text_status;

  /** The status of the entry's properties.
   * Valid values are: svn_wc_status_none, svn_wc_status_normal,
   * svn_wc_status_modified and svn_wc_status_conflicted. */
  enum svn_wc_status_kind prop_status;

  /** a node can be 'locked' if a working copy update is in progress or
   * was interrupted. */
  svn_boolean_t locked;

  /** a file or directory can be 'copied' if it's scheduled for
   * addition-with-history (or part of a subtree that is scheduled as such.).
   */
  svn_boolean_t copied;

  /** Base revision. */
  svn_revnum_t revision;

  /** Last revision this was changed */
  svn_revnum_t changed_rev;

  /** Date of last commit. */
  apr_time_t changed_date;

  /** Last commit author of this item */
  const char *changed_author;

  /** The URL of the repository */
  const char *repos_root_url;

  /** The in-repository path relative to the repository root. 
   * Use svn_path_url_component2() to join this value to the
   * repos_root_url to get the full URL.
   */
  const char *repos_relpath;

    /** a file or directory can be 'switched' if the switch command has been
   * used.  If this is TRUE, then file_external will be FALSE.
   */
  svn_boolean_t switched;

  /** If the item is a file that was added to the working copy with an
   * svn:externals; if file_external is TRUE, then switched is always
   * FALSE.
   */
  svn_boolean_t file_external;

  /** The locally present lock. (Values of path, token, owner, comment and
   * are available if a lock is present) */
  const svn_lock_t *lock;

  /** Which changelist this item is part of, or NULL if not part of any. */
  const char *changelist;

  /** The depth of the node as recorded in the working copy
   * (#svn_depth_unknown for files or when no depth is recorded) */
  svn_depth_t depth;

  /**
   * @defgroup svn_wc_status_ood WC out-of-date info from the repository
   * @{
   *
   * When the working copy item is out-of-date compared to the
   * repository, the following fields represent the state of the
   * youngest revision of the item in the repository.  If the working
   * copy is not out of date, the fields are initialized as described
   * below.
   */

  /** Set to the node kind of the youngest commit, or #svn_node_none
   * if not out of date. */
  svn_node_kind_t ood_kind;

  /** The status of the node, based on the text status if the node has no
   * restructuring changes */
  enum svn_wc_status_kind repos_node_status;

  /** The entry's text status in the repository. */
  enum svn_wc_status_kind repos_text_status;

  /** The entry's property status in the repository. */
  enum svn_wc_status_kind repos_prop_status;

  /** The entry's lock in the repository, if any. */
  const svn_lock_t *repos_lock;

  /** Set to the youngest committed revision, or #SVN_INVALID_REVNUM
   * if not out of date. */
  svn_revnum_t ood_changed_rev;

  /** Set to the most recent commit date, or @c 0 if not out of date. */
  apr_time_t ood_changed_date;

  /** Set to the user name of the youngest commit, or @c NULL if not
   * out of date or non-existent.  Because a non-existent @c
   * svn:author property has the same behavior as an out-of-date
   * working copy, examine @c ood_last_cmt_rev to determine whether
   * the working copy is out of date. */
  const char *ood_changed_author;

  /** @} */

  /** Reserved for libsvn_clients internal use; this value is only to be used for
   * libsvn_client backwards compatibility wrappers, This value may be NULL or
   * to other data in future versions. */
  const void *backwards_compatibility_baton;

  /* NOTE! Please update svn_client_status_dup() when adding new fields here. */
} svn_client_status_t;

/**
 * Return a duplicate of @a status, allocated in @a result_pool. No part of the new
 * structure will be shared with @a status.
 *
 * @since New in 1.7.
 */
svn_client_status_t *
svn_client_status_dup(const svn_client_status_t *status,
                      apr_pool_t *result_pool);

/**
 * A callback for reporting a @a status about @a local_abspath.
 *
 * @a baton is a closure object; it should be provided by the
 * implementation, and passed by the caller.
 *
 * @a scratch_pool will be cleared between invocations to the callback.
 *
 * ### we might be revamping the status infrastructure, and this callback
 * ### could totally disappear by the end of 1.7 development. however, we
 * ### need to mark the STATUS parameter as "const" so that it is easier
 * ### to reason about who/what can modify those structures.
 *
 * @since New in 1.7.
 */
typedef svn_error_t *(*svn_client_status_func_t)(
                                            void *baton,
                                            const char *path,
                                            const svn_client_status_t *status,
                                            apr_pool_t *scratch_pool);

/**
 * Given @a path to a working copy directory (or single file), call
 * @a status_func/status_baton with a set of #svn_wc_status_t *
 * structures which describe the status of @a path, and its children
 * (recursing according to @a depth).
 *
 *    - If @a get_all is set, retrieve all entries; otherwise,
 *      retrieve only "interesting" entries (local mods and/or
 *      out of date).
 *
 *    - If @a update is set, contact the repository and augment the
 *      status structures with information about out-of-dateness (with
 *      respect to @a revision).  Also, if @a result_rev is not @c NULL,
 *      set @a *result_rev to the actual revision against which the
 *      working copy was compared (@a *result_rev is not meaningful unless
 *      @a update is set).
 *
 * If @a no_ignore is @c FALSE, don't report any file or directory (or
 * recurse into any directory) that is found by recursion (as opposed to
 * being the explicit target @a path) and whose name matches the
 * svn:ignore property on its parent directory or the global-ignores
 * list in @a ctx->config. If @a no_ignore is @c TRUE, report each such
 * file or directory with the status code #svn_wc_status_ignored.
 *
 * If @a ignore_externals is not set, then recurse into externals
 * definitions (if any exist) after handling the main target.  This
 * calls the client notification function (in @a ctx) with the
 * #svn_wc_notify_status_external action before handling each externals
 * definition, and with #svn_wc_notify_status_completed
 * after each.
 *
 * If @a depth_as_sticky is set and @a depth is not
 * #svn_depth_unknown, then the status is calculated as if depth_is_sticky
 * was passed to an equivalent update command.
 *
 * @a changelists is an array of <tt>const char *</tt> changelist
 * names, used as a restrictive filter on items whose statuses are
 * reported; that is, don't report status about any item unless
 * it's a member of one of those changelists.  If @a changelists is
 * empty (or altogether @c NULL), no changelist filtering occurs.
 *
<<<<<<< HEAD
 * If @a ignore_mergeinfo is set, don't include any changes to
 * svn:mergeinfo.
 *
=======
>>>>>>> 8d8a5012
 * All temporary allocations are performed in @a scratch_pool.
 *
 * @since New in 1.7.
 */
svn_error_t *
svn_client_status5(svn_revnum_t *result_rev,
                   svn_client_ctx_t *ctx,
                   const char *path,
                   const svn_opt_revision_t *revision,
                   svn_depth_t depth,
                   svn_boolean_t get_all,
                   svn_boolean_t update,
                   svn_boolean_t no_ignore,
                   svn_boolean_t ignore_externals,
<<<<<<< HEAD
                   svn_boolean_t ignore_mergeinfo,
=======
                   svn_boolean_t depth_as_sticky,
>>>>>>> 8d8a5012
                   const apr_array_header_t *changelists,
                   svn_client_status_func_t status_func,
                   void *status_baton,
                   apr_pool_t *scratch_pool);

/**
 * Same as svn_client_status5(), but using #svn_wc_status_func3_t
<<<<<<< HEAD
 * instead of #svn_wc_status_func4_t, and passing @c FALSE for
 * @a ignore_mergeinfo.
=======
 * instead of #svn_wc_status_func4_t and depth_as_sticky set to TRUE.
>>>>>>> 8d8a5012
 *
 * @since New in 1.6.
 * @deprecated Provided for backward compatibility with the 1.6 API.
 */
SVN_DEPRECATED
svn_error_t *
svn_client_status4(svn_revnum_t *result_rev,
                   const char *path,
                   const svn_opt_revision_t *revision,
                   svn_wc_status_func3_t status_func,
                   void *status_baton,
                   svn_depth_t depth,
                   svn_boolean_t get_all,
                   svn_boolean_t update,
                   svn_boolean_t no_ignore,
                   svn_boolean_t ignore_externals,
                   const apr_array_header_t *changelists,
                   svn_client_ctx_t *ctx,
                   apr_pool_t *pool);

/**
 * Same as svn_client_status4(), but using an #svn_wc_status_func2_t
<<<<<<< HEAD
 * instead of an #svn_wc_status_func3_t, and without the ability to
 * ignore svn:mergeinfo property modifications.
=======
 * instead of an #svn_wc_status_func3_t.
>>>>>>> 8d8a5012
 *
 * @since New in 1.5.
 * @deprecated Provided for backward compatibility with the 1.5 API.
 */
SVN_DEPRECATED
svn_error_t *
svn_client_status3(svn_revnum_t *result_rev,
                   const char *path,
                   const svn_opt_revision_t *revision,
                   svn_wc_status_func2_t status_func,
                   void *status_baton,
                   svn_depth_t depth,
                   svn_boolean_t get_all,
                   svn_boolean_t update,
                   svn_boolean_t no_ignore,
                   svn_boolean_t ignore_externals,
                   const apr_array_header_t *changelists,
                   svn_client_ctx_t *ctx,
                   apr_pool_t *pool);

/**
 * Like svn_client_status3(), except with @a changelists passed as @c
 * NULL, and with @a recurse instead of @a depth.  If @a recurse is
 * TRUE, behave as if for #svn_depth_infinity; else if @a recurse is
 * FALSE, behave as if for #svn_depth_immediates.
 *
 * @since New in 1.2.
 * @deprecated Provided for backward compatibility with the 1.4 API.
 */
SVN_DEPRECATED
svn_error_t *
svn_client_status2(svn_revnum_t *result_rev,
                   const char *path,
                   const svn_opt_revision_t *revision,
                   svn_wc_status_func2_t status_func,
                   void *status_baton,
                   svn_boolean_t recurse,
                   svn_boolean_t get_all,
                   svn_boolean_t update,
                   svn_boolean_t no_ignore,
                   svn_boolean_t ignore_externals,
                   svn_client_ctx_t *ctx,
                   apr_pool_t *pool);


/**
 * Similar to svn_client_status2(), but with @a ignore_externals
 * always set to FALSE, taking the #svn_wc_status_func_t type
 * instead of the #svn_wc_status_func2_t type for @a status_func,
 * and requiring @a *revision to be non-const even though it is
 * treated as constant.
 *
 * @deprecated Provided for backward compatibility with the 1.1 API.
 */
SVN_DEPRECATED
svn_error_t *
svn_client_status(svn_revnum_t *result_rev,
                  const char *path,
                  svn_opt_revision_t *revision,
                  svn_wc_status_func_t status_func,
                  void *status_baton,
                  svn_boolean_t recurse,
                  svn_boolean_t get_all,
                  svn_boolean_t update,
                  svn_boolean_t no_ignore,
                  svn_client_ctx_t *ctx,
                  apr_pool_t *pool);

/** @} */

/**
 * @defgroup Log View information about previous revisions of an object.
 *
 * @{
 */

/**
 * Invoke @a receiver with @a receiver_baton on each log message from
 * each start/end revision pair in the @a revision_ranges in turn,
 * inclusive (but never invoke @a receiver on a given log message more
 * than once).
 *
 * @a targets contains either a URL followed by zero or more relative
 * paths, or 1 working copy path, as <tt>const char *</tt>, for which log
 * messages are desired.  @a receiver is invoked only on messages whose
 * revisions involved a change to some path in @a targets.  @a peg_revision
 * indicates in which revision @a targets are valid.  If @a peg_revision is
 * #svn_opt_revision_unspecified, it defaults to #svn_opt_revision_head
 * for URLs or #svn_opt_revision_working for WC paths.
 *
 * If @a limit is non-zero only invoke @a receiver on the first @a limit
 * logs.
 *
 * If @a discover_changed_paths is set, then the `@a changed_paths' argument
 * to @a receiver will be passed on each invocation.
 *
 * If @a strict_node_history is set, copy history (if any exists) will
 * not be traversed while harvesting revision logs for each target.
 *
 * If @a include_merged_revisions is set, log information for revisions
 * which have been merged to @a targets will also be returned.
 *
 * If @a revprops is NULL, retrieve all revprops; else, retrieve only the
 * revprops named in the array (i.e. retrieve none if the array is empty).
 *
 * Use @a pool for any temporary allocation.
 *
 * @par Important:
 * A special case for the revision range HEAD:1, which was present
 * in svn_client_log(), has been removed from svn_client_log2().  Instead, it
 * is expected that callers will specify the range HEAD:0, to avoid a
 * #SVN_ERR_FS_NO_SUCH_REVISION error when invoked against an empty repository
 * (i.e. one not containing a revision 1).
 *
 * If @a ctx->notify_func2 is non-NULL, then call @a ctx->notify_func2/baton2
 * with a 'skip' signal on any unversioned targets.
 *
 * @since New in 1.6.
 */
svn_error_t *
svn_client_log5(const apr_array_header_t *targets,
                const svn_opt_revision_t *peg_revision,
                const apr_array_header_t *revision_ranges,
                int limit,
                svn_boolean_t discover_changed_paths,
                svn_boolean_t strict_node_history,
                svn_boolean_t include_merged_revisions,
                const apr_array_header_t *revprops,
                svn_log_entry_receiver_t receiver,
                void *receiver_baton,
                svn_client_ctx_t *ctx,
                apr_pool_t *pool);

/**
 * Similar to svn_client_log5(), but takes explicit start and end parameters
 * instead of an array of revision ranges.
 *
 * @deprecated Provided for compatibility with the 1.5 API.
 * @since New in 1.5.
 */
SVN_DEPRECATED
svn_error_t *
svn_client_log4(const apr_array_header_t *targets,
                const svn_opt_revision_t *peg_revision,
                const svn_opt_revision_t *start,
                const svn_opt_revision_t *end,
                int limit,
                svn_boolean_t discover_changed_paths,
                svn_boolean_t strict_node_history,
                svn_boolean_t include_merged_revisions,
                const apr_array_header_t *revprops,
                svn_log_entry_receiver_t receiver,
                void *receiver_baton,
                svn_client_ctx_t *ctx,
                apr_pool_t *pool);

/**
 * Similar to svn_client_log4(), but using #svn_log_message_receiver_t
 * instead of #svn_log_entry_receiver_t.  Also, @a
 * include_merged_revisions is set to @c FALSE and @a revprops is
 * svn:author, svn:date, and svn:log.
 *
 * @deprecated Provided for compatibility with the 1.4 API.
 * @since New in 1.4.
 */
SVN_DEPRECATED
svn_error_t *
svn_client_log3(const apr_array_header_t *targets,
                const svn_opt_revision_t *peg_revision,
                const svn_opt_revision_t *start,
                const svn_opt_revision_t *end,
                int limit,
                svn_boolean_t discover_changed_paths,
                svn_boolean_t strict_node_history,
                svn_log_message_receiver_t receiver,
                void *receiver_baton,
                svn_client_ctx_t *ctx,
                apr_pool_t *pool);


/**
 * Similar to svn_client_log3(), but with the @c kind field of
 * @a peg_revision set to #svn_opt_revision_unspecified.
 *
 * @deprecated Provided for compatibility with the 1.3 API.
 * @since New in 1.2.
 */
SVN_DEPRECATED
svn_error_t *
svn_client_log2(const apr_array_header_t *targets,
                const svn_opt_revision_t *start,
                const svn_opt_revision_t *end,
                int limit,
                svn_boolean_t discover_changed_paths,
                svn_boolean_t strict_node_history,
                svn_log_message_receiver_t receiver,
                void *receiver_baton,
                svn_client_ctx_t *ctx,
                apr_pool_t *pool);


/**
 * Similar to svn_client_log2(), but with @a limit set to 0, and the
 * following special case:
 *
 * Special case for repositories at revision 0:
 *
 * If @a start->kind is #svn_opt_revision_head, and @a end->kind is
 * #svn_opt_revision_number && @a end->number is @c 1, then handle an
 * empty (no revisions) repository specially: instead of erroring
 * because requested revision 1 when the highest revision is 0, just
 * invoke @a receiver on revision 0, passing @c NULL for changed paths and
 * empty strings for the author and date.  This is because that
 * particular combination of @a start and @a end usually indicates the
 * common case of log invocation -- the user wants to see all log
 * messages from youngest to oldest, where the oldest commit is
 * revision 1.  That works fine, except when there are no commits in
 * the repository, hence this special case.
 *
 * @deprecated Provided for backward compatibility with the 1.0 API.
 */
SVN_DEPRECATED
svn_error_t *
svn_client_log(const apr_array_header_t *targets,
               const svn_opt_revision_t *start,
               const svn_opt_revision_t *end,
               svn_boolean_t discover_changed_paths,
               svn_boolean_t strict_node_history,
               svn_log_message_receiver_t receiver,
               void *receiver_baton,
               svn_client_ctx_t *ctx,
               apr_pool_t *pool);

/** @} */

/**
 * @defgroup Blame Show modification information about lines in a file.
 *
 * @{
 */

/**
 * Invoke @a receiver with @a receiver_baton on each line-blame item
 * associated with revision @a end of @a path_or_url, using @a start
 * as the default source of all blame.  @a peg_revision indicates in
 * which revision @a path_or_url is valid.  If @a peg_revision->kind
 * is #svn_opt_revision_unspecified, then it defaults to
 * #svn_opt_revision_head for URLs or #svn_opt_revision_working for
 * WC targets.
 *
 * If @a start->kind or @a end->kind is #svn_opt_revision_unspecified,
 * return the error #SVN_ERR_CLIENT_BAD_REVISION.  If either are
 * #svn_opt_revision_working, return the error
 * #SVN_ERR_UNSUPPORTED_FEATURE.  If any of the revisions of @a
 * path_or_url have a binary mime-type, return the error
 * #SVN_ERR_CLIENT_IS_BINARY_FILE, unless @a ignore_mime_type is TRUE,
 * in which case blame information will be generated regardless of the
 * MIME types of the revisions.
 *
 * Use @a diff_options to determine how to compare different revisions of the
 * target.
 *
 * If @a include_merged_revisions is TRUE, also return data based upon
 * revisions which have been merged to @a path_or_url.
 *
 * Use @a pool for any temporary allocation.
 *
 * @since New in 1.7.
 */
svn_error_t *
svn_client_blame5(const char *path_or_url,
                  const svn_opt_revision_t *peg_revision,
                  const svn_opt_revision_t *start,
                  const svn_opt_revision_t *end,
                  const svn_diff_file_options_t *diff_options,
                  svn_boolean_t ignore_mime_type,
                  svn_boolean_t include_merged_revisions,
                  svn_client_blame_receiver3_t receiver,
                  void *receiver_baton,
                  svn_client_ctx_t *ctx,
                  apr_pool_t *pool);


/**
 * Similar to svn_client_blame5(), but with #svn_client_blame_receiver3_t
 * as the receiver.
 *
 * @deprecated Provided for backwards compatibility with the 1.6 API.
 *
 * @since New in 1.5.
 */
SVN_DEPRECATED
svn_error_t *
svn_client_blame4(const char *path_or_url,
                  const svn_opt_revision_t *peg_revision,
                  const svn_opt_revision_t *start,
                  const svn_opt_revision_t *end,
                  const svn_diff_file_options_t *diff_options,
                  svn_boolean_t ignore_mime_type,
                  svn_boolean_t include_merged_revisions,
                  svn_client_blame_receiver2_t receiver,
                  void *receiver_baton,
                  svn_client_ctx_t *ctx,
                  apr_pool_t *pool);

/**
 * Similar to svn_client_blame4(), but with @a include_merged_revisions set
 * to FALSE, and using a #svn_client_blame_receiver2_t as the receiver.
 *
 * @deprecated Provided for backwards compatibility with the 1.4 API.
 *
 * @since New in 1.4.
 */
SVN_DEPRECATED
svn_error_t *
svn_client_blame3(const char *path_or_url,
                  const svn_opt_revision_t *peg_revision,
                  const svn_opt_revision_t *start,
                  const svn_opt_revision_t *end,
                  const svn_diff_file_options_t *diff_options,
                  svn_boolean_t ignore_mime_type,
                  svn_client_blame_receiver_t receiver,
                  void *receiver_baton,
                  svn_client_ctx_t *ctx,
                  apr_pool_t *pool);

/**
 * Similar to svn_client_blame3(), but with @a diff_options set to
 * default options as returned by svn_diff_file_options_parse() and
 * @a ignore_mime_type set to FALSE.
 *
 * @deprecated Provided for backwards compatibility with the 1.3 API.
 *
 * @since New in 1.2.
 */
SVN_DEPRECATED
svn_error_t *
svn_client_blame2(const char *path_or_url,
                  const svn_opt_revision_t *peg_revision,
                  const svn_opt_revision_t *start,
                  const svn_opt_revision_t *end,
                  svn_client_blame_receiver_t receiver,
                  void *receiver_baton,
                  svn_client_ctx_t *ctx,
                  apr_pool_t *pool);

/**
 * Similar to svn_client_blame2() except that @a peg_revision is always
 * the same as @a end.
 *
 * @deprecated Provided for backward compatibility with the 1.1 API.
 */
SVN_DEPRECATED
svn_error_t *
svn_client_blame(const char *path_or_url,
                 const svn_opt_revision_t *start,
                 const svn_opt_revision_t *end,
                 svn_client_blame_receiver_t receiver,
                 void *receiver_baton,
                 svn_client_ctx_t *ctx,
                 apr_pool_t *pool);

/** @} */

/**
 * @defgroup Diff Generate differences between paths.
 *
 * @{
 */

/**
 * Produce diff output which describes the delta between
 * @a path1/@a revision1 and @a path2/@a revision2.  Print the output
 * of the diff to @a outfile, and any errors to @a errfile.  @a path1
 * and @a path2 can be either working-copy paths or URLs.
 *
 * If @a relative_to_dir is not @c NULL, the @a original_path and
 * @a modified_path will have the @a relative_to_dir stripped from the
 * front of the respective paths.  If @a relative_to_dir is @c NULL,
 * paths will not be modified.  If @a relative_to_dir is not
 * @c NULL but @a relative_to_dir is not a parent path of the target,
 * an error is returned. Finally, if @a relative_to_dir is a URL, an
 * error will be returned.
 *
 * If either @a revision1 or @a revision2 has an `unspecified' or
 * unrecognized `kind', return #SVN_ERR_CLIENT_BAD_REVISION.
 *
 * @a path1 and @a path2 must both represent the same node kind -- that
 * is, if @a path1 is a directory, @a path2 must also be, and if @a path1
 * is a file, @a path2 must also be.
 *
 * If @a depth is #svn_depth_infinity, diff fully recursively.
 * Else if it is #svn_depth_immediates, diff the named paths and
 * their file children (if any), and diff properties of
 * subdirectories, but do not descend further into the subdirectories.
 * Else if #svn_depth_files, behave as if for #svn_depth_immediates
 * except don't diff properties of subdirectories.  If
 * #svn_depth_empty, diff exactly the named paths but nothing
 * underneath them.
 *
 * Use @a ignore_ancestry to control whether or not items being
 * diffed will be checked for relatedness first.  Unrelated items
 * are typically transmitted to the editor as a deletion of one thing
 * and the addition of another, but if this flag is TRUE, unrelated
 * items will be diffed as if they were related.
 *
 * If @a no_diff_deleted is TRUE, then no diff output will be
 * generated on deleted files.
 *
 * If @a show_copies_as_adds is TRUE, then copied files will not be diffed
 * against their copyfrom source, and will appear in the diff output
 * in their entirety, as if they were newly added.
 *
 * If @a use_git_diff_format is TRUE, then the git's extended diff format
 * will be used.
 * ### Do we need to say more about the format? A reference perhaps?
 *
 * Generated headers are encoded using @a header_encoding.
 *
 * Diff output will not be generated for binary files, unless @a
 * ignore_content_type is TRUE, in which case diffs will be shown
 * regardless of the content types.
 *
 * @a diff_options (an array of <tt>const char *</tt>) is used to pass
 * additional command line options to the diff processes invoked to compare
 * files. @a diff_options is allowed to be @c NULL, in which case a value
 * for this option might still be obtained from the Subversion configuration
 * file via client context @a ctx.
 *
 * The authentication baton cached in @a ctx is used to communicate with
 * the repository.
 *
 * @a changelists is an array of <tt>const char *</tt> changelist
 * names, used as a restrictive filter on items whose differences are
 * reported; that is, don't generate diffs about any item unless
 * it's a member of one of those changelists.  If @a changelists is
 * empty (or altogether @c NULL), no changelist filtering occurs.
 *
 * If @a ignore_mergeinfo is set, don't include any changes to
 * svn:mergeinfo.
 *
 * @note Changelist filtering only applies to diffs in which at least
 * one side of the diff represents working copy data.
 *
 * @note @a header_encoding doesn't affect headers generated by external
 * diff programs.
 *
 * @note @a relative_to_dir doesn't affect the path index generated by
 * external diff programs.
 *
 * @since New in 1.7.
 */
svn_error_t *
svn_client_diff5(const apr_array_header_t *diff_options,
                 const char *path1,
                 const svn_opt_revision_t *revision1,
                 const char *path2,
                 const svn_opt_revision_t *revision2,
                 const char *relative_to_dir,
                 svn_depth_t depth,
                 svn_boolean_t ignore_ancestry,
                 svn_boolean_t no_diff_deleted,
                 svn_boolean_t show_copies_as_adds,
                 svn_boolean_t ignore_content_type,
                 svn_boolean_t use_git_diff_format,
<<<<<<< HEAD
                 svn_boolean_t ignore_mergeinfo,
=======
>>>>>>> 8d8a5012
                 const char *header_encoding,
                 apr_file_t *outfile,
                 apr_file_t *errfile,
                 const apr_array_header_t *changelists,
                 svn_client_ctx_t *ctx,
                 apr_pool_t *pool);

<<<<<<< HEAD

/**
 * Similar to svn_client_diff5(), but with  @a ignore_mergeinfo passed as
 * @c FALSE, @a show_copies_as_adds set to @c FALSE and @a use_git_diff_format
 * set to @c FALSE.
=======
/**
 * Similar to svn_client_diff5(), but with @a show_copies_as_adds set to
 * @c FALSE and @a use_git_diff_format set to @c FALSE.
>>>>>>> 8d8a5012
 *
 * @deprecated Provided for backward compatibility with the 1.6 API.
 * @since New in 1.5.
 */
SVN_DEPRECATED
svn_error_t *
svn_client_diff4(const apr_array_header_t *diff_options,
                 const char *path1,
                 const svn_opt_revision_t *revision1,
                 const char *path2,
                 const svn_opt_revision_t *revision2,
                 const char *relative_to_dir,
                 svn_depth_t depth,
                 svn_boolean_t ignore_ancestry,
                 svn_boolean_t no_diff_deleted,
                 svn_boolean_t ignore_content_type,
                 const char *header_encoding,
                 apr_file_t *outfile,
                 apr_file_t *errfile,
                 const apr_array_header_t *changelists,
                 svn_client_ctx_t *ctx,
                 apr_pool_t *pool);

/**
 * Similar to svn_client_diff4(), but with @a changelists passed as @c
 * NULL, and @a depth set according to @a recurse: if @a recurse is
 * TRUE, set @a depth to #svn_depth_infinity, if @a recurse is
 * FALSE, set @a depth to #svn_depth_empty.
 *
 * @deprecated Provided for backward compatibility with the 1.4 API.
 * @since New in 1.3.
 */
SVN_DEPRECATED
svn_error_t *
svn_client_diff3(const apr_array_header_t *diff_options,
                 const char *path1,
                 const svn_opt_revision_t *revision1,
                 const char *path2,
                 const svn_opt_revision_t *revision2,
                 svn_boolean_t recurse,
                 svn_boolean_t ignore_ancestry,
                 svn_boolean_t no_diff_deleted,
                 svn_boolean_t ignore_content_type,
                 const char *header_encoding,
                 apr_file_t *outfile,
                 apr_file_t *errfile,
                 svn_client_ctx_t *ctx,
                 apr_pool_t *pool);


/**
 * Similar to svn_client_diff3(), but with @a header_encoding set to
 * @c APR_LOCALE_CHARSET.
 *
 * @deprecated Provided for backward compatibility with the 1.2 API.
 * @since New in 1.2.
 */
SVN_DEPRECATED
svn_error_t *
svn_client_diff2(const apr_array_header_t *diff_options,
                 const char *path1,
                 const svn_opt_revision_t *revision1,
                 const char *path2,
                 const svn_opt_revision_t *revision2,
                 svn_boolean_t recurse,
                 svn_boolean_t ignore_ancestry,
                 svn_boolean_t no_diff_deleted,
                 svn_boolean_t ignore_content_type,
                 apr_file_t *outfile,
                 apr_file_t *errfile,
                 svn_client_ctx_t *ctx,
                 apr_pool_t *pool);

/**
 * Similar to svn_client_diff2(), but with @a ignore_content_type
 * always set to FALSE.
 *
 * @deprecated Provided for backward compatibility with the 1.0 API.
 */
SVN_DEPRECATED
svn_error_t *
svn_client_diff(const apr_array_header_t *diff_options,
                const char *path1,
                const svn_opt_revision_t *revision1,
                const char *path2,
                const svn_opt_revision_t *revision2,
                svn_boolean_t recurse,
                svn_boolean_t ignore_ancestry,
                svn_boolean_t no_diff_deleted,
                apr_file_t *outfile,
                apr_file_t *errfile,
                svn_client_ctx_t *ctx,
                apr_pool_t *pool);

/**
 * Produce diff output which describes the delta between the
 * filesystem object @a path in peg revision @a peg_revision, as it
 * changed between @a start_revision and @a end_revision.  @a path can
 * be either a working-copy path or URL.
 *
 * If @a peg_revision is #svn_opt_revision_unspecified, behave
 * identically to svn_client_diff5(), using @a path for both of that
 * function's @a path1 and @a path2 argments.
 *
 * All other options are handled identically to svn_client_diff5().
 *
 * @since New in 1.7.
 */
svn_error_t *
svn_client_diff_peg5(const apr_array_header_t *diff_options,
                     const char *path,
                     const svn_opt_revision_t *peg_revision,
                     const svn_opt_revision_t *start_revision,
                     const svn_opt_revision_t *end_revision,
                     const char *relative_to_dir,
                     svn_depth_t depth,
                     svn_boolean_t ignore_ancestry,
                     svn_boolean_t no_diff_deleted,
<<<<<<< HEAD
                     svn_boolean_t ignore_content_type,
                     svn_boolean_t show_copies_as_adds,
                     svn_boolean_t use_git_diff_format,
                     svn_boolean_t ignore_mergeinfo,
=======
                     svn_boolean_t show_copies_as_adds,
                     svn_boolean_t ignore_content_type,
                     svn_boolean_t use_git_diff_format,
>>>>>>> 8d8a5012
                     const char *header_encoding,
                     apr_file_t *outfile,
                     apr_file_t *errfile,
                     const apr_array_header_t *changelists,
                     svn_client_ctx_t *ctx,
                     apr_pool_t *pool);

<<<<<<< HEAD

/**
 * Similar to svn_client_diff_peg5(), but with @a ignore_mergeinfo passed
 * as @a FALSE,  @a show_copies_as_adds set to @c FALSE and
 * @a use_git_diff_format set to @c FALSE.
 *
 * @deprecated Provided for backward compatibility with the 1.6 API.
=======
/**
 * Similar to svn_client_diff_peg5(), but with @a show_copies_as_adds set to
 * @c FALSE and @a use_git_diff_format set to @c FALSE.
>>>>>>> 8d8a5012
 *
 * @since New in 1.5.
 */
SVN_DEPRECATED
svn_error_t *
svn_client_diff_peg4(const apr_array_header_t *diff_options,
                     const char *path,
                     const svn_opt_revision_t *peg_revision,
                     const svn_opt_revision_t *start_revision,
                     const svn_opt_revision_t *end_revision,
                     const char *relative_to_dir,
                     svn_depth_t depth,
                     svn_boolean_t ignore_ancestry,
                     svn_boolean_t no_diff_deleted,
                     svn_boolean_t ignore_content_type,
                     const char *header_encoding,
                     apr_file_t *outfile,
                     apr_file_t *errfile,
                     const apr_array_header_t *changelists,
                     svn_client_ctx_t *ctx,
                     apr_pool_t *pool);

/**
 * Similar to svn_client_diff_peg4(), but with @a changelists passed
 * as @c NULL, and @a depth set according to @a recurse: if @a recurse
 * is TRUE, set @a depth to #svn_depth_infinity, if @a recurse is
 * FALSE, set @a depth to #svn_depth_files.
 *
 * @deprecated Provided for backward compatibility with the 1.4 API.
 * @since New in 1.3.
 */
SVN_DEPRECATED
svn_error_t *
svn_client_diff_peg3(const apr_array_header_t *diff_options,
                     const char *path,
                     const svn_opt_revision_t *peg_revision,
                     const svn_opt_revision_t *start_revision,
                     const svn_opt_revision_t *end_revision,
                     svn_boolean_t recurse,
                     svn_boolean_t ignore_ancestry,
                     svn_boolean_t no_diff_deleted,
                     svn_boolean_t ignore_content_type,
                     const char *header_encoding,
                     apr_file_t *outfile,
                     apr_file_t *errfile,
                     svn_client_ctx_t *ctx,
                     apr_pool_t *pool);

/**
 * Similar to svn_client_diff_peg3(), but with @a header_encoding set to
 * @c APR_LOCALE_CHARSET.
 *
 * @deprecated Provided for backward compatibility with the 1.2 API.
 * @since New in 1.2.
 */
SVN_DEPRECATED
svn_error_t *
svn_client_diff_peg2(const apr_array_header_t *diff_options,
                     const char *path,
                     const svn_opt_revision_t *peg_revision,
                     const svn_opt_revision_t *start_revision,
                     const svn_opt_revision_t *end_revision,
                     svn_boolean_t recurse,
                     svn_boolean_t ignore_ancestry,
                     svn_boolean_t no_diff_deleted,
                     svn_boolean_t ignore_content_type,
                     apr_file_t *outfile,
                     apr_file_t *errfile,
                     svn_client_ctx_t *ctx,
                     apr_pool_t *pool);

/**
 * Similar to svn_client_diff_peg2(), but with @a ignore_content_type
 * always set to FALSE.
 *
 * @since New in 1.1.
 * @deprecated Provided for backward compatibility with the 1.1 API.
 */
SVN_DEPRECATED
svn_error_t *
svn_client_diff_peg(const apr_array_header_t *diff_options,
                    const char *path,
                    const svn_opt_revision_t *peg_revision,
                    const svn_opt_revision_t *start_revision,
                    const svn_opt_revision_t *end_revision,
                    svn_boolean_t recurse,
                    svn_boolean_t ignore_ancestry,
                    svn_boolean_t no_diff_deleted,
                    apr_file_t *outfile,
                    apr_file_t *errfile,
                    svn_client_ctx_t *ctx,
                    apr_pool_t *pool);

/**
 * Produce a diff summary which lists the changed items between
 * @a path1/@a revision1 and @a path2/@a revision2 without creating text
 * deltas. @a path1 and @a path2 can be either working-copy paths or URLs.
 *
 * The function may report false positives if @a ignore_ancestry is false,
 * since a file might have been modified between two revisions, but still
 * have the same contents.
 *
 * Calls @a summarize_func with @a summarize_baton for each difference
 * with a #svn_client_diff_summarize_t structure describing the difference.
<<<<<<< HEAD
 *
 * See svn_client_diff5() for a description of the other parameters.
 *
 * @since New in 1.7.
 */
svn_error_t *
svn_client_diff_summarize3(const char *path1,
                           const svn_opt_revision_t *revision1,
                           const char *path2,
                           const svn_opt_revision_t *revision2,
                           svn_depth_t depth,
                           svn_boolean_t ignore_ancestry,
                           svn_boolean_t ignore_mergeinfo,
                           const apr_array_header_t *changelists,
                           svn_client_diff_summarize_func_t summarize_func,
                           void *summarize_baton,
                           svn_client_ctx_t *ctx,
                           apr_pool_t *pool);

/**
 * Similar to svn_client_diff_summarize3(), but with @a ignore_mergeinfo
 * always @c FALSE.
 *
 * @deprecated Provided for backward compatibility with the 1.6 API.
=======
 *
 * See svn_client_diff5() for a description of the other parameters.
>>>>>>> 8d8a5012
 *
 * @since New in 1.5.
 */
SVN_DEPRECATED
svn_error_t *
svn_client_diff_summarize2(const char *path1,
                           const svn_opt_revision_t *revision1,
                           const char *path2,
                           const svn_opt_revision_t *revision2,
                           svn_depth_t depth,
                           svn_boolean_t ignore_ancestry,
                           const apr_array_header_t *changelists,
                           svn_client_diff_summarize_func_t summarize_func,
                           void *summarize_baton,
                           svn_client_ctx_t *ctx,
                           apr_pool_t *pool);

/**
 * Similar to svn_client_diff_summarize2(), but with @a changelists
 * passed as @c NULL, and @a depth set according to @a recurse: if @a
 * recurse is TRUE, set @a depth to #svn_depth_infinity, if @a
 * recurse is FALSE, set @a depth to #svn_depth_files.
 *
 * @deprecated Provided for backward compatibility with the 1.4 API.
 *
 * @since New in 1.4.
 */
SVN_DEPRECATED
svn_error_t *
svn_client_diff_summarize(const char *path1,
                          const svn_opt_revision_t *revision1,
                          const char *path2,
                          const svn_opt_revision_t *revision2,
                          svn_boolean_t recurse,
                          svn_boolean_t ignore_ancestry,
                          svn_client_diff_summarize_func_t summarize_func,
                          void *summarize_baton,
                          svn_client_ctx_t *ctx,
                          apr_pool_t *pool);

/**
 * Produce a diff summary which lists the changed items between the
 * filesystem object @a path in peg revision @a peg_revision, as it
 * changed between @a start_revision and @a end_revision. @a path can
 * be either a working-copy path or URL.
 *
 * If @a peg_revision is #svn_opt_revision_unspecified, behave
 * identically to svn_client_diff_summarize2(), using @a path for both
 * of that function's @a path1 and @a path2 argments.
 *
 * The function may report false positives if @a ignore_ancestry is false,
 * as described in the documentation for svn_client_diff_summarize2().
 *
 * Call @a summarize_func with @a summarize_baton for each difference
 * with a #svn_client_diff_summarize_t structure describing the difference.
<<<<<<< HEAD
 *
 * See svn_client_diff_peg5() for a description of the other parameters.
 *
 * @since New in 1.6.
 */
svn_error_t *
svn_client_diff_summarize_peg3(const char *path,
                               const svn_opt_revision_t *peg_revision,
                               const svn_opt_revision_t *start_revision,
                               const svn_opt_revision_t *end_revision,
                               svn_depth_t depth,
                               svn_boolean_t ignore_ancestry,
                               svn_boolean_t ignore_mergeinfo,
                               const apr_array_header_t *changelists,
                               svn_client_diff_summarize_func_t summarize_func,
                               void *summarize_baton,
                               svn_client_ctx_t *ctx,
                               apr_pool_t *pool);

/**
 * Similar to svn_client_diff_summarize3(), but with @a ignore_mergeinfo
 * passed as @c FALSE.
 *
 * @deprecated Provided for backward compatibility with the 1.5 API.
=======
 *
 * See svn_client_diff_peg5() for a description of the other parameters.
>>>>>>> 8d8a5012
 *
 * @since New in 1.5.
 */
SVN_DEPRECATED
svn_error_t *
svn_client_diff_summarize_peg2(const char *path,
                               const svn_opt_revision_t *peg_revision,
                               const svn_opt_revision_t *start_revision,
                               const svn_opt_revision_t *end_revision,
                               svn_depth_t depth,
                               svn_boolean_t ignore_ancestry,
                               const apr_array_header_t *changelists,
                               svn_client_diff_summarize_func_t summarize_func,
                               void *summarize_baton,
                               svn_client_ctx_t *ctx,
                               apr_pool_t *pool);

/**
 * Similar to svn_client_diff_summarize_peg2(), but with @a
 * changelists passed as @c NULL, and @a depth set according to @a
 * recurse: if @a recurse is TRUE, set @a depth to
 * #svn_depth_infinity, if @a recurse is FALSE, set @a depth to
 * #svn_depth_files.
 *
 * @deprecated Provided for backward compatibility with the 1.4 API.
 *
 * @since New in 1.4.
 */
SVN_DEPRECATED
svn_error_t *
svn_client_diff_summarize_peg(const char *path,
                              const svn_opt_revision_t *peg_revision,
                              const svn_opt_revision_t *start_revision,
                              const svn_opt_revision_t *end_revision,
                              svn_boolean_t recurse,
                              svn_boolean_t ignore_ancestry,
                              svn_client_diff_summarize_func_t summarize_func,
                              void *summarize_baton,
                              svn_client_ctx_t *ctx,
                              apr_pool_t *pool);

/** @} */

/**
 * @defgroup Merge Merge changes between branches.
 *
 * @{
 */

/** Merge changes from @a source1/@a revision1 to @a source2/@a revision2 into
 * the working-copy path @a target_wcpath.
 *
 * @a source1 and @a source2 are either URLs that refer to entries in the
 * repository, or paths to entries in the working copy.
 *
 * By "merging", we mean:  apply file differences using
 * svn_wc_merge(), and schedule additions & deletions when appropriate.
 *
 * @a source1 and @a source2 must both represent the same node kind -- that
 * is, if @a source1 is a directory, @a source2 must also be, and if @a source1
 * is a file, @a source2 must also be.
 *
 * If either @a revision1 or @a revision2 has an `unspecified' or
 * unrecognized `kind', return #SVN_ERR_CLIENT_BAD_REVISION.
 *
 * If @a depth is #svn_depth_infinity, merge fully recursively.
 * Else if #svn_depth_immediates, merge changes at most to files
 * that are immediate children of @a target_wcpath and to directory
 * properties of @a target_wcpath and its immediate subdirectory children.
 * Else if #svn_depth_files, merge at most to immediate file
 * children of @a target_wcpath and to @a target_wcpath itself.
 * Else if #svn_depth_empty, apply changes only to @a target_wcpath
 * (i.e., directory property changes only)
 *
 * If @a depth is #svn_depth_unknown, use the depth of @a target_wcpath.
 *
 * Use @a ignore_ancestry to control whether or not items being
 * diffed will be checked for relatedness first.  Unrelated items
 * are typically transmitted to the editor as a deletion of one thing
 * and the addition of another, but if this flag is TRUE, unrelated
 * items will be diffed as if they were related.
 *
 * If @a force is false and the merge involves deleting a file whose
 * content differs from the source-left version, or a locally modified
 * directory, or an unversioned item, then the operation will fail.  If
 * @a force is true then all such items will be deleted.
 *
 * @a merge_options (an array of <tt>const char *</tt>), if non-NULL,
 * is used to pass additional command line arguments to the merge
 * processes (internal or external).  @see
 * svn_diff_file_options_parse().
 *
 * If @a ctx->notify_func2 is non-NULL, then call @a ctx->notify_func2 with @a
 * ctx->notify_baton2 once for each merged target, passing the target's local
 * path.
 *
 * If @a record_only is TRUE, the merge is performed, but is limited only to
 * mergeinfo property changes on existing paths in @a target_wcpath.
 *
 * If @a dry_run is TRUE, the merge is carried out, and full notification
 * feedback is provided, but the working copy is not modified.
 *
 * The authentication baton cached in @a ctx is used to communicate with the
 * repository.
 *
 * @since New in 1.5.
 */
svn_error_t *
svn_client_merge3(const char *source1,
                  const svn_opt_revision_t *revision1,
                  const char *source2,
                  const svn_opt_revision_t *revision2,
                  const char *target_wcpath,
                  svn_depth_t depth,
                  svn_boolean_t ignore_ancestry,
                  svn_boolean_t force,
                  svn_boolean_t record_only,
                  svn_boolean_t dry_run,
                  const apr_array_header_t *merge_options,
                  svn_client_ctx_t *ctx,
                  apr_pool_t *pool);

/**
 * Similar to svn_client_merge3(), but with @a record_only set to @c
 * FALSE, and @a depth set according to @a recurse: if @a recurse is
 * TRUE, set @a depth to #svn_depth_infinity, if @a recurse is
 * FALSE, set @a depth to #svn_depth_files.
 *
 * @deprecated Provided for backward compatibility with the 1.4 API.
 *
 * @since New in 1.4.
 */
SVN_DEPRECATED
svn_error_t *
svn_client_merge2(const char *source1,
                  const svn_opt_revision_t *revision1,
                  const char *source2,
                  const svn_opt_revision_t *revision2,
                  const char *target_wcpath,
                  svn_boolean_t recurse,
                  svn_boolean_t ignore_ancestry,
                  svn_boolean_t force,
                  svn_boolean_t dry_run,
                  const apr_array_header_t *merge_options,
                  svn_client_ctx_t *ctx,
                  apr_pool_t *pool);


/**
 * Similar to svn_client_merge2(), but with @a merge_options set to NULL.
 *
 * @deprecated Provided for backwards compatibility with the 1.3 API.
 */
SVN_DEPRECATED
svn_error_t *
svn_client_merge(const char *source1,
                 const svn_opt_revision_t *revision1,
                 const char *source2,
                 const svn_opt_revision_t *revision2,
                 const char *target_wcpath,
                 svn_boolean_t recurse,
                 svn_boolean_t ignore_ancestry,
                 svn_boolean_t force,
                 svn_boolean_t dry_run,
                 svn_client_ctx_t *ctx,
                 apr_pool_t *pool);



/**
 * Perform a reintegration merge of @a source at @a peg_revision
 * into @a target_wcpath.
 * @a target_wcpath must be a single-revision, #svn_depth_infinity,
 * pristine, unswitched working copy -- in other words, it must
 * reflect a single revision tree, the "target".  The mergeinfo on @a
 * source must reflect that all of the target has been merged into it.
 * Then this behaves like a merge with svn_client_merge3() from the
 * target's URL to the source.
 *
 * All other options are handled identically to svn_client_merge3().
 * The depth of the merge is always #svn_depth_infinity.
 *
 * @since New in 1.5.
 */
svn_error_t *
svn_client_merge_reintegrate(const char *source,
                             const svn_opt_revision_t *peg_revision,
                             const char *target_wcpath,
                             svn_boolean_t dry_run,
                             const apr_array_header_t *merge_options,
                             svn_client_ctx_t *ctx,
                             apr_pool_t *pool);

/**
 * Merge the changes between the filesystem object @a source in peg
 * revision @a peg_revision, as it changed between the ranges described
 * in @a ranges_to_merge.
 *
 * @a ranges_to_merge is an array of <tt>svn_opt_revision_range_t
 * *</tt> ranges.  These ranges may describe additive and/or
 * subtractive merge ranges, they may overlap fully or partially,
 * and/or they may partially or fully negate each other.  This
 * rangelist is not required to be sorted.  If any revision in the
 * list of provided ranges has an `unspecified' or unrecognized
 * `kind', return #SVN_ERR_CLIENT_BAD_REVISION.
 *
 * All other options are handled identically to svn_client_merge3().
 *
 * @since New in 1.5.
 */
svn_error_t *
svn_client_merge_peg3(const char *source,
                      const apr_array_header_t *ranges_to_merge,
                      const svn_opt_revision_t *peg_revision,
                      const char *target_wcpath,
                      svn_depth_t depth,
                      svn_boolean_t ignore_ancestry,
                      svn_boolean_t force,
                      svn_boolean_t record_only,
                      svn_boolean_t dry_run,
                      const apr_array_header_t *merge_options,
                      svn_client_ctx_t *ctx,
                      apr_pool_t *pool);

/**
 * Similar to svn_client_merge_peg3(), but with @a record_only set to
 * @c FALSE, and @a depth set according to @a recurse: if @a recurse
 * is TRUE, set @a depth to #svn_depth_infinity, if @a recurse is
 * FALSE, set @a depth to #svn_depth_files.
 *
 * @deprecated Provided for backwards compatibility with the 1.3 API.
 *
 * @since New in 1.4.
 */
SVN_DEPRECATED
svn_error_t *
svn_client_merge_peg2(const char *source,
                      const svn_opt_revision_t *revision1,
                      const svn_opt_revision_t *revision2,
                      const svn_opt_revision_t *peg_revision,
                      const char *target_wcpath,
                      svn_boolean_t recurse,
                      svn_boolean_t ignore_ancestry,
                      svn_boolean_t force,
                      svn_boolean_t dry_run,
                      const apr_array_header_t *merge_options,
                      svn_client_ctx_t *ctx,
                      apr_pool_t *pool);

/**
 * Similar to svn_client_merge_peg2(), but with @a merge_options set to
 * NULL.
 *
 * @deprecated Provided for backwards compatibility with the 1.3 API.
 *
 * @since New in 1.1.
 */
SVN_DEPRECATED
svn_error_t *
svn_client_merge_peg(const char *source,
                     const svn_opt_revision_t *revision1,
                     const svn_opt_revision_t *revision2,
                     const svn_opt_revision_t *peg_revision,
                     const char *target_wcpath,
                     svn_boolean_t recurse,
                     svn_boolean_t ignore_ancestry,
                     svn_boolean_t force,
                     svn_boolean_t dry_run,
                     svn_client_ctx_t *ctx,
                     apr_pool_t *pool);


/** Set @a suggestions to an ordered array of @c const char *
 * potential merge sources (expressed as full repository URLs) for @a
 * path_or_url at @a peg_revision.  @a path_or_url is a working copy
 * path or repository URL.  @a ctx is a context used for
 * authentication in the repository case.  Use @a pool for all
 * allocations.
 *
 * @since New in 1.5.
 */
svn_error_t *
svn_client_suggest_merge_sources(apr_array_header_t **suggestions,
                                 const char *path_or_url,
                                 const svn_opt_revision_t *peg_revision,
                                 svn_client_ctx_t *ctx,
                                 apr_pool_t *pool);


/**
 * Set @a *mergeinfo to a hash mapping <tt>const char *</tt> merge
 * source URLs to <tt>apr_array_header_t *</tt> rangelists (arrays of
 * <tt>svn_merge_range_t *</tt> ranges) describing the ranges which
 * have been merged into @a path_or_url as of @a peg_revision, per
 * @a path_or_url's explicit mergeinfo or inherited mergeinfo if no
 * explicit mergeinfo if found.  If no explicit or inherited mergeinfo
 * is found, then set @a *mergeinfo to NULL.
 *
 * Use @a pool for all necessary allocations.
 *
 * If the server doesn't support retrieval of mergeinfo (which will
 * never happen for file:// URLs), return an
 * #SVN_ERR_UNSUPPORTED_FEATURE error.
 *
 * @note Unlike most APIs which deal with mergeinfo, this one returns
 * data where the keys of the hash are absolute repository URLs rather
 * than repository filesystem paths.
 *
 * @since New in 1.5.
 */
svn_error_t *
svn_client_mergeinfo_get_merged(apr_hash_t **mergeinfo,
                                const char *path_or_url,
                                const svn_opt_revision_t *peg_revision,
                                svn_client_ctx_t *ctx,
                                apr_pool_t *pool);


/**
 * If @a finding_merged is TRUE, then drive log entry callbacks
 * @a receiver / @a receiver_baton with the revisions merged from
 * @a merge_source_path_or_url (as of @a src_peg_revision) into
 * @a path_or_url (as of @a peg_revision).  If @a finding_merged is FALSE
 * then find the revisions eligible for merging.
 *
 * If @a depth is #svn_depth_empty consider only the explicit or
 * inherited mergeinfo on @a path_or_url when calculating merged revisions
 * from @a merge_source_path_or_url.  If @a depth is #svn_depth_infinity
 * then also consider the explicit subtree mergeinfo under @a path_or_url.
 * If a depth other than #svn_depth_empty or #svn_depth_infinity is
 * requested then return a #SVN_ERR_UNSUPPORTED_FEATURE error.
 *
 * @a discover_changed_paths and @a revprops are the same as for
 * svn_client_log5().  Use @a scratch_pool for all temporary allocations.
 *
 * @a ctx is a context used for authentication.
 *
 * If the server doesn't support retrieval of mergeinfo, return an
 * #SVN_ERR_UNSUPPORTED_FEATURE error.
 *
 * @since New in 1.7.
 */
svn_error_t *
svn_client_mergeinfo_log(svn_boolean_t finding_merged,
                         const char *path_or_url,
                         const svn_opt_revision_t *peg_revision,
                         const char *merge_source_path_or_url,
                         const svn_opt_revision_t *src_peg_revision,
                         svn_log_entry_receiver_t receiver,
                         void *receiver_baton,
                         svn_boolean_t discover_changed_paths,
                         svn_depth_t depth,
                         const apr_array_header_t *revprops,
                         svn_client_ctx_t *ctx,
                         apr_pool_t *scratch_pool);

/**
 * Similar to svn_client_mergeinfo_log(), but finds only merged revisions
 * and always operates at @a depth #svn_depth_empty.
 *
 * @deprecated Provided for backwards compatibility with the 1.6 API.
 *
 * @since New in 1.5.
 */
SVN_DEPRECATED
svn_error_t *
svn_client_mergeinfo_log_merged(const char *path_or_url,
                                const svn_opt_revision_t *peg_revision,
                                const char *merge_source_path_or_url,
                                const svn_opt_revision_t *src_peg_revision,
                                svn_log_entry_receiver_t receiver,
                                void *receiver_baton,
                                svn_boolean_t discover_changed_paths,
                                const apr_array_header_t *revprops,
                                svn_client_ctx_t *ctx,
                                apr_pool_t *pool);

/**
 * Similar to svn_client_mergeinfo_log(), but finds only eligible revisions
 * and always operates at @a depth #svn_depth_empty.
 *
 * @deprecated Provided for backwards compatibility with the 1.6 API.
 *
 * @since New in 1.5.
 */
SVN_DEPRECATED
svn_error_t *
svn_client_mergeinfo_log_eligible(const char *path_or_url,
                                  const svn_opt_revision_t *peg_revision,
                                  const char *merge_source_path_or_url,
                                  const svn_opt_revision_t *src_peg_revision,
                                  svn_log_entry_receiver_t receiver,
                                  void *receiver_baton,
                                  svn_boolean_t discover_changed_paths,
                                  const apr_array_header_t *revprops,
                                  svn_client_ctx_t *ctx,
                                  apr_pool_t *pool);

/** @} */

/**
 * @defgroup Cleanup Cleanup an abnormally terminated working copy.
 *
 * @{
 */

/** Recursively cleanup a working copy directory @a dir, finishing any
 * incomplete operations, removing lockfiles, etc.
 *
 * If @a ctx->cancel_func is non-NULL, invoke it with @a
 * ctx->cancel_baton at various points during the operation.  If it
 * returns an error (typically #SVN_ERR_CANCELLED), return that error
 * immediately.
 *
 * Use @a scratch_pool for any temporary allocations.
 *
 * @since New in 1.0.
 */
svn_error_t *
svn_client_cleanup(const char *dir,
                   svn_client_ctx_t *ctx,
                   apr_pool_t *scratch_pool);


/** @} */

/**
 * @defgroup Upgrade Upgrade a working copy.
 *
 * @{
 */

/** Recursively upgrade a working copy to a new metadata storage format.
 *
 * Use @a scratch_pool for any temporary allocations.
 *
 * @since New in 1.7.
 */
svn_error_t *
svn_client_upgrade(const char *dir,
                   svn_client_ctx_t *ctx,
                   apr_pool_t *scratch_pool);


/** @} */

/**
 * @defgroup Relocate Switch a working copy to a different repository.
 *
 * @{
 */

/**
 * Recursively modify a working copy rooted at @a wcroot_dir, changing any
 * repository URLs that begin with @a from to begin with @a to instead.
 *
 * @param wcroot_dir Working copy root directory
 * @param from Original URL
 * @param to New URL
 * @param ctx svn_client_ctx_t
 * @param pool The pool from which to perform memory allocations
 *
 * @since New in 1.7
 */
svn_error_t *
svn_client_relocate2(const char *wcroot_dir,
                     const char *from,
                     const char *to,
                     svn_client_ctx_t *ctx,
                     apr_pool_t *pool);

/**
 * Similar to svn_client_relocate2().
 *
 * @note As of the 1.7 API, @a dir is required to be a working copy
 * root directory, and @a recurse is required to be TRUE.
 *
 * @deprecated Provided for limited backwards compatibility with the
 * 1.6 API.
 */
SVN_DEPRECATED
svn_error_t *
svn_client_relocate(const char *dir,
                    const char *from,
                    const char *to,
                    svn_boolean_t recurse,
                    svn_client_ctx_t *ctx,
                    apr_pool_t *pool);

/** @} */

/**
 * @defgroup Revert Remove local changes in a repository.
 *
 * @{
 */

/**
 * Restore the pristine version of a working copy @a paths,
 * effectively undoing any local mods.  For each path in @a paths,
 * revert it if it is a file.  Else if it is a directory, revert
 * according to @a depth:
 *
 * If @a depth is #svn_depth_empty, revert just the properties on
 * the directory; else if #svn_depth_files, revert the properties
 * and any files immediately under the directory; else if
 * #svn_depth_immediates, revert all of the preceding plus
 * properties on immediate subdirectories; else if #svn_depth_infinity,
 * revert path and everything under it fully recursively.
 *
 * @a changelists is an array of <tt>const char *</tt> changelist
 * names, used as a restrictive filter on items reverted; that is,
 * don't revert any item unless it's a member of one of those
 * changelists.  If @a changelists is empty (or altogether @c NULL),
 * no changelist filtering occurs.
 *
 * If @a ctx->notify_func2 is non-NULL, then for each item reverted,
 * call @a ctx->notify_func2 with @a ctx->notify_baton2 and the path of
 * the reverted item.
 *
 * If an item specified for reversion is not under version control,
 * then do not error, just invoke @a ctx->notify_func2 with @a
 * ctx->notify_baton2, using notification code #svn_wc_notify_skip.
 *
 * @since New in 1.5.
 */
svn_error_t *
svn_client_revert2(const apr_array_header_t *paths,
                   svn_depth_t depth,
                   const apr_array_header_t *changelists,
                   svn_client_ctx_t *ctx,
                   apr_pool_t *pool);


/**
 * Similar to svn_client_revert2(), but with @a changelists passed as
 * @c NULL, and @a depth set according to @a recurse: if @a recurse is
 * TRUE, @a depth is #svn_depth_infinity, else if @a recurse is
 * FALSE, @a depth is #svn_depth_empty.
 *
 * @note Most APIs map @a recurse==FALSE to @a depth==svn_depth_files;
 * revert is deliberately different.
 *
 * @deprecated Provided for backwards compatibility with the 1.0 API.
 */
SVN_DEPRECATED
svn_error_t *
svn_client_revert(const apr_array_header_t *paths,
                  svn_boolean_t recursive,
                  svn_client_ctx_t *ctx,
                  apr_pool_t *pool);


/** @} */

/**
 * @defgroup Resolved Mark conflicted paths as resolved.
 *
 * @{
 */

/**
 * Similar to svn_client_resolve(), but without automatic conflict
 * resolution support.
 *
 * @deprecated Provided for backward compatibility with the 1.4 API.
 * Use svn_client_resolve() with @a conflict_choice == @c
 * svn_wc_conflict_choose_merged instead.
 */
SVN_DEPRECATED
svn_error_t *
svn_client_resolved(const char *path,
                    svn_boolean_t recursive,
                    svn_client_ctx_t *ctx,
                    apr_pool_t *pool);

/** Perform automatic conflict resolution on a working copy @a path.
 *
 * If @a depth is #svn_depth_empty, act only on @a path; if
 * #svn_depth_files, resolve @a path and its conflicted file
 * children (if any); if #svn_depth_immediates, resolve @a path and
 * all its immediate conflicted children (both files and directories,
 * if any); if #svn_depth_infinity, resolve @a path and every
 * conflicted file or directory anywhere beneath it.
 * Note that this operation will try to lock the parent directory of
 * @a path in order to be able to resolve tree-conflicts on @a path.
 *
 * If @a conflict_choice is #svn_wc_conflict_choose_base, resolve the
 * conflict with the old file contents; if
 * #svn_wc_conflict_choose_mine_full, use the original working contents;
 * if #svn_wc_conflict_choose_theirs_full, the new contents; and if
 * #svn_wc_conflict_choose_merged, don't change the contents at all,
 * just remove the conflict status, which is the pre-1.5 behavior.
 *
 * #svn_wc_conflict_choose_theirs_conflict and
 * #svn_wc_conflict_choose_mine_conflict are not legal for binary
 * files or properties.
 *
 * If @a path is not in a state of conflict to begin with, do nothing.
 * If @a path's conflict state is removed and @a ctx->notify_func2 is non-NULL,
 * call @a ctx->notify_func2 with @a ctx->notify_baton2 and @a path.
 *
 * @since New in 1.5.
 */
svn_error_t *
svn_client_resolve(const char *path,
                   svn_depth_t depth,
                   svn_wc_conflict_choice_t conflict_choice,
                   svn_client_ctx_t *ctx,
                   apr_pool_t *pool);


/** @} */

/**
 * @defgroup Copy Copy paths in the working copy and repository.
 *
 * @{
 */

/**
 * A structure which describes the source of a copy operation--its path,
 * revision, and peg revision.
 *
 * @since New in 1.5.
 */
typedef struct svn_client_copy_source_t
{
    /** The source path or URL. */
    const char *path;

    /** The source operational revision. */
    const svn_opt_revision_t *revision;

    /** The source peg revision. */
    const svn_opt_revision_t *peg_revision;
} svn_client_copy_source_t;

/** Copy each @a src in @a sources to @a dst_path.
 *
 * If multiple @a sources are given, @a dst_path must be a directory,
 * and @a sources will be copied as children of @a dst_path.
 *
 * @a sources must be an array of elements of type
 * <tt>svn_client_copy_source_t *</tt>.
 *
 * Each @a src in @a sources must be files or directories under version control,
 * or URLs of a versioned item in the repository.  If @a sources has multiple
 * items, the @a src members must be all repository URLs or all working copy
 * paths.
 *
 * The parent of @a dst_path must already exist.
 *
 * If @a sources has only one item, attempt to copy it to @a dst_path.  If
 * @a copy_as_child is TRUE and @a dst_path already exists, attempt to copy the
 * item as a child of @a dst_path.  If @a copy_as_child is FALSE and
 * @a dst_path already exists, fail with #SVN_ERR_ENTRY_EXISTS if @a dst_path
 * is a working copy path and #SVN_ERR_FS_ALREADY_EXISTS if @a dst_path is a
 * URL.
 *
 * If @a sources has multiple items, and @a copy_as_child is TRUE, all
 * @a sources are copied as children of @a dst_path.  If any child of
 * @a dst_path already exists with the same name any item in @a sources,
 * fail with #SVN_ERR_ENTRY_EXISTS if @a dst_path is a working copy path and
 * #SVN_ERR_FS_ALREADY_EXISTS if @a dst_path is a URL.
 *
 * If @a sources has multiple items, and @a copy_as_child is FALSE, fail
 * with #SVN_ERR_CLIENT_MULTIPLE_SOURCES_DISALLOWED.
 *
 * If @a dst_path is a URL, use the authentication baton
 * in @a ctx and @a ctx->log_msg_func3/@a ctx->log_msg_baton3 to immediately
 * attempt to commit the copy action in the repository.
 *
 * If @a dst_path is not a URL, then this is just a variant of
 * svn_client_add(), where the @a sources are scheduled for addition
 * as copies.  No changes will happen to the repository until a commit occurs.
 * This scheduling can be removed with svn_client_revert2().
 *
 * If @a make_parents is TRUE, create any non-existent parent directories
 * also.
 *
 * If @a ignore_externals is set, don't process externals definitions
 * as part of this operation.
 *
 * If non-NULL, @a revprop_table is a hash table holding additional,
 * custom revision properties (<tt>const char *</tt> names mapped to
 * <tt>svn_string_t *</tt> values) to be set on the new revision in
 * the event that this is a committing operation.  This table cannot
 * contain any standard Subversion properties.
 *
 * @a ctx->log_msg_func3/@a ctx->log_msg_baton3 are a callback/baton combo
 * that this function can use to query for a commit log message when one is
 * needed.
 *
 * If @a ctx->notify_func2 is non-NULL, invoke it with @a ctx->notify_baton2
 * for each item added at the new location, passing the new, relative path of
 * the added item.
 *
<<<<<<< HEAD
 * If @a ctx->commit_callback2 is non-NULL, then for each successful commit,
 * call @a ctx->commit_callback2 with @a ctx->commit_baton and a
 * #svn_commit_info_t for the commit.
=======
 * If @a commit_callback is non-NULL, then for each successful commit, call
 * @a commit_callback with @a commit_baton and a #svn_commit_info_t for
 * the commit.
>>>>>>> 8d8a5012
 *
 * @since New in 1.7.
 */
svn_error_t *
svn_client_copy6(const apr_array_header_t *sources,
                 const char *dst_path,
                 svn_boolean_t copy_as_child,
                 svn_boolean_t make_parents,
                 svn_boolean_t ignore_externals,
                 const apr_hash_t *revprop_table,
<<<<<<< HEAD
=======
                 svn_commit_callback2_t commit_callback,
                 void *commit_baton,
>>>>>>> 8d8a5012
                 svn_client_ctx_t *ctx,
                 apr_pool_t *pool);

/**
 * Similar to svn_client_copy6(), but returns the @a commit_info_p directly,
<<<<<<< HEAD
 * rather than through @a ctx->commit_callback2.
=======
 * rather than through @a commit_callback.
>>>>>>> 8d8a5012
 *
 * @since New in 1.6.
 * @deprecated Provided for backward compatibility with the 1.6 API.
 */
SVN_DEPRECATED
svn_error_t *
svn_client_copy5(svn_commit_info_t **commit_info_p,
                 const apr_array_header_t *sources,
                 const char *dst_path,
                 svn_boolean_t copy_as_child,
                 svn_boolean_t make_parents,
                 svn_boolean_t ignore_externals,
                 const apr_hash_t *revprop_table,
                 svn_client_ctx_t *ctx,
                 apr_pool_t *pool);

/**
 * Similar to svn_client_copy5(), with @a ignore_externals set to @c FALSE.
 *
 * @since New in 1.5.
 *
 * @deprecated Provided for backward compatibility with the 1.5 API.
 */
SVN_DEPRECATED
svn_error_t *
svn_client_copy4(svn_commit_info_t **commit_info_p,
                 const apr_array_header_t *sources,
                 const char *dst_path,
                 svn_boolean_t copy_as_child,
                 svn_boolean_t make_parents,
                 const apr_hash_t *revprop_table,
                 svn_client_ctx_t *ctx,
                 apr_pool_t *pool);

/**
 * Similar to svn_client_copy4(), with only one @a src_path, @a
 * copy_as_child set to @c FALSE, @a revprop_table passed as NULL, and
 * @a make_parents set to @c FALSE.  Also, use @a src_revision as both
 * the operational and peg revision.
 *
 * @since New in 1.4.
 *
 * @deprecated Provided for backward compatibility with the 1.4 API.
 */
SVN_DEPRECATED
svn_error_t *
svn_client_copy3(svn_commit_info_t **commit_info_p,
                 const char *src_path,
                 const svn_opt_revision_t *src_revision,
                 const char *dst_path,
                 svn_client_ctx_t *ctx,
                 apr_pool_t *pool);


/**
 * Similar to svn_client_copy3(), with the difference that if @a dst_path
 * already exists and is a directory, copy the item into that directory,
 * keeping its name (the last component of @a src_path).
 *
 * @since New in 1.3.
 *
 * @deprecated Provided for backward compatibility with the 1.3 API.
 */
SVN_DEPRECATED
svn_error_t *
svn_client_copy2(svn_commit_info_t **commit_info_p,
                 const char *src_path,
                 const svn_opt_revision_t *src_revision,
                 const char *dst_path,
                 svn_client_ctx_t *ctx,
                 apr_pool_t *pool);


/**
 * Similar to svn_client_copy2(), but uses #svn_client_commit_info_t
 * for @a commit_info_p.
 *
 * @deprecated Provided for backward compatibility with the 1.2 API.
 */
SVN_DEPRECATED
svn_error_t *
svn_client_copy(svn_client_commit_info_t **commit_info_p,
                const char *src_path,
                const svn_opt_revision_t *src_revision,
                const char *dst_path,
                svn_client_ctx_t *ctx,
                apr_pool_t *pool);


/** @} */

/**
 * @defgroup Move Move paths in the working copy or repository.
 *
 * @{
 */

/**
 * Move @a src_paths to @a dst_path.
 *
 * @a src_paths must be files or directories under version control, or
 * URLs of versioned items in the repository.  All @a src_paths must be of
 * the same type.  If multiple @a src_paths are given, @a dst_path must be
 * a directory and @a src_paths will be moved as children of @a dst_path.
 *
 * If @a src_paths are repository URLs:
 *
 *   - @a dst_path must also be a repository URL.
 *
 *   - The authentication baton in @a ctx and @a ctx->log_msg_func/@a
 *     ctx->log_msg_baton are used to commit the move.
 *
 *   - The move operation will be immediately committed.
 *
 * If @a src_paths are working copy paths:
 *
 *   - @a dst_path must also be a working copy path.
 *
 *   - @a ctx->log_msg_func3 and @a ctx->log_msg_baton3 are ignored.
 *
 *   - This is a scheduling operation.  No changes will happen to the
 *     repository until a commit occurs.  This scheduling can be removed
 *     with svn_client_revert2().  If one of @a src_paths is a file it is
 *     removed from the working copy immediately.  If one of @a src_path
 *     is a directory it will remain in the working copy but all the files,
 *     and unversioned items, it contains will be removed.
 *
 *   - If one of @a src_paths contains locally modified and/or unversioned
 *     items and @a force is not set, the move will fail. If @a force is set
 *     such items will be removed.
 *
 * The parent of @a dst_path must already exist.
 *
 * If @a src_paths has only one item, attempt to move it to @a dst_path.  If
 * @a move_as_child is TRUE and @a dst_path already exists, attempt to move the
 * item as a child of @a dst_path.  If @a move_as_child is FALSE and
 * @a dst_path already exists, fail with #SVN_ERR_ENTRY_EXISTS if @a dst_path
 * is a working copy path and #SVN_ERR_FS_ALREADY_EXISTS if @a dst_path is a
 * URL.
 *
 * If @a src_paths has multiple items, and @a move_as_child is TRUE, all
 * @a src_paths are moved as children of @a dst_path.  If any child of
 * @a dst_path already exists with the same name any item in @a src_paths,
 * fail with #SVN_ERR_ENTRY_EXISTS if @a dst_path is a working copy path and
 * #SVN_ERR_FS_ALREADY_EXISTS if @a dst_path is a URL.
 *
 * If @a src_paths has multiple items, and @a move_as_child is FALSE, fail
 * with #SVN_ERR_CLIENT_MULTIPLE_SOURCES_DISALLOWED.
 *
 * If @a make_parents is TRUE, create any non-existent parent directories
 * also.
 *
 * If non-NULL, @a revprop_table is a hash table holding additional,
 * custom revision properties (<tt>const char *</tt> names mapped to
 * <tt>svn_string_t *</tt> values) to be set on the new revision in
 * the event that this is a committing operation.  This table cannot
 * contain any standard Subversion properties.
 *
 * @a ctx->log_msg_func3/@a ctx->log_msg_baton3 are a callback/baton combo that
 * this function can use to query for a commit log message when one is needed.
 *
 * If @a ctx->notify_func2 is non-NULL, then for each item moved, call
 * @a ctx->notify_func2 with the @a ctx->notify_baton2 twice, once to indicate
 * the deletion of the moved thing, and once to indicate the addition of
 * the new location of the thing.
 *
 * ### Is this really true?  What about svn_wc_notify_commit_replaced()? ###
 *
<<<<<<< HEAD
 * If @a ctx->commit_callback2 is non-NULL, then for each successful commit,
 * call @a ctx->commit_callback2 with @a ctx->commit_baton and a
 * #svn_commit_info_t for the commit.
=======
 * If @a commit_callback is non-NULL, then for each successful commit, call
 * @a commit_callback with @a commit_baton and a #svn_commit_info_t for
 * the commit.
>>>>>>> 8d8a5012
 *
 * @since New in 1.7.
 */
svn_error_t *
svn_client_move6(const apr_array_header_t *src_paths,
                 const char *dst_path,
                 svn_boolean_t force,
                 svn_boolean_t move_as_child,
                 svn_boolean_t make_parents,
                 const apr_hash_t *revprop_table,
<<<<<<< HEAD
=======
                 svn_commit_callback2_t commit_callback,
                 void *commit_baton,
>>>>>>> 8d8a5012
                 svn_client_ctx_t *ctx,
                 apr_pool_t *pool);

/**
 * Similar to svn_client_move6(), but returns the @a commit_info_p directly,
<<<<<<< HEAD
 * rather than through @a ctx->commit_callback2.
=======
 * rather than through @a commit_callback.
>>>>>>> 8d8a5012
 *
 * @since New in 1.5.
 * @deprecated Provided for backward compatibility with the 1.6 API.
 */
SVN_DEPRECATED
svn_error_t *
svn_client_move5(svn_commit_info_t **commit_info_p,
                 const apr_array_header_t *src_paths,
                 const char *dst_path,
                 svn_boolean_t force,
                 svn_boolean_t move_as_child,
                 svn_boolean_t make_parents,
                 const apr_hash_t *revprop_table,
                 svn_client_ctx_t *ctx,
                 apr_pool_t *pool);

/**
 * Similar to svn_client_move5(), with only one @a src_path, @a
 * move_as_child set to @c FALSE, @a revprop_table passed as NULL, and
 * @a make_parents set to @c FALSE.
 *
 * @since New in 1.4.
 *
 * @deprecated Provided for backward compatibility with the 1.4 API.
 */
SVN_DEPRECATED
svn_error_t *
svn_client_move4(svn_commit_info_t **commit_info_p,
                 const char *src_path,
                 const char *dst_path,
                 svn_boolean_t force,
                 svn_client_ctx_t *ctx,
                 apr_pool_t *pool);

/**
 * Similar to svn_client_move4(), with the difference that if @a dst_path
 * already exists and is a directory, move the item into that directory,
 * keeping its name (the last component of @a src_path).
 *
 * @since New in 1.3.
 *
 * @deprecated Provided for backward compatibility with the 1.3 API.
 */
SVN_DEPRECATED
svn_error_t *
svn_client_move3(svn_commit_info_t **commit_info_p,
                 const char *src_path,
                 const char *dst_path,
                 svn_boolean_t force,
                 svn_client_ctx_t *ctx,
                 apr_pool_t *pool);

/**
 * Similar to svn_client_move3(), but uses #svn_client_commit_info_t
 * for @a commit_info_p.
 *
 * @deprecated Provided for backward compatibility with the 1.2 API.
 *
 * @since New in 1.2.
 */
SVN_DEPRECATED
svn_error_t *
svn_client_move2(svn_client_commit_info_t **commit_info_p,
                 const char *src_path,
                 const char *dst_path,
                 svn_boolean_t force,
                 svn_client_ctx_t *ctx,
                 apr_pool_t *pool);

/**
 * Similar to svn_client_move2(), but an extra argument @a src_revision
 * must be passed.  This has no effect, but must be of kind
 * #svn_opt_revision_unspecified or #svn_opt_revision_head,
 * otherwise error #SVN_ERR_UNSUPPORTED_FEATURE is returned.
 *
 * @deprecated Provided for backward compatibility with the 1.1 API.
 */
SVN_DEPRECATED
svn_error_t *
svn_client_move(svn_client_commit_info_t **commit_info_p,
                const char *src_path,
                const svn_opt_revision_t *src_revision,
                const char *dst_path,
                svn_boolean_t force,
                svn_client_ctx_t *ctx,
                apr_pool_t *pool);

/** @} */


/** Properties
 *
 * Note that certain svn-controlled properties must always have their
 * values set and stored in UTF8 with LF line endings.  When
 * retrieving these properties, callers must convert the values back
 * to native locale and native line-endings before displaying them to
 * the user.  For help with this task, see
 * svn_prop_needs_translation(), svn_subst_translate_string(),  and
 * svn_subst_detranslate_string().
 *
 * @defgroup svn_client_prop_funcs Property functions
 * @{
 */


/**
 * Set @a propname to @a propval on @a target.
 * A @a propval of @c NULL will delete the property.
 *
 * If @a depth is #svn_depth_empty, set the property on @a target
 * only; if #svn_depth_files, set it on @a target and its file
 * children (if any); if #svn_depth_immediates, on @a target and all
 * of its immediate children (both files and directories); if
 * #svn_depth_infinity, on @a target and everything beneath it.
 *
 * The @a target may only be an URL if @a base_revision_for_url is not
 * #SVN_INVALID_REVNUM; in this case, the property will only be set
 * if it has not changed since revision @a base_revision_for_url.
 * @a base_revision_for_url must be #SVN_INVALID_REVNUM if @a target
 * is not an URL.  @a depth deeper than #svn_depth_empty is not
 * supported on URLs.  The authentication baton in @a ctx and @a
 * ctx->log_msg_func3/@a ctx->log_msg_baton3 will be used to
 * immediately attempt to commit the property change in the
 * repository.
 *
 * If @a propname is an svn-controlled property (i.e. prefixed with
 * #SVN_PROP_PREFIX), then the caller is responsible for ensuring that
 * the value is UTF8-encoded and uses LF line-endings.
 *
 * If @a skip_checks is TRUE, do no validity checking.  But if @a
 * skip_checks is FALSE, and @a propname is not a valid property for @a
 * target, return an error, either #SVN_ERR_ILLEGAL_TARGET (if the
 * property is not appropriate for @a target), or
 * #SVN_ERR_BAD_MIME_TYPE (if @a propname is "svn:mime-type", but @a
 * propval is not a valid mime-type).
 *
 * @a changelists is an array of <tt>const char *</tt> changelist
 * names, used as a restrictive filter on items whose properties are
 * set; that is, don't set properties on any item unless it's a member
 * of one of those changelists.  If @a changelists is empty (or
 * altogether @c NULL), no changelist filtering occurs.
 *
 * If non-NULL, @a revprop_table is a hash table holding additional,
 * custom revision properties (<tt>const char *</tt> names mapped to
 * <tt>svn_string_t *</tt> values) to be set on the new revision in
 * the event that this is a committing operation.  This table cannot
 * contain any standard Subversion properties.
 *
 * If @a ctx->cancel_func is non-NULL, invoke it passing @a
 * ctx->cancel_baton at various places during the operation.
 *
<<<<<<< HEAD
 * If @a ctx->commit_callback2 is non-NULL, then for each successful commit,
 * call @a ctx->commit_callback2 with @a ctx->commit_baton and a
 * #svn_commit_info_t for the commit.
=======
 * If @a commit_callback is non-NULL, then for each successful commit, call
 * @a commit_callback with @a commit_baton and a #svn_commit_info_t for
 * the commit.
>>>>>>> 8d8a5012
 *
 * Use @a pool for all memory allocation.
 *
 * @since New in 1.7.
 */
svn_error_t *
svn_client_propset4(const char *propname,
                    const svn_string_t *propval,
                    const char *target,
                    svn_depth_t depth,
                    svn_boolean_t skip_checks,
                    svn_revnum_t base_revision_for_url,
                    const apr_array_header_t *changelists,
                    const apr_hash_t *revprop_table,
<<<<<<< HEAD
=======
                    svn_commit_callback2_t commit_callback,
                    void *commit_baton, 
>>>>>>> 8d8a5012
                    svn_client_ctx_t *ctx,
                    apr_pool_t *pool);

/**
 * Similar to svn_client_propset4(), but returns the @a commit_info_p directly,
<<<<<<< HEAD
 * rather than through @a ctx->commit_callback2.
=======
 * rather than through @a commit_callback.
>>>>>>> 8d8a5012
 *
 * @since New in 1.5.
 * @deprecated Provided for backward compatibility with the 1.6 API.
 */
SVN_DEPRECATED
svn_error_t *
svn_client_propset3(svn_commit_info_t **commit_info_p,
                    const char *propname,
                    const svn_string_t *propval,
                    const char *target,
                    svn_depth_t depth,
                    svn_boolean_t skip_checks,
                    svn_revnum_t base_revision_for_url,
                    const apr_array_header_t *changelists,
                    const apr_hash_t *revprop_table,
                    svn_client_ctx_t *ctx,
                    apr_pool_t *pool);
/**
 * Like svn_client_propset3(), but with @a base_revision_for_url
 * always #SVN_INVALID_REVNUM; @a commit_info_p always @c NULL; @a
 * changelists always @c NULL; @a revprop_table always @c NULL; and @a
 * depth set according to @a recurse: if @a recurse is TRUE, @a depth
 * is #svn_depth_infinity, else #svn_depth_empty.
 *
 * @deprecated Provided for backward compatibility with the 1.4 API.
 */
SVN_DEPRECATED
svn_error_t *
svn_client_propset2(const char *propname,
                    const svn_string_t *propval,
                    const char *target,
                    svn_boolean_t recurse,
                    svn_boolean_t skip_checks,
                    svn_client_ctx_t *ctx,
                    apr_pool_t *pool);

/**
 * Like svn_client_propset2(), but with @a skip_checks always FALSE and a
 * newly created @a ctx.
 *
 * @deprecated Provided for backward compatibility with the 1.1 API.
 */
SVN_DEPRECATED
svn_error_t *
svn_client_propset(const char *propname,
                   const svn_string_t *propval,
                   const char *target,
                   svn_boolean_t recurse,
                   apr_pool_t *pool);

/** Set @a propname to @a propval on revision @a revision in the repository
 * represented by @a URL.  Use the authentication baton in @a ctx for
 * authentication, and @a pool for all memory allocation.  Return the actual
 * rev affected in @a *set_rev.  A @a propval of @c NULL will delete the
 * property.
 *
 * If @a original_propval is non-NULL, then just before setting the
 * new value, check that the old value matches @a original_propval;
 * if they do not match, return the error #SVN_ERR_RA_OUT_OF_DATE.
 * This is to help clients support interactive editing of revprops:
 * without this check, the window during which the property may change
 * underneath the user is as wide as the amount of time the user
 * spends editing the property.  With this check, the window is
 * reduced to a small, constant amount of time right before we set the
 * new value.  (To check that an old value is still non-existent, set
 * @a original_propval->data to NULL, and @a original_propval->len is
 * ignored.)
 *
 * If @a force is TRUE, allow newlines in the author property.
 *
 * If @a propname is an svn-controlled property (i.e. prefixed with
 * #SVN_PROP_PREFIX), then the caller is responsible for ensuring that
 * the value UTF8-encoded and uses LF line-endings.
 *
 * Note that unlike its cousin svn_client_propset3(), this routine
 * doesn't affect the working copy at all;  it's a pure network
 * operation that changes an *unversioned* property attached to a
 * revision.  This can be used to tweak log messages, dates, authors,
 * and the like.  Be careful:  it's a lossy operation.

 * @a ctx->notify_func2 and @a ctx->notify_baton2 are the notification
 * functions and baton which are called upon successful setting of the
 * property.
 *
 * Also note that unless the administrator creates a
 * pre-revprop-change hook in the repository, this feature will fail.
 *
 * @since New in 1.6.
 */
svn_error_t *
svn_client_revprop_set2(const char *propname,
                        const svn_string_t *propval,
                        const svn_string_t *original_propval,
                        const char *URL,
                        const svn_opt_revision_t *revision,
                        svn_revnum_t *set_rev,
                        svn_boolean_t force,
                        svn_client_ctx_t *ctx,
                        apr_pool_t *pool);

/**
 * Similar to svn_client_revprop_set2(), but with @a original_propval
 * always @c NULL.
 *
 * @deprecated Provided for backward compatibility with the 1.0 API.
 */
SVN_DEPRECATED
svn_error_t *
svn_client_revprop_set(const char *propname,
                       const svn_string_t *propval,
                       const char *URL,
                       const svn_opt_revision_t *revision,
                       svn_revnum_t *set_rev,
                       svn_boolean_t force,
                       svn_client_ctx_t *ctx,
                       apr_pool_t *pool);

/**
 * Set @a *props to a hash table whose keys are `<tt>char *</tt>' paths,
 * prefixed by @a target (a working copy path or a URL), of items on
 * which property @a propname is set, and whose values are `#svn_string_t
 * *' representing the property value for @a propname at that path.
 *
 * Allocate @a *props, its keys, and its values in @a pool.
 *
 * Don't store any path, not even @a target, if it does not have a
 * property named @a propname.
 *
 * If @a revision->kind is #svn_opt_revision_unspecified, then: get
 * properties from the working copy if @a target is a working copy
 * path, or from the repository head if @a target is a URL.  Else get
 * the properties as of @a revision.  The actual node revision
 * selected is determined by the path as it exists in @a peg_revision.
 * If @a peg_revision->kind is #svn_opt_revision_unspecified, then
 * it defaults to #svn_opt_revision_head for URLs or
 * #svn_opt_revision_working for WC targets.  Use the authentication
 * baton in @a ctx for authentication if contacting the repository.
 * If @a actual_revnum is not @c NULL, the actual revision number used
 * for the fetch is stored in @a *actual_revnum.
 *
 * If @a depth is #svn_depth_empty, fetch the property from
 * @a target only; if #svn_depth_files, fetch from @a target and its
 * file children (if any); if #svn_depth_immediates, from @a target
 * and all of its immediate children (both files and directories); if
 * #svn_depth_infinity, from @a target and everything beneath it.
 *
 * @a changelists is an array of <tt>const char *</tt> changelist
 * names, used as a restrictive filter on items whose properties are
 * set; that is, don't set properties on any item unless it's a member
 * of one of those changelists.  If @a changelists is empty (or
 * altogether @c NULL), no changelist filtering occurs.
 *
 * If error, don't touch @a *props, otherwise @a *props is a hash table
 * even if empty.
 *
 * @since New in 1.5.
 */
svn_error_t *
svn_client_propget3(apr_hash_t **props,
                    const char *propname,
                    const char *target,
                    const svn_opt_revision_t *peg_revision,
                    const svn_opt_revision_t *revision,
                    svn_revnum_t *actual_revnum,
                    svn_depth_t depth,
                    const apr_array_header_t *changelists,
                    svn_client_ctx_t *ctx,
                    apr_pool_t *pool);

/**
 * Similar to svn_client_propget3(), except that @a actual_revnum and
 * @a changelists are always @c NULL, and @a depth is set according to
 * @a recurse: if @a recurse is TRUE, then @a depth is
 * #svn_depth_infinity, else #svn_depth_empty.
 *
 * @deprecated Provided for backward compatibility with the 1.2 API.
 */
SVN_DEPRECATED
svn_error_t *
svn_client_propget2(apr_hash_t **props,
                    const char *propname,
                    const char *target,
                    const svn_opt_revision_t *peg_revision,
                    const svn_opt_revision_t *revision,
                    svn_boolean_t recurse,
                    svn_client_ctx_t *ctx,
                    apr_pool_t *pool);

/**
 * Similar to svn_client_propget2(), except that @a peg_revision is
 * always the same as @a revision.
 *
 * @deprecated Provided for backward compatibility with the 1.1 API.
 */
SVN_DEPRECATED
svn_error_t *
svn_client_propget(apr_hash_t **props,
                   const char *propname,
                   const char *target,
                   const svn_opt_revision_t *revision,
                   svn_boolean_t recurse,
                   svn_client_ctx_t *ctx,
                   apr_pool_t *pool);

/** Set @a *propval to the value of @a propname on revision @a revision
 * in the repository represented by @a URL.  Use the authentication baton
 * in @a ctx for authentication, and @a pool for all memory allocation.
 * Return the actual rev queried in @a *set_rev.
 *
 * Note that unlike its cousin svn_client_propget(), this routine
 * doesn't affect the working copy at all; it's a pure network
 * operation that queries an *unversioned* property attached to a
 * revision.  This can query log messages, dates, authors, and the
 * like.
 */
svn_error_t *
svn_client_revprop_get(const char *propname,
                       svn_string_t **propval,
                       const char *URL,
                       const svn_opt_revision_t *revision,
                       svn_revnum_t *set_rev,
                       svn_client_ctx_t *ctx,
                       apr_pool_t *pool);

/**
 * Invoke @a receiver with @a receiver_baton to return the regular properies
 * of @a target, a URL or working copy path.  @a receiver will be called
 * for each path encountered.
 *
 * If @a revision->kind is #svn_opt_revision_unspecified, then get
 * properties from the working copy, if @a target is a working copy
 * path, or from the repository head if @a target is a URL.  Else get
 * the properties as of @a revision.  The actual node revision
 * selected is determined by the path as it exists in @a peg_revision.
 * If @a peg_revision->kind is #svn_opt_revision_unspecified, then it
 * defaults to #svn_opt_revision_head for URLs or
 * #svn_opt_revision_working for WC targets.  Use the authentication
 * baton cached in @a ctx for authentication if contacting the
 * repository.
 *
 * If @a depth is #svn_depth_empty, list only the properties of
 * @a target itself.  If @a depth is #svn_depth_files, and
 * @a target is a directory, list the properties of @a target
 * and its file entries.  If #svn_depth_immediates, list the properties
 * of its immediate file and directory entries.  If #svn_depth_infinity,
 * list the properties of its file entries and recurse (with
 * #svn_depth_infinity) on directory entries.  #svn_depth_unknown is
 * equivalent to #svn_depth_empty.  All other values produce undefined
 * results.
 *
 * @a changelists is an array of <tt>const char *</tt> changelist
 * names, used as a restrictive filter on items whose properties are
 * set; that is, don't set properties on any item unless it's a member
 * of one of those changelists.  If @a changelists is empty (or
 * altogether @c NULL), no changelist filtering occurs.
 *
 * If @a target is not found, return the error #SVN_ERR_ENTRY_NOT_FOUND.
 *
 * @since New in 1.5.
 */
svn_error_t *
svn_client_proplist3(const char *target,
                     const svn_opt_revision_t *peg_revision,
                     const svn_opt_revision_t *revision,
                     svn_depth_t depth,
                     const apr_array_header_t *changelists,
                     svn_proplist_receiver_t receiver,
                     void *receiver_baton,
                     svn_client_ctx_t *ctx,
                     apr_pool_t *pool);

/**
 * Similar to svn_client_proplist3(), except the properties are
 * returned as an array of #svn_client_proplist_item_t * structures
 * instead of by invoking the receiver function, there's no support
 * for @a changelists filtering, and @a recurse is used instead of a
 * #svn_depth_t parameter (FALSE corresponds to #svn_depth_empty,
 * and TRUE to #svn_depth_infinity).
 *
 * @since New in 1.2.
 *
 * @deprecated Provided for backward compatiblility with the 1.2 API.
 */
SVN_DEPRECATED
svn_error_t *
svn_client_proplist2(apr_array_header_t **props,
                     const char *target,
                     const svn_opt_revision_t *peg_revision,
                     const svn_opt_revision_t *revision,
                     svn_boolean_t recurse,
                     svn_client_ctx_t *ctx,
                     apr_pool_t *pool);

/**
 * Similar to svn_client_proplist2(), except that @a peg_revision is
 * always the same as @a revision.
 *
 * @deprecated Provided for backward compatibility with the 1.1 API.
 */
SVN_DEPRECATED
svn_error_t *
svn_client_proplist(apr_array_header_t **props,
                    const char *target,
                    const svn_opt_revision_t *revision,
                    svn_boolean_t recurse,
                    svn_client_ctx_t *ctx,
                    apr_pool_t *pool);

/** Set @a *props to a hash of the revision props attached to @a revision in
 * the repository represented by @a URL.  Use the authentication baton cached
 * in @a ctx for authentication, and @a pool for all memory allocation.
 * Return the actual rev queried in @a *set_rev.
 *
 * The allocated hash maps (<tt>const char *</tt>) property names to
 * (#svn_string_t *) property values.
 *
 * Note that unlike its cousin svn_client_proplist(), this routine
 * doesn't read a working copy at all; it's a pure network operation
 * that reads *unversioned* properties attached to a revision.
 */
svn_error_t *
svn_client_revprop_list(apr_hash_t **props,
                        const char *URL,
                        const svn_opt_revision_t *revision,
                        svn_revnum_t *set_rev,
                        svn_client_ctx_t *ctx,
                        apr_pool_t *pool);
/** @} */


/**
 * @defgroup Export Export a tree from version control.
 *
 * @{
 */

/**
 * Export the contents of either a subversion repository or a
 * subversion working copy into a 'clean' directory (meaning a
 * directory with no administrative directories).  If @a result_rev
 * is not @c NULL and the path being exported is a repository URL, set
 * @a *result_rev to the value of the revision actually exported (set
 * it to #SVN_INVALID_REVNUM for local exports).
 *
 * @a from is either the path the working copy on disk, or a URL to the
 * repository you wish to export.
 *
 * @a to is the path to the directory where you wish to create the exported
 * tree.
 *
 * @a peg_revision is the revision where the path is first looked up
 * when exporting from a repository.  If @a peg_revision->kind is
 * #svn_opt_revision_unspecified, then it defaults to #svn_opt_revision_head
 * for URLs or #svn_opt_revision_working for WC targets.
 *
 * @a revision is the revision that should be exported, which is only used
 * when exporting from a repository.
 *
 * @a peg_revision and @a revision must not be @c NULL.
 *
 * @a ctx->notify_func2 and @a ctx->notify_baton2 are the notification
 * functions and baton which are passed to svn_client_checkout() when
 * exporting from a repository.
 *
 * @a ctx is a context used for authentication in the repository case.
 *
 * @a overwrite if TRUE will cause the export to overwrite files or directories.
 *
 * If @a ignore_externals is set, don't process externals definitions
 * as part of this operation.
 *
 * If @a ignore_keywords is set, don't expand keywords as part of this
 * operation.
 *
 * @a native_eol allows you to override the standard eol marker on the platform
 * you are running on.  Can be either "LF", "CR" or "CRLF" or NULL.  If NULL
 * will use the standard eol marker.  Any other value will cause the
 * #SVN_ERR_IO_UNKNOWN_EOL error to be returned.
 *
 * If @a depth is #svn_depth_infinity, export fully recursively.
 * Else if it is #svn_depth_immediates, export @a from and its immediate
 * children (if any), but with subdirectories empty and at
 * #svn_depth_empty.  Else if #svn_depth_files, export @a from and
 * its immediate file children (if any) only.  If @a depth is
 * #svn_depth_empty, then export exactly @a from and none of its children.
 *
 * All allocations are done in @a pool.
 *
 * @since New in 1.7.
 */
svn_error_t *
svn_client_export5(svn_revnum_t *result_rev,
                   const char *from,
                   const char *to,
                   const svn_opt_revision_t *peg_revision,
                   const svn_opt_revision_t *revision,
                   svn_boolean_t overwrite,
                   svn_boolean_t ignore_externals,
                   svn_boolean_t ignore_keywords,
                   svn_depth_t depth,
                   const char *native_eol,
                   svn_client_ctx_t *ctx,
                   apr_pool_t *pool);

/**
 * Similar to svn_client_export5(), but with @a ignore_keywords set
 * to FALSE.
 *
 * @deprecated Provided for backward compatibility with the 1.5 API.
 *
 * @since New in 1.5.
 */
svn_error_t *
svn_client_export4(svn_revnum_t *result_rev,
                   const char *from,
                   const char *to,
                   const svn_opt_revision_t *peg_revision,
                   const svn_opt_revision_t *revision,
                   svn_boolean_t overwrite,
                   svn_boolean_t ignore_externals,
                   svn_depth_t depth,
                   const char *native_eol,
                   svn_client_ctx_t *ctx,
                   apr_pool_t *pool);


/**
 * Similar to svn_client_export4(), but with @a depth set according to
 * @a recurse: if @a recurse is TRUE, set @a depth to
 * #svn_depth_infinity, if @a recurse is FALSE, set @a depth to
 * #svn_depth_files.
 *
 * @deprecated Provided for backward compatibility with the 1.4 API.
 *
 * @since New in 1.2.
 */
SVN_DEPRECATED
svn_error_t *
svn_client_export3(svn_revnum_t *result_rev,
                   const char *from,
                   const char *to,
                   const svn_opt_revision_t *peg_revision,
                   const svn_opt_revision_t *revision,
                   svn_boolean_t overwrite,
                   svn_boolean_t ignore_externals,
                   svn_boolean_t recurse,
                   const char *native_eol,
                   svn_client_ctx_t *ctx,
                   apr_pool_t *pool);


/**
 * Similar to svn_client_export3(), but with @a peg_revision
 * always set to #svn_opt_revision_unspecified, @a overwrite set to
 * the value of @a force, @a ignore_externals always FALSE, and
 * @a recurse always TRUE.
 *
 * @since New in 1.1.
 * @deprecated Provided for backward compatibility with the 1.1 API.
 */
SVN_DEPRECATED
svn_error_t *
svn_client_export2(svn_revnum_t *result_rev,
                   const char *from,
                   const char *to,
                   svn_opt_revision_t *revision,
                   svn_boolean_t force,
                   const char *native_eol,
                   svn_client_ctx_t *ctx,
                   apr_pool_t *pool);


/**
 * Similar to svn_client_export2(), but with @a native_eol always set
 * to NULL.
 *
 * @deprecated Provided for backward compatibility with the 1.0 API.
 */
SVN_DEPRECATED
svn_error_t *
svn_client_export(svn_revnum_t *result_rev,
                  const char *from,
                  const char *to,
                  svn_opt_revision_t *revision,
                  svn_boolean_t force,
                  svn_client_ctx_t *ctx,
                  apr_pool_t *pool);

/** @} */

/**
 * @defgroup List List / ls
 *
 * @{
 */

/** The type of function invoked by svn_client_list2() to report the details
 * of each directory entry being listed.
 *
 * @a baton is the baton that was passed to the caller.  @a path is the
 * entry's path relative to @a abs_path; it is the empty path when reporting
 * the top node of the list operation.  @a dirent contains some or all of
 * the directory entry's details, as determined by the caller.  @a lock is
 * the entry's lock, if it is locked and if lock information is being
 * reported by the caller; otherwise @a lock is NULL.  @a abs_path is the
 * repository path of the top node of the list operation; it is relative to
 * the repository root and begins with "/".  @a pool may be used for
 * temporary allocations.
 *
 * @since New in 1.4.
 */
typedef svn_error_t *(*svn_client_list_func_t)(void *baton,
                                               const char *path,
                                               const svn_dirent_t *dirent,
                                               const svn_lock_t *lock,
                                               const char *abs_path,
                                               apr_pool_t *pool);

/**
 * Report the directory entry, and possibly children, for @a
 * path_or_url at @a revision.  The actual node revision selected is
 * determined by the path as it exists in @a peg_revision.  If @a
 * peg_revision->kind is #svn_opt_revision_unspecified, then it defaults
 * to #svn_opt_revision_head for URLs or #svn_opt_revision_working
 * for WC targets.
 *
 * Report directory entries by invoking @a list_func/@a baton with @a path
 * relative to @a path_or_url.  The dirent for @a path_or_url is reported
 * using an empty @a path.  If @a path_or_url is a directory, also report
 * its children.  If @a path_or_url is non-existent, return
 * #SVN_ERR_FS_NOT_FOUND.
 *
 * If @a fetch_locks is TRUE, include locks when reporting directory entries.
 *
 * Use @a pool for temporary allocations.
 *
 * Use authentication baton cached in @a ctx to authenticate against the
 * repository.
 *
 * If @a depth is #svn_depth_empty, list just @a path_or_url itself.
 * If @a depth is #svn_depth_files, list @a path_or_url and its file
 * entries.  If #svn_depth_immediates, list its immediate file and
 * directory entries.  If #svn_depth_infinity, list file entries and
 * recurse (with #svn_depth_infinity) on directory entries.
 *
 * @a dirent_fields controls which fields in the #svn_dirent_t's are
 * filled in.  To have them totally filled in use #SVN_DIRENT_ALL,
 * otherwise simply bitwise OR together the combination of @c SVN_DIRENT_
 * fields you care about.
 *
 * @since New in 1.5.
 */
svn_error_t *
svn_client_list2(const char *path_or_url,
                 const svn_opt_revision_t *peg_revision,
                 const svn_opt_revision_t *revision,
                 svn_depth_t depth,
                 apr_uint32_t dirent_fields,
                 svn_boolean_t fetch_locks,
                 svn_client_list_func_t list_func,
                 void *baton,
                 svn_client_ctx_t *ctx,
                 apr_pool_t *pool);

/**
 * Similar to svn_client_list2(), but with @a recurse instead of @a depth.
 * If @a recurse is TRUE, pass #svn_depth_files for @a depth; else
 * pass #svn_depth_infinity.
 *
 * @since New in 1.4.
 *
 * @deprecated Provided for backward compatibility with the 1.4 API.
 */
SVN_DEPRECATED
svn_error_t *
svn_client_list(const char *path_or_url,
                const svn_opt_revision_t *peg_revision,
                const svn_opt_revision_t *revision,
                svn_boolean_t recurse,
                apr_uint32_t dirent_fields,
                svn_boolean_t fetch_locks,
                svn_client_list_func_t list_func,
                void *baton,
                svn_client_ctx_t *ctx,
                apr_pool_t *pool);

/**
 * Same as svn_client_list(), but always passes #SVN_DIRENT_ALL for
 * the @a dirent_fields argument and returns all information in two
 * hash tables instead of invoking a callback.
 *
 * Set @a *dirents to a newly allocated hash of directory entries.
 * The @a dirents hash maps entry names (<tt>const char *</tt>) to
 * #svn_dirent_t *'s.
 *
 * If @a locks is not @c NULL, set @a *locks to a hash table mapping
 * entry names (<tt>const char *</tt>) to #svn_lock_t *'s.
 *
 * @since New in 1.3.
 *
 * @deprecated Provided for backward compatibility with the 1.3 API.
 * Use svn_client_list2() instead.
 */
SVN_DEPRECATED
svn_error_t *
svn_client_ls3(apr_hash_t **dirents,
               apr_hash_t **locks,
               const char *path_or_url,
               const svn_opt_revision_t *peg_revision,
               const svn_opt_revision_t *revision,
               svn_boolean_t recurse,
               svn_client_ctx_t *ctx,
               apr_pool_t *pool);

/**
 * Same as svn_client_ls3(), but without the ability to get locks.
 *
 * @since New in 1.2.
 *
 * @deprecated Provided for backward compatibility with the 1.2 API.
 * Use svn_client_list2() instead.
 */
SVN_DEPRECATED
svn_error_t *
svn_client_ls2(apr_hash_t **dirents,
               const char *path_or_url,
               const svn_opt_revision_t *peg_revision,
               const svn_opt_revision_t *revision,
               svn_boolean_t recurse,
               svn_client_ctx_t *ctx,
               apr_pool_t *pool);

/**
 * Similar to svn_client_ls2() except that @a peg_revision is always
 * the same as @a revision.
 *
 * @deprecated Provided for backward compatibility with the 1.1 API.
 * Use svn_client_list2() instead.
 */
SVN_DEPRECATED
svn_error_t *
svn_client_ls(apr_hash_t **dirents,
              const char *path_or_url,
              svn_opt_revision_t *revision,
              svn_boolean_t recurse,
              svn_client_ctx_t *ctx,
              apr_pool_t *pool);


/** @} */

/**
 * @defgroup Cat View the contents of a file in the repository.
 *
 * @{
 */

/**
<<<<<<< HEAD
 * Output the content of file identified by @a path_or_url and @a
 * revision to the stream @a out.  The actual node revision selected
 * is determined by the path as it exists in @a peg_revision.  If @a
 * peg_revision->kind is #svn_opt_revision_unspecified, then it defaults
 * to #svn_opt_revision_head for URLs or #svn_opt_revision_working
 * for WC targets.
 *
 * If @a path_or_url is not a local path, then if @a revision is of
 * kind #svn_opt_revision_previous (or some other kind that requires
 * a local path), an error will be returned, because the desired
 * revision cannot be determined.
=======
 * Output the content of a file.
>>>>>>> 8d8a5012
 *
 * @param[in] out           The stream to which the content will be written.
 * @param[in] path_or_url   The path or URL of the file.
 * @param[in] peg_revision  The peg revision.
 * @param[in] revision  The operative revision.
 * @param[in] ctx   The standard client context, used for possible
 *                  authentication.
 * @param[in] pool  Used for any temporary allocation.
 *
 * @todo Add an expansion/translation flag?
 *
 * @return A pointer to an #svn_error_t of the type (this list is not
 *         exhaustive): <br>
 *         An unspecified error if @a revision is of kind
 *         #svn_opt_revision_previous (or some other kind that requires
 *         a local path), because the desired revision cannot be
 *         determined. <br>
 *         If no error occurred, return #SVN_NO_ERROR.
 *
 * @since New in 1.2.
 *
 * @see #svn_client_ctx_t <br> @ref clnt_revisions for
 *      a discussion of operative and peg revisions.
 */
svn_error_t *
svn_client_cat2(svn_stream_t *out,
                const char *path_or_url,
                const svn_opt_revision_t *peg_revision,
                const svn_opt_revision_t *revision,
                svn_client_ctx_t *ctx,
                apr_pool_t *pool);


/**
 * Similar to svn_client_cat2() except that the peg revision is always
 * the same as @a revision.
 *
 * @deprecated Provided for backward compatibility with the 1.1 API.
 */
SVN_DEPRECATED
svn_error_t *
svn_client_cat(svn_stream_t *out,
               const char *path_or_url,
               const svn_opt_revision_t *revision,
               svn_client_ctx_t *ctx,
               apr_pool_t *pool);

/** @} end group: cat */



/** Changelist commands
 *
 * @defgroup svn_client_changelist_funcs Client Changelist Functions
 * @{
 */

/** Implementation note:
 *
 *  For now, changelists are implemented by scattering the
 *  associations across multiple .svn/entries files in a working copy.
 *  However, this client API was written so that we have the option of
 *  changing the underlying implementation -- we may someday want to
 *  store changelist definitions in a centralized database.
 */

/**
 * Add each path in @a paths (recursing to @a depth as necessary) to
 * @a changelist.  If a path is already a member of another
 * changelist, then remove it from the other changelist and add it to
 * @a changelist.  (For now, a path cannot belong to two changelists
 * at once.)
 *
 * @a changelists is an array of <tt>const char *</tt> changelist
 * names, used as a restrictive filter on items whose changelist
 * assignments are adjusted; that is, don't tweak the changeset of any
 * item unless it's currently a member of one of those changelists.
 * If @a changelists is empty (or altogether @c NULL), no changelist
 * filtering occurs.
 *
 * @note This metadata is purely a client-side "bookkeeping"
 * convenience, and is entirely managed by the working copy.
 *
 * @since New in 1.5.
 */
svn_error_t *
svn_client_add_to_changelist(const apr_array_header_t *paths,
                             const char *changelist,
                             svn_depth_t depth,
                             const apr_array_header_t *changelists,
                             svn_client_ctx_t *ctx,
                             apr_pool_t *pool);

/**
 * Remove each path in @a paths (recursing to @a depth as necessary)
 * from changelists to which they are currently assigned.
 *
 * @a changelists is an array of <tt>const char *</tt> changelist
 * names, used as a restrictive filter on items whose changelist
 * assignments are removed; that is, don't remove from a changeset any
 * item unless it's currently a member of one of those changelists.
 * If @a changelists is empty (or altogether @c NULL), all changelist
 * assignments in and under each path in @a paths (to @a depth) will
 * be removed.
 *
 * @note This metadata is purely a client-side "bookkeeping"
 * convenience, and is entirely managed by the working copy.
 *
 * @since New in 1.5.
 */
svn_error_t *
svn_client_remove_from_changelists(const apr_array_header_t *paths,
                                   svn_depth_t depth,
                                   const apr_array_header_t *changelists,
                                   svn_client_ctx_t *ctx,
                                   apr_pool_t *pool);

/**
 * The callback type used by svn_client_get_changelists().
 *
 * On each invocation, @a path is a newly discovered member of the
 * changelist, and @a baton is a private function closure.
 *
 * @since New in 1.5.
 */
typedef svn_error_t *(*svn_changelist_receiver_t) (void *baton,
                                                   const char *path,
                                                   const char *changelist,
                                                   apr_pool_t *pool);

/**
 * Beginning at @a path, crawl to @a depth to discover every path in
 * or under @a path which belongs to one of the changelists in @a
 * changelists (an array of <tt>const char *</tt> changelist names).
 * If @a changelists is @c NULL, discover paths with any changelist.
 * Call @a callback_func (with @a callback_baton) each time a
 * changelist-having path is discovered.
 *
 * If @a ctx->cancel_func is not @c NULL, invoke it passing @a
 * ctx->cancel_baton during the recursive walk.
 *
 * @since New in 1.5.
 */
svn_error_t *
svn_client_get_changelists(const char *path,
                           const apr_array_header_t *changelists,
                           svn_depth_t depth,
                           svn_changelist_receiver_t callback_func,
                           void *callback_baton,
                           svn_client_ctx_t *ctx,
                           apr_pool_t *pool);

/** @} */



/** Locking commands
 *
 * @defgroup svn_client_locking_funcs Client Locking Functions
 * @{
 */

/**
 * Lock @a targets in the repository.  @a targets is an array of
 * <tt>const char *</tt> paths - either all working copy paths or URLs.  All
 * @a targets must be in the same repository.
 *
 * If a target is already locked in the repository, no lock will be
 * acquired unless @a steal_lock is TRUE, in which case the locks are
 * stolen.  @a comment, if non-NULL, is an xml-escapable description
 * stored with each lock in the repository.  Each acquired lock will
 * be stored in the working copy if the targets are WC paths.
 *
 * For each target @a ctx->notify_func2/notify_baton2 will be used to indicate
 * whether it was locked.  An action of #svn_wc_notify_state_locked (### what?)
 * means that the path was locked.  If the path was not locked because
 * it was out of date or there was already a lock in the repository,
 * the notification function will be called with @c
 * #svn_wc_notify_failed_lock, and the error passed in the notification
 * structure.
 *
 * Use @a pool for temporary allocations.
 *
 * @since New in 1.2.
 */
svn_error_t *
svn_client_lock(const apr_array_header_t *targets,
                const char *comment,
                svn_boolean_t steal_lock,
                svn_client_ctx_t *ctx,
                apr_pool_t *pool);

/**
 * Unlock @a targets in the repository.  @a targets is an array of
 * <tt>const char *</tt> paths - either all working copy paths or all URLs.
 * All @a targets must be in the same repository.
 *
 * If the targets are WC paths, and @a break_lock is FALSE, the working
 * copy must contain a locks for each target.
 * If this is not the case, or the working copy lock doesn't match the
 * lock token in the repository, an error will be signaled.
 *
 * If the targets are URLs, the locks may be broken even if @a break_lock
 * is FALSE, but only if the lock owner is the same as the
 * authenticated user.
 *
 * If @a break_lock is TRUE, the locks will be broken in the
 * repository.  In both cases, the locks, if any, will be removed from
 * the working copy if the targets are WC paths.
 *
 * The notification functions in @a ctx will be called for each
 * target.  If the target was successfully unlocked,
 * #svn_wc_notify_unlocked will be used.  Else, if the error is
 * directly related to unlocking the path (see
 * #SVN_ERR_IS_UNLOCK_ERROR), #svn_wc_notify_failed_unlock will be
 * used and the error will be passed in the notification structure.

 * Use @a pool for temporary allocations.
 *
 * @since New in 1.2.
 */
svn_error_t *
svn_client_unlock(const apr_array_header_t *targets,
                  svn_boolean_t break_lock,
                  svn_client_ctx_t *ctx,
                  apr_pool_t *pool);

/** @} */

/**
 * @defgroup Info Show repository information about a working copy.
 *
 * @{
 */

/** The size of the file is unknown.
 * Used as value in fields of type @c apr_size_t.
 *
 * @since New in 1.5
 */
#define SVN_INFO_SIZE_UNKNOWN ((apr_size_t) -1)

/**
 * A structure which describes various system-generated metadata about
 * a working-copy path or URL.
 *
 * @note Fields may be added to the end of this structure in future
 * versions.  Therefore, users shouldn't allocate structures of this
 * type, to preserve binary compatibility.
 *
 * @since New in 1.2.
 */
typedef struct svn_info_t
{
  /** Where the item lives in the repository. */
  const char *URL;

  /** The revision of the object.  If path_or_url is a working-copy
   * path, then this is its current working revnum.  If path_or_url
   * is a URL, then this is the repos revision that path_or_url lives in. */
  svn_revnum_t rev;

  /** The node's kind. */
  svn_node_kind_t kind;

  /** The root URL of the repository. */
  const char *repos_root_URL;

  /** The repository's UUID. */
  const char *repos_UUID;

  /** The last revision in which this object changed. */
  svn_revnum_t last_changed_rev;

  /** The date of the last_changed_rev. */
  apr_time_t last_changed_date;

  /** The author of the last_changed_rev. */
  const char *last_changed_author;

  /** An exclusive lock, if present.  Could be either local or remote. */
  svn_lock_t *lock;

  /** Whether or not to ignore the next 10 wc-specific fields. */
  svn_boolean_t has_wc_info;

  /**
   * @name Working-copy path fields
   * These things only apply to a working-copy path.
   * See svn_wc_entry_t for explanations.
   * @{
   */
  svn_wc_schedule_t schedule;
  const char *copyfrom_url;
  svn_revnum_t copyfrom_rev;
  apr_time_t text_time;
  apr_time_t prop_time;  /* will always be 0 for svn 1.4 and later */
  const char *checksum;
  const char *conflict_old;
  const char *conflict_new;
  const char *conflict_wrk;
  const char *prejfile;
  /** @since New in 1.5. */
  const char *changelist;
  /** @since New in 1.5. */
  svn_depth_t depth;

  /**
   * Similar to working_size64, but will be #SVN_INFO_SIZE_UNKNOWN when
   * its value would overflow apr_size_t (so when size >= 4 GB - 1 byte).
   *
   * @deprecated Provided for backward compatibility with the 1.5 API.
   */
  apr_size_t working_size;

  /** @} */

  /**
   * Similar to size64, but size will be #SVN_INFO_SIZE_UNKNOWN when
   * its value would overflow apr_size_t (so when size >= 4 GB - 1 byte).
   *
   * @deprecated Provided for backward compatibility with the 1.5 API.
   */
  apr_size_t size;

  /**
   * The size of the file in the repository (untranslated,
   * e.g. without adjustment of line endings and keyword
   * expansion). Only applicable for file -- not directory -- URLs.
   * For working copy paths, size64 will be #SVN_INVALID_FILESIZE.
   * @since New in 1.6.
   */
  svn_filesize_t size64;

  /**
   * The size of the file after being translated into its local
   * representation, or #SVN_INVALID_FILESIZE if unknown.
   * Not applicable for directories.
   * @since New in 1.6.
   * @name Working-copy path fields
   * @{
   */
  svn_filesize_t working_size64;

  /**
   * Info on any tree conflict of which this node is a victim. Otherwise NULL.
   * @since New in 1.6.
   */
  svn_wc_conflict_description_t *tree_conflict;

  /** @} */

} svn_info_t;

/**
 * The callback invoked by svn_client_info3().  Each invocation
 * describes @a abspath_or_url with the information present in @a info.
 * Use @a scratch_pool for all temporary allocation.
 *
 * @since New in 1.7.
 */
/* ### Before 1.7: We might want to rev  svn_wc_info2_t* to update conflict
       information, remove schedule, etc. */
typedef svn_error_t *(*svn_info_receiver2_t)(void *baton,
                                             const char *abspath_or_url,
                                             const svn_info_t *info,
                                             apr_pool_t *scratch_pool);

/**
 * The callback invoked by svn_client_info2().  Each invocation
 * describes @a path with the information present in @a info.  Note
 * that any fields within @a info may be NULL if information is
 * unavailable.  Use @a pool for all temporary allocation.
 *
 * @since New in 1.2.
 * @deprecated Provided for backward compatibility with the 1.6 API.
 */
typedef svn_error_t *(*svn_info_receiver_t)(
  void *baton,
  const char *path,
  const svn_info_t *info,
  apr_pool_t *pool);

/**
 * Return a duplicate of @a info, allocated in @a pool. No part of the new
 * structure will be shared with @a info.
 *
 * @since New in 1.3.
 */
svn_info_t *
svn_info_dup(const svn_info_t *info,
             apr_pool_t *pool);

/**
 * Invoke @a receiver with @a receiver_baton to return information
 * about @a path_or_url in @a revision.  The information returned is
 * system-generated metadata, not the sort of "property" metadata
 * created by users.  See #svn_info_t.
 *
 * If both revision arguments are either #svn_opt_revision_unspecified
 * or @c NULL, then information will be pulled solely from the working copy;
 * no network connections will be made.
 *
 * Otherwise, information will be pulled from a repository.  The
 * actual node revision selected is determined by the @a path_or_url
 * as it exists in @a peg_revision.  If @a peg_revision->kind is
 * #svn_opt_revision_unspecified, then it defaults to
 * #svn_opt_revision_head for URLs or #svn_opt_revision_working for
 * WC targets.
 *
 * If @a path_or_url is not a local path, then if @a revision is of
 * kind #svn_opt_revision_previous (or some other kind that requires
 * a local path), an error will be returned, because the desired
 * revision cannot be determined.
 *
 * Use the authentication baton cached in @a ctx to authenticate
 * against the repository.
 *
 * If @a path_or_url is a file, just invoke @a receiver on it.  If it
 * is a directory, then descend according to @a depth.  If @a depth is
 * #svn_depth_empty, invoke @a receiver on @a path_or_url and
 * nothing else; if #svn_depth_files, on @a path_or_url and its
 * immediate file children; if #svn_depth_immediates, the preceding
 * plus on each immediate subdirectory; if #svn_depth_infinity, then
 * recurse fully, invoking @a receiver on @a path_or_url and
 * everything beneath it.
 *
 * @a changelists is an array of <tt>const char *</tt> changelist
 * names, used as a restrictive filter on items whose info is
 * reported; that is, don't report info about any item unless
 * it's a member of one of those changelists.  If @a changelists is
 * empty (or altogether @c NULL), no changelist filtering occurs.
 *
 * @since New in 1.7.
 */
svn_error_t *
svn_client_info3(const char *abspath_or_url,
                 const svn_opt_revision_t *peg_revision,
                 const svn_opt_revision_t *revision,
                 svn_info_receiver2_t receiver,
                 void *receiver_baton,
                 svn_depth_t depth,
                 const apr_array_header_t *changelists,
                 svn_client_ctx_t *ctx,
                 apr_pool_t *scratch_pool);

/** Similar to svn_client_info3, but uses an svn_info_receiver_t instead of
 * a svn_info_receiver2_t.
 *
 * @since New in 1.5.
 * @deprecated Provided for backward compatibility with the 1.6 API.
 */
SVN_DEPRECATED
svn_error_t *
svn_client_info2(const char *path_or_url,
                 const svn_opt_revision_t *peg_revision,
                 const svn_opt_revision_t *revision,
                 svn_info_receiver_t receiver,
                 void *receiver_baton,
                 svn_depth_t depth,
                 const apr_array_header_t *changelists,
                 svn_client_ctx_t *ctx,
                 apr_pool_t *pool);

/**
 * Similar to svn_client_info2() but with @a changelists passed as @c
 * NULL, and @a depth set according to @a recurse: if @a recurse is
 * TRUE, @a depth is #svn_depth_infinity, else #svn_depth_empty.
 *
 * @deprecated Provided for backward compatibility with the 1.2 API.
 */
SVN_DEPRECATED
svn_error_t *
svn_client_info(const char *path_or_url,
                const svn_opt_revision_t *peg_revision,
                const svn_opt_revision_t *revision,
                svn_info_receiver_t receiver,
                void *receiver_baton,
                svn_boolean_t recurse,
                svn_client_ctx_t *ctx,
                apr_pool_t *pool);

/** @} */


/**
 * @defgroup Patch Apply a patch to the working copy
 *
 * @{
 */

/**
 * The callback invoked by svn_client_patch() before attempting to patch
 * the target file at @a canon_path_from_patchfile (the path as parsed from
 * the patch file, but in canonicalized form). The callback can prevent
 * the file from being patched by setting @a filtered to @c TRUE.
 *
 * The callback is also provided with @a patch_abspath, the path of a
 * temporary file containing the patched result, and with @a reject_abspath,
 * the path to a temporary file containing the diff text of any hunks
 * which were rejected during patching.
 *
 * Because the callback is invoked before the patching attempt is made,
 * there is no guarantee that the target file will actually be patched
 * successfully. Client implementations must pay attention to notification
 * feedback provided by svn_client_patch() to find out which paths were
 * patched successfully.
 *
 * Note also that the files at @a patch_abspath and @a reject_abspath are
 * guaranteed to remain on disk after patching only if the
 * @a remove_tempfiles parameter for svn_client_patch() is @c FALSE.
 *
 * The const char * parameters may be allocated in @a scratch_pool which
 * will be cleared after each invocation.
 *
 * @since New in 1.7.
 */
typedef svn_error_t *(*svn_client_patch_func_t)(
  void *baton,
  svn_boolean_t *filtered,
  const char *canon_path_from_patchfile,
  const char *patch_abspath,
  const char *reject_abspath,
  apr_pool_t *scratch_pool);

/**
 * Apply a unidiff patch that's located at absolute path
 * @a patch_abspath to the working copy at @a local_abspath.
 *
 * This function makes a best-effort attempt at applying the patch.
 * It might skip patch targets which cannot be patched (e.g. targets
 * that are outside of the working copy). It will also reject hunks
 * which cannot be applied to a target in case the hunk's context
 * does not match anywhere in the patch target.
 *
 * If @a dry_run is TRUE, the patching process is carried out, and full
 * notification feedback is provided, but the working copy is not modified.
 *
 * @a strip_count specifies how many leading path components should be
 * stripped from paths obtained from the patch. It is an error if a
 * negative strip count is passed.
 *
<<<<<<< HEAD
=======
 * If @a old_patch_target_names is @c TRUE, use target names from the old
 * side of the patch, rather than using target names from the new side of
 * the patch. For instance, if a unidiff header contains
 *   --- foo.c
 *   +++ foo.c.new
 * and @a old_patch_target_names is @c TRUE, the name "foo.c" will be used
 * for the target, and if @a old_patch_target_names is @c FALSE, the target
 * name "foo.c.new" will be used.
 *
>>>>>>> 8d8a5012
 * If @a reverse is @c TRUE, apply patches in reverse, deleting lines
 * the patch would add and adding lines the patch would delete.
 * This is useful when applying a unidiff which was created with the
 * original and modified files swapped due to human error.
 *
 * If @a ignore_whitespace is TRUE, allow patches to be applied if they
 * only differ from the target by whitespace.
 *
 * If @a remove_tempfiles is TRUE, lifetimes of temporary files created
 * during patching will be managed internally. Otherwise, the caller should
 * take ownership of these files, the names of which can be obtained by
 * passing a @a patch_func callback.
 *
 * If @a patch_func is non-NULL, invoke @a patch_func with @a patch_baton
 * for each patch target processed.
 *
 * If @a ctx->notify_func2 is non-NULL, invoke @a ctx->notify_func2 with
 * @a ctx->notify_baton2 as patching progresses.
 *
 * If @a ctx->cancel_func is non-NULL, invoke it passing @a
 * ctx->cancel_baton at various places during the operation.
 *
 * Use @a scratch_pool for temporary allocations.
 *
 * @since New in 1.7.
 */
svn_error_t *
svn_client_patch(const char *patch_abspath,
                 const char *local_abspath,
                 svn_boolean_t dry_run,
                 int strip_count,
<<<<<<< HEAD
=======
                 svn_boolean_t old_patch_target_names,
>>>>>>> 8d8a5012
                 svn_boolean_t reverse,
                 svn_boolean_t ignore_whitespace,
                 svn_boolean_t remove_tempfiles,
                 svn_client_patch_func_t patch_func,
                 void *patch_baton,
                 svn_client_ctx_t *ctx,
                 apr_pool_t *result_pool,
                 apr_pool_t *scratch_pool);

/** @} */

/** @} end group: Client working copy management */

/**
 *
 * @defgroup clnt_sessions Client session related functions
 *
 * @{
 *
 */


/* Converting paths to URLs. */

/** Set @a *url to the URL for @a path_or_url allocated in result_pool.
 *
 * If @a path_or_url is already a URL, set @a *url to @a path_or_url.
 *
 * If @a path_or_url is a versioned item, set @a *url to @a
 * path_or_url's entry URL.  If @a path_or_url is unversioned (has
 * no entry), set @a *url to NULL.
 *
 * Use @a ctx->wc_ctx to retrieve the information. Use
 ** @a scratch_pool for temporary allocations.
 *
 * @since New in 1.7.
 */
svn_error_t *
svn_client_url_from_path2(const char **url,
                          const char *path_or_url,
                          svn_client_ctx_t *ctx,
                          apr_pool_t *result_pool,
                          apr_pool_t *scratch_pool);

/** Simlar to svn_client_url_from_path2(), but without a context argument.
 *
 * @since New in 1.5.
 * @deprecated Provided for backward compatilibity with the 1.6 API.
 */
SVN_DEPRECATED
svn_error_t *
svn_client_url_from_path(const char **url,
                         const char *path_or_url,
                         apr_pool_t *pool);


/** Set @a *url to the repository root URL of the repository in which
 * @a path_or_url is versioned (or scheduled to be versioned),
 * allocated in @a pool.  @a ctx is required for possible repository
 * authentication.
 *
 * @since New in 1.5.
 */
svn_error_t *
svn_client_root_url_from_path(const char **url,
                              const char *path_or_url,
                              svn_client_ctx_t *ctx,
                              apr_pool_t *pool);



/* Fetching repository UUIDs. */

/** Get repository @a uuid for @a url.
 *
 * Use a @a pool to open a temporary RA session to @a url, discover the
 * repository uuid, and free the session.  Return the uuid in @a uuid,
 * allocated in @a pool.  @a ctx is required for possible repository
 * authentication.
 */
svn_error_t *
svn_client_uuid_from_url(const char **uuid,
                         const char *url,
                         svn_client_ctx_t *ctx,
                         apr_pool_t *pool);


/** Return the repository @a uuid for working-copy @a local_abspath,
 * allocated in @a result_pool.  Use @a ctx->wc_ctx to retrieve the
 * information.
 *
 * Use @a scratch_pool for temporary allocations.
 *
 * @since New in 1.7.
 */
svn_error_t *
svn_client_uuid_from_path2(const char **uuid,
                           const char *local_abspath,
                           svn_client_ctx_t *ctx,
                           apr_pool_t *result_pool,
                           apr_pool_t *scratch_pool);

/** Similar to svn_client_uuid_from_path2(), but with a relative path and
 * an access baton.
 *
 * @deprecated Provided for backward compatilibity with the 1.6 API.
 */
SVN_DEPRECATED
svn_error_t *
svn_client_uuid_from_path(const char **uuid,
                          const char *path,
                          svn_wc_adm_access_t *adm_access,
                          svn_client_ctx_t *ctx,
                          apr_pool_t *pool);


/* Opening RA sessions. */

/** Open an RA session rooted at @a url, and return it in @a *session.
 *
 * Use the authentication baton stored in @a ctx for authentication.
 * @a *session is allocated in @a pool.
 *
 * @since New in 1.3.
 *
 * @note This function is similar to svn_ra_open3(), but the caller avoids
 * having to providing its own callback functions.
 */
svn_error_t *
svn_client_open_ra_session(svn_ra_session_t **session,
                           const char *url,
                           svn_client_ctx_t *ctx,
                           apr_pool_t *pool);


/** @} end group: Client session related functions */

/** @} */

#ifdef __cplusplus
}
#endif /* __cplusplus */

#endif  /* SVN_CLIENT_H */<|MERGE_RESOLUTION|>--- conflicted
+++ resolved
@@ -953,20 +953,6 @@
    * @since New in 1.7.  */
   svn_wc_context_t *wc_ctx;
 
-<<<<<<< HEAD
-  /** A commit callback to call when a commit succeeds.
-   * @note There is no @a commit_callback member; this is named
-   * @a commit_callback2 to reflect its type.
-   * 
-   * @since New in 1.7.
-   */
-  svn_commit_callback2_t commit_callback2;
-
-  /** Callback baton for #commit_callback2. */
-  void *commit_baton;
-
-=======
->>>>>>> 8d8a5012
 } svn_client_ctx_t;
 
 /** Initialize a client context.
@@ -1060,56 +1046,6 @@
 
 
 /**
-<<<<<<< HEAD
- * Checkout a working copy of @a URL at @a revision, looked up at @a
- * peg_revision, using @a path as the root directory of the newly
- * checked out working copy, and authenticating with the
- * authentication baton cached in @a ctx.  If @a result_rev is not @c
- * NULL, set @a *result_rev to the value of the revision actually
- * checked out from the repository.
- *
- * If @a peg_revision->kind is #svn_opt_revision_unspecified, then it
- * defaults to #svn_opt_revision_head.
- *
- * @a revision must be of kind #svn_opt_revision_number,
- * #svn_opt_revision_head, or #svn_opt_revision_date.  If
- * @a revision does not meet these requirements, return the error
- * #SVN_ERR_CLIENT_BAD_REVISION.
- *
- * If @a depth is #svn_depth_infinity, check out fully recursively.
- * Else if it is #svn_depth_immediates, check out @a URL and its
- * immediate entries (subdirectories will be present, but will be at
- * depth #svn_depth_empty themselves); else #svn_depth_files,
- * check out @a URL and its file entries, but no subdirectories; else
- * if #svn_depth_empty, check out @a URL as an empty directory at
- * that depth, with no entries present.
- *
- * If @a depth is #svn_depth_unknown, then behave as if for
- * #svn_depth_infinity, except in the case of resuming a previous
- * checkout of @a path (i.e., updating), in which case use the depth
- * of the existing working copy.
- *
- * If @a ignore_externals is set, don't process externals definitions
- * as part of this operation.
- *
- * If @a ctx->notify_func2 is non-NULL, invoke @a ctx->notify_func2 with
- * @a ctx->notify_baton2 as the checkout progresses.
- *
- * If @a allow_unver_obstructions is TRUE then the checkout tolerates
- * existing unversioned items that obstruct added paths from @a URL.  Only
- * obstructions of the same type (file or dir) as the added item are
- * tolerated.  The text of obstructing files is left as-is, effectively
- * treating it as a user modification after the checkout.  Working
- * properties of obstructing items are set equal to the base properties.
- * If @a allow_unver_obstructions is FALSE then the checkout will abort
- * if there are any unversioned obstructing items.
- *
- * If @a URL refers to a file rather than a directory, return the
- * error #SVN_ERR_UNSUPPORTED_FEATURE.  If @a URL does not exist,
- * return the error #SVN_ERR_RA_ILLEGAL_URL.
- *
- * Use @a pool for any temporary allocation.
-=======
  * Checkout a working copy from a repository.
  *
  * @param[out] result_rev   If non-NULL, the value of the revision checked
@@ -1146,7 +1082,6 @@
  *         #svn_opt_revision_number, #svn_opt_revision_head, or
  *         #svn_opt_revision_date. <br>
  *         If no error occurred, return #SVN_NO_ERROR.
->>>>>>> 8d8a5012
  *
  * @since New in 1.5.
  *
@@ -1548,15 +1483,9 @@
  * @a ctx->notify_baton2 and the path of the new directory.  Note that this is
  * only called for items added to the working copy.
  *
-<<<<<<< HEAD
- * If @a ctx->commit_callback2 is non-NULL, then for each successful commit,
- * call @a ctx->commit_callback2 with @a ctx->commit_baton and a
- * #svn_commit_info_t for the commit.
-=======
  * If @a commit_callback is non-NULL, then for each successful commit, call
  * @a commit_callback with @a commit_baton and a #svn_commit_info_t for
  * the commit.
->>>>>>> 8d8a5012
  *
  * @since New in 1.7.
  */
@@ -1564,21 +1493,14 @@
 svn_client_mkdir4(const apr_array_header_t *paths,
                   svn_boolean_t make_parents,
                   const apr_hash_t *revprop_table,
-<<<<<<< HEAD
-=======
                   svn_commit_callback2_t commit_callback,
                   void *commit_baton,
->>>>>>> 8d8a5012
                   svn_client_ctx_t *ctx,
                   apr_pool_t *pool);
 
 /**
  * Similar to svn_client_mkdir4(), but returns the @a commit_info_p directly,
-<<<<<<< HEAD
- * rather than through @a ctx->commit_callback2.
-=======
  * rather than through @a commit_callback.
->>>>>>> 8d8a5012
  *
  * @since New in 1.5.
  * @deprecated Provided for backward compatibility with the 1.4 API.
@@ -1666,15 +1588,9 @@
  * @a ctx->notify_func2 with @a ctx->notify_baton2 and the path of the deleted
  * item.
  *
-<<<<<<< HEAD
- * If @a ctx->commit_callback2 is non-NULL, then for each successful commit,
- * call @a ctx->commit_callback2 with @a ctx->commit_baton and a
- * #svn_commit_info_t for the commit.
-=======
  * If @a commit_callback is non-NULL, then for each successful commit, call
  * @a commit_callback with @a commit_baton and a #svn_commit_info_t for
  * the commit.
->>>>>>> 8d8a5012
  *
  * @since New in 1.7.
  */
@@ -1683,21 +1599,14 @@
                    svn_boolean_t force,
                    svn_boolean_t keep_local,
                    const apr_hash_t *revprop_table,
-<<<<<<< HEAD
-=======
                    svn_commit_callback2_t commit_callback,
                    void *commit_baton,
->>>>>>> 8d8a5012
                    svn_client_ctx_t *ctx,
                    apr_pool_t *pool);
 
 /**
  * Similar to svn_client_delete4(), but returns the @a commit_info_p directly,
-<<<<<<< HEAD
- * rather than through @a ctx->commit_callback2.
-=======
  * rather than through @a commit_callback.
->>>>>>> 8d8a5012
  *
  * @since New in 1.5.
  * @deprecated Provided for backward compatibility with the 1.6 API.
@@ -1804,15 +1713,9 @@
  * If @a ignore_unknown_node_types is @c FALSE, ignore files of which the
  * node type is unknown, such as device files and pipes.
  *
-<<<<<<< HEAD
- * If @a ctx->commit_callback2 is non-NULL, then for each successful commit,
- * call @a ctx->commit_callback2 with @a ctx->commit_baton and a
- * #svn_commit_info_t for the commit.
-=======
  * If @a commit_callback is non-NULL, then for each successful commit, call
  * @a commit_callback with @a commit_baton and a #svn_commit_info_t for
  * the commit.
->>>>>>> 8d8a5012
  *
  * @since New in 1.7.
  */
@@ -1823,21 +1726,14 @@
                    svn_boolean_t no_ignore,
                    svn_boolean_t ignore_unknown_node_types,
                    const apr_hash_t *revprop_table,
-<<<<<<< HEAD
-=======
                    svn_commit_callback2_t commit_callback,
                    void *commit_baton,
->>>>>>> 8d8a5012
                    svn_client_ctx_t *ctx,
                    apr_pool_t *pool);
 
 /**
  * Similar to svn_client_import4(), but returns the @a commit_info_p directly,
-<<<<<<< HEAD
- * rather than through @a ctx->commit_callback2.
-=======
  * rather than through @a commit_callback.
->>>>>>> 8d8a5012
  *
  * @since New in 1.5.
  * @deprecated Provided for backward compatibility with the 1.6 API.
@@ -1943,15 +1839,9 @@
  *
  * Use @a pool for any temporary allocations.
  *
-<<<<<<< HEAD
- * If @a ctx->commit_callback2 is non-NULL, then for each successful commit,
- * call @a ctx->commit_callback2 with @a ctx->commit_baton and a
- * #svn_commit_info_t for the commit.
-=======
  * If @a commit_callback is non-NULL, then for each successful commit, call
  * @a commit_callback with @a commit_baton and a #svn_commit_info_t for
  * the commit.
->>>>>>> 8d8a5012
  *
  * @since New in 1.7.
  */
@@ -1962,21 +1852,14 @@
                    svn_boolean_t keep_changelists,
                    const apr_array_header_t *changelists,
                    const apr_hash_t *revprop_table,
-<<<<<<< HEAD
-=======
                    svn_commit_callback2_t commit_callback,
                    void *commit_baton,
->>>>>>> 8d8a5012
                    svn_client_ctx_t *ctx,
                    apr_pool_t *pool);
 
 /**
  * Similar to svn_client_commit5(), but returns the @a commit_info_p directly,
-<<<<<<< HEAD
- * rather than through @a ctx->commit_callback2.
-=======
  * rather than through @a commit_callback.
->>>>>>> 8d8a5012
  *
  * Also, if no error is returned and @a (*commit_info_p)->revision is set to
  * #SVN_INVALID_REVNUM, then the commit was a no-op; nothing needed to
@@ -2274,12 +2157,9 @@
  * it's a member of one of those changelists.  If @a changelists is
  * empty (or altogether @c NULL), no changelist filtering occurs.
  *
-<<<<<<< HEAD
  * If @a ignore_mergeinfo is set, don't include any changes to
  * svn:mergeinfo.
  *
-=======
->>>>>>> 8d8a5012
  * All temporary allocations are performed in @a scratch_pool.
  *
  * @since New in 1.7.
@@ -2294,11 +2174,8 @@
                    svn_boolean_t update,
                    svn_boolean_t no_ignore,
                    svn_boolean_t ignore_externals,
-<<<<<<< HEAD
+                   svn_boolean_t depth_as_sticky,
                    svn_boolean_t ignore_mergeinfo,
-=======
-                   svn_boolean_t depth_as_sticky,
->>>>>>> 8d8a5012
                    const apr_array_header_t *changelists,
                    svn_client_status_func_t status_func,
                    void *status_baton,
@@ -2306,12 +2183,8 @@
 
 /**
  * Same as svn_client_status5(), but using #svn_wc_status_func3_t
-<<<<<<< HEAD
- * instead of #svn_wc_status_func4_t, and passing @c FALSE for
- * @a ignore_mergeinfo.
-=======
- * instead of #svn_wc_status_func4_t and depth_as_sticky set to TRUE.
->>>>>>> 8d8a5012
+ * instead of #svn_wc_status_func4_t, and passing @c TRUE for
+ * @a depth_as_sticky and @c FALSE for @a ignore_mergeinfo.
  *
  * @since New in 1.6.
  * @deprecated Provided for backward compatibility with the 1.6 API.
@@ -2334,12 +2207,8 @@
 
 /**
  * Same as svn_client_status4(), but using an #svn_wc_status_func2_t
-<<<<<<< HEAD
  * instead of an #svn_wc_status_func3_t, and without the ability to
  * ignore svn:mergeinfo property modifications.
-=======
- * instead of an #svn_wc_status_func3_t.
->>>>>>> 8d8a5012
  *
  * @since New in 1.5.
  * @deprecated Provided for backward compatibility with the 1.5 API.
@@ -2805,10 +2674,7 @@
                  svn_boolean_t show_copies_as_adds,
                  svn_boolean_t ignore_content_type,
                  svn_boolean_t use_git_diff_format,
-<<<<<<< HEAD
                  svn_boolean_t ignore_mergeinfo,
-=======
->>>>>>> 8d8a5012
                  const char *header_encoding,
                  apr_file_t *outfile,
                  apr_file_t *errfile,
@@ -2816,17 +2682,11 @@
                  svn_client_ctx_t *ctx,
                  apr_pool_t *pool);
 
-<<<<<<< HEAD
 
 /**
  * Similar to svn_client_diff5(), but with  @a ignore_mergeinfo passed as
  * @c FALSE, @a show_copies_as_adds set to @c FALSE and @a use_git_diff_format
  * set to @c FALSE.
-=======
-/**
- * Similar to svn_client_diff5(), but with @a show_copies_as_adds set to
- * @c FALSE and @a use_git_diff_format set to @c FALSE.
->>>>>>> 8d8a5012
  *
  * @deprecated Provided for backward compatibility with the 1.6 API.
  * @since New in 1.5.
@@ -2945,16 +2805,10 @@
                      svn_depth_t depth,
                      svn_boolean_t ignore_ancestry,
                      svn_boolean_t no_diff_deleted,
-<<<<<<< HEAD
                      svn_boolean_t ignore_content_type,
                      svn_boolean_t show_copies_as_adds,
                      svn_boolean_t use_git_diff_format,
                      svn_boolean_t ignore_mergeinfo,
-=======
-                     svn_boolean_t show_copies_as_adds,
-                     svn_boolean_t ignore_content_type,
-                     svn_boolean_t use_git_diff_format,
->>>>>>> 8d8a5012
                      const char *header_encoding,
                      apr_file_t *outfile,
                      apr_file_t *errfile,
@@ -2962,7 +2816,6 @@
                      svn_client_ctx_t *ctx,
                      apr_pool_t *pool);
 
-<<<<<<< HEAD
 
 /**
  * Similar to svn_client_diff_peg5(), but with @a ignore_mergeinfo passed
@@ -2970,11 +2823,6 @@
  * @a use_git_diff_format set to @c FALSE.
  *
  * @deprecated Provided for backward compatibility with the 1.6 API.
-=======
-/**
- * Similar to svn_client_diff_peg5(), but with @a show_copies_as_adds set to
- * @c FALSE and @a use_git_diff_format set to @c FALSE.
->>>>>>> 8d8a5012
  *
  * @since New in 1.5.
  */
@@ -3079,7 +2927,6 @@
  *
  * Calls @a summarize_func with @a summarize_baton for each difference
  * with a #svn_client_diff_summarize_t structure describing the difference.
-<<<<<<< HEAD
  *
  * See svn_client_diff5() for a description of the other parameters.
  *
@@ -3104,10 +2951,6 @@
  * always @c FALSE.
  *
  * @deprecated Provided for backward compatibility with the 1.6 API.
-=======
- *
- * See svn_client_diff5() for a description of the other parameters.
->>>>>>> 8d8a5012
  *
  * @since New in 1.5.
  */
@@ -3163,7 +3006,6 @@
  *
  * Call @a summarize_func with @a summarize_baton for each difference
  * with a #svn_client_diff_summarize_t structure describing the difference.
-<<<<<<< HEAD
  *
  * See svn_client_diff_peg5() for a description of the other parameters.
  *
@@ -3188,10 +3030,6 @@
  * passed as @c FALSE.
  *
  * @deprecated Provided for backward compatibility with the 1.5 API.
-=======
- *
- * See svn_client_diff_peg5() for a description of the other parameters.
->>>>>>> 8d8a5012
  *
  * @since New in 1.5.
  */
@@ -3890,15 +3728,9 @@
  * for each item added at the new location, passing the new, relative path of
  * the added item.
  *
-<<<<<<< HEAD
- * If @a ctx->commit_callback2 is non-NULL, then for each successful commit,
- * call @a ctx->commit_callback2 with @a ctx->commit_baton and a
- * #svn_commit_info_t for the commit.
-=======
  * If @a commit_callback is non-NULL, then for each successful commit, call
  * @a commit_callback with @a commit_baton and a #svn_commit_info_t for
  * the commit.
->>>>>>> 8d8a5012
  *
  * @since New in 1.7.
  */
@@ -3909,21 +3741,14 @@
                  svn_boolean_t make_parents,
                  svn_boolean_t ignore_externals,
                  const apr_hash_t *revprop_table,
-<<<<<<< HEAD
-=======
                  svn_commit_callback2_t commit_callback,
                  void *commit_baton,
->>>>>>> 8d8a5012
                  svn_client_ctx_t *ctx,
                  apr_pool_t *pool);
 
 /**
  * Similar to svn_client_copy6(), but returns the @a commit_info_p directly,
-<<<<<<< HEAD
- * rather than through @a ctx->commit_callback2.
-=======
  * rather than through @a commit_callback.
->>>>>>> 8d8a5012
  *
  * @since New in 1.6.
  * @deprecated Provided for backward compatibility with the 1.6 API.
@@ -4092,15 +3917,9 @@
  *
  * ### Is this really true?  What about svn_wc_notify_commit_replaced()? ###
  *
-<<<<<<< HEAD
- * If @a ctx->commit_callback2 is non-NULL, then for each successful commit,
- * call @a ctx->commit_callback2 with @a ctx->commit_baton and a
- * #svn_commit_info_t for the commit.
-=======
  * If @a commit_callback is non-NULL, then for each successful commit, call
  * @a commit_callback with @a commit_baton and a #svn_commit_info_t for
  * the commit.
->>>>>>> 8d8a5012
  *
  * @since New in 1.7.
  */
@@ -4111,21 +3930,14 @@
                  svn_boolean_t move_as_child,
                  svn_boolean_t make_parents,
                  const apr_hash_t *revprop_table,
-<<<<<<< HEAD
-=======
                  svn_commit_callback2_t commit_callback,
                  void *commit_baton,
->>>>>>> 8d8a5012
                  svn_client_ctx_t *ctx,
                  apr_pool_t *pool);
 
 /**
  * Similar to svn_client_move6(), but returns the @a commit_info_p directly,
-<<<<<<< HEAD
- * rather than through @a ctx->commit_callback2.
-=======
  * rather than through @a commit_callback.
->>>>>>> 8d8a5012
  *
  * @since New in 1.5.
  * @deprecated Provided for backward compatibility with the 1.6 API.
@@ -4278,15 +4090,9 @@
  * If @a ctx->cancel_func is non-NULL, invoke it passing @a
  * ctx->cancel_baton at various places during the operation.
  *
-<<<<<<< HEAD
- * If @a ctx->commit_callback2 is non-NULL, then for each successful commit,
- * call @a ctx->commit_callback2 with @a ctx->commit_baton and a
- * #svn_commit_info_t for the commit.
-=======
  * If @a commit_callback is non-NULL, then for each successful commit, call
  * @a commit_callback with @a commit_baton and a #svn_commit_info_t for
  * the commit.
->>>>>>> 8d8a5012
  *
  * Use @a pool for all memory allocation.
  *
@@ -4301,21 +4107,14 @@
                     svn_revnum_t base_revision_for_url,
                     const apr_array_header_t *changelists,
                     const apr_hash_t *revprop_table,
-<<<<<<< HEAD
-=======
                     svn_commit_callback2_t commit_callback,
                     void *commit_baton, 
->>>>>>> 8d8a5012
                     svn_client_ctx_t *ctx,
                     apr_pool_t *pool);
 
 /**
  * Similar to svn_client_propset4(), but returns the @a commit_info_p directly,
-<<<<<<< HEAD
- * rather than through @a ctx->commit_callback2.
-=======
  * rather than through @a commit_callback.
->>>>>>> 8d8a5012
  *
  * @since New in 1.5.
  * @deprecated Provided for backward compatibility with the 1.6 API.
@@ -4975,21 +4774,7 @@
  */
 
 /**
-<<<<<<< HEAD
- * Output the content of file identified by @a path_or_url and @a
- * revision to the stream @a out.  The actual node revision selected
- * is determined by the path as it exists in @a peg_revision.  If @a
- * peg_revision->kind is #svn_opt_revision_unspecified, then it defaults
- * to #svn_opt_revision_head for URLs or #svn_opt_revision_working
- * for WC targets.
- *
- * If @a path_or_url is not a local path, then if @a revision is of
- * kind #svn_opt_revision_previous (or some other kind that requires
- * a local path), an error will be returned, because the desired
- * revision cannot be determined.
-=======
  * Output the content of a file.
->>>>>>> 8d8a5012
  *
  * @param[in] out           The stream to which the content will be written.
  * @param[in] path_or_url   The path or URL of the file.
@@ -5535,8 +5320,6 @@
  * stripped from paths obtained from the patch. It is an error if a
  * negative strip count is passed.
  *
-<<<<<<< HEAD
-=======
  * If @a old_patch_target_names is @c TRUE, use target names from the old
  * side of the patch, rather than using target names from the new side of
  * the patch. For instance, if a unidiff header contains
@@ -5546,7 +5329,6 @@
  * for the target, and if @a old_patch_target_names is @c FALSE, the target
  * name "foo.c.new" will be used.
  *
->>>>>>> 8d8a5012
  * If @a reverse is @c TRUE, apply patches in reverse, deleting lines
  * the patch would add and adding lines the patch would delete.
  * This is useful when applying a unidiff which was created with the
@@ -5578,10 +5360,7 @@
                  const char *local_abspath,
                  svn_boolean_t dry_run,
                  int strip_count,
-<<<<<<< HEAD
-=======
                  svn_boolean_t old_patch_target_names,
->>>>>>> 8d8a5012
                  svn_boolean_t reverse,
                  svn_boolean_t ignore_whitespace,
                  svn_boolean_t remove_tempfiles,
