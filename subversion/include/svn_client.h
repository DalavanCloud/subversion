/**
 * @copyright
 * ====================================================================
 *    Licensed to the Apache Software Foundation (ASF) under one
 *    or more contributor license agreements.  See the NOTICE file
 *    distributed with this work for additional information
 *    regarding copyright ownership.  The ASF licenses this file
 *    to you under the Apache License, Version 2.0 (the
 *    "License"); you may not use this file except in compliance
 *    with the License.  You may obtain a copy of the License at
 *
 *      http://www.apache.org/licenses/LICENSE-2.0
 *
 *    Unless required by applicable law or agreed to in writing,
 *    software distributed under the License is distributed on an
 *    "AS IS" BASIS, WITHOUT WARRANTIES OR CONDITIONS OF ANY
 *    KIND, either express or implied.  See the License for the
 *    specific language governing permissions and limitations
 *    under the License.
 * ====================================================================
 * @endcopyright
 *
 * @file svn_client.h
 * @brief Subversion's client library
 *
 * Requires:  The working copy library and repository access library.
 * Provides:  Broad wrappers around working copy library functionality.
 * Used By:   Client programs.
 */

#ifndef SVN_CLIENT_H
#define SVN_CLIENT_H

#include <apr.h>
#include <apr_pools.h>
#include <apr_hash.h>
#include <apr_tables.h>
#include <apr_getopt.h>
#include <apr_file_io.h>
#include <apr_time.h>

#include "svn_types.h"
#include "svn_string.h"
#include "svn_wc.h"
#include "svn_opt.h"
#include "svn_ra.h"
#include "svn_diff.h"
#include "svn_auth.h"

#ifdef __cplusplus
extern "C" {
#endif /* __cplusplus */



/**
 * Get libsvn_client version information.
 *
 * @since New in 1.1.
 */
const svn_version_t *
svn_client_version(void);

/** Client supporting functions
 *
 * @defgroup clnt_support Client supporting subsystem
 *
 * @{
 */


/*** Authentication stuff ***/

/**  The new authentication system allows the RA layer to "pull"
 *   information as needed from libsvn_client.
 *
 *   @deprecated Replaced by the svn_auth_* functions.
 *   @see auth_fns
 *
 *   @defgroup auth_fns_depr (deprecated) AuthZ client subsystem
 *
 *   @{
 */

/** Create and return @a *provider, an authentication provider of type
 * svn_auth_cred_simple_t that gets information by prompting the user
 * with @a prompt_func and @a prompt_baton.  Allocate @a *provider in
 * @a pool.
 *
 * If both #SVN_AUTH_PARAM_DEFAULT_USERNAME and
 * #SVN_AUTH_PARAM_DEFAULT_PASSWORD are defined as runtime
 * parameters in the @c auth_baton, then @a *provider will return the
 * default arguments when svn_auth_first_credentials() is called.  If
 * svn_auth_first_credentials() fails, then @a *provider will
 * re-prompt @a retry_limit times (via svn_auth_next_credentials()).
 * For infinite retries, set @a retry_limit to value less than 0.
 *
 * @deprecated Provided for backward compatibility with the 1.3 API.
 * Use svn_auth_get_simple_prompt_provider() instead.
 */
SVN_DEPRECATED
void
svn_client_get_simple_prompt_provider(
  svn_auth_provider_object_t **provider,
  svn_auth_simple_prompt_func_t prompt_func,
  void *prompt_baton,
  int retry_limit,
  apr_pool_t *pool);


/** Create and return @a *provider, an authentication provider of type
 * #svn_auth_cred_username_t that gets information by prompting the
 * user with @a prompt_func and @a prompt_baton.  Allocate @a *provider
 * in @a pool.
 *
 * If #SVN_AUTH_PARAM_DEFAULT_USERNAME is defined as a runtime
 * parameter in the @c auth_baton, then @a *provider will return the
 * default argument when svn_auth_first_credentials() is called.  If
 * svn_auth_first_credentials() fails, then @a *provider will
 * re-prompt @a retry_limit times (via svn_auth_next_credentials()).
 * For infinite retries, set @a retry_limit to value less than 0.
 *
 * @deprecated Provided for backward compatibility with the 1.3 API.
 * Use svn_auth_get_username_prompt_provider() instead.
 */
SVN_DEPRECATED
void
svn_client_get_username_prompt_provider(
  svn_auth_provider_object_t **provider,
  svn_auth_username_prompt_func_t prompt_func,
  void *prompt_baton,
  int retry_limit,
  apr_pool_t *pool);


/** Create and return @a *provider, an authentication provider of type
 * #svn_auth_cred_simple_t that gets/sets information from the user's
 * ~/.subversion configuration directory.  Allocate @a *provider in
 * @a pool.
 *
 * If a default username or password is available, @a *provider will
 * honor them as well, and return them when
 * svn_auth_first_credentials() is called.  (see
 * #SVN_AUTH_PARAM_DEFAULT_USERNAME and #SVN_AUTH_PARAM_DEFAULT_PASSWORD).
 *
 * @deprecated Provided for backward compatibility with the 1.3 API.
 * Use svn_auth_get_simple_provider2() instead.
 */
SVN_DEPRECATED
void
svn_client_get_simple_provider(svn_auth_provider_object_t **provider,
                               apr_pool_t *pool);


#if (defined(WIN32) && !defined(__MINGW32__)) || defined(DOXYGEN) || defined(CTYPESGEN) || defined(SWIG)
/**
 * Create and return @a *provider, an authentication provider of type
 * #svn_auth_cred_simple_t that gets/sets information from the user's
 * ~/.subversion configuration directory.  Allocate @a *provider in
 * @a pool.
 *
 * This is like svn_client_get_simple_provider(), except that, when
 * running on Window 2000 or newer (or any other Windows version that
 * includes the CryptoAPI), the provider encrypts the password before
 * storing it to disk. On earlier versions of Windows, the provider
 * does nothing.
 *
 * @since New in 1.2.
 * @note This function is only available on Windows.
 *
 * @note An administrative password reset may invalidate the account's
 * secret key. This function will detect that situation and behave as
 * if the password were not cached at all.
 *
 * @deprecated Provided for backward compatibility with the 1.3 API.
 * Use svn_auth_get_windows_simple_provider() instead.
 */
SVN_DEPRECATED
void
svn_client_get_windows_simple_provider(svn_auth_provider_object_t **provider,
                                       apr_pool_t *pool);
#endif /* WIN32 && !__MINGW32__ || DOXYGEN || CTYPESGEN || SWIG */

/** Create and return @a *provider, an authentication provider of type
 * #svn_auth_cred_username_t that gets/sets information from a user's
 * ~/.subversion configuration directory.  Allocate @a *provider in
 * @a pool.
 *
 * If a default username is available, @a *provider will honor it,
 * and return it when svn_auth_first_credentials() is called.  (see
 * #SVN_AUTH_PARAM_DEFAULT_USERNAME).
 *
 * @deprecated Provided for backward compatibility with the 1.3 API.
 * Use svn_auth_get_username_provider() instead.
 */
SVN_DEPRECATED
void
svn_client_get_username_provider(svn_auth_provider_object_t **provider,
                                 apr_pool_t *pool);


/** Create and return @a *provider, an authentication provider of type
 * #svn_auth_cred_ssl_server_trust_t, allocated in @a pool.
 *
 * @a *provider retrieves its credentials from the configuration
 * mechanism.  The returned credential is used to override SSL
 * security on an error.
 *
 * @deprecated Provided for backward compatibility with the 1.3 API.
 * Use svn_auth_get_ssl_server_trust_file_provider() instead.
 */
SVN_DEPRECATED
void
svn_client_get_ssl_server_trust_file_provider(
  svn_auth_provider_object_t **provider,
  apr_pool_t *pool);


/** Create and return @a *provider, an authentication provider of type
 * #svn_auth_cred_ssl_client_cert_t, allocated in @a pool.
 *
 * @a *provider retrieves its credentials from the configuration
 * mechanism.  The returned credential is used to load the appropriate
 * client certificate for authentication when requested by a server.
 *
 * @deprecated Provided for backward compatibility with the 1.3 API.
 * Use svn_auth_get_ssl_client_cert_file_provider() instead.
 */
SVN_DEPRECATED
void
svn_client_get_ssl_client_cert_file_provider(
  svn_auth_provider_object_t **provider,
  apr_pool_t *pool);


/** Create and return @a *provider, an authentication provider of type
 * #svn_auth_cred_ssl_client_cert_pw_t, allocated in @a pool.
 *
 * @a *provider retrieves its credentials from the configuration
 * mechanism.  The returned credential is used when a loaded client
 * certificate is protected by a passphrase.
 *
 * @deprecated Provided for backward compatibility with the 1.3 API.
 * Use svn_auth_get_ssl_client_cert_pw_file_provider2() instead.
 */
SVN_DEPRECATED
void
svn_client_get_ssl_client_cert_pw_file_provider(
  svn_auth_provider_object_t **provider,
  apr_pool_t *pool);


/** Create and return @a *provider, an authentication provider of type
 * #svn_auth_cred_ssl_server_trust_t, allocated in @a pool.
 *
 * @a *provider retrieves its credentials by using the @a prompt_func
 * and @a prompt_baton.  The returned credential is used to override
 * SSL security on an error.
 *
 * @deprecated Provided for backward compatibility with the 1.3 API.
 * Use svn_auth_get_ssl_server_trust_prompt_provider() instead.
 */
SVN_DEPRECATED
void
svn_client_get_ssl_server_trust_prompt_provider(
  svn_auth_provider_object_t **provider,
  svn_auth_ssl_server_trust_prompt_func_t prompt_func,
  void *prompt_baton,
  apr_pool_t *pool);


/** Create and return @a *provider, an authentication provider of type
 * #svn_auth_cred_ssl_client_cert_t, allocated in @a pool.
 *
 * @a *provider retrieves its credentials by using the @a prompt_func
 * and @a prompt_baton.  The returned credential is used to load the
 * appropriate client certificate for authentication when requested by
 * a server.  The prompt will be retried @a retry_limit times.
 * For infinite retries, set @a retry_limit to value less than 0.
 *
 * @deprecated Provided for backward compatibility with the 1.3 API.
 * Use svn_auth_get_ssl_client_cert_prompt_provider() instead.
 */
SVN_DEPRECATED
void
svn_client_get_ssl_client_cert_prompt_provider(
  svn_auth_provider_object_t **provider,
  svn_auth_ssl_client_cert_prompt_func_t prompt_func,
  void *prompt_baton,
  int retry_limit,
  apr_pool_t *pool);


/** Create and return @a *provider, an authentication provider of type
 * #svn_auth_cred_ssl_client_cert_pw_t, allocated in @a pool.
 *
 * @a *provider retrieves its credentials by using the @a prompt_func
 * and @a prompt_baton.  The returned credential is used when a loaded
 * client certificate is protected by a passphrase.  The prompt will
 * be retried @a retry_limit times. For infinite retries, set @a retry_limit
 * to value less than 0.
 *
 * @deprecated Provided for backward compatibility with the 1.3 API.
 * Use svn_auth_get_ssl_client_cert_pw_prompt_provider() instead.
 */
SVN_DEPRECATED
void
svn_client_get_ssl_client_cert_pw_prompt_provider(
  svn_auth_provider_object_t **provider,
  svn_auth_ssl_client_cert_pw_prompt_func_t prompt_func,
  void *prompt_baton,
  int retry_limit,
  apr_pool_t *pool);

/** @} */

/**
 * Revisions and Peg Revisions
 *
 * @defgroup clnt_revisions Revisions and Peg Revisions
 *
 * A brief word on operative and peg revisions.
 *
 * If the kind of the peg revision is #svn_opt_revision_unspecified, then it
 * defaults to #svn_opt_revision_head for URLs and #svn_opt_revision_working
 * for local paths.
 *
 * For deeper insight, please see the
 * <a href="http://svnbook.red-bean.com/nightly/en/svn.advanced.pegrevs.html">
 * Peg and Operative Revisions</a> section of the Subversion Book.
 */

/**
 * Commit operations
 *
 * @defgroup clnt_commit Client commit subsystem
 *
 * @{
 */

/** This is a structure which stores a filename and a hash of property
 * names and values.
 *
 * @deprecated Provided for backward compatibility with the 1.4 API.
 */
typedef struct svn_client_proplist_item_t
{
  /** The name of the node on which these properties are set. */
  svn_stringbuf_t *node_name;

  /** A hash of (const char *) property names, and (svn_string_t *) property
   * values. */
  apr_hash_t *prop_hash;

} svn_client_proplist_item_t;

/**
 * The callback invoked by svn_client_proplist4().  Each invocation
 * provides the regular and/or inherited properties of @a path, which is
 * either a working copy path or a URL.  If @a prop_hash is not @c NULL, then
 * it maps explicit <tt>const char *</tt> property names to
 * <tt>svn_string_t *</tt> explicit property values.  If @a inherited_props
 * is not @c NULL, then it is a depth-first ordered array of
 * #svn_prop_inherited_item_t * structures representing the
 * properties inherited by @a path.  Use @a scratch_pool for all temporary
 * allocations.
 *
 * The #svn_prop_inherited_item_t->path_or_url members of the
 * #svn_prop_inherited_item_t * structures in @a inherited_props are
 * URLs if @a path is a URL or if @a path is a working copy path but the
 * property represented by the structure is above the working copy root (i.e.
 * the inherited property is from the cache).  In all other cases the
 * #svn_prop_inherited_item_t->path_or_url members are absolute working copy
 * paths.
 *
 * @since New in 1.8.
 */
typedef svn_error_t *(*svn_proplist_receiver2_t)(
  void *baton,
  const char *path,
  apr_hash_t *prop_hash,
  apr_array_header_t *inherited_props,
  apr_pool_t *scratch_pool);

/**
 * Similar to #svn_proplist_receiver2_t, but doesn't return inherited
 * properties.
 *
 * @deprecated Provided for backward compatibility with the 1.7 API.
 *
 * @since New in 1.5.
 */
typedef svn_error_t *(*svn_proplist_receiver_t)(
  void *baton,
  const char *path,
  apr_hash_t *prop_hash,
  apr_pool_t *pool);

/**
 * Return a duplicate of @a item, allocated in @a pool. No part of the new
 * structure will be shared with @a item.
 *
 * @since New in 1.3.
 *
 * @deprecated Provided for backward compatibility with the 1.4 API.
 */
SVN_DEPRECATED
svn_client_proplist_item_t *
svn_client_proplist_item_dup(const svn_client_proplist_item_t *item,
                             apr_pool_t *pool);

/** Information about commits passed back to client from this module.
 *
 * @deprecated Provided for backward compatibility with the 1.2 API.
 */
typedef struct svn_client_commit_info_t
{
  /** just-committed revision. */
  svn_revnum_t revision;

  /** server-side date of the commit. */
  const char *date;

  /** author of the commit. */
  const char *author;

} svn_client_commit_info_t;


/**
 * @name Commit state flags
 * @brief State flags for use with the #svn_client_commit_item3_t structure
 * (see the note about the namespace for that structure, which also
 * applies to these flags).
 * @{
 */
#define SVN_CLIENT_COMMIT_ITEM_ADD         0x01
#define SVN_CLIENT_COMMIT_ITEM_DELETE      0x02
#define SVN_CLIENT_COMMIT_ITEM_TEXT_MODS   0x04
#define SVN_CLIENT_COMMIT_ITEM_PROP_MODS   0x08
#define SVN_CLIENT_COMMIT_ITEM_IS_COPY     0x10
/** One of the flags for a commit item.  The node has a lock token that
 * should be released after a successful commit and, if the node is also
 * modified, transferred to the server as part of the commit process.
 *
 * @since New in 1.2. */
#define SVN_CLIENT_COMMIT_ITEM_LOCK_TOKEN  0x20
/** One of the flags for a commit item.  The node is the 'moved here'
 * side of a local move.  This is used to check and enforce that the
 * other side of the move is also included in the commit.
 *
 * @since New in 1.8. */
#define SVN_CLIENT_COMMIT_ITEM_MOVED_HERE  0x40
/** @} */

/** The commit candidate structure.
 *
 * In order to avoid backwards compatibility problems clients should use
 * svn_client_commit_item3_create() to allocate and initialize this
 * structure instead of doing so themselves.
 *
 * @since New in 1.5.
 */
typedef struct svn_client_commit_item3_t
{
  /* IMPORTANT: If you extend this structure, add new fields to the end. */

  /** absolute working-copy path of item. Always set during normal commits
   * (and copies from a working copy) to the repository. Can only be NULL
   * when stub commit items are created for operations that only involve
   * direct repository operations. During WC->REPOS copy operations, this
   * path is the WC source path of the operation. */
  const char *path;

  /** node kind (dir, file) */
  svn_node_kind_t kind;

  /** commit URL for this item. Points to the repository location of PATH
   * during commits, or to the final URL of the item when copying from the
   * working copy to the repository. */
  const char *url;

  /** revision of textbase */
  svn_revnum_t revision;

  /** copyfrom-url or NULL if not a copied item */
  const char *copyfrom_url;

  /** copyfrom-rev, valid when copyfrom_url != NULL */
  svn_revnum_t copyfrom_rev;

  /** state flags */
  apr_byte_t state_flags;

  /** An array of #svn_prop_t *'s, which are incoming changes from
   * the repository to WC properties.  These changes are applied
   * post-commit.
   *
   * When adding to this array, allocate the #svn_prop_t and its
   * contents in @c incoming_prop_changes->pool, so that it has the
   * same lifetime as this data structure.
   *
   * See http://subversion.tigris.org/issues/show_bug.cgi?id=806 for a
   * description of what would happen if the post-commit process
   * didn't group these changes together with all other changes to the
   * item.
   */
  apr_array_header_t *incoming_prop_changes;

  /** An array of #svn_prop_t *'s, which are outgoing changes to
   * make to properties in the repository.  These extra property
   * changes are declared pre-commit, and applied to the repository as
   * part of a commit.
   *
   * When adding to this array, allocate the #svn_prop_t and its
   * contents in @c outgoing_prop_changes->pool, so that it has the
   * same lifetime as this data structure.
   */
  apr_array_header_t *outgoing_prop_changes;

  /**
   * When processing the commit this contains the relative path for
   * the commit session. #NULL until the commit item is preprocessed.
   * @since New in 1.7.
   */
  const char *session_relpath;

  /**
   * When committing a move, this contains the absolute path where
   * the node was directly moved from. (If an ancestor at the original
   * location was moved then it points to where the node itself was
   * moved from; not the original location.)
   * @since New in 1.8.
   */
  const char *moved_from_abspath;

} svn_client_commit_item3_t;

/** The commit candidate structure.
 *
 * @deprecated Provided for backward compatibility with the 1.4 API.
 */
typedef struct svn_client_commit_item2_t
{
  /** absolute working-copy path of item */
  const char *path;

  /** node kind (dir, file) */
  svn_node_kind_t kind;

  /** commit URL for this item */
  const char *url;

  /** revision of textbase */
  svn_revnum_t revision;

  /** copyfrom-url or NULL if not a copied item */
  const char *copyfrom_url;

  /** copyfrom-rev, valid when copyfrom_url != NULL */
  svn_revnum_t copyfrom_rev;

  /** state flags */
  apr_byte_t state_flags;

  /** Analogous to the #svn_client_commit_item3_t.incoming_prop_changes
   * field.
   */
  apr_array_header_t *wcprop_changes;
} svn_client_commit_item2_t;

/** The commit candidate structure.
 *
 * @deprecated Provided for backward compatibility with the 1.2 API.
 */
typedef struct svn_client_commit_item_t
{
  /** absolute working-copy path of item */
  const char *path;

  /** node kind (dir, file) */
  svn_node_kind_t kind;

  /** commit URL for this item */
  const char *url;

  /** revision (copyfrom-rev if _IS_COPY) */
  svn_revnum_t revision;

  /** copyfrom-url */
  const char *copyfrom_url;

  /** state flags */
  apr_byte_t state_flags;

  /** Analogous to the #svn_client_commit_item3_t.incoming_prop_changes
   * field.
   */
  apr_array_header_t *wcprop_changes;

} svn_client_commit_item_t;

/** Return a new commit item object, allocated in @a pool.
 *
 * In order to avoid backwards compatibility problems, this function
 * is used to initialize and allocate the #svn_client_commit_item3_t
 * structure rather than doing so explicitly, as the size of this
 * structure may change in the future.
 *
 * @since New in 1.6.
 */
svn_client_commit_item3_t *
svn_client_commit_item3_create(apr_pool_t *pool);

/** Like svn_client_commit_item3_create() but with a stupid "const"
 * qualifier on the returned structure, and it returns an error that
 * will never happen.
 *
 * @deprecated Provided for backward compatibility with the 1.5 API.
 */
SVN_DEPRECATED
svn_error_t *
svn_client_commit_item_create(const svn_client_commit_item3_t **item,
                              apr_pool_t *pool);

/**
 * Return a duplicate of @a item, allocated in @a pool. No part of the
 * new structure will be shared with @a item, except for the adm_access
 * member.
 *
 * @since New in 1.5.
 */
svn_client_commit_item3_t *
svn_client_commit_item3_dup(const svn_client_commit_item3_t *item,
                            apr_pool_t *pool);

/**
 * Return a duplicate of @a item, allocated in @a pool. No part of the new
 * structure will be shared with @a item.
 *
 * @deprecated Provided for backward compatibility with the 1.4 API.
 */
SVN_DEPRECATED
svn_client_commit_item2_t *
svn_client_commit_item2_dup(const svn_client_commit_item2_t *item,
                            apr_pool_t *pool);

/** Callback type used by commit-y operations to get a commit log message
 * from the caller.
 *
 * Set @a *log_msg to the log message for the commit, allocated in @a
 * pool, or @c NULL if wish to abort the commit process.  Set @a *tmp_file
 * to the path of any temporary file which might be holding that log
 * message, or @c NULL if no such file exists (though, if @a *log_msg is
 * @c NULL, this value is undefined).  The log message MUST be a UTF8
 * string with LF line separators.
 *
 * @a commit_items is a read-only array of #svn_client_commit_item3_t
 * structures, which may be fully or only partially filled-in,
 * depending on the type of commit operation.
 *
 * @a baton is provided along with the callback for use by the handler.
 *
 * All allocations should be performed in @a pool.
 *
 * @since New in 1.5.
 */
typedef svn_error_t *(*svn_client_get_commit_log3_t)(
  const char **log_msg,
  const char **tmp_file,
  const apr_array_header_t *commit_items,
  void *baton,
  apr_pool_t *pool);

/** Callback type used by commit-y operations to get a commit log message
 * from the caller.
 *
 * Set @a *log_msg to the log message for the commit, allocated in @a
 * pool, or @c NULL if wish to abort the commit process.  Set @a *tmp_file
 * to the path of any temporary file which might be holding that log
 * message, or @c NULL if no such file exists (though, if @a *log_msg is
 * @c NULL, this value is undefined).  The log message MUST be a UTF8
 * string with LF line separators.
 *
 * @a commit_items is a read-only array of #svn_client_commit_item2_t
 * structures, which may be fully or only partially filled-in,
 * depending on the type of commit operation.
 *
 * @a baton is provided along with the callback for use by the handler.
 *
 * All allocations should be performed in @a pool.
 *
 * @deprecated Provided for backward compatibility with the 1.3 API.
 */
typedef svn_error_t *(*svn_client_get_commit_log2_t)(
  const char **log_msg,
  const char **tmp_file,
  const apr_array_header_t *commit_items,
  void *baton,
  apr_pool_t *pool);

/** Callback type used by commit-y operations to get a commit log message
 * from the caller.
 *
 * Set @a *log_msg to the log message for the commit, allocated in @a
 * pool, or @c NULL if wish to abort the commit process.  Set @a *tmp_file
 * to the path of any temporary file which might be holding that log
 * message, or @c NULL if no such file exists (though, if @a *log_msg is
 * @c NULL, this value is undefined).  The log message MUST be a UTF8
 * string with LF line separators.
 *
 * @a commit_items is a read-only array of #svn_client_commit_item_t
 * structures, which may be fully or only partially filled-in,
 * depending on the type of commit operation.
 *
 * @a baton is provided along with the callback for use by the handler.
 *
 * All allocations should be performed in @a pool.
 *
 * @deprecated Provided for backward compatibility with the 1.2 API.
 */
typedef svn_error_t *(*svn_client_get_commit_log_t)(
  const char **log_msg,
  const char **tmp_file,
  apr_array_header_t *commit_items,
  void *baton,
  apr_pool_t *pool);

/** @} */

/**
 * Client blame
 *
 * @defgroup clnt_blame Client blame functionality
 *
 * @{
 */

/** Callback type used by svn_client_blame5() to notify the caller
 * that line @a line_no of the blamed file was last changed in @a revision
 * which has the revision properties @a rev_props, and that the contents were
 * @a line.
 *
 * @a start_revnum and @a end_revnum contain the start and end revision
 * number of the entire blame operation, as determined from the repository
 * inside svn_client_blame5(). This can be useful for the blame receiver
 * to format the blame output.
 *
 * If svn_client_blame5() was called with @a include_merged_revisions set to
 * TRUE, @a merged_revision, @a merged_rev_props and @a merged_path will be
 * set, otherwise they will be NULL. @a merged_path will be set to the
 * absolute repository path.
 *
 * All allocations should be performed in @a pool.
 *
 * @note If there is no blame information for this line, @a revision will be
 * invalid and @a rev_props will be NULL. In this case @a local_change
 * will be true if the reason there is no blame information is that the line
 * was modified locally. In all other cases @a local_change will be false.
 *
 * @since New in 1.7.
 */
typedef svn_error_t *(*svn_client_blame_receiver3_t)(
  void *baton,
  svn_revnum_t start_revnum,
  svn_revnum_t end_revnum,
  apr_int64_t line_no,
  svn_revnum_t revision,
  apr_hash_t *rev_props,
  svn_revnum_t merged_revision,
  apr_hash_t *merged_rev_props,
  const char *merged_path,
  const char *line,
  svn_boolean_t local_change,
  apr_pool_t *pool);

/**
 * Similar to #svn_client_blame_receiver3_t, but with separate author and
 * date revision properties instead of all revision properties, and without
 * information about local changes.
 *
 * @deprecated Provided for backward compatibility with the 1.6 API.
 *
 * @since New in 1.5.
 */
typedef svn_error_t *(*svn_client_blame_receiver2_t)(
  void *baton,
  apr_int64_t line_no,
  svn_revnum_t revision,
  const char *author,
  const char *date,
  svn_revnum_t merged_revision,
  const char *merged_author,
  const char *merged_date,
  const char *merged_path,
  const char *line,
  apr_pool_t *pool);

/**
 * Similar to #svn_client_blame_receiver2_t, but without @a merged_revision,
 * @a merged_author, @a merged_date, or @a merged_path members.
 *
 * @note New in 1.4 is that the line is defined to contain only the line
 * content (and no [partial] EOLs; which was undefined in older versions).
 * Using this callback with svn_client_blame() or svn_client_blame2()
 * will still give you the old behaviour.
 *
 * @deprecated Provided for backward compatibility with the 1.4 API.
 */
typedef svn_error_t *(*svn_client_blame_receiver_t)(
  void *baton,
  apr_int64_t line_no,
  svn_revnum_t revision,
  const char *author,
  const char *date,
  const char *line,
  apr_pool_t *pool);


/** @} */

/**
 * Client diff
 *
 * @defgroup clnt_diff Client diff functionality
 *
 * @{
 */
/** The difference type in an svn_diff_summarize_t structure.
 *
 * @since New in 1.4.
 */
typedef enum svn_client_diff_summarize_kind_t
{
  /** An item with no text modifications */
  svn_client_diff_summarize_kind_normal,

  /** An added item */
  svn_client_diff_summarize_kind_added,

  /** An item with text modifications */
  svn_client_diff_summarize_kind_modified,

  /** A deleted item */
  svn_client_diff_summarize_kind_deleted
} svn_client_diff_summarize_kind_t;


/** A struct that describes the diff of an item. Passed to
 * #svn_client_diff_summarize_func_t.
 *
 * @note Fields may be added to the end of this structure in future
 * versions.  Therefore, users shouldn't allocate structures of this
 * type, to preserve binary compatibility.
 *
 * @since New in 1.4.
 */
typedef struct svn_client_diff_summarize_t
{
  /** Path relative to the target.  If the target is a file, path is
   * the empty string. */
  const char *path;

  /** Change kind */
  svn_client_diff_summarize_kind_t summarize_kind;

  /** Properties changed?  For consistency with 'svn status' output,
   * this should be false if summarize_kind is _added or _deleted. */
  svn_boolean_t prop_changed;

  /** File or dir */
  svn_node_kind_t node_kind;
} svn_client_diff_summarize_t;

/**
 * Return a duplicate of @a diff, allocated in @a pool. No part of the new
 * structure will be shared with @a diff.
 *
 * @since New in 1.4.
 */
svn_client_diff_summarize_t *
svn_client_diff_summarize_dup(const svn_client_diff_summarize_t *diff,
                              apr_pool_t *pool);


/** A callback used in svn_client_diff_summarize2() and
 * svn_client_diff_summarize_peg2() for reporting a @a diff summary.
 *
 * All allocations should be performed in @a pool.
 *
 * @a baton is a closure object; it should be provided by the implementation,
 * and passed by the caller.
 *
 * @since New in 1.4.
 */
typedef svn_error_t *(*svn_client_diff_summarize_func_t)(
  const svn_client_diff_summarize_t *diff,
  void *baton,
  apr_pool_t *pool);



/** @} */


/**
 * Client context
 *
 * @defgroup clnt_ctx Client context management
 *
 * @{
 */

/** A client context structure, which holds client specific callbacks,
 * batons, serves as a cache for configuration options, and other various
 * and sundry things.  In order to avoid backwards compatibility problems
 * clients should use svn_client_create_context() to allocate and
 * initialize this structure instead of doing so themselves.
 */
typedef struct svn_client_ctx_t
{
  /** main authentication baton. */
  svn_auth_baton_t *auth_baton;

  /** notification callback function.
   * This will be called by notify_func2() by default.
   * @deprecated Provided for backward compatibility with the 1.1 API.
   * Use @c notify_func2 instead. */
  svn_wc_notify_func_t notify_func;

  /** notification callback baton for notify_func()
   * @deprecated Provided for backward compatibility with the 1.1 API.
   * Use @c notify_baton2 instead */
  void *notify_baton;

  /** Log message callback function.  NULL means that Subversion
    * should try not attempt to fetch a log message.
    * @deprecated Provided for backward compatibility with the 1.2 API.
    * Use @c log_msg_func2 instead. */
  svn_client_get_commit_log_t log_msg_func;

  /** log message callback baton
    * @deprecated Provided for backward compatibility with the 1.2 API.
    * Use @c log_msg_baton2 instead. */
  void *log_msg_baton;

  /** a hash mapping of <tt>const char *</tt> configuration file names to
   * #svn_config_t *'s. For example, the '~/.subversion/config' file's
   * contents should have the key "config".  May be left unset (or set to
   * NULL) to use the built-in default settings and not use any configuration.
   */
  apr_hash_t *config;

  /** a callback to be used to see if the client wishes to cancel the running
   * operation. */
  svn_cancel_func_t cancel_func;

  /** a baton to pass to the cancellation callback. */
  void *cancel_baton;

  /** notification function, defaulting to a function that forwards
   * to notify_func().  If @c NULL, it will not be invoked.
   * @since New in 1.2. */
  svn_wc_notify_func2_t notify_func2;

  /** notification baton for notify_func2().
   * @since New in 1.2. */
  void *notify_baton2;

  /** Log message callback function. NULL means that Subversion
   *   should try log_msg_func.
   * @since New in 1.3. */
  svn_client_get_commit_log2_t log_msg_func2;

  /** callback baton for log_msg_func2
   * @since New in 1.3. */
  void *log_msg_baton2;

  /** Notification callback for network progress information.
   * May be NULL if not used.
   * @since New in 1.3. */
  svn_ra_progress_notify_func_t progress_func;

  /** Callback baton for progress_func.
   * @since New in 1.3. */
  void *progress_baton;

  /** Log message callback function. NULL means that Subversion
   *   should try @c log_msg_func2, then @c log_msg_func.
   * @since New in 1.5. */
  svn_client_get_commit_log3_t log_msg_func3;

  /** The callback baton for @c log_msg_func3.
   * @since New in 1.5. */
  void *log_msg_baton3;

  /** MIME types map.
   * @since New in 1.5. */
  apr_hash_t *mimetypes_map;

  /** Conflict resolution callback and baton, if available.
   * @since New in 1.5. */
  svn_wc_conflict_resolver_func_t conflict_func;
  void *conflict_baton;

  /** Custom client name string, or @c NULL.
   * @since New in 1.5. */
  const char *client_name;

  /** Conflict resolution callback and baton, if available. NULL means that
   * subversion should try @c conflict_func.
   * @since New in 1.7. */
  svn_wc_conflict_resolver_func2_t conflict_func2;
  void *conflict_baton2;

  /** A working copy context for the client operation to use.
   * This is initialized by svn_client_create_context() and should never
   * be @c NULL.
   *
   * @since New in 1.7.  */
  svn_wc_context_t *wc_ctx;

  /** Check-tunnel callback
   *
   * If not @c NULL, and open_tunnel_func is also not @c NULL, this
   * callback will be invoked to check if open_tunnel_func should be
   * used to create a specific tunnel, or if the default tunnel
   * implementation (either built-in or configured in the client
   * configuration file) should be used instead.
   * @since New in 1.9.
   */
  svn_ra_check_tunnel_func_t check_tunnel_func;

  /** Open-tunnel callback
   *
   * If not @c NULL, this callback will be invoked to create a tunnel
   * for a ra_svn connection that needs one, overriding any tunnel
   * definitions in the client config file. This callback is used only
   * for ra_svn and ignored by the other RA modules.
   * @since New in 1.9.
   */
  svn_ra_open_tunnel_func_t open_tunnel_func;

  /** The baton used with check_tunnel_func and open_tunnel_func.
   * @since New in 1.9.
   */
  void *tunnel_baton;
} svn_client_ctx_t;

/** Initialize a client context.
 * Set @a *ctx to a client context object, allocated in @a pool, that
 * represents a particular instance of an svn client. @a cfg_hash is used
 * to initialise the config member of the returned context object and should
 * remain valid for the lifetime of the object. @a cfg_hash may be @c NULL,
 * in which case it is ignored.
 *
 * In order to avoid backwards compatibility problems, clients must
 * use this function to initialize and allocate the
 * #svn_client_ctx_t structure rather than doing so themselves, as
 * the size of this structure may change in the future.
 *
 * The current implementation never returns error, but callers should
 * still check for error, for compatibility with future versions.
 *
 * @since New in 1.8.
 */
svn_error_t *
svn_client_create_context2(svn_client_ctx_t **ctx,
                           apr_hash_t *cfg_hash,
                           apr_pool_t *pool);


/** Similar to svn_client_create_context2 but passes a NULL @a cfg_hash.
 *
 * @deprecated Provided for backward compatibility with the 1.7 API.
 */
SVN_DEPRECATED
svn_error_t *
svn_client_create_context(svn_client_ctx_t **ctx,
                          apr_pool_t *pool);

/** @} end group: Client context management */

/**
 * @deprecated Provided for backward compatibility. This constant was never
 * used in released versions.
 */
#define SVN_CLIENT_AUTH_USERNAME            "username"
/**
 * @deprecated Provided for backward compatibility. This constant was never
 * used in released versions.
 */
#define SVN_CLIENT_AUTH_PASSWORD            "password"

/** Client argument processing
 *
 * @defgroup clnt_cmdline Client command-line processing
 *
 * @{
 */

/**
 * Pull remaining target arguments from @a os into @a *targets_p,
 * converting them to UTF-8, followed by targets from @a known_targets
 * (which might come from, for example, the "--targets" command line option).
 *
 * Process each target in one of the following ways.  For a repository-
 * relative URL: resolve to a full URL, contacting the repository if
 * necessary to do so, and then treat as a full URL.  For a URL: do some
 * IRI-to-URI encoding and some auto-escaping, and canonicalize.  For a
 * local path: canonicalize case and path separators.
 *
 * If @a keep_last_origpath_on_truepath_collision is TRUE, and there are
 * exactly two targets which both case-canonicalize to the same path, the last
 * target will be returned in the original non-case-canonicalized form.
 *
 * Allocate @a *targets_p and its elements in @a pool.
 *
 * @a ctx is required for possible repository authentication.
 *
 * If a path has the same name as a Subversion working copy
 * administrative directory, return #SVN_ERR_RESERVED_FILENAME_SPECIFIED;
 * if multiple reserved paths are encountered, return a chain of
 * errors, all of which are #SVN_ERR_RESERVED_FILENAME_SPECIFIED.  Do
 * not return this type of error in a chain with any other type of
 * error, and if this is the only type of error encountered, complete
 * the operation before returning the error(s).
 *
 * Return an error if a target is just a peg specifier with no path, such as
 * "@abc". Before v1.6.5 (r878062) this form was interpreted as a literal path;
 * it is now ambiguous. The form "@abc@" should now be used to refer to the
 * literal path "@abc" with no peg revision, or the form ".@abc" to refer to
 * the empty path with peg revision "abc".
 *
 * @since New in 1.7
 */
svn_error_t *
svn_client_args_to_target_array2(apr_array_header_t **targets_p,
                                 apr_getopt_t *os,
                                 const apr_array_header_t *known_targets,
                                 svn_client_ctx_t *ctx,
                                 svn_boolean_t keep_last_origpath_on_truepath_collision,
                                 apr_pool_t *pool);

/**
 * Similar to svn_client_args_to_target_array2() but with
 * @a keep_last_origpath_on_truepath_collision always set to FALSE.
 *
 * @since Since 1.6.5, this returns an error if a path contains a peg
 * specifier with no path before it, such as "@abc".
 *
 * @deprecated Provided for backward compatibility with the 1.6 API.
 */
SVN_DEPRECATED
svn_error_t *
svn_client_args_to_target_array(apr_array_header_t **targets_p,
                                apr_getopt_t *os,
                                const apr_array_header_t *known_targets,
                                svn_client_ctx_t *ctx,
                                apr_pool_t *pool);

/** @} group end: Client command-line processing */

/** @} */

/**
 * Client working copy management functions
 *
 * @defgroup clnt_wc Client working copy management
 *
 * @{
 */

/**
 * @defgroup clnt_wc_checkout Checkout
 *
 * @{
 */


/**
 * Checkout a working copy from a repository.
 *
 * @param[out] result_rev   If non-NULL, the value of the revision checked
 *              out from the repository.
 * @param[in] URL       The repository URL of the checkout source.
 * @param[in] path      The root of the new working copy.
 * @param[in] peg_revision  The peg revision.
 * @param[in] revision  The operative revision.
 * @param[in] depth     The depth of the operation.  If #svn_depth_unknown,
 *              then behave as if for #svn_depth_infinity, except in the case
 *              of resuming a previous checkout of @a path (i.e., updating),
 *              in which case use the depth of the existing working copy.
 * @param[in] ignore_externals  If @c TRUE, don't process externals
 *              definitions as part of this operation.
 * @param[in] allow_unver_obstructions  If @c TRUE, then tolerate existing
 *              unversioned items that obstruct incoming paths.  Only
 *              obstructions of the same type (file or dir) as the added
 *              item are tolerated.  The text of obstructing files is left
 *              as-is, effectively treating it as a user modification after
 *              the checkout.  Working properties of obstructing items are
 *              set equal to the base properties. <br>
 *              If @c FALSE, then abort if there are any unversioned
 *              obstructing items.
 * @param[in] ctx   The standard client context, used for authentication and
 *              notification.
 * @param[in] pool  Used for any temporary allocation.
 *
 * @return A pointer to an #svn_error_t of the type (this list is not
 *         exhaustive): <br>
 *         #SVN_ERR_UNSUPPORTED_FEATURE if @a URL refers to a file rather
 *         than a directory; <br>
 *         #SVN_ERR_RA_ILLEGAL_URL if @a URL does not exist; <br>
 *         #SVN_ERR_CLIENT_BAD_REVISION if @a revision is not one of
 *         #svn_opt_revision_number, #svn_opt_revision_head, or
 *         #svn_opt_revision_date. <br>
 *         If no error occurred, return #SVN_NO_ERROR.
 *
 * @since New in 1.5.
 *
 * @see #svn_depth_t <br> #svn_client_ctx_t <br> @ref clnt_revisions for
 *      a discussion of operative and peg revisions.
 */
svn_error_t *
svn_client_checkout3(svn_revnum_t *result_rev,
                     const char *URL,
                     const char *path,
                     const svn_opt_revision_t *peg_revision,
                     const svn_opt_revision_t *revision,
                     svn_depth_t depth,
                     svn_boolean_t ignore_externals,
                     svn_boolean_t allow_unver_obstructions,
                     svn_client_ctx_t *ctx,
                     apr_pool_t *pool);


/**
 * Similar to svn_client_checkout3() but with @a allow_unver_obstructions
 * always set to FALSE, and @a depth set according to @a recurse: if
 * @a recurse is TRUE, @a depth is #svn_depth_infinity, if @a recurse
 * is FALSE, @a depth is #svn_depth_files.
 *
 * @deprecated Provided for backward compatibility with the 1.4 API.
 */
SVN_DEPRECATED
svn_error_t *
svn_client_checkout2(svn_revnum_t *result_rev,
                     const char *URL,
                     const char *path,
                     const svn_opt_revision_t *peg_revision,
                     const svn_opt_revision_t *revision,
                     svn_boolean_t recurse,
                     svn_boolean_t ignore_externals,
                     svn_client_ctx_t *ctx,
                     apr_pool_t *pool);


/**
 * Similar to svn_client_checkout2(), but with @a peg_revision
 * always set to #svn_opt_revision_unspecified and
 * @a ignore_externals always set to FALSE.
 *
 * @deprecated Provided for backward compatibility with the 1.1 API.
 */
SVN_DEPRECATED
svn_error_t *
svn_client_checkout(svn_revnum_t *result_rev,
                    const char *URL,
                    const char *path,
                    const svn_opt_revision_t *revision,
                    svn_boolean_t recurse,
                    svn_client_ctx_t *ctx,
                    apr_pool_t *pool);
/** @} */

/**
 * @defgroup Update Bring a working copy up-to-date with a repository
 *
 * @{
 *
 */

/**
 * Update working trees @a paths to @a revision, authenticating with the
 * authentication baton cached in @a ctx.  @a paths is an array of const
 * char * paths to be updated.  Unversioned paths that are direct children
 * of a versioned path will cause an update that attempts to add that path;
 * other unversioned paths are skipped.  If @a result_revs is not NULL,
 * @a *result_revs will be set to an array of svn_revnum_t with each
 * element set to the revision to which @a revision was resolved for the
 * corresponding element of @a paths.
 *
 * @a revision must be of kind #svn_opt_revision_number,
 * #svn_opt_revision_head, or #svn_opt_revision_date.  If @a
 * revision does not meet these requirements, return the error
 * #SVN_ERR_CLIENT_BAD_REVISION.
 *
 * The paths in @a paths can be from multiple working copies from multiple
 * repositories, but even if they all come from the same repository there
 * is no guarantee that revision represented by #svn_opt_revision_head
 * will remain the same as each path is updated.
 *
 * If @a ignore_externals is set, don't process externals definitions
 * as part of this operation.
 *
 * If @a depth is #svn_depth_infinity, update fully recursively.
 * Else if it is #svn_depth_immediates or #svn_depth_files, update
 * each target and its file entries, but not its subdirectories.  Else
 * if #svn_depth_empty, update exactly each target, nonrecursively
 * (essentially, update the target's properties).
 *
 * If @a depth is #svn_depth_unknown, take the working depth from
 * @a paths and then behave as described above.
 *
 * If @a depth_is_sticky is set and @a depth is not
 * #svn_depth_unknown, then in addition to updating PATHS, also set
 * their sticky ambient depth value to @a depth.
 *
 * If @a allow_unver_obstructions is TRUE then the update tolerates
 * existing unversioned items that obstruct added paths.  Only
 * obstructions of the same type (file or dir) as the added item are
 * tolerated.  The text of obstructing files is left as-is, effectively
 * treating it as a user modification after the update.  Working
 * properties of obstructing items are set equal to the base properties.
 * If @a allow_unver_obstructions is FALSE then the update will abort
 * if there are any unversioned obstructing items.
 *
 * If @a adds_as_modification is TRUE, a local addition at the same path
 * as an incoming addition of the same node kind results in a normal node
 * with a possible local modification, instead of a tree conflict.
 *
 * If @a make_parents is TRUE, create any non-existent parent
 * directories also by checking them out at depth=empty.
 *
 * If @a ctx->notify_func2 is non-NULL, invoke @a ctx->notify_func2 with
 * @a ctx->notify_baton2 for each item handled by the update, and also for
 * files restored from text-base.  If @a ctx->cancel_func is non-NULL, invoke
 * it passing @a ctx->cancel_baton at various places during the update.
 *
 * Use @a pool for any temporary allocation.
 *
 *  @todo  Multiple Targets
 *  - Up for debate:  an update on multiple targets is *not* atomic.
 *  Right now, svn_client_update only takes one path.  What's
 *  debatable is whether this should ever change.  On the one hand,
 *  it's kind of losing to have the client application loop over
 *  targets and call svn_client_update() on each one;  each call to
 *  update initializes a whole new repository session (network
 *  overhead, etc.)  On the other hand, it's a very simple
 *  implementation, and allows for the possibility that different
 *  targets may come from different repositories.
 *
 * @since New in 1.7.
 */
svn_error_t *
svn_client_update4(apr_array_header_t **result_revs,
                   const apr_array_header_t *paths,
                   const svn_opt_revision_t *revision,
                   svn_depth_t depth,
                   svn_boolean_t depth_is_sticky,
                   svn_boolean_t ignore_externals,
                   svn_boolean_t allow_unver_obstructions,
                   svn_boolean_t adds_as_modification,
                   svn_boolean_t make_parents,
                   svn_client_ctx_t *ctx,
                   apr_pool_t *pool);

/**
 * Similar to svn_client_update4() but with @a make_parents always set
 * to FALSE and @a adds_as_modification set to TRUE.
 *
 * @deprecated Provided for backward compatibility with the 1.6 API.
 * @since New in 1.5.
 */
SVN_DEPRECATED
svn_error_t *
svn_client_update3(apr_array_header_t **result_revs,
                   const apr_array_header_t *paths,
                   const svn_opt_revision_t *revision,
                   svn_depth_t depth,
                   svn_boolean_t depth_is_sticky,
                   svn_boolean_t ignore_externals,
                   svn_boolean_t allow_unver_obstructions,
                   svn_client_ctx_t *ctx,
                   apr_pool_t *pool);

/**
 * Similar to svn_client_update3() but with @a allow_unver_obstructions
 * always set to FALSE, @a depth_is_sticky to FALSE, and @a depth set
 * according to @a recurse: if @a recurse is TRUE, set @a depth to
 * #svn_depth_infinity, if @a recurse is FALSE, set @a depth to
 * #svn_depth_files.
 *
 * @deprecated Provided for backward compatibility with the 1.4 API.
 */
SVN_DEPRECATED
svn_error_t *
svn_client_update2(apr_array_header_t **result_revs,
                   const apr_array_header_t *paths,
                   const svn_opt_revision_t *revision,
                   svn_boolean_t recurse,
                   svn_boolean_t ignore_externals,
                   svn_client_ctx_t *ctx,
                   apr_pool_t *pool);

/**
 * Similar to svn_client_update2() except that it accepts only a single
 * target in @a path, returns a single revision if @a result_rev is
 * not NULL, and @a ignore_externals is always set to FALSE.
 *
 * @deprecated Provided for backward compatibility with the 1.1 API.
 */
SVN_DEPRECATED
svn_error_t *
svn_client_update(svn_revnum_t *result_rev,
                  const char *path,
                  const svn_opt_revision_t *revision,
                  svn_boolean_t recurse,
                  svn_client_ctx_t *ctx,
                  apr_pool_t *pool);
/** @} */

/**
 * @defgroup Switch Switch a working copy to another location.
 *
 * @{
 */

/**
 * Switch an existing working copy directory to a different repository
 * location.
 *
 * This is normally used to switch a working copy directory over to another
 * line of development, such as a branch or a tag.  Switching an existing
 * working copy directory is more efficient than checking out @a url from
 * scratch.
 *
 * @param[out] result_rev   If non-NULL, the value of the revision to which
 *                          the working copy was actually switched.
 * @param[in] path      The directory to be switched.  This need not be the
 *              root of a working copy.
 * @param[in] url       The repository URL to switch to.
 * @param[in] peg_revision  The peg revision.
 * @param[in] revision  The operative revision.
 * @param[in] depth     The depth of the operation.  If #svn_depth_infinity,
 *                      switch fully recursively.  Else if #svn_depth_immediates,
 *                      switch @a path and its file children (if any), and
 *                      switch subdirectories but do not update them.  Else if
 *                      #svn_depth_files, switch just file children, ignoring
 *                      subdirectories completely.  Else if #svn_depth_empty,
 *                      switch just @a path and touch nothing underneath it.
 * @param[in] depth_is_sticky   If @c TRUE, and @a depth is not
 *              #svn_depth_unknown, then in addition to switching @a path, also
 *              set its sticky ambient depth value to @a depth.
 * @param[in] ignore_externals  If @c TRUE, don't process externals
 *              definitions as part of this operation.
 * @param[in] allow_unver_obstructions  If @c TRUE, then tolerate existing
 *              unversioned items that obstruct incoming paths.  Only
 *              obstructions of the same type (file or dir) as the added
 *              item are tolerated.  The text of obstructing files is left
 *              as-is, effectively treating it as a user modification after
 *              the checkout.  Working properties of obstructing items are
 *              set equal to the base properties. <br>
 *              If @c FALSE, then abort if there are any unversioned
 *              obstructing items.
 * @param[in] ignore_ancestry  If @c FALSE, then verify that the file
 *              or directory at @a path shares some common version control
 *              ancestry with the switch URL location (represented by the
 *              combination of @a url, @a peg_revision, and @a revision),
 *              and returning #SVN_ERR_CLIENT_UNRELATED_RESOURCES if they
 *              do not. If @c TRUE, no such sanity checks are performed.
 *
 * @param[in] ctx   The standard client context, used for authentication and
 *              notification.  The notifier is invoked for paths affected by
 *              the switch, and also for files which may be restored from the
 *              pristine store after being previously removed from the working
 *              copy.
 * @param[in] pool  Used for any temporary allocation.
 *
 * @return A pointer to an #svn_error_t of the type (this list is not
 *         exhaustive): <br>
 *         #SVN_ERR_CLIENT_BAD_REVISION if @a revision is not one of
 *         #svn_opt_revision_number, #svn_opt_revision_head, or
 *         #svn_opt_revision_date. <br>
 *         If no error occurred, return #SVN_NO_ERROR.
 *
 * @since New in 1.7.
 *
 * @see #svn_depth_t <br> #svn_client_ctx_t <br> @ref clnt_revisions for
 *      a discussion of operative and peg revisions.
 */
svn_error_t *
svn_client_switch3(svn_revnum_t *result_rev,
                   const char *path,
                   const char *url,
                   const svn_opt_revision_t *peg_revision,
                   const svn_opt_revision_t *revision,
                   svn_depth_t depth,
                   svn_boolean_t depth_is_sticky,
                   svn_boolean_t ignore_externals,
                   svn_boolean_t allow_unver_obstructions,
                   svn_boolean_t ignore_ancestry,
                   svn_client_ctx_t *ctx,
                   apr_pool_t *pool);


/**
 * Similar to svn_client_switch3() but with @a ignore_ancestry always
 * set to TRUE.
 *
 * @since New in 1.5.
 * @deprecated Provided for backward compatibility with the 1.4 API.
 */
SVN_DEPRECATED
svn_error_t *
svn_client_switch2(svn_revnum_t *result_rev,
                   const char *path,
                   const char *url,
                   const svn_opt_revision_t *peg_revision,
                   const svn_opt_revision_t *revision,
                   svn_depth_t depth,
                   svn_boolean_t depth_is_sticky,
                   svn_boolean_t ignore_externals,
                   svn_boolean_t allow_unver_obstructions,
                   svn_client_ctx_t *ctx,
                   apr_pool_t *pool);


/**
 * Similar to svn_client_switch2() but with @a allow_unver_obstructions,
 * @a ignore_externals, and @a depth_is_sticky always set to FALSE,
 * and @a depth set according to @a recurse: if @a recurse is TRUE,
 * set @a depth to #svn_depth_infinity, if @a recurse is FALSE, set
 * @a depth to #svn_depth_files.
 *
 * @deprecated Provided for backward compatibility with the 1.4 API.
 */
SVN_DEPRECATED
svn_error_t *
svn_client_switch(svn_revnum_t *result_rev,
                  const char *path,
                  const char *url,
                  const svn_opt_revision_t *revision,
                  svn_boolean_t recurse,
                  svn_client_ctx_t *ctx,
                  apr_pool_t *pool);

/** @} */

/**
 * @defgroup Add Begin versioning files/directories in a working copy.
 *
 * @{
 */

/**
 * Schedule a working copy @a path for addition to the repository.
 *
 * If @a depth is #svn_depth_empty, add just @a path and nothing
 * below it.  If #svn_depth_files, add @a path and any file
 * children of @a path.  If #svn_depth_immediates, add @a path, any
 * file children, and any immediate subdirectories (but nothing
 * underneath those subdirectories).  If #svn_depth_infinity, add
 * @a path and everything under it fully recursively.
 *
 * @a path's parent must be under revision control already (unless
 * @a add_parents is TRUE), but @a path is not.
 *
 * If @a force is not set and @a path is already under version
 * control, return the error #SVN_ERR_ENTRY_EXISTS.  If @a force is
 * set, do not error on already-versioned items.  When used on a
 * directory in conjunction with a @a depth value greater than
 * #svn_depth_empty, this has the effect of scheduling for addition
 * any unversioned files and directories scattered within even a
 * versioned tree (up to @a depth).
 *
 * If @a ctx->notify_func2 is non-NULL, then for each added item, call
 * @a ctx->notify_func2 with @a ctx->notify_baton2 and the path of the
 * added item.
 *
 * If @a no_ignore is FALSE, don't add any file or directory (or recurse
 * into any directory) that is unversioned and found by recursion (as
 * opposed to being the explicit target @a path) and whose name matches the
 * svn:ignore property on its parent directory or the global-ignores list in
 * @a ctx->config. If @a no_ignore is TRUE, do include such files and
 * directories. (Note that an svn:ignore property can influence this
 * behaviour only when recursing into an already versioned directory with @a
 * force.)
 *
 * If @a no_autoprops is TRUE, don't set any autoprops on added files. If
 * @a no_autoprops is FALSE then all added files have autprops set as per
 * the auto-props list in @a ctx->config and the value of any
 * @c SVN_PROP_INHERITABLE_AUTO_PROPS properties inherited by the nearest
 * parents of @a path which are already under version control.
 *
 * If @a add_parents is TRUE, recurse up @a path's directory and look for
 * a versioned directory.  If found, add all intermediate paths between it
 * and @a path.  If not found, return #SVN_ERR_CLIENT_NO_VERSIONED_PARENT.
 *
 * @a scratch_pool is used for temporary allocations only.
 *
 * @par Important:
 * This is a *scheduling* operation.  No changes will
 * happen to the repository until a commit occurs.  This scheduling
 * can be removed with svn_client_revert2().
 *
 * @since New in 1.8.
 */
svn_error_t *
svn_client_add5(const char *path,
                svn_depth_t depth,
                svn_boolean_t force,
                svn_boolean_t no_ignore,
                svn_boolean_t no_autoprops,
                svn_boolean_t add_parents,
                svn_client_ctx_t *ctx,
                apr_pool_t *scratch_pool);

/**
 * Similar to svn_client_add5(), but with @a no_autoprops always set to
 * FALSE.
 *
 * @deprecated Provided for backward compatibility with the 1.7 API.
 */
SVN_DEPRECATED
svn_error_t *
svn_client_add4(const char *path,
                svn_depth_t depth,
                svn_boolean_t force,
                svn_boolean_t no_ignore,
                svn_boolean_t add_parents,
                svn_client_ctx_t *ctx,
                apr_pool_t *pool);

/**
 * Similar to svn_client_add4(), but with @a add_parents always set to
 * FALSE and @a depth set according to @a recursive: if TRUE, then
 * @a depth is #svn_depth_infinity, if FALSE, then #svn_depth_empty.
 *
 * @deprecated Provided for backward compatibility with the 1.4 API.
 */
SVN_DEPRECATED
svn_error_t *
svn_client_add3(const char *path,
                svn_boolean_t recursive,
                svn_boolean_t force,
                svn_boolean_t no_ignore,
                svn_client_ctx_t *ctx,
                apr_pool_t *pool);

/**
 * Similar to svn_client_add3(), but with @a no_ignore always set to
 * FALSE.
 *
 * @deprecated Provided for backward compatibility with the 1.2 API.
 */
SVN_DEPRECATED
svn_error_t *
svn_client_add2(const char *path,
                svn_boolean_t recursive,
                svn_boolean_t force,
                svn_client_ctx_t *ctx,
                apr_pool_t *pool);

/**
 * Similar to svn_client_add2(), but with @a force always set to FALSE.
 *
 * @deprecated Provided for backward compatibility with the 1.0 API.
 */
SVN_DEPRECATED
svn_error_t *
svn_client_add(const char *path,
               svn_boolean_t recursive,
               svn_client_ctx_t *ctx,
               apr_pool_t *pool);

/** @} */

/**
 * @defgroup Mkdir Create directories in a working copy or repository.
 *
 * @{
 */

/** Create a directory, either in a repository or a working copy.
 *
 * @a paths is an array of (const char *) paths, either all local WC paths
 * or all URLs.
 *
 * If @a paths contains URLs, use the authentication baton in @a ctx
 * and @a message to immediately attempt to commit the creation of the
 * directories in @a paths in the repository.
 *
 * Else, create the directories on disk, and attempt to schedule them
 * for addition (using svn_client_add(), whose docstring you should
 * read).
 *
 * If @a make_parents is TRUE, create any non-existent parent directories
 * also.
 *
 * If non-NULL, @a revprop_table is a hash table holding additional,
 * custom revision properties (<tt>const char *</tt> names mapped to
 * <tt>svn_string_t *</tt> values) to be set on the new revision in
 * the event that this is a committing operation.  This table cannot
 * contain any standard Subversion properties.
 *
 * @a ctx->log_msg_func3/@a ctx->log_msg_baton3 are a callback/baton
 * combo that this function can use to query for a commit log message
 * when one is needed.
 *
 * If @a ctx->notify_func2 is non-NULL, when the directory has been created
 * (successfully) in the working copy, call @a ctx->notify_func2 with
 * @a ctx->notify_baton2 and the path of the new directory.  Note that this is
 * only called for items added to the working copy.
 *
 * If @a commit_callback is non-NULL, then for each successful commit, call
 * @a commit_callback with @a commit_baton and a #svn_commit_info_t for
 * the commit.
 *
 * @since New in 1.7.
 */
svn_error_t *
svn_client_mkdir4(const apr_array_header_t *paths,
                  svn_boolean_t make_parents,
                  const apr_hash_t *revprop_table,
                  svn_commit_callback2_t commit_callback,
                  void *commit_baton,
                  svn_client_ctx_t *ctx,
                  apr_pool_t *pool);

/**
 * Similar to svn_client_mkdir4(), but returns the commit info in
 * @a *commit_info_p rather than through a callback function.
 *
 * @since New in 1.5.
 * @deprecated Provided for backward compatibility with the 1.6 API.
 */
SVN_DEPRECATED
svn_error_t *
svn_client_mkdir3(svn_commit_info_t **commit_info_p,
                  const apr_array_header_t *paths,
                  svn_boolean_t make_parents,
                  const apr_hash_t *revprop_table,
                  svn_client_ctx_t *ctx,
                  apr_pool_t *pool);


/**
 * Same as svn_client_mkdir3(), but with @a make_parents always FALSE,
 * and @a revprop_table always NULL.
 *
 * @since New in 1.3.
 * @deprecated Provided for backward compatibility with the 1.4 API.
 */
SVN_DEPRECATED
svn_error_t *
svn_client_mkdir2(svn_commit_info_t **commit_info_p,
                  const apr_array_header_t *paths,
                  svn_client_ctx_t *ctx,
                  apr_pool_t *pool);

/**
 * Same as svn_client_mkdir2(), but takes the #svn_client_commit_info_t
 * type for @a commit_info_p.
 *
 * @deprecated Provided for backward compatibility with the 1.2 API.
 */
SVN_DEPRECATED
svn_error_t *
svn_client_mkdir(svn_client_commit_info_t **commit_info_p,
                 const apr_array_header_t *paths,
                 svn_client_ctx_t *ctx,
                 apr_pool_t *pool);

/** @} */

/**
 * @defgroup Delete Remove files/directories from a working copy or repository.
 *
 * @{
 */

/** Delete items from a repository or working copy.
 *
 * @a paths is an array of (const char *) paths, either all local WC paths
 * or all URLs.
 *
 * If the paths in @a paths are URLs, use the authentication baton in
 * @a ctx and @a ctx->log_msg_func3/@a ctx->log_msg_baton3 to
 * immediately attempt to commit a deletion of the URLs from the
 * repository.  Every path must belong to the same repository.
 *
 * Else, schedule the working copy paths in @a paths for removal from
 * the repository.  Each path's parent must be under revision control.
 * This is just a *scheduling* operation.  No changes will happen to
 * the repository until a commit occurs.  This scheduling can be
 * removed with svn_client_revert2(). If a path is a file it is
 * immediately removed from the working copy. If the path is a
 * directory it will remain in the working copy but all the files, and
 * all unversioned items, it contains will be removed. If @a force is
 * not set then this operation will fail if any path contains locally
 * modified and/or unversioned items. If @a force is set such items
 * will be deleted.
 *
 * If the paths are working copy paths and @a keep_local is TRUE then
 * the paths will not be removed from the working copy, only scheduled
 * for removal from the repository.  Once the scheduled deletion is
 * committed, they will appear as unversioned paths in the working copy.
 *
 * If non-NULL, @a revprop_table is a hash table holding additional,
 * custom revision properties (<tt>const char *</tt> names mapped to
 * <tt>svn_string_t *</tt> values) to be set on the new revision in
 * the event that this is a committing operation.  This table cannot
 * contain any standard Subversion properties.
 *
 * @a ctx->log_msg_func3/@a ctx->log_msg_baton3 are a callback/baton
 * combo that this function can use to query for a commit log message
 * when one is needed.
 *
 * If @a ctx->notify_func2 is non-NULL, then for each item deleted, call
 * @a ctx->notify_func2 with @a ctx->notify_baton2 and the path of the deleted
 * item.
 *
 * If @a commit_callback is non-NULL, then for each successful commit, call
 * @a commit_callback with @a commit_baton and a #svn_commit_info_t for
 * the commit.
 *
 * @since New in 1.7.
 */
svn_error_t *
svn_client_delete4(const apr_array_header_t *paths,
                   svn_boolean_t force,
                   svn_boolean_t keep_local,
                   const apr_hash_t *revprop_table,
                   svn_commit_callback2_t commit_callback,
                   void *commit_baton,
                   svn_client_ctx_t *ctx,
                   apr_pool_t *pool);

/**
 * Similar to svn_client_delete4(), but returns the commit info in
 * @a *commit_info_p rather than through a callback function.
 *
 * @since New in 1.5.
 * @deprecated Provided for backward compatibility with the 1.6 API.
 */
SVN_DEPRECATED
svn_error_t *
svn_client_delete3(svn_commit_info_t **commit_info_p,
                   const apr_array_header_t *paths,
                   svn_boolean_t force,
                   svn_boolean_t keep_local,
                   const apr_hash_t *revprop_table,
                   svn_client_ctx_t *ctx,
                   apr_pool_t *pool);

/**
 * Similar to svn_client_delete3(), but with @a keep_local always set
 * to FALSE, and @a revprop_table passed as NULL.
 *
 * @deprecated Provided for backward compatibility with the 1.4 API.
 */
SVN_DEPRECATED
svn_error_t *
svn_client_delete2(svn_commit_info_t **commit_info_p,
                   const apr_array_header_t *paths,
                   svn_boolean_t force,
                   svn_client_ctx_t *ctx,
                   apr_pool_t *pool);

/**
 * Similar to svn_client_delete2(), but takes the #svn_client_commit_info_t
 * type for @a commit_info_p.
 *
 * @deprecated Provided for backward compatibility with the 1.2 API.
 */
SVN_DEPRECATED
svn_error_t *
svn_client_delete(svn_client_commit_info_t **commit_info_p,
                  const apr_array_header_t *paths,
                  svn_boolean_t force,
                  svn_client_ctx_t *ctx,
                  apr_pool_t *pool);


/** @} */

/**
 * @defgroup Import Import files into the repository.
 *
 * @{
 */

/**
 * The callback invoked by svn_client_import5() before adding a node to the
 * list of nodes to be imported.
 *
 * @a baton is the value passed to @a svn_client_import5 as filter_baton.
 *
 * The callback receives the @a local_abspath for each node and the @a dirent
 * for it when walking the directory tree. Only the kind of node, including
 * special status is available in @a dirent.
 *
 * Implementations can set @a *filtered to TRUE, to make the import
 * process omit the node and (if the node is a directory) all its
 * descendants.
 *
 * @a scratch_pool can be used for temporary allocations.
 *
 * @since New in 1.8.
 */
typedef svn_error_t *(*svn_client_import_filter_func_t)(
  void *baton,
  svn_boolean_t *filtered,
  const char *local_abspath,
  const svn_io_dirent2_t *dirent,
  apr_pool_t *scratch_pool);

/** Import file or directory @a path into repository directory @a url at
 * head, authenticating with the authentication baton cached in @a ctx,
 * and using @a ctx->log_msg_func3/@a ctx->log_msg_baton3 to get a log message
 * for the (implied) commit.  If some components of @a url do not exist
 * then create parent directories as necessary.
 *
 * This function reads an unversioned tree from disk and skips any ".svn"
 * directories. Even if a file or directory being imported is part of an
 * existing WC, this function sees it as unversioned and does not notice any
 * existing Subversion properties in it.
 *
 * If @a path is a directory, the contents of that directory are
 * imported directly into the directory identified by @a url.  Note that the
 * directory @a path itself is not imported -- that is, the basename of
 * @a path is not part of the import.
 *
 * If @a path is a file, then the dirname of @a url is the directory
 * receiving the import.  The basename of @a url is the filename in the
 * repository.  In this case if @a url already exists, return error.
 *
 * If @a ctx->notify_func2 is non-NULL, then call @a ctx->notify_func2 with
 * @a ctx->notify_baton2 as the import progresses, with any of the following
 * actions: #svn_wc_notify_commit_added,
 * #svn_wc_notify_commit_postfix_txdelta.
 *
 * Use @a scratch_pool for any temporary allocation.
 *
 * If non-NULL, @a revprop_table is a hash table holding additional,
 * custom revision properties (<tt>const char *</tt> names mapped to
 * <tt>svn_string_t *</tt> values) to be set on the new revision.
 * This table cannot contain any standard Subversion properties.
 *
 * @a ctx->log_msg_func3/@a ctx->log_msg_baton3 are a callback/baton
 * combo that this function can use to query for a commit log message
 * when one is needed.
 *
 * If @a depth is #svn_depth_empty, import just @a path and nothing
 * below it.  If #svn_depth_files, import @a path and any file
 * children of @a path.  If #svn_depth_immediates, import @a path, any
 * file children, and any immediate subdirectories (but nothing
 * underneath those subdirectories).  If #svn_depth_infinity, import
 * @a path and everything under it fully recursively.
 *
 * If @a no_ignore is @c FALSE, don't import any file or directory (or
 * recurse into any directory) that is found by recursion (as opposed to
 * being the explicit target @a path) and whose name matches the
 * global-ignores list in @a ctx->config. If @a no_ignore is @c TRUE, do
 * include such files and directories. (Note that svn:ignore properties are
 * not involved, as auto-props cannot set properties on directories and even
 * if the target is part of a WC the import ignores any existing
 * properties.)
 *
 * If @a no_autoprops is TRUE, don't set any autoprops on imported files. If
 * @a no_autoprops is FALSE then all imported files have autprops set as per
 * the auto-props list in @a ctx->config and the value of any
 * @c SVN_PROP_INHERITABLE_AUTO_PROPS properties inherited by and explicitly set
 * on @a url if @a url is already under versioned control, or the nearest parents
 * of @a path which are already under version control if not.
 *
 * If @a ignore_unknown_node_types is @c TRUE, ignore files of which the
 * node type is unknown, such as device files and pipes.
 *
 * If @a filter_callback is non-NULL, call it for each node that isn't ignored
 * for other reasons with @a filter_baton, to allow third party to ignore
 * specific nodes during importing.
 *
 * If @a commit_callback is non-NULL, then for each successful commit, call
 * @a commit_callback with @a commit_baton and a #svn_commit_info_t for
 * the commit.
 *
 * @since New in 1.8.
 */
svn_error_t *
svn_client_import5(const char *path,
                   const char *url,
                   svn_depth_t depth,
                   svn_boolean_t no_ignore,
                   svn_boolean_t no_autoprops,
                   svn_boolean_t ignore_unknown_node_types,
                   const apr_hash_t *revprop_table,
                   svn_client_import_filter_func_t filter_callback,
                   void *filter_baton,
                   svn_commit_callback2_t commit_callback,
                   void *commit_baton,
                   svn_client_ctx_t *ctx,
                   apr_pool_t *scratch_pool);

/**
 * Similar to svn_client_import5(), but without support for an optional
 * @a filter_callback and @a no_autoprops always set to FALSE.
 *
 * @since New in 1.7.
 * @deprecated Provided for backward compatibility with the 1.7 API.
 */
SVN_DEPRECATED
svn_error_t *
svn_client_import4(const char *path,
                   const char *url,
                   svn_depth_t depth,
                   svn_boolean_t no_ignore,
                   svn_boolean_t ignore_unknown_node_types,
                   const apr_hash_t *revprop_table,
                   svn_commit_callback2_t commit_callback,
                   void *commit_baton,
                   svn_client_ctx_t *ctx,
                   apr_pool_t *pool);

/**
 * Similar to svn_client_import4(), but returns the commit info in
 * @a *commit_info_p rather than through a callback function.
 *
 * @since New in 1.5.
 * @deprecated Provided for backward compatibility with the 1.6 API.
 */
SVN_DEPRECATED
svn_error_t *
svn_client_import3(svn_commit_info_t **commit_info_p,
                   const char *path,
                   const char *url,
                   svn_depth_t depth,
                   svn_boolean_t no_ignore,
                   svn_boolean_t ignore_unknown_node_types,
                   const apr_hash_t *revprop_table,
                   svn_client_ctx_t *ctx,
                   apr_pool_t *pool);

/**
 * Similar to svn_client_import3(), but with @a ignore_unknown_node_types
 * always set to @c FALSE, @a revprop_table passed as NULL, and @a
 * depth set according to @a nonrecursive: if TRUE, then @a depth is
 * #svn_depth_files, else #svn_depth_infinity.
 *
 * @since New in 1.3.
 *
 * @deprecated Provided for backward compatibility with the 1.4 API
 */
SVN_DEPRECATED
svn_error_t *
svn_client_import2(svn_commit_info_t **commit_info_p,
                   const char *path,
                   const char *url,
                   svn_boolean_t nonrecursive,
                   svn_boolean_t no_ignore,
                   svn_client_ctx_t *ctx,
                   apr_pool_t *pool);

/**
 * Similar to svn_client_import2(), but with @a no_ignore always set
 * to FALSE and using the #svn_client_commit_info_t type for
 * @a commit_info_p.
 *
 * @deprecated Provided for backward compatibility with the 1.2 API.
 */
SVN_DEPRECATED
svn_error_t *
svn_client_import(svn_client_commit_info_t **commit_info_p,
                  const char *path,
                  const char *url,
                  svn_boolean_t nonrecursive,
                  svn_client_ctx_t *ctx,
                  apr_pool_t *pool);

/** @} */

/**
 * @defgroup Commit Commit local modifications to the repository.
 *
 * @{
 */

/**
 * Commit files or directories into repository, authenticating with
 * the authentication baton cached in @a ctx, and using
 * @a ctx->log_msg_func3/@a ctx->log_msg_baton3 to obtain the log message.
 * Set @a *commit_info_p to the results of the commit, allocated in @a pool.
 *
 * @a targets is an array of <tt>const char *</tt> paths to commit.  They
 * need not be canonicalized nor condensed; this function will take care of
 * that.  If @a targets has zero elements, then do nothing and return
 * immediately without error.
 *
 * If non-NULL, @a revprop_table is a hash table holding additional,
 * custom revision properties (<tt>const char *</tt> names mapped to
 * <tt>svn_string_t *</tt> values) to be set on the new revision.
 * This table cannot contain any standard Subversion properties.
 *
 * If @a ctx->notify_func2 is non-NULL, then call @a ctx->notify_func2 with
 * @a ctx->notify_baton2 as the commit progresses, with any of the following
 * actions: #svn_wc_notify_commit_modified, #svn_wc_notify_commit_added,
 * #svn_wc_notify_commit_deleted, #svn_wc_notify_commit_replaced,
 * #svn_wc_notify_commit_copied, #svn_wc_notify_commit_copied_replaced,
 * #svn_wc_notify_commit_postfix_txdelta.
 *
 * If @a depth is #svn_depth_infinity, commit all changes to and
 * below named targets.  If @a depth is #svn_depth_empty, commit
 * only named targets (that is, only property changes on named
 * directory targets, and property and content changes for named file
 * targets).  If @a depth is #svn_depth_files, behave as above for
 * named file targets, and for named directory targets, commit
 * property changes on a named directory and all changes to files
 * directly inside that directory.  If #svn_depth_immediates, behave
 * as for #svn_depth_files, and for subdirectories of any named
 * directory target commit as though for #svn_depth_empty.
 *
 * Unlock paths in the repository, unless @a keep_locks is TRUE.
 *
 * @a changelists is an array of <tt>const char *</tt> changelist
 * names, used as a restrictive filter on items that are committed;
 * that is, don't commit anything unless it's a member of one of those
 * changelists.  After the commit completes successfully, remove
 * changelist associations from the targets, unless @a
 * keep_changelists is set.  If @a changelists is
 * empty (or altogether @c NULL), no changelist filtering occurs.
 *
 * If @a commit_as_operations is set to FALSE, when a copy is committed
 * all changes below the copy are always committed at the same time
 * (independent of the value of @a depth). If @a commit_as_operations is
 * #TRUE, changes to descendants are only committed if they are itself
 * included via @a depth and targets.
 *
 * If @a include_file_externals and/or @a include_dir_externals are #TRUE,
 * also commit all file and/or dir externals (respectively) that are reached
 * by recursion, except for those externals which:
 *     - have a fixed revision, or
 *     - come from a different repository root URL (dir externals).
 * These flags affect only recursion; externals that directly appear in @a
 * targets are always included in the commit.
 *
 * ### TODO: currently, file externals hidden inside an unversioned dir are
 *     skipped deliberately, because we can't commit those yet.
 *     See STMT_SELECT_COMMITTABLE_EXTERNALS_BELOW.
 *
 * ### TODO: With @c depth_immediates, this function acts as if
 *     @a include_dir_externals was passed #FALSE, but caller expects
 *     immediate child dir externals to be included @c depth_empty.
 *
 * When @a commit_as_operations is #TRUE it is possible to delete a node and
 * all its descendants by selecting just the root of the deletion. If it is
 * set to #FALSE this will raise an error.
 *
 * If @a commit_callback is non-NULL, then for each successful commit, call
 * @a commit_callback with @a commit_baton and a #svn_commit_info_t for
 * the commit.
 *
 * @note #svn_depth_unknown and #svn_depth_exclude must not be passed
 * for @a depth.
 *
 * Use @a pool for any temporary allocations.
 *
 * @since New in 1.8.
 */
svn_error_t *
svn_client_commit6(const apr_array_header_t *targets,
                   svn_depth_t depth,
                   svn_boolean_t keep_locks,
                   svn_boolean_t keep_changelists,
                   svn_boolean_t commit_as_operations,
                   svn_boolean_t include_file_externals,
                   svn_boolean_t include_dir_externals,
                   const apr_array_header_t *changelists,
                   const apr_hash_t *revprop_table,
                   svn_commit_callback2_t commit_callback,
                   void *commit_baton,
                   svn_client_ctx_t *ctx,
                   apr_pool_t *pool);

/**
 * Similar to svn_client_commit6(), but passes @a include_file_externals as
 * FALSE and @a include_dir_externals as FALSE.
 *
 * @since New in 1.7.
 * @deprecated Provided for backward compatibility with the 1.7 API.
 */
SVN_DEPRECATED
svn_error_t *
svn_client_commit5(const apr_array_header_t *targets,
                   svn_depth_t depth,
                   svn_boolean_t keep_locks,
                   svn_boolean_t keep_changelists,
                   svn_boolean_t commit_as_operations,
                   const apr_array_header_t *changelists,
                   const apr_hash_t *revprop_table,
                   svn_commit_callback2_t commit_callback,
                   void *commit_baton,
                   svn_client_ctx_t *ctx,
                   apr_pool_t *pool);

/**
 * Similar to svn_client_commit5(), but returns the commit info in
 * @a *commit_info_p rather than through a callback function.  Does not use
 * #svn_wc_notify_commit_copied or #svn_wc_notify_commit_copied_replaced
 * (preferring #svn_wc_notify_commit_added and
 * #svn_wc_notify_commit_replaced, respectively, instead).
 *
 * Also, if no error is returned and @a (*commit_info_p)->revision is set to
 * #SVN_INVALID_REVNUM, then the commit was a no-op; nothing needed to
 * be committed.
 *
 * Sets @a commit_as_operations to FALSE to match Subversion 1.6's behavior.
 *
 * @since New in 1.5.
 * @deprecated Provided for backward compatibility with the 1.6 API.
 */
SVN_DEPRECATED
svn_error_t *
svn_client_commit4(svn_commit_info_t **commit_info_p,
                   const apr_array_header_t *targets,
                   svn_depth_t depth,
                   svn_boolean_t keep_locks,
                   svn_boolean_t keep_changelists,
                   const apr_array_header_t *changelists,
                   const apr_hash_t *revprop_table,
                   svn_client_ctx_t *ctx,
                   apr_pool_t *pool);

/**
 * Similar to svn_client_commit4(), but always with NULL for
 * @a changelist_name, FALSE for @a keep_changelist, NULL for @a
 * revprop_table, and @a depth set according to @a recurse: if @a
 * recurse is TRUE, use #svn_depth_infinity, else #svn_depth_empty.
 *
 * @deprecated Provided for backward compatibility with the 1.4 API.
 *
 * @since New in 1.3.
 */
SVN_DEPRECATED
svn_error_t *
svn_client_commit3(svn_commit_info_t **commit_info_p,
                   const apr_array_header_t *targets,
                   svn_boolean_t recurse,
                   svn_boolean_t keep_locks,
                   svn_client_ctx_t *ctx,
                   apr_pool_t *pool);

/**
 * Similar to svn_client_commit3(), but uses #svn_client_commit_info_t
 * for @a commit_info_p.
 *
 * @deprecated Provided for backward compatibility with the 1.2 API.
 *
 * @since New in 1.2.
 */
SVN_DEPRECATED
svn_error_t *
svn_client_commit2(svn_client_commit_info_t **commit_info_p,
                   const apr_array_header_t *targets,
                   svn_boolean_t recurse,
                   svn_boolean_t keep_locks,
                   svn_client_ctx_t *ctx,
                   apr_pool_t *pool);

/**
 * Similar to svn_client_commit2(), but with @a keep_locks set to
 * TRUE and @a nonrecursive instead of @a recurse.
 *
 * @deprecated Provided for backward compatibility with the 1.1 API.
 */
SVN_DEPRECATED
svn_error_t *
svn_client_commit(svn_client_commit_info_t **commit_info_p,
                  const apr_array_header_t *targets,
                  svn_boolean_t nonrecursive,
                  svn_client_ctx_t *ctx,
                  apr_pool_t *pool);

/** @} */

/**
 * @defgroup Status Report interesting information about paths in the \
 *                  working copy.
 *
 * @{
 */

/**
 * Structure for holding the "status" of a working copy item.
 *
 * @note Fields may be added to the end of this structure in future
 * versions.  Therefore, to preserve binary compatibility, users
 * should not directly allocate structures of this type.
 *
 * @since New in 1.7.
 */
typedef struct svn_client_status_t
{
  /** The kind of node as recorded in the working copy */
  svn_node_kind_t kind;

  /** The absolute path to the node */
  const char *local_abspath;

  /** The actual size of the working file on disk, or SVN_INVALID_FILESIZE
   * if unknown (or if the item isn't a file at all). */
  svn_filesize_t filesize;

  /** If the path is under version control, versioned is TRUE, otherwise
   * FALSE. */
  svn_boolean_t versioned;

  /** Set to TRUE if the node is the victim of some kind of conflict. */
  svn_boolean_t conflicted;

  /** The status of the node, based on the restructuring changes and if the
   * node has no restructuring changes the text and prop status. */
  enum svn_wc_status_kind node_status;

  /** The status of the text of the node, not including restructuring changes.
   * Valid values are: svn_wc_status_none, svn_wc_status_normal,
   * svn_wc_status_modified and svn_wc_status_conflicted. */
  enum svn_wc_status_kind text_status;

  /** The status of the node's properties.
   * Valid values are: svn_wc_status_none, svn_wc_status_normal,
   * svn_wc_status_modified and svn_wc_status_conflicted. */
  enum svn_wc_status_kind prop_status;

  /** A node can be 'locked' if a working copy update is in progress or
   * was interrupted. */
  svn_boolean_t wc_is_locked;

  /** A file or directory can be 'copied' if it's scheduled for
   * addition-with-history (or part of a subtree that is scheduled as such.).
   */
  svn_boolean_t copied;

  /** The URL of the repository root. */
  const char *repos_root_url;

  /** The UUID of the repository */
  const char *repos_uuid;

  /** The in-repository path relative to the repository root. */
  const char *repos_relpath;

  /** Base revision. */
  svn_revnum_t revision;

  /** Last revision this was changed */
  svn_revnum_t changed_rev;

  /** Date of last commit. */
  apr_time_t changed_date;

  /** Last commit author of this item */
  const char *changed_author;

  /** A file or directory can be 'switched' if the switch command has been
   * used.  If this is TRUE, then file_external will be FALSE.
   */
  svn_boolean_t switched;

  /** If the item is a file that was added to the working copy with an
   * svn:externals; if file_external is TRUE, then switched is always
   * FALSE.
   */
  svn_boolean_t file_external;

  /** The locally present lock. (Values of path, token, owner, comment and
   * are available if a lock is present) */
  const svn_lock_t *lock;

  /** Which changelist this item is part of, or NULL if not part of any. */
  const char *changelist;

  /** The depth of the node as recorded in the working copy
   * (#svn_depth_unknown for files or when no depth is recorded) */
  svn_depth_t depth;

  /**
   * @defgroup svn_wc_status_ood WC out-of-date info from the repository
   * @{
   *
   * When the working copy item is out-of-date compared to the
   * repository, the following fields represent the state of the
   * youngest revision of the item in the repository.  If the working
   * copy is not out of date, the fields are initialized as described
   * below.
   */

  /** Set to the node kind of the youngest commit, or #svn_node_none
   * if not out of date. */
  svn_node_kind_t ood_kind;

  /** The status of the node, based on the text status if the node has no
   * restructuring changes */
  enum svn_wc_status_kind repos_node_status;

  /** The node's text status in the repository. */
  enum svn_wc_status_kind repos_text_status;

  /** The node's property status in the repository. */
  enum svn_wc_status_kind repos_prop_status;

  /** The node's lock in the repository, if any. */
  const svn_lock_t *repos_lock;

  /** Set to the youngest committed revision, or #SVN_INVALID_REVNUM
   * if not out of date. */
  svn_revnum_t ood_changed_rev;

  /** Set to the most recent commit date, or @c 0 if not out of date. */
  apr_time_t ood_changed_date;

  /** Set to the user name of the youngest commit, or @c NULL if not
   * out of date or non-existent.  Because a non-existent @c
   * svn:author property has the same behavior as an out-of-date
   * working copy, examine @c ood_changed_rev to determine whether
   * the working copy is out of date. */
  const char *ood_changed_author;

  /** @} */

  /** Reserved for libsvn_client's internal use; this value is only to be used
   * for libsvn_client backwards compatibility wrappers. This value may be NULL
   * or to other data in future versions. */
  const void *backwards_compatibility_baton;

  /** Set to the local absolute path that this node was moved from, if this
   * file or directory has been moved here locally and is the root of that
   * move. Otherwise set to NULL.
   *
   * This will be NULL for moved-here nodes that are just part of a subtree
   * that was moved along (and are not themselves a root of a different move
   * operation).
   *
   * @since New in 1.8. */
  const char *moved_from_abspath;

  /** Set to the local absolute path that this node was moved to, if this file
   * or directory has been moved away locally and corresponds to the root
   * of the destination side of the move. Otherwise set to NULL.
   *
   * Note: Saying just "root" here could be misleading. For example:
   *   svn mv A AA;
   *   svn mv AA/B BB;
   * creates a situation where A/B is moved-to BB, but one could argue that
   * the move source's root actually was AA/B. Note that, as far as the
   * working copy is concerned, above case is exactly identical to:
   *   svn mv A/B BB;
   *   svn mv A AA;
   * In both situations, @a moved_to_abspath would be set for nodes A (moved
   * to AA) and A/B (moved to BB), only.
   *
   * This will be NULL for moved-away nodes that were just part of a subtree
   * that was moved along (and are not themselves a root of a different move
   * operation).
   *
   * @since New in 1.8. */
  const char *moved_to_abspath;

  /* NOTE! Please update svn_client_status_dup() when adding new fields here. */
} svn_client_status_t;

/**
 * Return a duplicate of @a status, allocated in @a result_pool. No part of the new
 * structure will be shared with @a status.
 *
 * @since New in 1.7.
 */
svn_client_status_t *
svn_client_status_dup(const svn_client_status_t *status,
                      apr_pool_t *result_pool);

/**
 * A callback for reporting a @a status about @a path (which may be an
 * absolute or relative path).
 *
 * @a baton is a closure object; it should be provided by the
 * implementation, and passed by the caller.
 *
 * @a scratch_pool will be cleared between invocations to the callback.
 *
 * @since New in 1.7.
 */
typedef svn_error_t *(*svn_client_status_func_t)(
                                            void *baton,
                                            const char *path,
                                            const svn_client_status_t *status,
                                            apr_pool_t *scratch_pool);

/**
 * Given @a path to a working copy directory (or single file), call
 * @a status_func/status_baton with a set of #svn_wc_status_t *
 * structures which describe the status of @a path, and its children
 * (recursing according to @a depth).
 *
 *    - If @a get_all is set, retrieve all entries; otherwise,
 *      retrieve only "interesting" entries (local mods and/or
 *      out of date).
 *
 *    - If @a check_out_of_date is set, contact the repository and
 *      augment the status structures with information about
 *      out-of-dateness (with respect to @a revision).  Also, if @a
 *      result_rev is not @c NULL, set @a *result_rev to the actual
 *      revision against which the working copy was compared (@a
 *      *result_rev is not meaningful unless @a check_out_of_date is
 *      set).
 *
 *    - If @a check_working_copy is not set, do not scan the working
 *      copy for local modifications. This parameter will be ignored
 *      unless @a check_out_of_date is set.  When set, the status
 *      report will not contain any information about local changes in
 *      the working copy; this includes local deletions and
 *      replacements.
 *
 * If @a no_ignore is @c FALSE, don't report any file or directory (or
 * recurse into any directory) that is found by recursion (as opposed to
 * being the explicit target @a path) and whose name matches the
 * svn:ignore property on its parent directory or the global-ignores
 * list in @a ctx->config. If @a no_ignore is @c TRUE, report each such
 * file or directory with the status code #svn_wc_status_ignored.
 *
 * If @a ignore_externals is not set, then recurse into externals
 * definitions (if any exist) after handling the main target.  This
 * calls the client notification function (in @a ctx) with the
 * #svn_wc_notify_status_external action before handling each externals
 * definition, and with #svn_wc_notify_status_completed
 * after each.
 *
 * If @a depth_as_sticky is set and @a depth is not
 * #svn_depth_unknown, then the status is calculated as if depth_is_sticky
 * was passed to an equivalent update command.
 *
 * @a changelists is an array of <tt>const char *</tt> changelist
 * names, used as a restrictive filter on items whose statuses are
 * reported; that is, don't report status about any item unless
 * it's a member of one of those changelists.  If @a changelists is
 * empty (or altogether @c NULL), no changelist filtering occurs.
 *
 * If @a path is an absolute path then the @c path parameter passed in each
 * call to @a status_func will be an absolute path.
 *
 * All temporary allocations are performed in @a scratch_pool.
 *
 * @since New in 1.9.
 */
svn_error_t *
svn_client_status6(svn_revnum_t *result_rev,
                   svn_client_ctx_t *ctx,
                   const char *path,
                   const svn_opt_revision_t *revision,
                   svn_depth_t depth,
                   svn_boolean_t get_all,
                   svn_boolean_t check_out_of_date,
                   svn_boolean_t check_working_copy,
                   svn_boolean_t no_ignore,
                   svn_boolean_t ignore_externals,
                   svn_boolean_t depth_as_sticky,
                   const apr_array_header_t *changelists,
                   svn_client_status_func_t status_func,
                   void *status_baton,
                   apr_pool_t *scratch_pool);


/**
 * Same as svn_client_status6(), but with @a check_out_of_date set to
 * @a update and @a check_working_copy set to @c TRUE.
 *
 * @since New in 1.7.
 * @deprecated Provided for backward compatibility with the 1.8 API.
 */
SVN_DEPRECATED
svn_error_t *
svn_client_status5(svn_revnum_t *result_rev,
                   svn_client_ctx_t *ctx,
                   const char *path,
                   const svn_opt_revision_t *revision,
                   svn_depth_t depth,
                   svn_boolean_t get_all,
                   svn_boolean_t update,
                   svn_boolean_t no_ignore,
                   svn_boolean_t ignore_externals,
                   svn_boolean_t depth_as_sticky,
                   const apr_array_header_t *changelists,
                   svn_client_status_func_t status_func,
                   void *status_baton,
                   apr_pool_t *scratch_pool);

/**
 * Same as svn_client_status5(), but using #svn_wc_status_func3_t
 * instead of #svn_client_status_func_t and depth_as_sticky set to TRUE.
 *
 * @since New in 1.6.
 * @deprecated Provided for backward compatibility with the 1.6 API.
 */
SVN_DEPRECATED
svn_error_t *
svn_client_status4(svn_revnum_t *result_rev,
                   const char *path,
                   const svn_opt_revision_t *revision,
                   svn_wc_status_func3_t status_func,
                   void *status_baton,
                   svn_depth_t depth,
                   svn_boolean_t get_all,
                   svn_boolean_t update,
                   svn_boolean_t no_ignore,
                   svn_boolean_t ignore_externals,
                   const apr_array_header_t *changelists,
                   svn_client_ctx_t *ctx,
                   apr_pool_t *pool);

/**
 * Same as svn_client_status4(), but using an #svn_wc_status_func2_t
 * instead of an #svn_wc_status_func3_t.
 *
 * @since New in 1.5.
 * @deprecated Provided for backward compatibility with the 1.5 API.
 */
SVN_DEPRECATED
svn_error_t *
svn_client_status3(svn_revnum_t *result_rev,
                   const char *path,
                   const svn_opt_revision_t *revision,
                   svn_wc_status_func2_t status_func,
                   void *status_baton,
                   svn_depth_t depth,
                   svn_boolean_t get_all,
                   svn_boolean_t update,
                   svn_boolean_t no_ignore,
                   svn_boolean_t ignore_externals,
                   const apr_array_header_t *changelists,
                   svn_client_ctx_t *ctx,
                   apr_pool_t *pool);

/**
 * Like svn_client_status3(), except with @a changelists passed as @c
 * NULL, and with @a recurse instead of @a depth.  If @a recurse is
 * TRUE, behave as if for #svn_depth_infinity; else if @a recurse is
 * FALSE, behave as if for #svn_depth_immediates.
 *
 * @since New in 1.2.
 * @deprecated Provided for backward compatibility with the 1.4 API.
 */
SVN_DEPRECATED
svn_error_t *
svn_client_status2(svn_revnum_t *result_rev,
                   const char *path,
                   const svn_opt_revision_t *revision,
                   svn_wc_status_func2_t status_func,
                   void *status_baton,
                   svn_boolean_t recurse,
                   svn_boolean_t get_all,
                   svn_boolean_t update,
                   svn_boolean_t no_ignore,
                   svn_boolean_t ignore_externals,
                   svn_client_ctx_t *ctx,
                   apr_pool_t *pool);


/**
 * Similar to svn_client_status2(), but with @a ignore_externals
 * always set to FALSE, taking the #svn_wc_status_func_t type
 * instead of the #svn_wc_status_func2_t type for @a status_func,
 * and requiring @a *revision to be non-const even though it is
 * treated as constant.
 *
 * @deprecated Provided for backward compatibility with the 1.1 API.
 */
SVN_DEPRECATED
svn_error_t *
svn_client_status(svn_revnum_t *result_rev,
                  const char *path,
                  svn_opt_revision_t *revision,
                  svn_wc_status_func_t status_func,
                  void *status_baton,
                  svn_boolean_t recurse,
                  svn_boolean_t get_all,
                  svn_boolean_t update,
                  svn_boolean_t no_ignore,
                  svn_client_ctx_t *ctx,
                  apr_pool_t *pool);

/** @} */

/**
 * @defgroup Log View information about previous revisions of an object.
 *
 * @{
 */

/**
 * Invoke @a receiver with @a receiver_baton on each log message from
 * each (#svn_opt_revision_range_t *) range in @a revision_ranges in turn,
 * inclusive (but never invoke @a receiver on a given log message more
 * than once).
 *
 * @a targets contains either a URL followed by zero or more relative
 * paths, or 1 working copy path, as <tt>const char *</tt>, for which log
 * messages are desired.  @a receiver is invoked only on messages whose
 * revisions involved a change to some path in @a targets.  @a peg_revision
 * indicates in which revision @a targets are valid.  If @a peg_revision is
 * #svn_opt_revision_unspecified, it defaults to #svn_opt_revision_head
 * for URLs or #svn_opt_revision_working for WC paths.
 *
 * If @a limit is greater than zero only invoke @a receiver on the first
 * @a limit logs.
 *
 * If @a discover_changed_paths is set, then the @c changed_paths and @c
 * changed_paths2 fields in the @c log_entry argument to @a receiver will be
 * populated on each invocation.  @note The @c text_modified and @c
 * props_modified fields of the changed paths structure may have the value
 * #svn_tristate_unknown if the repository does not report that information.
 *
 * If @a strict_node_history is set, copy history (if any exists) will
 * not be traversed while harvesting revision logs for each target.
 *
 * If @a include_merged_revisions is set, log information for revisions
 * which have been merged to @a targets will also be returned.
 *
 * If @a revprops is NULL, retrieve all revision properties; else, retrieve
 * only the revision properties named by the (const char *) array elements
 * (i.e. retrieve none if the array is empty).
 *
 * Use @a pool for any temporary allocation.
 *
 * If @a ctx->notify_func2 is non-NULL, then call @a ctx->notify_func2/baton2
 * with a 'skip' signal on any unversioned targets.
 *
 * @since New in 1.6.
 */
svn_error_t *
svn_client_log5(const apr_array_header_t *targets,
                const svn_opt_revision_t *peg_revision,
                const apr_array_header_t *revision_ranges,
                int limit,
                svn_boolean_t discover_changed_paths,
                svn_boolean_t strict_node_history,
                svn_boolean_t include_merged_revisions,
                const apr_array_header_t *revprops,
                svn_log_entry_receiver_t receiver,
                void *receiver_baton,
                svn_client_ctx_t *ctx,
                apr_pool_t *pool);

/**
 * Similar to svn_client_log5(), but takes explicit start and end parameters
 * instead of an array of revision ranges.
 *
 * @deprecated Provided for compatibility with the 1.5 API.
 * @since New in 1.5.
 */
SVN_DEPRECATED
svn_error_t *
svn_client_log4(const apr_array_header_t *targets,
                const svn_opt_revision_t *peg_revision,
                const svn_opt_revision_t *start,
                const svn_opt_revision_t *end,
                int limit,
                svn_boolean_t discover_changed_paths,
                svn_boolean_t strict_node_history,
                svn_boolean_t include_merged_revisions,
                const apr_array_header_t *revprops,
                svn_log_entry_receiver_t receiver,
                void *receiver_baton,
                svn_client_ctx_t *ctx,
                apr_pool_t *pool);

/**
 * Similar to svn_client_log4(), but using #svn_log_message_receiver_t
 * instead of #svn_log_entry_receiver_t.  Also, @a
 * include_merged_revisions is set to @c FALSE and @a revprops is
 * svn:author, svn:date, and svn:log.
 *
 * @deprecated Provided for compatibility with the 1.4 API.
 * @since New in 1.4.
 */
SVN_DEPRECATED
svn_error_t *
svn_client_log3(const apr_array_header_t *targets,
                const svn_opt_revision_t *peg_revision,
                const svn_opt_revision_t *start,
                const svn_opt_revision_t *end,
                int limit,
                svn_boolean_t discover_changed_paths,
                svn_boolean_t strict_node_history,
                svn_log_message_receiver_t receiver,
                void *receiver_baton,
                svn_client_ctx_t *ctx,
                apr_pool_t *pool);


/**
 * Similar to svn_client_log3(), but with the @c kind field of
 * @a peg_revision set to #svn_opt_revision_unspecified.
 *
 * @par Important:
 * A special case for the revision range HEAD:1, which was present
 * in svn_client_log(), has been removed from svn_client_log2().  Instead, it
 * is expected that callers will specify the range HEAD:0, to avoid a
 * #SVN_ERR_FS_NO_SUCH_REVISION error when invoked against an empty repository
 * (i.e. one not containing a revision 1).
 *
 * @deprecated Provided for compatibility with the 1.3 API.
 * @since New in 1.2.
 */
SVN_DEPRECATED
svn_error_t *
svn_client_log2(const apr_array_header_t *targets,
                const svn_opt_revision_t *start,
                const svn_opt_revision_t *end,
                int limit,
                svn_boolean_t discover_changed_paths,
                svn_boolean_t strict_node_history,
                svn_log_message_receiver_t receiver,
                void *receiver_baton,
                svn_client_ctx_t *ctx,
                apr_pool_t *pool);


/**
 * Similar to svn_client_log2(), but with @a limit set to 0, and the
 * following special case:
 *
 * Special case for repositories at revision 0:
 *
 * If @a start->kind is #svn_opt_revision_head, and @a end->kind is
 * #svn_opt_revision_number && @a end->number is @c 1, then handle an
 * empty (no revisions) repository specially: instead of erroring
 * because requested revision 1 when the highest revision is 0, just
 * invoke @a receiver on revision 0, passing @c NULL for changed paths and
 * empty strings for the author and date.  This is because that
 * particular combination of @a start and @a end usually indicates the
 * common case of log invocation -- the user wants to see all log
 * messages from youngest to oldest, where the oldest commit is
 * revision 1.  That works fine, except when there are no commits in
 * the repository, hence this special case.
 *
 * @deprecated Provided for backward compatibility with the 1.1 API.
 */
SVN_DEPRECATED
svn_error_t *
svn_client_log(const apr_array_header_t *targets,
               const svn_opt_revision_t *start,
               const svn_opt_revision_t *end,
               svn_boolean_t discover_changed_paths,
               svn_boolean_t strict_node_history,
               svn_log_message_receiver_t receiver,
               void *receiver_baton,
               svn_client_ctx_t *ctx,
               apr_pool_t *pool);

/** @} */

/**
 * @defgroup Blame Show modification information about lines in a file.
 *
 * @{
 */

/**
 * Invoke @a receiver with @a receiver_baton on each line-blame item
 * associated with revision @a end of @a path_or_url, using @a start
 * as the default source of all blame.  @a peg_revision indicates in
 * which revision @a path_or_url is valid.  If @a peg_revision->kind
 * is #svn_opt_revision_unspecified, then it defaults to
 * #svn_opt_revision_head for URLs or #svn_opt_revision_working for
 * WC targets.
 *
 * If @a start->kind or @a end->kind is #svn_opt_revision_unspecified,
 * return the error #SVN_ERR_CLIENT_BAD_REVISION.  If either are
 * #svn_opt_revision_working, return the error
 * #SVN_ERR_UNSUPPORTED_FEATURE.  If any of the revisions of @a
 * path_or_url have a binary mime-type, return the error
 * #SVN_ERR_CLIENT_IS_BINARY_FILE, unless @a ignore_mime_type is TRUE,
 * in which case blame information will be generated regardless of the
 * MIME types of the revisions.
 *
 * @a start may resolve to a revision number greater (younger) than @a end
 * only if the server is 1.8.0 or greater (supports
 * #SVN_RA_CAPABILITY_GET_FILE_REVS_REVERSE) and the client is 1.9.0 or
 * newer.
 *
 * Use @a diff_options to determine how to compare different revisions of the
 * target.
 *
 * If @a include_merged_revisions is TRUE, also return data based upon
 * revisions which have been merged to @a path_or_url.
 *
 * Use @a pool for any temporary allocation.
 *
 * @since New in 1.7.
 */
svn_error_t *
svn_client_blame5(const char *path_or_url,
                  const svn_opt_revision_t *peg_revision,
                  const svn_opt_revision_t *start,
                  const svn_opt_revision_t *end,
                  const svn_diff_file_options_t *diff_options,
                  svn_boolean_t ignore_mime_type,
                  svn_boolean_t include_merged_revisions,
                  svn_client_blame_receiver3_t receiver,
                  void *receiver_baton,
                  svn_client_ctx_t *ctx,
                  apr_pool_t *pool);


/**
 * Similar to svn_client_blame5(), but with #svn_client_blame_receiver3_t
 * as the receiver.
 *
 * @deprecated Provided for backwards compatibility with the 1.6 API.
 *
 * @since New in 1.5.
 */
SVN_DEPRECATED
svn_error_t *
svn_client_blame4(const char *path_or_url,
                  const svn_opt_revision_t *peg_revision,
                  const svn_opt_revision_t *start,
                  const svn_opt_revision_t *end,
                  const svn_diff_file_options_t *diff_options,
                  svn_boolean_t ignore_mime_type,
                  svn_boolean_t include_merged_revisions,
                  svn_client_blame_receiver2_t receiver,
                  void *receiver_baton,
                  svn_client_ctx_t *ctx,
                  apr_pool_t *pool);

/**
 * Similar to svn_client_blame4(), but with @a include_merged_revisions set
 * to FALSE, and using a #svn_client_blame_receiver2_t as the receiver.
 *
 * @deprecated Provided for backwards compatibility with the 1.4 API.
 *
 * @since New in 1.4.
 */
SVN_DEPRECATED
svn_error_t *
svn_client_blame3(const char *path_or_url,
                  const svn_opt_revision_t *peg_revision,
                  const svn_opt_revision_t *start,
                  const svn_opt_revision_t *end,
                  const svn_diff_file_options_t *diff_options,
                  svn_boolean_t ignore_mime_type,
                  svn_client_blame_receiver_t receiver,
                  void *receiver_baton,
                  svn_client_ctx_t *ctx,
                  apr_pool_t *pool);

/**
 * Similar to svn_client_blame3(), but with @a diff_options set to
 * default options as returned by svn_diff_file_options_parse() and
 * @a ignore_mime_type set to FALSE.
 *
 * @deprecated Provided for backwards compatibility with the 1.3 API.
 *
 * @since New in 1.2.
 */
SVN_DEPRECATED
svn_error_t *
svn_client_blame2(const char *path_or_url,
                  const svn_opt_revision_t *peg_revision,
                  const svn_opt_revision_t *start,
                  const svn_opt_revision_t *end,
                  svn_client_blame_receiver_t receiver,
                  void *receiver_baton,
                  svn_client_ctx_t *ctx,
                  apr_pool_t *pool);

/**
 * Similar to svn_client_blame2() except that @a peg_revision is always
 * the same as @a end.
 *
 * @deprecated Provided for backward compatibility with the 1.1 API.
 */
SVN_DEPRECATED
svn_error_t *
svn_client_blame(const char *path_or_url,
                 const svn_opt_revision_t *start,
                 const svn_opt_revision_t *end,
                 svn_client_blame_receiver_t receiver,
                 void *receiver_baton,
                 svn_client_ctx_t *ctx,
                 apr_pool_t *pool);

/** @} */

/**
 * @defgroup Diff Generate differences between paths.
 *
 * @{
 */

/**
 * Produce diff output which describes the delta between
 * @a path_or_url1/@a revision1 and @a path_or_url2/@a revision2.  Print
 * the output of the diff to @a outstream, and any errors to @a
 * errstream.  @a path_or_url1 and @a path_or_url2 can be either
 * working-copy paths or URLs.
 *
 * If @a relative_to_dir is not @c NULL, the original path and
 * modified path will have the @a relative_to_dir stripped from the
 * front of the respective paths.  If @a relative_to_dir is @c NULL,
 * paths will not be modified.  If @a relative_to_dir is not
 * @c NULL but @a relative_to_dir is not a parent path of the target,
 * an error is returned. Finally, if @a relative_to_dir is a URL, an
 * error will be returned.
 *
 * If either @a revision1 or @a revision2 has an `unspecified' or
 * unrecognized `kind', return #SVN_ERR_CLIENT_BAD_REVISION.
 *
 * @a path_or_url1 and @a path_or_url2 must both represent the same node
 * kind -- that is, if @a path_or_url1 is a directory, @a path_or_url2
 * must also be, and if @a path_or_url1 is a file, @a path_or_url2 must
 * also be.
 *
 * If @a depth is #svn_depth_infinity, diff fully recursively.
 * Else if it is #svn_depth_immediates, diff the named paths and
 * their file children (if any), and diff properties of
 * subdirectories, but do not descend further into the subdirectories.
 * Else if #svn_depth_files, behave as if for #svn_depth_immediates
 * except don't diff properties of subdirectories.  If
 * #svn_depth_empty, diff exactly the named paths but nothing
 * underneath them.
 *
 * Use @a ignore_ancestry to control whether or not items being
 * diffed will be checked for relatedness first.  Unrelated items
 * are typically transmitted to the editor as a deletion of one thing
 * and the addition of another, but if this flag is TRUE, unrelated
 * items will be diffed as if they were related.
 *
 * If @a no_diff_added is TRUE, then no diff output will be generated
 * on added files.
 *
 * If @a no_diff_deleted is TRUE, then no diff output will be
 * generated on deleted files.
 *
 * If @a show_copies_as_adds is TRUE, then copied files will not be diffed
 * against their copyfrom source, and will appear in the diff output
 * in their entirety, as if they were newly added.
 * ### BUGS: For a repos-repos diff, this is ignored. Instead, a file is
 *     diffed against its copyfrom source iff the file is the diff target
 *     and not if some parent directory is the diff target. For a repos-WC
 *     diff, this is ignored if the file is the diff target.
 *
 * If @a use_git_diff_format is TRUE, then the git's extended diff format
 * will be used.
 * ### Do we need to say more about the format? A reference perhaps?
 *
 * If @a ignore_properties is TRUE, do not show property differences.
 * If @a properties_only is TRUE, show only property changes.
 * The above two options are mutually exclusive. It is an error to set
 * both to TRUE.
 *
 * Generated headers are encoded using @a header_encoding.
 *
 * Diff output will not be generated for binary files, unless @a
 * ignore_content_type is TRUE, in which case diffs will be shown
 * regardless of the content types.
 *
 * @a diff_options (an array of <tt>const char *</tt>) is used to pass
 * additional command line options to the diff processes invoked to compare
 * files. @a diff_options is allowed to be @c NULL, in which case a value
 * for this option might still be obtained from the Subversion configuration
 * file via client context @a ctx.
 *
 * The authentication baton cached in @a ctx is used to communicate with
 * the repository.
 *
 * @a changelists is an array of <tt>const char *</tt> changelist
 * names, used as a restrictive filter on items whose differences are
 * reported; that is, don't generate diffs about any item unless
 * it's a member of one of those changelists.  If @a changelists is
 * empty (or altogether @c NULL), no changelist filtering occurs.
 *
 * @note Changelist filtering only applies to diffs in which at least
 * one side of the diff represents working copy data.
 *
 * @note @a header_encoding doesn't affect headers generated by external
 * diff programs.
 *
 * @note @a relative_to_dir doesn't affect the path index generated by
 * external diff programs.
 *
 * @since New in 1.8.
 */
svn_error_t *
svn_client_diff6(const apr_array_header_t *diff_options,
                 const char *path_or_url1,
                 const svn_opt_revision_t *revision1,
                 const char *path_or_url2,
                 const svn_opt_revision_t *revision2,
                 const char *relative_to_dir,
                 svn_depth_t depth,
                 svn_boolean_t ignore_ancestry,
                 svn_boolean_t no_diff_added,
                 svn_boolean_t no_diff_deleted,
                 svn_boolean_t show_copies_as_adds,
                 svn_boolean_t ignore_content_type,
                 svn_boolean_t ignore_properties,
                 svn_boolean_t properties_only,
                 svn_boolean_t use_git_diff_format,
                 const char *header_encoding,
                 svn_stream_t *outstream,
                 svn_stream_t *errstream,
                 const apr_array_header_t *changelists,
                 svn_client_ctx_t *ctx,
                 apr_pool_t *pool);

/** Similar to svn_client_diff6(), but with @a outfile and @a errfile,
 * instead of @a outstream and @a errstream, and with @a
 * no_diff_added, @a ignore_properties, and @a properties_only always
 * passed as @c FALSE (which means that additions and property changes
 * are always transmitted).
 *
 * @deprecated Provided for backward compatibility with the 1.7 API.
 * @since New in 1.7.
 */
SVN_DEPRECATED
svn_error_t *
svn_client_diff5(const apr_array_header_t *diff_options,
                 const char *path1,
                 const svn_opt_revision_t *revision1,
                 const char *path2,
                 const svn_opt_revision_t *revision2,
                 const char *relative_to_dir,
                 svn_depth_t depth,
                 svn_boolean_t ignore_ancestry,
                 svn_boolean_t no_diff_deleted,
                 svn_boolean_t show_copies_as_adds,
                 svn_boolean_t ignore_content_type,
                 svn_boolean_t use_git_diff_format,
                 const char *header_encoding,
                 apr_file_t *outfile,
                 apr_file_t *errfile,
                 const apr_array_header_t *changelists,
                 svn_client_ctx_t *ctx,
                 apr_pool_t *pool);

/**
 * Similar to svn_client_diff5(), but with @a show_copies_as_adds set to
 * @c FALSE and @a use_git_diff_format set to @c FALSE.
 *
 * @deprecated Provided for backward compatibility with the 1.6 API.
 * @since New in 1.5.
 */
SVN_DEPRECATED
svn_error_t *
svn_client_diff4(const apr_array_header_t *diff_options,
                 const char *path1,
                 const svn_opt_revision_t *revision1,
                 const char *path2,
                 const svn_opt_revision_t *revision2,
                 const char *relative_to_dir,
                 svn_depth_t depth,
                 svn_boolean_t ignore_ancestry,
                 svn_boolean_t no_diff_deleted,
                 svn_boolean_t ignore_content_type,
                 const char *header_encoding,
                 apr_file_t *outfile,
                 apr_file_t *errfile,
                 const apr_array_header_t *changelists,
                 svn_client_ctx_t *ctx,
                 apr_pool_t *pool);

/**
 * Similar to svn_client_diff4(), but with @a changelists passed as @c
 * NULL, and @a depth set according to @a recurse: if @a recurse is
 * TRUE, set @a depth to #svn_depth_infinity, if @a recurse is
 * FALSE, set @a depth to #svn_depth_empty.
 *
 * @deprecated Provided for backward compatibility with the 1.4 API.
 * @since New in 1.3.
 */
SVN_DEPRECATED
svn_error_t *
svn_client_diff3(const apr_array_header_t *diff_options,
                 const char *path1,
                 const svn_opt_revision_t *revision1,
                 const char *path2,
                 const svn_opt_revision_t *revision2,
                 svn_boolean_t recurse,
                 svn_boolean_t ignore_ancestry,
                 svn_boolean_t no_diff_deleted,
                 svn_boolean_t ignore_content_type,
                 const char *header_encoding,
                 apr_file_t *outfile,
                 apr_file_t *errfile,
                 svn_client_ctx_t *ctx,
                 apr_pool_t *pool);


/**
 * Similar to svn_client_diff3(), but with @a header_encoding set to
 * @c APR_LOCALE_CHARSET.
 *
 * @deprecated Provided for backward compatibility with the 1.2 API.
 * @since New in 1.2.
 */
SVN_DEPRECATED
svn_error_t *
svn_client_diff2(const apr_array_header_t *diff_options,
                 const char *path1,
                 const svn_opt_revision_t *revision1,
                 const char *path2,
                 const svn_opt_revision_t *revision2,
                 svn_boolean_t recurse,
                 svn_boolean_t ignore_ancestry,
                 svn_boolean_t no_diff_deleted,
                 svn_boolean_t ignore_content_type,
                 apr_file_t *outfile,
                 apr_file_t *errfile,
                 svn_client_ctx_t *ctx,
                 apr_pool_t *pool);

/**
 * Similar to svn_client_diff2(), but with @a ignore_content_type
 * always set to FALSE.
 *
 * @deprecated Provided for backward compatibility with the 1.1 API.
 */
SVN_DEPRECATED
svn_error_t *
svn_client_diff(const apr_array_header_t *diff_options,
                const char *path1,
                const svn_opt_revision_t *revision1,
                const char *path2,
                const svn_opt_revision_t *revision2,
                svn_boolean_t recurse,
                svn_boolean_t ignore_ancestry,
                svn_boolean_t no_diff_deleted,
                apr_file_t *outfile,
                apr_file_t *errfile,
                svn_client_ctx_t *ctx,
                apr_pool_t *pool);

/**
 * Produce diff output which describes the delta between the filesystem
 * object @a path_or_url in peg revision @a peg_revision, as it changed
 * between @a start_revision and @a end_revision.  @a path_or_url can
 * be either a working-copy path or URL.
 *
 * If @a peg_revision is #svn_opt_revision_unspecified, behave
 * identically to svn_client_diff6(), using @a path_or_url for both of that
 * function's @a path_or_url1 and @a path_or_url2 arguments.
 *
 * All other options are handled identically to svn_client_diff6().
 *
 * @since New in 1.8.
 */
svn_error_t *
svn_client_diff_peg6(const apr_array_header_t *diff_options,
                     const char *path_or_url,
                     const svn_opt_revision_t *peg_revision,
                     const svn_opt_revision_t *start_revision,
                     const svn_opt_revision_t *end_revision,
                     const char *relative_to_dir,
                     svn_depth_t depth,
                     svn_boolean_t ignore_ancestry,
                     svn_boolean_t no_diff_added,
                     svn_boolean_t no_diff_deleted,
                     svn_boolean_t show_copies_as_adds,
                     svn_boolean_t ignore_content_type,
                     svn_boolean_t ignore_properties,
                     svn_boolean_t properties_only,
                     svn_boolean_t use_git_diff_format,
                     const char *header_encoding,
                     svn_stream_t *outstream,
                     svn_stream_t *errstream,
                     const apr_array_header_t *changelists,
                     svn_client_ctx_t *ctx,
                     apr_pool_t *pool);

/** Similar to svn_client_diff6_peg6(), but with @a outfile and @a errfile,
 * instead of @a outstream and @a errstream, and with @a
 * no_diff_added, @a ignore_properties, and @a properties_only always
 * passed as @c FALSE (which means that additions and property changes
 * are always transmitted).
 *
 * @deprecated Provided for backward compatibility with the 1.7 API.
 * @since New in 1.7.
 */
SVN_DEPRECATED
svn_error_t *
svn_client_diff_peg5(const apr_array_header_t *diff_options,
                     const char *path,
                     const svn_opt_revision_t *peg_revision,
                     const svn_opt_revision_t *start_revision,
                     const svn_opt_revision_t *end_revision,
                     const char *relative_to_dir,
                     svn_depth_t depth,
                     svn_boolean_t ignore_ancestry,
                     svn_boolean_t no_diff_deleted,
                     svn_boolean_t show_copies_as_adds,
                     svn_boolean_t ignore_content_type,
                     svn_boolean_t use_git_diff_format,
                     const char *header_encoding,
                     apr_file_t *outfile,
                     apr_file_t *errfile,
                     const apr_array_header_t *changelists,
                     svn_client_ctx_t *ctx,
                     apr_pool_t *pool);

/**
 * Similar to svn_client_diff_peg5(), but with @a show_copies_as_adds set to
 * @c FALSE and @a use_git_diff_format set to @c FALSE.
 *
 * @since New in 1.5.
 * @deprecated Provided for backward compatibility with the 1.6 API.
 */
SVN_DEPRECATED
svn_error_t *
svn_client_diff_peg4(const apr_array_header_t *diff_options,
                     const char *path,
                     const svn_opt_revision_t *peg_revision,
                     const svn_opt_revision_t *start_revision,
                     const svn_opt_revision_t *end_revision,
                     const char *relative_to_dir,
                     svn_depth_t depth,
                     svn_boolean_t ignore_ancestry,
                     svn_boolean_t no_diff_deleted,
                     svn_boolean_t ignore_content_type,
                     const char *header_encoding,
                     apr_file_t *outfile,
                     apr_file_t *errfile,
                     const apr_array_header_t *changelists,
                     svn_client_ctx_t *ctx,
                     apr_pool_t *pool);

/**
 * Similar to svn_client_diff_peg4(), but with @a changelists passed
 * as @c NULL, and @a depth set according to @a recurse: if @a recurse
 * is TRUE, set @a depth to #svn_depth_infinity, if @a recurse is
 * FALSE, set @a depth to #svn_depth_files.
 *
 * @deprecated Provided for backward compatibility with the 1.4 API.
 * @since New in 1.3.
 */
SVN_DEPRECATED
svn_error_t *
svn_client_diff_peg3(const apr_array_header_t *diff_options,
                     const char *path,
                     const svn_opt_revision_t *peg_revision,
                     const svn_opt_revision_t *start_revision,
                     const svn_opt_revision_t *end_revision,
                     svn_boolean_t recurse,
                     svn_boolean_t ignore_ancestry,
                     svn_boolean_t no_diff_deleted,
                     svn_boolean_t ignore_content_type,
                     const char *header_encoding,
                     apr_file_t *outfile,
                     apr_file_t *errfile,
                     svn_client_ctx_t *ctx,
                     apr_pool_t *pool);

/**
 * Similar to svn_client_diff_peg3(), but with @a header_encoding set to
 * @c APR_LOCALE_CHARSET.
 *
 * @deprecated Provided for backward compatibility with the 1.2 API.
 * @since New in 1.2.
 */
SVN_DEPRECATED
svn_error_t *
svn_client_diff_peg2(const apr_array_header_t *diff_options,
                     const char *path,
                     const svn_opt_revision_t *peg_revision,
                     const svn_opt_revision_t *start_revision,
                     const svn_opt_revision_t *end_revision,
                     svn_boolean_t recurse,
                     svn_boolean_t ignore_ancestry,
                     svn_boolean_t no_diff_deleted,
                     svn_boolean_t ignore_content_type,
                     apr_file_t *outfile,
                     apr_file_t *errfile,
                     svn_client_ctx_t *ctx,
                     apr_pool_t *pool);

/**
 * Similar to svn_client_diff_peg2(), but with @a ignore_content_type
 * always set to FALSE.
 *
 * @since New in 1.1.
 * @deprecated Provided for backward compatibility with the 1.1 API.
 */
SVN_DEPRECATED
svn_error_t *
svn_client_diff_peg(const apr_array_header_t *diff_options,
                    const char *path,
                    const svn_opt_revision_t *peg_revision,
                    const svn_opt_revision_t *start_revision,
                    const svn_opt_revision_t *end_revision,
                    svn_boolean_t recurse,
                    svn_boolean_t ignore_ancestry,
                    svn_boolean_t no_diff_deleted,
                    apr_file_t *outfile,
                    apr_file_t *errfile,
                    svn_client_ctx_t *ctx,
                    apr_pool_t *pool);

/**
 * Produce a diff summary which lists the changed items between
 * @a path_or_url1/@a revision1 and @a path_or_url2/@a revision2 without
 * creating text deltas. @a path_or_url1 and @a path_or_url2 can be
 * either working-copy paths or URLs.
 *
 * The function may report false positives if @a ignore_ancestry is false,
 * since a file might have been modified between two revisions, but still
 * have the same contents.
 *
 * Calls @a summarize_func with @a summarize_baton for each difference
 * with a #svn_client_diff_summarize_t structure describing the difference.
 *
 * See svn_client_diff6() for a description of the other parameters.
 *
 * @since New in 1.5.
 */
svn_error_t *
svn_client_diff_summarize2(const char *path_or_url1,
                           const svn_opt_revision_t *revision1,
                           const char *path_or_url2,
                           const svn_opt_revision_t *revision2,
                           svn_depth_t depth,
                           svn_boolean_t ignore_ancestry,
                           const apr_array_header_t *changelists,
                           svn_client_diff_summarize_func_t summarize_func,
                           void *summarize_baton,
                           svn_client_ctx_t *ctx,
                           apr_pool_t *pool);

/**
 * Similar to svn_client_diff_summarize2(), but with @a changelists
 * passed as @c NULL, and @a depth set according to @a recurse: if @a
 * recurse is TRUE, set @a depth to #svn_depth_infinity, if @a
 * recurse is FALSE, set @a depth to #svn_depth_files.
 *
 * @deprecated Provided for backward compatibility with the 1.4 API.
 *
 * @since New in 1.4.
 */
SVN_DEPRECATED
svn_error_t *
svn_client_diff_summarize(const char *path1,
                          const svn_opt_revision_t *revision1,
                          const char *path2,
                          const svn_opt_revision_t *revision2,
                          svn_boolean_t recurse,
                          svn_boolean_t ignore_ancestry,
                          svn_client_diff_summarize_func_t summarize_func,
                          void *summarize_baton,
                          svn_client_ctx_t *ctx,
                          apr_pool_t *pool);

/**
 * Produce a diff summary which lists the changed items between the
 * filesystem object @a path_or_url in peg revision @a peg_revision, as it
 * changed between @a start_revision and @a end_revision. @a path_or_url can
 * be either a working-copy path or URL.
 *
 * If @a peg_revision is #svn_opt_revision_unspecified, behave
 * identically to svn_client_diff_summarize2(), using @a path_or_url for
 * both of that function's @a path_or_url1 and @a path_or_url2 arguments.
 *
 * The function may report false positives if @a ignore_ancestry is false,
 * as described in the documentation for svn_client_diff_summarize2().
 *
 * Call @a summarize_func with @a summarize_baton for each difference
 * with a #svn_client_diff_summarize_t structure describing the difference.
 *
 * See svn_client_diff_peg5() for a description of the other parameters.
 *
 * @since New in 1.5.
 */
svn_error_t *
svn_client_diff_summarize_peg2(const char *path_or_url,
                               const svn_opt_revision_t *peg_revision,
                               const svn_opt_revision_t *start_revision,
                               const svn_opt_revision_t *end_revision,
                               svn_depth_t depth,
                               svn_boolean_t ignore_ancestry,
                               const apr_array_header_t *changelists,
                               svn_client_diff_summarize_func_t summarize_func,
                               void *summarize_baton,
                               svn_client_ctx_t *ctx,
                               apr_pool_t *pool);

/**
 * Similar to svn_client_diff_summarize_peg2(), but with @a
 * changelists passed as @c NULL, and @a depth set according to @a
 * recurse: if @a recurse is TRUE, set @a depth to
 * #svn_depth_infinity, if @a recurse is FALSE, set @a depth to
 * #svn_depth_files.
 *
 * @deprecated Provided for backward compatibility with the 1.4 API.
 *
 * @since New in 1.4.
 */
SVN_DEPRECATED
svn_error_t *
svn_client_diff_summarize_peg(const char *path,
                              const svn_opt_revision_t *peg_revision,
                              const svn_opt_revision_t *start_revision,
                              const svn_opt_revision_t *end_revision,
                              svn_boolean_t recurse,
                              svn_boolean_t ignore_ancestry,
                              svn_client_diff_summarize_func_t summarize_func,
                              void *summarize_baton,
                              svn_client_ctx_t *ctx,
                              apr_pool_t *pool);

/** @} */

/**
 * @defgroup Merge Merge changes between branches.
 *
 * @{
 */

/** Get information about the state of merging between two branches.
 *
 * The source is specified by @a source_path_or_url at @a source_revision.
 * The target is specified by @a target_path_or_url at @a target_revision,
 * which refers to either a WC or a repository location.
 *
 * Set @a *needs_reintegration to true if an automatic merge from source
 * to target would be a reintegration merge: that is, if the last automatic
 * merge was in the opposite direction; or to false otherwise.
 *
 * Set @a *yca_url, @a *yca_rev, @a *base_url, @a *base_rev, @a *right_url,
 * @a *right_rev, @a *target_url, @a *target_rev to the repository locations
 * of, respectively: the youngest common ancestor of the branches, the base
 * chosen for 3-way merge, the right-hand side of the source diff, and the
 * target.
 *
 * Set @a repos_root_url to the URL of the repository root.  This is a
 * common prefix of all four URL outputs.
 *
 * Allocate the results in @a result_pool.  Any of the output pointers may
 * be NULL if not wanted.
 *
 * @since New in 1.8.
 */
svn_error_t *
svn_client_get_merging_summary(svn_boolean_t *needs_reintegration,
                               const char **yca_url, svn_revnum_t *yca_rev,
                               const char **base_url, svn_revnum_t *base_rev,
                               const char **right_url, svn_revnum_t *right_rev,
                               const char **target_url, svn_revnum_t *target_rev,
                               const char **repos_root_url,
                               const char *source_path_or_url,
                               const svn_opt_revision_t *source_revision,
                               const char *target_path_or_url,
                               const svn_opt_revision_t *target_revision,
                               svn_client_ctx_t *ctx,
                               apr_pool_t *result_pool,
                               apr_pool_t *scratch_pool);


/** Merge changes from @a source1/@a revision1 to @a source2/@a revision2 into
 * the working-copy path @a target_wcpath.
 *
 * @a source1 and @a source2 are either URLs that refer to entries in the
 * repository, or paths to entries in the working copy.
 *
 * By "merging", we mean:  apply file differences using
 * svn_wc_merge(), and schedule additions & deletions when appropriate.
 *
 * @a source1 and @a source2 must both represent the same node kind -- that
 * is, if @a source1 is a directory, @a source2 must also be, and if @a source1
 * is a file, @a source2 must also be.
 *
 * If either @a revision1 or @a revision2 has an `unspecified' or
 * unrecognized `kind', return #SVN_ERR_CLIENT_BAD_REVISION.
 *
 * If @a depth is #svn_depth_infinity, merge fully recursively.
 * Else if #svn_depth_immediates, merge changes at most to files
 * that are immediate children of @a target_wcpath and to directory
 * properties of @a target_wcpath and its immediate subdirectory children.
 * Else if #svn_depth_files, merge at most to immediate file
 * children of @a target_wcpath and to @a target_wcpath itself.
 * Else if #svn_depth_empty, apply changes only to @a target_wcpath
 * (i.e., directory property changes only)
 *
 * If @a depth is #svn_depth_unknown, use the depth of @a target_wcpath.
 *
 * If @a ignore_mergeinfo is true, disable merge tracking, by treating the
 * two sources as unrelated even if they actually have a common ancestor.
 *
 * If @a diff_ignore_ancestry is true, diff unrelated nodes as if related:
 * that is, diff the 'left' and 'right' versions of a node as if they were
 * related (if they are the same kind) even if they are not related.
 * Otherwise, diff unrelated items as a deletion of one thing and the
 * addition of another.
 *
 * If @a force_delete is false and the merge involves deleting a file whose
 * content differs from the source-left version, or a locally modified
 * directory, or an unversioned item, then the operation will fail.  If
 * @a force_delete is true then all such items will be deleted.
 *
 * @a merge_options (an array of <tt>const char *</tt>), if non-NULL,
 * is used to pass additional command line arguments to the merge
 * processes (internal or external).  @see
 * svn_diff_file_options_parse().
 *
 * If @a ctx->notify_func2 is non-NULL, then call @a ctx->notify_func2 with @a
 * ctx->notify_baton2 once for each merged target, passing the target's local
 * path.
 *
 * If @a record_only is TRUE, the merge is performed, but is limited only to
 * mergeinfo property changes on existing paths in @a target_wcpath.
 *
 * If @a dry_run is TRUE, the merge is carried out, and full notification
 * feedback is provided, but the working copy is not modified.
 *
 * If allow_mixed_rev is @c FALSE, and @a merge_target is a mixed-revision
 * working copy, raise @c SVN_ERR_CLIENT_MERGE_UPDATE_REQUIRED.
 * Because users rarely intend to merge into mixed-revision working copies,
 * it is recommended to set this parameter to FALSE by default unless the
 * user has explicitly requested a merge into a mixed-revision working copy.
 *
 * The authentication baton cached in @a ctx is used to communicate with the
 * repository.
 *
 * @since New in 1.8.
 */
svn_error_t *
svn_client_merge5(const char *source1,
                  const svn_opt_revision_t *revision1,
                  const char *source2,
                  const svn_opt_revision_t *revision2,
                  const char *target_wcpath,
                  svn_depth_t depth,
                  svn_boolean_t ignore_mergeinfo,
                  svn_boolean_t diff_ignore_ancestry,
                  svn_boolean_t force_delete,
                  svn_boolean_t record_only,
                  svn_boolean_t dry_run,
                  svn_boolean_t allow_mixed_rev,
                  const apr_array_header_t *merge_options,
                  svn_client_ctx_t *ctx,
                  apr_pool_t *pool);

/**
 * Similar to svn_client_merge5(), but the single @a ignore_ancestry
 * parameter maps to both @c ignore_mergeinfo and @c diff_ignore_ancestry.
 *
 * @deprecated Provided for backward compatibility with the 1.7 API.
 * @since New in 1.7.
 */
SVN_DEPRECATED
svn_error_t *
svn_client_merge4(const char *source1,
                  const svn_opt_revision_t *revision1,
                  const char *source2,
                  const svn_opt_revision_t *revision2,
                  const char *target_wcpath,
                  svn_depth_t depth,
                  svn_boolean_t ignore_ancestry,
                  svn_boolean_t force_delete,
                  svn_boolean_t record_only,
                  svn_boolean_t dry_run,
                  svn_boolean_t allow_mixed_rev,
                  const apr_array_header_t *merge_options,
                  svn_client_ctx_t *ctx,
                  apr_pool_t *pool);

/**
 * Similar to svn_client_merge4(), but with @a allow_mixed_rev set to
 * @c TRUE.  The @a force parameter maps to the @c force_delete parameter
 * of svn_client_merge4().
 *
 * @deprecated Provided for backward compatibility with the 1.6 API.
 *
 * @since New in 1.5.
 */
SVN_DEPRECATED
svn_error_t *
svn_client_merge3(const char *source1,
                  const svn_opt_revision_t *revision1,
                  const char *source2,
                  const svn_opt_revision_t *revision2,
                  const char *target_wcpath,
                  svn_depth_t depth,
                  svn_boolean_t ignore_ancestry,
                  svn_boolean_t force,
                  svn_boolean_t record_only,
                  svn_boolean_t dry_run,
                  const apr_array_header_t *merge_options,
                  svn_client_ctx_t *ctx,
                  apr_pool_t *pool);

/**
 * Similar to svn_client_merge3(), but with @a record_only set to @c
 * FALSE, and @a depth set according to @a recurse: if @a recurse is
 * TRUE, set @a depth to #svn_depth_infinity, if @a recurse is
 * FALSE, set @a depth to #svn_depth_files.
 *
 * @deprecated Provided for backward compatibility with the 1.4 API.
 *
 * @since New in 1.4.
 */
SVN_DEPRECATED
svn_error_t *
svn_client_merge2(const char *source1,
                  const svn_opt_revision_t *revision1,
                  const char *source2,
                  const svn_opt_revision_t *revision2,
                  const char *target_wcpath,
                  svn_boolean_t recurse,
                  svn_boolean_t ignore_ancestry,
                  svn_boolean_t force,
                  svn_boolean_t dry_run,
                  const apr_array_header_t *merge_options,
                  svn_client_ctx_t *ctx,
                  apr_pool_t *pool);


/**
 * Similar to svn_client_merge2(), but with @a merge_options set to NULL.
 *
 * @deprecated Provided for backwards compatibility with the 1.3 API.
 */
SVN_DEPRECATED
svn_error_t *
svn_client_merge(const char *source1,
                 const svn_opt_revision_t *revision1,
                 const char *source2,
                 const svn_opt_revision_t *revision2,
                 const char *target_wcpath,
                 svn_boolean_t recurse,
                 svn_boolean_t ignore_ancestry,
                 svn_boolean_t force,
                 svn_boolean_t dry_run,
                 svn_client_ctx_t *ctx,
                 apr_pool_t *pool);


/**
 * Perform a reintegration merge of @a source_path_or_url at @a source_peg_revision
 * into @a target_wcpath.
 * @a target_wcpath must be a single-revision, #svn_depth_infinity,
 * pristine, unswitched working copy -- in other words, it must
 * reflect a single revision tree, the "target".  The mergeinfo on @a
 * source_path_or_url must reflect that all of the target has been merged into it.
 * Then this behaves like a merge with svn_client_merge5() from the
 * target's URL to the source.
 *
 * All other options are handled identically to svn_client_merge5().
 * The depth of the merge is always #svn_depth_infinity.
 *
 * @since New in 1.5.
 * @deprecated Provided for backwards compatibility with the 1.7 API.
 */
SVN_DEPRECATED
svn_error_t *
svn_client_merge_reintegrate(const char *source_path_or_url,
                             const svn_opt_revision_t *source_peg_revision,
                             const char *target_wcpath,
                             svn_boolean_t dry_run,
                             const apr_array_header_t *merge_options,
                             svn_client_ctx_t *ctx,
                             apr_pool_t *pool);

/**
 * Merge changes from the source branch identified by
 * @a source_path_or_url in peg revision @a source_peg_revision,
 * into the target branch working copy at @a target_wcpath.
 *
 * If @a ranges_to_merge is NULL then perform an automatic merge of
 * all the eligible changes up to @a source_peg_revision.  If the merge
 * required is a reintegrate merge, then return an error if the WC has
 * mixed revisions, local modifications and/or switched subtrees; if
 * the merge is determined to be of the non-reintegrate kind, then
 * return an error if @a allow_mixed_rev is false and the WC contains
 * mixed revisions.
 *
 * If @a ranges_to_merge is not NULL then merge the changes specified
 * by the revision ranges in @a ranges_to_merge, or, when honouring
 * mergeinfo, only the eligible parts of those revision ranges.
 * @a ranges_to_merge is an array of <tt>svn_opt_revision_range_t
 * *</tt> ranges.  These ranges may describe additive and/or
 * subtractive merge ranges, they may overlap fully or partially,
 * and/or they may partially or fully negate each other.  This
 * rangelist is not required to be sorted.  If any revision in the
 * list of provided ranges has an `unspecified' or unrecognized
 * `kind', return #SVN_ERR_CLIENT_BAD_REVISION.
 *
 * If @a ranges_to_merge is an empty array, then do nothing.
 *
 * All other options are handled identically to svn_client_merge5().
 *
 * @since New in 1.8.
 */
svn_error_t *
svn_client_merge_peg5(const char *source_path_or_url,
                      const apr_array_header_t *ranges_to_merge,
                      const svn_opt_revision_t *source_peg_revision,
                      const char *target_wcpath,
                      svn_depth_t depth,
                      svn_boolean_t ignore_mergeinfo,
                      svn_boolean_t diff_ignore_ancestry,
                      svn_boolean_t force_delete,
                      svn_boolean_t record_only,
                      svn_boolean_t dry_run,
                      svn_boolean_t allow_mixed_rev,
                      const apr_array_header_t *merge_options,
                      svn_client_ctx_t *ctx,
                      apr_pool_t *pool);

/**
 * Similar to svn_client_merge_peg5(), but automatic merge is not available
 * (@a ranges_to_merge must not be NULL), and the single @a ignore_ancestry
 * parameter maps to both @c ignore_mergeinfo and @c diff_ignore_ancestry.
 *
 * @deprecated Provided for backward compatibility with the 1.7 API.
 * @since New in 1.7.
 */
SVN_DEPRECATED
svn_error_t *
svn_client_merge_peg4(const char *source_path_or_url,
                      const apr_array_header_t *ranges_to_merge,
                      const svn_opt_revision_t *source_peg_revision,
                      const char *target_wcpath,
                      svn_depth_t depth,
                      svn_boolean_t ignore_ancestry,
                      svn_boolean_t force_delete,
                      svn_boolean_t record_only,
                      svn_boolean_t dry_run,
                      svn_boolean_t allow_mixed_rev,
                      const apr_array_header_t *merge_options,
                      svn_client_ctx_t *ctx,
                      apr_pool_t *pool);

/**
 * Similar to svn_client_merge_peg4(), but with @a allow_mixed_rev set to
 * @c TRUE.  The @a force parameter maps to the @c force_delete parameter
 * of svn_client_merge_peg4().
 *
 * @deprecated Provided for backward compatibility with the 1.6 API.
 *
 * @since New in 1.5.
 */
SVN_DEPRECATED
svn_error_t *
svn_client_merge_peg3(const char *source,
                      const apr_array_header_t *ranges_to_merge,
                      const svn_opt_revision_t *peg_revision,
                      const char *target_wcpath,
                      svn_depth_t depth,
                      svn_boolean_t ignore_ancestry,
                      svn_boolean_t force,
                      svn_boolean_t record_only,
                      svn_boolean_t dry_run,
                      const apr_array_header_t *merge_options,
                      svn_client_ctx_t *ctx,
                      apr_pool_t *pool);

/**
 * Similar to svn_client_merge_peg3(), but with @a record_only set to
 * @c FALSE, and @a depth set according to @a recurse: if @a recurse
 * is TRUE, set @a depth to #svn_depth_infinity, if @a recurse is
 * FALSE, set @a depth to #svn_depth_files.
 *
 * @deprecated Provided for backwards compatibility with the 1.4 API.
 *
 * @since New in 1.4.
 */
SVN_DEPRECATED
svn_error_t *
svn_client_merge_peg2(const char *source,
                      const svn_opt_revision_t *revision1,
                      const svn_opt_revision_t *revision2,
                      const svn_opt_revision_t *peg_revision,
                      const char *target_wcpath,
                      svn_boolean_t recurse,
                      svn_boolean_t ignore_ancestry,
                      svn_boolean_t force,
                      svn_boolean_t dry_run,
                      const apr_array_header_t *merge_options,
                      svn_client_ctx_t *ctx,
                      apr_pool_t *pool);

/**
 * Similar to svn_client_merge_peg2(), but with @a merge_options set to
 * NULL.
 *
 * @deprecated Provided for backwards compatibility with the 1.3 API.
 *
 * @since New in 1.1.
 */
SVN_DEPRECATED
svn_error_t *
svn_client_merge_peg(const char *source,
                     const svn_opt_revision_t *revision1,
                     const svn_opt_revision_t *revision2,
                     const svn_opt_revision_t *peg_revision,
                     const char *target_wcpath,
                     svn_boolean_t recurse,
                     svn_boolean_t ignore_ancestry,
                     svn_boolean_t force,
                     svn_boolean_t dry_run,
                     svn_client_ctx_t *ctx,
                     apr_pool_t *pool);


/** Set @a suggestions to an ordered array of @c const char *
 * potential merge sources (expressed as full repository URLs) for @a
 * path_or_url at @a peg_revision.  @a path_or_url is a working copy
 * path or repository URL.  @a ctx is a context used for
 * authentication in the repository case.  Use @a pool for all
 * allocations.
 *
 * @since New in 1.5.
 */
svn_error_t *
svn_client_suggest_merge_sources(apr_array_header_t **suggestions,
                                 const char *path_or_url,
                                 const svn_opt_revision_t *peg_revision,
                                 svn_client_ctx_t *ctx,
                                 apr_pool_t *pool);


/**
 * Get the mergeinfo for a single target node (ignoring any subtrees).
 *
 * Set @a *mergeinfo to a hash mapping <tt>const char *</tt> merge source
 * URLs to <tt>svn_rangelist_t *</tt> rangelists describing the ranges which
 * have been merged into @a path_or_url as of @a peg_revision, per
 * @a path_or_url's explicit mergeinfo or inherited mergeinfo if no
 * explicit mergeinfo if found.  If no explicit or inherited mergeinfo
 * is found, then set @a *mergeinfo to NULL.
 *
 * Use @a pool for all necessary allocations.
 *
 * If the server doesn't support retrieval of mergeinfo (which will
 * never happen for file:// URLs), return an
 * #SVN_ERR_UNSUPPORTED_FEATURE error.
 *
 * @note Unlike most APIs which deal with mergeinfo, this one returns
 * data where the keys of the hash are absolute repository URLs rather
 * than repository filesystem paths.
 *
 * @since New in 1.5.
 */
svn_error_t *
svn_client_mergeinfo_get_merged(apr_hash_t **mergeinfo,
                                const char *path_or_url,
                                const svn_opt_revision_t *peg_revision,
                                svn_client_ctx_t *ctx,
                                apr_pool_t *pool);


/**
 * Describe the revisions that either have or have not been merged from
 * one source branch (or subtree) into another.
 *
 * If @a finding_merged is TRUE, then drive log entry callbacks
 * @a receiver / @a receiver_baton with the revisions merged from
 * @a source_path_or_url (as of @a source_peg_revision) into
 * @a target_path_or_url (as of @a target_peg_revision).  If @a
 * finding_merged is FALSE then find the revisions eligible for merging.
 *
 * If both @a source_start_revision and @a source_end_revision are
 * unspecified (that is, of kind @c svn_opt_revision_unspecified),
 * @a receiver will be called the requested revisions from 0 to
 * @a source_peg_revision and in that order (that is, oldest to
 * youngest).  Otherwise, both @a source_start_revision and
 * @a source_end_revision must be specified, which has two effects:
 *
 *   - @a receiver will be called only with revisions which fall
 *     within range of @a source_start_revision to
 *     @a source_end_revision, inclusive, and
 *
 *   - those revisions will be ordered in the same "direction" as the
 *     walk from @a source_start_revision to @a source_end_revision.
 *     (If @a source_start_revision is the younger of the two, @a
 *     receiver will be called with revisions in youngest-to-oldest
 *     order; otherwise, the reverse occurs.)
 *
 * If @a depth is #svn_depth_empty consider only the explicit or
 * inherited mergeinfo on @a target_path_or_url when calculating merged
 * revisions from @a source_path_or_url.  If @a depth is #svn_depth_infinity
 * then also consider the explicit subtree mergeinfo under @a
 * target_path_or_url.
 * If a depth other than #svn_depth_empty or #svn_depth_infinity is
 * requested then return a #SVN_ERR_UNSUPPORTED_FEATURE error.
 *
 * In addition to the behavior of @a discover_changed_paths described in
 * svn_client_log5(), if set to TRUE it enables detection of sub-tree
 * merges that are complete but can't be detected as complete without
 * access to the changed paths.  Sub-tree merges detected as complete will
 * be included if @a finding_merged is TRUE or filtered if @a finding_merged
 * is FALSE.
 *
 * @a revprops is the same as for svn_client_log5().  Use @a scratch_pool for
 * all temporary allocations.
 *
 * @a ctx is a context used for authentication.
 *
 * If the server doesn't support retrieval of mergeinfo, return an
 * #SVN_ERR_UNSUPPORTED_FEATURE error.
 *
 * @since New in 1.8.
 */
svn_error_t *
svn_client_mergeinfo_log2(svn_boolean_t finding_merged,
                          const char *target_path_or_url,
                          const svn_opt_revision_t *target_peg_revision,
                          const char *source_path_or_url,
                          const svn_opt_revision_t *source_peg_revision,
                          const svn_opt_revision_t *source_start_revision,
                          const svn_opt_revision_t *source_end_revision,
                          svn_log_entry_receiver_t receiver,
                          void *receiver_baton,
                          svn_boolean_t discover_changed_paths,
                          svn_depth_t depth,
                          const apr_array_header_t *revprops,
                          svn_client_ctx_t *ctx,
                          apr_pool_t *scratch_pool);

/**
 * Similar to svn_client_mergeinfo_log2(), but with @a source_start_revision
 * and @a source_end_revision always of kind @c svn_opt_revision_unspecified;
 *
 * @deprecated Provided for backwards compatibility with the 1.7 API.
 * @since New in 1.7.
 */
SVN_DEPRECATED
svn_error_t *
svn_client_mergeinfo_log(svn_boolean_t finding_merged,
                         const char *target_path_or_url,
                         const svn_opt_revision_t *target_peg_revision,
                         const char *source_path_or_url,
                         const svn_opt_revision_t *source_peg_revision,
                         svn_log_entry_receiver_t receiver,
                         void *receiver_baton,
                         svn_boolean_t discover_changed_paths,
                         svn_depth_t depth,
                         const apr_array_header_t *revprops,
                         svn_client_ctx_t *ctx,
                         apr_pool_t *scratch_pool);

/**
 * Similar to svn_client_mergeinfo_log(), but finds only merged revisions
 * and always operates at @a depth #svn_depth_empty.
 *
 * @deprecated Provided for backwards compatibility with the 1.6 API. Use
 * svn_client_mergeinfo_log() instead.
 * @since New in 1.5.
 */
SVN_DEPRECATED
svn_error_t *
svn_client_mergeinfo_log_merged(const char *path_or_url,
                                const svn_opt_revision_t *peg_revision,
                                const char *merge_source_path_or_url,
                                const svn_opt_revision_t *src_peg_revision,
                                svn_log_entry_receiver_t receiver,
                                void *receiver_baton,
                                svn_boolean_t discover_changed_paths,
                                const apr_array_header_t *revprops,
                                svn_client_ctx_t *ctx,
                                apr_pool_t *pool);

/**
 * Similar to svn_client_mergeinfo_log(), but finds only eligible revisions
 * and always operates at @a depth #svn_depth_empty.
 *
 * @deprecated Provided for backwards compatibility with the 1.6 API. Use
 * svn_client_mergeinfo_log() instead.
 * @since New in 1.5.
 */
SVN_DEPRECATED
svn_error_t *
svn_client_mergeinfo_log_eligible(const char *path_or_url,
                                  const svn_opt_revision_t *peg_revision,
                                  const char *merge_source_path_or_url,
                                  const svn_opt_revision_t *src_peg_revision,
                                  svn_log_entry_receiver_t receiver,
                                  void *receiver_baton,
                                  svn_boolean_t discover_changed_paths,
                                  const apr_array_header_t *revprops,
                                  svn_client_ctx_t *ctx,
                                  apr_pool_t *pool);

/** @} */

/**
 * @defgroup Cleanup Cleanup an abnormally terminated working copy.
 *
 * @{
 */

/** Recursively vacuum a working copy directory @a dir_abspath,
 * removing unnecessary data.
 *
 * If @a include_externals is @c TRUE, recurse into externals and vacuum them
 * as well.
 *
 * If @a remove_unversioned_items is @c TRUE, remove unversioned items
 * in @a dir_abspath after successful working copy cleanup.
 * If @a remove_ignored_items is @c TRUE, remove ignored unversioned items
 * in @a dir_abspath after successful working copy cleanup.
 *
 * If @a fix_recorded_timestamps is @c TRUE, this function fixes recorded
 * timestamps for unmodified files in the working copy, reducing comparision
 * time on future checks.
 *
 * If @a vacuum_pristines is @c TRUE, and @a dir_abspath points to the working
 * copy root unreferenced files in the pristine store are removed.
 *
 * When asked to remove unversioned or ignored items, and the working copy
 * is already locked, return #SVN_ERR_WC_LOCKED. This prevents accidental
 * working copy corruption in case users run the cleanup operation to
 * remove unversioned items while another client is performing some other
 * operation on the working copy.
 *
 * If @a ctx->cancel_func is non-NULL, invoke it with @a
 * ctx->cancel_baton at various points during the operation.  If it
 * returns an error (typically #SVN_ERR_CANCELLED), return that error
 * immediately.
 *
 * Use @a scratch_pool for any temporary allocations.
 *
 * @since New in 1.9.
 */
svn_error_t *
svn_client_vacuum(const char *dir_abspath,
                  svn_boolean_t remove_unversioned_items,
                  svn_boolean_t remove_ignored_items,
                  svn_boolean_t fix_recorded_timestamps,
                  svn_boolean_t vacuum_pristines,
                  svn_boolean_t include_externals,
                  svn_client_ctx_t *ctx,
                  apr_pool_t *scratch_pool);


/** Recursively cleanup a working copy directory @a dir_abspath, finishing any
 * incomplete operations, removing lockfiles, etc.
 *
 * If @a break_locks is @c TRUE, existing working copy locks at or below @a
 * dir_abspath are broken, otherwise a normal write lock is obtained.
 *
 * If @a fix_recorded_timestamps is @c TRUE, this function fixes recorded
 * timestamps for unmodified files in the working copy, reducing comparision
 * time on future checks.
 *
 * If @a clear_dav_cache is @c TRUE, the caching of DAV information for older
 * mod_dav served repositories is cleared. This clearing invalidates some
 * cached information used for pre-HTTPv2 repositories.
 *
 * If @a vacuum_pristines is @c TRUE, and @a dir_abspath points to the working
 * copy root unreferenced files in the pristine store are removed.
 *
 * If @a include_externals is @c TRUE, recurse into externals and clean
 * them up as well.
 *
 * If @a ctx->cancel_func is non-NULL, invoke it with @a
 * ctx->cancel_baton at various points during the operation.  If it
 * returns an error (typically #SVN_ERR_CANCELLED), return that error
 * immediately.
 *
 * Use @a scratch_pool for any temporary allocations.
 *
 * @since New in 1.9.
 */
svn_error_t *
svn_client_cleanup2(const char *dir_abspath,
                    svn_boolean_t break_locks,
                    svn_boolean_t fix_recorded_timestamps,
                    svn_boolean_t clear_dav_cache,
                    svn_boolean_t vacuum_pristines,
                    svn_boolean_t include_externals,
                    svn_client_ctx_t *ctx,
                    apr_pool_t *scratch_pool);

/** Like svn_client_cleanup2(), but no support for not breaking locks and
 * cleaning up externals and using a potentially non absolute path.
 *
 * @deprecated Provided for limited backwards compatibility with the 1.8 API.
 */
SVN_DEPRECATED
svn_error_t *
svn_client_cleanup(const char *dir,
                   svn_client_ctx_t *ctx,
                   apr_pool_t *scratch_pool);


/** @} */

/**
 * @defgroup Upgrade Upgrade a working copy.
 *
 * @{
 */

/** Recursively upgrade a working copy from any older format to the current
 * WC metadata storage format.  @a wcroot_dir is the path to the WC root.
 *
 * Use @a scratch_pool for any temporary allocations.
 *
 * @since New in 1.7.
 */
svn_error_t *
svn_client_upgrade(const char *wcroot_dir,
                   svn_client_ctx_t *ctx,
                   apr_pool_t *scratch_pool);


/** @} */

/**
 * @defgroup Relocate Switch a working copy to a different repository.
 *
 * @{
 */

/**
 * Recursively modify a working copy rooted at @a wcroot_dir, changing
 * any repository URLs that begin with @a from_prefix to begin with @a
 * to_prefix instead.
 *
 * @param wcroot_dir Working copy root directory
 * @param from_prefix Original URL
 * @param to_prefix New URL
 * @param ignore_externals If not set, recurse into external working
 *        copies after relocating the primary working copy
 * @param ctx svn_client_ctx_t
 * @param pool The pool from which to perform memory allocations
 *
 * @since New in 1.7
 */
svn_error_t *
svn_client_relocate2(const char *wcroot_dir,
                     const char *from_prefix,
                     const char *to_prefix,
                     svn_boolean_t ignore_externals,
                     svn_client_ctx_t *ctx,
                     apr_pool_t *pool);

/**
 * Similar to svn_client_relocate2(), but with @a ignore_externals
 * always TRUE.
 *
 * @note As of the 1.7 API, @a dir is required to be a working copy
 * root directory, and @a recurse is required to be TRUE.
 *
 * @deprecated Provided for limited backwards compatibility with the
 * 1.6 API.
 */
SVN_DEPRECATED
svn_error_t *
svn_client_relocate(const char *dir,
                    const char *from_prefix,
                    const char *to_prefix,
                    svn_boolean_t recurse,
                    svn_client_ctx_t *ctx,
                    apr_pool_t *pool);

/** @} */

/**
 * @defgroup Revert Remove local changes in a repository.
 *
 * @{
 */

/**
 * Restore the pristine version of working copy @a paths,
 * effectively undoing any local mods.  For each path in @a paths,
 * revert it if it is a file.  Else if it is a directory, revert
 * according to @a depth:
 *
 * @a paths is an array of (const char *) local WC paths.
 *
 * If @a depth is #svn_depth_empty, revert just the properties on
 * the directory; else if #svn_depth_files, revert the properties
 * and any files immediately under the directory; else if
 * #svn_depth_immediates, revert all of the preceding plus
 * properties on immediate subdirectories; else if #svn_depth_infinity,
 * revert path and everything under it fully recursively.
 *
 * @a changelists is an array of <tt>const char *</tt> changelist
 * names, used as a restrictive filter on items reverted; that is,
 * don't revert any item unless it's a member of one of those
 * changelists.  If @a changelists is empty (or altogether @c NULL),
 * no changelist filtering occurs.
 *
 * If @a clear_changelists is TRUE, then changelist information for the
 * paths is cleared while reverting.
 *
 * If @a metadata_only is TRUE, the files and directories aren't changed
 * by the operation. If there are conflict marker files attached to the
 * targets these are removed.
 *
 * If @a ctx->notify_func2 is non-NULL, then for each item reverted,
 * call @a ctx->notify_func2 with @a ctx->notify_baton2 and the path of
 * the reverted item.
 *
 * If an item specified for reversion is not under version control,
 * then do not error, just invoke @a ctx->notify_func2 with @a
 * ctx->notify_baton2, using notification code #svn_wc_notify_skip.
 *
 * @since New in 1.9.
 */
svn_error_t *
svn_client_revert3(const apr_array_header_t *paths,
                   svn_depth_t depth,
                   const apr_array_header_t *changelists,
                   svn_boolean_t clear_changelists,
                   svn_boolean_t metadata_only,
                   svn_client_ctx_t *ctx,
                   apr_pool_t *pool);

/** Similar to svn_client_revert2, but with @a clear_changelists set to
 * FALSE and @a metadata_only set to FALSE.
 *
 * @since New in 1.5.
 * @deprecated Provided for backwards compatibility with the 1.8 API.
 */
SVN_DEPRECATED
svn_error_t *
svn_client_revert2(const apr_array_header_t *paths,
                   svn_depth_t depth,
                   const apr_array_header_t *changelists,
                   svn_client_ctx_t *ctx,
                   apr_pool_t *pool);


/**
 * Similar to svn_client_revert2(), but with @a changelists passed as
 * @c NULL, and @a depth set according to @a recurse: if @a recurse is
 * TRUE, @a depth is #svn_depth_infinity, else if @a recurse is
 * FALSE, @a depth is #svn_depth_empty.
 *
 * @note Most APIs map @a recurse==FALSE to @a depth==svn_depth_files;
 * revert is deliberately different.
 *
 * @deprecated Provided for backwards compatibility with the 1.4 API.
 */
SVN_DEPRECATED
svn_error_t *
svn_client_revert(const apr_array_header_t *paths,
                  svn_boolean_t recursive,
                  svn_client_ctx_t *ctx,
                  apr_pool_t *pool);


/** @} */

/**
 * @defgroup Conflicts Dealing with conflicted paths.
 *
 * @{
 */

/**
 * An opaque type which represents a conflicted node in the working copy.
 *
 * @since New in 1.10.
 */
typedef struct svn_client_conflict_t svn_client_conflict_t;

/**
 * An opaque type which represents a resolution option for a conflict.
 *
 * @since New in 1.10.
 */
typedef struct svn_client_conflict_option_t svn_client_conflict_option_t;

/**
 * A public enumuneration of conflict option IDs.
 *
 * @since New in 1.10, unless noted otherwise.
 */
typedef enum svn_client_conflict_option_id_t {

  /* Options for text and property conflicts.
   * These values intentionally mirror svn_wc_conflict_choice_t. */
  svn_client_conflict_option_undefined = -1, /* for private use only */
  svn_client_conflict_option_postpone = 0,
  svn_client_conflict_option_base_text,
  svn_client_conflict_option_incoming_text, /* "theirs-full" */
  svn_client_conflict_option_working_text,  /* "mine-full" */
  svn_client_conflict_option_incoming_text_where_conflicted,
  svn_client_conflict_option_working_text_where_conflicted,
  svn_client_conflict_option_merged_text,
  svn_client_conflict_option_unspecified,
  /* Values derived from svn_wc_conflict_choice_t end here. */

  /* Tree conflict resolution options start here. */

  /* Accept current working copy state. */
  svn_client_conflict_option_accept_current_wc_state,

  /* Options for local move vs incoming edit on update. */
  svn_client_conflict_option_update_move_destination,

  /* Options for local delete/replace vs incoming edit on update. */
  svn_client_conflict_option_update_any_moved_away_children,

  /* Options for incoming add vs local add or obstruction. */
  svn_client_conflict_option_incoming_add_ignore,

  /* Options for incoming file add vs local file add or obstruction. */
  svn_client_conflict_option_incoming_added_file_text_merge,
  svn_client_conflict_option_incoming_added_file_replace_and_merge,

  /* Options for incoming dir add vs local dir add or obstruction. */
  svn_client_conflict_option_incoming_added_dir_merge,
  svn_client_conflict_option_incoming_added_dir_replace,
  svn_client_conflict_option_incoming_added_dir_replace_and_merge,

  /* Options for incoming delete vs any */
  svn_client_conflict_option_incoming_delete_ignore,
  svn_client_conflict_option_incoming_delete_accept,

  /* Options for incoming move vs local edit */
  svn_client_conflict_option_incoming_move_file_text_merge,
  svn_client_conflict_option_incoming_move_dir_merge,

  /* Options for local move vs incoming edit on merge. */
  svn_client_conflict_option_local_move_file_text_merge
} svn_client_conflict_option_id_t;

/**
 * Set a merged property value on @a option to @a merged_propval.
 * 
 * Setting the merged value is required before resolving the property
 * conflict using an option with ID svn_client_conflict_option_merged_text.
 *
 * The contents of @a merged_propval are not copied, so the storage it
 * points to needs to remain valid until svn_client_conflict_prop_resolve()
 * has been called with @a option.
 *
 * @since New in 1.10.
 */
void
svn_client_conflict_option_set_merged_propval(
  svn_client_conflict_option_t *option,
  const svn_string_t *merged_propval);

/**
 * Get a list of possible repository paths which can be applied to the
 * svn_client_conflict_option_incoming_move_file_text_merge or
 * svn_client_conflict_option_incoming_move_dir_merge resolution
 * @a option. (If a different option is passed in, this function will
 * raise an assertion failure.)
 *
 * In some situations, there can be multiple possible destinations for an
 * incoming move. One such situation is where a file was copied and moved
 * in the same revision: svn cp a b; svn mv a c; svn commit
 * When this move is merged elsewhere, both b and c will appear as valid move
 * destinations to the conflict resolver. To resolve such ambiguity, the client
 * may call this function to obtain a list of possible destinations the user
 * may choose from.
 *
 * The array is allocated in @a result_pool and will have "const char *"
 * elements pointing to strings also allocated in @a result_pool.
 * All paths are relpaths, and relative to the repository root.
 *
 * @see svn_client_conflict_option_set_moved_to_repos_relpath()
 * @since New in 1.10.
 */
svn_error_t *
svn_client_conflict_option_get_moved_to_repos_relpath_candidates(
  apr_array_header_t **possible_moved_to_repos_relpaths,
  svn_client_conflict_option_t *option,
  apr_pool_t *result_pool,
  apr_pool_t *scratch_pool);

/**
 * Set the preferred moved target repository path for the
 * svn_client_conflict_option_incoming_move_file_text_merge or
 * svn_client_conflict_option_incoming_move_dir_merge resolution option.
 * 
 * @a preferred_move_target_idx must be a valid index into the list returned
 * by svn_client_conflict_option_get_moved_to_repos_relpath_candidates().
 * 
 * This function can be called multiple times.
 * It affects the output of svn_client_conflict_tree_get_description() and
 * svn_client_conflict_option_get_description(). Call these functions again
 * to get updated descriptions containing the newly selected move target.
 *
 * @since New in 1.10.
 */
svn_error_t *
svn_client_conflict_option_set_moved_to_repos_relpath(
  svn_client_conflict_option_t *option,
  int preferred_move_target_idx,
  svn_client_ctx_t *ctx,
  apr_pool_t *scratch_pool);

/**
 * Get a list of possible moved-to abspaths in the working copy which can be
 * applied to the svn_client_conflict_option_incoming_move_file_text_merge
 * or svn_client_conflict_option_incoming_move_dir_merge resolution @a option.
 * (If a different option is passed in, this function will raise an assertion
 * failure.)
 *
 * All paths in the returned list correspond to the repository path which
 * is assumed to be the destination of the incoming move operation.
 * To support cases where this destination path is ambiguous, the client may
 * call svn_client_conflict_option_get_moved_to_repos_relpath_candidates()
 * before calling this function to let the user select a repository path first.
 * 
 * If no possible moved-to paths can be found, return an empty array.
 * This doesn't mean that no move happened in the repository. It is possible
 * that the move destination is outside the scope of the current working copy,
 * for example, in which case the conflict must be resolved in some other way.
 *
 * @see svn_client_conflict_option_set_moved_to_abspath()
 * @since New in 1.10.
 */
svn_error_t *
svn_client_conflict_option_get_moved_to_abspath_candidates(
  apr_array_header_t **possible_moved_to_abspaths,
  svn_client_conflict_option_t *option,
  apr_pool_t *result_pool,
  apr_pool_t *scratch_pool);

/**
 * Set the preferred moved target abspath for the
 * svn_client_conflict_option_incoming_move_file_text_merge or
 * svn_client_conflict_option_incoming_move_dir_merge resolution option.
 * 
 * @a preferred_move_target_idx must be a valid index into the list
 * returned by svn_client_conflict_option_get_moved_to_abspath_candidates().
 * 
 * @since New in 1.10.
 */
svn_error_t *
svn_client_conflict_option_set_moved_to_abspath(
  svn_client_conflict_option_t *option,
  int preferred_move_target_idx,
  svn_client_ctx_t *ctx,
  apr_pool_t *scratch_pool);

/**
 * Given an @a option_id, try to find the corresponding option in @a options,
 * which is an array of svn_client_conflict_option_t * elements.
 *
 * Return NULL if no corresponding option can be be found.
 *
 * @since New in 1.10.
 */
svn_client_conflict_option_t *
svn_client_conflict_option_find_by_id(
  apr_array_header_t *options,
  svn_client_conflict_option_id_t option_id);

/**
 * Return a conflict for the conflicted path @a local_abspath.
 * 
 * @since New in 1.10.
 */
svn_error_t *
svn_client_conflict_get(svn_client_conflict_t **conflict,
                        const char *local_abspath,
                        svn_client_ctx_t *ctx,
                        apr_pool_t *result_pool,
                        apr_pool_t *scratch_pool);

/**
 * Callback for svn_client_conflict_conflict_walk();
 *
 * The lifetime of @a conflict is limited. Its allocation in
 * memory will not persist beyond this callback's execution.
 * 
 * @since New in 1.10.
 */
typedef svn_error_t *(*svn_client_conflict_walk_func_t)(
  void *baton,
  svn_client_conflict_t *conflict,
  apr_pool_t *scratch_pool);

/**
 * Walk all conflicts within the specified @a depth of @a local_abspath.
 * Pass each conflict found during the walk to the @conflict_walk_func
 * callback, along with @a conflict_walk_func_baton.
 * Use cancellation and notification support provided by client context @a ctx.
 * 
 * This callback may choose to resolve the conflict. If the act of resolving
 * a conflict creates new conflicts within the walked working copy (as might
 * be the case for some tree conflicts), the callback will be invoked for each
 * such new conflict as well.
 * 
 * @since New in 1.10.
 */
svn_error_t *
svn_client_conflict_walk(const char *local_abspath,
                         svn_depth_t depth,
                         svn_client_conflict_walk_func_t conflict_walk_func,
                         void *conflict_walk_func_baton,
                         svn_client_ctx_t *ctx,
                         apr_pool_t *scratch_pool);

/**
* Indicate the types of conflicts present on the working copy node
* described by @a conflict. Any output argument may be @c NULL if
* the caller is not interested in the status of a particular type.
*
* The returned @a *props_conflicted array is allocated in @a result_pool.
* It contains the names of conflicted properties. If no property conflict
* exists, the array will contain no elements.
*
* @since New in 1.10. 
*/
svn_error_t *
svn_client_conflict_get_conflicted(svn_boolean_t *text_conflicted,
                                   apr_array_header_t **props_conflicted,
                                   svn_boolean_t *tree_conflicted,
                                   svn_client_conflict_t *conflict,
                                   apr_pool_t *result_pool,
                                   apr_pool_t *scratch_pool);

/**
 * Return a textual human-readable description of the property conflict
 * described by @a conflict, allocated in @a result_pool. The description
 * is encoded in UTF-8 and may contain multiple lines separated by
 * @c APR_EOL_STR. The last line is not terminated by a newline.
 *
 * Additionally, the description may be localized to the language used
 * by the current locale.
 *
 * @since New in 1.10.
 */
svn_error_t *
svn_client_conflict_prop_get_description(const char **description,
                                         svn_client_conflict_t *conflict,
                                         apr_pool_t *result_pool,
                                         apr_pool_t *scratch_pool);

/**
 * Return a textual human-readable description of the tree conflict
 * described by @a conflict, allocated in @a result_pool. The description
 * is encoded in UTF-8 and may contain multiple lines separated by
 * @c APR_EOL_STR. The last line is not terminated by a newline.
 *
 * Additionally, the description may be localized to the language used
 * by the current locale.
 *
 * While client implementors are free to enhance descriptions by adding
 * additional information to the text, or break up very long lines for
 * formatting purposes, there is no syntax defined for descriptions, and
 * implementors should not rely on any particular parts of descriptions
 * to remain stable over time, apart from what is stated below.
 * Descriptions may or may not form complete sentences. They may contain
 * paths relative to the repository root; such paths always start with "^/",
 * and end with either a peg revision (e.g. "@100") or a colon followed by
 * a range of revisions (as in svn:mergeinfo, e.g. ":100-200").
 * Paths may appear on a line of their own to avoid overlong lines.
 * Any revision numbers mentioned elsewhere in the description are
 * prefixed with the letter 'r' (e.g. "r99").
 *
 * The description has two parts: One part describes the "incoming change"
 * applied by an update, merge, or switch operation. The other part
 * describes the "local change" which occurred in the working copy or
 * perhaps in the history of a merge target branch.
 * Both parts are provided independently to allow for some flexibility
 * when displaying the description. As a convention, displaying the
 * "incoming change" first and the "local change" second is recommended.
 *
 * By default, the description is based only on information available in
 * the working copy. If svn_client_conflict_tree_get_details() was already
 * called for @a conflict, the description might also contain useful
 * information obtained from the repository and provide for a much better
 * user experience.
 *
 * @since New in 1.10.
 */
svn_error_t *
svn_client_conflict_tree_get_description(
  const char **incoming_change_description,
  const char **local_change_description,
  svn_client_conflict_t *conflict,
  svn_client_ctx_t *ctx,
  apr_pool_t *result_pool,
  apr_pool_t *scratch_pool);

/**
 * Set @a *options to an array of pointers to svn_client_conflict_option_t
 * objects applicable to text conflicts described by @a conflict.
 *
 * @since New in 1.10.
 */
svn_error_t *
svn_client_conflict_text_get_resolution_options(apr_array_header_t **options,
                                                svn_client_conflict_t *conflict,
                                                svn_client_ctx_t *ctx,
                                                apr_pool_t *result_pool,
                                                apr_pool_t *scratch_pool);

/**
 * Set @a *options to an array of pointers to svn_client_conflict_option_t
 * objects applicable to property conflicts described by @a conflict.
 *
 * @since New in 1.10.
 */
svn_error_t *
svn_client_conflict_prop_get_resolution_options(apr_array_header_t **options,
                                                svn_client_conflict_t *conflict,
                                                svn_client_ctx_t *ctx,
                                                apr_pool_t *result_pool,
                                                apr_pool_t *scratch_pool);

/**
 * Set @a *options to an array of pointers to svn_client_conflict_option_t
 * objects applicable to the tree conflict described by @a conflict.
 *
 * By default, the list of options is based only on information available in
 * the working copy. If svn_client_conflict_tree_get_details() was already
 * called for @a conflict, a more useful list of options might be returned.
 *
 * @since New in 1.10.
 */
svn_error_t *
svn_client_conflict_tree_get_resolution_options(apr_array_header_t **options,
                                                svn_client_conflict_t *conflict,
                                                svn_client_ctx_t *ctx,
                                                apr_pool_t *result_pool,
                                                apr_pool_t *scratch_pool);

/**
 * Find more information about the tree conflict represented by @a conflict.
 *
 * A call to svn_client_conflict_tree_get_description() may yield much better
 * results after this function has been called.
 *
 * A call to svn_client_conflict_tree_get_resolution_options() may provide
 * more useful resolution options if this function has been called.
 *
 * This function may contact the repository. Use the authentication baton
 * cached in @a ctx for authentication if contacting the repository.
 *
 * @since New in 1.10.
 */
svn_error_t *
svn_client_conflict_tree_get_details(svn_client_conflict_t *conflict,
                                     svn_client_ctx_t *ctx,
                                     apr_pool_t *scratch_pool);

/**
 * Return an ID for @a option. This ID can be used by callers to associate
 * arbitrary data with a particular conflict resolution option.
 *
 * The ID of a particular resolution option will never change in future
 * revisions of this API.
 *
 * @since New in 1.10.
 */
svn_client_conflict_option_id_t
svn_client_conflict_option_get_id(svn_client_conflict_option_t *option);

/**
 * Return a textual human-readable label of @a option, allocated in
 * @a result_pool. The label is encoded in UTF-8 and usually
 * contains up to three words.
 *
 * Additionally, the label may be localized to the language used
 * by the current locale.
 *
 * @since New in 1.10.
 */
const char *
svn_client_conflict_option_get_label(svn_client_conflict_option_t *option,
                                     apr_pool_t *result_pool);

/**
 * Return a textual human-readable description of @a option, allocated in
 * @a result_pool. The description is encoded in UTF-8 and may contain
 * multiple lines separated by @c APR_EOL_STR.
 *
 * Additionally, the description may be localized to the language used
 * by the current locale.
 *
 * @since New in 1.10.
 */
const char *
svn_client_conflict_option_get_description(svn_client_conflict_option_t *option,
                                           apr_pool_t *result_pool);

/**
 * Return the ID of the recommended resolution option. If no specific option
 * is recommended, return @c svn_client_conflict_option_unspecified;
 *
 * Client implementations which aim to avoid excessive interactive prompting
 * may wish to try a recommended resolution option before falling back to
 * asking the user which option to use.
 * 
 * Conflict resolution with a recommended option is not guaranteed to succeed.
 * Clients should check for errors when trying to resolve a conflict and fall
 * back to other options and/or interactive prompting when the recommended
 * option fails to resolve a conflict.
 *
 * If @a conflict is a tree conflict, svn_client_conflict_tree_get_details()
 * should be called before this function to allow for useful recommendations.
 *
 * @since New in 1.10.
 */
svn_client_conflict_option_id_t
svn_client_conflict_get_recommended_option_id(svn_client_conflict_t *conflict);

/**
 * Return the absolute path to the conflicted working copy node described
 * by @a conflict.
 *
 * @since New in 1.10. 
 */
const char *
svn_client_conflict_get_local_abspath(svn_client_conflict_t *conflict);

/**
 * Return the operation during which the conflict described by @a
 * conflict was recorded.
 *
 * @since New in 1.10. 
 */
svn_wc_operation_t
svn_client_conflict_get_operation(svn_client_conflict_t *conflict);

/**
 * Return the action an update, switch, or merge operation attempted to
 * perform on the working copy node described by @a conflict.
 * 
 * @since New in 1.10. 
 */
svn_wc_conflict_action_t
svn_client_conflict_get_incoming_change(svn_client_conflict_t *conflict);

/**
 * Return the reason why the attempted action performed by an update, switch,
 * or merge operation conflicted with the state of the node in the working copy.
 *
 * During update and switch operations this local change is part of uncommitted
 * modifications in the working copy. During merge operations it may
 * additionally be part of the history of the merge target branch, anywhere
 * between the common ancestor revision and the working copy revision.
 * 
 * @since New in 1.10. 
 */
svn_wc_conflict_reason_t
svn_client_conflict_get_local_change(svn_client_conflict_t *conflict);

/**
 * Return information about the repository associated with @a conflict. 
 * In case of a foreign-repository merge this will differ from the
 * repository information associated with the merge target working copy.
 *
 * @since New in 1.10.
 */
svn_error_t *
svn_client_conflict_get_repos_info(const char **repos_root_url,
                                   const char **repos_uuid,
                                   svn_client_conflict_t *conflict,
                                   apr_pool_t *result_pool,
                                   apr_pool_t *scratch_pool);

/**
 * Return the repository-relative location and the node kind of the incoming
 * old version of the conflicted node described by @a conflict.
 *
 * If the repository-relative path is not available, the @a
 * *incoming_old_repos_relpath will be set to @c NULL, 
 *
 * If the peg revision is not available, @a *incoming_old_regrev will be
 * set to SVN_INVALID_REVNUM.
 * 
 * If the node kind is not available or if the node does not exist at the
 * specified path and revision, @a *incoming_old_node_kind will be set to
 * svn_node_none.
 * ### Should return svn_node_unkown if not available?
 *
 * Any output parameter may be set to @c NULL by the caller to indicate that
 * a particular piece of information should not be returned.
 *
 * In case of tree conflicts, this path@revision does not necessarily exist
 * in the repository, and it does not necessarily represent the incoming
 * change which is responsible for the occurance of the tree conflict.
 * The responsible incoming change is generally located somewhere between
 * the old and new incoming versions.
 *
 * @since New in 1.10.
 */
svn_error_t *
svn_client_conflict_get_incoming_old_repos_location(
  const char **incoming_old_repos_relpath,
  svn_revnum_t *incoming_old_regrev,
  svn_node_kind_t *incoming_old_node_kind,
  svn_client_conflict_t *conflict,
  apr_pool_t *result_pool,
  apr_pool_t *scratch_pool);

/**
 * Like svn_client_conflict_get_incoming_old_repos_location(), expect this
 * function returns the same data for the incoming new version.
 *
 * The same note about tree conflicts applies.
 *
 * @since New in 1.10.
 */
svn_error_t *
svn_client_conflict_get_incoming_new_repos_location(
  const char **incoming_new_repos_relpath,
  svn_revnum_t *incoming_new_regrev,
  svn_node_kind_t *incoming_new_node_kind,
  svn_client_conflict_t *conflict,
  apr_pool_t *result_pool,
  apr_pool_t *scratch_pool);

/**
 * Return the node kind of the tree conflict victim described by @a conflict.
 * The victim is the local node in the working copy which was affected by the
 * tree conflict at the time the conflict was raised.
 *
 * @since New in 1.10.
 */
svn_node_kind_t
svn_client_conflict_tree_get_victim_node_kind(svn_client_conflict_t *conflict);

/**
 * Resolve a tree @a conflict using resolution option @a option.
 *
 * May raise an error in case the tree conflict cannot be resolved yet, for
 * instance @c SVN_ERR_WC_OBSTRUCTED_UPDATE, @c SVN_ERR_WC_FOUND_CONFLICT,
 * or @c SVN_ERR_WC_CONFLICT_RESOLVER_FAILUE.
 * This may happen when other tree conflicts, or unversioned obstructions,
 * block the resolution of this tree conflict. In such a case the other
 * conflicts should be resolved first and resolution of this conflict should
 * be attempted again later.
 *
 * @since New in 1.10.
 */
svn_error_t *
svn_client_conflict_tree_resolve(svn_client_conflict_t *conflict,
                                 svn_client_conflict_option_t *option,
                                 svn_client_ctx_t *ctx,
                                 apr_pool_t *scratch_pool);

/**
 * Like svn_client_conflict_tree_resolve(), except that it identifies
 * the desired resolution option by ID @a option_id.
 *
 * If the provided @a option_id is the ID of an option which resolves
 * @a conflict, try to resolve the tree conflict using that option.
 * Else, return @c SVN_ERR_CLIENT_CONFLICT_OPTION_NOT_APPLICABLE.
 *
 * @since New in 1.10.
 */
svn_error_t *
svn_client_conflict_tree_resolve_by_id(
  svn_client_conflict_t *conflict,
  svn_client_conflict_option_id_t option_id,
  svn_client_ctx_t *ctx,
  apr_pool_t *scratch_pool);

/**
 * Return the ID of the option this tree @a conflict has been resolved to.
 * If the conflict has not been resolved yet, then return
 * @c svn_client_conflict_option_unspecified.
 *
 * @since New in 1.10.
 */
svn_client_conflict_option_id_t
svn_client_conflict_tree_get_resolution(svn_client_conflict_t *conflict);

/**
 * Return the path to the legacy property conflicts reject file
 * for the property conflicts represented by @a conflict.
 *
 * This function exists for backwards compatibility only and should not be
 * used in new code.
 *
 * @since New in 1.10.
 */
const char *
svn_client_conflict_prop_get_reject_abspath(svn_client_conflict_t *conflict);

/**
 * Return the set of property values involved in the conflict of property
 * PROPNAME described by @a conflict. If a property value is unavailable the
 * corresponding output argument is set to @c NULL.
 *  
 * A 3-way diff of these property values can be generated with
 * svn_diff_mem_string_diff3(). A merged version with conflict
 * markers can be generated with svn_diff_mem_string_output_merge3().
 *
 * @since New in 1.10.
 */
svn_error_t *
svn_client_conflict_prop_get_propvals(const svn_string_t **base_propval,
                                      const svn_string_t **working_propval,
                                      const svn_string_t **incoming_old_propval,
                                      const svn_string_t **incoming_new_propval,
                                      svn_client_conflict_t *conflict,
                                      const char *propname,
                                      apr_pool_t *result_pool);

/**
 * Resolve a property @a conflict in property @a propname using resolution
 * option @a option. To resolve all properties to the same option at once,
 * set @a propname to the empty string "".
 *
 * @since New in 1.10.
 */
svn_error_t *
svn_client_conflict_prop_resolve(svn_client_conflict_t *conflict,
                                 const char *propname,
                                 svn_client_conflict_option_t *option,
                                 svn_client_ctx_t *ctx,
                                 apr_pool_t *scratch_pool);
/**
 * If the provided @a option_id is the ID of an option which resolves
 * @a conflict, resolve the property conflict in property @a propname
 * using that option.
 * Else, return @c SVN_ERR_CLIENT_CONFLICT_OPTION_NOT_APPLICABLE.
 *
 * @since New in 1.10.
 */
svn_error_t *
svn_client_conflict_prop_resolve_by_id(
  svn_client_conflict_t *conflict,
  const char *propname,
  svn_client_conflict_option_id_t option_id,
  svn_client_ctx_t *ctx,
  apr_pool_t *scratch_pool);

/**
 * Return the ID of the option this property @a conflict in property
 * @a propname has been resolved to.
 * If the conflict has not been resolved yet, then return
 * @c svn_client_conflict_option_unspecified.
 *
 * @since New in 1.10.
 */
svn_client_conflict_option_id_t
svn_client_conflict_prop_get_resolution(svn_client_conflict_t *conflict,
                                        const char *propname);

/**
 * Return the MIME-type of the working version of the text-conflicted file
 * described by @a conflict.
 *
 * ### Really needed? What about base/incoming_old/incoming_new values?
 * @since: New in 1.10.
 */
const char *
svn_client_conflict_text_get_mime_type(svn_client_conflict_t *conflict);

/**
 * Return absolute paths to the versions of the text-conflicted file 
 * described by @a conflict.
 *
 * If a particular content is not available, it is set to @c NULL.
 * 
 * ### Should this be returning svn_stream_t instead of paths?
 * @since: New in 1.10.
 */
svn_error_t *
svn_client_conflict_text_get_contents(const char **base_abspath,
                                      const char **working_abspath,
                                      const char **incoming_old_abspath,
                                      const char **incoming_new_abspath,
                                      svn_client_conflict_t *conflict,
                                      apr_pool_t *result_pool,
                                      apr_pool_t *scratch_pool);

/**
 * Resolve a text @a conflict using resolution option @a option.
 *
 * @since New in 1.10.
 */
svn_error_t *
svn_client_conflict_text_resolve(svn_client_conflict_t *conflict,
                                 svn_client_conflict_option_t *option,
                                 svn_client_ctx_t *ctx,
                                 apr_pool_t *scratch_pool);

/**
 * If the provided @a option_id is the ID of an option which resolves
 * @a conflict, resolve the text conflict using that option.
 * Else, return @c SVN_ERR_CLIENT_CONFLICT_OPTION_NOT_APPLICABLE.
 *
 * @since New in 1.10.
 */
svn_error_t *
svn_client_conflict_text_resolve_by_id(
  svn_client_conflict_t *conflict,
  svn_client_conflict_option_id_t option_id,
  svn_client_ctx_t *ctx,
  apr_pool_t *scratch_pool);

/**
 * Return the ID of the option this text @a conflict has been resolved to.
 * If the conflict has not been resolved yet, then return
 * @c svn_client_conflict_option_unspecified.
 *
 * @since New in 1.10.
 */
svn_client_conflict_option_id_t
svn_client_conflict_text_get_resolution(svn_client_conflict_t *conflict);

/** @} */

/**
 * @defgroup Resolved Mark conflicted paths as resolved.
 *
 * @{
 */

/**
 * Similar to svn_client_resolve(), but without automatic conflict
 * resolution support.
 *
 * @deprecated Provided for backward compatibility with the 1.4 API.
 * Use svn_client_resolve() with @a conflict_choice == @c
 * svn_wc_conflict_choose_merged instead.
 */
SVN_DEPRECATED
svn_error_t *
svn_client_resolved(const char *path,
                    svn_boolean_t recursive,
                    svn_client_ctx_t *ctx,
                    apr_pool_t *pool);

/** Perform automatic conflict resolution on a working copy @a path.
 *
 * If @a conflict_choice is
 *
 *   - #svn_wc_conflict_choose_base:
 *     resolve the conflict with the old file contents
 *
 *   - #svn_wc_conflict_choose_mine_full:
 *     use the original working contents
 *
 *   - #svn_wc_conflict_choose_theirs_full:
 *     use the new contents
 *
 *   - #svn_wc_conflict_choose_merged:
 *     don't change the contents at all, just remove the conflict
 *     status, which is the pre-1.5 behavior.
 *
 *   - #svn_wc_conflict_choose_theirs_conflict
 *     ###...
 *
 *   - #svn_wc_conflict_choose_mine_conflict
 *     ###...
 *
 *   - svn_wc_conflict_choose_unspecified
 *     invoke @a ctx->conflict_func2 with @a ctx->conflict_baton2 to obtain
 *     a resolution decision for each conflict.  This can be used to
 *     implement interactive conflict resolution but is NOT RECOMMENDED for
 *     new code. To perform conflict resolution based on interactive user
 *     input on a per-conflict basis, use svn_client_conflict_text_resolve(),
 *     svn_client_conflict_prop_resolve(), and
 *     svn_client_conflict_tree_resolve() instead of svn_client_resolve().
 *
 * #svn_wc_conflict_choose_theirs_conflict and
 * #svn_wc_conflict_choose_mine_conflict are not legal for binary
 * files or properties.
 *
 * If @a path is not in a state of conflict to begin with, do nothing.
 * If @a path's conflict state is removed and @a ctx->notify_func2 is non-NULL,
 * call @a ctx->notify_func2 with @a ctx->notify_baton2 and @a path.
 * ### with what notification parameters?
 *
 * If @a depth is #svn_depth_empty, act only on @a path; if
 * #svn_depth_files, resolve @a path and its conflicted file
 * children (if any); if #svn_depth_immediates, resolve @a path and
 * all its immediate conflicted children (both files and directories,
 * if any); if #svn_depth_infinity, resolve @a path and every
 * conflicted file or directory anywhere beneath it.
 *
 * Note that this operation will try to lock the parent directory of
 * @a path in order to be able to resolve tree-conflicts on @a path.
 *
 * @since New in 1.5.
 */
svn_error_t *
svn_client_resolve(const char *path,
                   svn_depth_t depth,
                   svn_wc_conflict_choice_t conflict_choice,
                   svn_client_ctx_t *ctx,
                   apr_pool_t *pool);


/** @} */

/**
 * @defgroup Copy Copy paths in the working copy and repository.
 *
 * @{
 */

/**
 * A structure which describes the source of a copy operation--its path,
 * revision, and peg revision.
 *
 * @since New in 1.5.
 */
typedef struct svn_client_copy_source_t
{
    /** The source path or URL. */
    const char *path;

    /** The source operational revision. */
    const svn_opt_revision_t *revision;

    /** The source peg revision. */
    const svn_opt_revision_t *peg_revision;
} svn_client_copy_source_t;

/** Copy each source in @a sources to @a dst_path.
 *
 * If multiple @a sources are given, @a dst_path must be a directory,
 * and @a sources will be copied as children of @a dst_path.
 *
 * @a sources is an array of <tt>svn_client_copy_source_t *</tt> elements,
 * either all referring to local WC items or all referring to versioned
 * items in the repository.
 *
 * If @a sources has only one item, attempt to copy it to @a dst_path.  If
 * @a copy_as_child is TRUE and @a dst_path already exists, attempt to copy the
 * item as a child of @a dst_path.  If @a copy_as_child is FALSE and
 * @a dst_path already exists, fail with #SVN_ERR_ENTRY_EXISTS if @a dst_path
 * is a working copy path and #SVN_ERR_FS_ALREADY_EXISTS if @a dst_path is a
 * URL.
 *
 * If @a sources has multiple items, and @a copy_as_child is TRUE, all
 * @a sources are copied as children of @a dst_path.  If any child of
 * @a dst_path already exists with the same name any item in @a sources,
 * fail with #SVN_ERR_ENTRY_EXISTS if @a dst_path is a working copy path and
 * #SVN_ERR_FS_ALREADY_EXISTS if @a dst_path is a URL.
 *
 * If @a sources has multiple items, and @a copy_as_child is FALSE, fail
 * with #SVN_ERR_CLIENT_MULTIPLE_SOURCES_DISALLOWED.
 *
 * If @a dst_path is a URL, use the authentication baton
 * in @a ctx and @a ctx->log_msg_func3/@a ctx->log_msg_baton3 to immediately
 * attempt to commit the copy action in the repository.
 *
 * If @a dst_path is not a URL, then this is just a variant of
 * svn_client_add(), where the @a sources are scheduled for addition
 * as copies.  No changes will happen to the repository until a commit occurs.
 * This scheduling can be removed with svn_client_revert2().
 *
 * If @a make_parents is TRUE, create any non-existent parent directories
 * also.  Otherwise the parent of @a dst_path must already exist.
 *
 * If @a ignore_externals is set, don't process externals definitions
 * as part of this operation.
 *
 * If @a metadata_only is @c TRUE and copying a file in a working copy,
 * everything in the metadata is updated as if the node is moved, but the
 * actual disk copy operation is not performed. This feature is useful for
 * clients that want to keep the working copy in sync while the actual working
 * copy is updated by some other task.
 *
 * If @a pin_externals is set, pin URLs in copied externals definitions
 * to their current revision unless they were already pinned to a
 * particular revision. A pinned external uses a URL which points at a
 * fixed revision, rather than the HEAD revision. Externals in the copy
 * destination are pinned to either a working copy base revision or the
 * HEAD revision of a repository (as of the time the copy operation is
 * performed), depending on the type of the copy source:
 <pre>
    copy source: working copy (WC)       REPOS
   ------------+------------------------+---------------------------+
    copy    WC | external's WC BASE rev | external's repos HEAD rev |
    dest:      |------------------------+---------------------------+
         REPOS | external's WC BASE rev | external's repos HEAD rev |
   ------------+------------------------+---------------------------+
 </pre>
 * If the copy source is a working copy, then all externals must be checked
 * out, be at a single-revision, contain no local modifications, and contain
 * no switched subtrees. Else, #SVN_ERR_WC_PATH_UNEXPECTED_STATUS is returned.
 *
 * If non-NULL, @a externals_to_pin restricts pinning to a subset of externals.
 * It is a hash table keyed by either a local absolute path or a URL at which
 * an svn:externals property is set. The hash table contains apr_array_header_t*
 * elements as returned by svn_wc_parse_externals_description3(). These arrays
 * contain elements of type svn_wc_external_item2_t*, each of which corresponds
 * to a single line of an svn:externals definition. Externals corresponding to
 * these items will be pinned, other externals will not be pinned.
 * If @a externals_to_pin is @c NULL then all externals are pinned.
 * If @a pin_externals is @c FALSE then @a externals_to_pin is ignored.
 *
 * If non-NULL, @a revprop_table is a hash table holding additional,
 * custom revision properties (<tt>const char *</tt> names mapped to
 * <tt>svn_string_t *</tt> values) to be set on the new revision in
 * the event that this is a committing operation.  This table cannot
 * contain any standard Subversion properties.
 *
 * @a ctx->log_msg_func3/@a ctx->log_msg_baton3 are a callback/baton combo
 * that this function can use to query for a commit log message when one is
 * needed.
 *
 * If @a ctx->notify_func2 is non-NULL, invoke it with @a ctx->notify_baton2
 * for each item added at the new location, passing the new, relative path of
 * the added item.
 *
 * If @a commit_callback is non-NULL, then for each successful commit, call
 * @a commit_callback with @a commit_baton and a #svn_commit_info_t for
 * the commit.
 *
 * @since New in 1.9.
 */
svn_error_t *
svn_client_copy7(const apr_array_header_t *sources,
                 const char *dst_path,
                 svn_boolean_t copy_as_child,
                 svn_boolean_t make_parents,
                 svn_boolean_t ignore_externals,
                 svn_boolean_t metadata_only,
                 svn_boolean_t pin_externals,
                 const apr_hash_t *externals_to_pin,
                 const apr_hash_t *revprop_table,
                 svn_commit_callback2_t commit_callback,
                 void *commit_baton,
                 svn_client_ctx_t *ctx,
                 apr_pool_t *pool);

/**
 * Similar to svn_client_copy7(), but doesn't support meta_data_only
 * and cannot pin externals.
 * 
 *
 * @since New in 1.7.
 * @deprecated Provided for backward compatibility with the 1.8 API.
 */
SVN_DEPRECATED
svn_error_t *
svn_client_copy6(const apr_array_header_t *sources,
                 const char *dst_path,
                 svn_boolean_t copy_as_child,
                 svn_boolean_t make_parents,
                 svn_boolean_t ignore_externals,
                 const apr_hash_t *revprop_table,
                 svn_commit_callback2_t commit_callback,
                 void *commit_baton,
                 svn_client_ctx_t *ctx,
                 apr_pool_t *pool);

/**
 * Similar to svn_client_copy6(), but returns the commit info in
 * @a *commit_info_p rather than through a callback function.
 *
 * @since New in 1.6.
 * @deprecated Provided for backward compatibility with the 1.6 API.
 */
SVN_DEPRECATED
svn_error_t *
svn_client_copy5(svn_commit_info_t **commit_info_p,
                 const apr_array_header_t *sources,
                 const char *dst_path,
                 svn_boolean_t copy_as_child,
                 svn_boolean_t make_parents,
                 svn_boolean_t ignore_externals,
                 const apr_hash_t *revprop_table,
                 svn_client_ctx_t *ctx,
                 apr_pool_t *pool);

/**
 * Similar to svn_client_copy5(), with @a ignore_externals set to @c FALSE.
 *
 * @since New in 1.5.
 *
 * @deprecated Provided for backward compatibility with the 1.5 API.
 */
SVN_DEPRECATED
svn_error_t *
svn_client_copy4(svn_commit_info_t **commit_info_p,
                 const apr_array_header_t *sources,
                 const char *dst_path,
                 svn_boolean_t copy_as_child,
                 svn_boolean_t make_parents,
                 const apr_hash_t *revprop_table,
                 svn_client_ctx_t *ctx,
                 apr_pool_t *pool);

/**
 * Similar to svn_client_copy4(), with only one @a src_path, @a
 * copy_as_child set to @c FALSE, @a revprop_table passed as NULL, and
 * @a make_parents set to @c FALSE.  Also, use @a src_revision as both
 * the operational and peg revision.
 *
 * @since New in 1.4.
 *
 * @deprecated Provided for backward compatibility with the 1.4 API.
 */
SVN_DEPRECATED
svn_error_t *
svn_client_copy3(svn_commit_info_t **commit_info_p,
                 const char *src_path,
                 const svn_opt_revision_t *src_revision,
                 const char *dst_path,
                 svn_client_ctx_t *ctx,
                 apr_pool_t *pool);


/**
 * Similar to svn_client_copy3(), with the difference that if @a dst_path
 * already exists and is a directory, copy the item into that directory,
 * keeping its name (the last component of @a src_path).
 *
 * @since New in 1.3.
 *
 * @deprecated Provided for backward compatibility with the 1.3 API.
 */
SVN_DEPRECATED
svn_error_t *
svn_client_copy2(svn_commit_info_t **commit_info_p,
                 const char *src_path,
                 const svn_opt_revision_t *src_revision,
                 const char *dst_path,
                 svn_client_ctx_t *ctx,
                 apr_pool_t *pool);


/**
 * Similar to svn_client_copy2(), but uses #svn_client_commit_info_t
 * for @a commit_info_p.
 *
 * @deprecated Provided for backward compatibility with the 1.2 API.
 */
SVN_DEPRECATED
svn_error_t *
svn_client_copy(svn_client_commit_info_t **commit_info_p,
                const char *src_path,
                const svn_opt_revision_t *src_revision,
                const char *dst_path,
                svn_client_ctx_t *ctx,
                apr_pool_t *pool);


/** @} */

/**
 * @defgroup Move Move paths in the working copy or repository.
 *
 * @{
 */

/**
 * Move @a src_paths to @a dst_path.
 *
 * @a src_paths is an array of (const char *) paths -- either all WC paths
 * or all URLs -- of versioned items.  If multiple @a src_paths are given,
 * @a dst_path must be a directory and @a src_paths will be moved as
 * children of @a dst_path.
 *
 * If @a src_paths are repository URLs:
 *
 *   - @a dst_path must also be a repository URL.
 *
 *   - The authentication baton in @a ctx and @a ctx->log_msg_func/@a
 *     ctx->log_msg_baton are used to commit the move.
 *
 *   - The move operation will be immediately committed.
 *
 * If @a src_paths are working copy paths:
 *
 *   - @a dst_path must also be a working copy path.
 *
 *   - @a ctx->log_msg_func3 and @a ctx->log_msg_baton3 are ignored.
 *
 *   - This is a scheduling operation.  No changes will happen to the
 *     repository until a commit occurs.  This scheduling can be removed
 *     with svn_client_revert2().  If one of @a src_paths is a file it is
 *     removed from the working copy immediately.  If one of @a src_path
 *     is a directory it will remain in the working copy but all the files,
 *     and unversioned items, it contains will be removed.
 *
 * If @a src_paths has only one item, attempt to move it to @a dst_path.  If
 * @a move_as_child is TRUE and @a dst_path already exists, attempt to move the
 * item as a child of @a dst_path.  If @a move_as_child is FALSE and
 * @a dst_path already exists, fail with #SVN_ERR_ENTRY_EXISTS if @a dst_path
 * is a working copy path and #SVN_ERR_FS_ALREADY_EXISTS if @a dst_path is a
 * URL.
 *
 * If @a src_paths has multiple items, and @a move_as_child is TRUE, all
 * @a src_paths are moved as children of @a dst_path.  If any child of
 * @a dst_path already exists with the same name any item in @a src_paths,
 * fail with #SVN_ERR_ENTRY_EXISTS if @a dst_path is a working copy path and
 * #SVN_ERR_FS_ALREADY_EXISTS if @a dst_path is a URL.
 *
 * If @a src_paths has multiple items, and @a move_as_child is FALSE, fail
 * with #SVN_ERR_CLIENT_MULTIPLE_SOURCES_DISALLOWED.
 *
 * If @a make_parents is TRUE, create any non-existent parent directories
 * also.  Otherwise, the parent of @a dst_path must already exist.
 *
 * If @a allow_mixed_revisions is @c FALSE, #SVN_ERR_WC_MIXED_REVISIONS
 * will be raised if the move source is a mixed-revision subtree.
 * If @a allow_mixed_revisions is TRUE, a mixed-revision move source is
 * allowed but the move will degrade to a copy and a delete without local
 * move tracking. This parameter should be set to FALSE except where backwards
 * compatibility to svn_client_move6() is required.
 *
 * If @a metadata_only is @c TRUE and moving a file in a working copy,
 * everything in the metadata is updated as if the node is moved, but the
 * actual disk move operation is not performed. This feature is useful for
 * clients that want to keep the working copy in sync while the actual working
 * copy is updated by some other task.
 *
 * If non-NULL, @a revprop_table is a hash table holding additional,
 * custom revision properties (<tt>const char *</tt> names mapped to
 * <tt>svn_string_t *</tt> values) to be set on the new revision in
 * the event that this is a committing operation.  This table cannot
 * contain any standard Subversion properties.
 *
 * @a ctx->log_msg_func3/@a ctx->log_msg_baton3 are a callback/baton combo that
 * this function can use to query for a commit log message when one is needed.
 *
 * If @a ctx->notify_func2 is non-NULL, then for each item moved, call
 * @a ctx->notify_func2 with the @a ctx->notify_baton2 twice, once to indicate
 * the deletion of the moved thing, and once to indicate the addition of
 * the new location of the thing.
 *
 * ### Is this really true?  What about svn_wc_notify_commit_replaced()? ###
 *
 * If @a commit_callback is non-NULL, then for each successful commit, call
 * @a commit_callback with @a commit_baton and a #svn_commit_info_t for
 * the commit.
 *
 * @since New in 1.8.
 */
svn_error_t *
svn_client_move7(const apr_array_header_t *src_paths,
                 const char *dst_path,
                 svn_boolean_t move_as_child,
                 svn_boolean_t make_parents,
                 svn_boolean_t allow_mixed_revisions,
                 svn_boolean_t metadata_only,
                 const apr_hash_t *revprop_table,
                 svn_commit_callback2_t commit_callback,
                 void *commit_baton,
                 svn_client_ctx_t *ctx,
                 apr_pool_t *pool);

/**
 * Similar to svn_client_move7(), but with @a allow_mixed_revisions always
 * set to @c TRUE and @a metadata_only always to @c FALSE.
 *
 * @since New in 1.7.
 * @deprecated Provided for backward compatibility with the 1.7 API.
 */
SVN_DEPRECATED
svn_error_t *
svn_client_move6(const apr_array_header_t *src_paths,
                 const char *dst_path,
                 svn_boolean_t move_as_child,
                 svn_boolean_t make_parents,
                 const apr_hash_t *revprop_table,
                 svn_commit_callback2_t commit_callback,
                 void *commit_baton,
                 svn_client_ctx_t *ctx,
                 apr_pool_t *pool);

/**
 * Similar to svn_client_move6(), but returns the commit info in
 * @a *commit_info_p rather than through a callback function.
 *
 * A WC-to-WC move will include any modified and/or unversioned children.
 * @a force is ignored.
 *
 * @since New in 1.5.
 * @deprecated Provided for backward compatibility with the 1.6 API.
 */
SVN_DEPRECATED
svn_error_t *
svn_client_move5(svn_commit_info_t **commit_info_p,
                 const apr_array_header_t *src_paths,
                 const char *dst_path,
                 svn_boolean_t force,
                 svn_boolean_t move_as_child,
                 svn_boolean_t make_parents,
                 const apr_hash_t *revprop_table,
                 svn_client_ctx_t *ctx,
                 apr_pool_t *pool);

/**
 * Similar to svn_client_move5(), with only one @a src_path, @a
 * move_as_child set to @c FALSE, @a revprop_table passed as NULL, and
 * @a make_parents set to @c FALSE.
 *
 * Note: The behaviour of @a force changed in 1.5 (r860885 and r861421), when
 * the 'move' semantics were improved to just move the source including any
 * modified and/or unversioned items in it.  Before that, @a force
 * controlled what happened to such items, but now @a force is ignored.
 *
 * @since New in 1.4.
 *
 * @deprecated Provided for backward compatibility with the 1.4 API.
 */
SVN_DEPRECATED
svn_error_t *
svn_client_move4(svn_commit_info_t **commit_info_p,
                 const char *src_path,
                 const char *dst_path,
                 svn_boolean_t force,
                 svn_client_ctx_t *ctx,
                 apr_pool_t *pool);

/**
 * Similar to svn_client_move4(), with the difference that if @a dst_path
 * already exists and is a directory, move the item into that directory,
 * keeping its name (the last component of @a src_path).
 *
 * @since New in 1.3.
 *
 * @deprecated Provided for backward compatibility with the 1.3 API.
 */
SVN_DEPRECATED
svn_error_t *
svn_client_move3(svn_commit_info_t **commit_info_p,
                 const char *src_path,
                 const char *dst_path,
                 svn_boolean_t force,
                 svn_client_ctx_t *ctx,
                 apr_pool_t *pool);

/**
 * Similar to svn_client_move3(), but uses #svn_client_commit_info_t
 * for @a commit_info_p.
 *
 * @deprecated Provided for backward compatibility with the 1.2 API.
 *
 * @since New in 1.2.
 */
SVN_DEPRECATED
svn_error_t *
svn_client_move2(svn_client_commit_info_t **commit_info_p,
                 const char *src_path,
                 const char *dst_path,
                 svn_boolean_t force,
                 svn_client_ctx_t *ctx,
                 apr_pool_t *pool);

/**
 * Similar to svn_client_move2(), but an extra argument @a src_revision
 * must be passed.  This has no effect, but must be of kind
 * #svn_opt_revision_unspecified or #svn_opt_revision_head,
 * otherwise error #SVN_ERR_UNSUPPORTED_FEATURE is returned.
 *
 * @deprecated Provided for backward compatibility with the 1.1 API.
 */
SVN_DEPRECATED
svn_error_t *
svn_client_move(svn_client_commit_info_t **commit_info_p,
                const char *src_path,
                const svn_opt_revision_t *src_revision,
                const char *dst_path,
                svn_boolean_t force,
                svn_client_ctx_t *ctx,
                apr_pool_t *pool);

/** @} */


/** Properties
 *
 * Note that certain svn-controlled properties must always have their
 * values set and stored in UTF8 with LF line endings.  When
 * retrieving these properties, callers must convert the values back
 * to native locale and native line-endings before displaying them to
 * the user.  For help with this task, see
 * svn_prop_needs_translation(), svn_subst_translate_string(),  and
 * svn_subst_detranslate_string().
 *
 * @defgroup svn_client_prop_funcs Property functions
 * @{
 */


/**
 * Set @a propname to @a propval on @a url.  A @a propval of @c NULL will
 * delete the property.
 *
 * Immediately attempt to commit the property change in the repository,
 * using the authentication baton in @a ctx and @a
 * ctx->log_msg_func3/@a ctx->log_msg_baton3.
 *
 * If the property has changed on @a url since revision
 * @a base_revision_for_url (which must not be #SVN_INVALID_REVNUM), no
 * change will be made and an error will be returned.
 *
 * If non-NULL, @a revprop_table is a hash table holding additional,
 * custom revision properties (<tt>const char *</tt> names mapped to
 * <tt>svn_string_t *</tt> values) to be set on the new revision.  This
 * table cannot contain any standard Subversion properties.
 *
 * If @a commit_callback is non-NULL, then call @a commit_callback with
 * @a commit_baton and a #svn_commit_info_t for the commit.
 *
 * If @a propname is an svn-controlled property (i.e. prefixed with
 * #SVN_PROP_PREFIX), then the caller is responsible for ensuring that
 * the value is UTF8-encoded and uses LF line-endings.
 *
 * If @a skip_checks is TRUE, do no validity checking.  But if @a
 * skip_checks is FALSE, and @a propname is not a valid property for @a
 * url, return an error, either #SVN_ERR_ILLEGAL_TARGET (if the property is
 * not appropriate for @a url), or * #SVN_ERR_BAD_MIME_TYPE (if @a propname
 * is "svn:mime-type", but @a propval is not a valid mime-type).
 *
 * Use @a scratch_pool for all memory allocation.
 *
 * @since New in 1.7.
 */
svn_error_t *
svn_client_propset_remote(const char *propname,
                          const svn_string_t *propval,
                          const char *url,
                          svn_boolean_t skip_checks,
                          svn_revnum_t base_revision_for_url,
                          const apr_hash_t *revprop_table,
                          svn_commit_callback2_t commit_callback,
                          void *commit_baton,
                          svn_client_ctx_t *ctx,
                          apr_pool_t *scratch_pool);

/**
 * Set @a propname to @a propval on each (const char *) target in @a
 * targets.  The targets must be all working copy paths.  A @a propval
 * of @c NULL will delete the property.
 *
 * If @a depth is #svn_depth_empty, set the property on each member of
 * @a targets only; if #svn_depth_files, set it on @a targets and their
 * file children (if any); if #svn_depth_immediates, on @a targets and all
 * of their immediate children (both files and directories); if
 * #svn_depth_infinity, on @a targets and everything beneath them.
 *
 * @a changelists is an array of <tt>const char *</tt> changelist
 * names, used as a restrictive filter on items whose properties are
 * set; that is, don't set properties on any item unless it's a member
 * of one of those changelists.  If @a changelists is empty (or
 * altogether @c NULL), no changelist filtering occurs.
 *
 * If @a propname is an svn-controlled property (i.e. prefixed with
 * #SVN_PROP_PREFIX), then the caller is responsible for ensuring that
 * the value is UTF8-encoded and uses LF line-endings.
 *
 * If @a skip_checks is TRUE, do no validity checking.  But if @a
 * skip_checks is FALSE, and @a propname is not a valid property for @a
 * targets, return an error, either #SVN_ERR_ILLEGAL_TARGET (if the
 * property is not appropriate for @a targets), or
 * #SVN_ERR_BAD_MIME_TYPE (if @a propname is "svn:mime-type", but @a
 * propval is not a valid mime-type).
 *
 * If @a ctx->cancel_func is non-NULL, invoke it passing @a
 * ctx->cancel_baton at various places during the operation.
 *
 * Use @a scratch_pool for all memory allocation.
 *
 * @since New in 1.7.
 */
svn_error_t *
svn_client_propset_local(const char *propname,
                         const svn_string_t *propval,
                         const apr_array_header_t *targets,
                         svn_depth_t depth,
                         svn_boolean_t skip_checks,
                         const apr_array_header_t *changelists,
                         svn_client_ctx_t *ctx,
                         apr_pool_t *scratch_pool);

/**
 * An amalgamation of svn_client_propset_local() and
 * svn_client_propset_remote() that takes only a single target, and
 * returns the commit info in @a *commit_info_p rather than through a
 * callback function.
 *
 * @since New in 1.5.
 * @deprecated Provided for backward compatibility with the 1.6 API.
 */
SVN_DEPRECATED
svn_error_t *
svn_client_propset3(svn_commit_info_t **commit_info_p,
                    const char *propname,
                    const svn_string_t *propval,
                    const char *target,
                    svn_depth_t depth,
                    svn_boolean_t skip_checks,
                    svn_revnum_t base_revision_for_url,
                    const apr_array_header_t *changelists,
                    const apr_hash_t *revprop_table,
                    svn_client_ctx_t *ctx,
                    apr_pool_t *pool);

/**
 * Like svn_client_propset3(), but with @a base_revision_for_url
 * always #SVN_INVALID_REVNUM; @a commit_info_p always @c NULL; @a
 * changelists always @c NULL; @a revprop_table always @c NULL; and @a
 * depth set according to @a recurse: if @a recurse is TRUE, @a depth
 * is #svn_depth_infinity, else #svn_depth_empty.
 *
 * @deprecated Provided for backward compatibility with the 1.4 API.
 */
SVN_DEPRECATED
svn_error_t *
svn_client_propset2(const char *propname,
                    const svn_string_t *propval,
                    const char *target,
                    svn_boolean_t recurse,
                    svn_boolean_t skip_checks,
                    svn_client_ctx_t *ctx,
                    apr_pool_t *pool);

/**
 * Like svn_client_propset2(), but with @a skip_checks always FALSE and a
 * newly created @a ctx.
 *
 * @deprecated Provided for backward compatibility with the 1.1 API.
 */
SVN_DEPRECATED
svn_error_t *
svn_client_propset(const char *propname,
                   const svn_string_t *propval,
                   const char *target,
                   svn_boolean_t recurse,
                   apr_pool_t *pool);

/** Set @a propname to @a propval on revision @a revision in the repository
 * represented by @a URL.  Use the authentication baton in @a ctx for
 * authentication, and @a pool for all memory allocation.  Return the actual
 * rev affected in @a *set_rev.  A @a propval of @c NULL will delete the
 * property.
 *
 * If @a original_propval is non-NULL, then just before setting the
 * new value, check that the old value matches @a original_propval;
 * if they do not match, return the error #SVN_ERR_RA_OUT_OF_DATE.
 * This is to help clients support interactive editing of revprops:
 * without this check, the window during which the property may change
 * underneath the user is as wide as the amount of time the user
 * spends editing the property.  With this check, the window is
 * reduced to a small, constant amount of time right before we set the
 * new value.  (To check that an old value is still non-existent, set
 * @a original_propval->data to NULL, and @a original_propval->len is
 * ignored.)
 * If the server advertises #SVN_RA_CAPABILITY_ATOMIC_REVPROPS, the
 * check of @a original_propval is done atomically.
 *
 * Note: the representation of "property is not set" in @a
 * original_propval differs from the representation in other APIs
 * (such as svn_fs_change_rev_prop2() and svn_ra_change_rev_prop2()).
 *
 * If @a force is TRUE, allow newlines in the author property.
 *
 * If @a propname is an svn-controlled property (i.e. prefixed with
 * #SVN_PROP_PREFIX), then the caller is responsible for ensuring that
 * the value UTF8-encoded and uses LF line-endings.
 *
 * Note that unlike its cousin svn_client_propset3(), this routine
 * doesn't affect the working copy at all;  it's a pure network
 * operation that changes an *unversioned* property attached to a
 * revision.  This can be used to tweak log messages, dates, authors,
 * and the like.  Be careful:  it's a lossy operation.

 * @a ctx->notify_func2 and @a ctx->notify_baton2 are the notification
 * functions and baton which are called upon successful setting of the
 * property.
 *
 * Also note that unless the administrator creates a
 * pre-revprop-change hook in the repository, this feature will fail.
 *
 * @since New in 1.6.
 */
svn_error_t *
svn_client_revprop_set2(const char *propname,
                        const svn_string_t *propval,
                        const svn_string_t *original_propval,
                        const char *URL,
                        const svn_opt_revision_t *revision,
                        svn_revnum_t *set_rev,
                        svn_boolean_t force,
                        svn_client_ctx_t *ctx,
                        apr_pool_t *pool);

/**
 * Similar to svn_client_revprop_set2(), but with @a original_propval
 * always @c NULL.
 *
 * @deprecated Provided for backward compatibility with the 1.5 API.
 */
SVN_DEPRECATED
svn_error_t *
svn_client_revprop_set(const char *propname,
                       const svn_string_t *propval,
                       const char *URL,
                       const svn_opt_revision_t *revision,
                       svn_revnum_t *set_rev,
                       svn_boolean_t force,
                       svn_client_ctx_t *ctx,
                       apr_pool_t *pool);

/**
 * Set @a *props to a hash table whose keys are absolute paths or URLs
 * of items on which property @a propname is explicitly set, and whose
 * values are <tt>svn_string_t *</tt> representing the property value for
 * @a propname at that path.
 *
 * If @a inherited_props is not @c NULL, then set @a *inherited_props to a
 * depth-first ordered array of #svn_prop_inherited_item_t * structures
 * representing the properties inherited by @a target.  If @a target is a
 * working copy path, then properties inherited by @a target as far as the
 * root of the working copy are obtained from the working copy's actual
 * property values.  Properties inherited from above the working copy root
 * come from the inherited properties cache.  If @a target is a URL, then
 * the inherited properties come from the repository.  If @a inherited_props
 * is not @c NULL and no inheritable properties are found, then set
 * @a *inherited_props to an empty array.
 *
 * The #svn_prop_inherited_item_t->path_or_url members of the
 * #svn_prop_inherited_item_t * structures in @a *inherited_props are
 * URLs if @a target is a URL or if @a target is a working copy path but the
 * property represented by the structure is above the working copy root (i.e.
 * the inherited property is from the cache).  In all other cases the
 * #svn_prop_inherited_item_t->path_or_url members are absolute working copy
 * paths.
 *
 * Allocate @a *props (including keys and values) and @a *inherited_props
 * (including its elements) in @a result_pool, use @a scratch_pool for
 * temporary allocations.
 *
 * @a target is a WC absolute path or a URL.
 *
 * Don't store any path, not even @a target, if it does not have a
 * property named @a propname.
 *
 * If @a revision->kind is #svn_opt_revision_unspecified, then: get
 * properties from the working copy if @a target is a working copy
 * path, or from the repository head if @a target is a URL.  Else get
 * the properties as of @a revision.  The actual node revision
 * selected is determined by the path as it exists in @a peg_revision.
 * If @a peg_revision->kind is #svn_opt_revision_unspecified, then
 * it defaults to #svn_opt_revision_head for URLs or
 * #svn_opt_revision_working for WC targets.  Use the authentication
 * baton in @a ctx for authentication if contacting the repository.
 * If @a actual_revnum is not @c NULL, the actual revision number used
 * for the fetch is stored in @a *actual_revnum.
 *
 * If @a depth is #svn_depth_empty, fetch the property from
 * @a target only; if #svn_depth_files, fetch from @a target and its
 * file children (if any); if #svn_depth_immediates, from @a target
 * and all of its immediate children (both files and directories); if
 * #svn_depth_infinity, from @a target and everything beneath it.
 *
 * @a changelists is an array of <tt>const char *</tt> changelist
 * names, used as a restrictive filter on items whose properties are
 * gotten; that is, don't get @a propname on any item unless it's a member
 * of one of those changelists.  If @a changelists is empty (or
 * altogether @c NULL), no changelist filtering occurs.
 *
 * If error, don't touch @a *props, otherwise @a *props is a hash table
 * even if empty.
 *
 * This function returns SVN_ERR_UNVERSIONED_RESOURCE when it is called on
 * unversioned nodes.
 *
 * @since New in 1.8.
 */
svn_error_t *
svn_client_propget5(apr_hash_t **props,
                    apr_array_header_t **inherited_props,
                    const char *propname,
                    const char *target,  /* abspath or URL */
                    const svn_opt_revision_t *peg_revision,
                    const svn_opt_revision_t *revision,
                    svn_revnum_t *actual_revnum,
                    svn_depth_t depth,
                    const apr_array_header_t *changelists,
                    svn_client_ctx_t *ctx,
                    apr_pool_t *result_pool,
                    apr_pool_t *scratch_pool);

/**
 * Similar to svn_client_propget5 but with @a inherited_props always
 * passed as NULL.
 *
 * @since New in 1.7.
 * @deprecated Provided for backward compatibility with the 1.7 API.
 */
SVN_DEPRECATED
svn_error_t *
svn_client_propget4(apr_hash_t **props,
                    const char *propname,
                    const char *target,  /* abspath or URL */
                    const svn_opt_revision_t *peg_revision,
                    const svn_opt_revision_t *revision,
                    svn_revnum_t *actual_revnum,
                    svn_depth_t depth,
                    const apr_array_header_t *changelists,
                    svn_client_ctx_t *ctx,
                    apr_pool_t *result_pool,
                    apr_pool_t *scratch_pool);

/**
 * Similar to svn_client_propget4(), but with the following change to the
 * output hash keys:  keys are `<tt>char *</tt>' paths, prefixed by
 * @a target, which is a working copy path or a URL.
 *
 * This function returns SVN_ERR_ENTRY_NOT_FOUND where svn_client_propget4
 * would return SVN_ERR_UNVERSIONED_RESOURCE.
 *
 * @since New in 1.5.
 * @deprecated Provided for backward compatibility with the 1.6 API.
 */
SVN_DEPRECATED
svn_error_t *
svn_client_propget3(apr_hash_t **props,
                    const char *propname,
                    const char *target,
                    const svn_opt_revision_t *peg_revision,
                    const svn_opt_revision_t *revision,
                    svn_revnum_t *actual_revnum,
                    svn_depth_t depth,
                    const apr_array_header_t *changelists,
                    svn_client_ctx_t *ctx,
                    apr_pool_t *pool);

/**
 * Similar to svn_client_propget3(), except that @a actual_revnum and
 * @a changelists are always @c NULL, and @a depth is set according to
 * @a recurse: if @a recurse is TRUE, then @a depth is
 * #svn_depth_infinity, else #svn_depth_empty.
 *
 * @deprecated Provided for backward compatibility with the 1.4 API.
 */
SVN_DEPRECATED
svn_error_t *
svn_client_propget2(apr_hash_t **props,
                    const char *propname,
                    const char *target,
                    const svn_opt_revision_t *peg_revision,
                    const svn_opt_revision_t *revision,
                    svn_boolean_t recurse,
                    svn_client_ctx_t *ctx,
                    apr_pool_t *pool);

/**
 * Similar to svn_client_propget2(), except that @a peg_revision is
 * always the same as @a revision.
 *
 * @deprecated Provided for backward compatibility with the 1.1 API.
 */
SVN_DEPRECATED
svn_error_t *
svn_client_propget(apr_hash_t **props,
                   const char *propname,
                   const char *target,
                   const svn_opt_revision_t *revision,
                   svn_boolean_t recurse,
                   svn_client_ctx_t *ctx,
                   apr_pool_t *pool);

/** Set @a *propval to the value of @a propname on revision @a revision
 * in the repository represented by @a URL.  Use the authentication baton
 * in @a ctx for authentication, and @a pool for all memory allocation.
 * Return the actual rev queried in @a *set_rev.
 *
 * If @a propname does not exist on @a revision, set @a *propval to @c NULL.
 *
 * Note that unlike its cousin svn_client_propget(), this routine
 * doesn't affect the working copy at all; it's a pure network
 * operation that queries an *unversioned* property attached to a
 * revision.  This can query log messages, dates, authors, and the
 * like.
 */
svn_error_t *
svn_client_revprop_get(const char *propname,
                       svn_string_t **propval,
                       const char *URL,
                       const svn_opt_revision_t *revision,
                       svn_revnum_t *set_rev,
                       svn_client_ctx_t *ctx,
                       apr_pool_t *pool);

/**
 * Invoke @a receiver with @a receiver_baton to return the regular explicit, and
 * possibly the inherited, properties of @a target, a URL or working copy path.
 * @a receiver will be called for each path encountered.
 *
 * @a target is a WC path or a URL.
 *
 * If @a revision->kind is #svn_opt_revision_unspecified, then get the
 * explicit (and possibly the inherited) properties from the working copy,
 * if @a target is a working copy path, or from the repository head if
 * @a target is a URL.  Else get the properties as of @a revision.
 * The actual node revision selected is determined by the path as it exists
 * in @a peg_revision.  If @a peg_revision->kind is
 * #svn_opt_revision_unspecified, then it defaults to #svn_opt_revision_head
 * for URLs or #svn_opt_revision_working for WC targets.  Use the
 * authentication baton cached in @a ctx for authentication if contacting
 * the repository.
 *
 * If @a depth is #svn_depth_empty, list only the properties of
 * @a target itself.  If @a depth is #svn_depth_files, and
 * @a target is a directory, list the properties of @a target
 * and its file entries.  If #svn_depth_immediates, list the properties
 * of its immediate file and directory entries.  If #svn_depth_infinity,
 * list the properties of its file entries and recurse (with
 * #svn_depth_infinity) on directory entries.  #svn_depth_unknown is
 * equivalent to #svn_depth_empty.  All other values produce undefined
 * results.
 *
 * @a changelists is an array of <tt>const char *</tt> changelist
 * names, used as a restrictive filter on items whose properties are
 * listed; that is, don't list properties on any item unless it's a member
 * of one of those changelists.  If @a changelists is empty (or
 * altogether @c NULL), no changelist filtering occurs.
 *
 * If @a get_target_inherited_props is true, then also return any inherited
 * properties when @a receiver is called for @a target.  If @a target is a
 * working copy path, then properties inherited by @a target as far as the
 * root of the working copy are obtained from the working copy's actual
 * property values.  Properties inherited from above the working copy
 * root come from the inherited properties cache.  If @a target is a URL,
 * then the inherited properties come from the repository.
 * If @a get_target_inherited_props is false, then no inherited properties
 * are returned to @a receiver.
 *
 * If @a target is not found, return the error #SVN_ERR_ENTRY_NOT_FOUND.
 *
 * @since New in 1.8.
 */
svn_error_t *
svn_client_proplist4(const char *target,
                     const svn_opt_revision_t *peg_revision,
                     const svn_opt_revision_t *revision,
                     svn_depth_t depth,
                     const apr_array_header_t *changelists,
                     svn_boolean_t get_target_inherited_props,
                     svn_proplist_receiver2_t receiver,
                     void *receiver_baton,
                     svn_client_ctx_t *ctx,
                     apr_pool_t *scratch_pool);

/**
 * Similar to svn_client_proplist4(), except that the @a receiver type
 * is a #svn_proplist_receiver_t, @a get_target_inherited_props is
 * always passed NULL, and there is no separate scratch pool.
 *
 * @since New in 1.5.
 * @deprecated Provided for backward compatibility with the 1.7 API.
 */
SVN_DEPRECATED
svn_error_t *
svn_client_proplist3(const char *target,
                     const svn_opt_revision_t *peg_revision,
                     const svn_opt_revision_t *revision,
                     svn_depth_t depth,
                     const apr_array_header_t *changelists,
                     svn_proplist_receiver_t receiver,
                     void *receiver_baton,
                     svn_client_ctx_t *ctx,
                     apr_pool_t *pool);

/**
 * Similar to svn_client_proplist3(), except the properties are
 * returned as an array of #svn_client_proplist_item_t * structures
 * instead of by invoking the receiver function, there's no support
 * for @a changelists filtering, and @a recurse is used instead of a
 * #svn_depth_t parameter (FALSE corresponds to #svn_depth_empty,
 * and TRUE to #svn_depth_infinity).
 *
 * @since New in 1.2.
 *
 * @deprecated Provided for backward compatibility with the 1.4 API.
 */
SVN_DEPRECATED
svn_error_t *
svn_client_proplist2(apr_array_header_t **props,
                     const char *target,
                     const svn_opt_revision_t *peg_revision,
                     const svn_opt_revision_t *revision,
                     svn_boolean_t recurse,
                     svn_client_ctx_t *ctx,
                     apr_pool_t *pool);

/**
 * Similar to svn_client_proplist2(), except that @a peg_revision is
 * always the same as @a revision.
 *
 * @deprecated Provided for backward compatibility with the 1.1 API.
 */
SVN_DEPRECATED
svn_error_t *
svn_client_proplist(apr_array_header_t **props,
                    const char *target,
                    const svn_opt_revision_t *revision,
                    svn_boolean_t recurse,
                    svn_client_ctx_t *ctx,
                    apr_pool_t *pool);

/** Set @a *props to a hash of the revision props attached to @a revision in
 * the repository represented by @a URL.  Use the authentication baton cached
 * in @a ctx for authentication, and @a pool for all memory allocation.
 * Return the actual rev queried in @a *set_rev.
 *
 * The allocated hash maps (<tt>const char *</tt>) property names to
 * (#svn_string_t *) property values.
 *
 * Note that unlike its cousin svn_client_proplist(), this routine
 * doesn't read a working copy at all; it's a pure network operation
 * that reads *unversioned* properties attached to a revision.
 */
svn_error_t *
svn_client_revprop_list(apr_hash_t **props,
                        const char *URL,
                        const svn_opt_revision_t *revision,
                        svn_revnum_t *set_rev,
                        svn_client_ctx_t *ctx,
                        apr_pool_t *pool);
/** @} */


/**
 * @defgroup Export Export a tree from version control.
 *
 * @{
 */

/**
 * Export the contents of either a subversion repository or a
 * subversion working copy into a 'clean' directory (meaning a
 * directory with no administrative directories).  If @a result_rev
 * is not @c NULL and the path being exported is a repository URL, set
 * @a *result_rev to the value of the revision actually exported (set
 * it to #SVN_INVALID_REVNUM for local exports).
 *
 * @a from_path_or_url is either the path the working copy on disk, or
 * a URL to the repository you wish to export.
 *
 * When exporting a directory, @a to_path is the path to the directory
 * where you wish to create the exported tree; when exporting a file, it
 * is the path of the file that will be created.  If @a to_path is the
 * empty path, then the basename of the export file/directory in the repository
 * will be used.  If @a to_path represents an existing directory, and a
 * file is being exported, then a file with the that basename will be
 * created under that directory (as with 'copy' operations).
 *
 * @a peg_revision is the revision where the path is first looked up
 * when exporting from a repository.  If @a peg_revision->kind is
 * #svn_opt_revision_unspecified, then it defaults to #svn_opt_revision_head
 * for URLs or #svn_opt_revision_working for WC targets.
 *
 * @a revision is the revision that should be exported.
 *
 * @a peg_revision and @a revision must not be @c NULL.
 *
 * @a ctx->notify_func2 and @a ctx->notify_baton2 are the notification
 * functions and baton which are passed to svn_client_checkout() when
 * exporting from a repository.
 *
 * @a ctx is a context used for authentication in the repository case.
 *
 * @a overwrite if TRUE will cause the export to overwrite files or
 * directories.
 *
 * If @a ignore_externals is set, don't process externals definitions
 * as part of this operation.
 *
 * If @a ignore_keywords is set, don't expand keywords as part of this
 * operation.
 *
 * @a native_eol allows you to override the standard eol marker on the
 * platform you are running on.  Can be either "LF", "CR" or "CRLF" or
 * NULL.  If NULL will use the standard eol marker.  Any other value
 * will cause the #SVN_ERR_IO_UNKNOWN_EOL error to be returned.
 *
 * If @a depth is #svn_depth_infinity, export fully recursively.  Else
 * if it is #svn_depth_immediates, export @a from_path_or_url and its
 * immediate children (if any), but with subdirectories empty and at
 * #svn_depth_empty.  Else if #svn_depth_files, export @a
 * from_path_or_url and its immediate file children (if any) only.  If
 * @a depth is #svn_depth_empty, then export exactly @a
 * from_path_or_url and none of its children.
 *
 * All allocations are done in @a pool.
 *
 * @since New in 1.7.
 */
svn_error_t *
svn_client_export5(svn_revnum_t *result_rev,
                   const char *from_path_or_url,
                   const char *to_path,
                   const svn_opt_revision_t *peg_revision,
                   const svn_opt_revision_t *revision,
                   svn_boolean_t overwrite,
                   svn_boolean_t ignore_externals,
                   svn_boolean_t ignore_keywords,
                   svn_depth_t depth,
                   const char *native_eol,
                   svn_client_ctx_t *ctx,
                   apr_pool_t *pool);

/**
 * Similar to svn_client_export5(), but with @a ignore_keywords set
 * to FALSE.
 *
 * @deprecated Provided for backward compatibility with the 1.6 API.
 * @since New in 1.5.
 */
SVN_DEPRECATED
svn_error_t *
svn_client_export4(svn_revnum_t *result_rev,
                   const char *from_path_or_url,
                   const char *to_path,
                   const svn_opt_revision_t *peg_revision,
                   const svn_opt_revision_t *revision,
                   svn_boolean_t overwrite,
                   svn_boolean_t ignore_externals,
                   svn_depth_t depth,
                   const char *native_eol,
                   svn_client_ctx_t *ctx,
                   apr_pool_t *pool);


/**
 * Similar to svn_client_export4(), but with @a depth set according to
 * @a recurse: if @a recurse is TRUE, set @a depth to
 * #svn_depth_infinity, if @a recurse is FALSE, set @a depth to
 * #svn_depth_files.
 *
 * @deprecated Provided for backward compatibility with the 1.4 API.
 *
 * @since New in 1.2.
 */
SVN_DEPRECATED
svn_error_t *
svn_client_export3(svn_revnum_t *result_rev,
                   const char *from_path_or_url,
                   const char *to_path,
                   const svn_opt_revision_t *peg_revision,
                   const svn_opt_revision_t *revision,
                   svn_boolean_t overwrite,
                   svn_boolean_t ignore_externals,
                   svn_boolean_t recurse,
                   const char *native_eol,
                   svn_client_ctx_t *ctx,
                   apr_pool_t *pool);


/**
 * Similar to svn_client_export3(), but with @a peg_revision
 * always set to #svn_opt_revision_unspecified, @a overwrite set to
 * the value of @a force, @a ignore_externals always FALSE, and
 * @a recurse always TRUE.
 *
 * @since New in 1.1.
 * @deprecated Provided for backward compatibility with the 1.1 API.
 */
SVN_DEPRECATED
svn_error_t *
svn_client_export2(svn_revnum_t *result_rev,
                   const char *from_path_or_url,
                   const char *to_path,
                   svn_opt_revision_t *revision,
                   svn_boolean_t force,
                   const char *native_eol,
                   svn_client_ctx_t *ctx,
                   apr_pool_t *pool);


/**
 * Similar to svn_client_export2(), but with @a native_eol always set
 * to NULL.
 *
 * @deprecated Provided for backward compatibility with the 1.0 API.
 */
SVN_DEPRECATED
svn_error_t *
svn_client_export(svn_revnum_t *result_rev,
                  const char *from_path_or_url,
                  const char *to_path,
                  svn_opt_revision_t *revision,
                  svn_boolean_t force,
                  svn_client_ctx_t *ctx,
                  apr_pool_t *pool);

/** @} */

/**
 * @defgroup List List / ls
 *
 * @{
 */

/** The type of function invoked by svn_client_list3() to report the details
 * of each directory entry being listed.
 *
 * @a baton is the baton that was passed to the caller.  @a path is the
 * entry's path relative to @a abs_path; it is the empty path when reporting
 * the top node of the list operation.  @a dirent contains some or all of
 * the directory entry's details, as determined by the caller.  @a lock is
 * the entry's lock, if it is locked and if lock information is being
 * reported by the caller; otherwise @a lock is NULL.  @a abs_path is the
 * repository path of the top node of the list operation; it is relative to
 * the repository root and begins with "/".
 *
 * If svn_client_list3() was called with @a include_externals set to TRUE,
 * @a external_parent_url and @a external_target will be set.
 * @a external_parent_url is url of the directory which has the
 * externals definitions. @a external_target is the target subdirectory of
 * externals definitions which is relative to the parent directory that holds
 * the external item.
 *
 * If external_parent_url and external_target are defined, the item being
 * listed is part of the external described by external_parent_url and
 * external_target. Else, the item is not part of any external.
 * Moreover, we will never mix items which are part of separate
 * externals, and will always finish listing an external before listing
 * the next one.
 *
 * @a scratch_pool may be used for temporary allocations.
 *
 * @since New in 1.8.
 */
typedef svn_error_t *(*svn_client_list_func2_t)(
  void *baton,
  const char *path,
  const svn_dirent_t *dirent,
  const svn_lock_t *lock,
  const char *abs_path,
  const char *external_parent_url,
  const char *external_target,
  apr_pool_t *scratch_pool);

/**
 * Similar to #svn_client_list_func2_t, but without any information about
 * externals definitions.
 *
 * @deprecated Provided for backward compatibility with the 1.7 API.
 *
 * @since New in 1.4
 *
 * */
typedef svn_error_t *(*svn_client_list_func_t)(void *baton,
                                               const char *path,
                                               const svn_dirent_t *dirent,
                                               const svn_lock_t *lock,
                                               const char *abs_path,
                                               apr_pool_t *pool);

/**
 * Report the directory entry, and possibly children, for @a
 * path_or_url at @a revision.  The actual node revision selected is
 * determined by the path as it exists in @a peg_revision.  If @a
 * peg_revision->kind is #svn_opt_revision_unspecified, then it defaults
 * to #svn_opt_revision_head for URLs or #svn_opt_revision_working
 * for WC targets.
 *
 * Report directory entries by invoking @a list_func/@a baton with @a path
 * relative to @a path_or_url.  The dirent for @a path_or_url is reported
 * using an empty @a path.  If @a path_or_url is a directory, also report
 * its children.  If @a path_or_url is non-existent, return
 * #SVN_ERR_FS_NOT_FOUND.
 *
 * If the @a patterns array of <tt>const char *</tt> is not @c NULL, only
 * report paths whose last segment matches one of the specified glob
 * patterns.  This does not affect the size of the tree nor the number of
 * externals being covered.
 *
 * If @a fetch_locks is TRUE, include locks when reporting directory entries.
 *
 * If @a include_externals is TRUE, also list all external items
 * reached by recursion. @a depth value passed to the original list target
 * applies for the externals also.
 *
 * Use @a scratch_pool for temporary allocations.
 *
 * Use authentication baton cached in @a ctx to authenticate against the
 * repository.
 *
 * If @a depth is #svn_depth_empty, list just @a path_or_url itself.
 * If @a depth is #svn_depth_files, list @a path_or_url and its file
 * entries.  If #svn_depth_immediates, list its immediate file and
 * directory entries.  If #svn_depth_infinity, list file entries and
 * recurse (with #svn_depth_infinity) on directory entries.
 *
 * @a dirent_fields controls which fields in the #svn_dirent_t's are
 * filled in.  To have them totally filled in use #SVN_DIRENT_ALL,
 * otherwise simply bitwise OR together the combination of @c SVN_DIRENT_
 * fields you care about.
 *
 * @since New in 1.10.
 */
svn_error_t *
svn_client_list4(const char *path_or_url,
                 const svn_opt_revision_t *peg_revision,
                 const svn_opt_revision_t *revision,
                 const apr_array_header_t *patterns,
                 svn_depth_t depth,
                 apr_uint32_t dirent_fields,
                 svn_boolean_t fetch_locks,
                 svn_boolean_t include_externals,
                 svn_client_list_func2_t list_func,
                 void *baton,
                 svn_client_ctx_t *ctx,
                 apr_pool_t *scratch_pool);

/** Similar to svn_client_list4(), but with @a patterm set to @c NULL.
 *
 * @since New in 1.8.
 *
 * @deprecated Provided for backwards compatibility with the 1.9 API.
 */
SVN_DEPRECATED
svn_error_t *
svn_client_list3(const char *path_or_url,
                 const svn_opt_revision_t *peg_revision,
                 const svn_opt_revision_t *revision,
                 svn_depth_t depth,
                 apr_uint32_t dirent_fields,
                 svn_boolean_t fetch_locks,
                 svn_boolean_t include_externals,
                 svn_client_list_func2_t list_func,
                 void *baton,
                 svn_client_ctx_t *ctx,
                 apr_pool_t *pool);


/** Similar to svn_client_list3(), but with @a include_externals set
 * to FALSE, and using a #svn_client_list_func_t as callback.
 *
 * @since New in 1.5.
 *
 * @deprecated Provided for backwards compatibility with the 1.7 API.
 */
SVN_DEPRECATED
svn_error_t *
svn_client_list2(const char *path_or_url,
                 const svn_opt_revision_t *peg_revision,
                 const svn_opt_revision_t *revision,
                 svn_depth_t depth,
                 apr_uint32_t dirent_fields,
                 svn_boolean_t fetch_locks,
                 svn_client_list_func_t list_func,
                 void *baton,
                 svn_client_ctx_t *ctx,
                 apr_pool_t *pool);

/**
 * Similar to svn_client_list2(), but with @a recurse instead of @a depth.
 * If @a recurse is TRUE, pass #svn_depth_files for @a depth; else
 * pass #svn_depth_infinity.
 *
 * @since New in 1.4.
 *
 * @deprecated Provided for backward compatibility with the 1.4 API.
 */
SVN_DEPRECATED
svn_error_t *
svn_client_list(const char *path_or_url,
                const svn_opt_revision_t *peg_revision,
                const svn_opt_revision_t *revision,
                svn_boolean_t recurse,
                apr_uint32_t dirent_fields,
                svn_boolean_t fetch_locks,
                svn_client_list_func_t list_func,
                void *baton,
                svn_client_ctx_t *ctx,
                apr_pool_t *pool);

/**
 * Same as svn_client_list(), but always passes #SVN_DIRENT_ALL for
 * the @a dirent_fields argument and returns all information in two
 * hash tables instead of invoking a callback.
 *
 * Set @a *dirents to a newly allocated hash of directory entries.
 * The @a dirents hash maps entry names (<tt>const char *</tt>) to
 * #svn_dirent_t *'s.
 *
 * If @a locks is not @c NULL, set @a *locks to a hash table mapping
 * entry names (<tt>const char *</tt>) to #svn_lock_t *'s.
 *
 * @since New in 1.3.
 *
 * @deprecated Provided for backward compatibility with the 1.3 API.
 * Use svn_client_list2() instead.
 */
SVN_DEPRECATED
svn_error_t *
svn_client_ls3(apr_hash_t **dirents,
               apr_hash_t **locks,
               const char *path_or_url,
               const svn_opt_revision_t *peg_revision,
               const svn_opt_revision_t *revision,
               svn_boolean_t recurse,
               svn_client_ctx_t *ctx,
               apr_pool_t *pool);

/**
 * Same as svn_client_ls3(), but without the ability to get locks.
 *
 * @since New in 1.2.
 *
 * @deprecated Provided for backward compatibility with the 1.2 API.
 * Use svn_client_list2() instead.
 */
SVN_DEPRECATED
svn_error_t *
svn_client_ls2(apr_hash_t **dirents,
               const char *path_or_url,
               const svn_opt_revision_t *peg_revision,
               const svn_opt_revision_t *revision,
               svn_boolean_t recurse,
               svn_client_ctx_t *ctx,
               apr_pool_t *pool);

/**
 * Similar to svn_client_ls2() except that @a peg_revision is always
 * the same as @a revision.
 *
 * @deprecated Provided for backward compatibility with the 1.1 API.
 * Use svn_client_list2() instead.
 */
SVN_DEPRECATED
svn_error_t *
svn_client_ls(apr_hash_t **dirents,
              const char *path_or_url,
              svn_opt_revision_t *revision,
              svn_boolean_t recurse,
              svn_client_ctx_t *ctx,
              apr_pool_t *pool);


/** @} */

/**
 * @defgroup Cat View the contents of a file in the repository.
 *
 * @{
 */

/**
 * Output the content of a file.
 *
 * @param[out] props           Optional output argument to obtain properties.
 * @param[in] out              The stream to which the content will be written.
 * @param[in] path_or_url      The path or URL of the file.
 * @param[in] peg_revision     The peg revision.
 * @param[in] revision         The operative revision.
 * @param[in] expand_keywords  When true, keywords (when set) are expanded.
 * @param[in] ctx   The standard client context, used for possible
 *                  authentication.
 *
 * @return A pointer to an #svn_error_t of the type (this list is not
 *         exhaustive): <br>
 *         An unspecified error if @a revision is of kind
 *         #svn_opt_revision_previous (or some other kind that requires
 *         a local path), because the desired revision cannot be
 *         determined. <br>
 *         If no error occurred, return #SVN_NO_ERROR.
 *
 * If @a *props is not NULL it is set to a hash of all the file's
 * non-inherited properties. If it is NULL, the properties are only
 * used for determining how and if the file should be translated.
 *
 * @see #svn_client_ctx_t <br> @ref clnt_revisions for
 *      a discussion of operative and peg revisions.
 *
 * @since New in 1.9.
 */
svn_error_t *
svn_client_cat3(apr_hash_t **props,
                svn_stream_t *out,
                const char *path_or_url,
                const svn_opt_revision_t *peg_revision,
                const svn_opt_revision_t *revision,
                svn_boolean_t expand_keywords,
                svn_client_ctx_t *ctx,
                apr_pool_t *result_pool,
                apr_pool_t *scratch_pool);

/**
 * Similar to svn_client_cat3() except without the option of directly
 * reading the properties, and with @a expand_keywords always TRUE.
 *
 * @since New in 1.2.
 * @deprecated Provided for backward compatibility with the 1.8 API.
 */
SVN_DEPRECATED
svn_error_t *
svn_client_cat2(svn_stream_t *out,
                const char *path_or_url,
                const svn_opt_revision_t *peg_revision,
                const svn_opt_revision_t *revision,
                svn_client_ctx_t *ctx,
                apr_pool_t *pool);


/**
 * Similar to svn_client_cat2() except that the peg revision is always
 * the same as @a revision.
 *
 * @deprecated Provided for backward compatibility with the 1.1 API.
 */
SVN_DEPRECATED
svn_error_t *
svn_client_cat(svn_stream_t *out,
               const char *path_or_url,
               const svn_opt_revision_t *revision,
               svn_client_ctx_t *ctx,
               apr_pool_t *pool);

/** @} end group: cat */



/** Shelves and checkpoints
 *
 * @defgroup svn_client_shelve_checkpoint Shelves and checkpoints
 * @{
 */

/** A shelf.
 *
 * @since New in 1.X.
 * @warning EXPERIMENTAL.
 */
typedef struct svn_client_shelf_t
{
    /* Public fields (read-only for public use) */
    const char *name;
    const char *log_message;
    int max_version;

    /* Private fields */
    const char *wc_root_abspath;
    const char *shelves_dir;
    svn_client_ctx_t *ctx;
    apr_pool_t *pool;
} svn_client_shelf_t;

/** Open an existing shelf or create a new shelf.
 *
 * @since New in 1.X.
 * @warning EXPERIMENTAL.
 */
SVN_EXPERIMENTAL
svn_error_t *
svn_client_shelf_open(svn_client_shelf_t **shelf_p,
                      const char *name,
                      const char *local_abspath,
                      svn_client_ctx_t *ctx,
                      apr_pool_t *result_pool);

/** Close @a shelf.
 *
 * @since New in 1.X.
 * @warning EXPERIMENTAL.
 */
SVN_EXPERIMENTAL
svn_error_t *
svn_client_shelf_close(svn_client_shelf_t *shelf,
                       apr_pool_t *scratch_pool);

/** Delete a shelf, by name.
 *
 * @since New in 1.X.
 * @warning EXPERIMENTAL.
 */
SVN_EXPERIMENTAL
svn_error_t *
svn_client_shelf_delete(const char *name,
                        const char *local_abspath,
                        svn_boolean_t dry_run,
                        svn_client_ctx_t *ctx,
                        apr_pool_t *scratch_pool);

/** Save the local modifications found by @a paths, @a depth,
 * @a changelists as a new version of @a shelf.
 *
 * If there are no local modifications in the specified locations, do not
 * create a new version of @a shelf.
 *
 * @since New in 1.X.
 * @warning EXPERIMENTAL.
 */
SVN_EXPERIMENTAL
svn_error_t *
svn_client_shelf_save_new_version(svn_client_shelf_t *shelf,
                                  const apr_array_header_t *paths,
                                  svn_depth_t depth,
                                  const apr_array_header_t *changelists,
                                  apr_pool_t *scratch_pool);

/** Apply version @a version of @a shelf to the WC.
 *
 * @since New in 1.X.
 * @warning EXPERIMENTAL.
 */
SVN_EXPERIMENTAL
svn_error_t *
svn_client_shelf_apply(svn_client_shelf_t *shelf,
                       int version,
                       svn_boolean_t dry_run,
                       apr_pool_t *scratch_pool);

/** Reverse-apply the current version of @a shelf to the WC.
 *
 * @since New in 1.X.
 * @warning EXPERIMENTAL.
 */
SVN_EXPERIMENTAL
svn_error_t *
svn_client_shelf_unapply(svn_client_shelf_t *shelf,
                         int version,
                         svn_boolean_t dry_run,
                         apr_pool_t *scratch_pool);

/** Set the current version of @a shelf. Delete all newer versions.
 *
 * @since New in 1.X.
 * @warning EXPERIMENTAL.
 */
SVN_EXPERIMENTAL
svn_error_t *
svn_client_shelf_set_current_version(svn_client_shelf_t *shelf,
                                     int version,
                                     apr_pool_t *scratch_pool);

<<<<<<< HEAD
/** Set @a *wc_abspaths_p to the files affected by version @a version
 * of @a shelf.
=======
/** Set @a *affected_paths to a hash with one entry for each path affected
 * by the shelf @a name. The hash key is the old path and value is
 * the new path, both relative to the WC root. The key and value are the
 * same except when a path is moved or copied.
 *
 * @since New in 1.10.
 * @warning EXPERIMENTAL.
 */
SVN_EXPERIMENTAL
svn_error_t *
svn_client_shelf_get_paths(apr_hash_t **affected_paths,
                           const char *name,
                           const char *local_abspath,
                           svn_client_ctx_t *ctx,
                           apr_pool_t *result_pool,
                           apr_pool_t *scratch_pool);

/** Set @a *has_changes to indicate whether the shelf @a name
 * contains any modifications, in other words if svn_client_shelf_get_paths()
 * would return a non-empty set of paths.
 *
 * @since New in 1.10.
 * @warning EXPERIMENTAL.
 */
SVN_EXPERIMENTAL
svn_error_t *
svn_client_shelf_has_changes(svn_boolean_t *has_changes,
                             const char *name,
                             const char *local_abspath,
                             svn_client_ctx_t *ctx,
                             apr_pool_t *scratch_pool);

/** Write local changes to a patch file for shelved change @a name.
>>>>>>> 71e1205c
 *
 * @since New in 1.X.
 * @warning EXPERIMENTAL.
 */
SVN_EXPERIMENTAL
svn_error_t *
svn_client_shelf_get_files(apr_array_header_t **wc_abspaths_p,
                           svn_client_shelf_t *shelf,
                           int version,
                           apr_pool_t *scratch_pool);

/** Output version @a version of @a shelf as a patch to @a outstream.
 *
 * @since New in 1.X.
 * @warning EXPERIMENTAL.
 */
SVN_EXPERIMENTAL
svn_error_t *
svn_client_shelf_export_patch(svn_client_shelf_t *shelf,
                              int version,
                              svn_stream_t *outstream,
                              apr_pool_t *scratch_pool);

/** Information about one version.
 *
 * @since New in 1.X.
 * @warning EXPERIMENTAL.
 */
typedef struct svn_client_shelf_version_info_t
{
  const char *patch_abspath;  /* abspath of the patch file */
  apr_time_t mtime;  /* mtime of the patch file */
} svn_client_shelf_version_info_t;

/** Set @a *info to the files affected by the current version of @a shelf.
 *
 * @since New in 1.X.
 * @warning EXPERIMENTAL.
 */
SVN_EXPERIMENTAL
svn_error_t *
svn_client_shelf_version_get_info(svn_client_shelf_version_info_t **info,
                                  svn_client_shelf_t *shelf,
                                  int version,
                                  apr_pool_t *result_pool,
                                  apr_pool_t *scratch_pool);

/** Set @a *affected_paths to a hash with one entry for each path affected
 * by the @a shelf @a version. The hash key is the old path and value is
 * the new path, both relative to the WC root. The key and value are the
 * same except when a path is moved or copied.
 *
 * @since New in 1.X.
 * @warning EXPERIMENTAL.
 */
SVN_EXPERIMENTAL
svn_error_t *
svn_client_shelf_get_paths(apr_hash_t **affected_paths,
                           svn_client_shelf_t *shelf,
                           int version,
                           apr_pool_t *result_pool,
                           apr_pool_t *scratch_pool);

/** Set the log message in @a shelf, using the log message callbacks in
 * the client context.
 *
 * @since New in 1.X.
 * @warning EXPERIMENTAL.
 */
SVN_EXPERIMENTAL
svn_error_t *
svn_client_shelf_set_log_message(svn_client_shelf_t *shelf,
                                 svn_boolean_t dry_run,
                                 apr_pool_t *scratch_pool);

/** Information about a shelf.
 *
 * @since New in 1.X.
 * @warning EXPERIMENTAL.
 */
typedef struct svn_client_shelf_info_t
{
  apr_time_t mtime;  /* mtime of the latest change */
} svn_client_shelf_info_t;

/** Set @a *shelved_patch_infos to a hash, keyed by shelf name, of pointers to
 * @c svn_client_shelf_info_t structures.
 *
 * @a local_abspath is any path in the WC and is used to find the WC root.
 *
 * @since New in 1.X.
 * @warning EXPERIMENTAL.
 */
SVN_EXPERIMENTAL
svn_error_t *
svn_client_shelves_list(apr_hash_t **shelved_patch_infos,
                        const char *local_abspath,
                        svn_client_ctx_t *ctx,
                        apr_pool_t *result_pool,
                        apr_pool_t *scratch_pool);

/** Set @a *any_shelved to indicate if there are any shelved changes in this WC.
 *
 * This shall provide the answer fast, regardless of how many changes
 * are stored, unlike svn_client_shelves_list().
 *
 * ### Initial implementation isn't O(1) fast -- it just calls
 *     svn_client_shelves_list().
 *
 * @a local_abspath is any path in the WC and is used to find the WC root.
 *
 * @since New in 1.X.
 * @warning EXPERIMENTAL.
 */
SVN_EXPERIMENTAL
svn_error_t *
svn_client_shelves_any(svn_boolean_t *any_shelved,
                       const char *local_abspath,
                       svn_client_ctx_t *ctx,
                       apr_pool_t *scratch_pool);

/** @} */

/** Changelist commands
 *
 * @defgroup svn_client_changelist_funcs Client Changelist Functions
 * @{
 */

/** Implementation note:
 *
 *  For now, changelists are implemented by scattering the
 *  associations across multiple .svn/entries files in a working copy.
 *  However, this client API was written so that we have the option of
 *  changing the underlying implementation -- we may someday want to
 *  store changelist definitions in a centralized database.
 */

/**
 * Add each path in @a paths (recursing to @a depth as necessary) to
 * @a changelist.  If a path is already a member of another
 * changelist, then remove it from the other changelist and add it to
 * @a changelist.  (For now, a path cannot belong to two changelists
 * at once.)
 *
 * @a paths is an array of (const char *) local WC paths.
 *
 * @a changelists is an array of <tt>const char *</tt> changelist
 * names, used as a restrictive filter on items whose changelist
 * assignments are adjusted; that is, don't tweak the changeset of any
 * item unless it's currently a member of one of those changelists.
 * If @a changelists is empty (or altogether @c NULL), no changelist
 * filtering occurs.
 *
 * @note This metadata is purely a client-side "bookkeeping"
 * convenience, and is entirely managed by the working copy.
 *
 * @since New in 1.5.
 */
svn_error_t *
svn_client_add_to_changelist(const apr_array_header_t *paths,
                             const char *changelist,
                             svn_depth_t depth,
                             const apr_array_header_t *changelists,
                             svn_client_ctx_t *ctx,
                             apr_pool_t *pool);

/**
 * Remove each path in @a paths (recursing to @a depth as necessary)
 * from changelists to which they are currently assigned.
 *
 * @a paths is an array of (const char *) local WC paths.
 *
 * @a changelists is an array of <tt>const char *</tt> changelist
 * names, used as a restrictive filter on items whose changelist
 * assignments are removed; that is, don't remove from a changeset any
 * item unless it's currently a member of one of those changelists.
 * If @a changelists is empty (or altogether @c NULL), all changelist
 * assignments in and under each path in @a paths (to @a depth) will
 * be removed.
 *
 * @note This metadata is purely a client-side "bookkeeping"
 * convenience, and is entirely managed by the working copy.
 *
 * @since New in 1.5.
 */
svn_error_t *
svn_client_remove_from_changelists(const apr_array_header_t *paths,
                                   svn_depth_t depth,
                                   const apr_array_header_t *changelists,
                                   svn_client_ctx_t *ctx,
                                   apr_pool_t *pool);


/**
 * Beginning at @a path, crawl to @a depth to discover every path in
 * or under @a path which belongs to one of the changelists in @a
 * changelists (an array of <tt>const char *</tt> changelist names).
 * If @a changelists is @c NULL, discover paths with any changelist.
 * Call @a callback_func (with @a callback_baton) each time a
 * changelist-having path is discovered.
 *
 * @a path is a local WC path.
 *
 * If @a ctx->cancel_func is not @c NULL, invoke it passing @a
 * ctx->cancel_baton during the recursive walk.
 *
 * @since New in 1.5.
 */
svn_error_t *
svn_client_get_changelists(const char *path,
                           const apr_array_header_t *changelists,
                           svn_depth_t depth,
                           svn_changelist_receiver_t callback_func,
                           void *callback_baton,
                           svn_client_ctx_t *ctx,
                           apr_pool_t *pool);

/** @} */



/** Locking commands
 *
 * @defgroup svn_client_locking_funcs Client Locking Functions
 * @{
 */

/**
 * Lock @a targets in the repository.  @a targets is an array of
 * <tt>const char *</tt> paths - either all working copy paths or all URLs.
 * All targets must be in the same repository.
 *
 * If a target is already locked in the repository, no lock will be
 * acquired unless @a steal_lock is TRUE, in which case the locks are
 * stolen.  @a comment, if non-NULL, is an xml-escapable description
 * stored with each lock in the repository.  Each acquired lock will
 * be stored in the working copy if the targets are WC paths.
 *
 * For each target @a ctx->notify_func2/notify_baton2 will be used to indicate
 * whether it was locked.  An action of #svn_wc_notify_locked
 * means that the path was locked.  If the path was not locked because
 * it was out of date or there was already a lock in the repository,
 * the notification function will be called with
 * #svn_wc_notify_failed_lock, and the error passed in the notification
 * structure.
 *
 * Use @a pool for temporary allocations.
 *
 * @since New in 1.2.
 */
svn_error_t *
svn_client_lock(const apr_array_header_t *targets,
                const char *comment,
                svn_boolean_t steal_lock,
                svn_client_ctx_t *ctx,
                apr_pool_t *pool);

/**
 * Unlock @a targets in the repository.  @a targets is an array of
 * <tt>const char *</tt> paths - either all working copy paths or all URLs.
 * All targets must be in the same repository.
 *
 * If the targets are WC paths, and @a break_lock is FALSE, the working
 * copy must contain a lock for each target.
 * If this is not the case, or the working copy lock doesn't match the
 * lock token in the repository, an error will be signaled.
 *
 * If the targets are URLs, the locks may be broken even if @a break_lock
 * is FALSE, but only if the lock owner is the same as the
 * authenticated user.
 *
 * If @a break_lock is TRUE, the locks will be broken in the
 * repository.  In both cases, the locks, if any, will be removed from
 * the working copy if the targets are WC paths.
 *
 * The notification functions in @a ctx will be called for each
 * target.  If the target was successfully unlocked,
 * #svn_wc_notify_unlocked will be used.  Else, if the error is
 * directly related to unlocking the path (see
 * #SVN_ERR_IS_UNLOCK_ERROR), #svn_wc_notify_failed_unlock will be
 * used and the error will be passed in the notification structure.

 * Use @a pool for temporary allocations.
 *
 * @since New in 1.2.
 */
svn_error_t *
svn_client_unlock(const apr_array_header_t *targets,
                  svn_boolean_t break_lock,
                  svn_client_ctx_t *ctx,
                  apr_pool_t *pool);

/** @} */

/**
 * @defgroup Info Show repository information about a working copy.
 *
 * @{
 */

/** The size of the file is unknown.
 * Used as value in fields of type @c apr_size_t in #svn_info_t.
 *
 * @since New in 1.5
 * @deprecated Provided for backward compatibility with the 1.6 API.
 */
#define SVN_INFO_SIZE_UNKNOWN ((apr_size_t) -1)

/**
 * A structure which describes various system-generated metadata about
 * a working-copy path or URL.
 *
 * @note Fields may be added to the end of this structure in future
 * versions.  Therefore, users shouldn't allocate structures of this
 * type, to preserve binary compatibility.
 *
 * @since New in 1.2.
 * @deprecated Provided for backward compatibility with the 1.6 API.  The new
 * API is #svn_client_info2_t.
 */
typedef struct svn_info_t
{
  /** Where the item lives in the repository. */
  const char *URL;

  /** The revision of the object.  If path_or_url is a working-copy
   * path, then this is its current working revnum.  If path_or_url
   * is a URL, then this is the repos revision that path_or_url lives in. */
  svn_revnum_t rev;

  /** The node's kind. */
  svn_node_kind_t kind;

  /** The root URL of the repository. */
  const char *repos_root_URL;

  /** The repository's UUID. */
  const char *repos_UUID;

  /** The last revision in which this object changed. */
  svn_revnum_t last_changed_rev;

  /** The date of the last_changed_rev. */
  apr_time_t last_changed_date;

  /** The author of the last_changed_rev. */
  const char *last_changed_author;

  /** An exclusive lock, if present.  Could be either local or remote. */
  svn_lock_t *lock;

  /** Whether or not to ignore the next 10 wc-specific fields. */
  svn_boolean_t has_wc_info;

  /**
   * @name Working-copy path fields
   * These things only apply to a working-copy path.
   * See svn_wc_entry_t for explanations.
   * @{
   */
  svn_wc_schedule_t schedule;
  const char *copyfrom_url;
  svn_revnum_t copyfrom_rev;
  apr_time_t text_time;
  apr_time_t prop_time;  /* will always be 0 for svn 1.4 and later */
  const char *checksum;
  const char *conflict_old;
  const char *conflict_new;
  const char *conflict_wrk;
  const char *prejfile;
  /** @since New in 1.5. */
  const char *changelist;
  /** @since New in 1.5. */
  svn_depth_t depth;

  /**
   * Similar to working_size64, but will be #SVN_INFO_SIZE_UNKNOWN when
   * its value would overflow apr_size_t (so when size >= 4 GB - 1 byte).
   *
   * @deprecated Provided for backward compatibility with the 1.5 API.
   */
  apr_size_t working_size;

  /** @} */

  /**
   * Similar to size64, but size will be #SVN_INFO_SIZE_UNKNOWN when
   * its value would overflow apr_size_t (so when size >= 4 GB - 1 byte).
   *
   * @deprecated Provided for backward compatibility with the 1.5 API.
   */
  apr_size_t size;

  /**
   * The size of the file in the repository (untranslated,
   * e.g. without adjustment of line endings and keyword
   * expansion). Only applicable for file -- not directory -- URLs.
   * For working copy paths, size64 will be #SVN_INVALID_FILESIZE.
   * @since New in 1.6.
   */
  svn_filesize_t size64;

  /**
   * The size of the file after being translated into its local
   * representation, or #SVN_INVALID_FILESIZE if unknown.
   * Not applicable for directories.
   * @since New in 1.6.
   * @name Working-copy path fields
   * @{
   */
  svn_filesize_t working_size64;

  /**
   * Info on any tree conflict of which this node is a victim. Otherwise NULL.
   * @since New in 1.6.
   */
  svn_wc_conflict_description_t *tree_conflict;

  /** @} */

} svn_info_t;


/**
 * The callback invoked by svn_client_info2().  Each invocation
 * describes @a path with the information present in @a info.  Note
 * that any fields within @a info may be NULL if information is
 * unavailable.  Use @a pool for all temporary allocation.
 *
 * @since New in 1.2.
 * @deprecated Provided for backward compatibility with the 1.6 API.  The new
 * API is #svn_client_info_receiver2_t.
 */
typedef svn_error_t *(*svn_info_receiver_t)(
  void *baton,
  const char *path,
  const svn_info_t *info,
  apr_pool_t *pool);

/**
 * Return a duplicate of @a info, allocated in @a pool. No part of the new
 * structure will be shared with @a info.
 *
 * @since New in 1.3.
 * @deprecated Provided for backward compatibility with the 1.6 API.  The new
 * API is #svn_client_info2_dup().
 */
SVN_DEPRECATED
svn_info_t *
svn_info_dup(const svn_info_t *info,
             apr_pool_t *pool);

/**
 * A structure which describes various system-generated metadata about
 * a working-copy path or URL.
 *
 * @note Fields may be added to the end of this structure in future
 * versions.  Therefore, users shouldn't allocate structures of this
 * type, to preserve binary compatibility.
 *
 * @since New in 1.7.
 */
typedef struct svn_client_info2_t
{
  /** Where the item lives in the repository. */
  const char *URL;

  /** The revision of the object.  If the target is a working-copy
   * path, then this is its current working revnum.  If the target
   * is a URL, then this is the repos revision that it lives in. */
  svn_revnum_t rev;

  /** The root URL of the repository. */
  const char *repos_root_URL;

  /** The repository's UUID. */
  const char *repos_UUID;

  /** The node's kind. */
  svn_node_kind_t kind;

  /** The size of the file in the repository (untranslated,
   * e.g. without adjustment of line endings and keyword
   * expansion). Only applicable for file -- not directory -- URLs.
   * For working copy paths, @a size will be #SVN_INVALID_FILESIZE. */
  svn_filesize_t size;

  /** The last revision in which this object changed. */
  svn_revnum_t last_changed_rev;

  /** The date of the last_changed_rev. */
  apr_time_t last_changed_date;

  /** The author of the last_changed_rev. */
  const char *last_changed_author;

  /** An exclusive lock, if present.  Could be either local or remote. */
  const svn_lock_t *lock;

  /** Possible information about the working copy, NULL if not valid. */
  const svn_wc_info_t *wc_info;

} svn_client_info2_t;

/**
 * Return a duplicate of @a info, allocated in @a pool. No part of the new
 * structure will be shared with @a info.
 *
 * @since New in 1.7.
 */
svn_client_info2_t *
svn_client_info2_dup(const svn_client_info2_t *info,
                     apr_pool_t *pool);

/**
 * The callback invoked by info retrievers.  Each invocation
 * describes @a abspath_or_url with the information present in @a info.
 * Use @a scratch_pool for all temporary allocation.
 *
 * @since New in 1.7.
 */
typedef svn_error_t *(*svn_client_info_receiver2_t)(
                         void *baton,
                         const char *abspath_or_url,
                         const svn_client_info2_t *info,
                         apr_pool_t *scratch_pool);

/**
 * Invoke @a receiver with @a receiver_baton to return information
 * about @a abspath_or_url in @a revision.  The information returned is
 * system-generated metadata, not the sort of "property" metadata
 * created by users.  See #svn_client_info2_t.
 *
 * If both revision arguments are either #svn_opt_revision_unspecified
 * or @c NULL, then information will be pulled solely from the working copy;
 * no network connections will be made.
 *
 * Otherwise, information will be pulled from a repository.  The
 * actual node revision selected is determined by the @a abspath_or_url
 * as it exists in @a peg_revision.  If @a peg_revision->kind is
 * #svn_opt_revision_unspecified, then it defaults to
 * #svn_opt_revision_head for URLs or #svn_opt_revision_working for
 * WC targets.
 *
 * If @a abspath_or_url is not a local path, then if @a revision is of
 * kind #svn_opt_revision_previous (or some other kind that requires
 * a local path), an error will be returned, because the desired
 * revision cannot be determined.
 *
 * Use the authentication baton cached in @a ctx to authenticate
 * against the repository.
 *
 * If @a abspath_or_url is a file, just invoke @a receiver on it.  If it
 * is a directory, then descend according to @a depth.  If @a depth is
 * #svn_depth_empty, invoke @a receiver on @a abspath_or_url and
 * nothing else; if #svn_depth_files, on @a abspath_or_url and its
 * immediate file children; if #svn_depth_immediates, the preceding
 * plus on each immediate subdirectory; if #svn_depth_infinity, then
 * recurse fully, invoking @a receiver on @a abspath_or_url and
 * everything beneath it.
 *
 * If @a fetch_excluded is TRUE, also also send excluded nodes in the working
 * copy to @a receiver, otherwise these are skipped. If @a fetch_actual_only
 * is TRUE also send nodes that don't exist as versioned but are still
 * tree conflicted.
 *
 * If @a include_externals is @c TRUE, recurse into externals and report about
 * them as well.
 *
 * @a changelists is an array of <tt>const char *</tt> changelist
 * names, used as a restrictive filter on items whose info is
 * reported; that is, don't report info about any item unless
 * it's a member of one of those changelists.  If @a changelists is
 * empty (or altogether @c NULL), no changelist filtering occurs.
 *
 * @since New in 1.9.
 */
svn_error_t *
svn_client_info4(const char *abspath_or_url,
                 const svn_opt_revision_t *peg_revision,
                 const svn_opt_revision_t *revision,
                 svn_depth_t depth,
                 svn_boolean_t fetch_excluded,
                 svn_boolean_t fetch_actual_only,
                 svn_boolean_t include_externals,
                 const apr_array_header_t *changelists,
                 svn_client_info_receiver2_t receiver,
                 void *receiver_baton,
                 svn_client_ctx_t *ctx,
                 apr_pool_t *scratch_pool);


/** Similar to svn_client_info4, but doesn't support walking externals.
 *
 * @since New in 1.7.
 * @deprecated Provided for backward compatibility with the 1.8 API.
 */
SVN_DEPRECATED
svn_error_t *
svn_client_info3(const char *abspath_or_url,
                 const svn_opt_revision_t *peg_revision,
                 const svn_opt_revision_t *revision,
                 svn_depth_t depth,
                 svn_boolean_t fetch_excluded,
                 svn_boolean_t fetch_actual_only,
                 const apr_array_header_t *changelists,
                 svn_client_info_receiver2_t receiver,
                 void *receiver_baton,
                 svn_client_ctx_t *ctx,
                 apr_pool_t *scratch_pool);

/** Similar to svn_client_info3, but uses an svn_info_receiver_t instead of
 * a #svn_client_info_receiver2_t, and @a path_or_url may be a relative path.
 *
 * @since New in 1.5.
 * @deprecated Provided for backward compatibility with the 1.6 API.
 */
SVN_DEPRECATED
svn_error_t *
svn_client_info2(const char *path_or_url,
                 const svn_opt_revision_t *peg_revision,
                 const svn_opt_revision_t *revision,
                 svn_info_receiver_t receiver,
                 void *receiver_baton,
                 svn_depth_t depth,
                 const apr_array_header_t *changelists,
                 svn_client_ctx_t *ctx,
                 apr_pool_t *pool);

/**
 * Similar to svn_client_info2() but with @a changelists passed as @c
 * NULL, and @a depth set according to @a recurse: if @a recurse is
 * TRUE, @a depth is #svn_depth_infinity, else #svn_depth_empty.
 *
 * @deprecated Provided for backward compatibility with the 1.4 API.
 */
SVN_DEPRECATED
svn_error_t *
svn_client_info(const char *path_or_url,
                const svn_opt_revision_t *peg_revision,
                const svn_opt_revision_t *revision,
                svn_info_receiver_t receiver,
                void *receiver_baton,
                svn_boolean_t recurse,
                svn_client_ctx_t *ctx,
                apr_pool_t *pool);

/**
 * Set @a *wcroot_abspath to the local abspath of the root of the
 * working copy in which @a local_abspath resides.
 *
 * @since New in 1.7.
 */
svn_error_t *
svn_client_get_wc_root(const char **wcroot_abspath,
                       const char *local_abspath,
                       svn_client_ctx_t *ctx,
                       apr_pool_t *result_pool,
                       apr_pool_t *scratch_pool);

/**
 * Set @a *min_revision and @a *max_revision to the lowest and highest
 * revision numbers found within @a local_abspath.  If @a committed is
 * TRUE, set @a *min_revision and @a *max_revision to the lowest and
 * highest comitted (i.e. "last changed") revision numbers,
 * respectively.  NULL may be passed for either of @a min_revision and
 * @a max_revision to indicate the caller's lack of interest in the
 * value.  Use @a scratch_pool for temporary allocations.
 *
 * @since New in 1.7.
 */
svn_error_t *
svn_client_min_max_revisions(svn_revnum_t *min_revision,
                             svn_revnum_t *max_revision,
                             const char *local_abspath,
                             svn_boolean_t committed,
                             svn_client_ctx_t *ctx,
                             apr_pool_t *scratch_pool);

/** @} */


/**
 * @defgroup Patch Apply a patch to the working copy
 *
 * @{
 */

/**
 * The callback invoked by svn_client_patch() before attempting to patch
 * the target file at @a canon_path_from_patchfile (the path as parsed from
 * the patch file, but in canonicalized form). The callback can set
 * @a *filtered to @c TRUE to prevent the file from being patched, or else
 * must set it to @c FALSE.
 *
 * The callback is also provided with @a patch_abspath, the path of a
 * temporary file containing the patched result, and with @a reject_abspath,
 * the path to a temporary file containing the diff text of any hunks
 * which were rejected during patching.
 *
 * Because the callback is invoked before the patching attempt is made,
 * there is no guarantee that the target file will actually be patched
 * successfully. Client implementations must pay attention to notification
 * feedback provided by svn_client_patch() to find out which paths were
 * patched successfully.
 *
 * Note also that the files at @a patch_abspath and @a reject_abspath are
 * guaranteed to remain on disk after patching only if the
 * @a remove_tempfiles parameter for svn_client_patch() is @c FALSE.
 *
 * The const char * parameters may be allocated in @a scratch_pool which
 * will be cleared after each invocation.
 *
 * @since New in 1.7.
 */
typedef svn_error_t *(*svn_client_patch_func_t)(
  void *baton,
  svn_boolean_t *filtered,
  const char *canon_path_from_patchfile,
  const char *patch_abspath,
  const char *reject_abspath,
  apr_pool_t *scratch_pool);

/**
 * Apply a unidiff patch that's located at absolute path
 * @a patch_abspath to the working copy directory at @a wc_dir_abspath.
 *
 * This function makes a best-effort attempt at applying the patch.
 * It might skip patch targets which cannot be patched (e.g. targets
 * that are outside of the working copy). It will also reject hunks
 * which cannot be applied to a target in case the hunk's context
 * does not match anywhere in the patch target.
 *
 * If @a dry_run is TRUE, the patching process is carried out, and full
 * notification feedback is provided, but the working copy is not modified.
 *
 * @a strip_count specifies how many leading path components should be
 * stripped from paths obtained from the patch. It is an error if a
 * negative strip count is passed.
 *
 * If @a reverse is @c TRUE, apply patches in reverse, deleting lines
 * the patch would add and adding lines the patch would delete.
 *
 * If @a ignore_whitespace is TRUE, allow patches to be applied if they
 * only differ from the target by whitespace.
 *
 * If @a remove_tempfiles is TRUE, lifetimes of temporary files created
 * during patching will be managed internally. Otherwise, the caller should
 * take ownership of these files, the names of which can be obtained by
 * passing a @a patch_func callback.
 *
 * If @a patch_func is non-NULL, invoke @a patch_func with @a patch_baton
 * for each patch target processed.
 *
 * If @a ctx->notify_func2 is non-NULL, invoke @a ctx->notify_func2 with
 * @a ctx->notify_baton2 as patching progresses.
 *
 * If @a ctx->cancel_func is non-NULL, invoke it passing @a
 * ctx->cancel_baton at various places during the operation.
 *
 * Use @a scratch_pool for temporary allocations.
 *
 * @since New in 1.7.
 */
svn_error_t *
svn_client_patch(const char *patch_abspath,
                 const char *wc_dir_abspath,
                 svn_boolean_t dry_run,
                 int strip_count,
                 svn_boolean_t reverse,
                 svn_boolean_t ignore_whitespace,
                 svn_boolean_t remove_tempfiles,
                 svn_client_patch_func_t patch_func,
                 void *patch_baton,
                 svn_client_ctx_t *ctx,
                 apr_pool_t *scratch_pool);

/** @} */

/** @} end group: Client working copy management */

/**
 *
 * @defgroup clnt_sessions Client session related functions
 *
 * @{
 *
 */


/* Converting paths to URLs. */

/** Set @a *url to the URL for @a path_or_url allocated in result_pool.
 *
 * If @a path_or_url is already a URL, set @a *url to @a path_or_url.
 *
 * If @a path_or_url is a versioned item, set @a *url to @a
 * path_or_url's entry URL.  If @a path_or_url is unversioned (has
 * no entry), set @a *url to NULL.
 *
 * Use @a ctx->wc_ctx to retrieve the information. Use
 ** @a scratch_pool for temporary allocations.
 *
 * @since New in 1.7.
 */
svn_error_t *
svn_client_url_from_path2(const char **url,
                          const char *path_or_url,
                          svn_client_ctx_t *ctx,
                          apr_pool_t *result_pool,
                          apr_pool_t *scratch_pool);

/** Similar to svn_client_url_from_path2(), but without a context argument.
 *
 * @since New in 1.5.
 * @deprecated Provided for backward compatibility with the 1.6 API.
 */
SVN_DEPRECATED
svn_error_t *
svn_client_url_from_path(const char **url,
                         const char *path_or_url,
                         apr_pool_t *pool);



/* Fetching a repository's root URL and UUID. */

/** Set @a *repos_root_url and @a *repos_uuid, to the root URL and UUID of
 * the repository in which @a abspath_or_url is versioned. Use the
 * authentication baton and working copy context cached in @a ctx as
 * necessary. @a repos_root_url and/or @a repos_uuid may be NULL if not
 * wanted.
 *
 * This function will open a temporary RA session to the repository if
 * necessary to get the information.
 *
 * Allocate @a *repos_root_url and @a *repos_uuid in @a result_pool.
 * Use @a scratch_pool for temporary allocations.
 *
 * @since New in 1.8.
 */
svn_error_t *
svn_client_get_repos_root(const char **repos_root_url,
                          const char **repos_uuid,
                          const char *abspath_or_url,
                          svn_client_ctx_t *ctx,
                          apr_pool_t *result_pool,
                          apr_pool_t *scratch_pool);

/** Set @a *url to the repository root URL of the repository in which
 * @a path_or_url is versioned (or scheduled to be versioned),
 * allocated in @a pool.  @a ctx is required for possible repository
 * authentication.
 *
 * @since New in 1.5.
 * @deprecated Provided for backward compatibility with the 1.7 API. Use
 * svn_client_get_repos_root() instead, with an absolute path.
 */
SVN_DEPRECATED
svn_error_t *
svn_client_root_url_from_path(const char **url,
                              const char *path_or_url,
                              svn_client_ctx_t *ctx,
                              apr_pool_t *pool);

/** Get repository @a uuid for @a url.
 *
 * Use a @a pool to open a temporary RA session to @a url, discover the
 * repository uuid, and free the session.  Return the uuid in @a uuid,
 * allocated in @a pool.  @a ctx is required for possible repository
 * authentication.
 *
 * @deprecated Provided for backward compatibility with the 1.7 API. Use
 * svn_client_get_repos_root() instead.
 */
SVN_DEPRECATED
svn_error_t *
svn_client_uuid_from_url(const char **uuid,
                         const char *url,
                         svn_client_ctx_t *ctx,
                         apr_pool_t *pool);


/** Return the repository @a uuid for working-copy @a local_abspath,
 * allocated in @a result_pool.  Use @a ctx->wc_ctx to retrieve the
 * information.
 *
 * Use @a scratch_pool for temporary allocations.
 *
 * @since New in 1.7.
 * @deprecated Provided for backward compatibility with the 1.7 API. Use
 * svn_client_get_repos_root() instead.
 */
SVN_DEPRECATED
svn_error_t *
svn_client_uuid_from_path2(const char **uuid,
                           const char *local_abspath,
                           svn_client_ctx_t *ctx,
                           apr_pool_t *result_pool,
                           apr_pool_t *scratch_pool);

/** Similar to svn_client_uuid_from_path2(), but with a relative path and
 * an access baton.
 *
 * @deprecated Provided for backward compatibility with the 1.6 API.
 */
SVN_DEPRECATED
svn_error_t *
svn_client_uuid_from_path(const char **uuid,
                          const char *path,
                          svn_wc_adm_access_t *adm_access,
                          svn_client_ctx_t *ctx,
                          apr_pool_t *pool);


/* Opening RA sessions. */

/** Open an RA session rooted at @a url, and return it in @a *session.
 *
 * Use the authentication baton stored in @a ctx for authentication.
 * @a *session is allocated in @a result_pool.
 *
 * If @a wri_abspath is not NULL, use the working copy identified by @a
 * wri_abspath to potentially avoid transferring unneeded data.
 *
 * @note This function is similar to svn_ra_open4(), but the caller avoids
 * having to providing its own callback functions.
 * @since New in 1.8.
 */
svn_error_t *
svn_client_open_ra_session2(svn_ra_session_t **session,
                           const char *url,
                           const char *wri_abspath,
                           svn_client_ctx_t *ctx,
                           apr_pool_t *result_pool,
                           apr_pool_t *scratch_pool);

/** Similar to svn_client_open_ra_session2(), but with @ wri_abspath
 * always passed as NULL, and with the same pool used as both @a
 * result_pool and @a scratch_pool.
 *
 * @since New in 1.3.
 * @deprecated Provided for backward compatibility with the 1.7 API.
 */
SVN_DEPRECATED
svn_error_t *
svn_client_open_ra_session(svn_ra_session_t **session,
                           const char *url,
                           svn_client_ctx_t *ctx,
                           apr_pool_t *pool);


/** @} end group: Client session related functions */

/** @} */

#ifdef __cplusplus
}
#endif /* __cplusplus */

#endif  /* SVN_CLIENT_H */<|MERGE_RESOLUTION|>--- conflicted
+++ resolved
@@ -6833,55 +6833,6 @@
                                      int version,
                                      apr_pool_t *scratch_pool);
 
-<<<<<<< HEAD
-/** Set @a *wc_abspaths_p to the files affected by version @a version
- * of @a shelf.
-=======
-/** Set @a *affected_paths to a hash with one entry for each path affected
- * by the shelf @a name. The hash key is the old path and value is
- * the new path, both relative to the WC root. The key and value are the
- * same except when a path is moved or copied.
- *
- * @since New in 1.10.
- * @warning EXPERIMENTAL.
- */
-SVN_EXPERIMENTAL
-svn_error_t *
-svn_client_shelf_get_paths(apr_hash_t **affected_paths,
-                           const char *name,
-                           const char *local_abspath,
-                           svn_client_ctx_t *ctx,
-                           apr_pool_t *result_pool,
-                           apr_pool_t *scratch_pool);
-
-/** Set @a *has_changes to indicate whether the shelf @a name
- * contains any modifications, in other words if svn_client_shelf_get_paths()
- * would return a non-empty set of paths.
- *
- * @since New in 1.10.
- * @warning EXPERIMENTAL.
- */
-SVN_EXPERIMENTAL
-svn_error_t *
-svn_client_shelf_has_changes(svn_boolean_t *has_changes,
-                             const char *name,
-                             const char *local_abspath,
-                             svn_client_ctx_t *ctx,
-                             apr_pool_t *scratch_pool);
-
-/** Write local changes to a patch file for shelved change @a name.
->>>>>>> 71e1205c
- *
- * @since New in 1.X.
- * @warning EXPERIMENTAL.
- */
-SVN_EXPERIMENTAL
-svn_error_t *
-svn_client_shelf_get_files(apr_array_header_t **wc_abspaths_p,
-                           svn_client_shelf_t *shelf,
-                           int version,
-                           apr_pool_t *scratch_pool);
-
 /** Output version @a version of @a shelf as a patch to @a outstream.
  *
  * @since New in 1.X.
@@ -6923,7 +6874,7 @@
  * the new path, both relative to the WC root. The key and value are the
  * same except when a path is moved or copied.
  *
- * @since New in 1.X.
+ * @since New in 1.10, changed in 1.X.
  * @warning EXPERIMENTAL.
  */
 SVN_EXPERIMENTAL
@@ -6933,6 +6884,20 @@
                            int version,
                            apr_pool_t *result_pool,
                            apr_pool_t *scratch_pool);
+
+/** Set @a *has_changes to indicate whether @a shelf @a version
+ * contains any modifications, in other words if svn_client_shelf_get_paths()
+ * would return a non-empty set of paths.
+ *
+ * @since New in 1.10.
+ * @warning EXPERIMENTAL.
+ */
+SVN_EXPERIMENTAL
+svn_error_t *
+svn_client_shelf_has_changes(svn_boolean_t *has_changes,
+                             svn_client_shelf_t *shelf,
+                             int version,
+                             apr_pool_t *scratch_pool);
 
 /** Set the log message in @a shelf, using the log message callbacks in
  * the client context.
