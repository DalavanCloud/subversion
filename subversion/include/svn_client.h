--- conflicted
+++ resolved
@@ -949,17 +949,6 @@
    * @since New in 1.7.  */
   svn_wc_context_t *wc_ctx;
 
-  /** A commit callback to call when a commit succeeds.
-   * @note There is no @a commit_callback member; this is named
-   * @a commit_callback2 to reflect its type.
-   * 
-   * @since New in 1.7.
-   */
-  svn_commit_callback2_t commit_callback2;
-
-  /** Callback baton for #commit_callback2. */
-  void *commit_baton;
-
 } svn_client_ctx_t;
 
 /** Initialize a client context.
@@ -1488,15 +1477,9 @@
  * @a ctx->notify_baton2 and the path of the new directory.  Note that this is
  * only called for items added to the working copy.
  *
-<<<<<<< HEAD
- * If @a ctx->commit_callback2 is non-NULL, then for each successful commit,
- * call @a ctx->commit_callback2 with @a ctx->commit_baton and a
- * #svn_commit_info_t for the commit.
-=======
  * If @a commit_callback is non-NULL, then for each successful commit, call
  * @a commit_callback with @a commit_baton and a #svn_commit_info_t for
  * the commit.
->>>>>>> f9486e4e
  *
  * @since New in 1.7.
  */
@@ -1504,21 +1487,14 @@
 svn_client_mkdir4(const apr_array_header_t *paths,
                   svn_boolean_t make_parents,
                   const apr_hash_t *revprop_table,
-<<<<<<< HEAD
-=======
                   svn_commit_callback2_t commit_callback,
                   void *commit_baton,
->>>>>>> f9486e4e
                   svn_client_ctx_t *ctx,
                   apr_pool_t *pool);
 
 /**
  * Similar to svn_client_mkdir4(), but returns the @a commit_info_p directly,
-<<<<<<< HEAD
- * rather than through @a ctx->commit_callback2.
-=======
  * rather than through @a commit_callback.
->>>>>>> f9486e4e
  *
  * @since New in 1.5.
  * @deprecated Provided for backward compatibility with the 1.4 API.
@@ -1606,15 +1582,9 @@
  * @a ctx->notify_func2 with @a ctx->notify_baton2 and the path of the deleted
  * item.
  *
-<<<<<<< HEAD
- * If @a ctx->commit_callback2 is non-NULL, then for each successful commit,
- * call @a ctx->commit_callback2 with @a ctx->commit_baton and a
- * #svn_commit_info_t for the commit.
-=======
  * If @a commit_callback is non-NULL, then for each successful commit, call
  * @a commit_callback with @a commit_baton and a #svn_commit_info_t for
  * the commit.
->>>>>>> f9486e4e
  *
  * @since New in 1.7.
  */
@@ -1623,21 +1593,14 @@
                    svn_boolean_t force,
                    svn_boolean_t keep_local,
                    const apr_hash_t *revprop_table,
-<<<<<<< HEAD
-=======
                    svn_commit_callback2_t commit_callback,
                    void *commit_baton,
->>>>>>> f9486e4e
                    svn_client_ctx_t *ctx,
                    apr_pool_t *pool);
 
 /**
  * Similar to svn_client_delete4(), but returns the @a commit_info_p directly,
-<<<<<<< HEAD
- * rather than through @a ctx->commit_callback2.
-=======
  * rather than through @a commit_callback.
->>>>>>> f9486e4e
  *
  * @since New in 1.5.
  * @deprecated Provided for backward compatibility with the 1.6 API.
@@ -1744,15 +1707,9 @@
  * If @a ignore_unknown_node_types is @c FALSE, ignore files of which the
  * node type is unknown, such as device files and pipes.
  *
-<<<<<<< HEAD
- * If @a ctx->commit_callback2 is non-NULL, then for each successful commit,
- * call @a ctx->commit_callback2 with @a ctx->commit_baton and a
- * #svn_commit_info_t for the commit.
-=======
  * If @a commit_callback is non-NULL, then for each successful commit, call
  * @a commit_callback with @a commit_baton and a #svn_commit_info_t for
  * the commit.
->>>>>>> f9486e4e
  *
  * @since New in 1.7.
  */
@@ -1763,21 +1720,14 @@
                    svn_boolean_t no_ignore,
                    svn_boolean_t ignore_unknown_node_types,
                    const apr_hash_t *revprop_table,
-<<<<<<< HEAD
-=======
                    svn_commit_callback2_t commit_callback,
                    void *commit_baton,
->>>>>>> f9486e4e
                    svn_client_ctx_t *ctx,
                    apr_pool_t *pool);
 
 /**
  * Similar to svn_client_import4(), but returns the @a commit_info_p directly,
-<<<<<<< HEAD
- * rather than through @a ctx->commit_callback2.
-=======
  * rather than through @a commit_callback.
->>>>>>> f9486e4e
  *
  * @since New in 1.5.
  * @deprecated Provided for backward compatibility with the 1.6 API.
@@ -1883,15 +1833,9 @@
  *
  * Use @a pool for any temporary allocations.
  *
-<<<<<<< HEAD
- * If @a ctx->commit_callback2 is non-NULL, then for each successful commit,
- * call @a ctx->commit_callback2 with @a ctx->commit_baton and a
- * #svn_commit_info_t for the commit.
-=======
  * If @a commit_callback is non-NULL, then for each successful commit, call
  * @a commit_callback with @a commit_baton and a #svn_commit_info_t for
  * the commit.
->>>>>>> f9486e4e
  *
  * @since New in 1.7.
  */
@@ -1902,21 +1846,14 @@
                    svn_boolean_t keep_changelists,
                    const apr_array_header_t *changelists,
                    const apr_hash_t *revprop_table,
-<<<<<<< HEAD
-=======
                    svn_commit_callback2_t commit_callback,
                    void *commit_baton,
->>>>>>> f9486e4e
                    svn_client_ctx_t *ctx,
                    apr_pool_t *pool);
 
 /**
  * Similar to svn_client_commit5(), but returns the @a commit_info_p directly,
-<<<<<<< HEAD
- * rather than through @a ctx->commit_callback2.
-=======
  * rather than through @a commit_callback.
->>>>>>> f9486e4e
  *
  * Also, if no error is returned and @a (*commit_info_p)->revision is set to
  * #SVN_INVALID_REVNUM, then the commit was a no-op; nothing needed to
@@ -3706,15 +3643,9 @@
  * for each item added at the new location, passing the new, relative path of
  * the added item.
  *
-<<<<<<< HEAD
- * If @a ctx->commit_callback2 is non-NULL, then for each successful commit,
- * call @a ctx->commit_callback2 with @a ctx->commit_baton and a
- * #svn_commit_info_t for the commit.
-=======
  * If @a commit_callback is non-NULL, then for each successful commit, call
  * @a commit_callback with @a commit_baton and a #svn_commit_info_t for
  * the commit.
->>>>>>> f9486e4e
  *
  * @since New in 1.7.
  */
@@ -3725,21 +3656,14 @@
                  svn_boolean_t make_parents,
                  svn_boolean_t ignore_externals,
                  const apr_hash_t *revprop_table,
-<<<<<<< HEAD
-=======
                  svn_commit_callback2_t commit_callback,
                  void *commit_baton,
->>>>>>> f9486e4e
                  svn_client_ctx_t *ctx,
                  apr_pool_t *pool);
 
 /**
  * Similar to svn_client_copy6(), but returns the @a commit_info_p directly,
-<<<<<<< HEAD
- * rather than through @a ctx->commit_callback2.
-=======
  * rather than through @a commit_callback.
->>>>>>> f9486e4e
  *
  * @since New in 1.6.
  * @deprecated Provided for backward compatibility with the 1.6 API.
@@ -3908,15 +3832,9 @@
  *
  * ### Is this really true?  What about svn_wc_notify_commit_replaced()? ###
  *
-<<<<<<< HEAD
- * If @a ctx->commit_callback2 is non-NULL, then for each successful commit,
- * call @a ctx->commit_callback2 with @a ctx->commit_baton and a
- * #svn_commit_info_t for the commit.
-=======
  * If @a commit_callback is non-NULL, then for each successful commit, call
  * @a commit_callback with @a commit_baton and a #svn_commit_info_t for
  * the commit.
->>>>>>> f9486e4e
  *
  * @since New in 1.7.
  */
@@ -3927,21 +3845,14 @@
                  svn_boolean_t move_as_child,
                  svn_boolean_t make_parents,
                  const apr_hash_t *revprop_table,
-<<<<<<< HEAD
-=======
                  svn_commit_callback2_t commit_callback,
                  void *commit_baton,
->>>>>>> f9486e4e
                  svn_client_ctx_t *ctx,
                  apr_pool_t *pool);
 
 /**
  * Similar to svn_client_move6(), but returns the @a commit_info_p directly,
-<<<<<<< HEAD
- * rather than through @a ctx->commit_callback2.
-=======
  * rather than through @a commit_callback.
->>>>>>> f9486e4e
  *
  * @since New in 1.5.
  * @deprecated Provided for backward compatibility with the 1.6 API.
@@ -4094,15 +4005,9 @@
  * If @a ctx->cancel_func is non-NULL, invoke it passing @a
  * ctx->cancel_baton at various places during the operation.
  *
-<<<<<<< HEAD
- * If @a ctx->commit_callback2 is non-NULL, then for each successful commit,
- * call @a ctx->commit_callback2 with @a ctx->commit_baton and a
- * #svn_commit_info_t for the commit.
-=======
  * If @a commit_callback is non-NULL, then for each successful commit, call
  * @a commit_callback with @a commit_baton and a #svn_commit_info_t for
  * the commit.
->>>>>>> f9486e4e
  *
  * Use @a pool for all memory allocation.
  *
@@ -4117,21 +4022,14 @@
                     svn_revnum_t base_revision_for_url,
                     const apr_array_header_t *changelists,
                     const apr_hash_t *revprop_table,
-<<<<<<< HEAD
-=======
                     svn_commit_callback2_t commit_callback,
                     void *commit_baton, 
->>>>>>> f9486e4e
                     svn_client_ctx_t *ctx,
                     apr_pool_t *pool);
 
 /**
  * Similar to svn_client_propset4(), but returns the @a commit_info_p directly,
-<<<<<<< HEAD
- * rather than through @a ctx->commit_callback2.
-=======
  * rather than through @a commit_callback.
->>>>>>> f9486e4e
  *
  * @since New in 1.5.
  * @deprecated Provided for backward compatibility with the 1.6 API.
