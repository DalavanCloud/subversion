/**
 * @copyright
 * ====================================================================
 *    Licensed to the Apache Software Foundation (ASF) under one
 *    or more contributor license agreements.  See the NOTICE file
 *    distributed with this work for additional information
 *    regarding copyright ownership.  The ASF licenses this file
 *    to you under the Apache License, Version 2.0 (the
 *    "License"); you may not use this file except in compliance
 *    with the License.  You may obtain a copy of the License at
 *
 *      http://www.apache.org/licenses/LICENSE-2.0
 *
 *    Unless required by applicable law or agreed to in writing,
 *    software distributed under the License is distributed on an
 *    "AS IS" BASIS, WITHOUT WARRANTIES OR CONDITIONS OF ANY
 *    KIND, either express or implied.  See the License for the
 *    specific language governing permissions and limitations
 *    under the License.
 * ====================================================================
 * @endcopyright
 *
 * @file svn_wc_private.h
 * @brief The Subversion Working Copy Library - Internal routines
 *
 * Requires:
 *            - A working copy
 *
 * Provides:
 *            - Ability to manipulate working copy's versioned data.
 *            - Ability to manipulate working copy's administrative files.
 *
 * Used By:
 *            - Clients.
 */

#ifndef SVN_WC_PRIVATE_H
#define SVN_WC_PRIVATE_H

#include "svn_types.h"
#include "svn_wc.h"
#include "private/svn_diff_tree.h"

#ifdef __cplusplus
extern "C" {
#endif /* __cplusplus */


/* Return TRUE iff CLHASH (a hash whose keys are const char *
   changelist names) is NULL or if LOCAL_ABSPATH is part of a changelist in
   CLHASH. */
svn_boolean_t
svn_wc__changelist_match(svn_wc_context_t *wc_ctx,
                         const char *local_abspath,
                         const apr_hash_t *clhash,
                         apr_pool_t *scratch_pool);

/* Like svn_wc_get_update_editorX and svn_wc_get_status_editorX, but only
   allows updating a file external LOCAL_ABSPATH.

   Since this only deals with files, the WCROOT_IPROPS argument in
   svn_wc_get_update_editorX and svn_wc_get_status_editorX (hashes mapping
   const char * absolute working copy paths, which are working copy roots, to
   depth-first ordered arrays of svn_prop_inherited_item_t * structures) is
   simply IPROPS here, a depth-first ordered arrays of
   svn_prop_inherited_item_t * structs. */
svn_error_t *
svn_wc__get_file_external_editor(const svn_delta_editor_t **editor,
                                 void **edit_baton,
                                 svn_revnum_t *target_revision,
                                 svn_wc_context_t *wc_ctx,
                                 const char *local_abspath,
                                 const char *wri_abspath,
                                 const char *url,
                                 const char *repos_root_url,
                                 const char *repos_uuid,
                                 apr_array_header_t *iprops,
                                 svn_boolean_t use_commit_times,
                                 const char *diff3_cmd,
                                 const apr_array_header_t *preserved_exts,
                                 const char *record_ancestor_abspath,
                                 const char *recorded_url,
                                 const svn_opt_revision_t *recorded_peg_rev,
                                 const svn_opt_revision_t *recorded_rev,
                                 svn_wc_conflict_resolver_func2_t conflict_func,
                                 void *conflict_baton,
                                 svn_cancel_func_t cancel_func,
                                 void *cancel_baton,
                                 svn_wc_notify_func2_t notify_func,
                                 void *notify_baton,
                                 apr_pool_t *result_pool,
                                 apr_pool_t *scratch_pool);

/* Like svn_wc_crawl_revisionsX, but only supports updating a file external
   LOCAL_ABSPATH which may or may not exist yet. */
svn_error_t *
svn_wc__crawl_file_external(svn_wc_context_t *wc_ctx,
                            const char *local_abspath,
                            const svn_ra_reporter3_t *reporter,
                            void *report_baton,
                            svn_boolean_t restore_files,
                            svn_boolean_t use_commit_times,
                            svn_cancel_func_t cancel_func,
                            void *cancel_baton,
                            svn_wc_notify_func2_t notify_func,
                            void *notify_baton,
                            apr_pool_t *scratch_pool);

/* Check if LOCAL_ABSPATH is an external in the working copy identified
   by WRI_ABSPATH. If not return SVN_ERR_WC_PATH_NOT_FOUND.

   If it is an external return more information on this external.

   If IGNORE_ENOENT, then set *external_kind to svn_node_none, when
   LOCAL_ABSPATH is not an external instead of returning an error.

   Here is an overview of how DEFINING_REVISION and
   DEFINING_OPERATIONAL_REVISION would be set for which kinds of externals
   definitions:

     svn:externals line   DEFINING_REV.       DEFINING_OP._REV.

         ^/foo@2 bar       2                   2
     -r1 ^/foo@2 bar       1                   2
     -r1 ^/foo   bar       1                  SVN_INVALID_REVNUM
         ^/foo   bar      SVN_INVALID_REVNUM  SVN_INVALID_REVNUM
         ^/foo@HEAD bar   SVN_INVALID_REVNUM  SVN_INVALID_REVNUM
     -rHEAD ^/foo bar     -- not a valid externals definition --
*/
svn_error_t *
svn_wc__read_external_info(svn_node_kind_t *external_kind,
                           const char **defining_abspath,
                           const char **defining_url,
                           svn_revnum_t *defining_operational_revision,
                           svn_revnum_t *defining_revision,
                           svn_wc_context_t *wc_ctx,
                           const char *wri_abspath,
                           const char *local_abspath,
                           svn_boolean_t ignore_enoent,
                           apr_pool_t *result_pool,
                           apr_pool_t *scratch_pool);

/** See svn_wc__committable_externals_below(). */
typedef struct svn_wc__committable_external_info_t {

  /* The local absolute path where the external should be checked out. */
  const char *local_abspath;

  /* The relpath part of the source URL the external should be checked out
   * from. */
  const char *repos_relpath;

  /* The root URL part of the source URL the external should be checked out
   * from. */
  const char *repos_root_url;

  /* Set to either svn_node_file or svn_node_dir. */
  svn_node_kind_t kind;

} svn_wc__committable_external_info_t;

/* Add svn_wc__committable_external_info_t* items to *EXTERNALS, describing
 * 'committable' externals checked out below LOCAL_ABSPATH. Recursively find
 * all nested externals (externals defined inside externals).
 *
 * In this context, a 'committable' external belongs to the same repository as
 * LOCAL_ABSPATH, is not revision-pegged and is currently checked out in the
 * WC. (Local modifications are not tested for.)
 *
 * *EXTERNALS must be initialized either to NULL or to a pointer created with
 * apr_array_make(..., sizeof(svn_wc__committable_external_info_t *)). If
 * *EXTERNALS is initialized to NULL, an array will be allocated from
 * RESULT_POOL as necessary. If no committable externals are found,
 * *EXTERNALS is left unchanged.
 *
 * DEPTH limits the recursion below LOCAL_ABSPATH.
 *
 * This function will not find externals defined in some parent WC above
 * LOCAL_ABSPATH's WC-root.
 *
 * ###TODO: Add a WRI_ABSPATH (wc root indicator) separate from LOCAL_ABSPATH,
 * to allow searching any wc-root for externals under LOCAL_ABSPATH, not only
 * LOCAL_ABSPATH's most immediate wc-root. */
svn_error_t *
svn_wc__committable_externals_below(apr_array_header_t **externals,
                                    svn_wc_context_t *wc_ctx,
                                    const char *local_abspath,
                                    svn_depth_t depth,
                                    apr_pool_t *result_pool,
                                    apr_pool_t *scratch_pool);

/* Gets a mapping from const char * local abspaths of externals to the const
   char * local abspath of where they are defined for all externals defined
   at or below LOCAL_ABSPATH.

   ### Returns NULL in *EXTERNALS until we bumped to format 29.

   Allocate the result in RESULT_POOL and perform temporary allocations in
   SCRATCH_POOL. */
svn_error_t *
svn_wc__externals_defined_below(apr_hash_t **externals,
                                svn_wc_context_t *wc_ctx,
                                const char *local_abspath,
                                apr_pool_t *result_pool,
                                apr_pool_t *scratch_pool);


/* Registers a new external at LOCAL_ABSPATH in the working copy containing
   DEFINING_ABSPATH.

   The node is registered as defined on DEFINING_ABSPATH (must be an ancestor
   of LOCAL_ABSPATH) of kind KIND.

   The external is registered as from repository REPOS_ROOT_URL with uuid
   REPOS_UUID and the defining relative path REPOS_RELPATH.

   If the revision of the node is locked OPERATIONAL_REVISION and REVISION
   are the peg and normal revision; otherwise their value is
   SVN_INVALID_REVNUM.

   ### Only KIND svn_node_dir is supported.

   Perform temporary allocations in SCRATCH_POOL.
 */
svn_error_t *
svn_wc__external_register(svn_wc_context_t *wc_ctx,
                          const char *defining_abspath,
                          const char *local_abspath,
                          svn_node_kind_t kind,
                          const char *repos_root_url,
                          const char *repos_uuid,
                          const char *repos_relpath,
                          svn_revnum_t operational_revision,
                          svn_revnum_t revision,
                          apr_pool_t *scratch_pool);

/* Remove the external at LOCAL_ABSPATH from the working copy identified by
   WRI_ABSPATH using WC_CTX.

   If DECLARATION_ONLY is TRUE, only remove the registration and leave the
   on-disk structure untouched.

   If not NULL, call CANCEL_FUNC with CANCEL_BATON to allow canceling while
   removing the working copy files.

   ### This function wraps svn_wc_remove_from_revision_control2().
 */
svn_error_t *
svn_wc__external_remove(svn_wc_context_t *wc_ctx,
                        const char *wri_abspath,
                        const char *local_abspath,
                        svn_boolean_t declaration_only,
                        svn_cancel_func_t cancel_func,
                        void *cancel_baton,
                        apr_pool_t *scratch_pool);

/* Gather all svn:externals property values from the actual properties on
   directories below LOCAL_ABSPATH as a mapping of const char *local_abspath
   to const char * values.

   Use DEPTH as how it would be used to limit the externals property results
   on update. (So any depth < infinity will only read svn:externals on
   LOCAL_ABSPATH itself)

   If DEPTHS is not NULL, set *depths to an apr_hash_t* mapping the same
   local_abspaths to the const char * ambient depth of the node.

   Allocate the result in RESULT_POOL and perform temporary allocations in
   SCRATCH_POOL. */
svn_error_t *
svn_wc__externals_gather_definitions(apr_hash_t **externals,
                                     apr_hash_t **ambient_depths,
                                     svn_wc_context_t *wc_ctx,
                                     const char *local_abspath,
                                     svn_depth_t depth,
                                     apr_pool_t *result_pool,
                                     apr_pool_t *scratch_pool);

/* Close the DB for LOCAL_ABSPATH.  Perform temporary allocations in
   SCRATCH_POOL.

   Wraps svn_wc__db_drop_root(). */
svn_error_t *
svn_wc__close_db(const char *external_abspath,
                 svn_wc_context_t *wc_ctx,
                 apr_pool_t *scratch_pool);

/** Set @a *tree_conflict to a newly allocated @c
 * svn_wc_conflict_description_t structure describing the tree
 * conflict state of @a victim_abspath, or to @c NULL if @a victim_abspath
 * is not in a state of tree conflict. @a wc_ctx is a working copy context
 * used to access @a victim_path.  Allocate @a *tree_conflict in @a result_pool,
 * use @a scratch_pool for temporary allocations.
 */
svn_error_t *
svn_wc__get_tree_conflict(const svn_wc_conflict_description2_t **tree_conflict,
                          svn_wc_context_t *wc_ctx,
                          const char *victim_abspath,
                          apr_pool_t *result_pool,
                          apr_pool_t *scratch_pool);

/** Record the tree conflict described by @a conflict in the WC for
 * @a conflict->local_abspath.  Use @a scratch_pool for all temporary
 * allocations.
 *
 * Returns an SVN_ERR_WC_PATH_UNEXPECTED_STATUS error when
 * CONFLICT->LOCAL_ABSPATH is already tree conflicted.
 *
 * ### This function can't set moved_away, moved_here conflicts for
 *     any operation, except merges.
 */
svn_error_t *
svn_wc__add_tree_conflict(svn_wc_context_t *wc_ctx,
                          const svn_wc_conflict_description2_t *conflict,
                          apr_pool_t *scratch_pool);

/* Remove any tree conflict on victim @a victim_abspath using @a wc_ctx.
 * (If there is no such conflict recorded, do nothing and return success.)
 *
 * Do all temporary allocations in @a scratch_pool.
 */
svn_error_t *
svn_wc__del_tree_conflict(svn_wc_context_t *wc_ctx,
                          const char *victim_abspath,
                          apr_pool_t *scratch_pool);

/** Check whether LOCAL_ABSPATH has a parent directory that knows about its
 * existence. Set *IS_WCROOT to FALSE if a parent is found, and to TRUE
 * if there is no such parent.
 *
 * Like svn_wc_is_wc_root2(), but doesn't consider switched subdirs or
 * deleted entries as working copy roots.
 */
svn_error_t *
svn_wc__is_wcroot(svn_boolean_t *is_wcroot,
                  svn_wc_context_t *wc_ctx,
                  const char *local_abspath,
                  apr_pool_t *scratch_pool);


/** Set @a *wcroot_abspath to the local abspath of the root of the
 * working copy in which @a local_abspath resides.
 */
svn_error_t *
svn_wc__get_wcroot(const char **wcroot_abspath,
                   svn_wc_context_t *wc_ctx,
                   const char *local_abspath,
                   apr_pool_t *result_pool,
                   apr_pool_t *scratch_pool);

/**
 * The following are temporary APIs to aid in the transition from wc-1 to
 * wc-ng.  Use them for new development now, but they may be disappearing
 * before the 1.7 release.
 */

/*
 * Convert from svn_wc_conflict_description2_t to
 * svn_wc_conflict_description_t. This is needed by some backwards-compat
 * code in libsvn_client/ctx.c
 *
 * Allocate the result in RESULT_POOL.
 */
svn_wc_conflict_description_t *
svn_wc__cd2_to_cd(const svn_wc_conflict_description2_t *conflict,
                  apr_pool_t *result_pool);


/*
 * Convert from svn_wc_status3_t to svn_wc_status2_t.
 * Allocate the result in RESULT_POOL.
 *
 * Deprecated because svn_wc_status2_t is deprecated and the only
 * calls are from other deprecated functions.
 */
SVN_DEPRECATED
svn_error_t *
svn_wc__status2_from_3(svn_wc_status2_t **status,
                       const svn_wc_status3_t *old_status,
                       svn_wc_context_t *wc_ctx,
                       const char *local_abspath,
                       apr_pool_t *result_pool,
                       apr_pool_t *scratch_pool);

/**
 * Set @a *children to a new array of the immediate children of the working
 * node at @a dir_abspath.  The elements of @a *children are (const char *)
 * absolute paths.
 *
 * Include children that are scheduled for deletion, but not those that
 * are excluded, server-excluded or not-present.
 *
 * Return every path that refers to a child of the working node at
 * @a dir_abspath.  Do not include a path just because it was a child of a
 * deleted directory that existed at @a dir_abspath if that directory is now
 * sheduled to be replaced by the working node at @a dir_abspath.
 *
 * Allocate @a *children in @a result_pool.  Use @a wc_ctx to access the
 * working copy, and @a scratch_pool for all temporary allocations.
 */
svn_error_t *
svn_wc__node_get_children_of_working_node(const apr_array_header_t **children,
                                          svn_wc_context_t *wc_ctx,
                                          const char *dir_abspath,
                                          apr_pool_t *result_pool,
                                          apr_pool_t *scratch_pool);

/**
 * Gets the immediate 'not-present' children of a node.
 *
 * #### Needed during 'svn cp WC URL' to handle mixed revision cases
 */
svn_error_t *
svn_wc__node_get_not_present_children(const apr_array_header_t **children,
                                      svn_wc_context_t *wc_ctx,
                                      const char *dir_abspath,
                                      apr_pool_t *result_pool,
                                      apr_pool_t *scratch_pool);

/**
 * Fetch the repository information for the working version
 * of the node at @a local_abspath into @a *revision, @a *repos_relpath,
 * @a *repos_root_url and @a *repos_uuid. Use @a wc_ctx to access the working
 * copy. Allocate results in @a result_pool.
 *
 * @a *revision will be set to SVN_INVALID_REVNUM for any shadowed node (including
 * added and deleted nodes). All other output values will be set to the current
 * values or those they would have after a commit.
 *
 * All output argument may be NULL, indicating no interest.
 */
svn_error_t *
svn_wc__node_get_repos_info(svn_revnum_t *revision,
                            const char **repos_relpath,
                            const char **repos_root_url,
                            const char **repos_uuid,
                            svn_wc_context_t *wc_ctx,
                            const char *local_abspath,
                            apr_pool_t *result_pool,
                            apr_pool_t *scratch_pool);

/**
 * Get the changed revision, date and author for @a local_abspath using @a
 * wc_ctx.  Allocate the return values in @a result_pool; use @a scratch_pool
 * for temporary allocations.  Any of the return pointers may be @c NULL, in
 * which case they are not set.
 *
 * If @a local_abspath is not in the working copy, return
 * @c SVN_ERR_WC_PATH_NOT_FOUND.
 */
svn_error_t *
svn_wc__node_get_changed_info(svn_revnum_t *changed_rev,
                              apr_time_t *changed_date,
                              const char **changed_author,
                              svn_wc_context_t *wc_ctx,
                              const char *local_abspath,
                              apr_pool_t *result_pool,
                              apr_pool_t *scratch_pool);


/**
 * Set @a *url to the corresponding url for @a local_abspath, using @a wc_ctx.
 * If the node is added, return the url it will have in the repository.
 *
 * If @a local_abspath is not in the working copy, return
 * @c SVN_ERR_WC_PATH_NOT_FOUND.
 */
svn_error_t *
svn_wc__node_get_url(const char **url,
                     svn_wc_context_t *wc_ctx,
                     const char *local_abspath,
                     apr_pool_t *result_pool,
                     apr_pool_t *scratch_pool);

/**
 * Retrieves the origin of the node as it is known in the repository. For
 * a copied node this retrieves where the node is copied from, for an added
 * node this returns NULL/INVALID outputs, and for any other node this
 * retrieves the repository location.
 *
 * All output arguments may be NULL.
 *
 * If @a is_copy is not NULL, sets @a *is_copy to TRUE if the origin is a copy
 * of the original node.
 *
 * If not NULL, sets @a revision, @a repos_relpath, @a repos_root_url and
 * @a repos_uuid to the original (if a copy) or their current values.
 *
 * If not NULL, set @a depth, to the recorded depth on @a local_abspath.
 *
 * If @a copy_root_abspath is not NULL, and @a *is_copy indicates that the
 * node was copied, set @a *copy_root_abspath to the local absolute path of
 * the root of the copied subtree containing the node. If the copied node is
 * a root by itself, @a *copy_root_abspath will match @a local_abspath (but
 * won't necessarily point to the same string in memory).
 *
 * If @a scan_deleted is TRUE, determine the origin of the deleted node. If
 * @a scan_deleted is FALSE, return NULL, SVN_INVALID_REVNUM or FALSE for
 * deleted nodes.
 *
 * Allocate the result in @a result_pool. Perform temporary allocations in
 * @a scratch_pool */
svn_error_t *
svn_wc__node_get_origin(svn_boolean_t *is_copy,
                        svn_revnum_t *revision,
                        const char **repos_relpath,
                        const char **repos_root_url,
                        const char **repos_uuid,
                        svn_depth_t *depth,
                        const char **copy_root_abspath,
                        svn_wc_context_t *wc_ctx,
                        const char *local_abspath,
                        svn_boolean_t scan_deleted,
                        apr_pool_t *result_pool,
                        apr_pool_t *scratch_pool);

/**
 * Set @a *not_present to TRUE when @a local_abspath has status
 * svn_wc__db_status_not_present. Set @a *user_excluded to TRUE when
 * @a local_abspath has status svn_wc__db_status_excluded. Set
 * @a *server_excluded to TRUE when @a local_abspath has status
 * svn_wc__db_status_server_excluded. Otherwise set these values to FALSE.
 * If @a base_only is TRUE then only the base node will be examined,
 * otherwise the current base or working node will be examined.
 *
 * If a value is not interesting you can pass #NULL.
 *
 * If @a local_abspath is not in the working copy, return
 * @c SVN_ERR_WC_PATH_NOT_FOUND.  Use @a scratch_pool for all temporary
 * allocations.
 */
svn_error_t *
svn_wc__node_is_not_present(svn_boolean_t *not_present,
                            svn_boolean_t *user_excluded,
                            svn_boolean_t *server_excluded,
                            svn_wc_context_t *wc_ctx,
                            const char *local_abspath,
                            svn_boolean_t base_only,
                            apr_pool_t *scratch_pool);

/**
 * Set @a *is_added to whether @a local_abspath is added, using
 * @a wc_ctx.  If @a local_abspath is not in the working copy, return
 * @c SVN_ERR_WC_PATH_NOT_FOUND.  Use @a scratch_pool for all temporary
 * allocations.
 *
 * NOTE: "added" in this sense, means it was added, copied-here, or
 *   moved-here. This function provides NO information on whether this
 *   addition has replaced another node.
 *
 *   To be clear, this does NOT correspond to svn_wc_schedule_add.
 */
svn_error_t *
svn_wc__node_is_added(svn_boolean_t *is_added,
                      svn_wc_context_t *wc_ctx,
                      const char *local_abspath,
                      apr_pool_t *scratch_pool);

/**
 * Set @a *has_working to whether @a local_abspath has a working node (which
 * might shadow BASE nodes)
 *
 * This is a check similar to status = added or status = deleted.
 */
svn_error_t *
svn_wc__node_has_working(svn_boolean_t *has_working,
                         svn_wc_context_t *wc_ctx,
                         const char *local_abspath,
                         apr_pool_t *scratch_pool);


/**
 * Get the repository location of the base node at @a local_abspath.
 *
 * Set *REVISION, *REPOS_RELPATH, *REPOS_ROOT_URL *REPOS_UUID and *LOCK_TOKEN
 * to the location that this node was checked out at or last updated/switched
 * to, regardless of any uncommitted changes (delete, replace and/or copy-here/
 * move-here).
 *
 * If there is no BASE node at @a local_abspath or if @a show_hidden is FALSE,
 * no status 'normal' or 'incomplete' BASE node report
 * SVN_ERR_WC_PATH_NOT_FOUND, or if @a ignore_enoent is TRUE, @a kind
 * svn_node_unknown, @a revision SVN_INVALID_REVNUM and all other values NULL.
 *
 * All output arguments may be NULL.
 *
 * Allocate the results in @a result_pool. Perform temporary allocations in
 * @a scratch_pool.
 */
svn_error_t *
svn_wc__node_get_base(svn_node_kind_t *kind,
                      svn_revnum_t *revision,
                      const char **repos_relpath,
                      const char **repos_root_url,
                      const char **repos_uuid,
                      const char **lock_token,
                      svn_wc_context_t *wc_ctx,
                      const char *local_abspath,
                      svn_boolean_t ignore_enoent,
                      apr_pool_t *result_pool,
                      apr_pool_t *scratch_pool);


/* Get the working revision of @a local_abspath using @a wc_ctx. If @a
 * local_abspath is not in the working copy, return @c
 * SVN_ERR_WC_PATH_NOT_FOUND.
 *
 * This function is meant as a temporary solution for using the old-style
 * semantics of entries. It will handle any uncommitted changes (delete,
 * replace and/or copy-here/move-here).
 *
 * For a delete the @a revision is the BASE node of the operation root, e.g
 * the path that was deleted. But if the delete is  below an add, the
 * revision is set to SVN_INVALID_REVNUM. For an add, copy or move we return
 * SVN_INVALID_REVNUM. In case of a replacement, we return the BASE
 * revision.
 *
 * The @a changed_rev is set to the latest committed change to @a
 * local_abspath before or equal to @a revision, unless the node is
 * copied-here or moved-here. Then it is the revision of the latest committed
 * change before or equal to the copyfrom_rev.  NOTE, that we use
 * SVN_INVALID_REVNUM for a scheduled copy or move.
 *
 * The @a changed_date and @a changed_author are the ones associated with @a
 * changed_rev.
 */
svn_error_t *
svn_wc__node_get_pre_ng_status_data(svn_revnum_t *revision,
                                    svn_revnum_t *changed_rev,
                                    apr_time_t *changed_date,
                                    const char **changed_author,
                                    svn_wc_context_t *wc_ctx,
                                    const char *local_abspath,
                                    apr_pool_t *result_pool,
                                    apr_pool_t *scratch_pool);

/**
 * Acquire a recursive write lock for @a local_abspath.  If @a lock_anchor
 * is true, determine if @a local_abspath has an anchor that should be locked
 * instead; otherwise, @a local_abspath must be a versioned directory.
 * Store the obtained lock in @a wc_ctx.
 *
 * If @a lock_root_abspath is not NULL, store the root of the lock in
 * @a *lock_root_abspath. If @a lock_root_abspath is NULL, then @a
 * lock_anchor must be FALSE.
 *
 * Returns @c SVN_ERR_WC_LOCKED if an existing lock is encountered, in
 * which case any locks acquired will have been released.
 *
 * If @a lock_anchor is TRUE and @a lock_root_abspath is not NULL, @a
 * lock_root_abspath will be set even when SVN_ERR_WC_LOCKED is returned.
 */
svn_error_t *
svn_wc__acquire_write_lock(const char **lock_root_abspath,
                           svn_wc_context_t *wc_ctx,
                           const char *local_abspath,
                           svn_boolean_t lock_anchor,
                           apr_pool_t *result_pool,
                           apr_pool_t *scratch_pool);


/**
 * Recursively release write locks for @a local_abspath, using @a wc_ctx
 * for working copy access.  Only locks held by @a wc_ctx are released.
 * Locks are not removed if work queue items are present.
 *
 * If @a local_abspath is not the root of an owned SVN_ERR_WC_NOT_LOCKED
 * is returned.
 */
svn_error_t *
svn_wc__release_write_lock(svn_wc_context_t *wc_ctx,
                           const char *local_abspath,
                           apr_pool_t *scratch_pool);

/** A callback invoked by the svn_wc__call_with_write_lock() function.  */
typedef svn_error_t *(*svn_wc__with_write_lock_func_t)(void *baton,
                                                       apr_pool_t *result_pool,
                                                       apr_pool_t *scratch_pool);


/** Call function @a func while holding a write lock on
 * @a local_abspath. The @a baton, and @a result_pool and
 * @a scratch_pool, is passed @a func.
 *
 * If @a lock_anchor is TRUE, determine if @a local_abspath has an anchor
 * that should be locked instead.
 *
 * Use @a wc_ctx for working copy access.
 * The lock is guaranteed to be released after @a func returns.
 */
svn_error_t *
svn_wc__call_with_write_lock(svn_wc__with_write_lock_func_t func,
                             void *baton,
                             svn_wc_context_t *wc_ctx,
                             const char *local_abspath,
                             svn_boolean_t lock_anchor,
                             apr_pool_t *result_pool,
                             apr_pool_t *scratch_pool);

/** Evaluate the expression @a expr while holding a write lock on
 * @a local_abspath.
 *
 * @a expr must yield an (svn_error_t *) error code.  If the error code
 * is not #SVN_NO_ERROR, cause the function using this macro to return
 * the error to its caller.
 *
 * If @a lock_anchor is TRUE, determine if @a local_abspath has an anchor
 * that should be locked instead.
 *
 * Use @a wc_ctx for working copy access.
 *
 * The lock is guaranteed to be released after evaluating @a expr.
 */
#define SVN_WC__CALL_WITH_WRITE_LOCK(expr, wc_ctx, local_abspath,             \
                                     lock_anchor, scratch_pool)               \
  do {                                                                        \
    svn_error_t *svn_wc__err1, *svn_wc__err2;                                 \
    const char *svn_wc__lock_root_abspath;                                    \
    SVN_ERR(svn_wc__acquire_write_lock(&svn_wc__lock_root_abspath, wc_ctx,    \
                                       local_abspath, lock_anchor,            \
                                       scratch_pool, scratch_pool));          \
    svn_wc__err1 = (expr);                                                    \
    svn_wc__err2 = svn_wc__release_write_lock(                                \
                     wc_ctx, svn_wc__lock_root_abspath, scratch_pool);        \
    SVN_ERR(svn_error_compose_create(svn_wc__err1, svn_wc__err2));            \
  } while (0)


/** A callback invoked by svn_wc__prop_list_recursive().
 * It is equivalent to svn_proplist_receiver_t declared in svn_client.h,
 * but kept private within the svn_wc__ namespace because it is used within
 * the bowels of libsvn_wc which don't include svn_client.h.
 *
 * @since New in 1.7. */
typedef svn_error_t *(*svn_wc__proplist_receiver_t)(void *baton,
                                                    const char *local_abspath,
                                                    apr_hash_t *props,
                                                    apr_pool_t *scratch_pool);

/** Call @a receiver_func, passing @a receiver_baton, an absolute path, and
 * a hash table mapping <tt>const char *</tt> names onto <tt>const
 * svn_string_t *</tt> values for all the regular properties of the node
 * at @a local_abspath and any node beneath @a local_abspath within the
 * specified @a depth. @a receiver_fun must not be NULL.
 *
 * If @a propname is not NULL, the passed hash table will only contain
 * the property @a propname.
 *
 * If @a pristine is not @c TRUE, and @a base_props is FALSE show local
 * modifications to the properties.
 *
 * If a node has no properties, @a receiver_func is not called for the node.
 *
 * If @a changelists are non-NULL and non-empty, filter by them.
 *
 * Use @a wc_ctx to access the working copy, and @a scratch_pool for
 * temporary allocations.
 *
 * If the node at @a local_abspath does not exist,
 * #SVN_ERR_WC_PATH_NOT_FOUND is returned.
 *
 * @since New in 1.7.
 */
svn_error_t *
svn_wc__prop_list_recursive(svn_wc_context_t *wc_ctx,
                            const char *local_abspath,
                            const char *propname,
                            svn_depth_t depth,
                            svn_boolean_t pristine,
                            const apr_array_header_t *changelists,
                            svn_wc__proplist_receiver_t receiver_func,
                            void *receiver_baton,
                            svn_cancel_func_t cancel_func,
                            void *cancel_baton,
                            apr_pool_t *scratch_pool);

/**
 * Set @a *inherited_props to a depth-first ordered array of
 * #svn_prop_inherited_item_t * structures representing the properties
 * inherited by @a local_abspath from the ACTUAL tree above
 * @a local_abspath (looking through to the WORKING or BASE tree as
 * required), up to and including the root of the working copy and
 * any cached inherited properties inherited by the root.
 *
 * The #svn_prop_inherited_item_t->path_or_url members of the
 * #svn_prop_inherited_item_t * structures in @a *inherited_props are
 * paths relative to the repository root URL for cached inherited
 * properties and absolute working copy paths otherwise.
 *
 * Allocate @a *inherited_props in @a result_pool.  Use @a scratch_pool
 * for temporary allocations.
 */
svn_error_t *
svn_wc__get_iprops(apr_array_header_t **inherited_props,
                   svn_wc_context_t *wc_ctx,
                   const char *local_abspath,
                   const char *propname,
                   apr_pool_t *result_pool,
                   apr_pool_t *scratch_pool);

/** Obtain a mapping of const char * local_abspaths to const svn_string_t*
 * property values in *VALUES, of all PROPNAME properties on LOCAL_ABSPATH
 * and its descendants.
 *
 * Allocate the result in RESULT_POOL, and perform temporary allocations in
 * SCRATCH_POOL.
 */
svn_error_t *
svn_wc__prop_retrieve_recursive(apr_hash_t **values,
                                svn_wc_context_t *wc_ctx,
                                const char *local_abspath,
                                const char *propname,
                                apr_pool_t *result_pool,
                                apr_pool_t *scratch_pool);

/**
 * Set @a *iprops_paths to a hash mapping const char * absolute working
 * copy paths to the nodes repository root relative path for each path
 * in the working copy at or below @a local_abspath, limited by @a depth,
 * that has cached inherited properties for the base node of the path.
 *
 * Allocate @a *iprop_paths
 * in @a result_pool.  Use @a scratch_pool for temporary allocations.
 */
svn_error_t *
svn_wc__get_cached_iprop_children(apr_hash_t **iprop_paths,
                                  svn_depth_t depth,
                                  svn_wc_context_t *wc_ctx,
                                  const char *local_abspath,
                                  apr_pool_t *result_pool,
                                  apr_pool_t *scratch_pool);


/**
 * For use by entries.c and entries-dump.c to read old-format working copies.
 */
svn_error_t *
svn_wc__read_entries_old(apr_hash_t **entries,
                         const char *dir_abspath,
                         apr_pool_t *result_pool,
                         apr_pool_t *scratch_pool);

/**
 * Recursively clear the dav cache (wcprops) in @a wc_ctx for the tree
 * rooted at @a local_abspath.
 */
svn_error_t *
svn_wc__node_clear_dav_cache_recursive(svn_wc_context_t *wc_ctx,
                                       const char *local_abspath,
                                       apr_pool_t *scratch_pool);

/**
 * Set @a lock_tokens to a hash mapping <tt>const char *</tt> URL
 * to <tt>const char *</tt> lock tokens for every path at or under
 * @a local_abspath in @a wc_ctx which has such a lock token set on it.
 * Allocate the hash and all items therein from @a result_pool.
 */
svn_error_t *
svn_wc__node_get_lock_tokens_recursive(apr_hash_t **lock_tokens,
                                       svn_wc_context_t *wc_ctx,
                                       const char *local_abspath,
                                       apr_pool_t *result_pool,
                                       apr_pool_t *scratch_pool);

/* Set @a *min_revision and @a *max_revision to the lowest and highest revision
 * numbers found within @a local_abspath, using context @a wc_ctx.
 * If @a committed is TRUE, set @a *min_revision and @a *max_revision
 * to the lowest and highest comitted (i.e. "last changed") revision numbers,
 * respectively. Use @a scratch_pool for temporary allocations.
 *
 * Either of MIN_REVISION and MAX_REVISION may be passed as NULL if
 * the caller doesn't care about that return value.
 *
 * This function provides a subset of the functionality of
 * svn_wc_revision_status2() and is more efficient if the caller
 * doesn't need all information returned by svn_wc_revision_status2(). */
svn_error_t *
svn_wc__min_max_revisions(svn_revnum_t *min_revision,
                          svn_revnum_t *max_revision,
                          svn_wc_context_t *wc_ctx,
                          const char *local_abspath,
                          svn_boolean_t committed,
                          apr_pool_t *scratch_pool);

/* Indicate in @a is_switched whether any node beneath @a local_abspath
 * is switched, using context @a wc_ctx.
 * Use @a scratch_pool for temporary allocations.
 *
 * If @a trail_url is non-NULL, use it to determine if @a local_abspath itself
 * is switched.  It should be any trailing portion of @a local_abspath's
 * expected URL, long enough to include any parts that the caller considers
 * might be changed by a switch.  If it does not match the end of
 * @a local_abspath's actual URL, then report a "switched" status.
 *
 * This function provides a subset of the functionality of
 * svn_wc_revision_status2() and is more efficient if the caller
 * doesn't need all information returned by svn_wc_revision_status2(). */
svn_error_t *
svn_wc__has_switched_subtrees(svn_boolean_t *is_switched,
                              svn_wc_context_t *wc_ctx,
                              const char *local_abspath,
                              const char *trail_url,
                              apr_pool_t *scratch_pool);

/* Set @a *excluded_subtrees to a hash mapping <tt>const char *</tt>
 * local * absolute paths to <tt>const char *</tt> local absolute paths for
 * every path under @a local_abspath in @a wc_ctx which are excluded
 * by the server (e.g. because of authz) or the users.
 * If no excluded paths are found then @a *server_excluded_subtrees
 * is set to @c NULL.
 * Allocate the hash and all items therein from @a result_pool.
 */
svn_error_t *
svn_wc__get_excluded_subtrees(apr_hash_t **server_excluded_subtrees,
                              svn_wc_context_t *wc_ctx,
                              const char *local_abspath,
                              apr_pool_t *result_pool,
                              apr_pool_t *scratch_pool);

/* Indicate in @a *is_modified whether the working copy has local
 * modifications, using context @a wc_ctx.
 *
 * If IGNORE_UNVERSIONED, unversioned paths inside the tree rooted by
 * LOCAL_ABSPATH are not seen as a change, otherwise they are.
 * (svn:ignored paths are always ignored)
 *
 * Use @a scratch_pool for temporary allocations. */
svn_error_t *
svn_wc__has_local_mods(svn_boolean_t *is_modified,
                       svn_wc_context_t *wc_ctx,
                       const char *local_abspath,
                       svn_boolean_t ignore_unversioned,
                       svn_cancel_func_t cancel_func,
                       void *cancel_baton,
                       apr_pool_t *scratch_pool);

/* Renames a working copy from @a from_abspath to @a dst_abspath and makes sure
   open handles are closed to allow this on all platforms.

   Summary: This avoids a file lock problem on wc.db on Windows, that is
            triggered by libsvn_client'ss copy to working copy code. */
svn_error_t *
svn_wc__rename_wc(svn_wc_context_t *wc_ctx,
                  const char *from_abspath,
                  const char *dst_abspath,
                  apr_pool_t *scratch_pool);

/* Set *TMPDIR_ABSPATH to a directory that is suitable for temporary
   files which may need to be moved (atomically and same-device) into
   the working copy indicated by WRI_ABSPATH.  */
svn_error_t *
svn_wc__get_tmpdir(const char **tmpdir_abspath,
                   svn_wc_context_t *wc_ctx,
                   const char *wri_abspath,
                   apr_pool_t *result_pool,
                   apr_pool_t *scratch_pool);

/* Gets information needed by the commit harvester.
 *
 * ### Currently this API is work in progress and is designed for just this
 * ### caller. It is certainly possible (and likely) that this function and
 * ### it's caller will eventually move into a wc and maybe wc_db api.
 */
svn_error_t *
svn_wc__node_get_commit_status(svn_boolean_t *added,
                               svn_boolean_t *deleted,
                               svn_boolean_t *is_replace_root,
                               svn_boolean_t *is_op_root,
                               svn_revnum_t *revision,
                               svn_revnum_t *original_revision,
                               const char **original_repos_relpath,
                               svn_wc_context_t *wc_ctx,
                               const char *local_abspath,
                               apr_pool_t *result_pool,
                               apr_pool_t *scratch_pool);

/* Gets the md5 checksum for the pristine file identified by a sha1_checksum in the
   working copy identified by wri_abspath.

   Wraps svn_wc__db_pristine_get_md5().
 */
svn_error_t *
svn_wc__node_get_md5_from_sha1(const svn_checksum_t **md5_checksum,
                               svn_wc_context_t *wc_ctx,
                               const char *wri_abspath,
                               const svn_checksum_t *sha1_checksum,
                               apr_pool_t *result_pool,
                               apr_pool_t *scratch_pool);

/* Like svn_wc_get_pristine_contents2(), but keyed on the CHECKSUM
   rather than on the local absolute path of the working file.
   WRI_ABSPATH is any versioned path of the working copy in whose
   pristine database we'll be looking for these contents.  */
svn_error_t *
svn_wc__get_pristine_contents_by_checksum(svn_stream_t **contents,
                                          svn_wc_context_t *wc_ctx,
                                          const char *wri_abspath,
                                          const svn_checksum_t *checksum,
                                          apr_pool_t *result_pool,
                                          apr_pool_t *scratch_pool);

/* Gets an array of const char *repos_relpaths of descendants of LOCAL_ABSPATH,
 * which must be the op root of an addition, copy or move. The descendants
 * returned are at the same op_depth, but are to be deleted by the commit
 * processing because they are not present in the local copy.
 */
svn_error_t *
svn_wc__get_not_present_descendants(const apr_array_header_t **descendants,
                                    svn_wc_context_t *wc_ctx,
                                    const char *local_abspath,
                                    apr_pool_t *result_pool,
                                    apr_pool_t *scratch_pool);


/* Checks a node LOCAL_ABSPATH in WC_CTX for several kinds of obstructions
 * for tasks like merge processing.
 *
 * If a node is not obstructed it sets *OBSTRUCTION_STATE to
 * svn_wc_notify_state_inapplicable. If a node is obstructed or when its
 * direct parent does not exist or is deleted return _state_obstructed. When
 * a node doesn't exist but should exist return svn_wc_notify_state_missing.
 *
 * A node is also obstructed if it is marked excluded or server-excluded or when
 * an unversioned file or directory exists. And if NO_WCROOT_CHECK is FALSE,
 * the root of a working copy is also obstructed; this to allow detecting
 * obstructing working copies.
 *
 * If KIND is not NULL, set *KIND to the kind of node registered in the working
 * copy, or SVN_NODE_NONE if the node doesn't
 *
 * If DELETED is not NULL, set *DELETED to TRUE if the node is marked as
 * deleted in the working copy.
 *
 * If EXCLUDED is not NULL, set *EXCLUDED to TRUE if the node is marked as
 * user or server excluded.
 *
 * If PARENT_DEPTH is not NULL, set *PARENT_DEPTH to the depth stored on the
 * parent. (Set to svn_depth_unknown if LOCAL_ABSPATH itself exists as node)
 *
 * All output arguments except OBSTRUCTION_STATE can be NULL to ommit the
 * result.
 *
 * This function performs temporary allocations in SCRATCH_POOL.
 */
svn_error_t *
svn_wc__check_for_obstructions(svn_wc_notify_state_t *obstruction_state,
                               svn_node_kind_t *kind,
                               svn_boolean_t *deleted,
                               svn_boolean_t *excluded,
                               svn_depth_t *parent_depth,
                               svn_wc_context_t *wc_ctx,
                               const char *local_abspath,
                               svn_boolean_t no_wcroot_check,
                               apr_pool_t *scratch_pool);


/**
 * A structure which describes various system-generated metadata about
 * a working-copy path or URL.
 *
 * @note Fields may be added to the end of this structure in future
 * versions.  Therefore, users shouldn't allocate structures of this
 * type, to preserve binary compatibility.
 *
 * @since New in 1.7.
 */
typedef struct svn_wc__info2_t
{
  /** Where the item lives in the repository. */
  const char *URL;

  /** The root URL of the repository. */
  const char *repos_root_URL;

  /** The repository's UUID. */
  const char *repos_UUID;

  /** The revision of the object.  If the target is a working-copy
   * path, then this is its current working revision number.  If the target
   * is a URL, then this is the repository revision that it lives in. */
  svn_revnum_t rev;

  /** The node's kind. */
  svn_node_kind_t kind;

  /** The size of the file in the repository (untranslated,
   * e.g. without adjustment of line endings and keyword
   * expansion). Only applicable for file -- not directory -- URLs.
   * For working copy paths, @a size will be #SVN_INVALID_FILESIZE. */
  svn_filesize_t size;

  /** The last revision in which this object changed. */
  svn_revnum_t last_changed_rev;

  /** The date of the last_changed_rev. */
  apr_time_t last_changed_date;

  /** The author of the last_changed_rev. */
  const char *last_changed_author;

  /** An exclusive lock, if present.  Could be either local or remote. */
  svn_lock_t *lock;

  /* Possible information about the working copy, NULL if not valid. */
  struct svn_wc_info_t *wc_info;

} svn_wc__info2_t;

/** The callback invoked by info retrievers.  Each invocation
 * describes @a local_abspath with the information present in @a info.
 * Use @a scratch_pool for all temporary allocation.
 *
 * @since New in 1.7.
 */
typedef svn_error_t *(*svn_wc__info_receiver2_t)(void *baton,
                                                 const char *local_abspath,
                                                 const svn_wc__info2_t *info,
                                                 apr_pool_t *scratch_pool);

/* Walk the children of LOCAL_ABSPATH and push svn_wc__info2_t's through
   RECEIVER/RECEIVER_BATON.  Honor DEPTH while crawling children, and
   filter the pushed items against CHANGELISTS.

   If FETCH_EXCLUDED is TRUE, also fetch excluded nodes.
   If FETCH_ACTUAL_ONLY is TRUE, also fetch actual-only nodes. */
svn_error_t *
svn_wc__get_info(svn_wc_context_t *wc_ctx,
                 const char *local_abspath,
                 svn_depth_t depth,
                 svn_boolean_t fetch_excluded,
                 svn_boolean_t fetch_actual_only,
                 const apr_array_header_t *changelists,
                 svn_wc__info_receiver2_t receiver,
                 void *receiver_baton,
                 svn_cancel_func_t cancel_func,
                 void *cancel_baton,
                 apr_pool_t *scratch_pool);

/* Alternative version of svn_wc_delete4().
 * It can delete multiple TARGETS more efficiently (within a single sqlite
 * transaction per working copy), but lacks support for moves.
 *
 * ### Inconsistency: if DELETE_UNVERSIONED_TARGET is FALSE and a target is
 *     unversioned, svn_wc__delete_many() will continue whereas
 *     svn_wc_delete4() will throw an error.
 */
svn_error_t *
svn_wc__delete_many(svn_wc_context_t *wc_ctx,
                    const apr_array_header_t *targets,
                    svn_boolean_t keep_local,
                    svn_boolean_t delete_unversioned_target,
                    svn_cancel_func_t cancel_func,
                    void *cancel_baton,
                    svn_wc_notify_func2_t notify_func,
                    void *notify_baton,
                    apr_pool_t *scratch_pool);


/* If the node at LOCAL_ABSPATH was moved away set *MOVED_TO_ABSPATH to
 * the absolute path of the copied move-target node, and *COPY_OP_ROOT_ABSPATH
 * to the absolute path of the root node of the copy operation.
 *
 * If the node was not moved, set *MOVED_TO_ABSPATH and *COPY_OP_ROOT_ABSPATH
 * to NULL.
 *
 * Either MOVED_TO_ABSPATH or OP_ROOT_ABSPATH may be NULL to indicate
 * that the caller is not interested in the result.
 */
svn_error_t *
svn_wc__node_was_moved_away(const char **moved_to_abspath,
                            const char **copy_op_root_abspath,
                            svn_wc_context_t *wc_ctx,
                            const char *local_abspath,
                            apr_pool_t *result_pool,
                            apr_pool_t *scratch_pool);

/* If the node at LOCAL_ABSPATH was moved here set *MOVED_FROM_ABSPATH to
 * the absolute path of the deleted move-source node, and set
 * *DELETE_OP_ROOT_ABSPATH to the absolute path of the root node of the
 * delete operation.
 *
 * If the node was not moved, set *MOVED_FROM_ABSPATH and
 * *DELETE_OP_ROOT_ABSPATH to NULL.
 *
 * Either MOVED_FROM_ABSPATH or OP_ROOT_ABSPATH may be NULL to indicate
 * that the caller is not interested in the result.
 */
svn_error_t *
svn_wc__node_was_moved_here(const char **moved_from_abspath,
                            const char **delete_op_root_abspath,
                            svn_wc_context_t *wc_ctx,
                            const char *local_abspath,
                            apr_pool_t *result_pool,
                            apr_pool_t *scratch_pool);

/* During an upgrade to wc-ng, supply known details about an existing
 * external.  The working copy will suck in and store the information supplied
 * about the existing external at @a local_abspath. */
svn_error_t *
svn_wc__upgrade_add_external_info(svn_wc_context_t *wc_ctx,
                                  const char *local_abspath,
                                  svn_node_kind_t kind,
                                  const char *def_local_abspath,
                                  const char *repos_relpath,
                                  const char *repos_root_url,
                                  const char *repos_uuid,
                                  svn_revnum_t def_peg_revision,
                                  svn_revnum_t def_revision,
                                  apr_pool_t *scratch_pool);

/* If the URL for @a item is relative, then using the repository root
   URL @a repos_root_url and the parent directory URL @parent_dir_url,
   resolve it into an absolute URL and save it in @a *resolved_url.

   Regardless if the URL is absolute or not, if there are no errors,
   the URL returned in @a *resolved_url will be canonicalized.

   The following relative URL formats are supported:

     ../    relative to the parent directory of the external
     ^/     relative to the repository root
     //     relative to the scheme
     /      relative to the server's hostname

   The ../ and ^/ relative URLs may use .. to remove path elements up
   to the server root.

   The external URL should not be canonicalized before calling this function,
   as otherwise the scheme relative URL '//host/some/path' would have been
   canonicalized to '/host/some/path' and we would not be able to match on
   the leading '//'. */
svn_error_t *
svn_wc__resolve_relative_external_url(const char **resolved_url,
                                      const svn_wc_external_item2_t *item,
                                      const char *repos_root_url,
                                      const char *parent_dir_url,
                                      apr_pool_t *result_pool,
                                      apr_pool_t *scratch_pool);

typedef enum svn_wc__external_description_format_t
{
  /* LOCALPATH [-r PEG] URL */
  svn_wc__external_description_format_1 = 0,

  /* [-r REV] URL[@PEG] LOCALPATH, introduced in Subversion 1.5 */
  svn_wc__external_description_format_2
} svn_wc__external_description_format_t;

/* Additional information about what the external's parser has parsed. */
typedef struct svn_wc__externals_parser_info_t
{
  /* The syntax format used by the external description. */
  svn_wc__external_description_format_t format;

  /* The string used for defining the operative revision, i.e.
     "-rN", "-rHEAD", or "-r{DATE}".
     NULL if revision was not given. */
  const char *rev_str;

  /* The string used for defining the peg revision (equals rev_str in
     format 1, is "@N", or "@HEAD" or "@{DATE}" in format 2).
     NULL if peg revision was not given. */
  const char *peg_rev_str;

} svn_wc__externals_parser_info_t;

/* Like svn_wc_parse_externals_description3() but returns an additional array
 * with elements of type svn_wc__externals_parser_info_t in @a *parser_infos_p.
 * @a parser_infos_p may be NULL if not required by the caller.
 */
svn_error_t *
svn_wc__parse_externals_description(apr_array_header_t **externals_p,
                                    apr_array_header_t **parser_infos_p,
                                    const char *defining_directory,
                                    const char *desc,
                                    svn_boolean_t canonicalize_url,
                                    apr_pool_t *pool);

/**
 * Set @a *editor and @a *edit_baton to an editor that generates
 * #svn_wc_status3_t structures and sends them through @a status_func /
 * @a status_baton.  @a anchor_abspath is a working copy directory
 * directory which will be used as the root of our editor.  If @a
 * target_basename is not "", it represents a node in the @a anchor_abspath
 * which is the subject of the editor drive (otherwise, the @a
 * anchor_abspath is the subject).
 *
 * If @a set_locks_baton is non-@c NULL, it will be set to a baton that can
 * be used in a call to the svn_wc_status_set_repos_locks() function.
 *
 * Callers drive this editor to describe working copy out-of-dateness
 * with respect to the repository.  If this information is not
 * available or not desired, callers should simply call the
 * close_edit() function of the @a editor vtable.
 *
 * If the editor driver calls @a editor's set_target_revision() vtable
 * function, then when the edit drive is completed, @a *edit_revision
 * will contain the revision delivered via that interface.
 *
 * Assuming the target is a directory, then:
 *
 *   - If @a get_all is @c FALSE, then only locally-modified entries will be
 *     returned.  If @c TRUE, then all entries will be returned.
 *
 *   - If @a depth is #svn_depth_empty, a status structure will
 *     be returned for the target only; if #svn_depth_files, for the
 *     target and its immediate file children; if
 *     #svn_depth_immediates, for the target and its immediate
 *     children; if #svn_depth_infinity, for the target and
 *     everything underneath it, fully recursively.
 *
 *     If @a depth is #svn_depth_unknown, take depths from the
 *     working copy and behave as above in each directory's case.
 *
 *     If the given @a depth is incompatible with the depth found in a
 *     working copy directory, the found depth always governs.
 *
 * If @a check_working_copy is not set, do not scan the working copy
 * for local modifications, taking only the BASE tree into account.
 *
 * If @a no_ignore is set, statuses that would typically be ignored
 * will instead be reported.
 *
 * @a ignore_patterns is an array of file patterns matching
 * unversioned files to ignore for the purposes of status reporting,
 * or @c NULL if the default set of ignorable file patterns should be used.
 *
 * If @a cancel_func is non-NULL, call it with @a cancel_baton while building
 * the @a statushash to determine if the client has canceled the operation.
 *
 * If @a depth_as_sticky is set handle @a depth like when depth_is_sticky is
 * passed for updating. This will show excluded nodes show up as added in the
 * repository.
 *
 * If @a server_performs_filtering is TRUE, assume that the server handles
 * the ambient depth filtering, so this doesn't have to be handled in the
 * editor.
 *
 * Allocate the editor itself in @a result_pool, and use @a scratch_pool
 * for temporary allocations. The editor will do its temporary allocations
 * in a subpool of @a result_pool.
 *
 * @since New in 1.8.
 */
svn_error_t *
svn_wc__get_status_editor(const svn_delta_editor_t **editor,
                          void **edit_baton,
                          void **set_locks_baton,
                          svn_revnum_t *edit_revision,
                          svn_wc_context_t *wc_ctx,
                          const char *anchor_abspath,
                          const char *target_basename,
                          svn_depth_t depth,
                          svn_boolean_t get_all,
                          svn_boolean_t check_working_copy,
                          svn_boolean_t no_ignore,
                          svn_boolean_t depth_as_sticky,
                          svn_boolean_t server_performs_filtering,
                          const apr_array_header_t *ignore_patterns,
                          svn_wc_status_func4_t status_func,
                          void *status_baton,
                          svn_cancel_func_t cancel_func,
                          void *cancel_baton,
                          apr_pool_t *result_pool,
                          apr_pool_t *scratch_pool);


/**
 * Set @a *editor and @a *edit_baton to an editor and baton for updating a
 * working copy.
 *
 * @a anchor_abspath is a local working copy directory, with a fully recursive
 * write lock in @a wc_ctx, which will be used as the root of our editor.
 *
 * @a target_basename is the entry in @a anchor_abspath that will actually be
 * updated, or the empty string if all of @a anchor_abspath should be updated.
 *
 * The editor invokes @a notify_func with @a notify_baton as the update
 * progresses, if @a notify_func is non-NULL.
 *
 * If @a cancel_func is non-NULL, the editor will invoke @a cancel_func with
 * @a cancel_baton as the update progresses to see if it should continue.
 *
 * If @a conflict_func is non-NULL, then invoke it with @a
 * conflict_baton whenever a conflict is encountered, giving the
 * callback a chance to resolve the conflict before the editor takes
 * more drastic measures (such as marking a file conflicted, or
 * bailing out of the update).
 *
 * If @a external_func is non-NULL, then invoke it with @a external_baton
 * whenever external changes are encountered, giving the callback a chance
 * to store the external information for processing.
 *
 * If @a diff3_cmd is non-NULL, then use it as the diff3 command for
 * any merging; otherwise, use the built-in merge code.
 *
 * @a preserved_exts is an array of filename patterns which, when
 * matched against the extensions of versioned files, determine for
 * which such files any related generated conflict files will preserve
 * the original file's extension as their own.  If a file's extension
 * does not match any of the patterns in @a preserved_exts (which is
 * certainly the case if @a preserved_exts is @c NULL or empty),
 * generated conflict files will carry Subversion's custom extensions.
 *
 * @a target_revision is a pointer to a revision location which, after
 * successful completion of the drive of this editor, will be
 * populated with the revision to which the working copy was updated.
 *
 * @a wcroot_iprops is a hash mapping const char * absolute working copy
 * paths which are working copy roots (at or under the target within the
 * constraints dictated by @a depth) to depth-first ordered arrays of
 * svn_prop_inherited_item_t * structures which represent the inherited
 * properties for the base of those paths at @a target_revision.  After a
 * successful drive of this editor, the base nodes for these paths will
 * have their inherited properties cache updated with the values from
 * @a wcroot_iprops.
 *
 * If @a use_commit_times is TRUE, then all edited/added files will
 * have their working timestamp set to the last-committed-time.  If
 * FALSE, the working files will be touched with the 'now' time.
 *
 * If @a allow_unver_obstructions is TRUE, then allow unversioned
 * obstructions when adding a path.
 *
 * If @a adds_as_modification is TRUE, a local addition at the same path
 * as an incoming addition of the same node kind results in a normal node
 * with a possible local modification, instead of a tree conflict.
 *
 * If @a depth is #svn_depth_infinity, update fully recursively.
 * Else if it is #svn_depth_immediates, update the uppermost
 * directory, its file entries, and the presence or absence of
 * subdirectories (but do not descend into the subdirectories).
 * Else if it is #svn_depth_files, update the uppermost directory
 * and its immediate file entries, but not subdirectories.
 * Else if it is #svn_depth_empty, update exactly the uppermost
 * target, and don't touch its entries.
 *
 * If @a depth_is_sticky is set and @a depth is not
 * #svn_depth_unknown, then in addition to updating PATHS, also set
 * their sticky ambient depth value to @a depth.
 *
 * If @a server_performs_filtering is TRUE, assume that the server handles
 * the ambient depth filtering, so this doesn't have to be handled in the
 * editor.
 *
 * If @a clean_checkout is TRUE, assume that we are checking out into an
 * empty directory, and so bypass a number of conflict checks that are
 * unnecessary in this case.
 *
 * If @a fetch_dirents_func is not NULL, the update editor may call this
 * callback, when asked to perform a depth restricted update. It will do this
 * before returning the editor to allow using the primary ra session for this.
 *
 * @since New in 1.8.
 */
svn_error_t *
svn_wc__get_update_editor(const svn_delta_editor_t **editor,
                          void **edit_baton,
                          svn_revnum_t *target_revision,
                          svn_wc_context_t *wc_ctx,
                          const char *anchor_abspath,
                          const char *target_basename,
                          apr_hash_t *wcroot_iprops,
                          svn_boolean_t use_commit_times,
                          svn_depth_t depth,
                          svn_boolean_t depth_is_sticky,
                          svn_boolean_t allow_unver_obstructions,
                          svn_boolean_t adds_as_modification,
                          svn_boolean_t server_performs_filtering,
                          svn_boolean_t clean_checkout,
                          const char *diff3_cmd,
                          const apr_array_header_t *preserved_exts,
                          svn_wc_dirents_func_t fetch_dirents_func,
                          void *fetch_dirents_baton,
                          svn_wc_conflict_resolver_func2_t conflict_func,
                          void *conflict_baton,
                          svn_wc_external_update_t external_func,
                          void *external_baton,
                          svn_cancel_func_t cancel_func,
                          void *cancel_baton,
                          svn_wc_notify_func2_t notify_func,
                          void *notify_baton,
                          apr_pool_t *result_pool,
                          apr_pool_t *scratch_pool);


/**
 * A variant of svn_wc__get_update_editor().
 *
 * Set @a *editor and @a *edit_baton to an editor and baton for "switching"
 * a working copy to a new @a switch_url.  (Right now, this URL must be
 * within the same repository that the working copy already comes
 * from.)  @a switch_url must not be @c NULL.
 *
 * All other parameters behave as for svn_wc__get_update_editor().
 *
 * @since New in 1.8.
 */
svn_error_t *
svn_wc__get_switch_editor(const svn_delta_editor_t **editor,
                          void **edit_baton,
                          svn_revnum_t *target_revision,
                          svn_wc_context_t *wc_ctx,
                          const char *anchor_abspath,
                          const char *target_basename,
                          const char *switch_url,
                          apr_hash_t *wcroot_iprops,
                          svn_boolean_t use_commit_times,
                          svn_depth_t depth,
                          svn_boolean_t depth_is_sticky,
                          svn_boolean_t allow_unver_obstructions,
                          svn_boolean_t server_performs_filtering,
                          const char *diff3_cmd,
                          const apr_array_header_t *preserved_exts,
                          svn_wc_dirents_func_t fetch_dirents_func,
                          void *fetch_dirents_baton,
                          svn_wc_conflict_resolver_func2_t conflict_func,
                          void *conflict_baton,
                          svn_wc_external_update_t external_func,
                          void *external_baton,
                          svn_cancel_func_t cancel_func,
                          void *cancel_baton,
                          svn_wc_notify_func2_t notify_func,
                          void *notify_baton,
                          apr_pool_t *result_pool,
                          apr_pool_t *scratch_pool);



/**
 * Return an @a editor/@a edit_baton for diffing a working copy against the
 * repository. The editor is allocated in @a result_pool; temporary
 * calculations are performed in @a scratch_pool.
 *
 * This editor supports diffing either the actual files and properties in the
 * working copy (when @a use_text_base is #FALSE), or the current pristine
 * information (when @a use_text_base is #TRUE) against the editor driver.
 *
 * @a anchor_abspath/@a target represent the base of the hierarchy to be
 * compared. The diff callback paths will be relative to this path.
 *
 * Diffs will be reported as valid relpaths, with @a anchor_abspath being
 * the root ("").
 *
 * @a diff_processor will retrieve the diff report.
 *
 * If @a depth is #svn_depth_empty, just diff exactly @a target or
 * @a anchor_path if @a target is empty.  If #svn_depth_files then do the same
 * and for top-level file entries as well (if any).  If
 * #svn_depth_immediates, do the same as #svn_depth_files but also diff
 * top-level subdirectories at #svn_depth_empty.  If #svn_depth_infinity,
 * then diff fully recursively. If @a depth is #svn_depth_unknown, then...
 *
 *   ### ... then the @a server_performs_filtering option is meaningful.
 *   ### But what does this depth mean exactly? Something about 'ambient'
 *   ### depth? How does it compare with depth 'infinity'?
 *
 * @a ignore_ancestry determines whether paths that have discontinuous node
 * ancestry are treated as delete/add or as simple modifications.  If
 * @a ignore_ancestry is @c FALSE, then any discontinuous node ancestry will
 * result in the diff given as a full delete followed by an add.
 *
 * @a show_copies_as_adds determines whether paths added with history will
 * appear as a diff against their copy source, or whether such paths will
 * appear as if they were newly added in their entirety.
 *
 * If @a use_git_diff_format is TRUE, copied paths will be treated as added
 * if they weren't modified after being copied. This allows the callbacks
 * to generate appropriate --git diff headers for such files.
 *
 * Normally, the difference from repository->working_copy is shown. If
 * @a reverse_order is TRUE, then we want to show working_copy->repository
 * diffs. Most of the reversal is done by the caller; here we just swap the
 * order of reporting a replacement so that the local addition is reported
 * before the remote delete. (The caller's diff processor can then transform
 * adds into deletes and deletes into adds, but it can't reorder the output.)
 *
 * If @a cancel_func is non-NULL, it will be used along with @a cancel_baton
 * to periodically check if the client has canceled the operation.
 *
 * @a changelist_filter is an array of <tt>const char *</tt> changelist
 * names, used as a restrictive filter on items whose differences are
 * reported; that is, don't generate diffs about any item unless
 * it's a member of one of those changelists.  If @a changelist_filter is
 * empty (or altogether @c NULL), no changelist filtering occurs.
 *
 * If @a server_performs_filtering is TRUE, assume that the server handles
 * the ambient depth filtering, so this doesn't have to be handled in the
 * editor.
 *
 *
 * A diagram illustrating how this function is used.
 *
 *   Steps 1 and 2 create the chain; step 3 drives it.
 *
 *   1.                    svn_wc__get_diff_editor(diff_cbs)
 *                                       |           ^
 *   2.         svn_ra_do_diff3(editor)  |           |
 *                    |           ^      |           |
 *                    v           |      v           |
 *           +----------+       +----------+       +----------+
 *           |          |       |          |       |          |
 *      +--> | reporter | ----> |  editor  | ----> | diff_cbs | ----> text
 *      |    |          |       |          |       |          |       out
 *      |    +----------+       +----------+       +----------+
 *      |
 *   3. svn_wc_crawl_revisions5(WC,reporter)
 *
 *
 * @since New in 1.8.
 */
svn_error_t *
svn_wc__get_diff_editor(const svn_delta_editor_t **editor,
                        void **edit_baton,
                        svn_wc_context_t *wc_ctx,
                        const char *anchor_abspath,
                        const char *target,
                        svn_depth_t depth,
                        svn_boolean_t ignore_ancestry,
                        svn_boolean_t use_text_base,
                        svn_boolean_t reverse_order,
                        svn_boolean_t server_performs_filtering,
                        const apr_array_header_t *changelist_filter,
                        const svn_diff_tree_processor_t *diff_processor,
                        svn_cancel_func_t cancel_func,
                        void *cancel_baton,
                        apr_pool_t *result_pool,
                        apr_pool_t *scratch_pool);

/** Callback for the svn_diff_tree_processor_t wrapper, to allow handling
 *  notifications like how the repos diff in libsvn_client does.
 *
 * Probably only necessary while transitioning to svn_diff_tree_processor_t
 */
typedef svn_error_t *
        (*svn_wc__diff_state_handle_t)(svn_boolean_t tree_conflicted,
                                       svn_wc_notify_state_t *state,
                                       svn_wc_notify_state_t *prop_state,
                                       const char *relpath,
                                       svn_node_kind_t kind,
                                       svn_boolean_t before_op,
                                       svn_boolean_t for_add,
                                       svn_boolean_t for_delete,
                                       void *state_baton,
                                       apr_pool_t *scratch_pool);

/** Callback for the svn_diff_tree_processor_t wrapper, to allow handling
 *  notifications like how the repos diff in libsvn_client does.
 *
 * Probably only necessary while transitioning to svn_diff_tree_processor_t
 */
typedef svn_error_t *
        (*svn_wc__diff_state_close_t)(const char *relpath,
                                      svn_node_kind_t kind,
                                      void *state_baton,
                                      apr_pool_t *scratch_pool);

/** Callback for the svn_diff_tree_processor_t wrapper, to allow handling
 *  absent nodes.
 *
 * Probably only necessary while transitioning to svn_diff_tree_processor_t
 */
typedef svn_error_t *
        (*svn_wc__diff_state_absent_t)(const char *relpath,
                                       void *state_baton,
                                       apr_pool_t *scratch_pool);

/** Obtains a diff processor that will drive the diff callbacks when it
 * is invoked.
 */
svn_error_t *
svn_wc__wrap_diff_callbacks(const svn_diff_tree_processor_t **diff_processor,
                            const svn_wc_diff_callbacks4_t *callbacks,
                            void *callback_baton,
                            svn_boolean_t walk_deleted_dirs,
                            apr_pool_t *result_pool,
                            apr_pool_t *scratch_pool);


/**
 * Assuming @a local_abspath itself or any of its children are under version
 * control or a tree conflict victim and in a state of conflict, take these
 * nodes out of this state.
 *
 * If @a resolve_text is TRUE then any text conflict is resolved,
 * if @a resolve_tree is TRUE then any tree conflicts are resolved.
 * If @a resolve_prop is set to "" all property conflicts are resolved,
 * if it is set to any other string value, conflicts on that specific
 * property are resolved and when resolve_prop is NULL, no property
 * conflicts are resolved.
 *
 * If @a depth is #svn_depth_empty, act only on @a local_abspath; if
 * #svn_depth_files, resolve @a local_abspath and its conflicted file
 * children (if any); if #svn_depth_immediates, resolve @a local_abspath
 * and all its immediate conflicted children (both files and directories,
 * if any); if #svn_depth_infinity, resolve @a local_abspath and every
 * conflicted file or directory anywhere beneath it.
 *
 * If @a conflict_choice is #svn_wc_conflict_choose_base, resolve the
 * conflict with the old file contents; if
 * #svn_wc_conflict_choose_mine_full, use the original working contents;
 * if #svn_wc_conflict_choose_theirs_full, the new contents; and if
 * #svn_wc_conflict_choose_merged, don't change the contents at all,
 * just remove the conflict status, which is the pre-1.5 behavior.
 *
 * If @a conflict_choice is #svn_wc_conflict_choose_unspecified, invoke the
 * @a conflict_func with the @a conflict_baton argument to obtain a
 * resolution decision for each conflict.
 *
 * #svn_wc_conflict_choose_theirs_conflict and
 * #svn_wc_conflict_choose_mine_conflict are not legal for binary
 * files or properties.
 *
 * @a wc_ctx is a working copy context, with a write lock, for @a
 * local_abspath.
 *
 * The implementation details are opaque, as our "conflicted" criteria
 * might change over time.  (At the moment, this routine removes the
 * three fulltext 'backup' files and any .prej file created in a conflict,
 * and modifies @a local_abspath's entry.)
 *
 * If @a local_abspath is not under version control and not a tree
 * conflict, return #SVN_ERR_ENTRY_NOT_FOUND. If @a path isn't in a
 * state of conflict to begin with, do nothing, and return #SVN_NO_ERROR.
 *
 * If @c local_abspath was successfully taken out of a state of conflict,
 * report this information to @c notify_func (if non-@c NULL.)  If only
 * text, only property, or only tree conflict resolution was requested,
 * and it was successful, then success gets reported.
 *
 * Temporary allocations will be performed in @a scratch_pool.
 *
 * @since New in 1.8.
 */
svn_error_t *
svn_wc__resolve_conflicts(svn_wc_context_t *wc_ctx,
                          const char *local_abspath,
                          svn_depth_t depth,
                          svn_boolean_t resolve_text,
                          const char *resolve_prop,
                          svn_boolean_t resolve_tree,
                          svn_wc_conflict_choice_t conflict_choice,
                          svn_wc_conflict_resolver_func2_t conflict_func,
                          void *conflict_baton,
                          svn_cancel_func_t cancel_func,
                          void *cancel_baton,
                          svn_wc_notify_func2_t notify_func,
                          void *notify_baton,
                          apr_pool_t *scratch_pool);

/** 
 * Resolve the text conflict at LOCAL_ABSPATH as per CHOICE, and then
 * mark the conflict resolved.
 * The working copy must already be locked for resolving, e.g. by calling
 * svn_wc__acquire_write_lock_for_resolve() first.
 * @since New in 1.10.
 */
svn_error_t *
svn_wc__conflict_text_mark_resolved(svn_wc_context_t *wc_ctx,
                                    const char *local_abspath,
                                    svn_wc_conflict_choice_t choice,
                                    svn_cancel_func_t cancel_func,
                                    void *cancel_baton,
                                    svn_wc_notify_func2_t notify_func,
                                    void *notify_baton,
                                    apr_pool_t *scratch_pool);

/** 
 * Resolve the conflicted property PROPNAME at LOCAL_ABSPATH as per CHOICE,
 * and then mark the conflict resolved.  If MERGED_VALUE is not NULL, this is
 * the new merged property, used when choosing #svn_wc_conflict_choose_merged.
 *
 * The working copy must already be locked for resolving, e.g. by calling
 * svn_wc__acquire_write_lock_for_resolve() first.
 * @since New in 1.10.
 */
svn_error_t *
svn_wc__conflict_prop_mark_resolved(svn_wc_context_t *wc_ctx,
                                    const char *local_abspath,
                                    const char *propname,
                                    svn_wc_conflict_choice_t choice,
                                    const svn_string_t *merged_value,
                                    svn_wc_notify_func2_t notify_func,
                                    void *notify_baton,
                                    apr_pool_t *scratch_pool);

/* Resolve a tree conflict where the victim at LOCAL_ABSPATH is a directory
 * which was locally deleted, replaced or moved away, and which received an
 * arbitrary incoming change during an update or switch operation.
 *
 * The conflict is resolved by accepting the current working copy state and
 * breaking the 'moved-here' link for any files or directories which were
 * moved out of the victim directory before the update operation.
 * As a result, any such files or directories become copies (rather than moves)
 * of content which the victim directory contained before it was updated.
 *
 * The tree conflict at LOCAL_ABSPATH must have the following properties or
 * SVN_ERR_WC_CONFLICT_RESOLVER_FAILURE will be returned:
 * 
 * operation: svn_wc_operation_update or svn_wc_operation_switch
 * local change: svn_wc_conflict_reason_deleted or
 *               svn_wc_conflict_reason_replaced or
 *               svn_wc_conflict_reason_moved_away
 * incoming change: any
 *
 * The working copy must already be locked for resolving, e.g. by calling
 * svn_wc__acquire_write_lock_for_resolve() first.
 *
 * @since New in 1.10.
 */
svn_error_t *
svn_wc__conflict_tree_update_break_moved_away(svn_wc_context_t *wc_ctx,
                                              const char *local_abspath,
                                              svn_cancel_func_t cancel_func,
                                              void *cancel_baton,
                                              svn_wc_notify_func2_t notify_func,
                                              void *notify_baton,
                                              apr_pool_t *scratch_pool);


/* Resolve a tree conflict where the victim at LOCAL_ABSPATH is a directory
 * which was locally deleted or replaced, and which received an edit (some
 * change inside the directory, or a change to the direcotory's properties)
 * during an update or switch operation.
 *
 * The conflict is resolved by keeping the victim deleted, and propagating
 * its tree conflict to any children which were moved out of the directory
 * before the update operation.
 * As a result, any such files or directories become victims of the tree
 * conflict as well and must be resolved independently.
 * Additionally, LOCAL_ABSPATH itself may become the victim of a different
 * tree conflict as a result of resolving the existing tree conflict.
 *
 * The tree conflict at LOCAL_ABSPATH must have the following properties or
 * SVN_ERR_WC_CONFLICT_RESOLVER_FAILURE will be returned:
 * 
 * operation: svn_wc_operation_update or svn_wc_operation_switch
 * local change: svn_wc_conflict_reason_deleted or
 *               svn_wc_conflict_reason_replaced
 * incoming change: svn_wc_conflict_action_edit
 *
 * If this conflict cannot be resolved because the conflict cannot be
 * propagated to moved-away children, this function returns
 * SVN_ERR_WC_OBSTRUCTED_UPDATE or SVN_ERR_WC_FOUND_CONFLICT.
 * The caller should continue by resolving other conflicts and attempt to
 * resolve this conflict again later.
 *
 * The working copy must already be locked for resolving, e.g. by calling
 * svn_wc__acquire_write_lock_for_resolve() first.
 *
 * @since New in 1.10.
 */
svn_error_t *
svn_wc__conflict_tree_update_raise_moved_away(svn_wc_context_t *wc_ctx,
                                              const char *local_abspath,
                                              svn_cancel_func_t cancel_func,
                                              void *cancel_baton,
                                              svn_wc_notify_func2_t notify_func,
                                              void *notify_baton,
                                              apr_pool_t *scratch_pool);

/* Resolve a tree conflict where the victim at LOCAL_ABSPATH is a file or
 * directory which was locally moved away, and which received an edit (some
 * change inside the directory or file, or a change to properties) during an
 * update or switch operation.
 *
 * The conflict is resolved by keeping the victim moved-away, and propagating
 * the incoming edits to the victim's moved-to location.
 *
 * The tree conflict at LOCAL_ABSPATH must have the following properties or
 * SVN_ERR_WC_CONFLICT_RESOLVER_FAILURE will be returned:
 * 
 * operation: svn_wc_operation_update or svn_wc_operation_switch
 * local change: svn_wc_conflict_reason_moved_away
 * incoming change: svn_wc_conflict_action_edit
 *
 * If this conflict cannot be resolved this function returns
 * SVN_ERR_WC_OBSTRUCTED_UPDATE or SVN_ERR_WC_FOUND_CONFLICT.
 * The caller should continue by resolving other conflicts and attempt to
 * resolve this conflict again later.
 *
 * The working copy must already be locked for resolving, e.g. by calling
 * svn_wc__acquire_write_lock_for_resolve() first.
 *
 * @since New in 1.10.
 */
svn_error_t *
svn_wc__conflict_tree_update_moved_away_node(svn_wc_context_t *wc_ctx,
                                             const char *local_abspath,
                                             svn_cancel_func_t cancel_func,
                                             void *cancel_baton,
                                             svn_wc_notify_func2_t notify_func,
                                             void *notify_baton,
                                             apr_pool_t *scratch_pool);

/* Merge local changes from a tree conflict victim of an incoming deletion
 * to the specified DEST_ABSPATH added during an update. Both LOCAL_ABSPATH
 * and DEST_ABSPATH must be directories.
 *
 * Assuming DEST_ABSPATH is the correct move destination, this function
 * allows local changes to "follow" incoming moves during updates.
 *
 * @since New in 1.10. */
svn_error_t *
svn_wc__conflict_tree_update_incoming_move(svn_wc_context_t *wc_ctx,
                                           const char *local_abspath,
                                           const char *dest_abspath,
                                           svn_cancel_func_t cancel_func,
                                           void *cancel_baton,
                                           svn_wc_notify_func2_t notify_func,
                                           void *notify_baton,
                                           apr_pool_t *scratch_pool);

/* Resolve a 'local dir add vs incoming dir add' tree conflict upon update
 * by merging the locally added directory with the incoming added directory.
 *
 * @since New in 1.10. */
svn_error_t *
svn_wc__conflict_tree_update_local_add(svn_wc_context_t *wc_ctx,
                                       const char *local_abspath,
                                       svn_cancel_func_t cancel_func,
                                       void *cancel_baton,
                                       svn_wc_notify_func2_t notify_func,
                                       void *notify_baton,
                                       apr_pool_t *scratch_pool);

/* Find nodes in the working copy which corresponds to the new location
 * MOVED_TO_REPOS_RELPATH@REV of the tree conflict victim at VICTIM_ABSPATH.
 * The nodes must be of the same node kind as VICTIM_NODE_KIND.
 * If no such node can be found, set *POSSIBLE_TARGETS to an empty array.
 *
 * The nodes should be useful for conflict resolution, e.g. it should be
 * possible to merge changes into these nodes to resolve an incoming-move
 * tree conflict. But the exact criteria for selecting a node are left
 * to the implementation of this function.
 * Note that this function may not necessarily return a node which was
 * actually moved. The only hard guarantee is that the node corresponds to
 * the repository node MOVED_TO_REPOS_RELPATH@REV specified by the caller.
 * In many cases, this will be a moved node if the caller's parameters are
 * correct. Users should be able to perform a sanity check on the results
 * returned from this function.
 */
svn_error_t *
svn_wc__guess_incoming_move_target_nodes(apr_array_header_t **possible_targets,
                                         svn_wc_context_t *wc_ctx,
                                         const char *victim_abspath,
                                         svn_node_kind_t victim_node_kind,
                                         const char *moved_to_repos_relpath,
                                         svn_revnum_t rev,
                                         apr_pool_t *result_pool,
                                         apr_pool_t *scratch_pool);

/**
 * Move @a src_abspath to @a dst_abspath, by scheduling @a dst_abspath
 * for addition to the repository, remembering the history. Mark @a src_abspath
 * as deleted after moving.@a wc_ctx is used for accessing the working copy and
 * must contain a write lock for the parent directory of @a src_abspath and
 * @a dst_abspath.
 *
 * If @a metadata_only is TRUE then this is a database-only operation and
 * the working directories and files are not changed.
 *
 * @a src_abspath must be a file or directory under version control;
 * the parent of @a dst_abspath must be a directory under version control
 * in the same working copy; @a dst_abspath will be the name of the copied
 * item, and it must not exist already if @a metadata_only is FALSE.  Note that
 * when @a src points to a versioned file, the working file doesn't
 * necessarily exist in which case its text-base is used instead.
 *
 * If @a allow_mixed_revisions is @c FALSE, #SVN_ERR_WC_MIXED_REVISIONS
 * will be raised if the move source is a mixed-revision subtree.
 * If @a allow_mixed_revisions is TRUE, a mixed-revision move source is
 * allowed but the move will degrade to a copy and a delete without local
 * move tracking. This parameter should be set to FALSE except where backwards
 * compatibility to svn_wc_move() is required.
 *
 * If @a cancel_func is non-NULL, call it with @a cancel_baton at
 * various points during the operation.  If it returns an error
 * (typically #SVN_ERR_CANCELLED), return that error immediately.
 *
 * If @a notify_func is non-NULL, call it with @a notify_baton and the path
 * of the root node (only) of the destination.
 *
 * Use @a scratch_pool for temporary allocations.
 *
 * @since New in 1.8.
 */
svn_error_t *
svn_wc__move2(svn_wc_context_t *wc_ctx,
              const char *src_abspath,
              const char *dst_abspath,
              svn_boolean_t metadata_only,
              svn_boolean_t allow_mixed_revisions,
              svn_cancel_func_t cancel_func,
              void *cancel_baton,
              svn_wc_notify_func2_t notify_func,
              void *notify_baton,
              apr_pool_t *scratch_pool);


/* During merge when we encounter added directories, we add them using
   svn_wc_add4(), recording its original location, etc. But at that time
   we don't have its original properties. This function allows updating the
   BASE properties of such a special added node, but only before it receives
   other changes.

   NEW_ORIGINAL_PROPS is a new set of properties, including entry props that
   will be applied to LOCAL_ABSPATH as pristine properties.

   The copyfrom_* arguments are used to verify (some of) the assumptions of
   this function */
svn_error_t *
svn_wc__complete_directory_add(svn_wc_context_t *wc_ctx,
                               const char *local_abspath,
                               apr_hash_t *new_original_props,
                               const char *copyfrom_url,
                               svn_revnum_t copyfrom_rev,
                               apr_pool_t *scratch_pool);


/* Acquire a write lock on LOCAL_ABSPATH or an ancestor that covers
   all possible paths affected by resolving the conflicts in the tree
   LOCAL_ABSPATH.  Set *LOCK_ROOT_ABSPATH to the path of the lock
   obtained. */
svn_error_t *
svn_wc__acquire_write_lock_for_resolve(const char **lock_root_abspath,
                                       svn_wc_context_t *wc_ctx,
                                       const char *local_abspath,
                                       apr_pool_t *result_pool,
                                       apr_pool_t *scratch_pool);

/* The implemementation of svn_wc_diff6(), but reporting to a diff processor
 *
 * If ROOT_RELPATH is not NULL, set *ROOT_RELPATH to the target of the diff
 * within the diff namespace. ("" or a single path component).
 *
 * If ROOT_IS_FILE is NOT NULL set it
 * the first processor call. (The anchor is LOCAL_ABSPATH or an ancestor of it)
 */
svn_error_t *
svn_wc__diff7(const char **root_relpath,
              svn_boolean_t *root_is_dir,
              svn_wc_context_t *wc_ctx,
              const char *local_abspath,
              svn_depth_t depth,
              svn_boolean_t ignore_ancestry,
              const apr_array_header_t *changelist_filter,
              const svn_diff_tree_processor_t *diff_processor,
              svn_cancel_func_t cancel_func,
              void *cancel_baton,
              apr_pool_t *result_pool,
              apr_pool_t *scratch_pool);

/**
 * Read all conflicts at LOCAL_ABSPATH into an array containing pointers to
 * svn_wc_conflict_description2_t data structures alloated in RESULT_POOL.
 */
svn_error_t *
svn_wc__read_conflict_descriptions2_t(const apr_array_header_t **conflicts,
                                      svn_wc_context_t *wc_ctx,
                                      const char *local_abspath,
                                      apr_pool_t *result_pool,
                                      apr_pool_t *scratch_pool);

<<<<<<< HEAD
/**
 * Return a list of absolute paths of files which are similar to the file
 * at LOCAL_ABSPATH, which may be an unversioned file.
 */
svn_error_t *
svn_wc__find_similar_files(apr_array_header_t **similar_abspaths,
                           svn_wc_context_t *wc_ctx,
                           const char *local_abspath,
                           svn_cancel_func_t cancel_func,
                           void *cancel_baton,
                           apr_pool_t *result_pool,
                           apr_pool_t *scratch_pool);
=======
/* Internal version of svn_wc_translated_stream(), accepting a working
   copy context. */
svn_error_t *
svn_wc__translated_stream(svn_stream_t **stream,
                          svn_wc_context_t *wc_ctx,
                          const char *local_abspath,
                          const char *versioned_abspath,
                          apr_uint32_t flags,
                          apr_pool_t *result_pool,
                          apr_pool_t *scratch_pool);
>>>>>>> 899ffd9d

#ifdef __cplusplus
}
#endif /* __cplusplus */

#endif /* SVN_WC_PRIVATE_H */<|MERGE_RESOLUTION|>--- conflicted
+++ resolved
@@ -2062,7 +2062,6 @@
                                       apr_pool_t *result_pool,
                                       apr_pool_t *scratch_pool);
 
-<<<<<<< HEAD
 /**
  * Return a list of absolute paths of files which are similar to the file
  * at LOCAL_ABSPATH, which may be an unversioned file.
@@ -2075,7 +2074,7 @@
                            void *cancel_baton,
                            apr_pool_t *result_pool,
                            apr_pool_t *scratch_pool);
-=======
+
 /* Internal version of svn_wc_translated_stream(), accepting a working
    copy context. */
 svn_error_t *
@@ -2086,7 +2085,6 @@
                           apr_uint32_t flags,
                           apr_pool_t *result_pool,
                           apr_pool_t *scratch_pool);
->>>>>>> 899ffd9d
 
 #ifdef __cplusplus
 }
