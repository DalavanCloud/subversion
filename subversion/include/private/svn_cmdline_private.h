/**
 * @copyright
 * ====================================================================
 *    Licensed to the Apache Software Foundation (ASF) under one
 *    or more contributor license agreements.  See the NOTICE file
 *    distributed with this work for additional information
 *    regarding copyright ownership.  The ASF licenses this file
 *    to you under the Apache License, Version 2.0 (the
 *    "License"); you may not use this file except in compliance
 *    with the License.  You may obtain a copy of the License at
 *
 *      http://www.apache.org/licenses/LICENSE-2.0
 *
 *    Unless required by applicable law or agreed to in writing,
 *    software distributed under the License is distributed on an
 *    "AS IS" BASIS, WITHOUT WARRANTIES OR CONDITIONS OF ANY
 *    KIND, either express or implied.  See the License for the
 *    specific language governing permissions and limitations
 *    under the License.
 * ====================================================================
 * @endcopyright
 *
 * @file svn_cmdline_private.h
 * @brief Private functions for Subversion cmdline.
 */

#ifndef SVN_CMDLINE_PRIVATE_H
#define SVN_CMDLINE_PRIVATE_H

#include <apr_pools.h>

#include "svn_string.h"
#include "svn_error.h"

#ifdef __cplusplus
extern "C" {
#endif /* __cplusplus */

/** Write a property as an XML element into @a *outstr.
 *
 * If @a outstr is NULL, allocate @a *outstr in @a pool; else append to
 * @a *outstr, allocating in @a outstr's pool
 *
 * @a propname is the property name. @a propval is the property value, which
 * will be encoded if it contains unsafe bytes.
 *
 * @since New in 1.6.
 */
void
svn_cmdline__print_xml_prop(svn_stringbuf_t **outstr,
                            const char *propname,
                            svn_string_t *propval,
                            apr_pool_t *pool);


/** An implementation of @c svn_auth_gnome_keyring_unlock_prompt_func_t that
 * prompts the user for default GNOME Keyring password.
 *
 * Expects a @c svn_cmdline_prompt_baton2_t to be passed as @a baton.
 *
 * @since New in 1.6.
 */
svn_error_t *
svn_cmdline__auth_gnome_keyring_unlock_prompt(char **keyring_password,
                                              const char *keyring_name,
                                              void *baton,
                                              apr_pool_t *pool);

/** Container for config options parsed with svn_cmdline__parse_config_option
 *
 * @since New in 1.7.
 */
typedef struct svn_cmdline__config_argument_t
{
  const char *file;
  const char *section;
  const char *option;
  const char *value;
} svn_cmdline__config_argument_t;

/** Parser for 'FILE:SECTION:OPTION=[VALUE]'-style option arguments.
 *
 * Parses @a opt_arg and places its value in @a config_options, an apr array
 * containing svn_cmdline__config_argument_t* elements, allocating the option
 * data in @a pool
 *
 * @since New in 1.7.
 */
svn_error_t *
svn_cmdline__parse_config_option(apr_array_header_t *config_options,
                                 const char *opt_arg,
                                 apr_pool_t *pool);

/** Sets the config options in @a config_options, an apr array containing
<<<<<<< HEAD
 * svn_cmdline__config_argument_t* elements to the configuration in @a cfg,
=======
 * @c svn_cmdline__config_argument_t* elements, to the configuration in @a cfg,
>>>>>>> 4cf18c3e
 * a hash mapping of <tt>const char *</tt> configuration file names to
 * @c svn_config_t *'s. Write warnings to stderr.
 *
 * Use @a prefix as prefix and @a argument_name in warning messages.
 *
 * @since New in 1.7.
 */
svn_error_t *
svn_cmdline__apply_config_options(apr_hash_t *config,
                                  const apr_array_header_t *config_options,
                                  const char *prefix,
                                  const char *argument_name);

#ifdef __cplusplus
}
#endif /* __cplusplus */

#endif /* SVN_CMDLINE_PRIVATE_H */<|MERGE_RESOLUTION|>--- conflicted
+++ resolved
@@ -92,11 +92,7 @@
                                  apr_pool_t *pool);
 
 /** Sets the config options in @a config_options, an apr array containing
-<<<<<<< HEAD
- * svn_cmdline__config_argument_t* elements to the configuration in @a cfg,
-=======
  * @c svn_cmdline__config_argument_t* elements, to the configuration in @a cfg,
->>>>>>> 4cf18c3e
  * a hash mapping of <tt>const char *</tt> configuration file names to
  * @c svn_config_t *'s. Write warnings to stderr.
  *
