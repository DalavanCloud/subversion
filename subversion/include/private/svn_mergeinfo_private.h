--- conflicted
+++ resolved
@@ -112,16 +112,6 @@
                                           const char *prefix_path,
                                           apr_pool_t *pool);
 
-<<<<<<< HEAD
-/* Makes a deep copy of MERGEINFO in *OUT_MERGEINFO.  If SUFFIX_REL_PATH is
-   a valid relative path then add it to the end of each key path in
-   *OUT_MERGEINFO.  *OUT_MERGEINFO is allocated in RESULT_POOL.  SCRATCH_POOL
-   is used for any temporary allocations. */
-svn_error_t *
-svn_mergeinfo__add_suffix_to_mergeinfo(svn_mergeinfo_t *out_mergeinfo,
-                                       svn_mergeinfo_t mergeinfo,
-                                       const char *suffix,
-=======
 /* Make a shallow (ie, mergeinfos are not duped, or altered at all;
    though keys are reallocated) copy of IN_CATALOG in *OUT_CATALOG,
    adding PREFIX_PATH to the beginning of each key in the catalog.
@@ -158,7 +148,6 @@
 svn_mergeinfo__add_suffix_to_mergeinfo(svn_mergeinfo_t *out_mergeinfo,
                                        svn_mergeinfo_t mergeinfo,
                                        const char *suffix_relpath,
->>>>>>> 4cf18c3e
                                        apr_pool_t *result_pool,
                                        apr_pool_t *scratch_pool);
 
