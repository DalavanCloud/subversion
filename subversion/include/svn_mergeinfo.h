--- conflicted
+++ resolved
@@ -1,17 +1,22 @@
 /**
  * @copyright
  * ====================================================================
- * Copyright (c) 2006-2008 CollabNet.  All rights reserved.
- *
- * This software is licensed as described in the file COPYING, which
- * you should have received as part of this distribution.  The terms
- * are also available at http://subversion.tigris.org/license-1.html.
- * If newer versions of this license are posted there, you may use a
- * newer version instead, at your option.
- *
- * This software consists of voluntary contributions made by many
- * individuals.  For exact contribution history, see the revision
- * history and logs, available at http://subversion.tigris.org/.
+ *    Licensed to the Apache Software Foundation (ASF) under one
+ *    or more contributor license agreements.  See the NOTICE file
+ *    distributed with this work for additional information
+ *    regarding copyright ownership.  The ASF licenses this file
+ *    to you under the Apache License, Version 2.0 (the
+ *    "License"); you may not use this file except in compliance
+ *    with the License.  You may obtain a copy of the License at
+ *
+ *      http://www.apache.org/licenses/LICENSE-2.0
+ *
+ *    Unless required by applicable law or agreed to in writing,
+ *    software distributed under the License is distributed on an
+ *    "AS IS" BASIS, WITHOUT WARRANTIES OR CONDITIONS OF ANY
+ *    KIND, either express or implied.  See the License for the
+ *    specific language governing permissions and limitations
+ *    under the License.
  * ====================================================================
  * @endcopyright
  *
@@ -24,10 +29,11 @@
 #define SVN_MERGEINFO_H
 
 #include <apr_pools.h>
-#include <apr_tables.h>         /* for apr_array_header_t */
+#include <apr_tables.h>  /* for apr_array_header_t */
 #include <apr_hash.h>
 
-#include "svn_error.h"
+#include "svn_types.h"
+#include "svn_string.h"  /* for svn_string_t */
 
 
 #ifdef __cplusplus
@@ -39,7 +45,10 @@
  * Merge history is stored in the @c SVN_PROP_MERGEINFO property of files
  * and directories.  The @c SVN_PROP_MERGEINFO property on a path stores the
  * complete list of changes merged to that path, either directly or via the
- * path's parent, grand-parent, etc..
+ * path's parent, grand-parent, etc..  A path may have empty mergeinfo which
+ * means that nothing has been merged to that path or all previous merges
+ * to the path were reversed.  Note that a path may have no mergeinfo, this
+ * is not the same as empty mergeinfo.
  *
  * Every path in a tree may have @c SVN_PROP_MERGEINFO set, but if the
  * @c SVN_PROP_MERGEINFO for a path is equivalent to the
@@ -48,11 +57,11 @@
  * merge.  If a path's parent does not have any @c SVN_PROP_MERGEINFO set,
  * the path's mergeinfo can elide to its nearest grand-parent,
  * great-grand-parent, etc. that has equivalent @c SVN_PROP_MERGEINFO set
- * on it.  
+ * on it.
  *
  * If a path has no @c SVN_PROP_MERGEINFO of its own, it inherits mergeinfo
  * from its nearest parent that has @c SVN_PROP_MERGEINFO set.  The
- * exception to this is @c SVN_PROP_MERGEINFO with non-ineritable revision
+ * exception to this is @c SVN_PROP_MERGEINFO with non-inheritable revision
  * ranges.  These non-inheritable ranges apply only to the path which they
  * are set on.
  *
@@ -62,7 +71,8 @@
  * working revision.  If this is not the case then neither inheritance nor
  * elision can occur.
  *
- * The value of the @c SVN_PROP_MERGEINFO property is a string consisting of
+ * The value of the @c SVN_PROP_MERGEINFO property is either an empty string
+ * (representing empty mergeinfo) or a non-empty string consisting of
  * a path, a colon, and comma separated revision list, containing one or more
  * revision or revision ranges. Revision range start and end points are
  * separated by "-".  Revisions and revision ranges may have the optional
@@ -77,7 +87,7 @@
  *   revisioneelement  (revisionrange | REVISION)"*"?
  *   rangelist         revisioneelement (COMMA revisioneelement)*
  *   revisionline      PATHNAME COLON rangelist
- *   top               revisionline (NEWLINE revisionline)*
+ *   top               "" | (revisionline (NEWLINE revisionline))*
  *
  * The PATHNAME is the source of a merge and the rangelist the revision(s)
  * merged to the path @c SVN_PROP_MERGEINFO is set on directly or indirectly
@@ -92,7 +102,7 @@
  * both acceptable).
  */
 
-/* Suffix for SVN_PROP_MERGEINFO revision ranges indicating a given
+/** Suffix for SVN_PROP_MERGEINFO revision ranges indicating a given
    range is non-inheritable. */
 #define SVN_MERGEINFO_NONINHERITABLE_STR "*"
 
@@ -103,61 +113,78 @@
  *
  * (a) Strings (@c svn_string_t *) containing "unparsed mergeinfo".
  *
- * (b) Hashes mapping merge source paths (@c const char *, starting
- *     with slashes) to non-empty arrays (@c apr_array_header_t *) of
- *     merge ranges (@c svn_merge_range_t *), ordered from smallest
- *     revision range to largest.  These hashes are called "mergeinfo"
- *     and are represented by @c svn_mergeinfo_t.  The sorted arrays
- *     are called "rangelists".
- *
- * (c) Hashes mapping paths (@c const char *, starting with slashes)
- *     to @c svn_mergeinfo_t.  These hashes are called "mergeinfo
- *     catalogs" and are represented by @c svn_mergeinfo_catalog_t.
+ * (b) @c svn_rangelist_t, called a "rangelist".
+ *
+ * (c) @c svn_mergeinfo_t, called "mergeinfo".
+ *
+ * (d) @c svn_mergeinfo_catalog_t, called a "mergeinfo catalog".
  *
  * Both @c svn_mergeinfo_t and @c svn_mergeinfo_catalog_t are just
  * typedefs for @c apr_hash_t *; there is no static type-checking, and
  * you still use standard @c apr_hash_t functions to interact with
  * them.
- *
- * Note that while the keys of mergeinfos are always relative to the
+ */
+
+/** An array of non-overlapping merge ranges (@c svn_merge_range_t *),
+ * sorted as said by @c svn_sort_compare_ranges().  An empty range list is
+ * represented by an empty array.
+ *
+ * Unless specifically noted otherwise, all APIs require rangelists that
+ * describe only forward ranges, i.e. the range's start revision is less
+ * than its end revision. */
+typedef apr_array_header_t svn_rangelist_t;
+
+/** A hash mapping merge source paths to non-empty rangelist arrays.
+ *
+ * The keys are (@c const char *) absolute paths from the repository root,
+ * starting with slashes. A @c NULL hash represents no mergeinfo and an
+ * empty hash represents empty mergeinfo. */
+typedef apr_hash_t *svn_mergeinfo_t;
+
+/** A hash mapping paths (@c const char *) to @c svn_mergeinfo_t.
+ *
+ * @note While the keys of #svn_mergeinfo_t are always absolute from the
  * repository root, the keys of a catalog may be relative to something
  * else, such as an RA session root.
- */
-
-typedef apr_hash_t *svn_mergeinfo_t;
+ * */
 typedef apr_hash_t *svn_mergeinfo_catalog_t;
 
 /** Parse the mergeinfo from @a input into @a *mergeinfo.  If no
  * mergeinfo is available, return an empty mergeinfo (never @c NULL).
- * Perform temporary allocations in @a pool.
  *
  * If @a input is not a grammatically correct @c SVN_PROP_MERGEINFO
- * property, contains overlapping or unordered revision ranges, or revision
- * ranges with a start revision greater than or equal to its end revision,
- * or contains paths mapped to empty revision ranges, then return
- * @c SVN_ERR_MERGEINFO_PARSE_ERROR.
+ * property, contains overlapping revision ranges of differing
+ * inheritability, or revision ranges with a start revision greater
+ * than or equal to its end revision, or contains paths mapped to empty
+ * revision ranges, then return  @c SVN_ERR_MERGEINFO_PARSE_ERROR.
+ * Unordered revision ranges are  allowed, but will be sorted when
+ * placed into @a *mergeinfo.  Overlapping revision ranges of the same
+ * inheritability are also allowed, but will be combined into a single
+ * range when placed into @a *mergeinfo.
+ *
+ * @a input may contain relative merge source paths, but these are
+ * converted to absolute paths in @a *mergeinfo.
+ *
+ * Allocate the result deeply in @a pool. Also perform temporary
+ * allocations in @a pool.
+ *
  * @since New in 1.5.
  */
 svn_error_t *
 svn_mergeinfo_parse(svn_mergeinfo_t *mergeinfo, const char *input,
                     apr_pool_t *pool);
 
-<<<<<<< HEAD
-/** Calculate the delta between two hashes of mergeinfo (with
- * rangelists sorted in ascending order), @a mergefrom and @a mergeto
- * (which may be @c NULL), and place the result in @a deleted and @a
- * added (neither output argument will ever be @c NULL), stored as the
- * usual mapping of paths to lists of @c svn_merge_range_t *'s.
-=======
 /** Calculate the delta between two mergeinfos, @a mergefrom and @a mergeto
- * (which may be @c NULL), and place the result in @a *deleted and @a
- * *added (neither output argument may be @c NULL).
+ * (either or both of which may be @c NULL meaning an empty mergeinfo).
+ * Place the result in @a *deleted and @a *added (neither output argument
+ * may be @c NULL), both allocated in @a result_pool.  The resulting
+ * @a *deleted and @a *added will not be null.
  *
  * @a consider_inheritance determines how the rangelists in the two
  * hashes are compared for equality.  If @a consider_inheritance is FALSE,
  * then the start and end revisions of the @c svn_merge_range_t's being
  * compared are the only factors considered when determining equality.
- * 
+ *
  *  e.g. '/trunk: 1,3-4*,5' == '/trunk: 1,3-5'
  *
  * If @a consider_inheritance is TRUE, then the inheritability of the
@@ -167,18 +194,34 @@
  *  e.g. '/trunk: 1,3-4*,5' != '/trunk: 1,3-5'
  *       '/trunk: 1,3-4*,5' == '/trunk: 1,3-4*,5'
  *       '/trunk: 1,3-4,5'  == '/trunk: 1,3-4,5'
->>>>>>> 8595db6c
- *
- * @since New in 1.5.
- */
+ *
+ * @since New in 1.8.
+ */
+svn_error_t *
+svn_mergeinfo_diff2(svn_mergeinfo_t *deleted, svn_mergeinfo_t *added,
+                    svn_mergeinfo_t mergefrom, svn_mergeinfo_t mergeto,
+                    svn_boolean_t consider_inheritance,
+                    apr_pool_t *result_pool,
+                    apr_pool_t *scratch_pool);
+
+/** Similar to svn_mergeinfo_diff2(), but users only one pool.
+ *
+ * @deprecated Provided for backward compatibility with the 1.7 API.
+ * @since New in 1.5.
+ */
+SVN_DEPRECATED
 svn_error_t *
 svn_mergeinfo_diff(svn_mergeinfo_t *deleted, svn_mergeinfo_t *added,
                    svn_mergeinfo_t mergefrom, svn_mergeinfo_t mergeto,
                    svn_boolean_t consider_inheritance,
                    apr_pool_t *pool);
 
-/** Merge one mergeinfo, @a changes, into another mergeinfo @a
- * mergeinfo.
+/** Merge a shallow copy of one mergeinfo, @a changes, into another mergeinfo
+ * @a mergeinfo.
+ *
+ * Rangelists for merge source paths common to @a changes and @a mergeinfo may
+ * result in new rangelists; these are allocated in @a result_pool.
+ * Temporary allocations are made in @a scratch_pool.
  *
  * When intersecting rangelists for a path are merged, the inheritability of
  * the resulting svn_merge_range_t depends on the inheritability of the
@@ -188,61 +231,127 @@
  *  e.g. '/A: 1,3-4'  merged with '/A: 1,3,4*,5' --> '/A: 1,3-5'
  *       '/A: 1,3-4*' merged with '/A: 1,3,4*,5' --> '/A: 1,3,4*,5'
  *
- * @since New in 1.5.
- */
-svn_error_t *
-svn_mergeinfo_merge(svn_mergeinfo_t mergeinfo, svn_mergeinfo_t changes,
+ * @since New in 1.8.
+ */
+svn_error_t *
+svn_mergeinfo_merge2(svn_mergeinfo_t mergeinfo,
+                     svn_mergeinfo_t changes,
+                     apr_pool_t *result_pool,
+                     apr_pool_t *scratch_pool);
+
+/** Like svn_mergeinfo_merge2, but uses only one pool.
+ *
+ * @deprecated Provided for backward compatibility with the 1.5 API.
+ */
+SVN_DEPRECATED
+svn_error_t *
+svn_mergeinfo_merge(svn_mergeinfo_t mergeinfo,
+                    svn_mergeinfo_t changes,
                     apr_pool_t *pool);
+
+/** Combine one mergeinfo catalog, @a changes_catalog, into another mergeinfo
+ * catalog @a mergeinfo_catalog.  If both catalogs have mergeinfo for the same
+ * key, use svn_mergeinfo_merge() to combine the mergeinfos.
+ *
+ * Additions to @a mergeinfo_catalog are deep copies allocated in
+ * @a result_pool.  Temporary allocations are made in @a scratch_pool.
+ *
+ * @since New in 1.7.
+ */
+svn_error_t *
+svn_mergeinfo_catalog_merge(svn_mergeinfo_catalog_t mergeinfo_catalog,
+                            svn_mergeinfo_catalog_t changes_catalog,
+                            apr_pool_t *result_pool,
+                            apr_pool_t *scratch_pool);
+
+/** Like svn_mergeinfo_remove2, but always considers inheritance.
+ *
+ * @deprecated Provided for backward compatibility with the 1.6 API.
+ */
+SVN_DEPRECATED
+svn_error_t *
+svn_mergeinfo_remove(svn_mergeinfo_t *mergeinfo, svn_mergeinfo_t eraser,
+                     svn_mergeinfo_t whiteboard, apr_pool_t *pool);
 
 /** Removes @a eraser (the subtrahend) from @a whiteboard (the
  * minuend), and places the resulting difference in @a *mergeinfo.
- *
- * @since New in 1.5.
- */
-svn_error_t *
-svn_mergeinfo_remove(svn_mergeinfo_t *mergeinfo, svn_mergeinfo_t eraser,
-                     svn_mergeinfo_t whiteboard, apr_pool_t *pool);
+ * Allocates @a *mergeinfo in @a result_pool.  Temporary allocations
+ * will be performed in @a scratch_pool.
+ *
+ * @a consider_inheritance determines how to account for the inheritability
+ * of the two mergeinfo's ranges when calculating the range equivalence,
+ * as described for svn_mergeinfo_diff().
+ *
+ * @since New in 1.7.
+ */
+svn_error_t *
+svn_mergeinfo_remove2(svn_mergeinfo_t *mergeinfo,
+                      svn_mergeinfo_t eraser,
+                      svn_mergeinfo_t whiteboard,
+                      svn_boolean_t consider_inheritance,
+                      apr_pool_t *result_pool,
+                      apr_pool_t *scratch_pool);
 
 /** Calculate the delta between two rangelists consisting of @c
  * svn_merge_range_t * elements (sorted in ascending order), @a from
-<<<<<<< HEAD
- * and @a to, and place the result in @a deleted and @a added (neither
- * output argument will ever be @c NULL).
-=======
  * and @a to, and place the result in @a *deleted and @a *added
  * (neither output argument will ever be @c NULL).
  *
  * @a consider_inheritance determines how to account for the inheritability
  * of the two rangelist's ranges when calculating the diff,
- * @see svn_mergeinfo_diff().
->>>>>>> 8595db6c
- *
- * @since New in 1.5.
- */
-svn_error_t *
-svn_rangelist_diff(apr_array_header_t **deleted, apr_array_header_t **added,
-                   apr_array_header_t *from, apr_array_header_t *to,
+ * as described for svn_mergeinfo_diff().
+ *
+ * @since New in 1.5.
+ */
+svn_error_t *
+svn_rangelist_diff(svn_rangelist_t **deleted, svn_rangelist_t **added,
+                   const svn_rangelist_t *from, const svn_rangelist_t *to,
                    svn_boolean_t consider_inheritance,
                    apr_pool_t *pool);
 
 /** Merge two rangelists consisting of @c svn_merge_range_t *
- * elements, @a *rangelist and @a changes, placing the results in
- * @a *rangelist.  Either rangelist may be empty.
+ * elements, @a rangelist and @a changes, placing the results in
+ * @a rangelist. New elements added to @a rangelist are allocated
+ * in @a result_pool. Either rangelist may be empty.
  *
  * When intersecting rangelists are merged, the inheritability of
  * the resulting svn_merge_range_t depends on the inheritability of the
- * operands, @see svn_mergeinfo_merge().
- *
- * Note: @a *rangelist and @a changes must be sorted as said by @c
- * svn_sort_compare_ranges().  @a *rangelist is guaranteed to remain
+ * operands: see svn_mergeinfo_merge().
+ *
+ * Note: @a rangelist and @a changes must be sorted as said by @c
+ * svn_sort_compare_ranges().  @a rangelist is guaranteed to remain
  * in sorted order and be compacted to the minimal number of ranges
  * needed to represent the merged result.
  *
- * @since New in 1.5.
- */
-svn_error_t *
-svn_rangelist_merge(apr_array_header_t **rangelist,
-                    apr_array_header_t *changes,
+ * If the original rangelist contains non-collapsed adjacent ranges,
+ * the final result is not guaranteed to be compacted either.
+ *
+ * Use @a scratch_pool for temporary allocations.
+ *
+ * @since New in 1.8.
+ */
+svn_error_t *
+svn_rangelist_merge2(svn_rangelist_t *rangelist,
+                     const svn_rangelist_t *changes,
+                     apr_pool_t *result_pool,
+                     apr_pool_t *scratch_pool);
+
+/** Like svn_rangelist_merge2(), but with @a rangelist as an input/output
+ * argument. This function always allocates a new rangelist in @a pool and
+ * returns its result in @a *rangelist. It does not modify @a *rangelist
+ * in place. If not used carefully, this function can use up a lot of memory
+ * if called in a loop.
+ *
+ * It performs an extra adjacent range compaction round to make sure non
+ * collapsed input ranges are compacted in the result.
+ *
+ * @since New in 1.5.
+ * @deprecated Provided for backward compatibility with the 1.7 API.
+ */
+SVN_DEPRECATED
+svn_error_t *
+svn_rangelist_merge(svn_rangelist_t **rangelist,
+                    const svn_rangelist_t *changes,
                     apr_pool_t *pool);
 
 /** Removes @a eraser (the subtrahend) from @a whiteboard (the
@@ -254,22 +363,42 @@
  *
  * @a consider_inheritance determines how to account for the
  * @c svn_merge_range_t inheritable field when comparing @a whiteboard's
- * and @a *eraser's rangelists for equality.  @See svn_mergeinfo_diff().
- *
- * @since New in 1.5.
- */
-svn_error_t *
-svn_rangelist_remove(apr_array_header_t **output, apr_array_header_t *eraser,
-                     apr_array_header_t *whiteboard,
+ * and @a *eraser's rangelists for equality.  @see svn_mergeinfo_diff().
+ *
+ * Allocate the entire output in @a pool.
+ *
+ * @since New in 1.5.
+ */
+svn_error_t *
+svn_rangelist_remove(svn_rangelist_t **output, const svn_rangelist_t *eraser,
+                     const svn_rangelist_t *whiteboard,
                      svn_boolean_t consider_inheritance,
                      apr_pool_t *pool);
 
 /** Find the intersection of two mergeinfos, @a mergeinfo1 and @a
  * mergeinfo2, and place the result in @a *mergeinfo, which is (deeply)
- * allocated in @a pool.
- *
- * @since New in 1.5.
- */
+ * allocated in @a result_pool.  Temporary allocations will be performed
+ * in @a scratch_pool.
+ *
+ * @a consider_inheritance determines how to account for the inheritability
+ * of the two mergeinfo's ranges when calculating the range equivalence,
+ * @see svn_rangelist_intersect().
+ *
+ * @since New in 1.7.
+ */
+svn_error_t *
+svn_mergeinfo_intersect2(svn_mergeinfo_t *mergeinfo,
+                         svn_mergeinfo_t mergeinfo1,
+                         svn_mergeinfo_t mergeinfo2,
+                         svn_boolean_t consider_inheritance,
+                         apr_pool_t *result_pool,
+                         apr_pool_t *scratch_pool);
+
+/** Like svn_mergeinfo_intersect2, but always considers inheritance.
+ *
+ * @deprecated Provided for backward compatibility with the 1.6 API.
+ */
+SVN_DEPRECATED
 svn_error_t *
 svn_mergeinfo_intersect(svn_mergeinfo_t *mergeinfo,
                         svn_mergeinfo_t mergeinfo1,
@@ -280,15 +409,28 @@
  * svn_merge_range_t * elements, @a rangelist1 and @a rangelist2, and
  * place the result in @a *rangelist (which is never @c NULL).
  *
+ * @a consider_inheritance determines how to account for the inheritability
+ * of the two rangelist's ranges when calculating the intersection,
+ * @see svn_mergeinfo_diff().  If @a consider_inheritance is FALSE then
+ * ranges with different inheritance can intersect, but the resulting
+ * @a *rangelist is non-inheritable only if the corresponding ranges from
+ * both @a rangelist1 and @a rangelist2 are non-inheritable.
+ * If @a consider_inheritance is TRUE, then ranges with different
+ * inheritance can never intersect.
+ *
  * Note: @a rangelist1 and @a rangelist2 must be sorted as said by @c
  * svn_sort_compare_ranges(). @a *rangelist is guaranteed to be in sorted
  * order.
- * @since New in 1.5.
- */
-svn_error_t *
-svn_rangelist_intersect(apr_array_header_t **rangelist,
-                        apr_array_header_t *rangelist1,
-                        apr_array_header_t *rangelist2,
+ *
+ * Allocate the entire output in @a pool.
+ *
+ * @since New in 1.5.
+ */
+svn_error_t *
+svn_rangelist_intersect(svn_rangelist_t **rangelist,
+                        const svn_rangelist_t *rangelist1,
+                        const svn_rangelist_t *rangelist2,
+                        svn_boolean_t consider_inheritance,
                         apr_pool_t *pool);
 
 /** Reverse @a rangelist, and the @c start and @c end fields of each
@@ -302,7 +444,7 @@
  * @since New in 1.5.
  */
 svn_error_t *
-svn_rangelist_reverse(apr_array_header_t *rangelist, apr_pool_t *pool);
+svn_rangelist_reverse(svn_rangelist_t *rangelist, apr_pool_t *pool);
 
 /** Take an array of svn_merge_range_t *'s in @a rangelist, and convert it
  * back to a text format rangelist in @a output.  If @a rangelist contains
@@ -312,35 +454,88 @@
  */
 svn_error_t *
 svn_rangelist_to_string(svn_string_t **output,
-                        const apr_array_header_t *rangelist,
+                        const svn_rangelist_t *rangelist,
                         apr_pool_t *pool);
 
-/** Return a deep copy of @c svn_merge_range_t *'s in @a rangelist excluding
- * all non-inheritable @c svn_merge_range_t.  If @a start and @a end are valid
- * revisions and @a start is less than or equal to @a end, then exclude only the
- * non-inheritable revision ranges that intersect inclusively with the range
- * defined by @a start and @a end.  If @a rangelist contains no elements, return
- * an empty array.  Allocate the copy in @a pool.
- *
- * @since New in 1.5.
- */
-svn_error_t *
-svn_rangelist_inheritable(apr_array_header_t **inheritable_rangelist,
-                          apr_array_header_t *rangelist,
+/** Remove non-inheritable or inheritable revision ranges from a rangelist.
+ *
+ * Set @a *inheritable_rangelist to a deep copy of @a rangelist, excluding
+ * all non-inheritable @c svn_merge_range_t if @a inheritable is TRUE or
+ * excluding all inheritable @c svn_merge_range_t otherwise.
+ *
+ * If @a start and @a end are valid revisions and @a start is less than or
+ * equal to @a end, then exclude only the (non-inheritable or inheritable)
+ * revision ranges that intersect inclusively with the range defined by
+ * @a start and @a end.
+ *
+ * If there are no remaining ranges, return an empty array.
+ *
+ * Allocate the copy in @a result_pool, and use @a scratch_pool for
+ * temporary allocations.
+ *
+ * @since New in 1.7.
+ */
+svn_error_t *
+svn_rangelist_inheritable2(svn_rangelist_t **inheritable_rangelist,
+                           const svn_rangelist_t *rangelist,
+                           svn_revnum_t start,
+                           svn_revnum_t end,
+                           svn_boolean_t inheritable,
+                           apr_pool_t *result_pool,
+                           apr_pool_t *scratch_pool);
+
+/** Like svn_rangelist_inheritable2, but always finds inheritable ranges.
+ *
+ * @since New in 1.5.
+ * @deprecated Provided for backward compatibility with the 1.6 API.
+ */
+SVN_DEPRECATED
+svn_error_t *
+svn_rangelist_inheritable(svn_rangelist_t **inheritable_rangelist,
+                          const svn_rangelist_t *rangelist,
                           svn_revnum_t start,
                           svn_revnum_t end,
                           apr_pool_t *pool);
 
-/** Return a deep copy of @a mergeinfo, excluding all non-inheritable
- * @c svn_merge_range_t.  If @a start and @a end are valid revisions
- * and @a start is less than or equal to @a end, then exclude only the
- * non-inheritable revisions that intersect inclusively with the range
- * defined by @a start and @a end.  If @a path is not NULL remove
- * non-inheritable ranges only for @a path.  Allocate the copy in @a
- * pool.
- *
- * @since New in 1.5.
- */
+/** Remove non-inheritable or inheritable revision ranges from mergeinfo.
+ *
+ * Set @a *inheritable_mergeinfo to a deep copy of @a mergeinfo, excluding
+ * all non-inheritable @c svn_merge_range_t if @a inheritable is TRUE or
+ * excluding all inheritable @c svn_merge_range_t otherwise.
+ *
+ * If @a start and @a end are valid revisions and @a start is less than or
+ * equal to @a end, then exclude only the (non-inheritable or inheritable)
+ * revisions that intersect inclusively with the range defined by @a start
+ * and @a end.
+ *
+ * If @a path is not NULL remove (non-inheritable or inheritable) ranges
+ * only for @a path.
+ *
+ * If all ranges are removed for a given path then remove that path as well.
+ * If @a mergeinfo is initially empty or all paths are removed from it then
+ * set @a *inheritable_mergeinfo to an empty mergeinfo.
+ *
+ * Allocate the copy in @a result_pool, and use @a scratch_pool for
+ * temporary allocations.
+ *
+ * @since New in 1.7.
+ */
+svn_error_t *
+svn_mergeinfo_inheritable2(svn_mergeinfo_t *inheritable_mergeinfo,
+                           svn_mergeinfo_t mergeinfo,
+                           const char *path,
+                           svn_revnum_t start,
+                           svn_revnum_t end,
+                           svn_boolean_t inheritable,
+                           apr_pool_t *result_pool,
+                           apr_pool_t *scratch_pool);
+
+/** Like svn_mergeinfo_inheritable2, but always finds inheritable mergeinfo.
+ *
+ * @since New in 1.5.
+ * @deprecated Provided for backward compatibility with the 1.6 API.
+ */
+SVN_DEPRECATED
 svn_error_t *
 svn_mergeinfo_inheritable(svn_mergeinfo_t *inheritable_mergeinfo,
                           svn_mergeinfo_t mergeinfo,
@@ -349,9 +544,12 @@
                           svn_revnum_t end,
                           apr_pool_t *pool);
 
-/** Take a mergeinfo in MERGEINPUT, and convert it back to unparsed
- *  mergeinfo in *OUTPUT.  If INPUT contains no elements, return the
- *  empty string.
+/** Take a mergeinfo in @a mergeinput, and convert it to unparsed
+ *  mergeinfo. Set @a *output to the result, allocated in @a pool.
+ *  If @a input contains no elements, set @a *output to the empty string.
+ *
+ * @a mergeinput may contain relative merge source paths, but these are
+ * converted to absolute paths in @a *output.
  *
  * @since New in 1.5.
 */
@@ -371,6 +569,14 @@
 svn_error_t *
 svn_mergeinfo_sort(svn_mergeinfo_t mergeinfo, apr_pool_t *pool);
 
+/** Return a deep copy of @a mergeinfo_catalog, allocated in @a pool.
+ *
+ * @since New in 1.6.
+ */
+svn_mergeinfo_catalog_t
+svn_mergeinfo_catalog_dup(svn_mergeinfo_catalog_t mergeinfo_catalog,
+                          apr_pool_t *pool);
+
 /** Return a deep copy of @a mergeinfo, allocated in @a pool.
  *
  * @since New in 1.5.
@@ -382,8 +588,8 @@
  *
  * @since New in 1.5.
  */
-apr_array_header_t *
-svn_rangelist_dup(apr_array_header_t *rangelist, apr_pool_t *pool);
+svn_rangelist_t *
+svn_rangelist_dup(const svn_rangelist_t *rangelist, apr_pool_t *pool);
 
 
 /**
@@ -391,18 +597,19 @@
  *
  * @since New in 1.5.
  */
-typedef enum
+typedef enum svn_mergeinfo_inheritance_t
 {
   /** Explicit mergeinfo only. */
   svn_mergeinfo_explicit,
 
   /** Explicit mergeinfo, or if that doesn't exist, the inherited
       mergeinfo from a target's nearest (path-wise, not history-wise)
-      ancestor. */ 
+      ancestor. */
   svn_mergeinfo_inherited,
 
-  /** Mergeinfo on target's nearest (path-wise, not history-wise)
-      ancestor, regardless of whether target has explict mergeinfo. */
+  /** Mergeinfo inherited from a target's nearest (path-wise, not
+      history-wise) ancestor, regardless of whether target has explicit
+      mergeinfo. */
   svn_mergeinfo_nearest_ancestor
 } svn_mergeinfo_inheritance_t;
 
