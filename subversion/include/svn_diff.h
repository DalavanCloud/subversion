/**
 * @copyright
 * ====================================================================
 *    Licensed to the Apache Software Foundation (ASF) under one
 *    or more contributor license agreements.  See the NOTICE file
 *    distributed with this work for additional information
 *    regarding copyright ownership.  The ASF licenses this file
 *    to you under the Apache License, Version 2.0 (the
 *    "License"); you may not use this file except in compliance
 *    with the License.  You may obtain a copy of the License at
 *
 *      http://www.apache.org/licenses/LICENSE-2.0
 *
 *    Unless required by applicable law or agreed to in writing,
 *    software distributed under the License is distributed on an
 *    "AS IS" BASIS, WITHOUT WARRANTIES OR CONDITIONS OF ANY
 *    KIND, either express or implied.  See the License for the
 *    specific language governing permissions and limitations
 *    under the License.
 * ====================================================================
 * @endcopyright
 *
 * @file svn_diff.h
 * @brief Contextual diffing.
 *
 * This is an internalized library for performing contextual diffs
 * between sources of data.
 *
 * @note This is different than Subversion's binary-diffing engine.
 * That API lives in @c svn_delta.h -- see the "text deltas" section.  A
 * "text delta" is way of representing precise binary diffs between
 * strings of data.  The Subversion client and server send text deltas
 * to one another during updates and commits.
 *
 * This API, however, is (or will be) used for performing *contextual*
 * merges between files in the working copy.  During an update or
 * merge, 3-way file merging is needed.  And 'svn diff' needs to show
 * the differences between 2 files.
 *
 * The nice thing about this API is that it's very general.  It
 * operates on any source of data (a "datasource") and calculates
 * contextual differences on "tokens" within the data.  In our
 * particular usage, the datasources are files and the tokens are
 * lines.  But the possibilities are endless.
 */


#ifndef SVN_DIFF_H
#define SVN_DIFF_H

#include <apr.h>
#include <apr_pools.h>
#include <apr_tables.h>   /* for apr_array_header_t */

#include "svn_types.h"
#include "svn_io.h"       /* for svn_stream_t */
#include "svn_string.h"
#include "svn_mergeinfo.h"

#ifdef __cplusplus
extern "C" {
#endif /* __cplusplus */



/**
 * Get libsvn_diff version information.
 *
 * @since New in 1.1.
 */
const svn_version_t *
svn_diff_version(void);


/* Diffs. */

/** An opaque type that represents a difference between either two or
 * three datasources.   This object is returned by svn_diff_diff(),
 * svn_diff_diff3() and svn_diff_diff4(), and consumed by a number of
 * other routines.
 */
typedef struct svn_diff_t svn_diff_t;

/**
 * There are four types of datasources.  In GNU diff3 terminology,
 * the first three types correspond to the phrases "older", "mine",
 * and "yours".
 */
typedef enum svn_diff_datasource_e
{
  /** The oldest form of the data. */
  svn_diff_datasource_original,

  /** The same data, but potentially changed by the user. */
  svn_diff_datasource_modified,

  /** The latest version of the data, possibly different than the
   * user's modified version.
   */
  svn_diff_datasource_latest,

  /** The common ancestor of original and modified. */
  svn_diff_datasource_ancestor

} svn_diff_datasource_e;


/** A vtable for reading data from the three datasources.
 * @since New in 1.7. */
typedef struct svn_diff_fns2_t
{
  /** Open the datasources of type @a datasources. */
  svn_error_t *(*datasources_open)(void *diff_baton,
                                   apr_off_t *prefix_lines,
                                   apr_off_t *suffix_lines,
                                   const svn_diff_datasource_e *datasources,
                                   apr_size_t datasources_len);

  /** Close the datasource of type @a datasource. */
  svn_error_t *(*datasource_close)(void *diff_baton,
                                   svn_diff_datasource_e datasource);

  /** Get the next "token" from the datasource of type @a datasource.
   *  Return a "token" in @a *token.   Return a hash of "token" in @a *hash.
   *  Leave @a token and @a hash untouched when the datasource is exhausted.
   */
  svn_error_t *(*datasource_get_next_token)(apr_uint32_t *hash, void **token,
                                            void *diff_baton,
                                            svn_diff_datasource_e datasource);

  /** A function for ordering the tokens, resembling 'strcmp' in functionality.
   * @a compare should contain the return value of the comparison:
   * If @a ltoken and @a rtoken are "equal", return 0.  If @a ltoken is
   * "less than" @a rtoken, return a number < 0.  If @a ltoken  is
   * "greater than" @a rtoken, return a number > 0.
   */
  svn_error_t *(*token_compare)(void *diff_baton,
                                void *ltoken,
                                void *rtoken,
                                int *compare);

  /** Free @a token from memory, the diff algorithm is done with it. */
  void (*token_discard)(void *diff_baton,
                        void *token);

  /** Free *all* tokens from memory, they're no longer needed. */
  void (*token_discard_all)(void *diff_baton);
} svn_diff_fns2_t;


/** Like #svn_diff_fns2_t except with datasource_open() instead of
 * datasources_open().
 *
 * @deprecated Provided for backward compatibility with the 1.6 API.
 */
typedef struct svn_diff_fns_t
{
  svn_error_t *(*datasource_open)(void *diff_baton,
                                  svn_diff_datasource_e datasource);

  svn_error_t *(*datasource_close)(void *diff_baton,
                                   svn_diff_datasource_e datasource);

  svn_error_t *(*datasource_get_next_token)(apr_uint32_t *hash, void **token,
                                            void *diff_baton,
                                            svn_diff_datasource_e datasource);

  svn_error_t *(*token_compare)(void *diff_baton,
                                void *ltoken,
                                void *rtoken,
                                int *compare);

  void (*token_discard)(void *diff_baton,
                        void *token);

  void (*token_discard_all)(void *diff_baton);
} svn_diff_fns_t;


/* The Main Events */

/** Given a vtable of @a diff_fns/@a diff_baton for reading datasources,
 * return a diff object in @a *diff that represents a difference between
 * an "original" and "modified" datasource.  Do all allocation in @a pool.
 *
 * @since New in 1.7.
 */
svn_error_t *
svn_diff_diff_2(svn_diff_t **diff,
                void *diff_baton,
                const svn_diff_fns2_t *diff_fns,
                apr_pool_t *pool);

/** Like svn_diff_diff_2() but using #svn_diff_fns_t instead of
 * #svn_diff_fns2_t.
 *
 * @deprecated Provided for backward compatibility with the 1.6 API.
 */
SVN_DEPRECATED
svn_error_t *
svn_diff_diff(svn_diff_t **diff,
              void *diff_baton,
              const svn_diff_fns_t *diff_fns,
              apr_pool_t *pool);

/** Given a vtable of @a diff_fns/@a diff_baton for reading datasources,
 * return a diff object in @a *diff that represents a difference between
 * three datasources: "original", "modified", and "latest".  Do all
 * allocation in @a pool.
 *
 * @since New in 1.7.
 */
svn_error_t *
svn_diff_diff3_2(svn_diff_t **diff,
                 void *diff_baton,
                 const svn_diff_fns2_t *diff_fns,
                 apr_pool_t *pool);

/** Like svn_diff_diff3_2() but using #svn_diff_fns_t instead of
 * #svn_diff_fns2_t.
 *
 * @deprecated Provided for backward compatibility with the 1.6 API.
 */
SVN_DEPRECATED
svn_error_t *
svn_diff_diff3(svn_diff_t **diff,
               void *diff_baton,
               const svn_diff_fns_t *diff_fns,
               apr_pool_t *pool);

/** Given a vtable of @a diff_fns/@a diff_baton for reading datasources,
 * return a diff object in @a *diff that represents a difference between
 * two datasources: "original" and "latest", adjusted to become a full
 * difference between "original", "modified" and "latest" using "ancestor".
 * Do all allocation in @a pool.
 *
 * @since New in 1.7.
 */
svn_error_t *
svn_diff_diff4_2(svn_diff_t **diff,
                 void *diff_baton,
                 const svn_diff_fns2_t *diff_fns,
                 apr_pool_t *pool);

/** Like svn_diff_diff4_2() but using #svn_diff_fns_t instead of
 * #svn_diff_fns2_t.
 *
 * @deprecated Provided for backward compatibility with the 1.6 API.
 */
SVN_DEPRECATED
svn_error_t *
svn_diff_diff4(svn_diff_t **diff,
               void *diff_baton,
               const svn_diff_fns_t *diff_fns,
               apr_pool_t *pool);


/* Utility functions */

/** Determine if a diff object contains conflicts.  If it does, return
 * @c TRUE, else return @c FALSE.
 */
svn_boolean_t
svn_diff_contains_conflicts(svn_diff_t *diff);


/** Determine if a diff object contains actual differences between the
 * datasources.  If so, return @c TRUE, else return @c FALSE.
 */
svn_boolean_t
svn_diff_contains_diffs(svn_diff_t *diff);




/* Displaying Diffs */

/** A vtable for displaying (or consuming) differences between datasources.
 *
 * Differences, similarities, and conflicts are described by lining up
 * "ranges" of data.
 *
 * Any of the function pointers in this vtable may be NULL to ignore the
 * corresponding kinds of output.
 *
 * @note These callbacks describe data ranges in units of "tokens".
 * A "token" is whatever you've defined it to be in your datasource
 * @c svn_diff_fns_t vtable.
 */
typedef struct svn_diff_output_fns_t
{
  /* Two-way and three-way diffs both call the first two output functions: */

  /**
   * If doing a two-way diff, then an *identical* data range was found
   * between the "original" and "modified" datasources.  Specifically,
   * the match starts at @a original_start and goes for @a original_length
   * tokens in the original data, and at @a modified_start for
   * @a modified_length tokens in the modified data.
   *
   * If doing a three-way diff, then all three datasources have
   * matching data ranges.  The range @a latest_start, @a latest_length in
   * the "latest" datasource is identical to the range @a original_start,
   * @a original_length in the original data, and is also identical to
   * the range @a modified_start, @a modified_length in the modified data.
   */
  svn_error_t *(*output_common)(void *output_baton,
                                apr_off_t original_start,
                                apr_off_t original_length,
                                apr_off_t modified_start,
                                apr_off_t modified_length,
                                apr_off_t latest_start,
                                apr_off_t latest_length);

  /**
   * If doing a two-way diff, then an *conflicting* data range was found
   * between the "original" and "modified" datasources.  Specifically,
   * the conflict starts at @a original_start and goes for @a original_length
   * tokens in the original data, and at @a modified_start for
   * @a modified_length tokens in the modified data.
   *
   * If doing a three-way diff, then an identical data range was discovered
   * between the "original" and "latest" datasources, but this conflicts with
   * a range in the "modified" datasource.
   */
  svn_error_t *(*output_diff_modified)(void *output_baton,
                                       apr_off_t original_start,
                                       apr_off_t original_length,
                                       apr_off_t modified_start,
                                       apr_off_t modified_length,
                                       apr_off_t latest_start,
                                       apr_off_t latest_length);

  /* ------ The following callbacks are used by three-way diffs only --- */

  /** An identical data range was discovered between the "original" and
   * "modified" datasources, but this conflicts with a range in the
   * "latest" datasource.
   */
  svn_error_t *(*output_diff_latest)(void *output_baton,
                                     apr_off_t original_start,
                                     apr_off_t original_length,
                                     apr_off_t modified_start,
                                     apr_off_t modified_length,
                                     apr_off_t latest_start,
                                     apr_off_t latest_length);

  /** An identical data range was discovered between the "modified" and
   * "latest" datasources, but this conflicts with a range in the
   * "original" datasource.
   */
  svn_error_t *(*output_diff_common)(void *output_baton,
                                     apr_off_t original_start,
                                     apr_off_t original_length,
                                     apr_off_t modified_start,
                                     apr_off_t modified_length,
                                     apr_off_t latest_start,
                                     apr_off_t latest_length);

  /** All three datasources have conflicting data ranges.  The range
   * @a latest_start, @a latest_length in the "latest" datasource conflicts
   * with the range @a original_start, @a original_length in the "original"
   * datasource, and also conflicts with the range @a modified_start,
   * @a modified_length in the "modified" datasource.
   * If there are common ranges in the "modified" and "latest" datasources
   * in this conflicting range, @a resolved_diff will contain a diff
   * which can be used to retrieve the common and conflicting ranges.
   */
  svn_error_t *(*output_conflict)(void *output_baton,
                                  apr_off_t original_start,
                                  apr_off_t original_length,
                                  apr_off_t modified_start,
                                  apr_off_t modified_length,
                                  apr_off_t latest_start,
                                  apr_off_t latest_length,
                                  svn_diff_t *resolved_diff);
} svn_diff_output_fns_t;

/** Style for displaying conflicts during diff3 output.
 *
 * @since New in 1.6.
 */
typedef enum svn_diff_conflict_display_style_t
{
  /** Display modified and latest, with conflict markers. */
  svn_diff_conflict_display_modified_latest,

  /** Like svn_diff_conflict_display_modified_latest, but with an
      extra effort to identify common sequences between modified and
      latest. */
  svn_diff_conflict_display_resolved_modified_latest,

  /** Display modified, original, and latest, with conflict
      markers. */
  svn_diff_conflict_display_modified_original_latest,

  /** Just display modified, with no markers. */
  svn_diff_conflict_display_modified,

  /** Just display latest, with no markers. */
  svn_diff_conflict_display_latest,

  /** Like svn_diff_conflict_display_modified_original_latest, but
      *only* showing conflicts. */
  svn_diff_conflict_display_only_conflicts

  /* IMPORTANT: If you extend this enum note that it is mapped in
     tools/diff/diff3.c. */
} svn_diff_conflict_display_style_t;


/** Given a vtable of @a output_fns/@a output_baton for consuming
 * differences, output the differences in @a diff.
 *
 * If not @c NULL, call @a cancel_func with @a cancel_baton once or multiple
 * times while processing larger diffs.
 *
 * @since New in 1.9.
 */
svn_error_t *
svn_diff_output2(svn_diff_t *diff,
                 void *output_baton,
                 const svn_diff_output_fns_t *output_fns,
                 svn_cancel_func_t cancel_func,
                 void *cancel_baton);

/** Similar to svn_diff_output2(), but without cancel support.
 *
 * @deprecated Provided for backwards compatibility with the 1.8 API.
 */
SVN_DEPRECATED
svn_error_t *
svn_diff_output(svn_diff_t *diff,
                void *output_baton,
                const svn_diff_output_fns_t *output_fns);



/* Diffs on files */

/** To what extent whitespace should be ignored when comparing lines.
 *
 * @since New in 1.4.
 */
typedef enum svn_diff_file_ignore_space_t
{
  /** Ignore no whitespace. */
  svn_diff_file_ignore_space_none,

  /** Ignore changes in sequences of whitespace characters, treating each
   * sequence of whitespace characters as a single space. */
  svn_diff_file_ignore_space_change,

  /** Ignore all whitespace characters. */
  svn_diff_file_ignore_space_all
} svn_diff_file_ignore_space_t;

/** Options to control the behaviour of the file diff routines.
 *
 * @since New in 1.4.
 *
 * @note This structure may be extended in the future, so to preserve binary
 * compatibility, users must not allocate structs of this type themselves.
 * @see svn_diff_file_options_create().
 *
 * @note Although its name suggests otherwise, this structure is used to
 *       pass options to file as well as in-memory diff functions.
 */
typedef struct svn_diff_file_options_t
{
  /** To what extent whitespace should be ignored when comparing lines.
   * The default is @c svn_diff_file_ignore_space_none. */
  svn_diff_file_ignore_space_t ignore_space;
  /** Whether to treat all end-of-line markers the same when comparing lines.
   * The default is @c FALSE. */
  svn_boolean_t ignore_eol_style;
  /** Whether the "@@" lines of the unified diff output should include a prefix
    * of the nearest preceding line that starts with a character that might be
    * the initial character of a C language identifier.  The default is
    * @c FALSE.
    * @since New in 1.5.
    */
  svn_boolean_t show_c_function;

  /** The number of context lines produced above and below modifications, if
   * available. The number of context lines must be >= 0.
   *
   * @since New in 1.9 */
  int context_size;
} svn_diff_file_options_t;

/** Allocate a @c svn_diff_file_options_t structure in @a pool, initializing
 * it with default values.
 *
 * @since New in 1.4.
 */
svn_diff_file_options_t *
svn_diff_file_options_create(apr_pool_t *pool);

/**
 * Parse @a args, an array of <tt>const char *</tt> command line switches
 * and adjust @a options accordingly.  @a options is assumed to be initialized
 * with default values.  @a pool is used for temporary allocation.
 *
 * @since New in 1.4.
 *
 * The following options are supported:
 * - --ignore-space-change, -b
 * - --ignore-all-space, -w
 * - --ignore-eol-style
 * - --show-c-function, -p @since New in 1.5.
 * - --context, -U ARG @since New in 1.9.
 * - --unified, -u (for compatibility, does nothing).
 */
svn_error_t *
svn_diff_file_options_parse(svn_diff_file_options_t *options,
                            const apr_array_header_t *args,
                            apr_pool_t *pool);


/** A convenience function to produce a diff between two files.
 *
 * @since New in 1.4.
 *
 * Return a diff object in @a *diff (allocated from @a pool) that represents
 * the difference between an @a original file and @a modified file.
 * (The file arguments must be full paths to the files.)
 *
 * Compare lines according to the relevant fields of @a options.
 */
svn_error_t *
svn_diff_file_diff_2(svn_diff_t **diff,
                     const char *original,
                     const char *modified,
                     const svn_diff_file_options_t *options,
                     apr_pool_t *pool);

/** Similar to svn_file_diff_2(), but with @a options set to a struct with
 * default options.
 *
 * @deprecated Provided for backwards compatibility with the 1.3 API.
 */
SVN_DEPRECATED
svn_error_t *
svn_diff_file_diff(svn_diff_t **diff,
                   const char *original,
                   const char *modified,
                   apr_pool_t *pool);

/** A convenience function to produce a diff between three files.
 *
 * @since New in 1.4.
 *
 * Return a diff object in @a *diff (allocated from @a pool) that represents
 * the difference between an @a original file, @a modified file, and @a latest
 * file.
 *
 * Compare lines according to the relevant fields of @a options.
 */
svn_error_t *
svn_diff_file_diff3_2(svn_diff_t **diff,
                      const char *original,
                      const char *modified,
                      const char *latest,
                      const svn_diff_file_options_t *options,
                      apr_pool_t *pool);

/** Similar to svn_diff_file_diff3_2(), but with @a options set to a struct
 * with default options.
 *
 * @deprecated Provided for backwards compatibility with the 1.3 API.
 */
SVN_DEPRECATED
svn_error_t *
svn_diff_file_diff3(svn_diff_t **diff,
                    const char *original,
                    const char *modified,
                    const char *latest,
                    apr_pool_t *pool);

/** A convenience function to produce a diff between four files.
 *
 * @since New in 1.4.
 *
 * Return a diff object in @a *diff (allocated from @a pool) that represents
 * the difference between an @a original file, @a modified file, @a latest
 * and @a ancestor file. (The file arguments must be full paths to the files.)
 *
 * Compare lines according to the relevant fields of @a options.
 */
svn_error_t *
svn_diff_file_diff4_2(svn_diff_t **diff,
                      const char *original,
                      const char *modified,
                      const char *latest,
                      const char *ancestor,
                      const svn_diff_file_options_t *options,
                      apr_pool_t *pool);

/** Similar to svn_file_diff4_2(), but with @a options set to a struct with
 * default options.
 *
 * @deprecated Provided for backwards compatibility with the 1.3 API.
 */
SVN_DEPRECATED
svn_error_t *
svn_diff_file_diff4(svn_diff_t **diff,
                    const char *original,
                    const char *modified,
                    const char *latest,
                    const char *ancestor,
                    apr_pool_t *pool);

/** A convenience function to produce unified diff output from the
 * diff generated by svn_diff_file_diff().
 *
 * Output a @a diff between @a original_path and @a modified_path in unified
 * context diff format to @a output_stream.  Optionally supply
 * @a original_header and/or @a modified_header to be displayed in the header
 * of the output.  If @a original_header or @a modified_header is @c NULL, a
 * default header will be displayed, consisting of path and last modified time.
 * Output all headers and markers in @a header_encoding.  If @a relative_to_dir
 * is not @c NULL, the @a original_path and @a modified_path will have the
 * @a relative_to_dir stripped from the front of the respective paths.  If
 * @a relative_to_dir is @c NULL, paths will be not be modified.  If
 * @a relative_to_dir is not @c NULL but @a relative_to_dir is not a parent
 * path of the target, an error is returned. Finally, if @a relative_to_dir
 * is a URL, an error will be returned.
 *
 * If @a context_size is not negative, then this number of context lines
 * will be used in the generated diff output. Otherwise the legacy compile
 * time default will be used.
 *
 * If not @c NULL, call @a cancel_func with @a cancel_baton once or multiple
 * times while processing larger diffs.
 *
 * @since New in 1.9.
 */
svn_error_t *
svn_diff_file_output_unified4(svn_stream_t *output_stream,
                              svn_diff_t *diff,
                              const char *original_path,
                              const char *modified_path,
                              const char *original_header,
                              const char *modified_header,
                              const char *header_encoding,
                              const char *relative_to_dir,
                              svn_boolean_t show_c_function,
                              int context_size,
                              svn_cancel_func_t cancel_func,
                              void *cancel_baton,
                              apr_pool_t *scratch_pool);

/** Similar to svn_diff_file_output_unified4(), but without cancel
 * support and with @a context_size set to -1.
 *
 * @since New in 1.5.
 * @deprecated Provided for backwards compatibility with the 1.8 API.
 */
SVN_DEPRECATED
svn_error_t *
svn_diff_file_output_unified3(svn_stream_t *output_stream,
                              svn_diff_t *diff,
                              const char *original_path,
                              const char *modified_path,
                              const char *original_header,
                              const char *modified_header,
                              const char *header_encoding,
                              const char *relative_to_dir,
                              svn_boolean_t show_c_function,
                              apr_pool_t *pool);

/** Similar to svn_diff_file_output_unified3(), but with @a relative_to_dir
 * set to NULL and @a show_c_function to false.
 *
 * @deprecated Provided for backwards compatibility with the 1.4 API.
 */
SVN_DEPRECATED
svn_error_t *
svn_diff_file_output_unified2(svn_stream_t *output_stream,
                              svn_diff_t *diff,
                              const char *original_path,
                              const char *modified_path,
                              const char *original_header,
                              const char *modified_header,
                              const char *header_encoding,
                              apr_pool_t *pool);

/** Similar to svn_diff_file_output_unified2(), but with @a header_encoding
 * set to @c APR_LOCALE_CHARSET.
 *
 * @deprecated Provided for backward compatibility with the 1.2 API.
 */
SVN_DEPRECATED
svn_error_t *
svn_diff_file_output_unified(svn_stream_t *output_stream,
                             svn_diff_t *diff,
                             const char *original_path,
                             const char *modified_path,
                             const char *original_header,
                             const char *modified_header,
                             apr_pool_t *pool);


/** A convenience function to produce diff3 output from the
 * diff generated by svn_diff_file_diff3().
 *
 * Output a @a diff between @a original_path, @a modified_path and
 * @a latest_path in merged format to @a output_stream.  Optionally supply
 * @a conflict_modified, @a conflict_original, @a conflict_separator and/or
 * @a conflict_latest to be displayed as conflict markers in the output.
 * If @a conflict_original, @a conflict_modified, @a conflict_latest and/or
 * @a conflict_separator is @c NULL, a default marker will be displayed.
 * @a conflict_style dictates how conflicts are displayed. 
 * Uses @a scratch_pool for temporary allocations.
 *
 * If not @c NULL, call @a cancel_func with @a cancel_baton once or multiple
 * times while processing larger diffs.
 *
 * @since New in 1.9.
 */
svn_error_t *
svn_diff_file_output_merge3(svn_stream_t *output_stream,
                            svn_diff_t *diff,
                            const char *original_path,
                            const char *modified_path,
                            const char *latest_path,
                            const char *conflict_original,
                            const char *conflict_modified,
                            const char *conflict_latest,
                            const char *conflict_separator,
                            svn_diff_conflict_display_style_t conflict_style,
                            svn_cancel_func_t cancel_func,
                            void *cancel_baton,
                            apr_pool_t *scratch_pool);

/** Similar to svn_diff_file_output_merge3, but without cancel support.
 *
 * @since New in 1.6.
 *
 * @deprecated Provided for backward compatibility with the 1.8 API.
 */
SVN_DEPRECATED
svn_error_t *
svn_diff_file_output_merge2(svn_stream_t *output_stream,
                            svn_diff_t *diff,
                            const char *original_path,
                            const char *modified_path,
                            const char *latest_path,
                            const char *conflict_original,
                            const char *conflict_modified,
                            const char *conflict_latest,
                            const char *conflict_separator,
                            svn_diff_conflict_display_style_t conflict_style,
                            apr_pool_t *pool);


/** Similar to svn_diff_file_output_merge2, but with @a
 * display_original_in_conflict and @a display_resolved_conflicts
 * booleans instead of the @a conflict_style enum.
 *
 * If both booleans are false, acts like
 * svn_diff_conflict_display_modified_latest; if @a
 * display_original_in_conflict is true, acts like
 * svn_diff_conflict_display_modified_original_latest; if @a
 * display_resolved_conflicts is true, acts like
 * svn_diff_conflict_display_resolved_modified_latest.  The booleans
 * may not both be true.
 *
 * @deprecated Provided for backward compatibility with the 1.5 API.
 */
SVN_DEPRECATED
svn_error_t *
svn_diff_file_output_merge(svn_stream_t *output_stream,
                           svn_diff_t *diff,
                           const char *original_path,
                           const char *modified_path,
                           const char *latest_path,
                           const char *conflict_original,
                           const char *conflict_modified,
                           const char *conflict_latest,
                           const char *conflict_separator,
                           svn_boolean_t display_original_in_conflict,
                           svn_boolean_t display_resolved_conflicts,
                           apr_pool_t *pool);

/** Creates a git-like binary diff hunk describing the differences between
 * @a original and @a latest. It does this by either producing either the
 * literal content of both versions in a compressed format, or by describing
 * one way transforms.
 *
 * Either @a original or @a latest may be NULL to describe that the version
 * didn't exist.
 *
 * Writes the output to @a output_stream.
 *
 * If not @c NULL, call @a cancel_func with @a cancel_baton once or multiple
 * times while processing larger diffs.
 *
 * @since New in 1.9.
 */
svn_error_t *
svn_diff_output_binary(svn_stream_t *output_stream,
                       svn_stream_t *original,
                       svn_stream_t *latest,
                       svn_cancel_func_t cancel_func,
                       void *cancel_baton,
                       apr_pool_t *scratch_pool);

/* Diffs on in-memory structures */

/** Generate @a diff output from the @a original and @a modified
 * in-memory strings.  @a diff will be allocated from @a pool.
 *
 * @since New in 1.5.
 */
svn_error_t *
svn_diff_mem_string_diff(svn_diff_t **diff,
                         const svn_string_t *original,
                         const svn_string_t *modified,
                         const svn_diff_file_options_t *options,
                         apr_pool_t *pool);


/** Generate @a diff output from the @a original, @a modified and @a latest
 * in-memory strings.  @a diff will be allocated in @a pool.
 *
 * @since New in 1.5.
 */
svn_error_t *
svn_diff_mem_string_diff3(svn_diff_t **diff,
                          const svn_string_t *original,
                          const svn_string_t *modified,
                          const svn_string_t *latest,
                          const svn_diff_file_options_t *options,
                          apr_pool_t *pool);


/** Generate @a diff output from the @a original, @a modified and @a latest
 * in-memory strings, using @a ancestor.  @a diff will be allocated in @a pool.
 *
 * @since New in 1.5.
 */
svn_error_t *
svn_diff_mem_string_diff4(svn_diff_t **diff,
                          const svn_string_t *original,
                          const svn_string_t *modified,
                          const svn_string_t *latest,
                          const svn_string_t *ancestor,
                          const svn_diff_file_options_t *options,
                          apr_pool_t *pool);

/** Outputs the @a diff object generated by svn_diff_mem_string_diff()
 * in unified diff format on @a output_stream, using @a original
 * and @a modified for the text in the output.
 *
 * If @a with_diff_header is TRUE, write a diff header ("---" and "+++"
 * lines), using @a original_header and @a modified_header to fill the field
 * after the "---" and "+++" markers; otherwise @a original_header and
 * @a modified_header are ignored and may be NULL.
 *
 * Outputs the header and hunk delimiters in @a header_encoding.
 * A @a hunk_delimiter can optionally be specified.
 * If @a hunk_delimiter is NULL, use the default hunk delimiter "@@".
 *
 * As a special case, if the hunk delimiter is "##", then for an incomplete
 * final line use the text "\ No newline at end of property" instead of
 * "\ No newline at end of file".
 *
 * If @a context_size is not negative, then this number of context lines
 * will be used in the generated diff output. Otherwise the legacy compile
 * time default will be used.
 *
 * If not @c NULL, call @a cancel_func with @a cancel_baton once or multiple
 * times while processing larger diffs.
 *
 * Uses @a scratch_pool for temporary allocations.
 *
 * @since New in 1.9
 */
svn_error_t *
svn_diff_mem_string_output_unified3(svn_stream_t *output_stream,
                                    svn_diff_t *diff,
                                    svn_boolean_t with_diff_header,
                                    const char *hunk_delimiter,
                                    const char *original_header,
                                    const char *modified_header,
                                    const char *header_encoding,
                                    const svn_string_t *original,
                                    const svn_string_t *modified,
                                    int context_size,
                                    svn_cancel_func_t cancel_func,
                                    void *cancel_baton,
                                    apr_pool_t *scratch_pool);

/** Similar to svn_diff_mem_string_output_unified3() but without
 * cancel support and with @a context_size set to -1.
 *
 * @since New in 1.7. Hunk delimiter "##" has the special meaning since 1.8.
 *
 * @deprecated Provided for backwards compatibility with the 1.8 API.
 */
SVN_DEPRECATED
svn_error_t *
svn_diff_mem_string_output_unified2(svn_stream_t *output_stream,
                                    svn_diff_t *diff,
                                    svn_boolean_t with_diff_header,
                                    const char *hunk_delimiter,
                                    const char *original_header,
                                    const char *modified_header,
                                    const char *header_encoding,
                                    const svn_string_t *original,
                                    const svn_string_t *modified,
                                    apr_pool_t *pool);

/** Similar to svn_diff_mem_string_output_unified2() but with
 * @a with_diff_header always set to TRUE and @a hunk_delimiter always
 * set to NULL.
 *
 * @since New in 1.5.
 *
 * @deprecated Provided for backwards compatibility with the 1.8 API.
 */
SVN_DEPRECATED
svn_error_t *
svn_diff_mem_string_output_unified(svn_stream_t *output_stream,
                                   svn_diff_t *diff,
                                   const char *original_header,
                                   const char *modified_header,
                                   const char *header_encoding,
                                   const svn_string_t *original,
                                   const svn_string_t *modified,
                                   apr_pool_t *pool);

/** Output the @a diff generated by svn_diff_mem_string_diff3() in diff3
 * format on @a output_stream, using @a original, @a modified and @a latest
 * for content changes.
 *
 * Use the conflict markers @a conflict_original, @a conflict_modified,
 * @a conflict_latest and @a conflict_separator or the default one for
 * each of these if @c NULL is passed.
 *
 * @a conflict_style dictates how conflicts are displayed.
 *
 * If not @c NULL, call @a cancel_func with @a cancel_baton once or multiple
 * times while processing larger diffs.
 *
 * Uses @a scratch_pool for temporary allocations.
 *
 * @since New in 1.9.
 */
svn_error_t *
svn_diff_mem_string_output_merge3(svn_stream_t *output_stream,
                                  svn_diff_t *diff,
                                  const svn_string_t *original,
                                  const svn_string_t *modified,
                                  const svn_string_t *latest,
                                  const char *conflict_original,
                                  const char *conflict_modified,
                                  const char *conflict_latest,
                                  const char *conflict_separator,
                                  svn_diff_conflict_display_style_t style,
                                  svn_cancel_func_t cancel_func,
                                  void *cancel_baton,
                                  apr_pool_t *scratch_pool);

/** Similar to svn_diff_mem_string_output_merge2(), but without cancel support.
 *
 * @since New in 1.6.
 *
 * @deprecated Provided for backwards compatibility with the 1.8 API.
 */
SVN_DEPRECATED
svn_error_t *
svn_diff_mem_string_output_merge2(svn_stream_t *output_stream,
                                  svn_diff_t *diff,
                                  const svn_string_t *original,
                                  const svn_string_t *modified,
                                  const svn_string_t *latest,
                                  const char *conflict_original,
                                  const char *conflict_modified,
                                  const char *conflict_latest,
                                  const char *conflict_separator,
                                  svn_diff_conflict_display_style_t style,
                                  apr_pool_t *pool);

/** Similar to svn_diff_mem_string_output_merge2, but with @a
 * display_original_in_conflict and @a display_resolved_conflicts
 * booleans instead of the @a conflict_style enum.
 *
 * If both booleans are false, acts like
 * svn_diff_conflict_display_modified_latest; if @a
 * display_original_in_conflict is true, acts like
 * svn_diff_conflict_display_modified_original_latest; if @a
 * display_resolved_conflicts is true, acts like
 * svn_diff_conflict_display_resolved_modified_latest.  The booleans
 * may not both be true.
 *
 * @deprecated Provided for backward compatibility with the 1.5 API.
 */
SVN_DEPRECATED
svn_error_t *
svn_diff_mem_string_output_merge(svn_stream_t *output_stream,
                                 svn_diff_t *diff,
                                 const svn_string_t *original,
                                 const svn_string_t *modified,
                                 const svn_string_t *latest,
                                 const char *conflict_original,
                                 const char *conflict_modified,
                                 const char *conflict_latest,
                                 const char *conflict_separator,
                                 svn_boolean_t display_original_in_conflict,
                                 svn_boolean_t display_resolved_conflicts,
                                 apr_pool_t *pool);



/* Diff parsing. If you want to apply a patch to a working copy
 * rather than parse it, see svn_client_patch(). */

/**
 * Describes what operation has been performed on a file.
 *
 * @since New in 1.7.
 */
typedef enum svn_diff_operation_kind_e
{
  svn_diff_op_unchanged,
  svn_diff_op_added,
  svn_diff_op_deleted,
  svn_diff_op_copied,
  svn_diff_op_moved,
  /* There's no tree changes, just text modifications. */
  svn_diff_op_modified
} svn_diff_operation_kind_t;

/**
 * A single hunk inside a patch.
 *
 * The lines of text comprising the hunk can be interpreted in three ways:
 *   - diff text       The hunk as it appears in the unidiff patch file,
 *                     including the hunk header line ("@@ ... @@")
 *   - original text   The text the patch was based on.
 *   - modified text   The result of patching the original text.
 *
 * For example, consider a hunk with the following diff text:
 *
 * @verbatim
     @@ -1,5 +1,5 @@
      #include <stdio.h>
      int main(int argc, char *argv[]) {
     -        printf("Hello World!\n");
     +        printf("I like Subversion!\n");
      } @endverbatim
 *
 * The original text of this hunk is:
 *
 * @verbatim
     #include <stdio.h>
     int main(int argc, char *argv[]) {
             printf("Hello World!\n");
     } @endverbatim
 *
 * And the modified text is:
 *
 * @verbatim
     #include <stdio.h>
     int main(int argc, char *argv[]) {
             printf("I like Subversion!\n");
     } @endverbatim
 *
 * @see svn_diff_hunk_readline_diff_text()
 * @see svn_diff_hunk_readline_original_text()
 * @see svn_diff_hunk_readline_modified_text()
 *
 * @since New in 1.7. */
typedef struct svn_diff_hunk_t svn_diff_hunk_t;

/**
 * Allocate @a *stringbuf in @a result_pool, and read into it one line
 * of the diff text of @a hunk. The hunk header is not returned only the
 * unidiff data lines (starting with '+', '-', or ' ') are returned.
 * If the @a hunk is being interpreted in reverse (i.e. the reverse
 * parameter of svn_diff_parse_next_patch() was @c TRUE), the diff
 * text will be returned in reversed form.
 * The line-terminator is detected automatically and stored in @a *eol
 * if @a eol is not NULL.
 * If EOF is reached, set @a *eof to TRUE, and set @a *eol to NULL if the
 * hunk does not end with a newline character and @a eol is not NULL.
 * Temporary allocations will be performed in @a scratch_pool.
 *
 * @note The hunk header information can be retrieved with the following
 * functions:
 * @see svn_diff_hunk_get_original_start()
 * @see svn_diff_hunk_get_original_length()
 * @see svn_diff_hunk_get_modified_start()
 * @see svn_diff_hunk_get_modified_length()
 *
 * @since New in 1.7.
 */
svn_error_t *
svn_diff_hunk_readline_diff_text(svn_diff_hunk_t *hunk,
                                 svn_stringbuf_t **stringbuf,
                                 const char **eol,
                                 svn_boolean_t *eof,
                                 apr_pool_t *result_pool,
                                 apr_pool_t *scratch_pool);

/**
 * Allocate @a *stringbuf in @a result_pool, and read into it one line
 * of the original text of @a hunk.
 * The line-terminator is detected automatically and stored in @a *eol
 * if @a eol is not NULL.
 * If EOF is reached, set @a *eof to TRUE, and set @a *eol to NULL if the
 * hunk text does not end with a newline character and @a eol is not NULL.
 * Temporary allocations will be performed in @a scratch_pool.
 *
 * @see svn_diff_hunk_t
 * @since New in 1.7.
 */
svn_error_t *
svn_diff_hunk_readline_original_text(svn_diff_hunk_t *hunk,
                                     svn_stringbuf_t **stringbuf,
                                     const char **eol,
                                     svn_boolean_t *eof,
                                     apr_pool_t *result_pool,
                                     apr_pool_t *scratch_pool);

/**
 * Like svn_diff_hunk_readline_original_text(), but it returns lines from
 * the modified text of the hunk.
 *
 * @see svn_diff_hunk_t
 * @since New in 1.7.
 */
svn_error_t *
svn_diff_hunk_readline_modified_text(svn_diff_hunk_t *hunk,
                                     svn_stringbuf_t **stringbuf,
                                     const char **eol,
                                     svn_boolean_t *eof,
                                     apr_pool_t *result_pool,
                                     apr_pool_t *scratch_pool);

/** Reset the diff text of @a hunk so it can be read again from the start.
 * @since New in 1.7. */
void
svn_diff_hunk_reset_diff_text(svn_diff_hunk_t *hunk);

/** Reset the original text of @a hunk so it can be read again from the start.
 * @since New in 1.7. */
void
svn_diff_hunk_reset_original_text(svn_diff_hunk_t *hunk);

/** Reset the modified text of @a hunk so it can be read again from the start.
 * @since New in 1.7. */
void
svn_diff_hunk_reset_modified_text(svn_diff_hunk_t *hunk);

/** Return the line offset of the original hunk text,
 * as parsed from the hunk header.
 * @since New in 1.7. */
svn_linenum_t
svn_diff_hunk_get_original_start(const svn_diff_hunk_t *hunk);

/** Return the number of lines in the original @a hunk text,
 * as parsed from the hunk header.
 * @since New in 1.7. */
svn_linenum_t
svn_diff_hunk_get_original_length(const svn_diff_hunk_t *hunk);

/** Return the line offset of the modified @a hunk text,
 * as parsed from the hunk header.
 * @since New in 1.7. */
svn_linenum_t
svn_diff_hunk_get_modified_start(const svn_diff_hunk_t *hunk);

/** Return the number of lines in the modified @a hunk text,
 * as parsed from the hunk header.
 * @since New in 1.7. */
svn_linenum_t
svn_diff_hunk_get_modified_length(const svn_diff_hunk_t *hunk);

/** Return the number of lines of leading context of @a hunk,
 * i.e. the number of lines starting with ' ' before the first line
 * that starts with a '+' or '-'.
 * @since New in 1.7. */
svn_linenum_t
svn_diff_hunk_get_leading_context(const svn_diff_hunk_t *hunk);

/** Return the number of lines of trailing context of @a hunk,
 * i.e. the number of lines starting with ' ' after the last line
 * that starts with a '+' or '-'.
 * @since New in 1.7. */
svn_linenum_t
svn_diff_hunk_get_trailing_context(const svn_diff_hunk_t *hunk);

/**
 * Data type to manage parsing of properties in patches.
 * API users should not allocate structures of this type directly.
 *
 * @since New in 1.7. */
typedef struct svn_prop_patch_t {
  const char *name;

  /** Represents the operation performed on the property */
  svn_diff_operation_kind_t operation;

  /**
   * An array containing an svn_diff_hunk_t object for each hunk parsed
   * from the patch associated with our property name */
  apr_array_header_t *hunks;
} svn_prop_patch_t;

/**
 * A binary patch representation. This basically describes replacing one
 * exact binary representation with another one.
 *
 * @since New in 1.10. */
typedef struct svn_diff_binary_patch_t svn_diff_binary_patch_t;

/**
 * Creates a stream allocated in @a result_pool from which the original
 * (pre-patch-application) version of the binary patched file can be read.
 *
 * @note Like many svn_diff_get functions over patches, this is implemented
 * as reading from the backing patch file. Therefore it is recommended to
 * read the whole stream before using other functions on the same patch file.
 *
 * @since New in 1.10 */
svn_stream_t *
svn_diff_get_binary_diff_original_stream(const svn_diff_binary_patch_t *bpatch,
                                         apr_pool_t *result_pool);

/**
 * Creates a stream allocated in @a result_pool from which the resulting
 * (post-patch-application) version of the binary patched file can be read.
 *
 * @note Like many svn_diff_get functions over patches, this is implemented
 * as reading from the backing patch file. Therefore it is recommended to
 * read the whole stream before using other functions on the same patch file.
 *
 * @since New in 1.10 */
svn_stream_t *
svn_diff_get_binary_diff_result_stream(const svn_diff_binary_patch_t *bpatch,
                                       apr_pool_t *result_pool);

/**
 * Data type to manage parsing of patches.
 * API users should not allocate structures of this type directly.
 *
 * @since New in 1.7. */
typedef struct svn_patch_t {
  /**
   * The old and new file names as retrieved from the patch file.
   * These paths are UTF-8 encoded and canonicalized, but otherwise
   * left unchanged from how they appeared in the patch file. */
  const char *old_filename;
  const char *new_filename;

  /**
   * An array containing an svn_diff_hunk_t * for each hunk parsed
   * from the patch. */
  apr_array_header_t *hunks;

  /**
   * A hash table keyed by property names containing svn_prop_patch_t
   * object for each property parsed from the patch. */
  apr_hash_t *prop_patches;

  /**
   * Represents the operation performed on the file. */
  svn_diff_operation_kind_t operation;

  /**
   * Indicates whether the patch is being interpreted in reverse. */
  svn_boolean_t reverse;

  /**
   * Mergeinfo parsed from svn:mergeinfo diff data, with one entry for
   * forward merges and one for reverse merges.
   * Either entry can be @c NULL if no such merges are part of the diff.
   * @since New in 1.9. */
  svn_mergeinfo_t mergeinfo;
  svn_mergeinfo_t reverse_mergeinfo;

<<<<<<< HEAD
  /** The old and new executability bits, as retrieved from the patch file.
   *
   * A patch may specify an executability change via @a old_executable_p and
   * / @a new_executable_p, via a #SVN_PROP_EXECUTABLE propchange hunk, or both
   * ways; however, if both ways are used, they must specify the same semantic
   * change.
   *
   * #svn_tristate_unknown indicates the patch does not specify the
   * corresponding bit.
   *
   * @since New in 1.10.
   */
  /* ### This is currently not parsed out of "index" lines (where it
   * ### serves as an assertion of the executability state, without
   * ### changing it).  */
  svn_tristate_t old_executable_p; 
  svn_tristate_t new_executable_p; 
=======
  /**
   * Declares that there is a binary conflict and contains the information
   * to apply it as parsed from the file.
   * @since New in 1.10. */
  svn_diff_binary_patch_t *binary_patch;
>>>>>>> b7e92bd8
} svn_patch_t;

/** An opaque type representing an open patch file.
 *
 * @since New in 1.7. */
typedef struct svn_patch_file_t svn_patch_file_t;

/** Open @a patch_file at @a local_abspath.
 * Allocate @a patch_file in @a result_pool.
 *
 * @since New in 1.7. */
svn_error_t *
svn_diff_open_patch_file(svn_patch_file_t **patch_file,
                         const char *local_abspath,
                         apr_pool_t *result_pool);

/**
 * Return the next @a *patch in @a patch_file.
 * If no patch can be found, set @a *patch to NULL.
 * If @a reverse is TRUE, invert the patch while parsing it.
 * If @a ignore_whitespace is TRUE, allow patches with no leading
 * whitespace to be parsed.
 * Allocate results in @a result_pool.
 * Use @a scratch_pool for all other allocations.
 *
 * @since New in 1.7. */
svn_error_t *
svn_diff_parse_next_patch(svn_patch_t **patch,
                          svn_patch_file_t *patch_file,
                          svn_boolean_t reverse,
                          svn_boolean_t ignore_whitespace,
                          apr_pool_t *result_pool,
                          apr_pool_t *scratch_pool);

/**
 * Dispose of @a patch_file.
 * Use @a scratch_pool for all temporary allocations.
 *
 * @since New in 1.7.
 */
svn_error_t *
svn_diff_close_patch_file(svn_patch_file_t *patch_file,
                          apr_pool_t *scratch_pool);

#ifdef __cplusplus
}
#endif /* __cplusplus */

#endif /* SVN_DIFF_H */<|MERGE_RESOLUTION|>--- conflicted
+++ resolved
@@ -1291,7 +1291,12 @@
   svn_mergeinfo_t mergeinfo;
   svn_mergeinfo_t reverse_mergeinfo;
 
-<<<<<<< HEAD
+  /**
+   * Declares that there is a binary conflict and contains the information
+   * to apply it as parsed from the file.
+   * @since New in 1.10. */
+  svn_diff_binary_patch_t *binary_patch;
+
   /** The old and new executability bits, as retrieved from the patch file.
    *
    * A patch may specify an executability change via @a old_executable_p and
@@ -1309,13 +1314,6 @@
    * ### changing it).  */
   svn_tristate_t old_executable_p; 
   svn_tristate_t new_executable_p; 
-=======
-  /**
-   * Declares that there is a binary conflict and contains the information
-   * to apply it as parsed from the file.
-   * @since New in 1.10. */
-  svn_diff_binary_patch_t *binary_patch;
->>>>>>> b7e92bd8
 } svn_patch_t;
 
 /** An opaque type representing an open patch file.
