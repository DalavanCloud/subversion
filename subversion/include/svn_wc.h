/**
 * @copyright
 * ====================================================================
<<<<<<< HEAD
 *    Licensed to the Apache Software Foundation (ASF) under one
 *    or more contributor license agreements.  See the NOTICE file
 *    distributed with this work for additional information
 *    regarding copyright ownership.  The ASF licenses this file
 *    to you under the Apache License, Version 2.0 (the
 *    "License"); you may not use this file except in compliance
 *    with the License.  You may obtain a copy of the License at
 *
 *      http://www.apache.org/licenses/LICENSE-2.0
 *
 *    Unless required by applicable law or agreed to in writing,
 *    software distributed under the License is distributed on an
 *    "AS IS" BASIS, WITHOUT WARRANTIES OR CONDITIONS OF ANY
 *    KIND, either express or implied.  See the License for the
 *    specific language governing permissions and limitations
 *    under the License.
=======
 * Copyright (c) 2000-2008 CollabNet.  All rights reserved.
 *
 * This software is licensed as described in the file COPYING, which
 * you should have received as part of this distribution.  The terms
 * are also available at http://subversion.tigris.org/license-1.html.
 * If newer versions of this license are posted there, you may use a
 * newer version instead, at your option.
 *
 * This software consists of voluntary contributions made by many
 * individuals.  For exact contribution history, see the revision
 * history and logs, available at http://subversion.tigris.org/.
>>>>>>> 0213fdc3
 * ====================================================================
 * @endcopyright
 *
 * @file svn_wc.h
 * @brief Subversion's working copy library
 *
 * Requires:
 *            - A working copy
 *
 * Provides:
 *            - Ability to manipulate working copy's versioned data.
 *            - Ability to manipulate working copy's administrative files.
 *
 * Used By:
 *            - Clients.
 *
 * Notes:
<<<<<<< HEAD
 *            The 'path' parameters to most of the older functions can be
 *            absolute or relative (relative to current working
 *            directory).  If there are any cases where they are
 *            relative to the path associated with the
 *            'svn_wc_adm_access_t *adm_access' baton passed along with the
 *            path, those cases should be explicitly documented, and if they
 *            are not, please fix it. All new functions introduced since
 *            Subversion 1.7 require absolute paths, unless explicitly
 *            documented otherwise.
 *
 *            Starting with Subversion 1.7, several arguments are re-ordered
 *            to be more consistent through the api. The common ordering used
 *            is:
 *
 *            Firsts:
 *              - Output arguments
 *            Then:
 *              - Working copy context
 *              - Local abspath
 *            Followed by:
 *              - Function specific arguments
 *              - Specific callbacks with their batons
 *            Finally:
 *              - Generic callbacks (with baton) from directly functional to
 *                just observing:
 *                  - svn_wc_conflict_resolver_func2_t
 *                  - svn_wc_external_update_t
 *                  - svn_cancel_func_t
 *                  - svn_wc_notify_func2_t
 *              - Result pool
 *              - Scratch pool.
=======
 *            The 'path' parameters to most of these functions can be
 *            absolute or relative (relative to current working
 *            directory).  If there are any cases where they are
 *            relative to the path associated with the
 *            'svn_wc_adm_access_t *adm_access' baton passed along
 *            with the path, those cases should be explicitly
 *            documented, and if they are not, please fix it.
>>>>>>> 0213fdc3
 */

#ifndef SVN_WC_H
#define SVN_WC_H

#include <apr.h>
#include <apr_pools.h>
#include <apr_tables.h>
#include <apr_hash.h>
#include <apr_time.h>
#include <apr_file_io.h>

#include "svn_types.h"
#include "svn_string.h"
#include "svn_checksum.h"
#include "svn_io.h"
#include "svn_delta.h"     /* for svn_stream_t */
#include "svn_opt.h"
#include "svn_ra.h"        /* for svn_ra_reporter_t type */
#include "svn_version.h"

#ifdef __cplusplus
extern "C" {
#endif /* __cplusplus */


/**
 * Get libsvn_wc version information.
 *
 * @since New in 1.1.
 */
const svn_version_t *
svn_wc_version(void);

/**
 * @defgroup svn_wc  Working copy management
 * @{
 */

/** Flags for use with svn_wc_translated_file2
 *
 * @defgroup translate_flags Translation flags
 *
 * @{
 */

  /** Translate from Normal Form.
   *
   * The working copy text bases and repository files are stored
   * in normal form.  Some files' contents - or ever representation -
   * differs between the working copy and the normal form.  This flag
   * specifies to take the latter form as input and transform it
   * to the former.
   *
   * Either this flag or #SVN_WC_TRANSLATE_TO_NF should be specified,
   * but not both.
   */
#define SVN_WC_TRANSLATE_FROM_NF                 0x00000000

  /** Translate to Normal Form.
   *
   * Either this flag or #SVN_WC_TRANSLATE_FROM_NF should be specified,
   * but not both.
   */
#define SVN_WC_TRANSLATE_TO_NF                   0x00000001

  /** Force repair of eol styles, making sure the output file consistently
   * contains the one eol style as specified by the svn:eol-style
   * property and the required translation direction.
   *
   */
#define SVN_WC_TRANSLATE_FORCE_EOL_REPAIR        0x00000002

  /** Don't register a pool cleanup to delete the output file */
#define SVN_WC_TRANSLATE_NO_OUTPUT_CLEANUP       0x00000004

  /** Guarantee a new file is created on successful return.
   * The default shortcuts translation by returning the path
   * of the untranslated file when no translation is required.
   */
#define SVN_WC_TRANSLATE_FORCE_COPY              0x00000008

  /** Use a non-wc-local tmp directory for creating output files,
   * instead of in the working copy admin tmp area which is the default.
   *
   * @since New in 1.4.
   */
#define SVN_WC_TRANSLATE_USE_GLOBAL_TMP          0x00000010

/** @} */

/**
 * @defgroup svn_wc_context  Working copy context
 * @{
 */

/** The context for all working copy interactions.
 *
 * This is the client-facing datastructure API consumers are required
 * to create and use when interacting with a working copy.  Multiple
 * contexts can be created for the same working copy simultaneously, within
 * the same process or different processes.  Context mutexing will be handled
 * internally by the working copy library.
 *
 * @note: #svn_wc_context_t should be passed by non-const pointer in all
 * APIs, even for read-only operations, as it contains mutable data (caching,
 * etc.).
 */
typedef struct svn_wc_context_t svn_wc_context_t;

/** Create a context for the working copy, and return it in @a *wc_ctx.  This
 * context is not associated with a particular working copy, but as operations
 * are performed, will load the appropriate working copy information.
 *
 * @a config should hold the various configuration options that may apply to
 * this context.  It should live at least as long as @a result_pool.  It may
 * be @c NULL.
 *
 * The context will be allocated in @a result_pool, and will use @a
 * result_pool for any internal allocations requiring the same longevity as
 * the context.  The context will be automatically destroyed, and its
 * resources released, when @a result_pool is cleared, or it may be manually
 * destroyed by invoking svn_wc_context_destroy().
 *
 * Use @a scratch_pool for temporary allocations.  It may be cleared
 * immediately upon returning from this function.
 *
 * @since New in 1.7.
 */
svn_error_t *
svn_wc_context_create(svn_wc_context_t **wc_ctx,
                      svn_config_t *config,
                      apr_pool_t *result_pool,
                      apr_pool_t *scratch_pool);


/** Destroy the working copy context described by @a wc_ctx, releasing any
 * acquired resources.
 *
 * @since New in 1.7.
 */
svn_error_t *
svn_wc_context_destroy(svn_wc_context_t *wc_ctx);


/** @} */


/* Locking/Opening/Closing */

/** Baton for access to a working copy administrative area.
 *
 * One day all such access will require a baton, we're not there yet.
 *
 * Access batons can be grouped into sets, by passing an existing open
 * baton when opening a new baton.  Given one baton in a set, other batons
 * may be retrieved.  This allows an entire hierarchy to be locked, and
 * then the set of batons can be passed around by passing a single baton.
 */
typedef struct svn_wc_adm_access_t svn_wc_adm_access_t;


/**
 * Return, in @a *adm_access, a pointer to a new access baton for the working
 * copy administrative area associated with the directory @a path.  If
 * @a write_lock is TRUE the baton will include a write lock, otherwise the
 * baton can only be used for read access.  If @a path refers to a directory
 * that is already write locked then the error #SVN_ERR_WC_LOCKED will be
 * returned.  The error #SVN_ERR_WC_NOT_DIRECTORY will be returned if
 * @a path is not a versioned directory.
 *
 * If @a associated is an open access baton then @a adm_access will be added
 * to the set containing @a associated.  @a associated can be @c NULL, in
 * which case @a adm_access is the start of a new set.
 *
 * @a levels_to_lock specifies how far to lock.  Zero means just the specified
 * directory.  Any negative value means to lock the entire working copy
 * directory hierarchy under @a path.  A positive value indicates the number of
 * levels of directories to lock -- 1 means just immediate subdirectories, 2
 * means immediate subdirectories and their subdirectories, etc.  All the
 * access batons will become part of the set containing @a adm_access.  This
 * is an all-or-nothing option, if it is not possible to lock all the
 * requested directories then an error will be returned and @a adm_access will
 * be invalid, with the exception that subdirectories of @a path that are
 * missing from the physical filesystem will not be locked and will not cause
 * an error.  The error #SVN_ERR_WC_LOCKED will be returned if a
 * subdirectory of @a path is already write locked.
 *
 * If @a cancel_func is non-NULL, call it with @a cancel_baton to determine
 * if the client has cancelled the operation.
 *
 * @a pool will be used to allocate memory for the baton and any subsequently
 * cached items.  If @a adm_access has not been closed when the pool is
 * cleared, it will be closed automatically at that point, and removed from
 * its set.  A baton closed in this way will not remove physical locks from
 * the working copy if cleanup is required.
 *
 * The first baton in a set, with @a associated passed as @c NULL, must have
 * the longest lifetime of all the batons in the set.  This implies it must be
 * the root of the hierarchy.
 *
 * @since New in 1.2.
 * @deprecated Provided for backward compatibility with the 1.6 API.
 *    Callers should use a #svn_wc_context_t object to access the working
 *    copy.
 */
SVN_DEPRECATED
svn_error_t *
svn_wc_adm_open3(svn_wc_adm_access_t **adm_access,
                 svn_wc_adm_access_t *associated,
                 const char *path,
                 svn_boolean_t write_lock,
                 int levels_to_lock,
                 svn_cancel_func_t cancel_func,
                 void *cancel_baton,
                 apr_pool_t *pool);

/**
 * Similar to svn_wc_adm_open3(), but without cancellation support.
 *
 * @deprecated Provided for backward compatibility with the 1.1 API.
 */
SVN_DEPRECATED
svn_error_t *
svn_wc_adm_open2(svn_wc_adm_access_t **adm_access,
                 svn_wc_adm_access_t *associated,
                 const char *path,
                 svn_boolean_t write_lock,
                 int levels_to_lock,
                 apr_pool_t *pool);

/**
 * Similar to svn_wc_adm_open2(), but with @a tree_lock instead of
 * @a levels_to_lock.  @a levels_to_lock is set to -1 if @a tree_lock
 * is @c TRUE, else 0.
 *
 * @deprecated Provided for backward compatibility with the 1.0 API.
 */
SVN_DEPRECATED
svn_error_t *
svn_wc_adm_open(svn_wc_adm_access_t **adm_access,
                svn_wc_adm_access_t *associated,
                const char *path,
                svn_boolean_t write_lock,
                svn_boolean_t tree_lock,
                apr_pool_t *pool);

/**
 * Checks the working copy to determine the node type of @a path.  If
 * @a path is a versioned directory then the behaviour is like that of
 * svn_wc_adm_open3(), otherwise, if @a path is a file or does not
 * exist, then the behaviour is like that of svn_wc_adm_open3() with
 * @a path replaced by the parent directory of @a path.  If @a path is
 * an unversioned directory, the behaviour is also like that of
 * svn_wc_adm_open3() on the parent, except that if the open fails,
 * then the returned #SVN_ERR_WC_NOT_DIRECTORY error refers to @a path,
 * not to @a path's parent.
 *
 * @since New in 1.2.
 * @deprecated Provided for backward compatibility with the 1.6 API.
 *    Callers should use a #svn_wc_context_t object to access the working
 *    copy.
 */
SVN_DEPRECATED
svn_error_t *
svn_wc_adm_probe_open3(svn_wc_adm_access_t **adm_access,
                       svn_wc_adm_access_t *associated,
                       const char *path,
                       svn_boolean_t write_lock,
                       int levels_to_lock,
                       svn_cancel_func_t cancel_func,
                       void *cancel_baton,
                       apr_pool_t *pool);

/**
 * Similar to svn_wc_adm_probe_open3() without the cancel
 * functionality.
 *
 * @deprecated Provided for backward compatibility with the 1.1 API.
 */
SVN_DEPRECATED
svn_error_t *
svn_wc_adm_probe_open2(svn_wc_adm_access_t **adm_access,
                       svn_wc_adm_access_t *associated,
                       const char *path,
                       svn_boolean_t write_lock,
                       int levels_to_lock,
                       apr_pool_t *pool);

/**
 * Similar to svn_wc_adm_probe_open2(), but with @a tree_lock instead of
 * @a levels_to_lock.  @a levels_to_lock is set to -1 if @a tree_lock
 * is @c TRUE, else 0.
 *
 * @deprecated Provided for backward compatibility with the 1.0 API.
 */
SVN_DEPRECATED
svn_error_t *
svn_wc_adm_probe_open(svn_wc_adm_access_t **adm_access,
                      svn_wc_adm_access_t *associated,
                      const char *path,
                      svn_boolean_t write_lock,
                      svn_boolean_t tree_lock,
                      apr_pool_t *pool);

/**
 * Open access batons for @a path and return in @a *anchor_access and
 * @a *target the anchor and target required to drive an editor.  Return
 * in @a *target_access the access baton for the target, which may be the
 * same as @a *anchor_access (in which case @a *target is the empty
 * string, never NULL).  All the access batons will be in the
 * @a *anchor_access set.
 *
 * @a levels_to_lock determines the levels_to_lock used when opening
 * @a path if @a path is a versioned directory, @a levels_to_lock is
 * ignored otherwise.  If @a write_lock is @c TRUE the access batons
 * will hold write locks.
 *
 * If @a cancel_func is non-NULL, call it with @a cancel_baton to determine
 * if the client has cancelled the operation.
 *
 * This function is essentially a combination of svn_wc_adm_open3() and
 * svn_wc_get_actual_target(), with the emphasis on reducing physical IO.
 *
 * @since New in 1.2.
 * @deprecated Provided for backward compatibility with the 1.6 API.
 *    Callers should use a #svn_wc_context_t object to access the working
 *    copy.
 */
SVN_DEPRECATED
svn_error_t *
svn_wc_adm_open_anchor(svn_wc_adm_access_t **anchor_access,
                       svn_wc_adm_access_t **target_access,
                       const char **target,
                       const char *path,
                       svn_boolean_t write_lock,
                       int levels_to_lock,
                       svn_cancel_func_t cancel_func,
                       void *cancel_baton,
                       apr_pool_t *pool);

/** Return, in @a *adm_access, a pointer to an existing access baton associated
 * with @a path.  @a path must be a directory that is locked as part of the
 * set containing the @a associated access baton.
 *
 * If the requested access baton is marked as missing in, or is simply
 * absent from, @a associated, return #SVN_ERR_WC_NOT_LOCKED.
 *
 * @a pool is used only for local processing, it is not used for the batons.
 */
SVN_DEPRECATED
svn_error_t *
svn_wc_adm_retrieve(svn_wc_adm_access_t **adm_access,
                    svn_wc_adm_access_t *associated,
                    const char *path,
                    apr_pool_t *pool);

/** Check the working copy to determine the node type of @a path.  If
 * @a path is a versioned directory then the behaviour is like that of
 * svn_wc_adm_retrieve(), otherwise, if @a path is a file, an unversioned
 * directory, or does not exist, then the behaviour is like that of
 * svn_wc_adm_retrieve() with @a path replaced by the parent directory of
 * @a path.
 */
SVN_DEPRECATED
svn_error_t *
svn_wc_adm_probe_retrieve(svn_wc_adm_access_t **adm_access,
                          svn_wc_adm_access_t *associated,
                          const char *path,
                          apr_pool_t *pool);

/**
 * Try various ways to obtain an access baton for @a path.
 *
 * First, try to obtain @a *adm_access via svn_wc_adm_probe_retrieve(),
 * but if this fails because @a associated can't give a baton for
 * @a path or @a path's parent, then try svn_wc_adm_probe_open3(),
 * this time passing @a write_lock and @a levels_to_lock.  If there is
 * still no access because @a path is not a versioned directory, then
 * just set @a *adm_access to NULL and return success.  But if it is
 * because @a path is locked, then return the error #SVN_ERR_WC_LOCKED,
 * and the effect on @a *adm_access is undefined.  (Or if the attempt
 * fails for any other reason, return the corresponding error, and the
 * effect on @a *adm_access is also undefined.)
 *
 * If svn_wc_adm_probe_open3() succeeds, then add @a *adm_access to
 * @a associated.
 *
 * If @a cancel_func is non-NULL, call it with @a cancel_baton to determine
 * if the client has cancelled the operation.
 *
 * Use @a pool only for local processing, not to allocate @a *adm_access.
 *
 * @since New in 1.2.
 * @deprecated Provided for backward compatibility with the 1.6 API.
 */
SVN_DEPRECATED
svn_error_t *
svn_wc_adm_probe_try3(svn_wc_adm_access_t **adm_access,
                      svn_wc_adm_access_t *associated,
                      const char *path,
                      svn_boolean_t write_lock,
                      int levels_to_lock,
                      svn_cancel_func_t cancel_func,
                      void *cancel_baton,
                      apr_pool_t *pool);

/**
 * Similar to svn_wc_adm_probe_try3() without the cancel
 * functionality.
 *
 * @deprecated Provided for backward compatibility with the 1.1 API.
 */
SVN_DEPRECATED
svn_error_t *
svn_wc_adm_probe_try2(svn_wc_adm_access_t **adm_access,
                      svn_wc_adm_access_t *associated,
                      const char *path,
                      svn_boolean_t write_lock,
                      int levels_to_lock,
                      apr_pool_t *pool);

/**
 * Similar to svn_wc_adm_probe_try2(), but with @a tree_lock instead of
 * @a levels_to_lock.  @a levels_to_lock is set to -1 if @a tree_lock
 * is @c TRUE, else 0.
 *
 * @deprecated Provided for backward compatibility with the 1.0 API.
 */
SVN_DEPRECATED
svn_error_t *
svn_wc_adm_probe_try(svn_wc_adm_access_t **adm_access,
                     svn_wc_adm_access_t *associated,
                     const char *path,
                     svn_boolean_t write_lock,
                     svn_boolean_t tree_lock,
                     apr_pool_t *pool);


/** Give up the access baton @a adm_access, and its lock if any. This will
 * recursively close any batons in the same set that are direct
 * subdirectories of @a adm_access.  Any physical locks will be removed from
 * the working copy.  Lock removal is unconditional, there is no check to
 * determine if cleanup is required.
 *
 * Any temporary allocations are performed using @a scratch_pool.
 *
 * @since New in 1.6
 */
SVN_DEPRECATED
svn_error_t *
svn_wc_adm_close2(svn_wc_adm_access_t *adm_access,
                  apr_pool_t *scratch_pool);

/**
 * Similar to svn_wc_adm_close2(), but with the internal pool of @a adm_access
 * used for temporary allocations.
 *
 * @deprecated Provided for backward compabibility with the 1.5 API.
 */
SVN_DEPRECATED
svn_error_t *
svn_wc_adm_close(svn_wc_adm_access_t *adm_access);

/** Return the path used to open the access baton @a adm_access */
SVN_DEPRECATED
const char *
svn_wc_adm_access_path(const svn_wc_adm_access_t *adm_access);

/** Return the pool used by access baton @a adm_access */
SVN_DEPRECATED
apr_pool_t *
svn_wc_adm_access_pool(const svn_wc_adm_access_t *adm_access);

/** Return @c TRUE is the access baton @a adm_access has a write lock,
 * @c FALSE otherwise. Compared to svn_wc_locked() this is a cheap, fast
 * function that doesn't access the filesystem.
 *
 * New code should use svn_wc_locked2() instead.
 */
SVN_DEPRECATED
svn_boolean_t
svn_wc_adm_locked(const svn_wc_adm_access_t *adm_access);

/** Gets up to two booleans indicating whether a path is locked for
 * writing.
 *
 * @a locked_here is set to TRUE when a write lock on @a local_abspath
 * exists in @a wc_ctx. @a locked is set to TRUE when there is a
 * write_lock on @a local_abspath
 *
 * @a locked_here and/or @a locked can be NULL when you are not
 * interrested in a specific value
 *
 * @since New in 1.7.
 */
svn_error_t *
svn_wc_locked2(svn_boolean_t *locked_here,
               svn_boolean_t *locked,
               svn_wc_context_t *wc_ctx,
               const char *local_abspath,
               apr_pool_t *scratch_pool);

/** Set @a *locked to non-zero if @a path is locked, else set it to zero.
 *
 * New code should use svn_wc_locked2() instead.
 *
 * @deprecated Provided for backward compatibility with the 1.6 API.
 */
SVN_DEPRECATED
svn_error_t *
svn_wc_locked(svn_boolean_t *locked,
              const char *path,
              apr_pool_t *pool);


/**
 * Return @c TRUE if @a name is the name of the WC administrative
 * directory.  Use @a pool for any temporary allocations.  Only works
 * with base directory names, not paths or URIs.
 *
 * For compatibility, the default name (.svn) will always be treated
 * as an admin dir name, even if the working copy is actually using an
 * alternative name.
 *
 * @since New in 1.3.
 */
svn_boolean_t
svn_wc_is_adm_dir(const char *name, apr_pool_t *pool);


/**
 * Return the name of the administrative directory.
 * Use @a pool for any temporary allocations.
 *
 * The returned pointer will refer to either a statically allocated
 * string, or to a string allocated in @a pool.
 *
 * @since New in 1.3.
 */
const char *
svn_wc_get_adm_dir(apr_pool_t *pool);


/**
 * Use @a name for the administrative directory in the working copy.
 * Use @a pool for any temporary allocations.
 *
 * The list of valid names is limited.  Currently only ".svn" (the
 * default) and "_svn" are allowed.
 *
 * @note This function changes global (per-process) state and must be
 * called in a single-threaded context during the initialization of a
 * Subversion client.
 *
 * @since New in 1.3.
 */
svn_error_t *
svn_wc_set_adm_dir(const char *name,
                   apr_pool_t *pool);




/** Callback for external definitions updates
 *
 * ### See implementation of #svn_wc_traversal_info_t for documentation of
 *     the parameters.
 *
 * @since New in 1.7. */
typedef svn_error_t *(*svn_wc_external_update_t)(void *baton,
                                                 const char *local_abspath,
                                                 const svn_string_t *old_val,
                                                 const svn_string_t *new_val,
                                                 svn_depth_t depth,
                                                 apr_pool_t *scratch_pool);

/** Traversal information is information gathered by a working copy
 * crawl or update.  For example, the before and after values of the
 * svn:externals property are important after an update, and since
 * we're traversing the working tree anyway (a complete traversal
 * during the initial crawl, and a traversal of changed paths during
 * the checkout/update/switch), it makes sense to gather the
 * property's values then instead of making a second pass.
 *
 * New code should use the svn_wc_external_update_t callback instead.
 *
 * @deprecated Provided for backward compatibility with the 1.6 API.
 */
typedef struct svn_wc_traversal_info_t svn_wc_traversal_info_t;


/** Return a new, empty traversal info object, allocated in @a pool.
 *
 * New code should use the svn_wc_external_update_t callback instead.
 *
 * @deprecated Provided for backward compatibility with the 1.6 API.
 */
SVN_DEPRECATED
svn_wc_traversal_info_t *
svn_wc_init_traversal_info(apr_pool_t *pool);

/** Set @a *externals_old and @a *externals_new to hash tables representing
 * changes to values of the svn:externals property on directories
 * traversed by @a traversal_info.
 *
 * @a traversal_info is obtained from svn_wc_init_traversal_info(), but is
 * only useful after it has been passed through another function, such
 * as svn_wc_crawl_revisions(), svn_wc_get_update_editor(),
 * svn_wc_get_switch_editor(), etc.
 *
 * Each hash maps <tt>const char *</tt> directory names onto
 * <tt>const char *</tt> values of the externals property for that directory.
 * The dir names are full paths -- that is, anchor plus target, not target
 * alone. The values are not parsed, they are simply copied raw, and are
 * never NULL: directories that acquired or lost the property are
 * simply omitted from the appropriate table.  Directories whose value
 * of the property did not change show the same value in each hash.
 *
 * The hashes, keys, and values have the same lifetime as @a traversal_info.
 *
 * New code should use the svn_wc_external_update_t callback instead.
 *
 * @deprecated Provided for backward compatibility with the 1.6 API.
 */
SVN_DEPRECATED
void
svn_wc_edited_externals(apr_hash_t **externals_old,
                        apr_hash_t **externals_new,
                        svn_wc_traversal_info_t *traversal_info);


/** Set @a *depths to a hash table mapping <tt>const char *</tt>
 * directory names (directories traversed by @a traversal_info) to
 * <tt>const char *</tt> values (the depths of those directories, as
 * converted by svn_depth_to_word()).
 *
 * @a traversal_info is obtained from svn_wc_init_traversal_info(), but is
 * only useful after it has been passed through another function, such
 * as svn_wc_crawl_revisions(), svn_wc_get_update_editor(),
 * svn_wc_get_switch_editor(), etc.
 *
 * The dir names are full paths -- that is, anchor plus target, not target
 * alone.  The values are not allocated, they are static constant strings.
 * Although the values are never NULL, not all directories traversed
 * are necessarily listed.  For example, directories which did not
 * have an svn:externals property set or modified are not included.
 *
 * The hashes and keys have the same lifetime as @a traversal_info.
 *
 * New code should use the svn_wc_external_update_t callback instead.
 *
 * @since New in 1.5.
 * @deprecated Provided for backward compatibility with the 1.6 API.
 */
SVN_DEPRECATED
void
svn_wc_traversed_depths(apr_hash_t **depths,
                        svn_wc_traversal_info_t *traversal_info);


/** One external item.  This usually represents one line from an
 * svn:externals description but with the path and URL
 * canonicalized.
 *
 * In order to avoid backwards compatibility problems clients should use
 * svn_wc_external_item_create() to allocate and initialize this structure
 * instead of doing so themselves.
 *
 * @since New in 1.5.
 */
typedef struct svn_wc_external_item2_t
{
  /** The name of the subdirectory into which this external should be
      checked out.  This is relative to the parent directory that
      holds this external item.  (Note that these structs are often
      stored in hash tables with the target dirs as keys, so this
      field will often be redundant.) */
  const char *target_dir;

  /** Where to check out from. */
  const char *url;

  /** What revision to check out.  The only valid kinds for this are
      svn_opt_revision_number, svn_opt_revision_date, and
      svn_opt_revision_head. */
  svn_opt_revision_t revision;

  /** The peg revision to use when checking out.  The only valid kinds are
      svn_opt_revision_number, svn_opt_revision_date, and
      svn_opt_revision_head. */
  svn_opt_revision_t peg_revision;

} svn_wc_external_item2_t;

/**
 * Initialize an external item.
 * Set @a *item to an external item object, allocated in @a pool.
 *
 * In order to avoid backwards compatibility problems, this function
 * is used to initialize and allocate the #svn_wc_external_item2_t
 * structure rather than doing so explicitly, as the size of this
 * structure may change in the future.
 *
 * The current implementation never returns error, but callers should
 * still check for error, for compatibility with future versions.
 *
 * @since New in 1.5.
 */
svn_error_t *
svn_wc_external_item_create(const svn_wc_external_item2_t **item,
                            apr_pool_t *pool);

/**
 * Return a duplicate of @a item, allocated in @a pool.  No part of the new
 * item will be shared with @a item.
 *
 * @since New in 1.5.
 */
svn_wc_external_item2_t *
svn_wc_external_item2_dup(const svn_wc_external_item2_t *item,
                          apr_pool_t *pool);

/**
 * One external item.  Similar to svn_wc_external_item2_t, except
 * @a revision is interpreted as both the operational revision and the
 * peg revision.
 *
 * @deprecated Provided for backward compatibility with the 1.4 API.
 */
typedef struct svn_wc_external_item_t
{
  /** Same as #svn_wc_external_item2_t.target_dir */
  const char *target_dir;

  /** Same as #svn_wc_external_item2_t.url */
  const char *url;

  /** Same as #svn_wc_external_item2_t.revision */
  svn_opt_revision_t revision;

} svn_wc_external_item_t;

/**
 * Return a duplicate of @a item, allocated in @a pool.  No part of the new
 * item will be shared with @a item.
 *
 * @since New in 1.3.
 *
 * @deprecated Provided for backward compatibility with the 1.4 API.
 */
SVN_DEPRECATED
svn_wc_external_item_t *
svn_wc_external_item_dup(const svn_wc_external_item_t *item,
                         apr_pool_t *pool);

/**
 * If @a externals_p is non-NULL, set @a *externals_p to an array of
 * #svn_wc_external_item2_t * objects based on @a desc.  The @a url
 * member of the objects will be canonicalized if @a canonicalize_url
 * is @c TRUE.
 *
 * If the format of @a desc is invalid, don't touch @a *externals_p and
 * return #SVN_ERR_CLIENT_INVALID_EXTERNALS_DESCRIPTION.  Thus, if
 * you just want to check the validity of an externals description,
 * and don't care about the parsed result, pass NULL for @a externals_p.
 *
 * The format of @a desc is the same as for values of the directory
 * property #SVN_PROP_EXTERNALS.  Look there for more details.
 *
 * Allocate the table, keys, and values in @a pool.
 *
 * Use @a parent_directory only in constructing error strings.
 *
 * @since New in 1.5.
 */
svn_error_t *
svn_wc_parse_externals_description3(apr_array_header_t **externals_p,
                                    const char *parent_directory,
                                    const char *desc,
                                    svn_boolean_t canonicalize_url,
                                    apr_pool_t *pool);

/**
 * Similar to svn_wc_parse_externals_description3() with @a
 * canonicalize_url set to @c TRUE, but returns an array of
 * #svn_wc_external_item_t * objects instead of
 * #svn_wc_external_item2_t * objects
 *
 * @since New in 1.1.
 *
 * @deprecated Provided for backward compatibility with the 1.4 API.
 */
SVN_DEPRECATED
svn_error_t *
svn_wc_parse_externals_description2(apr_array_header_t **externals_p,
                                    const char *parent_directory,
                                    const char *desc,
                                    apr_pool_t *pool);

/**
 * Similar to svn_wc_parse_externals_description2(), but returns the
 * parsed externals in a hash instead of an array.  This function
 * should not be used, as storing the externals in a hash causes their
 * order of evaluation to be not easily identifiable.
 *
 * @deprecated Provided for backward compatibility with the 1.0 API.
 */
SVN_DEPRECATED
svn_error_t *
svn_wc_parse_externals_description(apr_hash_t **externals_p,
                                   const char *parent_directory,
                                   const char *desc,
                                   apr_pool_t *pool);



/* Notification/callback handling. */

/**
 * @defgroup svn_wc_notifications Notification callback handling
 * @{
 *
 * In many cases, the WC library will scan a working copy and make
 * changes. The caller usually wants to know when each of these changes
 * has been made, so that it can display some kind of notification to
 * the user.
 *
 * These notifications have a standard callback function type, which
 * takes the path of the file that was affected, and a caller-
 * supplied baton.
 *
 * @note The callback is a 'void' return -- this is a simple
 * reporting mechanism, rather than an opportunity for the caller to
 * alter the operation of the WC library.
 *
 * @note Some of the actions are used across several
 * different Subversion commands.  For example, the update actions are
 * also used for checkouts, switches, and merges.
 */

/** The type of action occurring. */
typedef enum svn_wc_notify_action_t
{
  /** Adding a path to revision control. */
  svn_wc_notify_add = 0,

  /** Copying a versioned path. */
  svn_wc_notify_copy,

  /** Deleting a versioned path. */
  svn_wc_notify_delete,

  /** Restoring a missing path from the pristine text-base. */
  svn_wc_notify_restore,

  /** Reverting a modified path. */
  svn_wc_notify_revert,

  /** A revert operation has failed. */
  svn_wc_notify_failed_revert,

  /** Resolving a conflict. */
  svn_wc_notify_resolved,

  /** Skipping a path. */
  svn_wc_notify_skip,

  /** Got a delete in an update. */
  svn_wc_notify_update_delete,

  /** Got an add in an update. */
  svn_wc_notify_update_add,

  /** Got any other action in an update. */
  svn_wc_notify_update_update,

  /** The last notification in an update (including updates of externals). */
  svn_wc_notify_update_completed,

  /** Updating an external module. */
  svn_wc_notify_update_external,

  /** The last notification in a status (including status on externals). */
  svn_wc_notify_status_completed,

  /** Running status on an external module. */
  svn_wc_notify_status_external,

  /** Committing a modification. */
  svn_wc_notify_commit_modified,

  /** Committing an addition. */
  svn_wc_notify_commit_added,

  /** Committing a deletion. */
  svn_wc_notify_commit_deleted,

  /** Committing a replacement. */
  svn_wc_notify_commit_replaced,

  /** Transmitting post-fix text-delta data for a file. */
  svn_wc_notify_commit_postfix_txdelta,

  /** Processed a single revision's blame. */
  svn_wc_notify_blame_revision,

  /** Locking a path. @since New in 1.2. */
  svn_wc_notify_locked,

  /** Unlocking a path. @since New in 1.2. */
  svn_wc_notify_unlocked,

  /** Failed to lock a path. @since New in 1.2. */
  svn_wc_notify_failed_lock,

  /** Failed to unlock a path. @since New in 1.2. */
  svn_wc_notify_failed_unlock,

  /** Tried adding a path that already exists. @since New in 1.5. */
  svn_wc_notify_exists,

  /** Changelist name set. @since New in 1.5. */
  svn_wc_notify_changelist_set,

  /** Changelist name cleared. @since New in 1.5. */
  svn_wc_notify_changelist_clear,

  /** Warn user that a path has moved from one changelist to another.
      @since New in 1.5.
      @deprecated As of 1.7, separate clear and set notifications are sent. */
  svn_wc_notify_changelist_moved,

  /** A merge operation (to path) has begun.  See #svn_wc_notify_t.merge_range.
      @since New in 1.5. */
  svn_wc_notify_merge_begin,

  /** A merge operation (to path) from a foreign repository has begun.
<<<<<<< HEAD
      See #svn_wc_notify_t.merge_range.  @since New in 1.5. */
=======
      See @c merge_range in @c svn_wc_notify_t. @since New in 1.5. */
>>>>>>> 0213fdc3
  svn_wc_notify_foreign_merge_begin,

  /** Replace notification. @since New in 1.5. */
  svn_wc_notify_update_replace,

  /** Property added. @since New in 1.6. */
  svn_wc_notify_property_added,

  /** Property updated. @since New in 1.6. */
  svn_wc_notify_property_modified,

  /** Property deleted. @since New in 1.6. */
  svn_wc_notify_property_deleted,

  /** Nonexistent property deleted. @since New in 1.6. */
  svn_wc_notify_property_deleted_nonexistent,

  /** Revprop set. @since New in 1.6. */
  svn_wc_notify_revprop_set,

  /** Revprop deleted. @since New in 1.6. */
  svn_wc_notify_revprop_deleted,

  /** The last notification in a merge. @since New in 1.6. */
  svn_wc_notify_merge_completed,

  /** The path is a tree-conflict victim of the intended action (*not*
   * a persistent tree-conflict from an earlier operation, but *this*
   * operation caused the tree-conflict). @since New in 1.6. */
  svn_wc_notify_tree_conflict,

  /** The path is a subdirectory referenced in an externals definition
   * which is unable to be operated on.  @since New in 1.6. */
  svn_wc_notify_failed_external,

  /** An update tried to add a file or directory at path but an
   * unversioned obstruction was found.  @since New in 1.7. */
  svn_wc_notify_update_obstruction,

  /** An update operation removed an external working copy.
   * @since New in 1.7. */
  svn_wc_notify_update_external_removed,

  /** A node below a deleted and tree conflicted directory was added
   *  during update @since New in 1.7. */
  svn_wc_notify_update_add_deleted,

  /** A node below a deleted and tree conflicted directory was updated
   * @since New in 1.7. */
  svn_wc_notify_update_update_deleted,

  /** The mergeinfo on path was updated.  @since New in 1.7. */
  svn_wc_notify_merge_record_info,

  /** An working copy directory was upgraded to the latest format
   * @since New in 1.7. */
  svn_wc_notify_upgraded_path,

  /** Mergeinfo describing a merge was recorded.
   * @since New in 1.7. */
  svn_wc_notify_merge_record_info_begin,

  /** Mergeinfo was removed due to elision.
   * @since New in 1.7. */
  svn_wc_notify_merge_elide_info,

  /** A file in the working copy was patched.
   * @since New in 1.7. */
  svn_wc_notify_patch,

  /** A hunk from a patch was applied.
   * @since New in 1.7. */
  svn_wc_notify_patch_applied_hunk,

  /** A hunk from a patch was rejected.
   * @since New in 1.7. */
  svn_wc_notify_patch_rejected_hunk,

  /** A hunk from a patch was found to already be applied.
   * @since New in 1.7. */
  svn_wc_notify_patch_hunk_already_applied,

} svn_wc_notify_action_t;


/** The type of notification that is occurring. */
typedef enum svn_wc_notify_state_t
{
  svn_wc_notify_state_inapplicable = 0,

  /** Notifier doesn't know or isn't saying. */
  svn_wc_notify_state_unknown,

  /** The state did not change. */
  svn_wc_notify_state_unchanged,

  /** The item wasn't present. */
  svn_wc_notify_state_missing,

  /** An unversioned item obstructed work. */
  svn_wc_notify_state_obstructed,

  /** Pristine state was modified. */
  svn_wc_notify_state_changed,

  /** Modified state had mods merged in. */
  svn_wc_notify_state_merged,

  /** Modified state got conflicting mods. */
  svn_wc_notify_state_conflicted,

  /** The source to copy the file from is missing. */
  svn_wc_notify_state_source_missing

} svn_wc_notify_state_t;

/**
 * What happened to a lock during an operation.
 *
 * @since New in 1.2.
 */
typedef enum svn_wc_notify_lock_state_t
{
  svn_wc_notify_lock_state_inapplicable = 0,

  svn_wc_notify_lock_state_unknown,

  /** The lock wasn't changed. */
  svn_wc_notify_lock_state_unchanged,

  /** The item was locked. */
  svn_wc_notify_lock_state_locked,

  /** The item was unlocked. */
  svn_wc_notify_lock_state_unlocked

} svn_wc_notify_lock_state_t;

/**
 * Structure used in the #svn_wc_notify_func2_t function.
 *
 * @c kind, @c content_state, @c prop_state and @c lock_state are from
 * after @c action, not before.
 *
 * @note If @c action is #svn_wc_notify_update (### what?), then @c path has
 * already been installed, so it is legitimate for an implementation of
 * #svn_wc_notify_func2_t to examine @c path in the working copy.
 *
 * @note The purpose of the @c kind, @c mime_type, @c content_state, and
 * @c prop_state fields is to provide "for free" information that an
 * implementation is likely to want, and which it would otherwise be
 * forced to deduce via expensive operations such as reading entries
 * and properties.  However, if the caller does not have this
 * information, it will simply pass the corresponding `*_unknown'
 * values, and it is up to the implementation how to handle that
 * (i.e., whether to attempt deduction, or just to punt and
 * give a less informative notification).
 *
 * @note Callers of notification functions should use svn_wc_create_notify()
 * or svn_wc_create_notify_url() to create structures of this type to allow
 * for extensibility.
 *
 * @since New in 1.2.
 */
typedef struct svn_wc_notify_t {

  /** Path, either absolute or relative to the current working directory
   * (i.e., not relative to an anchor).  @c path is "." or another valid path
   * value for compatibilty reasons when the real target is an url that
   * is available in @c url. */
  const char *path;

  /** Action that describes what happened to #svn_wc_notify_t.path. */
  svn_wc_notify_action_t action;

  /** Node kind of @c path. */
  svn_node_kind_t kind;

  /** If non-NULL, indicates the mime-type of @c path.
   * It is always @c NULL for directories. */
  const char *mime_type;

  /** Points to the lock structure received from the repository when
   * @c action is #svn_wc_notify_locked.  For other actions, it is
   * @c NULL. */
  const svn_lock_t *lock;

  /** Points to an error describing the reason for the failure when @c
   * action is one of the following: #svn_wc_notify_failed_lock,
   * #svn_wc_notify_failed_unlock, #svn_wc_notify_failed_external.
   * Is @c NULL otherwise. */
  svn_error_t *err;

  /** The type of notification that is occurring about node content. */
  svn_wc_notify_state_t content_state;

  /** The type of notification that is occurring about node properties. */
  svn_wc_notify_state_t prop_state;

  /** Reflects the addition or removal of a lock token in the working copy. */
  svn_wc_notify_lock_state_t lock_state;

  /** When @c action is #svn_wc_notify_update_completed, target revision
   * of the update, or #SVN_INVALID_REVNUM if not available; when @c
   * action is #svn_wc_notify_blame_revision, processed revision; Since
   * Subversion 1.7 when action is #svn_wc_notify_update_update or
   * #svn_wc_notify_update_add, the target revision.
   * In all other cases, it is #SVN_INVALID_REVNUM.
   */
  svn_revnum_t revision;
<<<<<<< HEAD

  /** If @c action pertains to a changelist, this is the changelist name.
   * In all other cases, it is @c NULL.  @since New in 1.5 */
  const char *changelist_name;

  /** When @c action is #svn_wc_notify_merge_begin, and both the
   * left and right sides of the merge are from the same URL.  In all
   * other cases, it is @c NULL.  @since New in 1.5 */
  svn_merge_range_t *merge_range;

  /** Similar to @c path, but if non-NULL the notification is about a url.
   * @since New in 1.6 */
  const char *url;

  /** If non-NULL, specifies an absolute path prefix that can be subtracted
   * from the start of the absolute path in @c path or @c url.  Its purpose
   * is to allow notification to remove a common prefix from all the paths
   * displayed for an operation.  @since New in 1.6 */
  const char *path_prefix;

  /** If @c action relates to properties, specifies the name of the property.
   * @since New in 1.6 */
  const char *prop_name;

  /** If @c action is #svn_wc_notify_blame_revision, contains a list of
   * revision properties for the specified revision
   * @since New in 1.6 */
  apr_hash_t *rev_props;

  /** If @c action is #svn_wc_notify_update_update or
   * #svn_wc_notify_update_add, contains the revision before the update.
   * In all other cases, it is #SVN_INVALID_REVNUM.
   * @since New in 1.7 */
  svn_revnum_t old_revision;

  /* These fields are used by svn patch to identify the
   * hunk the notification is for. They are line-based
   * offsets and lengths parsed from the unidiff hunk header.
   * @since New in 1.7. */
  svn_linenum_t hunk_original_start;
  svn_linenum_t hunk_original_length;
  svn_linenum_t hunk_modified_start;
  svn_linenum_t hunk_modified_length;

  /* The line at which a hunk was matched (and applied).
   * @since New in 1.7. */
  svn_linenum_t hunk_matched_line;

  /* The fuzz factor the hunk was applied with.
   * @since New in 1.7 */
  int hunk_fuzz;

=======
  /** When @c action is @c svn_wc_notify_changelist_add or name.  In all other
   * cases, it is @c NULL.  @since New in 1.5 */
  const char *changelist_name;
  /** When @c action is @c svn_wc_notify_merge_begin, and both the
   * left and right sides of the merge are from the same URL.  In all
   * other cases, it is @c NULL.  @since New in 1.5 */
  svn_merge_range_t *merge_range;
  /** If non-NULL, specifies an absolute path prefix that can be subtracted
   * from the start of the absolute path in @c path.  Its purpose is to
   * allow notification to remove a common prefix from all the paths
   * displayed for an operation.  @since New in 1.6 */
  const char *path_prefix;
>>>>>>> 0213fdc3
  /* NOTE: Add new fields at the end to preserve binary compatibility.
     Also, if you add fields here, you have to update svn_wc_create_notify
     and svn_wc_dup_notify. */
} svn_wc_notify_t;

/**
 * Allocate an #svn_wc_notify_t structure in @a pool, initialize and return
 * it.
 *
 * Set the @c path field of the created struct to @a path, and @c action to
 * @a action.  Set all other fields to their @c _unknown, @c NULL or
 * invalid value, respectively. Make only a shallow copy of the pointer
 * @a path.
 *
 * @since New in 1.2.
 */
svn_wc_notify_t *
svn_wc_create_notify(const char *path,
                     svn_wc_notify_action_t action,
                     apr_pool_t *pool);

/**
 * Allocate an #svn_wc_notify_t structure in @a pool, initialize and return
 * it.
 *
 * Set the @c url field of the created struct to @a url, @c path to "." and @c
 * action to @a action.  Set all other fields to their @c _unknown, @c NULL or
 * invalid value, respectively. Make only a shallow copy of the pointer
 * @a url.
 *
 * @since New in 1.6.
 */
svn_wc_notify_t *
svn_wc_create_notify_url(const char *url,
                         svn_wc_notify_action_t action,
                         apr_pool_t *pool);

/**
 * Return a deep copy of @a notify, allocated in @a pool.
 *
 * @since New in 1.2.
 */
svn_wc_notify_t *
svn_wc_dup_notify(const svn_wc_notify_t *notify,
                  apr_pool_t *pool);

/**
 * Notify the world that @a notify->action has happened to @a notify->path.
 *
 * Recommendation: callers of #svn_wc_notify_func2_t should avoid
 * invoking it multiple times on the same path within a given
 * operation, and implementations should not bother checking for such
 * duplicate calls.  For example, in an update, the caller should not
 * invoke the notify func on receiving a prop change and then again
 * on receiving a text change.  Instead, wait until all changes have
 * been received, and then invoke the notify func once (from within
 * an #svn_delta_editor_t's close_file(), for example), passing
 * the appropriate @a notify->content_state and @a notify->prop_state flags.
 *
 * @since New in 1.2.
 */
typedef void (*svn_wc_notify_func2_t)(void *baton,
                                      const svn_wc_notify_t *notify,
                                      apr_pool_t *pool);

/**
 * Similar to #svn_wc_notify_func2_t, but takes the information as arguments
 * instead of struct fields.
 *
 * @deprecated Provided for backward compatibility with the 1.1 API.
 */
typedef void (*svn_wc_notify_func_t)(void *baton,
                                     const char *path,
                                     svn_wc_notify_action_t action,
                                     svn_node_kind_t kind,
                                     const char *mime_type,
                                     svn_wc_notify_state_t content_state,
                                     svn_wc_notify_state_t prop_state,
                                     svn_revnum_t revision);

/** @} */


/**
 * A simple callback type to wrap svn_ra_get_file();  see that
 * docstring for more information.
 *
 * This technique allows libsvn_client to 'wrap' svn_ra_get_file() and
 * pass it down into libsvn_wc functions, thus allowing the WC layer
 * to legally call the RA function via (blind) callback.
 *
 * @since New in 1.5
 */
typedef svn_error_t *(*svn_wc_get_file_t)(void *baton,
                                          const char *path,
                                          svn_revnum_t revision,
                                          svn_stream_t *stream,
                                          svn_revnum_t *fetched_rev,
                                          apr_hash_t **props,
                                          apr_pool_t *pool);


/**
 * Interactive conflict handling
 *
 * @defgroup svn_wc_conflict Conflict callback functionality
 *
 * @{
 *
 * This API gives a Subversion client application the opportunity to
 * define a callback that allows the user to resolve conflicts
 * interactively during updates and merges.
 *
 * If a conflict is discovered, libsvn_wc invokes the callback with an
 * #svn_wc_conflict_description_t.  This structure describes the
 * path in conflict, whether it's a text or property conflict, and may
 * also present up to three files that can be used to resolve the
 * conflict (perhaps by launching an editor or 3rd-party merging
 * tool).  The structure also provides a possible fourth file (@c
 * merged_file) which, if not NULL, represents libsvn_wc's attempt to
 * contextually merge the first three files.  (Note that libsvn_wc
 * will not attempt to merge a file that it believes is binary, and it
 * will only attempt to merge property values it believes to be a
 * series of multi-line text.)
 *
 * When the callback is finished interacting with the user, it
 * responds by returning a #svn_wc_conflict_result_t.  This
 * structure indicates whether the user wants to postpone the conflict
 * for later (allowing libsvn_wc to mark the path "conflicted" as
 * usual), or whether the user wants libsvn_wc to use one of the four
 * files as the "final" state for resolving the conflict immediately.
 *
 * Note that the callback is at liberty (and encouraged) to merge the
 * three files itself.  If it does so, it signals this to libsvn_wc by
 * returning a choice of #svn_wc_conflict_choose_merged.  To return
 * the 'final' merged file to libsvn_wc, the callback has the option of
 * either:
 *
 *    - editing the original @c merged_file in-place
 *
 *        or, if libsvn_wc never supplied a merged_file in the
 *        description structure (i.e. passed NULL for that field),
 *
 *    - return the merged file in the #svn_wc_conflict_result_t.
 *
 */

/** The type of action being attempted on an object.
 *
 * @since New in 1.5.
 */
typedef enum svn_wc_conflict_action_t
{
  svn_wc_conflict_action_edit,    /* attempting to change text or props */
  svn_wc_conflict_action_add,     /* attempting to add object */
  svn_wc_conflict_action_delete,  /* attempting to delete object */
  svn_wc_conflict_action_replace  /* attempting to replace object,
                                     @since New in 1.7 */
} svn_wc_conflict_action_t;


/** The pre-existing condition which is causing a state of conflict.
 *
 * @since New in 1.5.
 */
typedef enum svn_wc_conflict_reason_t
{
  /** Local edits are already present */
  svn_wc_conflict_reason_edited,
  /** Another object is in the way */
  svn_wc_conflict_reason_obstructed,
  /** Object is already schedule-delete */
  svn_wc_conflict_reason_deleted,
  /** Object is unknown or missing */
  svn_wc_conflict_reason_missing,
  /** Object is unversioned */
  svn_wc_conflict_reason_unversioned,
  /** Object is already added or schedule-add. @since New in 1.6. */
  svn_wc_conflict_reason_added,
  /** Object is already replaced. @since New in 1.7. */
  svn_wc_conflict_reason_replaced

} svn_wc_conflict_reason_t;


/** The type of conflict being described by an
 * #svn_wc_conflict_description2_t (see below).
 *
 * @since New in 1.5.
 */
typedef enum svn_wc_conflict_kind_t
{
  /** textual conflict (on a file) */
  svn_wc_conflict_kind_text,
  /** property conflict (on a file or dir) */
  svn_wc_conflict_kind_property,
  /** tree conflict (on a dir) @since New in 1.6. */
  svn_wc_conflict_kind_tree
} svn_wc_conflict_kind_t;


/** The user operation that exposed a conflict.
 *
 * @since New in 1.6.
 */
typedef enum svn_wc_operation_t
{
  svn_wc_operation_none = 0,
  svn_wc_operation_update,
  svn_wc_operation_switch,
  svn_wc_operation_merge

} svn_wc_operation_t;


/** Info about one of the conflicting versions of a node. Each field may
 * have its respective null/invalid/unknown value if the corresponding
 * information is not relevant or not available.
 *
 * @todo Consider making some or all of the info mandatory, to reduce
 * complexity.
 *
 * The conflict described by this structure is one of:
 *   - a conflict on the content of the file node @a path
 *   - a conflict on the property @a property_name of @a path
 *
 * @note Fields may be added to the end of this structure in future
 * versions.  Therefore, to preserve binary compatibility, users
 * should not directly allocate structures of this type but should use
 * svn_wc_create_conflict_description_text() or
 * svn_wc_create_conflict_description_prop() instead.
 *
 * @see svn_wc_conflict_version_create()
 * @see svn_wc_conflict_version_dup()
 *
 * @since New in 1.6.
*/
typedef struct svn_wc_conflict_version_t
{
  /** @name Where to find this node version in a repository */
  /**@{*/

  /** URL of repository root */
  const char *repos_url;

  /** revision at which to look up path_in_repos */
  svn_revnum_t peg_rev;

  /** path within repos; must not start with '/' */
  const char *path_in_repos;
  /* @todo We may decide to add the repository UUID, to handle conflicts
   * properly during a repository move. */
  /** @} */

  /** Info about this node */
  svn_node_kind_t node_kind;  /* note that 'none' is a legitimate value */

  /* @todo Add metadata about a local copy of the node, if and when
   * we store one. */

  /* Remember to update svn_wc_conflict_version_create() and
   * svn_wc_conflict_version_dup() in case you add fields to this struct. */
} svn_wc_conflict_version_t;

/**
 * Allocate an #svn_wc_conflict_version_t structure in @a pool,
 * initialize to contain a conflict origin, and return it.
 *
 * Set the @c repos_url field of the created struct to @a repos_url, the
 * @c path_in_repos field to @a path_in_repos, the @c peg_rev field to
 * @a peg_rev and the the @c node_kind to @c node_kind. Make only shallow
 * copies of the pointer arguments.
 *
 * @since New in 1.6.
 */
svn_wc_conflict_version_t *
svn_wc_conflict_version_create(const char *repos_url,
                               const char *path_in_repos,
                               svn_revnum_t peg_rev,
                               svn_node_kind_t node_kind,
                               apr_pool_t *pool);

/** Return a duplicate of @a version, allocated in @a pool.
 * No part of the new version will be shared with @a version.
 *
 * @since New in 1.6.
 */
svn_wc_conflict_version_t *
svn_wc_conflict_version_dup(const svn_wc_conflict_version_t *version,
                            apr_pool_t *pool);


/** An opaque structure that describes a conflict that has occurred on a
 * specific target in a working copy. Passed to the conflict helper
 * functions and to #svn_wc_conflict_resolver_func2_t when performing
 * interactive conflict resolving.
 *
 * @since New in 1.7.
 */
 /* ### We use svn_wc_conflict_t as non constant to allow delayloading
        values. */
typedef struct svn_wc_conflict_t svn_wc_conflict_t;

/** Duplicates a @a base conflict, to a @a duplicate conflict, allocated
 * in @a result_pool.
 *
 * @since New in 1.7.
 */
svn_error_t *
svn_wc_conflict_dup(svn_wc_conflict_t **duplicate,
                    const svn_wc_conflict_t *base,
                    apr_pool_t *result_pool);

/** Read information about @a conflict, as it applies to @a local_abspath
 * in @a wc_ctx.
 *
 * If @a kind is not NULL, retrieves the kind of conflict.
 *
 * If @a property_name is not NULL, retrieves the name of the property
 * where this conflict applies to. @a property_name is NULL, when this
 * information is not available. (This information is not always recorded).
 *
 * If @a action is not NULL, retrieves the action that raised the conflict
 * or #svn_wc_conflict_action_edit if no action was recorded.
 *
 * If @a reason is not NULL, retrieves the reason why the conflict was
 * raised or #svn_wc_conflict_reason_t if no reason was recorded.
 *
 * If @a operation is not NULL, retrieves the operation that was performed
 * when the conflict was raised or #svn_wc_operation_none if no operation
 * was recorded.
 *
 * If @a conflict_resolved is not NULL, conflict type specific checks are
 * performed to see if this conflict is resolved. (E.g. for file and property
 * conflicts the marker and rejection files are tested for availablity).
 * If the conflict is resolved sets @a *conflict_resolved to TRUE, otherwise
 * to FALSE.
 *
 * @since New in 1.7.
 */
/* ### Separate in more methods like the WC-1.0 api, or add more
       to remove other apis, like we do in WC-NG? */
svn_error_t *
svn_wc_get_conflict_info(svn_wc_conflict_kind_t *kind,
                         const char **property_name,
                         svn_wc_conflict_action_t *action,
                         svn_wc_conflict_reason_t *reason,
                         svn_wc_operation_t *operation,
                         svn_boolean_t *conflict_resolved,
                         svn_wc_context_t *wc_ctx,
                         const char *local_abspath,
                         svn_wc_conflict_t *conflict,
                         apr_pool_t *result_pool,
                         apr_pool_t *scratch_pool);

/** Retrieves the conflict marker file locations recorded in @a conflict,
 * as it applies to @a local_abspath in @a wc_ctx.
 *
 * For text and property conflicts older is the BASE version, left the MINE
 * version and right the THEIRS version. Depending on the type of conflict,
 * some or all of these values might be NULL.
 *
 * @since New in 1.7.
 */
svn_error_t *
svn_wc_get_conflict_marker_files(const char **older_abspath,
                                 const char **left_abspath,
                                 const char **right_abspath,
                                 svn_wc_context_t *wc_ctx,
                                 const char *local_abspath,
                                 svn_wc_conflict_t *conflict,
                                 apr_pool_t *result_pool,
                                 apr_pool_t *scratch_pool);

/** Retrieves the origin of the conflict recorded in @a conflict, as it
 * applies to @a local_abspath in @a wc_ctx.
 *
 * For text and property conflicts older is the BASE version, left the MINE
 * version and right the THEIRS version. Depending on the type of conflict,
 * some or all of these values might be NULL.
 *
 * @since New in 1.7.
 */
svn_error_t *
svn_wc_get_conflict_sources(const svn_wc_conflict_version_t **older_version,
                            const svn_wc_conflict_version_t **left_version,
                            const svn_wc_conflict_version_t **right_version,
                            svn_wc_context_t *wc_ctx,
                            const char *local_abspath,
                            svn_wc_conflict_t *conflict,
                            apr_pool_t *result_pool,
                            apr_pool_t *scratch_pool);

/** Retrieves the values of the conflicted property recorded in @a
 * conflict, as it applies to @a local_abspath in @a wc_ctx.
 *
 * If @a older_value, @a left_value and/or @a right_value are not NULL,
 * retrieves this property value as recorded in the conflict data. A
 * returned NULL indicates that the property was not available in that
 * version. (If #svn_wc_get_conflict_info doesn't provide a property
 * name, no property data was recorded in the property conflict)
 *
 * For property conflicts older is the BASE version, left the MINE
 * version and right the THEIRS version.
 *
 * @since New in 1.7.
 */
svn_error_t *
svn_wc_get_property_conflict_data(const svn_string_t **older_value,
                                  const svn_string_t **left_value,
                                  const svn_string_t **right_value,
                                  svn_wc_context_t *wc_ctx,
                                  const char *local_abspath,
                                  svn_wc_conflict_t *conflict,
                                  apr_pool_t *result_pool,
                                  apr_pool_t *scratch_pool);

/** Creates a new property conflict, recording the passed values.
 *
 * @a property_name must be set to the conflicted property name or ""
 * if no property name is available. (Older api compatibility)
 *
 * @a older_version, @a left_version and @a right_version can be
 * NULL for compatibility with older apis.
 *
 * Iif @a property_name is not "", @a older_value, @a left_value and
 * @a right_value must be set to the values of property in these versions.
 * (which could be NULL if the property does not exist there).
 *
 * @since New in 1.7.
 */
svn_error_t *
svn_wc_create_property_conflict(svn_wc_conflict_t **conflict,
                                const char *property_name,
                                const svn_wc_conflict_version_t *older_version,
                                const svn_wc_conflict_version_t *left_version,
                                const svn_wc_conflict_version_t *right_version,
                                const svn_string_t *older_value,
                                const svn_string_t *left_value,
                                const svn_string_t *right_value,
                                const char *marker_abspath,
                                svn_wc_operation_t operation,
                                apr_pool_t *result_pool,
                                apr_pool_t *scratch_pool);

/** Creates a new text conflict, recording the passed values.
 *
 * @a older_version, @a left_version and @a right_version can be NULL,
 * for compatibility with older apis.
 *
 * @a older_abspath, @a left_abspath and @a right_abspath can be NULL,
 * @a indicating that the file did not exist in that version.
 *
 * @since New in 1.7.
 */
svn_error_t *
svn_wc_create_text_conflict(svn_wc_conflict_t **conflict,
                            const svn_wc_conflict_version_t *older_version,
                            const svn_wc_conflict_version_t *left_version,
                            const svn_wc_conflict_version_t *right_version,
                            const char *older_abspath,
                            const char *left_abspath,
                            const char *right_abspath,
                            svn_wc_operation_t operation,
                            apr_pool_t *result_pool,
                            apr_pool_t *scratch_pool);

/** Creates a new tree conflict @a conflict, recording the passed values.
 * All values except @a older_version must be non-NULL. @a older_version
 * can be NULL for backwards compatibility with older apis.
 *
 * @since New in 1.7.
 */
svn_error_t *
svn_wc_create_tree_conflict(svn_wc_conflict_t **conflict,
                            const svn_wc_conflict_version_t *older_version,
                            const svn_wc_conflict_version_t *left_version,
                            const svn_wc_conflict_version_t *right_version,
                            svn_wc_conflict_action_t action,
                            svn_wc_conflict_reason_t reason,
                            svn_wc_operation_t operation,
                            apr_pool_t *result_pool,
                            apr_pool_t *scratch_pool);

/** A struct that describes a conflict that has occurred in the
 * working copy.
 *
 * The conflict described by this structure is one of:
 *   - a conflict on the content of the file node @a local_abspath
 *   - a conflict on the property @a property_name of @a local_abspath
 *   - a tree conflict, of which @a local_abspath is the victim
 * Be aware that the victim of a tree conflict can be a non-existent node.
 * The three kinds of conflict are distinguished by @a kind.
 *
 * @note Fields may be added to the end of this structure in future
 * versions.  Therefore, to preserve binary compatibility, users
 * should not directly allocate structures of this type but should use
 * svn_wc_create_conflict_description_text2() or
 * svn_wc_create_conflict_description_prop2() or
 * svn_wc_create_conflict_description_tree2() instead.
 *
 * @since New in 1.7.
 */
typedef struct svn_wc_conflict_description2_t
{
  /** The path that is in conflict (for a tree conflict, it is the victim) */
  const char *local_abspath;

  /** The node type of the path being operated on (for a tree conflict,
   *  ### which version?) */
  svn_node_kind_t node_kind;

  /** What sort of conflict are we describing? */
  svn_wc_conflict_kind_t kind;

  /** The name of the property whose conflict is being described.
   *  (Only if @a kind is 'property'; else undefined.) */
  const char *property_name;

  /** Whether svn thinks ('my' version of) @c path is a 'binary' file.
   *  (Only if @c kind is 'text', else undefined.) */
  svn_boolean_t is_binary;

  /** The svn:mime-type property of ('my' version of) @c path, if available,
   *  else NULL.
   *  (Only if @c kind is 'text', else undefined.) */
  const char *mime_type;

<<<<<<< HEAD
=======
  /** If not NULL, an open working copy access baton to either the
   *  path itself (if @c path is a directory), or to the parent
   *  directory (if @c path is a file.) */
  svn_wc_adm_access_t *access;

>>>>>>> 0213fdc3
  /** The action being attempted on the conflicted node or property.
   *  (When @c kind is 'text', this action must be 'edit'.) */
  svn_wc_conflict_action_t action;

  /** The state of the target node or property, relative to its merge-left
   *  source, that is the reason for the conflict.
   *  (When @c kind is 'text', this reason must be 'edited'.) */
  svn_wc_conflict_reason_t reason;

  /** If this is text-conflict and involves the merging of two files
   * descended from a common ancestor, here are the paths of up to
   * four fulltext files that can be used to interactively resolve the
   * conflict.
   *
   * ### Are these paths relative to some directory, or absolute?
   *
   * All four files will be in repository-normal form -- LF
   * line endings and contracted keywords.  (If any of these files are
   * not available, they default to NULL.)
   *
   * On the other hand, if this is a property-conflict, then these
   * paths represent temporary files that contain the three different
   * property-values in conflict.  The fourth path (@c merged_file)
   * may or may not be NULL;  if set, it represents libsvn_wc's
   * attempt to merge the property values together.  (Remember that
   * property values are technically binary values, and thus can't
   * always be merged.)
   */
  const char *base_file;     /* common ancestor of the two files being merged */

  /** their version of the file */
  /* ### BH: For properties this field contains the reference to
             the property rejection (.prej) file */
  const char *their_file;

  /** my locally-edited version of the file */
  const char *my_file;

  /** merged version; may contain conflict markers */
  const char *merged_file;

<<<<<<< HEAD
  /** The operation that exposed the conflict.
   * Used only for tree conflicts.
   */
  svn_wc_operation_t operation;
=======
} svn_wc_conflict_description_t;

/**
 * Allocate an @c svn_wc_conflict_description_t structure in @a pool,
 * initialize to represent a text conflict, and return it.
 *
 * Set the @c path field of the created struct to @a path, the @c access
 * field to @a adm_access, the @c kind field to @c
 * svn_wc_conflict_kind_text, the @c node_kind to @c svn_node_file, the @c
 * action to @c svn_wc_conflict_action_edit, and the @c reason to @c
 * svn_wc_conflict_reason_edited.
 *
 * @note: It is the caller's responsibility to set the other required fields
 * (such as the four file names and @c mime_type and @c is_binary).
 *
 * @since New in 1.6.
 */
svn_wc_conflict_description_t *
svn_wc_conflict_description_create_text(const char *path,
                                        svn_wc_adm_access_t *adm_access,
                                        apr_pool_t *pool);

/**
 * Allocate an @c svn_wc_conflict_description_t structure in @a pool,
 * initialize to represent a property conflict, and return it.
 *
 * Set the @c path field of the created struct to @a path, the @c access
 * field to @a adm_access, the @c kind field to @c
 * svn_wc_conflict_kind_prop, the @c node_kind to @a node_kind, and the @c
 * property_name to @a property_name.
 *
 * @note: It is the caller's responsibility to set the other required fields
 * (such as the four file names and @c action and @c reason).
 *
 * @since New in 1.6.
 */
svn_wc_conflict_description_t *
svn_wc_conflict_description_create_prop(const char *path,
                                        svn_wc_adm_access_t *adm_access,
                                        svn_node_kind_t node_kind,
                                        const char *property_name,
                                        apr_pool_t *pool);

>>>>>>> 0213fdc3

  /** Info on the "merge-left source" or "older" version of incoming change. */
  const svn_wc_conflict_version_t *src_left_version;

  /** Info on the "merge-right source" or "their" version of incoming change. */
  const svn_wc_conflict_version_t *src_right_version;

  /* Remember to adjust svn_wc__conflict_description_dup()
   * if you add new fields to this struct. */
} svn_wc_conflict_description2_t;


<<<<<<< HEAD
/** Similar to #svn_wc_conflict_description2_t, but with relative paths and
 * adm_access batons.  Passed to #svn_wc_conflict_resolver_func_t.
=======
/** The final result returned by @c svn_wc_conflict_resolver_func_t.
 *
 * @note Fields may be added to the end of this structure in future
 * versions.  Therefore, to preserve binary compatibility, users
 * should not directly allocate structures of this type.  Instead,
 * construct this structure using @c svn_wc_create_conflict_result()
 * below.
>>>>>>> 0213fdc3
 *
 * @since New in 1.5.
 * @deprecated Provided for backward compatibility with the 1.6 API.
 */
typedef struct svn_wc_conflict_description_t
{
  /** The path that is in conflict (for a tree conflict, it is the victim) */
  const char *path;

  /** The node type of the path being operated on (for a tree conflict,
   *  ### which version?) */
  svn_node_kind_t node_kind;

<<<<<<< HEAD
  /** What sort of conflict are we describing? */
  svn_wc_conflict_kind_t kind;
=======
  /** If true, save a backup copy of merged_file (or the original
      merged_file from the conflict description, if merged_file is
      NULL) in the user's working copy. */
  svn_boolean_t save_merged;

} svn_wc_conflict_result_t;
>>>>>>> 0213fdc3

  /** The name of the property whose conflict is being described.
   *  (Only if @a kind is 'property'; else undefined.) */
  const char *property_name;

  /** Whether svn thinks ('my' version of) @c path is a 'binary' file.
   *  (Only if @c kind is 'text', else undefined.) */
  svn_boolean_t is_binary;

  /** The svn:mime-type property of ('my' version of) @c path, if available,
   *  else NULL.
   *  (Only if @c kind is 'text', else undefined.) */
  const char *mime_type;

  /** If not NULL, an open working copy access baton to either the
   *  path itself (if @c path is a directory), or to the parent
   *  directory (if @c path is a file.)
   *  For a tree conflict, this will always be an access baton
   *  to the parent directory of the path, even if the path is
   *  a directory. */
  svn_wc_adm_access_t *access;

  /** The action being attempted on the conflicted node or property.
   *  (When @c kind is 'text', this action must be 'edit'.) */
  svn_wc_conflict_action_t action;

  /** The state of the target node or property, relative to its merge-left
   *  source, that is the reason for the conflict.
   *  (When @c kind is 'text', this reason must be 'edited'.) */
  svn_wc_conflict_reason_t reason;

  /** If this is text-conflict and involves the merging of two files
   * descended from a common ancestor, here are the paths of up to
   * four fulltext files that can be used to interactively resolve the
   * conflict.  All four files will be in repository-normal form -- LF
   * line endings and contracted keywords.  (If any of these files are
   * not available, they default to NULL.)
   *
   * On the other hand, if this is a property-conflict, then these
   * paths represent temporary files that contain the three different
   * property-values in conflict.  The fourth path (@c merged_file)
   * may or may not be NULL;  if set, it represents libsvn_wc's
   * attempt to merge the property values together.  (Remember that
   * property values are technically binary values, and thus can't
   * always be merged.)
   */
  const char *base_file;     /* common ancestor of the two files being merged */

  /** their version of the file */
  const char *their_file;

  /** my locally-edited version of the file */
  const char *my_file;

  /** merged version; may contain conflict markers */
  const char *merged_file;

  /** The operation that exposed the conflict.
   * Used only for tree conflicts.
   *
   * @since New in 1.6.
   */
  svn_wc_operation_t operation;

  /** Info on the "merge-left source" or "older" version of incoming change.
   * @since New in 1.6. */
  svn_wc_conflict_version_t *src_left_version;

  /** Info on the "merge-right source" or "their" version of incoming change.
   * @since New in 1.6. */
  svn_wc_conflict_version_t *src_right_version;

  /* Remember to adjust svn_wc__conflict_description_dup()
   * if you add new fields to this struct. */
} svn_wc_conflict_description_t;

/**
 * Allocate an #svn_wc_conflict_description_t structure in @a result_pool,
 * initialize to represent a text conflict, and return it.
 *
 * Set the @c local_abspath field of the created struct to @a local_abspath
 * (which must be an absolute path), the @c kind field to
 * #svn_wc_conflict_kind_text, the @c node_kind to @c svn_node_file,
 * the @c action to #svn_wc_conflict_action_edit, and the @c reason to
 * #svn_wc_conflict_reason_edited.
 *
 * @note It is the caller's responsibility to set the other required fields
 * (such as the four file names and @c mime_type and @c is_binary).
 *
 * @since New in 1.7.
 */
svn_wc_conflict_description2_t *
svn_wc_conflict_description_create_text2(const char *local_abspath,
                                         apr_pool_t *result_pool);


/** Similar to svn_wc_conflict_description_create_text2(), but returns
 * a #svn_wc_conflict_description_t *.
 *
 * @since New in 1.6.
 * @deprecated Provided for backward compatibility with the 1.6 API.
 */
SVN_DEPRECATED
svn_wc_conflict_description_t *
svn_wc_conflict_description_create_text(const char *path,
                                        svn_wc_adm_access_t *adm_access,
                                        apr_pool_t *pool);

/**
 * Allocate an #svn_wc_conflict_description_t structure in @a result_pool,
 * initialize to represent a property conflict, and return it.
 *
 * Set the @c local_abspath field of the created struct to @a local_abspath
 * (which must be an absolute path), the @c kind field
 * to #svn_wc_conflict_kind_prop, the @c node_kind to @a node_kind, and
 * the @c property_name to @a property_name.
 *
 * @note: It is the caller's responsibility to set the other required fields
 * (such as the four file names and @c action and @c reason).
 *
 * @since New in 1.7.
 */
svn_wc_conflict_description2_t *
svn_wc_conflict_description_create_prop2(const char *local_abspath,
                                         svn_node_kind_t node_kind,
                                         const char *property_name,
                                         apr_pool_t *result_pool);

/** Similar to svn_wc_conflict_descriptor_create_prop(), but returns
 * a #svn_wc_conflict_description_t *.
 *
 * @since New in 1.6.
 * @deprecated Provided for backward compatibility with the 1.6 API.
 */
SVN_DEPRECATED
svn_wc_conflict_description_t *
svn_wc_conflict_description_create_prop(const char *path,
                                        svn_wc_adm_access_t *adm_access,
                                        svn_node_kind_t node_kind,
                                        const char *property_name,
                                        apr_pool_t *pool);

/**
 * Allocate an #svn_wc_conflict_description_t structure in @a pool,
 * initialize to represent a tree conflict, and return it.
 *
 * Set the @c local_abspath field of the created struct to @a local_abspath
 * (which must be an absolute path), the @c kind field to
 * #svn_wc_conflict_kind_tree, the @c node_kind to @a node_kind, the @c
 * operation to @a operation, the @c src_left_version field to
 * @a src_left_version, and the @c src_right_version field to
 * @a src_right_version.
 *
 * @note: It is the caller's responsibility to set the other required fields
 * (such as the four file names and @c action and @c reason).
 *
 * @since New in 1.7.
 */
svn_wc_conflict_description2_t *
svn_wc_conflict_description_create_tree2(
  const char *local_abspath,
  svn_node_kind_t node_kind,
  svn_wc_operation_t operation,
  const svn_wc_conflict_version_t *src_left_version,
  const svn_wc_conflict_version_t *src_right_version,
  apr_pool_t *result_pool);


/** Similar to svn_wc_conflict_description_create_tree(), but returns
 * a #svn_wc_conflict_description_t *.
 *
 * @since New in 1.6.
 * @deprecated Provided for backward compatibility with the 1.6 API.
 */
SVN_DEPRECATED
svn_wc_conflict_description_t *
svn_wc_conflict_description_create_tree(
  const char *path,
  svn_wc_adm_access_t *adm_access,
  svn_node_kind_t node_kind,
  svn_wc_operation_t operation,
  /* non-const */ svn_wc_conflict_version_t *src_left_version,
  /* non-const */ svn_wc_conflict_version_t *src_right_version,
  apr_pool_t *pool);


/** Return a duplicate of @a conflict, allocated in @a result_pool.
 * A deep copy of all members will be made.
 *
 * @since New in 1.7.
 */
svn_wc_conflict_description2_t *
svn_wc__conflict_description2_dup(
  const svn_wc_conflict_description2_t *conflict,
  apr_pool_t *result_pool);


/** The way in which the conflict callback chooses a course of action.
 *
 * @since New in 1.5.
 */
typedef enum svn_wc_conflict_choice_t
{
  /* Don't resolve the conflict now.  Let libsvn_wc mark the path
     'conflicted', so user can run 'svn resolved' later. */
  svn_wc_conflict_choose_postpone,

  /* If there were files to choose from, select one as a way of
     resolving the conflict here and now.  libsvn_wc will then do the
     work of "installing" the chosen file.
  */
  svn_wc_conflict_choose_base,            /* original version */
  svn_wc_conflict_choose_theirs_full,     /* incoming version */
  svn_wc_conflict_choose_mine_full,       /* own version */
  svn_wc_conflict_choose_theirs_conflict, /* incoming (for conflicted hunks) */
  svn_wc_conflict_choose_mine_conflict,   /* own (for conflicted hunks) */
  svn_wc_conflict_choose_merged           /* merged version */

} svn_wc_conflict_choice_t;


/** The final result returned by #svn_wc_conflict_resolver_func_t.
 *
 * @note Fields may be added to the end of this structure in future
 * versions.  Therefore, to preserve binary compatibility, users
 * should not directly allocate structures of this type.  Instead,
 * construct this structure using svn_wc_create_conflict_result()
 * below.
 *
 * @since New in 1.5.
 */
typedef struct svn_wc_conflict_result_t
{
  /** A choice to either delay the conflict resolution or select a
      particular file to resolve the conflict. */
  svn_wc_conflict_choice_t choice;

  /** If not NULL, this is a path to a file which contains the client's
      (or more likely, the user's) merging of the three values in
      conflict.  libsvn_wc accepts this file if (and only if) @c choice
      is set to #svn_wc_conflict_choose_merged.*/
  const char *merged_file;

  /** If true, save a backup copy of merged_file (or the original
      merged_file from the conflict description, if merged_file is
      NULL) in the user's working copy. */
  svn_boolean_t save_merged;

} svn_wc_conflict_result_t;


/**
 * Allocate an #svn_wc_conflict_result_t structure in @a pool,
 * initialize and return it.
 *
 * Set the @c choice field of the structure to @a choice, and @c
 * merged_file to @a merged_file.  Set all other fields to their @c
 * _unknown, @c NULL or invalid value, respectively. Make only a shallow
 * copy of the pointer argument @a merged_file.
 *
 * @since New in 1.5.
 */
svn_wc_conflict_result_t *
svn_wc_create_conflict_result(svn_wc_conflict_choice_t choice,
                              const char *merged_file,
                              apr_pool_t *pool);


/** A callback used in svn_client_merge3(), svn_client_update3(), and
 * svn_client_switch2() for resolving conflicts during the application
 * of a tree delta to a working copy.
 *
 * @a description describes the exact nature of the conflict, and
 * provides information to help resolve it.  @a baton is a closure
 * object; it should be provided by the implementation, and passed by
 * the caller.  When finished, the callback signals its resolution by
 * returning a structure in @a *result, which should be allocated in
 * @a result_pool.  (See #svn_wc_conflict_result_t.)  @a scratch_pool
 * should be used for any temporary allocations.
 *
 * The values #svn_wc_conflict_choose_mine_conflict and
 * #svn_wc_conflict_choose_theirs_conflict are not legal for conflicts
 * in binary files or properties.
 *
 * The values @c svn_wc_conflict_choose_mine_conflict and @c
 * svn_wc_conflict_choose_theirs_conflict are not legal for conflicts
 * in binary files or properties.
 *
 * Implementations of this callback are free to present the conflict
 * using any user interface.  This may include simple contextual
 * conflicts in a file's text or properties, or more complex
 * 'tree'-based conflcts related to obstructed additions, deletions,
 * and edits.  The callback implementation is free to decide which
 * sorts of conflicts to handle; it's also free to decide which types
 * of conflicts are automatically resolvable and which require user
 * interaction.
 *
 * @since New in 1.7.
 */
typedef svn_error_t *(*svn_wc_conflict_resolver_func2_t)(
  svn_wc_conflict_result_t **result,
  const svn_wc_conflict_description2_t *description,
  void *baton,
  apr_pool_t *result_pool,
  apr_pool_t *scratch_pool);


/** Similar to #svn_wc_conflict_resolver_func2_t, but using
 * #svn_wc_conflict_description_t instead of
 * #svn_wc_conflict_description2_t
 *
 * @since New in 1.5.
 * @deprecated Provided for backward compatibility with the 1.6 API.
 */
typedef svn_error_t *(*svn_wc_conflict_resolver_func_t)(
  svn_wc_conflict_result_t **result,
  const svn_wc_conflict_description_t *description,
  void *baton,
  apr_pool_t *pool);

/** @} */



/**
 * A callback vtable invoked by our diff-editors, as they receive diffs
 * from the server. 'svn diff' and 'svn merge' implement their own versions
 * of this vtable.
 *
 * Common parameters:
 *
<<<<<<< HEAD
 * @a local_dir_abspath will be the absolute path to the local directory
 * containing @a path, or @c NULL if the diff editor does not have a local
 * path. Note that @a path is a relative path, not just the basename of the
 * path.
=======
 * @a adm_access will be an access baton for the directory containing
 * @a path, or @c NULL if the diff editor is not using access batons.
>>>>>>> 0213fdc3
 *
 * If @a state is non-NULL, set @a *state to the state of the item
 * after the operation has been performed.  (In practice, this is only
 * useful with merge, not diff; diff callbacks will probably set
<<<<<<< HEAD
 * @a *state to #svn_wc_notify_state_unknown, since they do not change
=======
 * @a *state to @c svn_wc_notify_state_unknown, since they do not change
>>>>>>> 0213fdc3
 * the state and therefore do not bother to know the state after the
 * operation.)  By default, @a state refers to the item's content
 * state.  Functions concerned with property state have separate
 * @a contentstate and @a propstate arguments.
 *
<<<<<<< HEAD
 * If @a tree_conflicted is non-NULL, set @a *tree_conflicted to true if
 * this operation caused a tree conflict, else to false. (Like with @a
 * state, this is only useful with merge, not diff; diff callbacks
 * should set this to false.)
 *
 * @since New in 1.7.
 */
typedef struct svn_wc_diff_callbacks4_t
=======
 * @since New in 1.6.
 */
typedef struct svn_wc_diff_callbacks3_t
>>>>>>> 0213fdc3
{
  /**
   * A file @a path has changed.  If @a tmpfile2 is non-NULL, the
   * contents have changed and those changes can be seen by comparing
   * @a tmpfile1 and @a tmpfile2, which represent @a rev1 and @a rev2 of
   * the file, respectively.
   *
   * If known, the @c svn:mime-type value of each file is passed into
   * @a mimetype1 and @a mimetype2;  either or both of the values can
   * be NULL.  The implementor can use this information to decide if
   * (or how) to generate differences.
   *
<<<<<<< HEAD
   * @a propchanges is an array of (#svn_prop_t) structures. If it contains
=======
   * @a propchanges is an array of (@c svn_prop_t) structures. If it contains
>>>>>>> 0213fdc3
   * any elements, the original list of properties is provided in
   * @a originalprops, which is a hash of #svn_string_t values, keyed on the
   * property name.
   *
   */
  svn_error_t *(*file_changed)(const char *local_dir_abspath,
                               svn_wc_notify_state_t *contentstate,
                               svn_wc_notify_state_t *propstate,
                               svn_boolean_t *tree_conflicted,
                               const char *path,
                               const char *tmpfile1,
                               const char *tmpfile2,
                               svn_revnum_t rev1,
                               svn_revnum_t rev2,
                               const char *mimetype1,
                               const char *mimetype2,
                               const apr_array_header_t *propchanges,
                               apr_hash_t *originalprops,
                               void *diff_baton,
                               apr_pool_t *scratch_pool);

  /**
   * A file @a path was added.  The contents can be seen by comparing
   * @a tmpfile1 and @a tmpfile2, which represent @a rev1 and @a rev2
   * of the file, respectively.  (If either file is empty, the rev
   * will be 0.)
   *
   * If known, the @c svn:mime-type value of each file is passed into
   * @a mimetype1 and @a mimetype2;  either or both of the values can
   * be NULL.  The implementor can use this information to decide if
   * (or how) to generate differences.
   *
   * @a propchanges is an array of (#svn_prop_t) structures.  If it contains
   * any elements, the original list of properties is provided in
   * @a originalprops, which is a hash of #svn_string_t values, keyed on the
   * property name.
<<<<<<< HEAD
   * If @a copyfrom_path is non-@c NULL, this add has history (i.e., is a
   * copy), and the origin of the copy may be recorded as
   * @a copyfrom_path under @a copyfrom_revision.
=======
>>>>>>> 0213fdc3
   */
  svn_error_t *(*file_added)(const char *local_dir_abspath,
                             svn_wc_notify_state_t *contentstate,
                             svn_wc_notify_state_t *propstate,
                             svn_boolean_t *tree_conflicted,
                             const char *path,
                             const char *tmpfile1,
                             const char *tmpfile2,
                             svn_revnum_t rev1,
                             svn_revnum_t rev2,
                             const char *mimetype1,
                             const char *mimetype2,
                             const char *copyfrom_path,
                             svn_revnum_t copyfrom_revision,
                             const apr_array_header_t *propchanges,
                             apr_hash_t *originalprops,
                             void *diff_baton,
                             apr_pool_t *scratch_pool);

  /**
   * A file @a path was deleted.  The [loss of] contents can be seen by
   * comparing @a tmpfile1 and @a tmpfile2.  @a originalprops provides
   * the properties of the file.
   * ### Some existing callers include WC "entry props" in @a originalprops.
   *
   * If known, the @c svn:mime-type value of each file is passed into
   * @a mimetype1 and @a mimetype2;  either or both of the values can
   * be NULL.  The implementor can use this information to decide if
   * (or how) to generate differences.
   */
  svn_error_t *(*file_deleted)(const char *local_dir_abspath,
                               svn_wc_notify_state_t *state,
                               svn_boolean_t *tree_conflicted,
                               const char *path,
                               const char *tmpfile1,
                               const char *tmpfile2,
                               const char *mimetype1,
                               const char *mimetype2,
                               apr_hash_t *originalprops,
                               void *diff_baton,
                               apr_pool_t *scratch_pool);

  /**
   * A directory @a path was added.  @a rev is the revision that the
   * directory came from.
<<<<<<< HEAD
   *
   * If @a copyfrom_path is non-@c NULL, this add has history (i.e., is a
   * copy), and the origin of the copy may be recorded as
   * @a copyfrom_path under @a copyfrom_revision.
=======
>>>>>>> 0213fdc3
   */
  svn_error_t *(*dir_added)(const char *local_dir_abspath,
                            svn_wc_notify_state_t *state,
                            svn_boolean_t *tree_conflicted,
                            const char *path,
                            svn_revnum_t rev,
                            const char *copyfrom_path,
                            svn_revnum_t copyfrom_revision,
                            void *diff_baton,
                            apr_pool_t *scratch_pool);

  /**
   * A directory @a path was deleted.
   */
  svn_error_t *(*dir_deleted)(const char *local_dir_abspath,
                              svn_wc_notify_state_t *state,
                              svn_boolean_t *tree_conflicted,
                              const char *path,
                              void *diff_baton,
                              apr_pool_t *scratch_pool);

  /**
   * A list of property changes (@a propchanges) was applied to the
   * directory @a path.
   *
   * The array is a list of (#svn_prop_t) structures.
   *
   * The original list of properties is provided in @a original_props,
   * which is a hash of #svn_string_t values, keyed on the property
   * name.
   */
<<<<<<< HEAD
  svn_error_t *(*dir_props_changed)(const char *local_dir_abspath,
                                    svn_wc_notify_state_t *propstate,
                                    svn_boolean_t *tree_conflicted,
                                    const char *path,
                                    const apr_array_header_t *propchanges,
                                    apr_hash_t *original_props,
                                    void *diff_baton,
                                    apr_pool_t *scratch_pool);
=======
  svn_error_t *(*dir_props_changed)(svn_wc_adm_access_t *adm_access,
                                    svn_wc_notify_state_t *propstate,
                                    const char *path,
                                    const apr_array_header_t *propchanges,
                                    apr_hash_t *original_props,
                                    void *diff_baton);
>>>>>>> 0213fdc3

  /**
   * A directory @a path has been opened.  @a rev is the revision that the
   * directory came from.
   *
<<<<<<< HEAD
   * This function is called for @a path before any of the callbacks are
   * called for a child of @a path.
   *
   * If the callback returns @c TRUE in @a *skip_children, children
   * of this directory will be skipped.
   */
  svn_error_t *(*dir_opened)(const char *local_dir_abspath,
                             svn_boolean_t *tree_conflicted,
                             svn_boolean_t *skip_children,
                             const char *path,
                             svn_revnum_t rev,
                             void *diff_baton,
                             apr_pool_t *scratch_pool);

  /**
   * A directory @a path has been closed.
   */
  svn_error_t *(*dir_closed)(const char *local_dir_abspath,
                             svn_wc_notify_state_t *contentstate,
                             svn_wc_notify_state_t *propstate,
                             svn_boolean_t *tree_conflicted,
                             const char *path,
                             void *diff_baton,
                             apr_pool_t *scratch_pool);

} svn_wc_diff_callbacks4_t;


/**
 * Similar to #svn_wc_diff_callbacks4_t, but without @a copyfrom_path and
 * @a copyfrom_revision arguments to @c file_added and @c dir_added functions.
 *
 * @since New in 1.6.
 * @deprecated Provided for backward compatibility with the 1.6 API.
 */
typedef struct svn_wc_diff_callbacks3_t
{
  /** The same as #svn_wc_diff_callbacks4_t.file_changed. */
  svn_error_t *(*file_changed)(svn_wc_adm_access_t *adm_access,
                               svn_wc_notify_state_t *contentstate,
                               svn_wc_notify_state_t *propstate,
                               svn_boolean_t *tree_conflicted,
                               const char *path,
                               const char *tmpfile1,
                               const char *tmpfile2,
                               svn_revnum_t rev1,
                               svn_revnum_t rev2,
                               const char *mimetype1,
                               const char *mimetype2,
                               const apr_array_header_t *propchanges,
                               apr_hash_t *originalprops,
                               void *diff_baton);

  /** Similar to #svn_wc_diff_callbacks4_t.file_added but without
   * @a copyfrom_path and @a copyfrom_revision arguments. */
  svn_error_t *(*file_added)(svn_wc_adm_access_t *adm_access,
                             svn_wc_notify_state_t *contentstate,
                             svn_wc_notify_state_t *propstate,
                             svn_boolean_t *tree_conflicted,
                             const char *path,
                             const char *tmpfile1,
                             const char *tmpfile2,
                             svn_revnum_t rev1,
                             svn_revnum_t rev2,
                             const char *mimetype1,
                             const char *mimetype2,
                             const apr_array_header_t *propchanges,
                             apr_hash_t *originalprops,
                             void *diff_baton);

  /** The same as #svn_wc_diff_callbacks4_t.file_deleted. */
  svn_error_t *(*file_deleted)(svn_wc_adm_access_t *adm_access,
                               svn_wc_notify_state_t *state,
                               svn_boolean_t *tree_conflicted,
                               const char *path,
                               const char *tmpfile1,
                               const char *tmpfile2,
                               const char *mimetype1,
                               const char *mimetype2,
                               apr_hash_t *originalprops,
                               void *diff_baton);

  /** Similar to #svn_wc_diff_callbacks4_t.dir_added but without
   * @a copyfrom_path and @a copyfrom_revision arguments. */
  svn_error_t *(*dir_added)(svn_wc_adm_access_t *adm_access,
                            svn_wc_notify_state_t *state,
                            svn_boolean_t *tree_conflicted,
                            const char *path,
                            svn_revnum_t rev,
                            void *diff_baton);

  /** The same as #svn_wc_diff_callbacks4_t.dir_deleted. */
  svn_error_t *(*dir_deleted)(svn_wc_adm_access_t *adm_access,
                              svn_wc_notify_state_t *state,
                              svn_boolean_t *tree_conflicted,
                              const char *path,
                              void *diff_baton);

  /** The same as #svn_wc_diff_callbacks4_t.dir_props_changed. */
  svn_error_t *(*dir_props_changed)(svn_wc_adm_access_t *adm_access,
                                    svn_wc_notify_state_t *propstate,
                                    svn_boolean_t *tree_conflicted,
                                    const char *path,
                                    const apr_array_header_t *propchanges,
                                    apr_hash_t *original_props,
                                    void *diff_baton);

  /** The same as #svn_wc_diff_callbacks4_t.dir_opened. */
  svn_error_t *(*dir_opened)(svn_wc_adm_access_t *adm_access,
                             svn_boolean_t *tree_conflicted,
                             const char *path,
                             svn_revnum_t rev,
                             void *diff_baton);

  /** The same as #svn_wc_diff_callbacks4_t.dir_closed. */
  svn_error_t *(*dir_closed)(svn_wc_adm_access_t *adm_access,
                             svn_wc_notify_state_t *contentstate,
                             svn_wc_notify_state_t *propstate,
                             svn_boolean_t *tree_conflicted,
=======
   */
  svn_error_t *(*dir_opened)(svn_wc_adm_access_t *adm_access,
                             const char *path,
                             svn_revnum_t rev,
                             void *diff_baton);

  /**
   * A directory @a path has been closed.
   *
   * If @a state is non-NULL, set @a *state to the tree-conflict state
   * of the directory.
   *
   * The client may now report the final state of the directory's
   * children (e.g., report a path as 'replaced').
   */
  svn_error_t *(*dir_closed)(svn_wc_adm_access_t *adm_access,
                             svn_wc_notify_state_t *state,
>>>>>>> 0213fdc3
                             const char *path,
                             void *diff_baton);

} svn_wc_diff_callbacks3_t;

/**
<<<<<<< HEAD
 * Similar to #svn_wc_diff_callbacks3_t, but without the @c dir_opened
 * and @c dir_closed functions, and without the @a tree_conflicted argument
 * to the functions.
=======
 * Similar to @c svn_wc_diff_callbacks3_t, but without dir_opened or
 * dir_closed functions.
>>>>>>> 0213fdc3
 *
 * @deprecated Provided for backward compatibility with the 1.2 API.
 */
typedef struct svn_wc_diff_callbacks2_t
{
<<<<<<< HEAD
  /** The same as @c file_changed in #svn_wc_diff_callbacks3_t. */
=======
  /** The same as @c file_changed in @c svn_wc_diff_callbacks3_t. */
>>>>>>> 0213fdc3
  svn_error_t *(*file_changed)(svn_wc_adm_access_t *adm_access,
                               svn_wc_notify_state_t *contentstate,
                               svn_wc_notify_state_t *propstate,
                               const char *path,
                               const char *tmpfile1,
                               const char *tmpfile2,
                               svn_revnum_t rev1,
                               svn_revnum_t rev2,
                               const char *mimetype1,
                               const char *mimetype2,
                               const apr_array_header_t *propchanges,
                               apr_hash_t *originalprops,
                               void *diff_baton);

<<<<<<< HEAD
  /** The same as @c file_added in #svn_wc_diff_callbacks3_t. */
=======
  /** The same as @c file_added in @c svn_wc_diff_callbacks3_t. */
>>>>>>> 0213fdc3
  svn_error_t *(*file_added)(svn_wc_adm_access_t *adm_access,
                             svn_wc_notify_state_t *contentstate,
                             svn_wc_notify_state_t *propstate,
                             const char *path,
                             const char *tmpfile1,
                             const char *tmpfile2,
                             svn_revnum_t rev1,
                             svn_revnum_t rev2,
                             const char *mimetype1,
                             const char *mimetype2,
                             const apr_array_header_t *propchanges,
                             apr_hash_t *originalprops,
                             void *diff_baton);

<<<<<<< HEAD
  /** The same as @c file_deleted in #svn_wc_diff_callbacks3_t. */
=======
  /** The same as @c file_deleted in @c svn_wc_diff_callbacks3_t. */
>>>>>>> 0213fdc3
  svn_error_t *(*file_deleted)(svn_wc_adm_access_t *adm_access,
                               svn_wc_notify_state_t *state,
                               const char *path,
                               const char *tmpfile1,
                               const char *tmpfile2,
                               const char *mimetype1,
                               const char *mimetype2,
                               apr_hash_t *originalprops,
                               void *diff_baton);

<<<<<<< HEAD
  /** The same as @c dir_added in #svn_wc_diff_callbacks3_t. */
=======
  /** The same as @c dir_added in @c svn_wc_diff_callbacks3_t. */
>>>>>>> 0213fdc3
  svn_error_t *(*dir_added)(svn_wc_adm_access_t *adm_access,
                            svn_wc_notify_state_t *state,
                            const char *path,
                            svn_revnum_t rev,
                            void *diff_baton);

<<<<<<< HEAD
  /** The same as @c dir_deleted in #svn_wc_diff_callbacks3_t. */
=======
  /** The same as @c dir_deleted in @c svn_wc_diff_callbacks3_t. */
>>>>>>> 0213fdc3
  svn_error_t *(*dir_deleted)(svn_wc_adm_access_t *adm_access,
                              svn_wc_notify_state_t *state,
                              const char *path,
                              void *diff_baton);

<<<<<<< HEAD
  /** The same as @c dir_props_changed in #svn_wc_diff_callbacks3_t. */
=======
  /** The same as @c dir_props_changed in @c svn_wc_diff_callbacks3_t. */
>>>>>>> 0213fdc3
  svn_error_t *(*dir_props_changed)(svn_wc_adm_access_t *adm_access,
                                    svn_wc_notify_state_t *state,
                                    const char *path,
                                    const apr_array_header_t *propchanges,
                                    apr_hash_t *original_props,
                                    void *diff_baton);

} svn_wc_diff_callbacks2_t;

/**
 * Similar to #svn_wc_diff_callbacks2_t, but with file additions/content
 * changes and property changes split into different functions.
 *
 * @deprecated Provided for backward compatibility with the 1.1 API.
 */
typedef struct svn_wc_diff_callbacks_t
{
  /** Similar to @c file_changed in #svn_wc_diff_callbacks2_t, but without
   * property change information.  @a tmpfile2 is never NULL. @a state applies
   * to the file contents. */
  svn_error_t *(*file_changed)(svn_wc_adm_access_t *adm_access,
                               svn_wc_notify_state_t *state,
                               const char *path,
                               const char *tmpfile1,
                               const char *tmpfile2,
                               svn_revnum_t rev1,
                               svn_revnum_t rev2,
                               const char *mimetype1,
                               const char *mimetype2,
                               void *diff_baton);

  /** Similar to @c file_added in #svn_wc_diff_callbacks2_t, but without
   * property change information.  @a *state applies to the file contents. */
  svn_error_t *(*file_added)(svn_wc_adm_access_t *adm_access,
                             svn_wc_notify_state_t *state,
                             const char *path,
                             const char *tmpfile1,
                             const char *tmpfile2,
                             svn_revnum_t rev1,
                             svn_revnum_t rev2,
                             const char *mimetype1,
                             const char *mimetype2,
                             void *diff_baton);

  /** Similar to @c file_deleted in #svn_wc_diff_callbacks2_t, but without
   * the properties. */
  svn_error_t *(*file_deleted)(svn_wc_adm_access_t *adm_access,
                               svn_wc_notify_state_t *state,
                               const char *path,
                               const char *tmpfile1,
                               const char *tmpfile2,
                               const char *mimetype1,
                               const char *mimetype2,
                               void *diff_baton);

  /** The same as @c dir_added in #svn_wc_diff_callbacks2_t. */
  svn_error_t *(*dir_added)(svn_wc_adm_access_t *adm_access,
                            svn_wc_notify_state_t *state,
                            const char *path,
                            svn_revnum_t rev,
                            void *diff_baton);

  /** The same as @c dir_deleted in #svn_wc_diff_callbacks2_t. */
  svn_error_t *(*dir_deleted)(svn_wc_adm_access_t *adm_access,
                              svn_wc_notify_state_t *state,
                              const char *path,
                              void *diff_baton);

  /** Similar to @c dir_props_changed in #svn_wc_diff_callbacks2_t, but this
   * function is called for files as well as directories. */
  svn_error_t *(*props_changed)(svn_wc_adm_access_t *adm_access,
                                svn_wc_notify_state_t *state,
                                const char *path,
                                const apr_array_header_t *propchanges,
                                apr_hash_t *original_props,
                                void *diff_baton);

} svn_wc_diff_callbacks_t;


/* Asking questions about a working copy. */

/** Set @a *wc_format to @a local_abspath's working copy format version
 * number if @a local_abspath is a valid working copy directory, else set it
 * to 0.
 *
 * Return error @c APR_ENOENT if @a local_abspath does not exist at all.
 *
 * @since New in 1.7.
 */
svn_error_t *
svn_wc_check_wc2(int *wc_format,
                 svn_wc_context_t *wc_ctx,
                 const char *local_abspath,
                 apr_pool_t *scratch_pool);

/**
 * Similar to svn_wc_check_wc2(), but with a relative path and no supplied
 * working copy context.
 *
 * @deprecated Provided for backward compatibility with the 1.6 API.
 */
SVN_DEPRECATED
svn_error_t *
svn_wc_check_wc(const char *path,
                int *wc_format,
                apr_pool_t *pool);


/** As a replacement for this functionality, @see svn_mime_type_is_binary
 * and #SVN_PROP_MIME_TYPE.
 *
 * Set @a *has_binary_prop to @c TRUE iff @a path has been marked
 * with a property indicating that it is non-text (in other words, binary).
 * @a adm_access is an access baton set that contains @a path.
 *
 * @deprecated Provided for backward compatibility with the 1.6 API.
 */
SVN_DEPRECATED
svn_error_t *
svn_wc_has_binary_prop(svn_boolean_t *has_binary_prop,
                       const char *path,
                       svn_wc_adm_access_t *adm_access,
                       apr_pool_t *pool);


/* Detecting modification. */

/** Set @a *modified_p to non-zero if @a local_abspath's text is modified
 * with regard to the base revision, else set @a *modified_p to zero.
 * @a local_abspath is the absolute path to the file.
 *
 * If @a force_comparison is @c TRUE, this function will not allow
 * early return mechanisms that avoid actual content comparison.
 * Instead, if there is a text base, a full byte-by-byte comparison
 * will be done, and the entry checksum verified as well.  (This means
 * that if the text base is much longer than the working file, every
 * byte of the text base will still be examined.)
 *
 * If @a local_abspath does not exist, consider it unmodified.  If it exists
 * but is not under revision control (not even scheduled for
 * addition), return the error #SVN_ERR_ENTRY_NOT_FOUND.
 *
 * @since New in 1.7.
 */
svn_error_t *
svn_wc_text_modified_p2(svn_boolean_t *modified_p,
                        svn_wc_context_t *wc_ctx,
                        const char *local_abspath,
                        svn_boolean_t force_comparison,
                        apr_pool_t *scratch_pool);

/** Similar to svn_wc_text_modified_p2(), but with a relative path and
 * adm_access baton?
 *
 * @deprecated Provided for backward compatibility with the 1.6 API.
 */
SVN_DEPRECATED
svn_error_t *
svn_wc_text_modified_p(svn_boolean_t *modified_p,
                       const char *filename,
                       svn_boolean_t force_comparison,
                       svn_wc_adm_access_t *adm_access,
                       apr_pool_t *pool);


/** Set @a *modified_p to non-zero if @a path's properties are modified
 * with regard to the base revision, else set @a modified_p to zero.
 * @a adm_access must be an access baton for @a path.
 *
 * If you want to use this with a post-wc-ng working copy, just call
 * svn_wc_get_prop_diffs2() and examine the output.
 *
 * @deprecated Provided for backward compatibility with the 1.6 API.
 */
SVN_DEPRECATED
svn_error_t *
svn_wc_props_modified_p(svn_boolean_t *modified_p,
                        const char *path,
                        svn_wc_adm_access_t *adm_access,
                        apr_pool_t *pool);




/** Administrative subdir.
 *
 * Ideally, this would be completely private to wc internals (in fact,
 * it used to be that adm_subdir() in adm_files.c was the only function
 * who knew the adm subdir's name).  However, import wants to protect
 * against importing administrative subdirs, so now the name is a
 * matter of public record.
 *
 * @deprecated Provided for backward compatibility with the 1.2 API.
 */
#define SVN_WC_ADM_DIR_NAME   ".svn"



/* Entries and status. */

/** The schedule states an entry can be in. */
typedef enum svn_wc_schedule_t
{
  /** Nothing special here */
  svn_wc_schedule_normal,

  /** Slated for addition */
  svn_wc_schedule_add,

  /** Slated for deletion */
  svn_wc_schedule_delete,

  /** Slated for replacement (delete + add) */
  svn_wc_schedule_replace

} svn_wc_schedule_t;


/**
 * Values for the working_size field in svn_wc_entry_t
 * when it isn't set to the actual size value of the unchanged
 * working file.
 *
 * @defgroup svn_wc_entry_working_size_constants Working size constants
 *
 * @{
 */

/** The value of the working size is unknown (hasn't been
 *  calculated and stored in the past for whatever reason).
 *
 * @since New in 1.5
 */
#define SVN_WC_ENTRY_WORKING_SIZE_UNKNOWN (-1)

/** @} */

/** A working copy entry -- that is, revision control information about
 * one versioned entity.
 */
typedef struct svn_wc_entry_t
{
  /* IMPORTANT: If you extend this structure, add new fields to the end. */

  /* General Attributes */

  /** entry's name */
  const char *name;

  /** base revision */
  svn_revnum_t revision;

  /** url in repository */
  const char *url;

  /** canonical repository URL or NULL if not known */
  const char *repos;

  /** repository uuid */
  const char *uuid;

  /** node kind (file, dir, ...) */
  svn_node_kind_t kind;

  /* State information */

  /** scheduling (add, delete, replace ...) */
  svn_wc_schedule_t schedule;

  /** in a copied state (possibly because the entry is a child of a
   *  path that is #svn_wc_schedule_add or #svn_wc_schedule_replace,
   *  when the entry itself is #svn_wc_schedule_normal).
   *  COPIED is true for nodes under a directory that was copied, but
   *  COPYFROM_URL is null there. They are both set for the root
   *  destination of the copy.
   */
  svn_boolean_t copied;

  /** The directory containing this entry had a versioned child of this
   * name, but this entry represents a different revision or a switched
   * path at which no item exists in the repository. This typically
   * arises from committing or updating to a deletion of this entry
   * without committing or updating the parent directory.
   *
   * The schedule can be 'normal' or 'add'. */
  svn_boolean_t deleted;

  /** absent -- we know an entry of this name exists, but that's all
      (usually this happens because of authz restrictions)  */
  svn_boolean_t absent;

  /** for THIS_DIR entry, implies whole entries file is incomplete */
  svn_boolean_t incomplete;

  /** copyfrom location */
  const char *copyfrom_url;

  /** copyfrom revision */
  svn_revnum_t copyfrom_rev;

  /** old version of conflicted file. A file basename, relative to the
   * user's directory that the THIS_DIR entry refers to. */
  const char *conflict_old;

  /** new version of conflicted file. A file basename, relative to the
   * user's directory that the THIS_DIR entry refers to. */
  const char *conflict_new;

  /** working version of conflicted file. A file basename, relative to the
   * user's directory that the THIS_DIR entry refers to. */
  const char *conflict_wrk;

  /** property reject file. A file basename, relative to the user's
   * directory that the THIS_DIR entry refers to. */
  const char *prejfile;

  /** last up-to-date time for text contents (0 means no information available)
   */
  apr_time_t text_time;

  /** last up-to-date time for properties (0 means no information available)
   *
   * @deprecated This value will always be 0 in version 1.4 and later.
   */
  apr_time_t prop_time;

  /** Hex MD5 checksum for the untranslated text base file,
   * can be @c NULL for backwards compatibility.
   */
  const char *checksum;

  /* "Entry props" */

  /** last revision this was changed */
  svn_revnum_t cmt_rev;

  /** last date this was changed */
  apr_time_t cmt_date;

  /** last commit author of this item */
  const char *cmt_author;

  /** lock token or NULL if path not locked in this WC
   * @since New in 1.2.
   */
  const char *lock_token;

  /** lock owner, or NULL if not locked in this WC
   * @since New in 1.2.
   */
  const char *lock_owner;

  /** lock comment or NULL if not locked in this WC or no comment
   * @since New in 1.2.
   */
  const char *lock_comment;

  /** Lock creation date or 0 if not locked in this WC
   * @since New in 1.2.
   */
  apr_time_t lock_creation_date;

  /** Whether this entry has any working properties.
   * False if this information is not stored in the entry.
   *
   * @since New in 1.4. */
  svn_boolean_t has_props;

  /** Whether this entry has property modifications.
   *
   * @note For working copies in older formats, this flag is not valid.
   *
   * @see svn_wc_props_modified_p().
   *
   * @since New in 1.4. */
  svn_boolean_t has_prop_mods;

  /** A space-separated list of all properties whose presence/absence is cached
   * in this entry.
   *
   * @see @c present_props.
   *
   * @since New in 1.4.
   * @deprecated This value will always be "" in version 1.7 and later. */
  const char *cachable_props;

  /** Cached property existence for this entry.
   * This is a space-separated list of property names.  If a name exists in
   * @c cachable_props but not in this list, this entry does not have that
   * property.  If a name exists in both lists, the property is present on this
   * entry.
   *
   * @since New in 1.4.
   * @deprecated This value will always be "" in version 1.7 and later. */
  const char *present_props;

  /** which changelist this item is part of, or NULL if not part of any.
   * @since New in 1.5.
   */
  const char *changelist;

  /** Size of the file after being translated into local
   * representation, or #SVN_WC_ENTRY_WORKING_SIZE_UNKNOWN if
   * unknown.
   *
   * @since New in 1.5.
   */
  apr_off_t working_size;

  /** Whether a local copy of this entry should be kept in the working copy
   * after a deletion has been committed,  Only valid for the this-dir entry
   * when it is scheduled for deletion.
   *
   * @since New in 1.5. */
  svn_boolean_t keep_local;

  /** The depth of this entry.
   *
   * ### It's a bit annoying that we only use this on this_dir
   * ### entries, yet it will exist (with value svn_depth_infinity) on
   * ### all entries.  Maybe some future extensibility would make this
   * ### field meaningful on entries besides this_dir.
   *
   * @since New in 1.5. */
  svn_depth_t depth;

  /** Serialized data for all of the tree conflicts detected in this_dir.
   *
   * @since New in 1.6. */
  const char *tree_conflict_data;

  /** The entry is a intra-repository file external and this is the
   * repository root relative path to the file specified in the
   * externals definition, otherwise NULL if the entry is not a file
   * external.
   *
   * @since New in 1.6. */
  const char *file_external_path;

  /** The entry is a intra-repository file external and this is the
   * peg revision number specified in the externals definition.  This
   * field is only valid when the file_external_path field is
   * non-NULL.  The only permissible values are
   * svn_opt_revision_unspecified if the entry is not an external,
   * svn_opt_revision_head if the external revision is unspecified or
   * specified with -r HEAD or svn_opt_revision_number for a specific
   * revision number.
   *
   * @since New in 1.6. */
  svn_opt_revision_t file_external_peg_rev;

  /** The entry is an intra-repository file external and this is the
   * operative revision number specified in the externals definition.
   * This field is only valid when the file_external_path field is
   * non-NULL.  The only permissible values are
   * svn_opt_revision_unspecified if the entry is not an external,
   * svn_opt_revision_head if the external revision is unspecified or
   * specified with -r HEAD or svn_opt_revision_number for a specific
   * revision number.
   *
   * @since New in 1.6. */
  svn_opt_revision_t file_external_rev;

  /* IMPORTANT: If you extend this structure, check the following functions in
   * subversion/libsvn_wc/entries.c, to see if you need to extend them as well.
   *
   * svn_wc__atts_to_entry()
   * svn_wc_entry_dup()
   * alloc_entry()
   * read_entry()
   * write_entry()
   * fold_entry()
   */
} svn_wc_entry_t;


/** How an entries file's owner dir is named in the entries file. */
#define SVN_WC_ENTRY_THIS_DIR  ""


/** Set @a *entry to an entry for @a path, allocated in the access baton pool.
 * If @a show_hidden is TRUE, return the entry even if it's in 'excluded',
 * 'deleted' or 'absent' state. Excluded entries are those with their depth
 * set to #svn_depth_exclude. If @a path is not under revision control, or
 * if entry is hidden, not scheduled for re-addition, and @a show_hidden is @c
 * FALSE, then set @a *entry to @c NULL.
 *
 * @a *entry should not be modified, since doing so modifies the entries
 * cache in @a adm_access without changing the entries file on disk.
 *
 * If @a path is not a directory then @a adm_access must be an access baton
 * for the parent directory of @a path.  To avoid needing to know whether
 * @a path is a directory or not, if @a path is a directory @a adm_access
 * can still be an access baton for the parent of @a path so long as the
 * access baton for @a path itself is in the same access baton set.
 *
 * @a path can be relative or absolute but must share the same base used
 * to open @a adm_access.
 *
 * Note that it is possible for @a path to be absent from disk but still
 * under revision control; and conversely, it is possible for @a path to
 * be present, but not under revision control.
 *
 * Use @a pool only for local processing.
 *
 * @deprecated Provided for backward compatibility with the 1.6 API.
 */
SVN_DEPRECATED
svn_error_t *
svn_wc_entry(const svn_wc_entry_t **entry,
             const char *path,
             svn_wc_adm_access_t *adm_access,
             svn_boolean_t show_hidden,
             apr_pool_t *pool);


/** Parse the `entries' file for @a adm_access and return a hash @a entries,
 * whose keys are (<tt>const char *</tt>) entry names and values are
 * (<tt>svn_wc_entry_t *</tt>).  The hash @a entries, and its keys and
 * values, are allocated from the pool used to open the @a adm_access
 * baton (that's how the entries caching works).  @a pool is used for
 * transient allocations.
 *
 * Entries that are in a 'excluded', 'deleted' or 'absent' state (and not
 * scheduled for re-addition) are not returned in the hash, unless
 * @a show_hidden is TRUE. Excluded entries are those with their depth set to
 * #svn_depth_exclude.
 *
 * @par Important:
 * The @a entries hash is the entries cache in @a adm_access
 * and so usually the hash itself, the keys and the values should be treated
 * as read-only.  If any of these are modified then it is the caller's
 * responsibility to ensure that the entries file on disk is updated.  Treat
 * the hash values as type (<tt>const svn_wc_entry_t *</tt>) if you wish to
 * avoid accidental modification.  Modifying the schedule member is a
 * particularly bad idea, as the entries writing process relies on having
 * access to the original schedule.  Use a duplicate entry to modify the
 * schedule.
 *
 * @par Important:
 * Only the entry structures representing files and
 * #SVN_WC_ENTRY_THIS_DIR contain complete information.  The entry
 * structures representing subdirs have only the `kind' and `state'
 * fields filled in.  If you want info on a subdir, you must use this
 * routine to open its @a path and read the #SVN_WC_ENTRY_THIS_DIR
 * structure, or call svn_wc_entry() on its @a path.
 *
 * @deprecated Provided for backward compatibility with the 1.6 API.
 */
SVN_DEPRECATED
svn_error_t *
svn_wc_entries_read(apr_hash_t **entries,
                    svn_wc_adm_access_t *adm_access,
                    svn_boolean_t show_hidden,
                    apr_pool_t *pool);


/** Return a duplicate of @a entry, allocated in @a pool.  No part of the new
 * entry will be shared with @a entry.
 */
svn_wc_entry_t *
svn_wc_entry_dup(const svn_wc_entry_t *entry,
                 apr_pool_t *pool);


/** Given @a local_abspath in a dir under version control, decide if it is
 * in a state of conflict; return the answers in @a *text_conflicted_p, @a
 * *prop_conflicted_p, and @a *tree_conflicted_p.  If one or two of the
 * answers are uninteresting, simply pass @c NULL pointers for those.
 *
 * If @a local_abspath is unversioned or does not exist, return
 * #SVN_ERR_WC_PATH_NOT_FOUND.
 *
 * If the @a local_abspath has corresponding text conflict files (with suffix
 * .mine, .theirs, etc.) that cannot be found, assume that the text conflict
 * has been resolved by the user and return @c FALSE in @a
 * *text_conflicted_p.
 *
 * Similarly, if a property conflicts file (.prej suffix) is said to exist,
 * but it cannot be found, assume that the property conflicts have been
 * resolved by the user and return @c FALSE in @a *prop_conflicted_p.
 *
<<<<<<< HEAD
 * @a *tree_conflicted_p can't be auto-resolved in this fashion.  An
 * explicit `resolved' is needed.
 *
 * @since New in 1.7.
 */
svn_error_t *
svn_wc_conflicted_p3(svn_boolean_t *text_conflicted_p,
                     svn_boolean_t *prop_conflicted_p,
                     svn_boolean_t *tree_conflicted_p,
                     svn_wc_context_t *wc_ctx,
                     const char *local_abspath,
                     apr_pool_t *scratch_pool);

/** Similar to svn_wc_conflicted_p3(), but with a path/adm_access parameter
 * pair in place of a wc_ctx/local_abspath pair.
 *
 * @since New in 1.6.
 * @deprecated Provided for backward compatibility with the 1.6 API.
 */
SVN_DEPRECATED
svn_error_t *
svn_wc_conflicted_p2(svn_boolean_t *text_conflicted_p,
                     svn_boolean_t *prop_conflicted_p,
                     svn_boolean_t *tree_conflicted_p,
                     const char *path,
                     svn_wc_adm_access_t *adm_access,
                     apr_pool_t *pool);

/** Given a @a dir_path under version control, decide if one of its entries
 * (@a entry) is in a state of conflict; return the answers in @a
 * text_conflicted_p and @a prop_conflicted_p. These pointers must not be
 * null.
 *
 * If the @a entry mentions that text conflict files (with suffix .mine,
 * .theirs, etc.) exist, but they cannot be found, assume the text conflict
 * has been resolved by the user and return FALSE in @a *text_conflicted_p.
 *
 * Similarly, if the @a entry mentions that a property conflicts file (.prej
 * suffix) exists, but it cannot be found, assume the property conflicts
 * have been resolved by the user and return FALSE in @a *prop_conflicted_p.
 *
 * The @a entry is not updated.
 *
 * @deprecated Provided for backward compatibility with the 1.5 API.
=======
 * If the @a entry mentions that a text conflict file (.rej suffix)
 * exists, but it cannot be found, assume the text conflict has been
 * resolved by the user and return FALSE in @a *text_conflicted_p.
 *
 * Similarly, if the @a entry mentions that a property conflicts file
 * (.prej suffix) exists, but it cannot be found, assume the property
 * conflicts have been resolved by the user and return FALSE in
 * @a *prop_conflicted_p.
 *
 * The @a entry is not updated.
>>>>>>> 0213fdc3
 */
SVN_DEPRECATED
svn_error_t *
svn_wc_conflicted_p(svn_boolean_t *text_conflicted_p,
                    svn_boolean_t *prop_conflicted_p,
                    const char *dir_path,
                    const svn_wc_entry_t *entry,
                    apr_pool_t *pool);


/** Set @a *url and @a *rev to the ancestor URL and revision for @a path,
 * allocating in @a pool.  @a adm_access must be an access baton for @a path.
 *
 * If @a url or @a rev is NULL, then ignore it (just don't return the
 * corresponding information).
 *
 * @deprecated Provided for backward compatibility with the 1.6 API.
 */
SVN_DEPRECATED
svn_error_t *
svn_wc_get_ancestry(char **url,
                    svn_revnum_t *rev,
                    const char *path,
                    svn_wc_adm_access_t *adm_access,
                    apr_pool_t *pool);


/** A callback vtable invoked by the generic entry-walker function.
 * @since New in 1.5.
 */
typedef struct svn_wc_entry_callbacks2_t
{
  /** An @a entry was found at @a path. */
  svn_error_t *(*found_entry)(const char *path,
                              const svn_wc_entry_t *entry,
                              void *walk_baton,
                              apr_pool_t *pool);

  /** Handle the error @a err encountered while processing @a path.
   * Wrap or squelch @a err as desired, and return an #svn_error_t
   * *, or #SVN_NO_ERROR.
   */
  svn_error_t *(*handle_error)(const char *path,
                               svn_error_t *err,
                               void *walk_baton,
                               apr_pool_t *pool);

} svn_wc_entry_callbacks2_t;

/** @deprecated Provided for backward compatibility with the 1.4 API. */
typedef struct svn_wc_entry_callbacks_t
{
  /** An @a entry was found at @a path. */
  svn_error_t *(*found_entry)(const char *path,
                              const svn_wc_entry_t *entry,
                              void *walk_baton,
                              apr_pool_t *pool);

} svn_wc_entry_callbacks_t;

/**
 * A generic entry-walker.
 *
 * Do a potentially recursive depth-first entry-walk beginning on
 * @a path, which can be a file or dir.  Call callbacks in
 * @a walk_callbacks, passing @a walk_baton to each.  Use @a pool for
 * looping, recursion, and to allocate all entries returned.
 * @a adm_access must be an access baton for @a path.  The pool
 * passed to @a walk_callbacks is a temporary subpool of @a pool.
 *
 * If @a depth is #svn_depth_empty, invoke the callbacks on @a path
 * and return without recursing further.  If #svn_depth_files, do
 * the same and invoke the callbacks on file children (if any) of
 * @a path, then return.  If #svn_depth_immediates, do the preceding
 * but also invoke callbacks on immediate subdirectories, then return.
 * If #svn_depth_infinity, recurse fully starting from @a path.
 *
 * If @a cancel_func is non-NULL, call it with @a cancel_baton to determine
 * if the client has cancelled the operation.
 *
 * Like our other entries interfaces, entries that are in a 'excluded',
 * 'deleted' or 'absent' state (and not scheduled for re-addition) are not
 * discovered, unless @a show_hidden is TRUE. Excluded entries are those with
 * their depth set to #svn_depth_exclude.
 *
 * When a new directory is entered, #SVN_WC_ENTRY_THIS_DIR will always
 * be returned first.
 *
 * @note Callers should be aware that each directory will be
 * returned *twice*:  first as an entry within its parent, and
 * subsequently as the '.' entry within itself.  The two calls can be
 * distinguished by looking for #SVN_WC_ENTRY_THIS_DIR in the 'name'
 * field of the entry.
 *
 * @since New in 1.5.
 * @deprecated Provided for backward compatibility with the 1.6 API.
 */
SVN_DEPRECATED
svn_error_t *
svn_wc_walk_entries3(const char *path,
                     svn_wc_adm_access_t *adm_access,
                     const svn_wc_entry_callbacks2_t *walk_callbacks,
                     void *walk_baton,
                     svn_depth_t depth,
                     svn_boolean_t show_hidden,
                     svn_cancel_func_t cancel_func,
                     void *cancel_baton,
                     apr_pool_t *pool);

/**
 * Similar to svn_wc_walk_entries3(), but without cancellation support
 * or error handling from @a walk_callbacks, and with @a depth always
 * set to #svn_depth_infinity.
 *
 * @deprecated Provided for backward compatibility with the 1.4 API.
 */
SVN_DEPRECATED
svn_error_t *
svn_wc_walk_entries2(const char *path,
                     svn_wc_adm_access_t *adm_access,
                     const svn_wc_entry_callbacks_t *walk_callbacks,
                     void *walk_baton,
                     svn_boolean_t show_hidden,
                     svn_cancel_func_t cancel_func,
                     void *cancel_baton,
                     apr_pool_t *pool);

/**
 * Similar to svn_wc_walk_entries2(), but without cancellation support.
 *
 * @deprecated Provided for backward compatibility with the 1.0 API.
 */
SVN_DEPRECATED
svn_error_t *
svn_wc_walk_entries(const char *path,
                    svn_wc_adm_access_t *adm_access,
                    const svn_wc_entry_callbacks_t *walk_callbacks,
                    void *walk_baton,
                    svn_boolean_t show_hidden,
                    apr_pool_t *pool);


/** Mark missing @a path as 'deleted' in its @a parent's list of
 * entries.  @ path should be a directory that is both deleted (via
 * svn_wc_delete4) and removed (via a system call).  This function
 * should only be called during post-commit processing following a
 * successful commit editor drive.
 *
 * Return #SVN_ERR_WC_PATH_FOUND if @a path isn't actually missing.
 *
 * @deprecated Provided for backward compatibility with the 1.6 API.
 */
SVN_DEPRECATED
svn_error_t *
svn_wc_mark_missing_deleted(const char *path,
                            svn_wc_adm_access_t *parent,
                            apr_pool_t *pool);


/** Ensure that an administrative area exists for @a local_abspath, so
 * that @a local_abspath is a working copy subdir based on @a url at @a
 * revision, with depth @a depth, and with repository UUID @a repos_uuid
 * and repository root URL @a repos_root_url.
 *
 * @a depth must be a definite depth, it cannot be #svn_depth_unknown.
 * @a repos_uuid and @a repos_root_url MUST NOT be @c NULL, and
 * @a repos_root_url must be a prefix of @a url.
 *
 * If the administrative area does not exist, then create it and
 * initialize it to an unlocked state.
 *
 * If the administrative area already exists then the given @a url
 * must match the URL in the administrative area and the given
 * @a revision must match the BASE of the working copy dir unless
 * the admin directory is scheduled for deletion or the
 * #SVN_ERR_WC_OBSTRUCTED_UPDATE error will be returned.
 *
 * Do not ensure existence of @a local_abspath itself; if @a local_abspath
 * does not exist, return error.
 *
 * Use @a scratch_pool for temporary allocations.
 *
 * @since New in 1.7.
 */
svn_error_t *
svn_wc_ensure_adm4(svn_wc_context_t *wc_ctx,
                   const char *local_abspath,
                   const char *url,
                   const char *repos_root_url,
                   const char *repos_uuid,
                   svn_revnum_t revision,
                   svn_depth_t depth,
                   apr_pool_t *scratch_pool);

/**
 * Similar to svn_wc_ensure_adm4(), but without the wc context parameter.
 *
 * @note the @a uuid and @a repos parameters were documented as allowing
 * @c NULL to be passed. Beginning with 1.7, this will return an error,
 * contrary to prior documented behavior.
 *
 * @since New in 1.5.
 * @deprecated Provided for backwards compatibility with the 1.6 API.
 */
SVN_DEPRECATED
svn_error_t *
svn_wc_ensure_adm3(const char *path,
                   const char *uuid,
                   const char *url,
                   const char *repos,
                   svn_revnum_t revision,
                   svn_depth_t depth,
                   apr_pool_t *pool);


/**
 * Similar to svn_wc_ensure_adm3(), but with @a depth set to
 * #svn_depth_infinity.
 *
 * See the note on svn_wc_ensure_adm3() regarding the @a repos and @a uuid
 * parameters.
 *
 * @since New in 1.3.
 * @deprecated Provided for backwards compatibility with the 1.4 API.
 */
SVN_DEPRECATED
svn_error_t *
svn_wc_ensure_adm2(const char *path,
                   const char *uuid,
                   const char *url,
                   const char *repos,
                   svn_revnum_t revision,
                   apr_pool_t *pool);


/**
 * Similar to svn_wc_ensure_adm2(), but with @a repos set to @c NULL.
 *
 * @note as of 1.7, this function always returns #SVN_ERR_BAD_URL since
 * the @a repos parameter may not be @c NULL.
 *
 * @deprecated Provided for backwards compatibility with the 1.2 API.
 */
SVN_DEPRECATED
svn_error_t *
svn_wc_ensure_adm(const char *path,
                  const char *uuid,
                  const char *url,
                  svn_revnum_t revision,
                  apr_pool_t *pool);


/** Set the repository root URL of @a path to @a repos, if possible.
 *
 * Before Subversion 1.7 there could be working copy directories that
 * didn't have a stored repository root in some specific circumstances.
 * This function allowed setting this root later.
 *
 * Since Subversion 1.7 this function just returns #SVN_NO_ERROR.
 *
 * @since New in 1.3.
 * @deprecated Provided for backwards compatibility with the 1.6 API.
 */
SVN_DEPRECATED
svn_error_t *
svn_wc_maybe_set_repos_root(svn_wc_adm_access_t *adm_access,
                            const char *path,
                            const char *repos,
                            apr_pool_t *pool);


/**
 * @defgroup svn_wc_status Working copy status.
 * @{
 *
 * We have three functions for getting working copy status: one function
 * for getting the status of exactly one thing, another for
 * getting the statuses of (potentially) multiple things and a third for
 * gettting the working copy out-of-dateness with respect to the repository.
 *
 * Why do we have two different functions for getting working copy status?
 * The concept of depth, as explained in the documentation for
 * svn_depth_t, may be useful in understanding this.  Suppose we're
 * getting the status of directory D:
 *
 * To offer all three levels, we could have one unified function,
 * taking a `depth' parameter.  Unfortunately, because this function
 * would have to handle multiple return values as well as the single
 * return value case, getting the status of just one entity would
 * become cumbersome: you'd have to roll through a hash to find one
 * lone status.
 *
 * So we have svn_wc_status3() for depth-empty (just D itself), and
 * svn_wc_walk_status() for depth-immediates and depth-infinity,
 * since the latter two involve multiple return values. And for
 * out-of-dateness information we have svn_wc_get_status_editor5().
 */

/** The type of status for the working copy. */
enum svn_wc_status_kind
{
    /** does not exist */
    svn_wc_status_none = 1,

    /** is not a versioned thing in this wc */
    svn_wc_status_unversioned,

    /** exists, but uninteresting */
    svn_wc_status_normal,

    /** is scheduled for addition */
    svn_wc_status_added,

    /** under v.c., but is missing */
    svn_wc_status_missing,

    /** scheduled for deletion */
    svn_wc_status_deleted,

    /** was deleted and then re-added */
    svn_wc_status_replaced,

    /** text or props have been modified */
    svn_wc_status_modified,

    /** local mods received repos mods */
    svn_wc_status_merged,

    /** local mods received conflicting repos mods */
    svn_wc_status_conflicted,

    /** is unversioned but configured to be ignored */
    svn_wc_status_ignored,

    /** an unversioned resource is in the way of the versioned resource */
    svn_wc_status_obstructed,

    /** an unversioned directory path populated by an svn:externals
        property; this status is not used for file externals */
    svn_wc_status_external,

    /** a directory doesn't contain a complete entries list */
    svn_wc_status_incomplete
};

/**
 * Structure for holding the "status" of a working copy item.
 *
 * The item's entry data is in @a entry, augmented and possibly shadowed
 * by the other fields.  @a entry is @c NULL if this item is not under
 * version control.
 *
 * @note Fields may be added to the end of this structure in future
 * versions.  Therefore, to preserve binary compatibility, users
 * should not directly allocate structures of this type.
 *
 * @since New in 1.7.
 */
typedef struct svn_wc_status3_t
{
  /** The kind of node as recorded in the working copy */
  svn_node_kind_t kind;

  /** The depth of the node as recorded in the working copy
   * (#svn_depth_unknown for files or when no depth is set) */
  svn_depth_t depth;

  /** If the path is under version control, versioned is TRUE, otherwise
   * FALSE. */
  svn_boolean_t versioned;

  /** Set to TRUE if the item is the victim of a conflict. */
  svn_boolean_t conflicted;

  /** The status of the node itself. In order of precendence: Tree conflicts,
   * structural changes, text changes (including text conflicts). */
  enum svn_wc_status_kind node_status;

  /** The status of the entry itself, including its text if it is a file. */
  enum svn_wc_status_kind text_status;

  /** The status of the entry's properties. */
  enum svn_wc_status_kind prop_status;

  /** a file or directory can be 'copied' if it's scheduled for
   * addition-with-history (or part of a subtree that is scheduled as such.).
   */
  svn_boolean_t copied;

  /** Base revision. */
  svn_revnum_t revision;

  /** Last revision this was changed */
  svn_revnum_t changed_rev;

  /** Date of last commit. */
  apr_time_t changed_date;

  /** Last commit author of this item */
  const char *changed_author;

  /** The URL of the repository */
  const char *repos_root_url;

  /** The in-repository path relative to the repository root. 
   * Use svn_path_url_component2() to join this value to the
   * repos_root_url to get the full URL.
   */
  const char *repos_relpath;

    /** a file or directory can be 'switched' if the switch command has been
   * used.  If this is TRUE, then file_external will be FALSE.
   */
  svn_boolean_t switched;

  /** The locally present lock. (Values of path, token, owner, comment and
   * are available if a lock is present) */
  const svn_lock_t *lock;

  /** Which changelist this item is part of, or NULL if not part of any. */
  const char *changelist;

  /**
   * @defgroup svn_wc_status_ood WC out-of-date info from the repository
   * @{
   *
   * When the working copy item is out-of-date compared to the
   * repository, the following fields represent the state of the
   * youngest revision of the item in the repository.  If the working
   * copy is not out of date, the fields are initialized as described
   * below.
   */

  /** Set to the node kind of the youngest commit, or #svn_node_none
   * if not out of date. */
  svn_node_kind_t ood_kind;

  /** The status of the node, based on the text status if the node has no
   * restructuring changes */
  enum svn_wc_status_kind repos_node_status;

  /** The entry's text status in the repository. */
  enum svn_wc_status_kind repos_text_status;

  /** The entry's property status in the repository. */
  enum svn_wc_status_kind repos_prop_status;

  /** The entry's lock in the repository, if any. */
  const svn_lock_t *repos_lock;

  /** Set to the youngest committed revision, or #SVN_INVALID_REVNUM
   * if not out of date. */
  svn_revnum_t ood_changed_rev;

  /** Set to the most recent commit date, or @c 0 if not out of date. */
  apr_time_t ood_changed_date;

  /** Set to the user name of the youngest commit, or @c NULL if not
   * out of date or non-existent.  Because a non-existent @c
   * svn:author property has the same behavior as an out-of-date
   * working copy, examine @c ood_last_cmt_rev to determine whether
   * the working copy is out of date. */
  const char *ood_changed_author;

  /** @} */

  /* NOTE! Please update svn_wc_dup_status3() when adding new fields here. */
} svn_wc_status3_t;

/**
 * ### All diffs are not yet known.
 * Same as svn_wc_status3_t, but without the #svn_boolean_t 'versioned'
 * field. Instead an item that is not versioned has the 'entry' field set to
 * @c NULL.
 *
 * @since New in 1.2.
 * @deprecated Provided for backward compatibility with the 1.6 API.
 */
typedef struct svn_wc_status2_t
{
  /** Can be @c NULL if not under version control. */
  const svn_wc_entry_t *entry;

  /** The status of the entry itself, including its text if it is a file. */
  enum svn_wc_status_kind text_status;

  /** The status of the entry's properties. */
  enum svn_wc_status_kind prop_status;

  /** a directory can be 'locked' if a working copy update was interrupted. */
  svn_boolean_t locked;

  /** a file or directory can be 'copied' if it's scheduled for
   * addition-with-history (or part of a subtree that is scheduled as such.).
   */
  svn_boolean_t copied;

  /** a file or directory can be 'switched' if the switch command has been
   * used.  If this is TRUE, then file_external will be FALSE.
   */
  svn_boolean_t switched;

  /** The entry's text status in the repository. */
  enum svn_wc_status_kind repos_text_status;

  /** The entry's property status in the repository. */
  enum svn_wc_status_kind repos_prop_status;

  /** The entry's lock in the repository, if any. */
  svn_lock_t *repos_lock;

  /** Set to the URI (actual or expected) of the item.
   * @since New in 1.3
   */
  const char *url;

  /**
   * @defgroup svn_wc_status_ood WC out-of-date info from the repository
   * @{
   *
   * When the working copy item is out-of-date compared to the
   * repository, the following fields represent the state of the
   * youngest revision of the item in the repository.  If the working
   * copy is not out of date, the fields are initialized as described
   * below.
   */

  /** Set to the youngest committed revision, or #SVN_INVALID_REVNUM
   * if not out of date.
   * @since New in 1.3
   */
  svn_revnum_t ood_last_cmt_rev;

  /** Set to the most recent commit date, or @c 0 if not out of date.
   * @since New in 1.3
   */
  apr_time_t ood_last_cmt_date;

  /** Set to the node kind of the youngest commit, or #svn_node_none
   * if not out of date.
   * @since New in 1.3
   */
  svn_node_kind_t ood_kind;

  /** Set to the user name of the youngest commit, or @c NULL if not
   * out of date or non-existent.  Because a non-existent @c
   * svn:author property has the same behavior as an out-of-date
   * working copy, examine @c ood_last_cmt_rev to determine whether
   * the working copy is out of date.
   * @since New in 1.3
   */
  const char *ood_last_cmt_author;

  /** @} */

  /** Non-NULL if the entry is the victim of a tree conflict.
   * @since New in 1.6
   */
  svn_wc_conflict_description_t *tree_conflict;

  /** If the item is a file that was added to the working copy with an
   * svn:externals; if file_external is TRUE, then switched is always
   * FALSE.
   * @since New in 1.6
   */
  svn_boolean_t file_external;

  /** The actual status of the text compared to the pristine base of the
   * file. This value isn't masked by other working copy statuses.
   * @c pristine_text_status is #svn_wc_status_none if this value was
   * not calculated during the status walk.
   * @since New in 1.6
   */
  enum svn_wc_status_kind pristine_text_status;

  /** The actual status of the properties compared to the pristine base of
   * the node. This value isn't masked by other working copy statuses.
   * @c pristine_prop_status is #svn_wc_status_none if this value was
   * not calculated during the status walk.
   * @since New in 1.6
   */
  enum svn_wc_status_kind pristine_prop_status;

} svn_wc_status2_t;



/**
 * Same as #svn_wc_status2_t, but without the #svn_lock_t 'repos_lock' field.
 *
 * @deprecated Provided for backward compatibility with the 1.1 API.
 */
typedef struct svn_wc_status_t
{
  /** Can be @c NULL if not under version control. */
  const svn_wc_entry_t *entry;

  /** The status of the entries text. */
  enum svn_wc_status_kind text_status;

  /** The status of the entries properties. */
  enum svn_wc_status_kind prop_status;

  /** a directory can be 'locked' if a working copy update was interrupted. */
  svn_boolean_t locked;

  /** a file or directory can be 'copied' if it's scheduled for
   * addition-with-history (or part of a subtree that is scheduled as such.).
   */
  svn_boolean_t copied;

  /** a file or directory can be 'switched' if the switch command has been
   * used.
   */
  svn_boolean_t switched;

  /** The entry's text status in the repository. */
  enum svn_wc_status_kind repos_text_status;

  /** The entry's property status in the repository. */
  enum svn_wc_status_kind repos_prop_status;

} svn_wc_status_t;


/**
 * Return a deep copy of the @a orig_stat status structure, allocated
 * in @a pool.
 *
 * @since New in 1.7.
 */
svn_wc_status3_t *
svn_wc_dup_status3(const svn_wc_status3_t *orig_stat,
                   apr_pool_t *pool);

/**
 * Same as svn_wc_dup_status3(), but for older svn_wc_status_t structures.
 *
 * @since New in 1.2
 * @deprecated Provided for backward compatibility with the 1.6 API.
 */
SVN_DEPRECATED
svn_wc_status2_t *
svn_wc_dup_status2(const svn_wc_status2_t *orig_stat,
                   apr_pool_t *pool);


/**
 * Same as svn_wc_dup_status2(), but for older svn_wc_status_t structures.
 *
 * @deprecated Provided for backward compatibility with the 1.1 API.
 */
SVN_DEPRECATED
svn_wc_status_t *
svn_wc_dup_status(const svn_wc_status_t *orig_stat,
                  apr_pool_t *pool);


/**
 * Fill @a *status for @a local_abspath, allocating in @a result_pool.
 * Use @a scratch_pool for temporary allocations.
 *
 * Here are some things to note about the returned structure.  A quick
 * examination of the @c status->text_status after a successful return of
 * this function can reveal the following things:
 *
 *    - #svn_wc_status_none : @a local_abspath is not versioned, and is
 *                            not present on disk
 *
 *    - #svn_wc_status_missing : @a local_abspath is versioned, but is
 *                               missing from the working copy.
 *
 *    - #svn_wc_status_unversioned : @a local_abspath is not versioned,
 *                                   but is present on disk and not being
 *                                   ignored (see above).
 *
 * The other available results for the @c text_status field are more
 * straightforward in their meanings.  See the comments on the
 * #svn_wc_status_kind structure for some hints.
 *
 * @since New in 1.7.
 */
svn_error_t *
svn_wc_status3(svn_wc_status3_t **status,
               svn_wc_context_t *wc_ctx,
               const char *local_abspath,
               apr_pool_t *result_pool,
               apr_pool_t *scratch_pool);

/** Similar to svn_wc_status3(), but with a adm_access baton and absolute
 * path.
 *
 * @since New in 1.2.
 * @deprecated Provided for backward compatibility with the 1.6 API.
 */
SVN_DEPRECATED
svn_error_t *
svn_wc_status2(svn_wc_status2_t **status,
               const char *path,
               svn_wc_adm_access_t *adm_access,
               apr_pool_t *pool);


/**
 *  Same as svn_wc_status2(), but for older svn_wc_status_t structures.
 *
 * @deprecated Provided for backward compatibility with the 1.1 API.
 */
SVN_DEPRECATED
svn_error_t *
svn_wc_status(svn_wc_status_t **status,
              const char *path,
              svn_wc_adm_access_t *adm_access,
              apr_pool_t *pool);




/**
 * A callback for reporting a @a status about @a local_abspath.
 *
 * @a baton is a closure object; it should be provided by the
 * implementation, and passed by the caller.
 *
 * @a scratch_pool will be cleared between invocations to the callback.
 *
 * ### we might be revamping the status infrastructure, and this callback
 * ### could totally disappear by the end of 1.7 development. however, we
 * ### need to mark the STATUS parameter as "const" so that it is easier
 * ### to reason about who/what can modify those structures.
 *
 * @since New in 1.7.
 */
typedef svn_error_t *(*svn_wc_status_func4_t)(void *baton,
                                              const char *local_abspath,
                                              const svn_wc_status3_t *status,
                                              apr_pool_t *scratch_pool);

/**
 * Same as svn_wc_status_func4_t, but with a non-const status and a relative
 * path.
 *
 * @since New in 1.6.
 * @deprecated Provided for backward compatibility with the 1.6 API.
 */
typedef svn_error_t *(*svn_wc_status_func3_t)(void *baton,
                                              const char *path,
                                              svn_wc_status2_t *status,
                                              apr_pool_t *pool);

/**
 * Same as svn_wc_status_func3_t, but without a provided pool or
 * the ability to propagate errors.
 *
 * @since New in 1.2.
 * @deprecated Provided for backward compatibility with the 1.5 API.
 */
typedef void (*svn_wc_status_func2_t)(void *baton,
                                      const char *path,
                                      svn_wc_status2_t *status);

/**
 *  Same as svn_wc_status_func2_t, but for older svn_wc_status_t structures.
 *
 * @deprecated Provided for backward compatibility with the 1.1 API.
 */
typedef void (*svn_wc_status_func_t)(void *baton,
                                     const char *path,
                                     svn_wc_status_t *status);

/**
 * Walk the working copy status of @a local_abspath using @a wc_ctx, by
 * creating #svn_wc_status3_t structures and sending these through
 * @a status_func / @a status_baton.
 *
 *  * Assuming the target is a directory, then:
 *
 *   - If @a get_all is FALSE, then only locally-modified entries will be
 *     returned.  If TRUE, then all entries will be returned.
 *
 *   - If @a depth is #svn_depth_empty, a status structure will
 *     be returned for the target only; if #svn_depth_files, for the
 *     target and its immediate file children; if
 *     #svn_depth_immediates, for the target and its immediate
 *     children; if #svn_depth_infinity, for the target and
 *     everything underneath it, fully recursively.
 *
 *     If @a depth is #svn_depth_unknown, take depths from the
 *     working copy and behave as above in each directory's case.
 *
 *     If the given @a depth is incompatible with the depth found in a
 *     working copy directory, the found depth always governs.
 *
 * If @a no_ignore is set, statuses that would typically be ignored
 * will instead be reported.
 *
 * @a ignore_patterns is an array of file patterns matching
 * unversioned files to ignore for the purposes of status reporting,
 * or @c NULL if the default set of ignorable file patterns should be used.
 *
 * If @a cancel_func is non-NULL, call it with @a cancel_baton while walking
 * to determine if the client has cancelled the operation.
 *
 * If @a external_func is non-NULL, call it with @a external_baton if an
 * external definition is found while walking @a local_abspath.
 * ### call it with what other parameters?
 *
 * This function uses @a scratch_pool for temporary allocations.
 *
 * @since New in 1.7.
 */
svn_error_t *
svn_wc_walk_status(svn_wc_context_t *wc_ctx,
                   const char *local_abspath,
                   svn_depth_t depth,
                   svn_boolean_t get_all,
                   svn_boolean_t no_ignore,
                   const apr_array_header_t *ignore_patterns,
                   svn_wc_status_func4_t status_func,
                   void *status_baton,
                   svn_wc_external_update_t external_func,
                   void *external_baton,
                   svn_cancel_func_t cancel_func,
                   void *cancel_baton,
                   apr_pool_t *scratch_pool);

/**
 * Set @a *editor and @a *edit_baton to an editor that generates
 * #svn_wc_status3_t structures and sends them through @a status_func /
 * @a status_baton.  @a anchor_abspath is a working copy directory
 * directory which will be used as the root of our editor.  If @a
 * target_basename is not "", it represents a node in the @a anchor_abspath
 * which is the subject of the editor drive (otherwise, the @a
 * anchor_abspath is the subject).
 *
 * If @a set_locks_baton is non-@c NULL, it will be set to a baton that can
 * be used in a call to the svn_wc_status_set_repos_locks() function.
 *
 * Callers drive this editor to describe working copy out-of-dateness
 * with respect to the repository.  If this information is not
 * available or not desired, callers should simply call the
 * close_edit() function of the @a editor vtable.
 *
 * If the editor driver calls @a editor's set_target_revision() vtable
 * function, then when the edit drive is completed, @a *edit_revision
 * will contain the revision delivered via that interface.
 *
 * Assuming the target is a directory, then:
 *
 *   - If @a get_all is FALSE, then only locally-modified entries will be
 *     returned.  If TRUE, then all entries will be returned.
 *
 *   - If @a depth is #svn_depth_empty, a status structure will
 *     be returned for the target only; if #svn_depth_files, for the
 *     target and its immediate file children; if
 *     #svn_depth_immediates, for the target and its immediate
 *     children; if #svn_depth_infinity, for the target and
 *     everything underneath it, fully recursively.
 *
 *     If @a depth is #svn_depth_unknown, take depths from the
 *     working copy and behave as above in each directory's case.
 *
 *     If the given @a depth is incompatible with the depth found in a
 *     working copy directory, the found depth always governs.
 *
 * If @a no_ignore is set, statuses that would typically be ignored
 * will instead be reported.
 *
 * @a ignore_patterns is an array of file patterns matching
 * unversioned files to ignore for the purposes of status reporting,
 * or @c NULL if the default set of ignorable file patterns should be used.
 *
 * If @a cancel_func is non-NULL, call it with @a cancel_baton while building
 * the @a statushash to determine if the client has cancelled the operation.
 *
 * If @a traversal_info is non-NULL, then record pre-update traversal
 * state in it.  (Caller should obtain @a traversal_info from
 * svn_wc_init_traversal_info().)
 *
 * ### Since r879231 it's not traversal_info, it's external_func/
 *     external_baton which is ...?
 *
 * Allocate the editor itself in @a pool, but the editor does temporary
 * allocations in a subpool of @a pool.
 *
 * @since New in 1.7.
 */
svn_error_t *
svn_wc_get_status_editor5(const svn_delta_editor_t **editor,
                          void **edit_baton,
                          void **set_locks_baton,
                          svn_revnum_t *edit_revision,
                          svn_wc_context_t *wc_ctx,
                          const char *anchor_abspath,
                          const char *target_basename,
                          svn_depth_t depth,
                          svn_boolean_t get_all,
                          svn_boolean_t no_ignore,
                          const apr_array_header_t *ignore_patterns,
                          svn_wc_status_func4_t status_func,
                          void *status_baton,
                          svn_wc_external_update_t external_func,
                          void *external_baton,
                          svn_cancel_func_t cancel_func,
                          void *cancel_baton,
                          apr_pool_t *result_pool,
                          apr_pool_t *scratch_pool);

/**
 * Same as svn_wc_get_status_editor5, but using #svn_wc_status_func3_t
 * instead of #svn_wc_status_func4_t. This also uses a single pool
 * parameter, stating that all temporary allocations are performed in
 * manually constructed/destroyed subpool.
 *
 * @since New in 1.6.
 * @deprecated Provided for backward compatibility with the 1.6 API.
 */
SVN_DEPRECATED
svn_error_t *
svn_wc_get_status_editor4(const svn_delta_editor_t **editor,
                          void **edit_baton,
                          void **set_locks_baton,
                          svn_revnum_t *edit_revision,
                          svn_wc_adm_access_t *anchor,
                          const char *target,
                          svn_depth_t depth,
                          svn_boolean_t get_all,
                          svn_boolean_t no_ignore,
                          const apr_array_header_t *ignore_patterns,
                          svn_wc_status_func3_t status_func,
                          void *status_baton,
                          svn_cancel_func_t cancel_func,
                          void *cancel_baton,
                          svn_wc_traversal_info_t *traversal_info,
                          apr_pool_t *pool);

/**
 * Same as svn_wc_get_status_editor4(), but using #svn_wc_status_func2_t
 * instead of #svn_wc_status_func3_t.
 *
 * @since New in 1.5.
 * @deprecated Provided for backward compatibility with the 1.4 API.
 */
SVN_DEPRECATED
svn_error_t *
svn_wc_get_status_editor3(const svn_delta_editor_t **editor,
                          void **edit_baton,
                          void **set_locks_baton,
                          svn_revnum_t *edit_revision,
                          svn_wc_adm_access_t *anchor,
                          const char *target,
                          svn_depth_t depth,
                          svn_boolean_t get_all,
                          svn_boolean_t no_ignore,
                          const apr_array_header_t *ignore_patterns,
                          svn_wc_status_func2_t status_func,
                          void *status_baton,
                          svn_cancel_func_t cancel_func,
                          void *cancel_baton,
                          svn_wc_traversal_info_t *traversal_info,
                          apr_pool_t *pool);

/**
 * Like svn_wc_get_status_editor3(), but with @a ignore_patterns
 * provided from the corresponding value in @a config, and @a recurse
 * instead of @a depth.  If @a recurse is TRUE, behave as if for
 * #svn_depth_infinity; else if @a recurse is FALSE, behave as if for
 * #svn_depth_immediates.
 *
 * @since New in 1.2.
 * @deprecated Provided for backward compatibility with the 1.4 API.
 */
SVN_DEPRECATED
svn_error_t *
svn_wc_get_status_editor2(const svn_delta_editor_t **editor,
                          void **edit_baton,
                          void **set_locks_baton,
                          svn_revnum_t *edit_revision,
                          svn_wc_adm_access_t *anchor,
                          const char *target,
                          apr_hash_t *config,
                          svn_boolean_t recurse,
                          svn_boolean_t get_all,
                          svn_boolean_t no_ignore,
                          svn_wc_status_func2_t status_func,
                          void *status_baton,
                          svn_cancel_func_t cancel_func,
                          void *cancel_baton,
                          svn_wc_traversal_info_t *traversal_info,
                          apr_pool_t *pool);

/**
 * Same as svn_wc_get_status_editor2(), but with @a set_locks_baton set
 * to @c NULL, and taking a deprecated svn_wc_status_func_t argument.
 *
 * @deprecated Provided for backward compatibility with the 1.1 API.
 */
SVN_DEPRECATED
svn_error_t *
svn_wc_get_status_editor(const svn_delta_editor_t **editor,
                         void **edit_baton,
                         svn_revnum_t *edit_revision,
                         svn_wc_adm_access_t *anchor,
                         const char *target,
                         apr_hash_t *config,
                         svn_boolean_t recurse,
                         svn_boolean_t get_all,
                         svn_boolean_t no_ignore,
                         svn_wc_status_func_t status_func,
                         void *status_baton,
                         svn_cancel_func_t cancel_func,
                         void *cancel_baton,
                         svn_wc_traversal_info_t *traversal_info,
                         apr_pool_t *pool);


/**
 * Associate @a locks, a hash table mapping <tt>const char*</tt>
 * absolute repository paths to <tt>svn_lock_t</tt> objects, with a
 * @a set_locks_baton returned by an earlier call to
 * svn_wc_get_status_editor3().  @a repos_root is the repository root URL.
 * Perform all allocations in @a pool.
 *
 * @note @a locks will not be copied, so it must be valid throughout the
 * edit.  @a pool must also not be destroyed or cleared before the edit is
 * finished.
 *
 * @since New in 1.2.
 */
svn_error_t *
svn_wc_status_set_repos_locks(void *set_locks_baton,
                              apr_hash_t *locks,
                              const char *repos_root,
                              apr_pool_t *pool);

/** @} */


/**
 * Copy @a src_abspath to @a dst_abspath, and schedule @a dst_abspath
 * for addition to the repository, remembering the copy history. @a wc_ctx
 * is used for accessing the working copy and must contain a write lock for
 * the parent directory of @a dst_abspath,
 *
 * @a src_abspath must be a file or directory under version control;
 * the parent of @a dst_abspath must be a directory under version control
 * in the same working copy; @a dst_abspath will be the name of the copied
 * item, and it must not exist already.  Note that when @a src points to a
 * versioned file, the working file doesn't necessarily exist in which case
 * its text-base is used instead.
 *
 * If @a cancel_func is non-NULL, call it with @a cancel_baton at
 * various points during the operation.  If it returns an error
 * (typically #SVN_ERR_CANCELLED), return that error immediately.
 *
 * For each file or directory copied, @a notify_func will be called
 * with its path and the @a notify_baton.  @a notify_func may be @c NULL
 * if you are not interested in this information.
 *
 * Use @a scratch_pool for temporary allocations.
 *
 * @par Important:
 * This is a variant of svn_wc_add4().  No changes will happen
 * to the repository until a commit occurs.  This scheduling can be
 * removed with svn_client_revert2().
 *
 * @since New in 1.7.
 */
svn_error_t *
svn_wc_copy3(svn_wc_context_t *wc_ctx,
             const char *src_abspath,
             const char *dst_abspath,
             svn_cancel_func_t cancel_func,
             void *cancel_baton,
             svn_wc_notify_func2_t notify_func,
             void *notify_baton,
             apr_pool_t *scratch_pool);

/** Similar to svn_wc_copy3(), but takes access batons and a relative path
 * and a basename instead of absolute paths and a working copy context.
 *
 * @since New in 1.2.
 * @deprecated Provided for backward compatibility with the 1.6 API.
 */
SVN_DEPRECATED
svn_error_t *
svn_wc_copy2(const char *src,
             svn_wc_adm_access_t *dst_parent,
             const char *dst_basename,
             svn_cancel_func_t cancel_func,
             void *cancel_baton,
             svn_wc_notify_func2_t notify_func,
             void *notify_baton,
             apr_pool_t *pool);

/**
 * Similar to svn_wc_copy2(), but takes an #svn_wc_notify_func_t instead.
 *
 * @deprecated Provided for backward compatibility with the 1.1 API.
 */
SVN_DEPRECATED
svn_error_t *
svn_wc_copy(const char *src,
            svn_wc_adm_access_t *dst_parent,
            const char *dst_basename,
            svn_cancel_func_t cancel_func,
            void *cancel_baton,
            svn_wc_notify_func_t notify_func,
            void *notify_baton,
            apr_pool_t *pool);

/**
 * Schedule @a local_abspath for deletion, it will be deleted from the
 * repository on the next commit.  If @a local_abspath refers to a
 * directory, then a recursive deletion will occur. @a wc_ctx must hold
 * a write lock for the parent of @a local_abspath, @a local_abspath itself
 * and everything below @ local_abspath.
 *
 * If @a keep_local is FALSE, this function immediately deletes all files,
 * modified and unmodified, versioned and of @a delete_unversioned is TRUE,
 * unversioned from the working copy.
 * It also immediately deletes unversioned directories and directories that
 * are scheduled to be added below @a local_abspath.  Only versioned may
 * remain in the working copy, these get deleted by the update following
 * the commit.
 *
 * If @a keep_local is TRUE, all files and directories will be kept in the
 * working copy (and will become unversioned on the next commit).
 *
 * If @a delete_unversioned_target is TRUE and @a local_abspath is not
 * versioned, @a local_abspath will be handled as an added files without
 * history. So it will be deleted if @a keep_local is FALSE. If @a
 * delete_unversioned is FALSE and @a local_abspath is not versioned a
 * #SVN_ERR_WC_PATH_NOT_FOUND error will be returned.
 *
 * If @a cancel_func is non-NULL, call it with @a cancel_baton at
 * various points during the operation.  If it returns an error
 * (typically #SVN_ERR_CANCELLED), return that error immediately.
 *
 * For each path marked for deletion, @a notify_func will be called with
 * the @a notify_baton and that path. The @a notify_func callback may be
 * @c NULL if notification is not needed.
 *
 * Use @a scratch_pool for temporary allocations.  It may be cleared
 * immediately upon returning from this function.
 *
 * @since New in 1.7.
 */
 /* ### BH: Maybe add a delete_switched flag that allows deny switched
            nodes like file externals? */
svn_error_t *
svn_wc_delete4(svn_wc_context_t *wc_ctx,
               const char *local_abspath,
               svn_boolean_t keep_local,
               svn_boolean_t delete_unversioned_target,
               svn_cancel_func_t cancel_func,
               void *cancel_baton,
               svn_wc_notify_func2_t notify_func,
               void *notify_baton,
               apr_pool_t *scratch_pool);

/**
 * Similar to svn_wc_delete4, but uses an access baton and relative path
 * instead of a working copy context and absolute path. @a adm_access
 * must hold a write lock for the parent of @a local_abspath.
 *
 * @c delete_unversioned will always be set to TRUE.
 *
 * @since New in 1.5.
 * @deprecated Provided for backward compatibility with the 1.6 API.
 */
SVN_DEPRECATED
svn_error_t *
svn_wc_delete3(const char *path,
               svn_wc_adm_access_t *adm_access,
               svn_cancel_func_t cancel_func,
               void *cancel_baton,
               svn_wc_notify_func2_t notify_func,
               void *notify_baton,
               svn_boolean_t keep_local,
               apr_pool_t *pool);

/**
 * Similar to svn_wc_delete3(), but with @a keep_local always set to FALSE.
 *
 * @deprecated Provided for backward compatibility with the 1.4 API.
 */
SVN_DEPRECATED
svn_error_t *
svn_wc_delete2(const char *path,
               svn_wc_adm_access_t *adm_access,
               svn_cancel_func_t cancel_func,
               void *cancel_baton,
               svn_wc_notify_func2_t notify_func,
               void *notify_baton,
               apr_pool_t *pool);

/**
 * Similar to svn_wc_delete2(), but takes an #svn_wc_notify_func_t instead.
 *
 * @deprecated Provided for backward compatibility with the 1.1 API.
 */
SVN_DEPRECATED
svn_error_t *
svn_wc_delete(const char *path,
              svn_wc_adm_access_t *adm_access,
              svn_cancel_func_t cancel_func,
              void *cancel_baton,
              svn_wc_notify_func_t notify_func,
              void *notify_baton,
              apr_pool_t *pool);

/**
<<<<<<< HEAD
 * Put @a local_abspath under version control by registering it as addition
 * or copy in the database containing its parent. The new node is scheduled
 * for addition to the repository below its parent node.
 *
 * 1) If the node already exists, it MUST BE the root of a separate working
 * copy from the same repository as the parent working copy. The new node
 * and anything below it will be scheduled for addition inside the parent
 * working copy as a copy of the original location. The separate working
 * copy will be integrated by this step. In this case, which is only used
 * by code like that of 'svn cp URL@rev path' @a copyfrom_url and
 * @a copyfrom_rev MUST BE the the url and revision of @a local_abspath
 * in the separate working copy.
 *
 * 2a) If the node was not versioned before it will be scheduled as a local
 * addition or 2b) if @a copyfrom_url and @a copyfrom_rev are set as a copy
 * of that location. In this last case the function doesn't set the pristine
 * version (of a file) and/or pristine properties, which callers should
 * handle via different APIs. Usually it is easier to call
 * svn_wc_add_repos_file4() (### or a possible svn_wc_add_repos_dir()) then
 * using this variant.
 *
 * If @a local_abspath does not exist as file, directory or symlink, return
 * #SVN_ERR_WC_PATH_NOT_FOUND.
 *
 * If @a local_abspath is an unversioned directory, record @a depth on it;
 * otherwise, ignore @a depth. (Use #svn_depth_infinity unless you exactly
 * know what you are doing, or you may create an unexpected sparse working
 * copy)
=======
 * Put @a path under version control by adding an entry in its parent,
 * and, if @a path is a directory, adding an administrative area.  The
 * new entry and anything under it is scheduled for addition to the
 * repository.  @a parent_access should hold a write lock for the parent
 * directory of @a path.  If @a path is a directory then an access baton
 * for @a path will be added to the set containing @a parent_access.
 *
 * If @a path does not exist, return @c SVN_ERR_WC_PATH_NOT_FOUND.
 *
 * If @a path is a directory, add it at @a depth; otherwise, ignore
 * @a depth.
 *
 * If @a copyfrom_url is non-NULL, it and @a copyfrom_rev are used as
 * `copyfrom' args.  This is for copy operations, where one wants
 * to schedule @a path for addition with a particular history.
>>>>>>> 0213fdc3
 *
 * If @a cancel_func is non-NULL, call it with @a cancel_baton at
 * various points during the operation.  If it returns an error
 * (typically #SVN_ERR_CANCELLED), return that error immediately.
 *
 * When the @a local_abspath has been added, then @a notify_func will be
 * called (if it is not @c NULL) with the @a notify_baton and the path.
 *
 * @since New in 1.7.
 */
svn_error_t *
svn_wc_add4(svn_wc_context_t *wc_ctx,
            const char *local_abspath,
            svn_depth_t depth,
            const char *copyfrom_url,
            svn_revnum_t copyfrom_rev,
            svn_cancel_func_t cancel_func,
            void *cancel_baton,
            svn_wc_notify_func2_t notify_func,
            void *notify_baton,
            apr_pool_t *scratch_pool);

/**
 * Similar to svn_wc_add4(), but with an access baton
 * and relative path instead of a context and absolute path.
 * @since New in 1.6.
 * @deprecated Provided for backward compatibility with the 1.6 API.
 */
SVN_DEPRECATED
svn_error_t *
svn_wc_add3(const char *path,
            svn_wc_adm_access_t *parent_access,
            svn_depth_t depth,
            const char *copyfrom_url,
            svn_revnum_t copyfrom_rev,
            svn_cancel_func_t cancel_func,
            void *cancel_baton,
            svn_wc_notify_func2_t notify_func,
            void *notify_baton,
            apr_pool_t *pool);

/**
 * Similar to svn_wc_add3(), but with the @a depth parameter always
 * #svn_depth_infinity.
 *
<<<<<<< HEAD
 * @since New in 1.2.
 * @deprecated Provided for backward compatibility with the 1.5 API.
=======
 * @since New in 1.6.
>>>>>>> 0213fdc3
 */
SVN_DEPRECATED
svn_error_t *
svn_wc_add3(const char *path,
            svn_wc_adm_access_t *parent_access,
            svn_depth_t depth,
            const char *copyfrom_url,
            svn_revnum_t copyfrom_rev,
            svn_cancel_func_t cancel_func,
            void *cancel_baton,
            svn_wc_notify_func2_t notify_func,
            void *notify_baton,
            apr_pool_t *pool);

/**
 * Similar to svn_wc_add3(), but with the @a depth parameter always
 * @c svn_depth_infinity.
 *
 * @deprecated Provided for backward compatibility with the 1.5 API.
 */
SVN_DEPRECATED
svn_error_t *
svn_wc_add2(const char *path,
            svn_wc_adm_access_t *parent_access,
            const char *copyfrom_url,
            svn_revnum_t copyfrom_rev,
            svn_cancel_func_t cancel_func,
            void *cancel_baton,
            svn_wc_notify_func2_t notify_func,
            void *notify_baton,
            apr_pool_t *pool);

/**
 * Similar to svn_wc_add2(), but takes an #svn_wc_notify_func_t instead.
 *
 * @deprecated Provided for backward compatibility with the 1.1 API.
 */
SVN_DEPRECATED
svn_error_t *
svn_wc_add(const char *path,
           svn_wc_adm_access_t *parent_access,
           const char *copyfrom_url,
           svn_revnum_t copyfrom_rev,
           svn_cancel_func_t cancel_func,
           void *cancel_baton,
           svn_wc_notify_func_t notify_func,
           void *notify_baton,
           apr_pool_t *pool);

/** Add a file to a working copy at @a local_abspath, obtaining the
 *text-base's contents from @a new_base_contents, the wc file's
 * content from @a new_contents, its unmodified properties from @a
 * new_base_props and its actual properties from @a new_props. Use
 * @a wc_ctx for accessing the working copy.
 *
 * The unmodified text and props normally come from the repository
 * file represented by the copyfrom args, see below.  The new file
 * will be marked as copy.
 *
 * @a new_contents and @a new_props may be NULL, in which case
 * the working copy text and props are taken from the base files with
 * appropriate translation of the file's content.
 *
 * @a new_contents must be provided in Normal Form. This is required
 * in order to pass both special and non-special files through a stream.
 *
 * @a wc_ctx must contain a write lock for the parent of @a dst_path.
 *
 * If @a copyfrom_url is non-NULL, then @a copyfrom_rev must be a
 * valid revision number, and together they are the copyfrom history
 * for the new file.
 *
 * The @a cancel_func and @a cancel_baton are a standard cancellation
 * callback, or NULL if no callback is needed. @a notify_func and
 * @a notify_baton are a notification callback, and (if not NULL)
 * will be notified of the addition of this file.
 *
 * Use @a scratch_pool for temporary allocations.
 *
 * ### NOTE: the notification callback/baton is not yet used.
 *
 * ### This function is very redundant with svn_wc_add().  Ideally,
 * we'd merge them, so that svn_wc_add() would just take optional
 * new_props and optional copyfrom information.  That way it could be
 * used for both 'svn add somefilesittingonmydisk' and for adding
 * files from repositories, with or without copyfrom history.
 *
 * The problem with this Ideal Plan is that svn_wc_add() also takes
 * care of recursive URL-rewriting.  There's a whole comment in its
 * doc string about how that's really weird, outside its core mission,
 * etc, etc.  So another part of the Ideal Plan is that that
 * functionality of svn_wc_add() would move into a separate function.
 *
 * @since New in 1.7.
 */
svn_error_t *
svn_wc_add_repos_file4(svn_wc_context_t *wc_ctx,
                       const char *local_abspath,
                       svn_stream_t *new_base_contents,
                       svn_stream_t *new_contents,
                       apr_hash_t *new_base_props,
                       apr_hash_t *new_props,
                       const char *copyfrom_url,
                       svn_revnum_t copyfrom_rev,
                       svn_cancel_func_t cancel_func,
                       void *cancel_baton,
                       svn_wc_notify_func2_t notify_func,
                       void *notify_baton,
                       apr_pool_t *scratch_pool);

/** Similar to svn_wc_add_repos_file4, but uses access batons and a
 * relative path instead of a working copy context and absolute path.
 *
 * @since New in 1.6.
 * @deprecated Provided for compatibility with the 1.6 API.
 */
SVN_DEPRECATED
svn_error_t *
svn_wc_add_repos_file3(const char *dst_path,
                       svn_wc_adm_access_t *adm_access,
                       svn_stream_t *new_base_contents,
                       svn_stream_t *new_contents,
                       apr_hash_t *new_base_props,
                       apr_hash_t *new_props,
                       const char *copyfrom_url,
                       svn_revnum_t copyfrom_rev,
                       svn_cancel_func_t cancel_func,
                       void *cancel_baton,
                       svn_wc_notify_func2_t notify_func,
                       void *notify_baton,
                       apr_pool_t *scratch_pool);


/** Same as svn_wc_add_repos_file3(), except that it has pathnames rather
 * than streams for the text base, and actual text, and has no cancellation.
 *
 * @since New in 1.4.
 * @deprecated Provided for compatibility with the 1.5 API
 */
SVN_DEPRECATED
svn_error_t *
svn_wc_add_repos_file2(const char *dst_path,
                       svn_wc_adm_access_t *adm_access,
                       const char *new_text_base_path,
                       const char *new_text_path,
                       apr_hash_t *new_base_props,
                       apr_hash_t *new_props,
                       const char *copyfrom_url,
                       svn_revnum_t copyfrom_rev,
                       apr_pool_t *pool);

/** Same as svn_wc_add_repos_file3(), except that it doesn't have the
 * BASE arguments or cancellation.
 *
 * @deprecated Provided for compatibility with the 1.3 API
 */
<<<<<<< HEAD
=======

>>>>>>> 0213fdc3
SVN_DEPRECATED
svn_error_t *
svn_wc_add_repos_file(const char *dst_path,
                      svn_wc_adm_access_t *adm_access,
                      const char *new_text_path,
                      apr_hash_t *new_props,
                      const char *copyfrom_url,
                      svn_revnum_t copyfrom_rev,
                      apr_pool_t *pool);


/** Remove @a local_abspath from revision control.  @a wc_ctx must
 * hold a write lock.
 *
 * If @a local_abspath is a file, all its info will be removed from the
 * administrative area.  If @a name is a directory, then the administrative
 * area will be deleted, along with *all* the administrative areas anywhere
 * in the tree below @a adm_access.
 *
 * Normally, only administrative data is removed.  However, if
 * @a destroy_wf is TRUE, then all working file(s) and dirs are deleted
 * from disk as well.  When called with @a destroy_wf, any locally
 * modified files will *not* be deleted, and the special error
 * #SVN_ERR_WC_LEFT_LOCAL_MOD might be returned.  (Callers only need to
 * check for this special return value if @a destroy_wf is TRUE.)
 *
 * If @a instant_error is TRUE, then return
 * #SVN_ERR_WC_LEFT_LOCAL_MOD the instant a locally modified file is
 * encountered.  Otherwise, leave locally modified files in place and
 * return the error only after all the recursion is complete.
 *
 * If @a cancel_func is non-NULL, call it with @a cancel_baton at
 * various points during the removal.  If it returns an error
 * (typically #SVN_ERR_CANCELLED), return that error immediately.
 *
 * WARNING:  This routine is exported for careful, measured use by
 * libsvn_client.  Do *not* call this routine unless you really
 * understand what the heck you're doing.
 *
 * @since New in 1.7.
 */
svn_error_t *
svn_wc_remove_from_revision_control2(svn_wc_context_t *wc_ctx,
                                     const char *local_abspath,
                                     svn_boolean_t destroy_wf,
                                     svn_boolean_t instant_error,
                                     svn_cancel_func_t cancel_func,
                                     void *cancel_baton,
                                     apr_pool_t *pool);

/**
 * Similar to svn_wc_remove_from_revision_control2() but with a name
 * and access baton.
 *
 * WARNING:  This routine was exported for careful, measured use by
 * libsvn_client.  Do *not* call this routine unless you really
 * understand what the heck you're doing.
 *
 * @deprecated Provided for compatibility with the 1.6 API
 */
SVN_DEPRECATED
svn_error_t *
svn_wc_remove_from_revision_control(svn_wc_adm_access_t *adm_access,
                                    const char *name,
                                    svn_boolean_t destroy_wf,
                                    svn_boolean_t instant_error,
                                    svn_cancel_func_t cancel_func,
                                    void *cancel_baton,
                                    apr_pool_t *pool);


/**
 * Assuming @a local_abspath is under version control or a tree conflict
 * victim and in a state of conflict, then take @a local_abspath *out*
 * of this state.  If @a resolve_text is TRUE then any text conflict is
 * resolved, if @a resolve_tree is TRUE then any tree conflicts are
 * resolved. If @a resolve_prop is set to "" all property conflicts are
 * resolved, if it is set to any other string value, conflicts on that
 * specific property are resolved and when resolve_prop is NULL, no
 * property conflicts are resolved.
 *
 * If @a depth is #svn_depth_empty, act only on @a local_abspath; if
 * #svn_depth_files, resolve @a local_abspath and its conflicted file
 * children (if any); if #svn_depth_immediates, resolve @a local_abspath
 * and all its immediate conflicted children (both files and directories,
 * if any); if #svn_depth_infinity, resolve @a local_abspath and every
 * conflicted file or directory anywhere beneath it.
 *
 * If @a conflict_choice is #svn_wc_conflict_choose_base, resolve the
 * conflict with the old file contents; if
 * #svn_wc_conflict_choose_mine_full, use the original working contents;
 * if #svn_wc_conflict_choose_theirs_full, the new contents; and if
 * #svn_wc_conflict_choose_merged, don't change the contents at all,
 * just remove the conflict status, which is the pre-1.5 behavior.
 *
<<<<<<< HEAD
 * #svn_wc_conflict_choose_theirs_conflict and
 * #svn_wc_conflict_choose_mine_conflict are not legal for binary
=======
 * @c svn_wc_conflict_choose_theirs_conflict and @c
 * svn_wc_conflict_choose_mine_conflict are not legal for binary
>>>>>>> 0213fdc3
 * files or properties.
 *
 * @a wc_ctx is a working copy context, with a write lock, for @a
 * local_abspath.
 *
 * Needless to say, this function doesn't touch conflict markers or
 * anything of that sort -- only a human can semantically resolve a
 * conflict.  Instead, this function simply marks a file as "having
 * been resolved", clearing the way for a commit.
 *
 * The implementation details are opaque, as our "conflicted" criteria
 * might change over time.  (At the moment, this routine removes the
 * three fulltext 'backup' files and any .prej file created in a conflict,
 * and modifies @a local_abspath's entry.)
 *
 * If @a local_abspath is not under version control and not a tree
 * conflict, return #SVN_ERR_ENTRY_NOT_FOUND. If @a path isn't in a
 * state of conflict to begin with, do nothing, and return #SVN_NO_ERROR.
 *
 * If @c local_abspath was successfully taken out of a state of conflict,
 * report this information to @c notify_func (if non-@c NULL.)  If only
 * text, only property, or only tree conflict resolution was requested,
 * and it was successful, then success gets reported.
 *
 * Temporary allocations will be performed in @a scratch_pool.
 *
 * @since New in 1.7.
 */
svn_error_t *
svn_wc_resolved_conflict5(svn_wc_context_t *wc_ctx,
                          const char *local_abspath,
                          svn_depth_t depth,
                          svn_boolean_t resolve_text,
                          const char *resolve_prop,
                          svn_boolean_t resolve_tree,
                          svn_wc_conflict_choice_t conflict_choice,
                          svn_cancel_func_t cancel_func,
                          void *cancel_baton,
                          svn_wc_notify_func2_t notify_func,
                          void *notify_baton,
                          apr_pool_t *scratch_pool);

/** Similar to svn_wc_resolved_conflict5, but takes an absolute path
 * and an access baton. This version doesn't support resolving a specific
 * property.conflict.
 *
 * @since New in 1.6.
 * @deprecated Provided for backward compatibility with the 1.6 API.
 */
SVN_DEPRECATED
svn_error_t *
svn_wc_resolved_conflict4(const char *path,
                          svn_wc_adm_access_t *adm_access,
                          svn_boolean_t resolve_text,
                          svn_boolean_t resolve_props,
                          svn_boolean_t resolve_tree,
                          svn_depth_t depth,
                          svn_wc_conflict_choice_t conflict_choice,
                          svn_wc_notify_func2_t notify_func,
                          void *notify_baton,
                          svn_cancel_func_t cancel_func,
                          void *cancel_baton,
                          apr_pool_t *pool);


/**
 * Similar to svn_wc_resolved_conflict4(), but without tree-conflict
 * resolution support.
 *
 * @deprecated Provided for backward compatibility with the 1.5 API.
 */
SVN_DEPRECATED
svn_error_t *
svn_wc_resolved_conflict3(const char *path,
                          svn_wc_adm_access_t *adm_access,
                          svn_boolean_t resolve_text,
                          svn_boolean_t resolve_props,
                          svn_depth_t depth,
                          svn_wc_conflict_choice_t conflict_choice,
                          svn_wc_notify_func2_t notify_func,
                          void *notify_baton,
                          svn_cancel_func_t cancel_func,
                          void *cancel_baton,
                          apr_pool_t *pool);


/**
 * Similar to svn_wc_resolved_conflict3(), but without automatic conflict
 * resolution support, and with @a depth set according to @a recurse:
 * if @a recurse is TRUE, @a depth is #svn_depth_infinity, else it is
 * #svn_depth_files.
 *
 * @deprecated Provided for backward compatibility with the 1.4 API.
 */
SVN_DEPRECATED
svn_error_t *
svn_wc_resolved_conflict2(const char *path,
                          svn_wc_adm_access_t *adm_access,
                          svn_boolean_t resolve_text,
                          svn_boolean_t resolve_props,
                          svn_boolean_t recurse,
                          svn_wc_notify_func2_t notify_func,
                          void *notify_baton,
                          svn_cancel_func_t cancel_func,
                          void *cancel_baton,
                          apr_pool_t *pool);

/**
 * Similar to svn_wc_resolved_conflict2(), but takes an
 * svn_wc_notify_func_t and doesn't have cancellation support.
 *
 * @deprecated Provided for backward compatibility with the 1.0 API.
 */
SVN_DEPRECATED
svn_error_t *
svn_wc_resolved_conflict(const char *path,
                         svn_wc_adm_access_t *adm_access,
                         svn_boolean_t resolve_text,
                         svn_boolean_t resolve_props,
                         svn_boolean_t recurse,
                         svn_wc_notify_func_t notify_func,
                         void *notify_baton,
                         apr_pool_t *pool);


/* Commits. */


/**
 * Storage type for queued post-commit data.
 *
 * @since New in 1.5.
 */
typedef struct svn_wc_committed_queue_t svn_wc_committed_queue_t;


/**
 * Create a queue for use with svn_wc_queue_committed() and
 * svn_wc_process_committed_queue().
 *
 * The returned queue and all further allocations required for queueing
 * new items will also be done from @a pool.
 *
 * @since New in 1.5.
 */
svn_wc_committed_queue_t *
svn_wc_committed_queue_create(apr_pool_t *pool);


/**
 * Queue committed items to be processed later by
 * svn_wc_process_committed_queue2().
 *
 * Record in @a queue that @a local_abspath will need to be bumped
 * after a commit succeeds.
 *
 * If non-NULL, @a wcprop_changes is an array of <tt>svn_prop_t *</tt>
 * changes to wc properties; if an #svn_prop_t->value is NULL, then
 * that property is deleted.
 *   ### [JAF]  No, a prop whose value is NULL is ignored, not deleted.  This
 *   ### seems to be not a set of changes but rather the new complete set of
 *   ### props.  And it's renamed to 'new_dav_cache' inside; why?
 *
 * If @a remove_lock is @c TRUE, any entryprops related to a repository
 * lock will be removed.
 *
 * If @a remove_changelist is @c TRUE, any association with a
 * changelist will be removed.
 *
 * If @a local_abspath is a file and @a md5_checksum is non-NULL, use @a md5_checksum
 * as the checksum for the new text base. Otherwise, calculate the checksum
 * if needed.
 *   ### [JAF]  No, it doesn't calculate the checksum, it stores null in wc.db:
 *   ### see svn_wc__process_committed_internal().
 *
 * If @a sha1_checksum is non-NULL, use it instead of @a md5_checksum to
 * identify the node's pristine text.
 * ### NOT YET IMPLEMENTED.
 *
 * If @a recurse is TRUE and @a local_abspath is a directory, then bump every
 * versioned object at or under @a local_abspath.  This is usually done for
 * copied trees.
 *
 * ### In the present implementation, if a recursive directory item is in
 *     the queue, then any children (at any depth) of that directory that
 *     are also in the queue as separate items will get:
 *       'wcprop_changes' = NULL;
 *       'remove_lock' = FALSE;
 *       'remove_changelist' from the recursive parent item;
 *       'md5_checksum' from the child item in the queue;
 *     and any children (at any depth) of that directory that are NOT in
 *     the queue as separate items will get:
 *       'wcprop_changes' = NULL;
 *       'remove_lock' = FALSE;
 *       'remove_changelist' from the recursive parent item;
 *       'md5_checksum' = NULL  ### means what?
 *
 * @note the @a recurse parameter should be used with extreme care since
 * it will bump ALL nodes under the directory, regardless of their
 * actual inclusion in the new revision.
 *
 * All pointer data passed to this function (@a local_abspath,
 * @a wcprop_changes and the checksums) should remain valid until the
 * queue has been processed by svn_wc_process_committed_queue2().
 *
 * Temporary allocations will be performed in @a scratch_pool, and persistent
 * allocations will use the same pool as @a queue used when it was created.
 *
 * @since New in 1.7.
 */
svn_error_t *
svn_wc_queue_committed3(svn_wc_committed_queue_t *queue,
                        const char *local_abspath,
                        svn_boolean_t recurse,
                        const apr_array_header_t *wcprop_changes,
                        svn_boolean_t remove_lock,
                        svn_boolean_t remove_changelist,
                        const svn_checksum_t *md5_checksum,
                        const svn_checksum_t *sha1_checksum,
                        apr_pool_t *scratch_pool);

/** Same as svn_wc_queue_committed3() except @a path doesn't have to be an
 * abspath and @a adm_access is unused and a SHA-1 checksum cannot be
 * specified.
 *
 * @since New in 1.6.
 *
 * @deprecated Provided for backwards compatibility with the 1.6 API.
 */
SVN_DEPRECATED
svn_error_t *
svn_wc_queue_committed2(svn_wc_committed_queue_t *queue,
                        const char *path,
                        svn_wc_adm_access_t *adm_access,
                        svn_boolean_t recurse,
                        const apr_array_header_t *wcprop_changes,
                        svn_boolean_t remove_lock,
                        svn_boolean_t remove_changelist,
                        const svn_checksum_t *md5_checksum,
                        apr_pool_t *scratch_pool);


/** Same as svn_wc_queue_committed2() but the @a queue parameter has an
 * extra indirection and @a digest is supplied instead of a checksum type.
 *
 * @note despite the extra indirection, this function does NOT allocate
 *   the queue for you. svn_wc_committed_queue_create() must be called.
 *
 * @since New in 1.5
 *
 * @deprecated Provided for backwards compatibility with 1.5
 */
SVN_DEPRECATED
svn_error_t *
svn_wc_queue_committed(svn_wc_committed_queue_t **queue,
                       const char *path,
                       svn_wc_adm_access_t *adm_access,
                       svn_boolean_t recurse,
                       const apr_array_header_t *wcprop_changes,
                       svn_boolean_t remove_lock,
                       svn_boolean_t remove_changelist,
                       const unsigned char *digest,
                       apr_pool_t *pool);


/**
 * Bump all items in @a queue to @a new_revnum after a commit succeeds.
 * @a rev_date and @a rev_author are the (server-side) date and author
 * of the new revision; one or both may be @c NULL.
 *
 * @since New in 1.7.
 */
svn_error_t *
svn_wc_process_committed_queue2(svn_wc_committed_queue_t *queue,
                                svn_wc_context_t *wc_ctx,
                                svn_revnum_t new_revnum,
                                const char *rev_date,
                                const char *rev_author,
                                apr_pool_t *scratch_pool);

/** @see svn_wc_process_committed_queue2()
 *
 * @since New in 1.5.
 *
 * @deprecated Provided for backwards compatibility with the 1.5 API.
 */
SVN_DEPRECATED
svn_error_t *
svn_wc_process_committed_queue(svn_wc_committed_queue_t *queue,
                               svn_wc_adm_access_t *adm_access,
                               svn_revnum_t new_revnum,
                               const char *rev_date,
                               const char *rev_author,
                               apr_pool_t *pool);


/**
 * @note this function has improper expectations around the operation and
 *   execution of other parts of the Subversion WC library. The resulting
 *   coupling makes this interface near-impossible to support. Documentation
 *   has been removed, as a result.
 *
 * @deprecated Use the svn_wc_committed_queue_* functions instead. Provided
 *   for backwards compatibility with the 1.5 API.
 */
SVN_DEPRECATED
svn_error_t *
svn_wc_process_committed4(const char *path,
                          svn_wc_adm_access_t *adm_access,
                          svn_boolean_t recurse,
                          svn_revnum_t new_revnum,
                          const char *rev_date,
                          const char *rev_author,
                          const apr_array_header_t *wcprop_changes,
                          svn_boolean_t remove_lock,
                          svn_boolean_t remove_changelist,
                          const unsigned char *digest,
                          apr_pool_t *pool);

/** @see svn_wc_process_committed4()
 *
 * @deprecated Use the svn_wc_committed_queue_* functions instead. Provided
 *   for backwards compatibility with the 1.4 API.
 */
SVN_DEPRECATED
svn_error_t *
svn_wc_process_committed3(const char *path,
                          svn_wc_adm_access_t *adm_access,
                          svn_boolean_t recurse,
                          svn_revnum_t new_revnum,
                          const char *rev_date,
                          const char *rev_author,
                          const apr_array_header_t *wcprop_changes,
                          svn_boolean_t remove_lock,
                          const unsigned char *digest,
                          apr_pool_t *pool);

/** @see svn_wc_process_committed4()
 *
 * @deprecated Use the svn_wc_committed_queue_* functions instead. Provided
 *   for backwards compatibility with the 1.3 API.
 */
SVN_DEPRECATED
svn_error_t *
svn_wc_process_committed2(const char *path,
                          svn_wc_adm_access_t *adm_access,
                          svn_boolean_t recurse,
                          svn_revnum_t new_revnum,
                          const char *rev_date,
                          const char *rev_author,
                          const apr_array_header_t *wcprop_changes,
                          svn_boolean_t remove_lock,
                          apr_pool_t *pool);

/** @see svn_wc_process_committed4()
 *
 * @deprecated Use the svn_wc_committed_queue_* functions instead. Provided
 *   for backward compatibility with the 1.1 API.
 */
SVN_DEPRECATED
svn_error_t *
svn_wc_process_committed(const char *path,
                         svn_wc_adm_access_t *adm_access,
                         svn_boolean_t recurse,
                         svn_revnum_t new_revnum,
                         const char *rev_date,
                         const char *rev_author,
                         const apr_array_header_t *wcprop_changes,
                         apr_pool_t *pool);





/**
 * Do a depth-first crawl in a working copy, beginning at @a local_abspath,
 * using @a wc_ctx for accessing the working copy.
 *
 * Communicate the `state' of the working copy's revisions and depths
 * to @a reporter/@a report_baton.  Obviously, if @a local_abspath is a
 * file instead of a directory, this depth-first crawl will be a short one.
 *
 * No locks or logs are created, nor are any animals harmed in the
 * process unless @a restore_files is TRUE.  No cleanup is necessary.
 * The working copy is accessed using @a wc_ctx.
 *
 * After all revisions are reported, @a reporter->finish_report() is
 * called, which immediately causes the RA layer to update the working
 * copy.  Thus the return value may very well reflect the result of
 * the update!
 *
 * If @a depth is #svn_depth_empty, then report state only for
 * @a path itself.  If #svn_depth_files, do the same and include
 * immediate file children of @a path.  If #svn_depth_immediates,
 * then behave as if for #svn_depth_files but also report the
 * property states of immediate subdirectories.  If @a depth is
 * #svn_depth_infinity, then report state fully recursively.  All
 * descents are only as deep as @a path's own depth permits, of
 * course.  If @a depth is #svn_depth_unknown, then just use
 * #svn_depth_infinity, which in practice means depth of @a path.
 *
 * Iff @a honor_depth_exclude is TRUE, the crawler will report paths
 * whose ambient depth is #svn_depth_exclude as being excluded, and
 * thus prevent the server from pushing update data for those paths;
 * therefore, don't set this flag if you wish to pull in excluded paths.
 * Note that #svn_depth_exclude on the target @a path is never
 * honored, even if @a honor_depth_exclude is TRUE, because we need to
 * be able to explicitly pull in a target.  For example, if this is
 * the working copy...
 *
 *    svn co greek_tree_repos wc_dir
 *    svn up --set-depth exclude wc_dir/A/B/E  # now A/B/E is excluded
 *
 * ...then 'svn up wc_dir/A/B' would report E as excluded (assuming
 * @a honor_depth_exclude is TRUE), but 'svn up wc_dir/A/B/E' would
 * not, because the latter is trying to explicitly pull in E.  In
 * general, we never report the update target as excluded.
 *
 * Iff @a depth_compatibility_trick is TRUE, then set the @c start_empty
 * flag on @a reporter->set_path() and @a reporter->link_path() calls
 * as necessary to trick a pre-1.5 (i.e., depth-unaware) server into
 * sending back all the items the client might need to upgrade a
 * working copy from a shallower depth to a deeper one.
 *
 * If @a restore_files is TRUE, then unexpectedly missing working files
 * will be restored from the administrative directory's cache. For each
 * file restored, the @a notify_func function will be called with the
 * @a notify_baton and the path of the restored file. @a notify_func may
 * be @c NULL if this notification is not required.  If @a
 * use_commit_times is TRUE, then set restored files' timestamps to
 * their last-commit-times.
 *
 * If @a traversal_info is non-NULL, then record pre-update traversal
 * state in it.  (Caller should obtain @a traversal_info from
 * svn_wc_init_traversal_info().)
 *
 * ### Since r879231 it's not traversal_info, it's external_func/
 *     external_baton which is ...?
 *
 * @since New in 1.7.
 */
svn_error_t *
svn_wc_crawl_revisions5(svn_wc_context_t *wc_ctx,
                        const char *local_abspath,
                        const svn_ra_reporter3_t *reporter,
                        void *report_baton,
                        svn_boolean_t restore_files,
                        svn_depth_t depth,
                        svn_boolean_t honor_depth_exclude,
                        svn_boolean_t depth_compatibility_trick,
                        svn_boolean_t use_commit_times,
                        svn_wc_external_update_t external_func,
                        void *external_baton,
                        svn_wc_notify_func2_t notify_func,
                        void *notify_baton,
                        apr_pool_t *scratch_pool);

/**
 * Similar to svn_wc_crawl_revisions5, but with a relative path and
 * access baton instead of an absolute path and wc_ctx.
 *
 * @since New in 1.6.
 * @deprecated Provided for compatibility with the 1.6 API.
 */
SVN_DEPRECATED
svn_error_t *
svn_wc_crawl_revisions4(const char *path,
                        svn_wc_adm_access_t *adm_access,
                        const svn_ra_reporter3_t *reporter,
                        void *report_baton,
                        svn_boolean_t restore_files,
                        svn_depth_t depth,
                        svn_boolean_t honor_depth_exclude,
                        svn_boolean_t depth_compatibility_trick,
                        svn_boolean_t use_commit_times,
                        svn_wc_notify_func2_t notify_func,
                        void *notify_baton,
                        svn_wc_traversal_info_t *traversal_info,
                        apr_pool_t *pool);


/**
 * Similar to svn_wc_crawl_revisions4, but with @a honor_depth_exclude always
 * set to false.
 *
 * @deprecated Provided for compatibility with the 1.5 API.
 */
SVN_DEPRECATED
svn_error_t *
svn_wc_crawl_revisions3(const char *path,
                        svn_wc_adm_access_t *adm_access,
                        const svn_ra_reporter3_t *reporter,
                        void *report_baton,
                        svn_boolean_t restore_files,
                        svn_depth_t depth,
                        svn_boolean_t depth_compatibility_trick,
                        svn_boolean_t use_commit_times,
                        svn_wc_notify_func2_t notify_func,
                        void *notify_baton,
                        svn_wc_traversal_info_t *traversal_info,
                        apr_pool_t *pool);

/**
 * Similar to svn_wc_crawl_revisions3, but taking svn_ra_reporter2_t
 * instead of svn_ra_reporter3_t, and therefore only able to report
 * #svn_depth_infinity for depths; and taking @a recurse instead of @a
 * depth; and with @a depth_compatibility_trick always false.
 *
 * @deprecated Provided for compatibility with the 1.4 API.
 */
SVN_DEPRECATED
svn_error_t *
svn_wc_crawl_revisions2(const char *path,
                        svn_wc_adm_access_t *adm_access,
                        const svn_ra_reporter2_t *reporter,
                        void *report_baton,
                        svn_boolean_t restore_files,
                        svn_boolean_t recurse,
                        svn_boolean_t use_commit_times,
                        svn_wc_notify_func2_t notify_func,
                        void *notify_baton,
                        svn_wc_traversal_info_t *traversal_info,
                        apr_pool_t *pool);

/**
 * Similar to svn_wc_crawl_revisions2(), but takes an #svn_wc_notify_func_t
 * and a #svn_ra_reporter_t instead.
 *
 * @deprecated Provided for backward compatibility with the 1.1 API.
 */
SVN_DEPRECATED
svn_error_t *
svn_wc_crawl_revisions(const char *path,
                       svn_wc_adm_access_t *adm_access,
                       const svn_ra_reporter_t *reporter,
                       void *report_baton,
                       svn_boolean_t restore_files,
                       svn_boolean_t recurse,
                       svn_boolean_t use_commit_times,
                       svn_wc_notify_func_t notify_func,
                       void *notify_baton,
                       svn_wc_traversal_info_t *traversal_info,
                       apr_pool_t *pool);


/* Updates. */

/** Set @a *wc_root to @c TRUE if @a local_abspath represents a "working copy
 * root", @c FALSE otherwise. Here, @a local_abspath is a "working copy root"
 * if its parent directory is not a WC or if its parent directory's repository
 * URL is not the parent of its own repository URL. Thus, a switched subtree is
 * considered to be a working copy root. Also, a deleted tree-conflict
 * victim is considered a "working copy root" because it has no URL.
 *
 * If @a local_abspath is not found, return the error #SVN_ERR_ENTRY_NOT_FOUND.
 *
 * Use @a scratch_pool for any temporary allocations.
 *
 * @since New in 1.7.
 */
svn_error_t *
svn_wc_is_wc_root2(svn_boolean_t *wc_root,
                   svn_wc_context_t *wc_ctx,
                   const char *local_abspath,
                   apr_pool_t *scratch_pool);

/**
 * Similar to svn_wc_is_wc_root2(), but with an access baton and relative
 * path.
 *
 * @note If @a path is '', this function will always return @c TRUE.
 *
 * @deprecated Provided for backward compatibility with the 1.6 API.
 */
SVN_DEPRECATED
svn_error_t *
svn_wc_is_wc_root(svn_boolean_t *wc_root,
                  const char *path,
                  svn_wc_adm_access_t *adm_access,
                  apr_pool_t *pool);


/** Conditionally split @a path into an @a anchor and @a target for the
 * purpose of updating and committing.
 *
 * @a anchor is the directory at which the update or commit editor
 * should be rooted.
 *
 * @a target is the actual subject (relative to the @a anchor) of the
 * update/commit, or "" if the @a anchor itself is the subject.
 *
 * Allocate @a anchor and @a target in @a result_pool; @a scratch_pool
 * is used for temporary allocations.
 *
 * @note Even though this API uses a #svn_wc_context_t, it accepts a
 * (possibly) relative path and returns a (possibly) relative path in
 * @a *anchor.  The reason being that the outputs are generally used to
 * open access batons, and such opening currently requires relative paths.
 * In the long-run, I expect this API to be removed from 1.7, due to the
 * remove of access batons, but for the time being, the #svn_wc_context_t
 * parameter allows us to avoid opening a duplicate database, just for this
 * function.
 *
 * @since New in 1.7.
 */
svn_error_t *
svn_wc_get_actual_target2(const char **anchor,
                          const char **target,
                          svn_wc_context_t *wc_ctx,
                          const char *path,
                          apr_pool_t *result_pool,
                          apr_pool_t *scratch_pool);


/** Similar to svn_wc_get_actual_target2(), but without the wc context, and
 * with a absolute path.
 *
 * @deprecated Provided for backward compatibility with the 1.6 API.
 */
SVN_DEPRECATED
svn_error_t *
svn_wc_get_actual_target(const char *path,
                         const char **anchor,
                         const char **target,
                         apr_pool_t *pool);



/* Update and update-like functionality. */

/**
 * Set @a *editor and @a *edit_baton to an editor and baton for updating a
 * working copy.
 *
 * @a anchor_abspath is a local working copy directory, with a fully recursive
 * write lock in @a wc_ctx, which will be used as the root of our editor.
 *
<<<<<<< HEAD
 * @a target_basename is the entry in @a anchor_abspath that will actually be
 * updated, or the empty string if all of @a anchor_abspath should be updated.
=======
 * @a anchor is an access baton, with a write lock, for the local path to the
 * working copy which will be used as the root of our editor.  Further
 * locks will be acquired if the update creates new directories.  All
 * locks, both those in @a anchor and newly acquired ones, will be released
 * when the editor driver calls @c close_edit.
 *
 * @a target is the entry in @a anchor that will actually be updated, or
 * the empty string if all of @a anchor should be updated.
>>>>>>> 0213fdc3
 *
 * The editor invokes @a notify_func with @a notify_baton as the update
 * progresses, if @a notify_func is non-NULL.
 *
 * If @a cancel_func is non-NULL, the editor will invoke @a cancel_func with
 * @a cancel_baton as the update progresses to see if it should continue.
 *
 * If @a conflict_func is non-NULL, then invoke it with @a
 * conflict_baton whenever a conflict is encountered, giving the
 * callback a chance to resolve the conflict before the editor takes
 * more drastic measures (such as marking a file conflicted, or
 * bailing out of the update).
 *
 * If @a external_func is non-NULL, then invoke it with @a external_baton
 * whenever external changes are encountered, giving the callback a chance
 * to store the external information for processing.
 *
 * If @a fetch_func is non-NULL, then use it (with @a fetch_baton) as
 * a fallback for retrieving repository files whenever 'copyfrom' args
 * are sent into editor->add_file().
 *
 * If @a diff3_cmd is non-NULL, then use it as the diff3 command for
 * any merging; otherwise, use the built-in merge code.
 *
 * @a preserved_exts is an array of filename patterns which, when
 * matched against the extensions of versioned files, determine for
 * which such files any related generated conflict files will preserve
 * the original file's extension as their own.  If a file's extension
 * does not match any of the patterns in @a preserved_exts (which is
 * certainly the case if @a preserved_exts is @c NULL or empty),
 * generated conflict files will carry Subversion's custom extensions.
 *
 * @a target_revision is a pointer to a revision location which, after
 * successful completion of the drive of this editor, will be
 * populated with the revision to which the working copy was updated.
 *
 * If @a use_commit_times is TRUE, then all edited/added files will
 * have their working timestamp set to the last-committed-time.  If
 * FALSE, the working files will be touched with the 'now' time.
 *
 * If @a allow_unver_obstructions is TRUE, then allow unversioned
 * obstructions when adding a path.
 *
 * If @a depth is #svn_depth_infinity, update fully recursively.
 * Else if it is #svn_depth_immediates, update the uppermost
 * directory, its file entries, and the presence or absence of
 * subdirectories (but do not descend into the subdirectories).
 * Else if it is #svn_depth_files, update the uppermost directory
 * and its immediate file entries, but not subdirectories.
 * Else if it is #svn_depth_empty, update exactly the uppermost
 * target, and don't touch its entries.
 *
 * If @a depth_is_sticky is set and @a depth is not
 * #svn_depth_unknown, then in addition to updating PATHS, also set
 * their sticky ambient depth value to @a depth.
 *
 * @since New in 1.7.
 */
svn_error_t *
svn_wc_get_update_editor4(const svn_delta_editor_t **editor,
                          void **edit_baton,
                          svn_revnum_t *target_revision,
                          svn_wc_context_t *wc_ctx,
                          const char *anchor_abspath,
                          const char *target_basename,
                          svn_boolean_t use_commit_times,
                          svn_depth_t depth,
                          svn_boolean_t depth_is_sticky,
                          svn_boolean_t allow_unver_obstructions,
                          const char *diff3_cmd,
                          const apr_array_header_t *preserved_exts,
                          svn_wc_get_file_t fetch_func,
                          void *fetch_baton,
                          svn_wc_conflict_resolver_func_t conflict_func,
                          void *conflict_baton,
                          svn_wc_external_update_t external_func,
                          void *external_baton,
                          svn_cancel_func_t cancel_func,
                          void *cancel_baton,
                          svn_wc_notify_func2_t notify_func,
                          void *notify_baton,
                          apr_pool_t *result_pool,
                          apr_pool_t *scratch_pool);

/** Similar to svn_wc_get_update_editor4, but uses access batons and relative
 * path instead of a working copy context-abspath pair and
 * svn_wc_traversal_info_t instead of an externals callback.
 *
 * If @a ti is non-NULL, record traversal info in @a ti, for use by
 * post-traversal accessors such as svn_wc_edited_externals().
 *
 * All locks, both those in @a anchor and newly acquired ones, will be
 * released when the editor driver calls @c close_edit.
 *
 * @since New in 1.5.
 * @deprecated Provided for backward compatibility with the 1.6 API.
 */
SVN_DEPRECATED
svn_error_t *
svn_wc_get_update_editor3(svn_revnum_t *target_revision,
                          svn_wc_adm_access_t *anchor,
                          const char *target,
                          svn_boolean_t use_commit_times,
                          svn_depth_t depth,
                          svn_boolean_t depth_is_sticky,
                          svn_boolean_t allow_unver_obstructions,
                          svn_wc_notify_func2_t notify_func,
                          void *notify_baton,
                          svn_cancel_func_t cancel_func,
                          void *cancel_baton,
                          svn_wc_conflict_resolver_func_t conflict_func,
                          void *conflict_baton,
                          svn_wc_get_file_t fetch_func,
                          void *fetch_baton,
                          const char *diff3_cmd,
                          const apr_array_header_t *preserved_exts,
                          const svn_delta_editor_t **editor,
                          void **edit_baton,
                          svn_wc_traversal_info_t *ti,
                          apr_pool_t *pool);


/**
 * Similar to svn_wc_get_update_editor3() but with the @a
 * allow_unver_obstructions parameter always set to FALSE, @a
 * conflict_func and baton set to NULL, @a fetch_func and baton set to
 * NULL, @a preserved_exts set to NULL, @a depth_is_sticky set to
 * FALSE, and @a depth set according to @a recurse: if @a recurse is
 * TRUE, pass #svn_depth_infinity, if FALSE, pass #svn_depth_files.
 *
 * @deprecated Provided for backward compatibility with the 1.4 API.
 */
SVN_DEPRECATED
svn_error_t *
svn_wc_get_update_editor2(svn_revnum_t *target_revision,
                          svn_wc_adm_access_t *anchor,
                          const char *target,
                          svn_boolean_t use_commit_times,
                          svn_boolean_t recurse,
                          svn_wc_notify_func2_t notify_func,
                          void *notify_baton,
                          svn_cancel_func_t cancel_func,
                          void *cancel_baton,
                          const char *diff3_cmd,
                          const svn_delta_editor_t **editor,
                          void **edit_baton,
                          svn_wc_traversal_info_t *ti,
                          apr_pool_t *pool);

/**
 * Similar to svn_wc_get_update_editor2(), but takes an svn_wc_notify_func_t
 * instead.
 *
 * @deprecated Provided for backward compatibility with the 1.1 API.
 */
SVN_DEPRECATED
svn_error_t *
svn_wc_get_update_editor(svn_revnum_t *target_revision,
                         svn_wc_adm_access_t *anchor,
                         const char *target,
                         svn_boolean_t use_commit_times,
                         svn_boolean_t recurse,
                         svn_wc_notify_func_t notify_func,
                         void *notify_baton,
                         svn_cancel_func_t cancel_func,
                         void *cancel_baton,
                         const char *diff3_cmd,
                         const svn_delta_editor_t **editor,
                         void **edit_baton,
                         svn_wc_traversal_info_t *ti,
                         apr_pool_t *pool);

/**
 * A variant of svn_wc_get_update_editor4().
 *
 * Set @a *editor and @a *edit_baton to an editor and baton for "switching"
 * a working copy to a new @a switch_url.  (Right now, this URL must be
 * within the same repository that the working copy already comes
 * from.)  @a switch_url must not be @c NULL.
 *
 * All other parameters behave as for svn_wc_get_update_editor4().
 *
 * @since New in 1.7.
 */
svn_error_t *
svn_wc_get_switch_editor4(const svn_delta_editor_t **editor,
                          void **edit_baton,
                          svn_revnum_t *target_revision,
                          svn_wc_context_t *wc_ctx,
                          const char *anchor_abspath,
                          const char *target_basename,
                          const char *switch_url,
                          svn_boolean_t use_commit_times,
                          svn_depth_t depth,
                          svn_boolean_t depth_is_sticky,
                          svn_boolean_t allow_unver_obstructions,
                          const char *diff3_cmd,
                          const apr_array_header_t *preserved_exts,
                          svn_wc_get_file_t fetch_func,
                          void *fetch_baton,
                          svn_wc_conflict_resolver_func_t conflict_func,
                          void *conflict_baton,
                          svn_wc_external_update_t external_func,
                          void *external_baton,
                          svn_cancel_func_t cancel_func,
                          void *cancel_baton,
                          svn_wc_notify_func2_t notify_func,
                          void *notify_baton,
                          apr_pool_t *result_pool,
                          apr_pool_t *scratch_pool);

/** Similar to svn_wc_get_switch_editor4, but uses access batons and relative
 * path instead of a working copy context and svn_wc_traversal_info_t instead
 * of an externals callback. This function doesn't support an external file
 * fetcher.
 *
 * If @a ti is non-NULL, record traversal info in @a ti, for use by
 * post-traversal accessors such as svn_wc_edited_externals().
 *
 * All locks, both those in @a anchor and newly acquired ones, will be
 * released when the editor driver calls @c close_edit.
 *
 * @since New in 1.5.
 * @deprecated Provided for backward compatibility with the 1.6 API.
 */
SVN_DEPRECATED
svn_error_t *
svn_wc_get_switch_editor3(svn_revnum_t *target_revision,
                          svn_wc_adm_access_t *anchor,
                          const char *target,
                          const char *switch_url,
                          svn_boolean_t use_commit_times,
                          svn_depth_t depth,
                          svn_boolean_t depth_is_sticky,
                          svn_boolean_t allow_unver_obstructions,
                          svn_wc_notify_func2_t notify_func,
                          void *notify_baton,
                          svn_cancel_func_t cancel_func,
                          void *cancel_baton,
                          svn_wc_conflict_resolver_func_t conflict_func,
                          void *conflict_baton,
                          const char *diff3_cmd,
                          const apr_array_header_t *preserved_exts,
                          const svn_delta_editor_t **editor,
                          void **edit_baton,
                          svn_wc_traversal_info_t *ti,
                          apr_pool_t *pool);

/**
 * Similar to svn_wc_get_switch_editor3() but with the
 * @a allow_unver_obstructions parameter always set to FALSE,
 * @a preserved_exts set to NULL, @a conflict_func and baton set to NULL,
 * @a depth_is_sticky set to FALSE, and @a depth set according to @a
 * recurse: if @a recurse is TRUE, pass #svn_depth_infinity, if
 * FALSE, pass #svn_depth_files.
 *
 * @deprecated Provided for backward compatibility with the 1.4 API.
 */
SVN_DEPRECATED
svn_error_t *
svn_wc_get_switch_editor2(svn_revnum_t *target_revision,
                          svn_wc_adm_access_t *anchor,
                          const char *target,
                          const char *switch_url,
                          svn_boolean_t use_commit_times,
                          svn_boolean_t recurse,
                          svn_wc_notify_func2_t notify_func,
                          void *notify_baton,
                          svn_cancel_func_t cancel_func,
                          void *cancel_baton,
                          const char *diff3_cmd,
                          const svn_delta_editor_t **editor,
                          void **edit_baton,
                          svn_wc_traversal_info_t *ti,
                          apr_pool_t *pool);

/**
 * Similar to svn_wc_get_switch_editor2(), but takes an
 * #svn_wc_notify_func_t instead.
 *
 * @deprecated Provided for backward compatibility with the 1.1 API.
 */
SVN_DEPRECATED
svn_error_t *
svn_wc_get_switch_editor(svn_revnum_t *target_revision,
                         svn_wc_adm_access_t *anchor,
                         const char *target,
                         const char *switch_url,
                         svn_boolean_t use_commit_times,
                         svn_boolean_t recurse,
                         svn_wc_notify_func_t notify_func,
                         void *notify_baton,
                         svn_cancel_func_t cancel_func,
                         void *cancel_baton,
                         const char *diff3_cmd,
                         const svn_delta_editor_t **editor,
                         void **edit_baton,
                         svn_wc_traversal_info_t *ti,
                         apr_pool_t *pool);



/* A word about the implementation of working copy property storage:
 *
 * Since properties are key/val pairs, you'd think we store them in
 * some sort of Berkeley DB-ish format, and even store pending changes
 * to them that way too.
 *
 * However, we already have libsvn_subr/hashdump.c working, and it
 * uses a human-readable format.  That will be very handy when we're
 * debugging, and presumably we will not be dealing with any huge
 * properties or property lists initially.  Therefore, we will
 * continue to use hashdump as the internal mechanism for storing and
 * reading from property lists, but note that the interface here is
 * _not_ dependent on that.  We can swap in a DB-based implementation
 * at any time and users of this library will never know the
 * difference.
 */

/** Set @a *props to a hash table mapping <tt>char *</tt> names onto
 * <tt>svn_string_t *</tt> values for all the regular properties of
 * @a local_abspath.  Allocate the table, names, and values in
 * @a result_pool.  If the node has no properties, then an empty hash
 * is returned.  Use @a wc_ctx to access the working copy, and @a
 * scratch_pool for temporary allocations.
 *
 * If the node does not exist, #SVN_ERR_WC_PATH_NOT_FOUND is returned.
 *
 * @since New in 1.7.
 */
svn_error_t *
svn_wc_prop_list2(apr_hash_t **props,
                  svn_wc_context_t *wc_ctx,
                  const char *local_abspath,
                  apr_pool_t *result_pool,
                  apr_pool_t *scratch_pool);

/** Similar to svn_wc_prop_list2() but with a #svn_wc_adm_access_t /
 * relative path parameter pair.
 *
 * @deprecated Provided for backwards compatibility with the 1.6 API.
 */
SVN_DEPRECATED
svn_error_t *
svn_wc_prop_list(apr_hash_t **props,
                 const char *path,
                 svn_wc_adm_access_t *adm_access,
                 apr_pool_t *pool);


/** Return the set of "pristine" properties for @a local_abspath.
 *
 * There are node states where properties do not make sense. For these
 * cases, NULL will be returned in @a *props. Otherwise, a hash table
 * will always be returned (but may be empty, indicating no properties).
 *
 * If the node is locally-added, then @a *props will be set to NULL since
 * pristine properties are undefined. Note: if this addition is replacing a
 * previously-deleted node, then the replaced node's properties are not
 * available until the addition is reverted.
 *
 * If the node has been copied (from another node in the repository), then
 * the pristine properties will correspond to those original properties.
 *
 * If the node is locally-deleted, these properties will correspond to
 * the BASE node's properties, as checked-out from the repository. Note: if
 * this deletion is a child of a copy, then the pristine properties will
 * correspond to that copy's properties, not any potential BASE node. The
 * BASE node's properties will not be accessible until the copy is reverted.
 *
 * Nodes that are incomplete, excluded, absent, or not present at the
 * node's revision will return NULL in @a props.
 *
 * If the node is not versioned, SVN_ERR_WC_PATH_NOT_FOUND will be returned.
 *
 * ### until we get to single-db: if the node has been marked for deletion,
 * ### is a directory, and the directory is missing on disk, then the
 * ### pristine properties will not be available; SVN_ERR_PROPERTY_NOT_FOUND
 * ### will be returned.
 *
 * @a props will be allocated in @a result_pool, and all temporary
 * allocations will be performed in @a scratch_pool.
 *
 * @since New in 1.7.
 */
svn_error_t *
svn_wc_get_pristine_props(apr_hash_t **props,
                          svn_wc_context_t *wc_ctx,
                          const char *local_abspath,
                          apr_pool_t *result_pool,
                          apr_pool_t *scratch_pool);
                          

/** Set @a *value to the value of property @a name for @a path, allocating
 * @a *value in @a pool.  If no such prop, set @a *value to @c NULL.
 * @a name may be a regular or wc property; if it is an entry property,
 * return the error #SVN_ERR_BAD_PROP_KIND.  @a adm_access is an access
 * baton set that contains @a path.
 *
 * @since New in 1.7.
 */
svn_error_t *
svn_wc_prop_get2(const svn_string_t **value,
                 svn_wc_context_t *wc_ctx,
                 const char *local_abspath,
                 const char *name,
                 apr_pool_t *result_pool,
                 apr_pool_t *scratch_pool);

/** Similar to svn_wc_prop_get2(), but with a #svn_wc_adm_access_t /
 * relative path parameter pair.
 *
 * @deprecated Provided for backwards compatibility with the 1.6 API.
 */
SVN_DEPRECATED
svn_error_t *
svn_wc_prop_get(const svn_string_t **value,
                const char *name,
                const char *path,
                svn_wc_adm_access_t *adm_access,
                apr_pool_t *pool);

/**
 * Set property @a name to @a value for @a local_abspath, or if @a value is
 * NULL, remove property @a name from @a local_abspath.  Use @a wc_ctx to
 * access @a local_abspath.
 *
 * If @a skip_checks is TRUE, do no validity checking.  But if @a
 * skip_checks is FALSE, and @a name is not a valid property for @a
 * path, return an error, either #SVN_ERR_ILLEGAL_TARGET (if the
 * property is not appropriate for @a path), or
 * #SVN_ERR_BAD_MIME_TYPE (if @a name is "svn:mime-type", but @a value
 * is not a valid mime-type).
 *
 * @a name may be a wc property or a regular property; but if it is an
 * entry property, return the error #SVN_ERR_BAD_PROP_KIND, even if
 * @a skip_checks is TRUE.
 *
 * For each file or directory operated on, @a notify_func will be called
 * with its path and the @a notify_baton.  @a notify_func may be @c NULL
 * if you are not interested in this information.
 *
 * Use @a scratch_pool for temporary allocation.
 *
 * @since New in 1.7.
 */
svn_error_t *
svn_wc_prop_set4(svn_wc_context_t *wc_ctx,
                 const char *local_abspath,
                 const char *name,
                 const svn_string_t *value,
                 svn_boolean_t skip_checks,
                 svn_wc_notify_func2_t notify_func,
                 void *notify_baton,
                 apr_pool_t *scratch_pool);

/** Similar to svn_wc_prop_set4(), but with a #svn_wc_adm_access_t /
 * relative path parameter pair.
 *
 * @since New in 1.6.
 * @deprecated Provided for backwards compatibility with the 1.6 API.
 */
SVN_DEPRECATED
svn_error_t *
svn_wc_prop_set3(const char *name,
                 const svn_string_t *value,
                 const char *path,
                 svn_wc_adm_access_t *adm_access,
                 svn_boolean_t skip_checks,
                 svn_wc_notify_func2_t notify_func,
                 void *notify_baton,
                 apr_pool_t *pool);


/**
 * Like svn_wc_prop_set3(), but without the notification callbacks.
 *
 * @since New in 1.2.
 */
SVN_DEPRECATED
svn_error_t *
svn_wc_prop_set2(const char *name,
                 const svn_string_t *value,
                 const char *path,
                 svn_wc_adm_access_t *adm_access,
                 svn_boolean_t skip_checks,
                 apr_pool_t *pool);


/**
 * Like svn_wc_prop_set2(), but with @a skip_checks always FALSE.
 *
 * @deprecated Provided for backward compatibility with the 1.1 API.
 */
SVN_DEPRECATED
svn_error_t *
svn_wc_prop_set(const char *name,
                const svn_string_t *value,
                const char *path,
                svn_wc_adm_access_t *adm_access,
                apr_pool_t *pool);


/** Return TRUE iff @a name is a 'normal' property name.  'Normal' is
 * defined as a user-visible and user-tweakable property that shows up
 * when you fetch a proplist.
 *
 * The function currently parses the namespace like so:
 *
 *   - 'svn:wc:'  ==>  a wcprop, stored/accessed separately via different API.
 *
 *   - 'svn:entry:' ==> an "entry" prop, shunted into the 'entries' file.
 *
 * If these patterns aren't found, then the property is assumed to be
 * Normal.
 */
svn_boolean_t
svn_wc_is_normal_prop(const char *name);



/** Return TRUE iff @a name is a 'wc' property name. */
svn_boolean_t
svn_wc_is_wc_prop(const char *name);

/** Return TRUE iff @a name is a 'entry' property name. */
svn_boolean_t
svn_wc_is_entry_prop(const char *name);

/** Callback type used by #svn_wc_canonicalize_svn_prop.
 *
 * If @a mime_type is non-null, it sets @a *mime_type to the value of
<<<<<<< HEAD
 * #SVN_PROP_MIME_TYPE for the path passed to
 * #svn_wc_canonicalize_svn_prop (allocated from @a pool).  If @a
 * stream is non-null, it writes the contents of the file to @a
 * stream.
 *
 * (Currently, this is used if you are attempting to set the
 * #SVN_PROP_EOL_STYLE property, to make sure that the value matches
=======
 * @c SVN_PROP_MIME_TYPE for the path passed to @c
 * svn_wc_canonicalize_svn_prop (allocated from @a pool).  If @a
 * stream is non-null, it writes the contents of the file to @a
 * stream.
 *
 * (Currently, this is used if you are attempting to set the @c
 * SVN_PROP_EOL_STYLE property, to make sure that the value matches
>>>>>>> 0213fdc3
 * the mime type and contents.)
 */
typedef svn_error_t *(*svn_wc_canonicalize_svn_prop_get_file_t)(
  const svn_string_t **mime_type,
  svn_stream_t *stream,
  void *baton,
  apr_pool_t *pool);


/** Canonicalize the value of an svn:* property @a propname with
 * value @a propval.
 *
 * If the property is not appropriate for a node of kind @a kind, or
 * is otherwise invalid, throw an error.  Otherwise, set @a *propval_p
 * to a canonicalized version of the property value.  If @a
 * skip_some_checks is TRUE, only some validity checks are taken.
 *
 * Some validity checks require access to the contents and MIME type
 * of the target if it is a file; they will call @a prop_getter with @a
 * getter_baton, which then needs to set the MIME type and print the
 * contents of the file to the given stream.
 *
 * @a path should be the path of the file in question; it is only used
 * for error messages.
 *
 * ### This is not actually related to the WC, but it does need to call
 * ### svn_wc_parse_externals_description2.
 */
svn_error_t *
svn_wc_canonicalize_svn_prop(const svn_string_t **propval_p,
                             const char *propname,
                             const svn_string_t *propval,
                             const char *path,
                             svn_node_kind_t kind,
                             svn_boolean_t skip_some_checks,
                             svn_wc_canonicalize_svn_prop_get_file_t prop_getter,
                             void *getter_baton,
                             apr_pool_t *pool);



/* Diffs */


/**
 * Return an @a editor/@a edit_baton for diffing a working copy against the
 * repository. The editor is allocated in @a result_pool; temporary
 * calculations are performed in @a scratch_pool.
 *
 * @a anchor_path/@a target represent the base of the hierarchy to be compared.
 *
 * @a callbacks/@a callback_baton is the callback table to use when two
 * files are to be compared.
 *
 * If @a depth is #svn_depth_empty, just diff exactly @a target or
 * @a anchor if @a target is empty.  If #svn_depth_files then do the same
 * and for top-level file entries as well (if any).  If
 * #svn_depth_immediates, do the same as #svn_depth_files but also diff
 * top-level subdirectories at #svn_depth_empty.  If #svn_depth_infinity,
 * then diff fully recursively.  In the latter case, @a anchor should be part
 * of an access baton set for the @a target hierarchy.
 *
 * @a ignore_ancestry determines whether paths that have discontinuous node
 * ancestry are treated as delete/add or as simple modifications.  If
 * @a ignore_ancestry is @c FALSE, then any discontinuous node ancestry will
 * result in the diff given as a full delete followed by an add.
 *
 * @a show_copies_as_adds determines whether paths added with history will
 * appear as a diff against their copy source, or whether such paths will
 * appear as if they were newly added in their entirety.
 *
 * If @a use_text_base is TRUE, then compare the repository against
 * the working copy's text-base files, rather than the working files.
 *
 * Normally, the difference from repository->working_copy is shown.
 * If @a reverse_order is TRUE, then show working_copy->repository diffs.
 *
 * If @a cancel_func is non-NULL, it will be used along with @a cancel_baton
 * to periodically check if the client has canceled the operation.
 *
 * @a changelists is an array of <tt>const char *</tt> changelist
 * names, used as a restrictive filter on items whose differences are
 * reported; that is, don't generate diffs about any item unless
 * it's a member of one of those changelists.  If @a changelists is
 * empty (or altogether @c NULL), no changelist filtering occurs.
 *
<<<<<<< HEAD
 * @since New in 1.7.
 */
svn_error_t *
svn_wc_get_diff_editor6(const svn_delta_editor_t **editor,
                        void **edit_baton,
                        svn_wc_context_t *wc_ctx,
                        const char *anchor_path,
                        const char *target,
                        const svn_wc_diff_callbacks4_t *callbacks,
                        void *callback_baton,
                        svn_depth_t depth,
                        svn_boolean_t ignore_ancestry,
                        svn_boolean_t show_copies_as_adds,
                        svn_boolean_t use_text_base,
                        svn_boolean_t reverse_order,
                        const apr_array_header_t *changelists,
                        svn_cancel_func_t cancel_func,
                        void *cancel_baton,
                        apr_pool_t *result_pool,
                        apr_pool_t *scratch_pool);

/**
 * Similar to svn_wc_get_diff_editor6(), but with an
 * #svn_wc_diff_callbacks3_t instead of #svn_wc_diff_callbacks4_t,
 * and @a show_copies_as_adds set to @c FALSE.
 *
 * @since New in 1.6.
 *
 * @deprecated Provided for backward compatibility with the 1.6 API.
 */
SVN_DEPRECATED
svn_error_t *
svn_wc_get_diff_editor5(svn_wc_adm_access_t *anchor,
                        const char *target,
                        const svn_wc_diff_callbacks3_t *callbacks,
                        void *callback_baton,
                        svn_depth_t depth,
                        svn_boolean_t ignore_ancestry,
                        svn_boolean_t use_text_base,
                        svn_boolean_t reverse_order,
                        svn_cancel_func_t cancel_func,
                        void *cancel_baton,
                        const apr_array_header_t *changelists,
                        const svn_delta_editor_t **editor,
                        void **edit_baton,
                        apr_pool_t *pool);

/**
 * Similar to svn_wc_get_diff_editor5(), but with an
 * #svn_wc_diff_callbacks2_t instead of #svn_wc_diff_callbacks3_t.
 *
 * @deprecated Provided for backward compatibility with the 1.5 API.
=======
 * @since New in 1.6.
>>>>>>> 0213fdc3
 */
SVN_DEPRECATED
svn_error_t *
svn_wc_get_diff_editor5(svn_wc_adm_access_t *anchor,
                        const char *target,
                        const svn_wc_diff_callbacks3_t *callbacks,
                        void *callback_baton,
                        svn_depth_t depth,
                        svn_boolean_t ignore_ancestry,
                        svn_boolean_t use_text_base,
                        svn_boolean_t reverse_order,
                        svn_cancel_func_t cancel_func,
                        void *cancel_baton,
                        const apr_array_header_t *changelists,
                        const svn_delta_editor_t **editor,
                        void **edit_baton,
                        apr_pool_t *pool);

/**
 * Similar to svn_wc_get_diff_editor5(), but with an
 * @c svn_wc_diff_callbacks2_t instead of @c svn_wc_diff_callbacks3_t.
 *
 * @deprecated Provided for backward compatibility with the 1.5 API.
 */
SVN_DEPRECATED
svn_error_t *
svn_wc_get_diff_editor4(svn_wc_adm_access_t *anchor,
                        const char *target,
                        const svn_wc_diff_callbacks2_t *callbacks,
                        void *callback_baton,
                        svn_depth_t depth,
                        svn_boolean_t ignore_ancestry,
                        svn_boolean_t use_text_base,
                        svn_boolean_t reverse_order,
                        svn_cancel_func_t cancel_func,
                        void *cancel_baton,
                        const apr_array_header_t *changelists,
                        const svn_delta_editor_t **editor,
                        void **edit_baton,
                        apr_pool_t *pool);

/**
 * Similar to svn_wc_get_diff_editor4(), but with @a changelists
<<<<<<< HEAD
 * passed as @c NULL, and @a depth set to #svn_depth_infinity if @a
 * recurse is TRUE, or #svn_depth_files if @a recurse is FALSE.
=======
 * passed as @c NULL, and @a depth set to @c svn_depth_infinity if @a
 * recurse is TRUE, or @c svn_depth_files if @a recurse is FALSE.
>>>>>>> 0213fdc3
 *
 * @deprecated Provided for backward compatibility with the 1.4 API.

 * @since New in 1.2.
 */
SVN_DEPRECATED
svn_error_t *
svn_wc_get_diff_editor3(svn_wc_adm_access_t *anchor,
                        const char *target,
                        const svn_wc_diff_callbacks2_t *callbacks,
                        void *callback_baton,
                        svn_boolean_t recurse,
                        svn_boolean_t ignore_ancestry,
                        svn_boolean_t use_text_base,
                        svn_boolean_t reverse_order,
                        svn_cancel_func_t cancel_func,
                        void *cancel_baton,
                        const svn_delta_editor_t **editor,
                        void **edit_baton,
                        apr_pool_t *pool);


/**
 * Similar to svn_wc_get_diff_editor3(), but with an
 * #svn_wc_diff_callbacks_t instead of #svn_wc_diff_callbacks2_t.
 *
 * @deprecated Provided for backward compatibility with the 1.1 API.
 */
SVN_DEPRECATED
svn_error_t *
svn_wc_get_diff_editor2(svn_wc_adm_access_t *anchor,
                        const char *target,
                        const svn_wc_diff_callbacks_t *callbacks,
                        void *callback_baton,
                        svn_boolean_t recurse,
                        svn_boolean_t ignore_ancestry,
                        svn_boolean_t use_text_base,
                        svn_boolean_t reverse_order,
                        svn_cancel_func_t cancel_func,
                        void *cancel_baton,
                        const svn_delta_editor_t **editor,
                        void **edit_baton,
                        apr_pool_t *pool);


/**
 * Similar to svn_wc_get_diff_editor2(), but with @a ignore_ancestry
 * always set to @c FALSE.
 *
 * @deprecated Provided for backward compatibility with the 1.0 API.
 */
SVN_DEPRECATED
svn_error_t *
svn_wc_get_diff_editor(svn_wc_adm_access_t *anchor,
                       const char *target,
                       const svn_wc_diff_callbacks_t *callbacks,
                       void *callback_baton,
                       svn_boolean_t recurse,
                       svn_boolean_t use_text_base,
                       svn_boolean_t reverse_order,
                       svn_cancel_func_t cancel_func,
                       void *cancel_baton,
                       const svn_delta_editor_t **editor,
                       void **edit_baton,
                       apr_pool_t *pool);


/**
 * Compare working copy against the text-base.
 *
 * @a target_path represents the base of the hierarchy to be compared.
 *
 * @a callbacks/@a callback_baton is the callback table to use when two
 * files are to be compared.
 *
 * If @a depth is #svn_depth_empty, just diff exactly @a target or
 * @a anchor if @a target is empty.  If #svn_depth_files then do the same
 * and for top-level file entries as well (if any).  If
 * #svn_depth_immediates, do the same as #svn_depth_files but also diff
 * top-level subdirectories at #svn_depth_empty.  If #svn_depth_infinity,
 * then diff fully recursively.  In the latter case, @a anchor should be part
 * of an access baton set for the @a target hierarchy.
 *
 * @a ignore_ancestry determines whether paths that have discontinuous node
 * ancestry are treated as delete/add or as simple modifications.  If
 * @a ignore_ancestry is @c FALSE, then any discontinuous node ancestry will
 * result in the diff given as a full delete followed by an add.
 *
 * @a show_copies_as_adds determines whether paths added with history will
 * appear as a diff against their copy source, or whether such paths will
 * appear as if they were newly added in their entirety.
 *
 * @a changelists is an array of <tt>const char *</tt> changelist
 * names, used as a restrictive filter on items whose differences are
 * reported; that is, don't generate diffs about any item unless
 * it's a member of one of those changelists.  If @a changelists is
 * empty (or altogether @c NULL), no changelist filtering occurs.
 *
<<<<<<< HEAD
 * If @a cancel_func is non-NULL, invoke it with @a cancel_baton at various
 * points during the operation.  If it returns an error (typically
 * #SVN_ERR_CANCELLED), return that error immediately.
 *
 * @since New in 1.7.
 */
svn_error_t *
svn_wc_diff6(svn_wc_context_t *wc_ctx,
             const char *target_path,
             const svn_wc_diff_callbacks4_t *callbacks,
             void *callback_baton,
             svn_depth_t depth,
             svn_boolean_t ignore_ancestry,
             svn_boolean_t show_copies_as_adds,
             const apr_array_header_t *changelists,
             svn_cancel_func_t cancel_func,
             void *cancel_baton,
             apr_pool_t *scratch_pool);

/**
 * Similar to svn_wc_diff6(), but with a #svn_wc_diff_callbacks3_t argument
 * instead of #svn_wc_diff_callbacks4_t, and @a show_copies_as_adds set to
 * @c FALSE. It also doesn't allow specifying a cancel function.
 *
 * @since New in 1.6.
 *
 * @deprecated Provided for backward compatibility with the 1.6 API.
 */
SVN_DEPRECATED
=======
 * @since New in 1.6.
 */
>>>>>>> 0213fdc3
svn_error_t *
svn_wc_diff5(svn_wc_adm_access_t *anchor,
             const char *target,
             const svn_wc_diff_callbacks3_t *callbacks,
             void *callback_baton,
             svn_depth_t depth,
             svn_boolean_t ignore_ancestry,
             const apr_array_header_t *changelists,
             apr_pool_t *pool);

/**
<<<<<<< HEAD
 * Similar to svn_wc_diff5(), but with a #svn_wc_diff_callbacks2_t argument
 * instead of #svn_wc_diff_callbacks3_t.
=======
 * Similar to svn_wc_diff5(), but with a @c svn_wc_diff_callbacks2_t argument
 * instead of @c svn_wc_diff_callbacks3_t.
>>>>>>> 0213fdc3
 *
 * @deprecated Provided for backward compatibility with the 1.5 API.
 */
SVN_DEPRECATED
svn_error_t *
svn_wc_diff4(svn_wc_adm_access_t *anchor,
             const char *target,
             const svn_wc_diff_callbacks2_t *callbacks,
             void *callback_baton,
             svn_depth_t depth,
             svn_boolean_t ignore_ancestry,
             const apr_array_header_t *changelists,
             apr_pool_t *pool);

/**
 * Similar to svn_wc_diff4(), but with @a changelists passed @c NULL,
<<<<<<< HEAD
 * and @a depth set to #svn_depth_infinity if @a recurse is TRUE, or
 * #svn_depth_files if @a recurse is FALSE.
=======
 * and @a depth set to @c svn_depth_infinity if @a recurse is TRUE, or
 * @c svn_depth_files if @a recurse is FALSE.
>>>>>>> 0213fdc3
 *
 * @deprecated Provided for backward compatibility with the 1.2 API.
 */
SVN_DEPRECATED
svn_error_t *
svn_wc_diff3(svn_wc_adm_access_t *anchor,
             const char *target,
             const svn_wc_diff_callbacks2_t *callbacks,
             void *callback_baton,
             svn_boolean_t recurse,
             svn_boolean_t ignore_ancestry,
             apr_pool_t *pool);

/**
 * Similar to svn_wc_diff3(), but with a #svn_wc_diff_callbacks_t argument
 * instead of #svn_wc_diff_callbacks2_t.
 *
 * @deprecated Provided for backward compatibility with the 1.1 API.
 */
SVN_DEPRECATED
svn_error_t *
svn_wc_diff2(svn_wc_adm_access_t *anchor,
             const char *target,
             const svn_wc_diff_callbacks_t *callbacks,
             void *callback_baton,
             svn_boolean_t recurse,
             svn_boolean_t ignore_ancestry,
             apr_pool_t *pool);

/**
 * Similar to svn_wc_diff2(), but with @a ignore_ancestry always set
 * to @c FALSE.
 *
 * @deprecated Provided for backward compatibility with the 1.0 API.
 */
SVN_DEPRECATED
svn_error_t *
svn_wc_diff(svn_wc_adm_access_t *anchor,
            const char *target,
            const svn_wc_diff_callbacks_t *callbacks,
            void *callback_baton,
            svn_boolean_t recurse,
            apr_pool_t *pool);


/** Given a @a local_abspath to a file or directory under version control,
 * discover any local changes made to properties and/or the set of 'pristine'
 * properties.  @a wc_ctx will be used to access the working copy.
 *
 * If @a propchanges is non-@c NULL, return these changes as an array of
 * #svn_prop_t structures stored in @a *propchanges.  The structures and
 * array will be allocated in @a result_pool.  If there are no local property
 * modifications on @a local_abspath, then set @a *propchanges will be empty.
 *
 * If @a original_props is non-@c NULL, then set @a *original_props to
 * hashtable (<tt>const char *name</tt> -> <tt>const svn_string_t *value</tt>)
 * that represents the 'pristine' property list of @a path.  This hashtable is
 * allocated in @a result_pool.
 *
 * Use @a scratch_pool for temporary allocations.
 */
svn_error_t *
svn_wc_get_prop_diffs2(apr_array_header_t **propchanges,
                       apr_hash_t **original_props,
                       svn_wc_context_t *wc_ctx,
                       const char *local_abspath,
                       apr_pool_t *result_pool,
                       apr_pool_t *scratch_pool);

/** Similar to svn_wc_get_prop_diffs2(), but with a #svn_wc_adm_access_t /
 * relative path parameter pair.
 *
 * @deprecated Provided for backwards compatibility with the 1.6 API.
 */
SVN_DEPRECATED
svn_error_t *
svn_wc_get_prop_diffs(apr_array_header_t **propchanges,
                      apr_hash_t **original_props,
                      const char *path,
                      svn_wc_adm_access_t *adm_access,
                      apr_pool_t *pool);


/** The outcome of a merge carried out (or tried as a dry-run) by
 * svn_wc_merge()
 */
typedef enum svn_wc_merge_outcome_t
{
   /** The working copy is (or would be) unchanged.  The changes to be
    * merged were already present in the working copy
    */
   svn_wc_merge_unchanged,

   /** The working copy has been (or would be) changed. */
   svn_wc_merge_merged,

   /** The working copy has been (or would be) changed, but there was (or
    * would be) a conflict
    */
   svn_wc_merge_conflict,

   /** No merge was performed, probably because the target file was
    * either absent or not under version control.
    */
   svn_wc_merge_no_merge

} svn_wc_merge_outcome_t;

/** Given absolute paths to three fulltexts, merge the differences between
 * @a left_abspath and @a right_abspath into @a target_abspath.
 * It may help to know that @a left_abspath, @a right_abspath and @a
 * target_abspath correspond to "OLDER", "YOURS", and "MINE",
 * respectively, in the diff3 documentation.
 *
 * @a wc_ctx should contain a write lock for the directory containing @a
 * target_abspath.
 *
 * This function assumes that @a left_abspath and @a right_abspath are
 * in repository-normal form (linefeeds, with keywords contracted); if
 * necessary, @a target_abspath is temporarily converted to this form to
 * receive the changes, then translated back again.
 *
 * If @a target_abspath is absent, or present but not under version
 * control, then set @a *merge_outcome to #svn_wc_merge_no_merge and
 * return success without merging anything.  (The reasoning is that if
 * the file is not versioned, then it is probably unrelated to the
 * changes being considered, so they should not be merged into it.)
 *
 * @a dry_run determines whether the working copy is modified.  When it
 * is @c FALSE the merge will cause @a target_abspath to be modified, when
 * it is @c TRUE the merge will be carried out to determine the result but
 * @a target_abspath will not be modified.
 *
 * If @a diff3_cmd is non-NULL, then use it as the diff3 command for
 * any merging; otherwise, use the built-in merge code.  If @a
 * merge_options is non-NULL, either pass its elements to @a diff3_cmd or
 * parse it and use as options to the internal merge code (see
 * svn_diff_file_options_parse()).  @a merge_options must contain
 * <tt>const char *</tt> elements.
 *
 * The outcome of the merge is returned in @a *merge_outcome. If there
 * is a conflict and @a dry_run is @c FALSE, then attempt to call @a
 * conflict_func with @a conflict_baton (if non-NULL).  If the
 * conflict callback cannot resolve the conflict, then:
 *
 *   * Put conflict markers around the conflicting regions in
 *     @a target_abspath, labeled with @a left_label, @a right_label, and
 *     @a target_label.  (If any of these labels are @c NULL, default
 *     values will be used.)
 *
 *   * Copy @a left_abspath, @a right_abspath, and the original @a
 *     target_abspath to unique names in the same directory as @a
 *     target_abspath, ending with the suffixes ".LEFT_LABEL", ".RIGHT_LABEL",
 *     and ".TARGET_LABEL" respectively.
 *
 *   * Mark @a target_abspath as "text-conflicted", and track the above
 *     mentioned backup files as well.
 *
 *   * If @a left_version and/or @a right_version are not NULL, provide
 *     these values to the conflict handler and track these while the conflict
 *     exists.
 *
 * Binary case:
 *
 *  If @a target_abspath is a binary file, then no merging is attempted,
 *  the merge is deemed to be a conflict.  If @a dry_run is @c FALSE the
 *  working @a target_abspath is untouched, and copies of @a left_abspath and
 *  @a right_abspath are created next to it using @a left_label and
 *  @a right_label. @a target_abspath is marked as "text-conflicted", and
 *  begins tracking the two backup files and the version information.
 *
 * If @a dry_run is @c TRUE no files are changed.  The outcome of the merge
 * is returned in @a *merge_outcome.
 *
 * Use @a scratch_pool for any temporary allocation.
 *
 * @since New in 1.7.
 */
svn_error_t *
svn_wc_merge4(enum svn_wc_merge_outcome_t *merge_outcome,
              svn_wc_context_t *wc_ctx,
              const char *left_abspath,
              const char *right_abspath,
              const char *target_abspath,
              const char *left_label,
              const char *right_label,
              const char *target_label,
              const svn_wc_conflict_version_t *left_version,
              const svn_wc_conflict_version_t *right_version,
              svn_boolean_t dry_run,
              const char *diff3_cmd,
              const apr_array_header_t *merge_options,
              const apr_array_header_t *prop_diff,
              svn_wc_conflict_resolver_func_t conflict_func,
              void *conflict_baton,
              svn_cancel_func_t cancel_func,
              void *cancel_baton,
              apr_pool_t *scratch_pool);

/** Similar to svn_wc_merge4() but takes relative paths and an access
 * baton. It doesn't support a cancel function or tracking origin version
 * information.
 *
 * @since New in 1.5.
 * @deprecated Provided for backwards compatibility with the 1.6 API.
 */
SVN_DEPRECATED
svn_error_t *
svn_wc_merge3(enum svn_wc_merge_outcome_t *merge_outcome,
              const char *left,
              const char *right,
              const char *merge_target,
              svn_wc_adm_access_t *adm_access,
              const char *left_label,
              const char *right_label,
              const char *target_label,
              svn_boolean_t dry_run,
              const char *diff3_cmd,
              const apr_array_header_t *merge_options,
              const apr_array_header_t *prop_diff,
              svn_wc_conflict_resolver_func_t conflict_func,
              void *conflict_baton,
              apr_pool_t *pool);


/** Similar to svn_wc_merge3(), but with @a prop_diff, @a
 * conflict_func, @a conflict_baton set to NULL.
 *
 * @deprecated Provided for backwards compatibility with the 1.4 API.
 */
SVN_DEPRECATED
svn_error_t *
svn_wc_merge2(enum svn_wc_merge_outcome_t *merge_outcome,
              const char *left,
              const char *right,
              const char *merge_target,
              svn_wc_adm_access_t *adm_access,
              const char *left_label,
              const char *right_label,
              const char *target_label,
              svn_boolean_t dry_run,
              const char *diff3_cmd,
              const apr_array_header_t *merge_options,
              apr_pool_t *pool);


/** Similar to svn_wc_merge2(), but with @a merge_options set to NULL.
 *
 * @deprecated Provided for backwards compatibility with the 1.3 API.
 */
SVN_DEPRECATED
svn_error_t *
svn_wc_merge(const char *left,
             const char *right,
             const char *merge_target,
             svn_wc_adm_access_t *adm_access,
             const char *left_label,
             const char *right_label,
             const char *target_label,
             svn_boolean_t dry_run,
             enum svn_wc_merge_outcome_t *merge_outcome,
             const char *diff3_cmd,
             apr_pool_t *pool);


/** Given a @a local_abspath under version control, merge an array of @a
 * propchanges into the path's existing properties.  @a propchanges is
 * an array of #svn_prop_t objects, and @a baseprops is a hash
 * representing the original set of properties that @a propchanges is
 * working against.  @a wc_ctx contains a lock for @a local_abspath.
 *
 * Only the working properties will be changed.
 *
 * If @a state is non-NULL, set @a *state to the state of the properties
 * after the merge.
 *
 * If conflicts are found when merging working properties, they are
 * described in a temporary .prej file (or appended to an already-existing
 * .prej file), and the entry is marked "conflicted".
 *
 * If @a cancel_func is non-NULL, invoke it with @a cancel_baton at various
 * points during the operation.  If it returns an error (typically
 * #SVN_ERR_CANCELLED), return that error immediately.
 *
 * If @a local_abspath is not under version control, return the error
 * #SVN_ERR_UNVERSIONED_RESOURCE and don't touch anyone's properties.
 *
 * @since New in 1.7.
 */
svn_error_t *
svn_wc_merge_props3(svn_wc_notify_state_t *state,
                    svn_wc_context_t *wc_ctx,
                    const char *local_abspath,
                    const svn_wc_conflict_version_t *left_version,
                    const svn_wc_conflict_version_t *right_version,
                    apr_hash_t *baseprops,
                    const apr_array_header_t *propchanges,
                    svn_boolean_t dry_run,
                    svn_wc_conflict_resolver_func_t conflict_func,
                    void *conflict_baton,
                    svn_cancel_func_t cancel_func,
                    void *cancel_baton,
                    apr_pool_t *scratch_pool);


/** Similar to svn_wc_merge_props3, but takes an access baton and relative
 * path, no cancel_function, and no left and right version.
 *
 * This function has the @a base_merge parameter which (when TRUE) will
 * apply @a propchanges to this node's pristine set of properties. This
 * functionality is not supported on newer APIs -- pristine information
 * should only be changed through an update editor drive.
 *
 * @since New in 1.5.
 * @deprecated Provided for backward compatibility with the 1.6 API.
 */
SVN_DEPRECATED
svn_error_t *
svn_wc_merge_props2(svn_wc_notify_state_t *state,
                    const char *path,
                    svn_wc_adm_access_t *adm_access,
                    apr_hash_t *baseprops,
                    const apr_array_header_t *propchanges,
                    svn_boolean_t base_merge,
                    svn_boolean_t dry_run,
                    svn_wc_conflict_resolver_func_t conflict_func,
                    void *conflict_baton,
                    apr_pool_t *pool);


/**
 * Same as svn_wc_merge_props2(), but with a @a conflict_func (and
 * baton) of NULL.
 *
 * @deprecated Provided for backward compatibility with the 1.3 API.
 *
 */
SVN_DEPRECATED
svn_error_t *
svn_wc_merge_props(svn_wc_notify_state_t *state,
                   const char *path,
                   svn_wc_adm_access_t *adm_access,
                   apr_hash_t *baseprops,
                   const apr_array_header_t *propchanges,
                   svn_boolean_t base_merge,
                   svn_boolean_t dry_run,
                   apr_pool_t *pool);


/**
 * Similar to svn_wc_merge_props(), but no baseprops are given.
 * Instead, it's assumed that the incoming propchanges are based
 * against the working copy's own baseprops.  While this assumption is
 * correct for 'svn update', it's incorrect for 'svn merge', and can
 * cause flawed behavior.  (See issue #2035.)
 *
 * @deprecated Provided for backward compatibility with the 1.2 API.
 */
SVN_DEPRECATED
svn_error_t *
svn_wc_merge_prop_diffs(svn_wc_notify_state_t *state,
                        const char *path,
                        svn_wc_adm_access_t *adm_access,
                        const apr_array_header_t *propchanges,
                        svn_boolean_t base_merge,
                        svn_boolean_t dry_run,
                        apr_pool_t *pool);


/** Given a @a path to a wc file, return in @a *contents a readonly stream to
 * the pristine contents of the file that would serve as base content for the
 * next commit. That means:
 *
 * When there is no change in node history scheduled, i.e. when there are only
 * local text-mods, prop-mods or a delete, return the last checked-out or
 * updated-/switched-to contents of the file.
 *
 * If the file is simply added or replaced (no copy-/move-here involved),
 * set @a *contents to @c NULL.
 *
 * When the file has been locally copied-/moved-here, return the contents of
 * the copy/move source (even if the copy-/move-here replaces a locally
 * deleted file).
 *
 * If @a local_abspath refers to an unversioned or non-existing path, return
 * @c SVN_ERR_WC_PATH_NOT_FOUND. Use @a wc_ctx to access the working copy.
 * @a contents may not be @c NULL (unlike @a *contents).
 *
 * @since New in 1.7. */
svn_error_t *
svn_wc_get_pristine_contents2(svn_stream_t **contents,
                              svn_wc_context_t *wc_ctx,
                              const char *local_abspath,
                              apr_pool_t *result_pool,
                              apr_pool_t *scratch_pool);

/** Similar to svn_wc_get_pristine_contents2, but takes no working copy
 * context and a path that can be relative
 *
 * @since New in 1.6.
 * @deprecated Provided for backward compatibility with the 1.6 API.
 */
SVN_DEPRECATED
svn_error_t *
svn_wc_get_pristine_contents(svn_stream_t **contents,
                             const char *path,
                             apr_pool_t *result_pool,
                             apr_pool_t *scratch_pool);


/** Set *PRISTINE_PATH to the path of the "normal" pristine text file for
 * the versioned file PATH.
 *
 * If PATH does not have a pristine text, set *PRISTINE_PATH to a path where
 * nothing exists on disk (in a directory that does exist).
 *
 * @note: Before version 1.7, the behaviour in that case was to provide the
 * path where the pristine text *would be* if it were present.  The new
 * behaviour is intended to provide backward compatibility for callers that
 * open or test the provided path immediately, and not for callers that
 * store the path for later use.
 *
 * @deprecated Provided for backwards compatibility with the 1.5 API.
 * Callers should use svn_wc_get_pristine_contents() instead.
 */
SVN_DEPRECATED
svn_error_t *
svn_wc_get_pristine_copy_path(const char *path,
                              const char **pristine_path,
                              apr_pool_t *pool);


/**
 * Recurse from @a local_abspath, cleaning up unfinished log business.  Perform
 * any temporary allocations in @a scratch_pool.  Any working copy locks under
 * @a local_abspath will be taken over and then cleared by this function.
 *
 * WARNING: there is no mechanism that will protect locks that are still being
 * used.
 *
 * If @a cancel_func is non-NULL, invoke it with @a cancel_baton at various
 * points during the operation.  If it returns an error (typically
 * #SVN_ERR_CANCELLED), return that error immediately.
 *
 * @since New in 1.7.
 */
svn_error_t *
svn_wc_cleanup3(svn_wc_context_t *wc_ctx,
                const char *local_abspath,
                svn_cancel_func_t cancel_func,
                void *cancel_baton,
                apr_pool_t *scratch_pool);

/**
 * Similar to svn_wc_cleanup3() but uses relative paths and creates its own
 * swn_wc_context_t.
 *
 * @since New in 1.2.
 * @deprecated Provided for backward compability with the 1.2 API.
 */
SVN_DEPRECATED
svn_error_t *
svn_wc_cleanup2(const char *path,
                const char *diff3_cmd,
                svn_cancel_func_t cancel_func,
                void *cancel_baton,
                apr_pool_t *pool);

/**
 * Similar to svn_wc_cleanup2(). @a optional_adm_access is an historic
 * relic and not used, it may be NULL.
 *
 * @deprecated Provided for backward compatibility with the 1.1 API.
 */
SVN_DEPRECATED
svn_error_t *
svn_wc_cleanup(const char *path,
               svn_wc_adm_access_t *optional_adm_access,
               const char *diff3_cmd,
               svn_cancel_func_t cancel_func,
               void *cancel_baton,
               apr_pool_t *pool);

/** Callback for retrieving a repository root for a url from upgrade.
 *
 * Called by svn_wc_upgrade() when no repository root and/or repository
 * uuid are recorded in the working copy. For normal Subversion 1.5 and
 * later working copies, this callback will not be used.
 *
 * @since New in 1.7.
 */
typedef svn_error_t * (*svn_wc_upgrade_get_repos_info_t)(
                                    const char **repos_root,
                                    const char **repos_uuid,
                                    void *baton,
                                    const char *url,
                                    apr_pool_t *result_pool,
                                    apr_pool_t *scratch_pool);


/**
 * Upgrade the working copy at @a local_abspath to the latest metadata
 * storage format.  @a local_abspath should be an absolute path to the
 * root of the working copy.
 *
 * If @a cancel_func is non-NULL, invoke it with @a cancel_baton at
 * various points during the operation.  If it returns an error
 * (typically #SVN_ERR_CANCELLED), return that error immediately.
 *
 * For each directory converted, @a notify_func will be called with
 * in @a notify_baton action @a svn_wc_notify_upgrade_path and as path
 * the path of the upgraded directory. @a notify_func may be @c NULL
 * if this notification is not needed.
 *
 * If the old working copy doesn't contain a repository root and/or
 * repository uuid, @a repos_info_func (if non-NULL) will be called
 * with @a repos_info_baton to provide the missing information.
 *
 * @since New in 1.7.
 */
svn_error_t *
svn_wc_upgrade(svn_wc_context_t *wc_ctx,
               const char *local_abspath,
               svn_wc_upgrade_get_repos_info_t repos_info_func,
               void *repos_info_baton,
               svn_cancel_func_t cancel_func,
               void *cancel_baton,
               svn_wc_notify_func2_t notify_func,
               void *notify_baton,
               apr_pool_t *scratch_pool);


/** Relocation validation callback typedef.
 *
 * Called for each relocated file/directory.  @a uuid, if non-NULL, contains
 * the expected repository UUID, @a url contains the tentative URL.
 *
 * @a baton is a closure object; it should be provided by the
 * implementation, and passed by the caller.
 *
 * If @a root_url is passed, then the implementation should make sure that
 * @a url is the repository root.
 * @a pool may be used for temporary allocations.
 *
 * @since New in 1.5.
 */
typedef svn_error_t *(*svn_wc_relocation_validator3_t)(void *baton,
                                                       const char *uuid,
                                                       const char *url,
                                                       const char *root_url,
                                                       apr_pool_t *pool);

/** Similar to #svn_wc_relocation_validator3_t, but with
 * the @a root argument.
 *
 * If @a root is TRUE, then the implementation should make sure that @a url
 * is the repository root.  Else, it can be an URL inside the repository.
 *
 * @deprecated Provided for backwards compatibility with the 1.4 API.
 */
typedef svn_error_t *(*svn_wc_relocation_validator2_t)(void *baton,
                                                       const char *uuid,
                                                       const char *url,
                                                       svn_boolean_t root,
                                                       apr_pool_t *pool);

/** Similar to #svn_wc_relocation_validator2_t, but without
 * the @a root and @a pool arguments.  @a uuid will not be NULL in this version
 * of the function.
 *
 * @deprecated Provided for backwards compatibility with the 1.3 API.
 */
typedef svn_error_t *(*svn_wc_relocation_validator_t)(void *baton,
                                                      const char *uuid,
                                                      const char *url);

/** Change repository references at @a local_abspath and all it's children.
 * The pre-change URL should be @a from, and the post-change URL will be
 * @a to.  @a validator (and its baton, @a validator_baton), will be called
 * for the newly generated base URL and calculated repo root.
 *
 * If @a recurse is @c FALSE, none of the children of @a local_abspath will
 * be changed.  @a wc_ctx is an working copy context.
 *
 * @a scratch_pool will be used for temporary allocations.
 *
 * @since New in 1.7.
 */
svn_error_t *
svn_wc_relocate4(svn_wc_context_t *wc_ctx,
                 const char *local_abspath,
                 const char *from,
                 const char *to,
                 svn_boolean_t recurse,
                 svn_wc_relocation_validator3_t validator,
                 void *validator_baton,
                 apr_pool_t *scratch_pool);

/** Similar to svn_wc_relocate4(), but with a #svn_wc_adm_access_t /
 * relative path parameter pair.
 *
 * @since New in 1.5.
 * @deprecated Provided for backwards compatibility with the 1.6 API.
 */
SVN_DEPRECATED
svn_error_t *
svn_wc_relocate3(const char *path,
                 svn_wc_adm_access_t *adm_access,
                 const char *from,
                 const char *to,
                 svn_boolean_t recurse,
                 svn_wc_relocation_validator3_t validator,
                 void *validator_baton,
                 apr_pool_t *pool);

/** Similar to svn_wc_relocate3(), but uses #svn_wc_relocation_validator2_t.
 *
 * @since New in 1.4.
 * @deprecated Provided for backwards compatibility with the 1.4 API. */
SVN_DEPRECATED
svn_error_t *
svn_wc_relocate2(const char *path,
                 svn_wc_adm_access_t *adm_access,
                 const char *from,
                 const char *to,
                 svn_boolean_t recurse,
                 svn_wc_relocation_validator2_t validator,
                 void *validator_baton,
                 apr_pool_t *pool);

/** Similar to svn_wc_relocate2(), but uses #svn_wc_relocation_validator_t.
 *
 * @deprecated Provided for backwards compatibility with the 1.3 API. */
SVN_DEPRECATED
svn_error_t *
svn_wc_relocate(const char *path,
                svn_wc_adm_access_t *adm_access,
                const char *from,
                const char *to,
                svn_boolean_t recurse,
                svn_wc_relocation_validator_t validator,
                void *validator_baton,
                apr_pool_t *pool);


/**
 * Revert changes to @a local_abspath.  Perform necessary allocations in
 * @a scratch_pool.
 *
 * @a wc_ctx contains the necessary locks required for performing the
 * operation.
 *
 * If @a depth is #svn_depth_empty, revert just @a path (if a
 * directory, then revert just the properties on that directory).
 * Else if #svn_depth_files, revert @a path and any files
 * directly under @a path if it is directory.  Else if
 * #svn_depth_immediates, revert all of the preceding plus
 * properties on immediate subdirectories; else if #svn_depth_infinity,
 * revert path and everything under it fully recursively.
 *
 * @a changelists is an array of <tt>const char *</tt> changelist
 * names, used as a restrictive filter on items reverted; that is,
 * don't revert any item unless it's a member of one of those
 * changelists.  If @a changelists is empty (or altogether @c NULL),
 * no changelist filtering occurs.
 *
 * If @a cancel_func is non-NULL, call it with @a cancel_baton at
 * various points during the reversion process.  If it returns an
 * error (typically #SVN_ERR_CANCELLED), return that error
 * immediately.
 *
 * If @a use_commit_times is TRUE, then all reverted working-files
 * will have their timestamp set to the last-committed-time.  If
 * FALSE, the reverted working-files will be touched with the 'now' time.
 *
 * For each item reverted, @a notify_func will be called with @a notify_baton
 * and the path of the reverted item. @a notify_func may be @c NULL if this
 * notification is not needed.
 *
 * If @a path is not under version control, return the error
 * #SVN_ERR_UNVERSIONED_RESOURCE.
 *
 * @since New in 1.7.
 */
svn_error_t *
svn_wc_revert4(svn_wc_context_t *wc_ctx,
               const char *local_abspath,
               svn_depth_t depth,
               svn_boolean_t use_commit_times,
               const apr_array_header_t *changelists,
               svn_cancel_func_t cancel_func,
               void *cancel_baton,
               svn_wc_notify_func2_t notify_func,
               void *notify_baton,
               apr_pool_t *scratch_pool);

/** Similar to svn_wc_revert4() but takes a relative path and access baton.
 *
 * @since New in 1.5.
 * @deprecated Provided for backward compatibility with the 1.6 API.
 */
SVN_DEPRECATED
svn_error_t *
svn_wc_revert3(const char *path,
               svn_wc_adm_access_t *parent_access,
               svn_depth_t depth,
               svn_boolean_t use_commit_times,
               const apr_array_header_t *changelists,
               svn_cancel_func_t cancel_func,
               void *cancel_baton,
               svn_wc_notify_func2_t notify_func,
               void *notify_baton,
               apr_pool_t *pool);

/**
 * Similar to svn_wc_revert3(), but with @a changelists passed as @c
 * NULL, and @a depth set according to @a recursive: if @a recursive
 * is TRUE, @a depth is #svn_depth_infinity; if FALSE, @a depth is
 * #svn_depth_empty.
 *
 * @note Most APIs map @a recurse==FALSE to @a depth==svn_depth_files;
 * revert is deliberately different.
 *
 * @deprecated Provided for backward compatibility with the 1.2 API.
 */
SVN_DEPRECATED
svn_error_t *
svn_wc_revert2(const char *path,
               svn_wc_adm_access_t *parent_access,
               svn_boolean_t recursive,
               svn_boolean_t use_commit_times,
               svn_cancel_func_t cancel_func,
               void *cancel_baton,
               svn_wc_notify_func2_t notify_func,
               void *notify_baton,
               apr_pool_t *pool);

/**
 * Similar to svn_wc_revert2(), but takes an #svn_wc_notify_func_t instead.
 *
 * @deprecated Provided for backward compatibility with the 1.1 API.
 */
SVN_DEPRECATED
svn_error_t *
svn_wc_revert(const char *path,
              svn_wc_adm_access_t *parent_access,
              svn_boolean_t recursive,
              svn_boolean_t use_commit_times,
              svn_cancel_func_t cancel_func,
              void *cancel_baton,
              svn_wc_notify_func_t notify_func,
              void *notify_baton,
              apr_pool_t *pool);


/* Tmp files */

/** Create a unique temporary file in administrative tmp/ area of
 * directory @a path.  Return a handle in @a *fp and the path
 * in @a *new_name. Either @a fp or @a new_name can be NULL.
 *
 * The flags will be <tt>APR_WRITE | APR_CREATE | APR_EXCL</tt> and
 * optionally @c APR_DELONCLOSE (if the @a delete_when argument is
 * set to #svn_io_file_del_on_close).
 *
 * This means that as soon as @a fp is closed, the tmp file will vanish.
 *
 * @since New in 1.4
 * @deprecated For compatibility with 1.6 API
 */
SVN_DEPRECATED
svn_error_t *
svn_wc_create_tmp_file2(apr_file_t **fp,
                        const char **new_name,
                        const char *path,
                        svn_io_file_del_t delete_when,
                        apr_pool_t *pool);


/** Same as svn_wc_create_tmp_file2(), but with @a new_name set to @c NULL,
 * and without the ability to delete the file on pool cleanup.
 *
 * @deprecated For compatibility with 1.3 API
 */
SVN_DEPRECATED
svn_error_t *
svn_wc_create_tmp_file(apr_file_t **fp,
                       const char *path,
                       svn_boolean_t delete_on_close,
                       apr_pool_t *pool);



/* EOL conversion and keyword expansion. */

/** Set @a xlated_abspath to a translated copy of @a src
 * or to @a src itself if no translation is necessary.
 * That is, if @a versioned_abspath's properties indicate newline conversion
 * or keyword expansion, point @a *xlated_abspath to a copy of @a src
 * whose newlines and keywords are converted using the translation
 * as requested by @a flags.
 *
 * If @a cancel_func is non-NULL, call it with @a cancel_baton to determine
 * if the client has cancelled the operation.
 *
 * When translating to the normal form, inconsistent eol styles will be
 * repaired when appropriate for the given setting.  When translating
 * from normal form, no EOL repair is performed (consistency is assumed).
 * This behaviour can be overridden by specifying
 * #SVN_WC_TRANSLATE_FORCE_EOL_REPAIR.
 *
 * The caller can explicitly request a new file to be returned by setting the
 * #SVN_WC_TRANSLATE_FORCE_COPY flag in @a flags.
 *
 * This function is generally used to get a file that can be compared
 * meaningfully against @a versioned_abspath's text base, if
 * #SVN_WC_TRANSLATE_TO_NF is specified, against @a versioned_abspath itself
 * if #SVN_WC_TRANSLATE_FROM_NF is specified.
 *
 * The output file is created in the temp file area belonging to
 * @a versioned_abspath. By default it will be deleted at result_pool
 * cleanup. If @a flags includes #SVN_WC_TRANSLATE_NO_OUTPUT_CLEANUP,
 * the default result_pool cleanup handler to remove @a *xlated_abspath is
 * not registered.
 *
 * If an error is returned, the effect on @a *xlated_abspath is undefined.
 *
 * @since New in 1.7.
 */
svn_error_t *
svn_wc_translated_file3(const char **xlated_abspath,
                        const char *src,
                        svn_wc_context_t *wc_ctx,
                        const char *versioned_abspath,
                        apr_uint32_t flags,
                        svn_cancel_func_t cancel_func,
                        void *cancel_baton,
                        apr_pool_t *result_pool,
                        apr_pool_t *scratch_pool);


/** Similar to svn_wc_translated_file3(), but with an adm_access baton
 * and relative paths instead of a wc_context and absolute paths, with
 * a single pool, and no cancellation func/baton.
 *
 * @since New in 1.4.
 * @deprecated Provided for compatibility with the 1.6 API
 */
SVN_DEPRECATED
svn_error_t *
svn_wc_translated_file2(const char **xlated_path,
                        const char *src,
                        const char *versioned_file,
                        svn_wc_adm_access_t *adm_access,
                        apr_uint32_t flags,
                        apr_pool_t *pool);


/** Same as svn_wc_translated_file2, but will never clean up
 * temporary files.
 *
 * @deprecated Provided for compatibility with the 1.3 API
 */
SVN_DEPRECATED
svn_error_t *
svn_wc_translated_file(const char **xlated_p,
                       const char *vfile,
                       svn_wc_adm_access_t *adm_access,
                       svn_boolean_t force_repair,
                       apr_pool_t *pool);


/** Set @a stream to a stream allocated in @a result_pool, that will
 * translate *to* normal form while reading, or *from* normal form while
 * writing @a local_abspath.  The translation will take the file properties
 * from @a versioned_abspath using @a wc_ctx.
 *
 * If @a flags includes #SVN_WC_TRANSLATE_FROM_NF, the stream will
 * translate from Normal Form to working copy form while writing to
 * @a local_abspath; stream read operations are not supported.
 * Conversely, if @a flags includes #SVN_WC_TRANSLATE_TO_NF, the stream will
 * translate from working copy form to Normal Form while reading from
 * @a local_abspath; stream write operations are not supported.
 *
 * The @a flags are the same constants as those used for
 * svn_wc_translated_file().
 *
 * Use @a scratch_pool for temporary allocations.
 *
 * @since New in 1.7.
 */
svn_error_t *
svn_wc_translated_stream2(svn_stream_t **stream,
                          svn_wc_context_t *wc_ctx,
                          const char *local_abspath,
                          const char *versioned_abspath,
                          apr_uint32_t flags,
                          apr_pool_t *result_pool,
                          apr_pool_t *scratch_pool);

/** Similar to svn_wc_translated_stream2(), but with an adm_access baton
 * and relative paths instead of a wc_context and absolute paths.
 *
 * @since New in 1.5.
 * @deprecated Provided for compatibility with the 1.6 API
 */
SVN_DEPRECATED
svn_error_t *
svn_wc_translated_stream(svn_stream_t **stream,
                         const char *path,
                         const char *versioned_file,
                         svn_wc_adm_access_t *adm_access,
                         apr_uint32_t flags,
                         apr_pool_t *pool);


/* Text/Prop Deltas Using an Editor */


/** Send the local modifications for versioned file @a local_abspath (with
 * matching @a file_baton) through @a editor, then close @a file_baton
 * afterwards.  Use @a scratch_pool for any temporary allocation.
 *
 * If @a tempfile is non-NULL, make a copy of @a local_abspath with keywords
 * and eol translated to repository-normal form, and set @a *tempfile to the
 * absolute path to this copy, allocated in @a result_pool.  The copy will
 * be in the temporary-text-base directory.  Do not clean up the copy;
 * caller can do that.  (The purpose of handing back the tmp copy is that it
 * is usually about to become the new text base anyway, but the installation
 * of the new text base is outside the scope of this function.)
 *
 * If @a new_text_base_md5_checksum is non-NULL, set
 * @a *new_text_base_md5_checksum to the MD5 checksum of (@a local_abspath
 * translated to repository-normal form), allocated in @a result_pool.
 *
 * If @a new_text_base_sha1_checksum in non-NULL, store a copy of (@a
 * local_abspath translated to repository-normal form) in the pristine text
 * store, and set @a *new_text_base_sha1_checksum to its SHA-1 checksum.
 *
 * If @a fulltext, send the untranslated copy of @a local_abspath through
 * @a editor as full-text; else send it as svndiff against the current text
 * base.
 *
 * If sending a diff, and the recorded checksum for @a local_abspath's
 * text-base does not match the current actual checksum, then remove the tmp
 * copy (and set @a *tempfile to NULL if appropriate), and return the
 * error #SVN_ERR_WC_CORRUPT_TEXT_BASE.
 *
 * @note This is intended for use with both infix and postfix
 * text-delta styled editor drivers.
 *
 * @since New in 1.7.
 */
svn_error_t *
svn_wc_transmit_text_deltas3(const char **tempfile,
                             const svn_checksum_t **new_text_base_md5_checksum,
                             const svn_checksum_t **new_text_base_sha1_checksum,
                             svn_wc_context_t *wc_ctx,
                             const char *local_abspath,
                             svn_boolean_t fulltext,
                             const svn_delta_editor_t *editor,
                             void *file_baton,
                             apr_pool_t *result_pool,
                             apr_pool_t *scratch_pool);

/** Similar to svn_wc_transmit_text_deltas3(), but with a relative path
 * and adm_access baton, and the checksum output is an MD5 digest instead of
 * two svn_checksum_t objects.
 *
 * @since New in 1.4.
 * @deprecated Provided for backwards compatibility with the 1.6 API.
 */
SVN_DEPRECATED
svn_error_t *
svn_wc_transmit_text_deltas2(const char **tempfile,
                             unsigned char digest[],
                             const char *path,
                             svn_wc_adm_access_t *adm_access,
                             svn_boolean_t fulltext,
                             const svn_delta_editor_t *editor,
                             void *file_baton,
                             apr_pool_t *pool);

/** Similar to svn_wc_transmit_text_deltas2(), but with @a digest set to NULL.
 *
 * @deprecated Provided for backwards compatibility with the 1.3 API.
 */
SVN_DEPRECATED
svn_error_t *
svn_wc_transmit_text_deltas(const char *path,
                            svn_wc_adm_access_t *adm_access,
                            svn_boolean_t fulltext,
                            const svn_delta_editor_t *editor,
                            void *file_baton,
                            const char **tempfile,
                            apr_pool_t *pool);


/** Given a @a local_abspath, transmit all local property
 * modifications using the appropriate @a editor method (in conjunction
 * with @a baton). Use @a scratch_pool for any temporary allocation.
 *
 * @since New in 1.7.
 */
svn_error_t *
svn_wc_transmit_prop_deltas2(svn_wc_context_t *wc_ctx,
                             const char *local_abspath,
                             const svn_delta_editor_t *editor,
                             void *baton,
                             apr_pool_t *scratch_pool);


/** Similar to svn_wc_transmit_prop_deltas2(), but with a relative path,
 * adm_access baton and tempfile.
 *
 * If a temporary file remains after this function is finished, the
 * path to that file is returned in @a *tempfile (so the caller can
 * clean this up if it wishes to do so).
 *
 * @note Starting version 1.5, no tempfile will ever be returned
 *       anymore.  If @a *tempfile is passed, its value is set to @c NULL.
 *
 * @deprecated Provided for backwards compatibility with the 1.6 API.
 */
SVN_DEPRECATED
svn_error_t *
svn_wc_transmit_prop_deltas(const char *path,
                            svn_wc_adm_access_t *adm_access,
                            const svn_wc_entry_t *entry,
                            const svn_delta_editor_t *editor,
                            void *baton,
                            const char **tempfile,
                            apr_pool_t *pool);


/** Get the run-time configured list of ignore patterns from the
 * #svn_config_t's in the @a config hash, and store them in @a *patterns.
 * Allocate @a *patterns and its contents in @a pool.
 */
svn_error_t *
svn_wc_get_default_ignores(apr_array_header_t **patterns,
                           apr_hash_t *config,
                           apr_pool_t *pool);

/** Get the list of ignore patterns from the #svn_config_t's in the
 * @a config hash and the local ignore patterns from the directory
 * at @a local_abspath, using @a wc_ctx, and store them in @a *patterns.
 * Allocate @a *patterns and its contents in @a result_pool, use @a
 * scrach_pool for temporary allocations.
 *
 * @since New in 1.7.
 */
svn_error_t *
svn_wc_get_ignores2(apr_array_header_t **patterns,
                    svn_wc_context_t *wc_ctx,
                    const char *local_abspath,
                    apr_hash_t *config,
                    apr_pool_t *result_pool,
                    apr_pool_t *scratch_pool);

/** Similar to svn_wc_get_ignores2(), but with a #svn_wc_adm_access_t
 * parameter in place of #svn_wc_context_t and @c local_abspath parameters.
 *
 * @since New in 1.3.
 * @deprecated Provided for backwards compatibility with the 1.6 API.
 */
SVN_DEPRECATED
svn_error_t *
svn_wc_get_ignores(apr_array_header_t **patterns,
                   apr_hash_t *config,
                   svn_wc_adm_access_t *adm_access,
                   apr_pool_t *pool);

/** Return TRUE iff @a str matches any of the elements of @a list, a
 * list of zero or more ignore patterns.
 *
 * @since New in 1.5.
 */
svn_boolean_t
svn_wc_match_ignore_list(const char *str,
                         const apr_array_header_t *list,
                         apr_pool_t *pool);


/** Add @a lock to the working copy for @a local_abspath.  If @a
 * local_abspath is read-only, due to locking properties, make it writable.
 * Perform temporary allocations in @a scratch_pool.
 *
 * @since New in 1.7.
 */
svn_error_t *
svn_wc_add_lock2(svn_wc_context_t *wc_ctx,
                 const char *abspath,
                 const svn_lock_t *lock,
                 apr_pool_t *scratch_pool);

/**
 * Similar to svn_wc_add_lock2(), but with a #svn_wc_adm_access_t /
 * relative path parameter pair.
 *
 * @deprecated Provided for backward compatibility with the 1.6 API.
 * @since New in 1.2.
 */
SVN_DEPRECATED
svn_error_t *
svn_wc_add_lock(const char *path,
                const svn_lock_t *lock,
                svn_wc_adm_access_t *adm_access,
                apr_pool_t *pool);

/** Remove any lock from @a local_abspath.  If @a local_abspath has a
 * lock and the locking so specifies, make the file read-only.  Don't
 * return an error if @a path didn't have a lock.  Perform temporary
 * allocations in @a scratch_pool.
 *
 * @since New in 1.7.
 */
svn_error_t *
svn_wc_remove_lock2(svn_wc_context_t *wc_ctx,
                    const char *local_abspath,
                    apr_pool_t *scratch_pool);

/**
 * Similar to svn_wc_remove_lock2(), but with a #svn_wc_adm_access_t /
 * relative path parameter pair.
 *
 * @deprecated Provided for backward compatibility with the 1.6 API.
 * @since New in 1.2.
 */
SVN_DEPRECATED
svn_error_t *
svn_wc_remove_lock(const char *path,
                   svn_wc_adm_access_t *adm_access,
                   apr_pool_t *pool);


/** A structure to report a summary of a working copy, including the
 * mix of revisions found within it, whether any parts are switched or
 * locally modified, and whether it is a sparse checkout.
 *
 * @note Fields may be added to the end of this structure in future
 * versions.  Therefore, to preserve binary compatibility, users
 * should not directly allocate structures of this type.
 *
 * @since New in 1.4
 */
typedef struct svn_wc_revision_status_t
{
  svn_revnum_t min_rev;   /**< Lowest revision found */
  svn_revnum_t max_rev;   /**< Highest revision found */

  svn_boolean_t switched; /**< Is anything switched? */
  svn_boolean_t modified; /**< Is anything modified? */

  /** Whether any WC paths are at a depth other than #svn_depth_infinity.
   * @since New in 1.5.
   */
  svn_boolean_t sparse_checkout;
} svn_wc_revision_status_t;

/** Set @a *result_p to point to a new #svn_wc_revision_status_t structure
 * containing a summary of the revision range and status of the working copy
 * at @a local_abspath (not including "externals").  @a local_abspath must
 * be absolute. Return SVN_ERR_WC_PATH_NOT_FOUND if @a local_abspath is not
 * a working copy path.
 *
 * Set @a (*result_p)->min_rev and @a (*result_p)->max_rev respectively to the
 * lowest and highest revision numbers in the working copy.  If @a committed
 * is TRUE, summarize the last-changed revisions, else the base revisions.
 *
 * Set @a (*result_p)->switched to indicate whether any item in the WC is
 * switched relative to its parent.  If @a trail_url is non-NULL, use it to
 * determine if @a wc_path itself is switched.  It should be any trailing
 * portion of @a wc_path's expected URL, long enough to include any parts
 * that the caller considers might be changed by a switch.  If it does not
 * match the end of @a wc_path's actual URL, then report a "switched"
 * status.
 *
 * Set @a (*result_p)->modified to indicate whether any item is locally
 * modified.
 *
 * If @a cancel_func is non-NULL, call it with @a cancel_baton to determine
 * if the client has cancelled the operation.
 *
 * Allocate *result_p in @a result_pool, use @a scratch_pool for temporary
 * allocations.
 *
 * @a wc_ctx should be a valid working copy context.
 *
 * @since New in 1.7
 */
svn_error_t *
svn_wc_revision_status2(svn_wc_revision_status_t **result_p,
                        svn_wc_context_t *wc_ctx,
                        const char *local_abspath,
                        const char *trail_url,
                        svn_boolean_t committed,
                        svn_cancel_func_t cancel_func,
                        void *cancel_baton,
                        apr_pool_t *result_pool,
                        apr_pool_t *scratch_pool);


/** Similar to svn_wc_revision_status2(), but with a (possibly) local
 * path and no wc_ctx parameter.
 *
 * @since New in 1.4.
 * @deprecated Provided for backward compatibility with the 1.6 API.
 */
SVN_DEPRECATED
svn_error_t *
svn_wc_revision_status(svn_wc_revision_status_t **result_p,
                       const char *wc_path,
                       const char *trail_url,
                       svn_boolean_t committed,
                       svn_cancel_func_t cancel_func,
                       void *cancel_baton,
                       apr_pool_t *pool);


/**
 * Set @a local_abspath's 'changelist' attribute to @a changelist iff
 * @a changelist is not @c NULL; otherwise, remove any current
 * changelist assignment from @a local_abspath.  @a changelist may not
 * be the empty string.
 *
 * If @a cancel_func is not @c NULL, call it with @a cancel_baton to
 * determine if the client has cancelled the operation.
 *
 * If @a notify_func is not @c NULL, call it with @a notify_baton to
 * report the change (using notification types
 * #svn_wc_notify_changelist_set and #svn_wc_notify_changelist_clear).
 *
 * Use @a scratch_pool for temporary allocations.
 *
 * @note For now, directories are NOT allowed to be associated with
 * changelists; there is confusion about whether they should behave
 * as depth-0 or depth-infinity objects.  If @a local_abspath is a directory,
 * return #SVN_ERR_UNSUPPORTED_FEATURE.
 *
 * @note This metadata is purely a client-side "bookkeeping"
 * convenience, and is entirely managed by the working copy.
 *
 * @since New in 1.7.
 */
svn_error_t *
svn_wc_set_changelist2(svn_wc_context_t *wc_ctx,
                       const char *local_abspath,
                       const char *changelist,
                       svn_cancel_func_t cancel_func,
                       void *cancel_baton,
                       svn_wc_notify_func2_t notify_func,
                       void *notify_baton,
                       apr_pool_t *scratch_pool);

/** Similar to svn_wc_set_changelist2(), but with an access baton and
 * relative path.
 *
 * @since New in 1.5.
 * @deprecated Provided for backward compatibility with the 1.6 API.
 */
SVN_DEPRECATED
svn_error_t *
svn_wc_set_changelist(const char *path,
                      const char *changelist,
                      svn_wc_adm_access_t *adm_access,
                      svn_cancel_func_t cancel_func,
                      void *cancel_baton,
                      svn_wc_notify_func2_t notify_func,
                      void *notify_baton,
                      apr_pool_t *pool);

/** Crop @a local_abspath according to @a depth.
 *
 * Remove any item that exceeds the boundary of @a depth (relative to
 * @a local_abspath) from revision control.  Leave modified items behind
 * (unversioned), while removing unmodified ones completely.
 *
 * @a depth can be svn_depth_empty, svn_depth_files or svn_depth_immediates.
 * Excluding nodes is handled by svn_wc_exclude().
 *
 * If @a local_abspath starts out with a shallower depth than @a depth,
 * do not upgrade it to @a depth (that would not be cropping); however, do
 * check children and crop them appropriately according to @a depth.
 *
 * Returns immediately with an #SVN_ERR_UNSUPPORTED_FEATURE error if @a
 * target is not a directory, or if @a depth is not restrictive
 * (e.g., #svn_depth_infinity).
 *
 * @a wc_ctx contains a tree lock, for the local path to the working copy
 *  which will be used as the root of this operation.  If
 *
 * If @a cancel_func is not @c NULL, call it with @a cancel_baton at
 * various points to determine if the client has cancelled the operation.
 *
 * If @a notify_func is not @c NULL, call it with @a notify_baton to
 * report changes as they are made.
 *
 * @since New in 1.7
 */
svn_error_t *
svn_wc_crop_tree2(svn_wc_context_t *wc_ctx,
                  const char *local_abspath,
                  svn_depth_t depth,
                  svn_cancel_func_t cancel_func,
                  void *cancel_baton,
                  svn_wc_notify_func2_t notify_func,
                  void *notify_baton,
                  apr_pool_t *scratch_pool);

/** Similar to svn_wc_crop_tree2(), but uses an access baton and target.
 *
 * svn_wc_crop_tree() also allows #svn_depth_exclude, which is now
 * handled via svn_wc_exclude()
 *
 * @a target is a basename in @a anchor or "" for @a anchor itself.
 *
 * @since New in 1.6
 * @deprecated Provided for backward compatibility with the 1.6 API.
 */
SVN_DEPRECATED
svn_error_t *
svn_wc_crop_tree(svn_wc_adm_access_t *anchor,
                 const char *target,
                 svn_depth_t depth,
                 svn_wc_notify_func2_t notify_func,
                 void *notify_baton,
                 svn_cancel_func_t cancel_func,
                 void *cancel_baton,
                 apr_pool_t *pool);

/** Remove the local node for @a local_abspath from the working copy and
 * add an excluded node placeholder in its place.
 *
 * This feature is only supported for unmodified nodes. An
 * #SVN_ERR_UNSUPPORTED_FEATURE error is returned if the node can't be
 * excluded in its current state.
 *
 * @a wc_ctx contains a tree lock, for the local path to the working copy
 * which will be used as the root of this operation
 *
 * If @a notify_func is not @c NULL, call it with @a notify_baton to
 * report changes as they are made.
 *
 * If @a cancel_func is not @c NULL, call it with @a cancel_baton at
 * various points to determine if the client has cancelled the operation.
 *
 *
 * @since New in 1.7
 */
svn_error_t *
svn_wc_exclude(svn_wc_context_t *wc_ctx,
               const char *local_abspath,
               svn_cancel_func_t cancel_func,
               void *cancel_baton,
               svn_wc_notify_func2_t notify_func,
               void *notify_baton,
               apr_pool_t *scratch_pool);


/** @} */

/**
 * Set @a kind to the @c svn_node_kind_t of @a abspath.  Use @a wc_ctx
 * to access the working copy, and @a scratch_pool for all temporary
 * allocations.
 *
 * If @a abspath is not under version control, set @a kind to @c svn_node_none.
 * If it is versioned but hidden and @a show_hidden is @c FALSE, also return @c
 * svn_node_none.
 *
 * ### What does hidden really mean?
 * ### What happens when show_hidden is TRUE?
 *
 * If the node's info is incomplete, it may or may not have a known node kind
 * set. If the kind is not known (yet), set @a kind to @c svn_node_unknown.
 * Otherwise return the node kind even though the node is marked incomplete.
 *
 * @since New in 1.7.
 */
svn_error_t *
svn_wc_read_kind(svn_node_kind_t *kind,
                 svn_wc_context_t *wc_ctx,
                 const char *abspath,
                 svn_boolean_t show_hidden,
                 apr_pool_t *scratch_pool);


/** @} */

#ifdef __cplusplus
}
#endif /* __cplusplus */

#endif  /* SVN_WC_H */<|MERGE_RESOLUTION|>--- conflicted
+++ resolved
@@ -1,7 +1,6 @@
 /**
  * @copyright
  * ====================================================================
-<<<<<<< HEAD
  *    Licensed to the Apache Software Foundation (ASF) under one
  *    or more contributor license agreements.  See the NOTICE file
  *    distributed with this work for additional information
@@ -18,19 +17,6 @@
  *    KIND, either express or implied.  See the License for the
  *    specific language governing permissions and limitations
  *    under the License.
-=======
- * Copyright (c) 2000-2008 CollabNet.  All rights reserved.
- *
- * This software is licensed as described in the file COPYING, which
- * you should have received as part of this distribution.  The terms
- * are also available at http://subversion.tigris.org/license-1.html.
- * If newer versions of this license are posted there, you may use a
- * newer version instead, at your option.
- *
- * This software consists of voluntary contributions made by many
- * individuals.  For exact contribution history, see the revision
- * history and logs, available at http://subversion.tigris.org/.
->>>>>>> 0213fdc3
  * ====================================================================
  * @endcopyright
  *
@@ -48,7 +34,6 @@
  *            - Clients.
  *
  * Notes:
-<<<<<<< HEAD
  *            The 'path' parameters to most of the older functions can be
  *            absolute or relative (relative to current working
  *            directory).  If there are any cases where they are
@@ -80,15 +65,6 @@
  *                  - svn_wc_notify_func2_t
  *              - Result pool
  *              - Scratch pool.
-=======
- *            The 'path' parameters to most of these functions can be
- *            absolute or relative (relative to current working
- *            directory).  If there are any cases where they are
- *            relative to the path associated with the
- *            'svn_wc_adm_access_t *adm_access' baton passed along
- *            with the path, those cases should be explicitly
- *            documented, and if they are not, please fix it.
->>>>>>> 0213fdc3
  */
 
 #ifndef SVN_WC_H
@@ -1030,11 +1006,7 @@
   svn_wc_notify_merge_begin,
 
   /** A merge operation (to path) from a foreign repository has begun.
-<<<<<<< HEAD
       See #svn_wc_notify_t.merge_range.  @since New in 1.5. */
-=======
-      See @c merge_range in @c svn_wc_notify_t. @since New in 1.5. */
->>>>>>> 0213fdc3
   svn_wc_notify_foreign_merge_begin,
 
   /** Replace notification. @since New in 1.5. */
@@ -1245,7 +1217,6 @@
    * In all other cases, it is #SVN_INVALID_REVNUM.
    */
   svn_revnum_t revision;
-<<<<<<< HEAD
 
   /** If @c action pertains to a changelist, this is the changelist name.
    * In all other cases, it is @c NULL.  @since New in 1.5 */
@@ -1298,20 +1269,6 @@
    * @since New in 1.7 */
   int hunk_fuzz;
 
-=======
-  /** When @c action is @c svn_wc_notify_changelist_add or name.  In all other
-   * cases, it is @c NULL.  @since New in 1.5 */
-  const char *changelist_name;
-  /** When @c action is @c svn_wc_notify_merge_begin, and both the
-   * left and right sides of the merge are from the same URL.  In all
-   * other cases, it is @c NULL.  @since New in 1.5 */
-  svn_merge_range_t *merge_range;
-  /** If non-NULL, specifies an absolute path prefix that can be subtracted
-   * from the start of the absolute path in @c path.  Its purpose is to
-   * allow notification to remove a common prefix from all the paths
-   * displayed for an operation.  @since New in 1.6 */
-  const char *path_prefix;
->>>>>>> 0213fdc3
   /* NOTE: Add new fields at the end to preserve binary compatibility.
      Also, if you add fields here, you have to update svn_wc_create_notify
      and svn_wc_dup_notify. */
@@ -1536,15 +1493,9 @@
  * @todo Consider making some or all of the info mandatory, to reduce
  * complexity.
  *
- * The conflict described by this structure is one of:
- *   - a conflict on the content of the file node @a path
- *   - a conflict on the property @a property_name of @a path
- *
  * @note Fields may be added to the end of this structure in future
  * versions.  Therefore, to preserve binary compatibility, users
- * should not directly allocate structures of this type but should use
- * svn_wc_create_conflict_description_text() or
- * svn_wc_create_conflict_description_prop() instead.
+ * should not directly allocate structures of this type.
  *
  * @see svn_wc_conflict_version_create()
  * @see svn_wc_conflict_version_dup()
@@ -1842,14 +1793,6 @@
    *  (Only if @c kind is 'text', else undefined.) */
   const char *mime_type;
 
-<<<<<<< HEAD
-=======
-  /** If not NULL, an open working copy access baton to either the
-   *  path itself (if @c path is a directory), or to the parent
-   *  directory (if @c path is a file.) */
-  svn_wc_adm_access_t *access;
-
->>>>>>> 0213fdc3
   /** The action being attempted on the conflicted node or property.
    *  (When @c kind is 'text', this action must be 'edit'.) */
   svn_wc_conflict_action_t action;
@@ -1891,56 +1834,10 @@
   /** merged version; may contain conflict markers */
   const char *merged_file;
 
-<<<<<<< HEAD
   /** The operation that exposed the conflict.
    * Used only for tree conflicts.
    */
   svn_wc_operation_t operation;
-=======
-} svn_wc_conflict_description_t;
-
-/**
- * Allocate an @c svn_wc_conflict_description_t structure in @a pool,
- * initialize to represent a text conflict, and return it.
- *
- * Set the @c path field of the created struct to @a path, the @c access
- * field to @a adm_access, the @c kind field to @c
- * svn_wc_conflict_kind_text, the @c node_kind to @c svn_node_file, the @c
- * action to @c svn_wc_conflict_action_edit, and the @c reason to @c
- * svn_wc_conflict_reason_edited.
- *
- * @note: It is the caller's responsibility to set the other required fields
- * (such as the four file names and @c mime_type and @c is_binary).
- *
- * @since New in 1.6.
- */
-svn_wc_conflict_description_t *
-svn_wc_conflict_description_create_text(const char *path,
-                                        svn_wc_adm_access_t *adm_access,
-                                        apr_pool_t *pool);
-
-/**
- * Allocate an @c svn_wc_conflict_description_t structure in @a pool,
- * initialize to represent a property conflict, and return it.
- *
- * Set the @c path field of the created struct to @a path, the @c access
- * field to @a adm_access, the @c kind field to @c
- * svn_wc_conflict_kind_prop, the @c node_kind to @a node_kind, and the @c
- * property_name to @a property_name.
- *
- * @note: It is the caller's responsibility to set the other required fields
- * (such as the four file names and @c action and @c reason).
- *
- * @since New in 1.6.
- */
-svn_wc_conflict_description_t *
-svn_wc_conflict_description_create_prop(const char *path,
-                                        svn_wc_adm_access_t *adm_access,
-                                        svn_node_kind_t node_kind,
-                                        const char *property_name,
-                                        apr_pool_t *pool);
-
->>>>>>> 0213fdc3
 
   /** Info on the "merge-left source" or "older" version of incoming change. */
   const svn_wc_conflict_version_t *src_left_version;
@@ -1953,18 +1850,8 @@
 } svn_wc_conflict_description2_t;
 
 
-<<<<<<< HEAD
 /** Similar to #svn_wc_conflict_description2_t, but with relative paths and
  * adm_access batons.  Passed to #svn_wc_conflict_resolver_func_t.
-=======
-/** The final result returned by @c svn_wc_conflict_resolver_func_t.
- *
- * @note Fields may be added to the end of this structure in future
- * versions.  Therefore, to preserve binary compatibility, users
- * should not directly allocate structures of this type.  Instead,
- * construct this structure using @c svn_wc_create_conflict_result()
- * below.
->>>>>>> 0213fdc3
  *
  * @since New in 1.5.
  * @deprecated Provided for backward compatibility with the 1.6 API.
@@ -1978,17 +1865,8 @@
    *  ### which version?) */
   svn_node_kind_t node_kind;
 
-<<<<<<< HEAD
   /** What sort of conflict are we describing? */
   svn_wc_conflict_kind_t kind;
-=======
-  /** If true, save a backup copy of merged_file (or the original
-      merged_file from the conflict description, if merged_file is
-      NULL) in the user's working copy. */
-  svn_boolean_t save_merged;
-
-} svn_wc_conflict_result_t;
->>>>>>> 0213fdc3
 
   /** The name of the property whose conflict is being described.
    *  (Only if @a kind is 'property'; else undefined.) */
@@ -2273,10 +2151,6 @@
  * #svn_wc_conflict_choose_theirs_conflict are not legal for conflicts
  * in binary files or properties.
  *
- * The values @c svn_wc_conflict_choose_mine_conflict and @c
- * svn_wc_conflict_choose_theirs_conflict are not legal for conflicts
- * in binary files or properties.
- *
  * Implementations of this callback are free to present the conflict
  * using any user interface.  This may include simple contextual
  * conflicts in a file's text or properties, or more complex
@@ -2321,30 +2195,20 @@
  *
  * Common parameters:
  *
-<<<<<<< HEAD
  * @a local_dir_abspath will be the absolute path to the local directory
  * containing @a path, or @c NULL if the diff editor does not have a local
  * path. Note that @a path is a relative path, not just the basename of the
  * path.
-=======
- * @a adm_access will be an access baton for the directory containing
- * @a path, or @c NULL if the diff editor is not using access batons.
->>>>>>> 0213fdc3
  *
  * If @a state is non-NULL, set @a *state to the state of the item
  * after the operation has been performed.  (In practice, this is only
  * useful with merge, not diff; diff callbacks will probably set
-<<<<<<< HEAD
  * @a *state to #svn_wc_notify_state_unknown, since they do not change
-=======
- * @a *state to @c svn_wc_notify_state_unknown, since they do not change
->>>>>>> 0213fdc3
  * the state and therefore do not bother to know the state after the
  * operation.)  By default, @a state refers to the item's content
  * state.  Functions concerned with property state have separate
  * @a contentstate and @a propstate arguments.
  *
-<<<<<<< HEAD
  * If @a tree_conflicted is non-NULL, set @a *tree_conflicted to true if
  * this operation caused a tree conflict, else to false. (Like with @a
  * state, this is only useful with merge, not diff; diff callbacks
@@ -2353,11 +2217,6 @@
  * @since New in 1.7.
  */
 typedef struct svn_wc_diff_callbacks4_t
-=======
- * @since New in 1.6.
- */
-typedef struct svn_wc_diff_callbacks3_t
->>>>>>> 0213fdc3
 {
   /**
    * A file @a path has changed.  If @a tmpfile2 is non-NULL, the
@@ -2370,11 +2229,7 @@
    * be NULL.  The implementor can use this information to decide if
    * (or how) to generate differences.
    *
-<<<<<<< HEAD
    * @a propchanges is an array of (#svn_prop_t) structures. If it contains
-=======
-   * @a propchanges is an array of (@c svn_prop_t) structures. If it contains
->>>>>>> 0213fdc3
    * any elements, the original list of properties is provided in
    * @a originalprops, which is a hash of #svn_string_t values, keyed on the
    * property name.
@@ -2411,12 +2266,9 @@
    * any elements, the original list of properties is provided in
    * @a originalprops, which is a hash of #svn_string_t values, keyed on the
    * property name.
-<<<<<<< HEAD
    * If @a copyfrom_path is non-@c NULL, this add has history (i.e., is a
    * copy), and the origin of the copy may be recorded as
    * @a copyfrom_path under @a copyfrom_revision.
-=======
->>>>>>> 0213fdc3
    */
   svn_error_t *(*file_added)(const char *local_dir_abspath,
                              svn_wc_notify_state_t *contentstate,
@@ -2462,13 +2314,10 @@
   /**
    * A directory @a path was added.  @a rev is the revision that the
    * directory came from.
-<<<<<<< HEAD
    *
    * If @a copyfrom_path is non-@c NULL, this add has history (i.e., is a
    * copy), and the origin of the copy may be recorded as
    * @a copyfrom_path under @a copyfrom_revision.
-=======
->>>>>>> 0213fdc3
    */
   svn_error_t *(*dir_added)(const char *local_dir_abspath,
                             svn_wc_notify_state_t *state,
@@ -2500,7 +2349,6 @@
    * which is a hash of #svn_string_t values, keyed on the property
    * name.
    */
-<<<<<<< HEAD
   svn_error_t *(*dir_props_changed)(const char *local_dir_abspath,
                                     svn_wc_notify_state_t *propstate,
                                     svn_boolean_t *tree_conflicted,
@@ -2509,20 +2357,11 @@
                                     apr_hash_t *original_props,
                                     void *diff_baton,
                                     apr_pool_t *scratch_pool);
-=======
-  svn_error_t *(*dir_props_changed)(svn_wc_adm_access_t *adm_access,
-                                    svn_wc_notify_state_t *propstate,
-                                    const char *path,
-                                    const apr_array_header_t *propchanges,
-                                    apr_hash_t *original_props,
-                                    void *diff_baton);
->>>>>>> 0213fdc3
 
   /**
    * A directory @a path has been opened.  @a rev is the revision that the
    * directory came from.
    *
-<<<<<<< HEAD
    * This function is called for @a path before any of the callbacks are
    * called for a child of @a path.
    *
@@ -2642,49 +2481,21 @@
                              svn_wc_notify_state_t *contentstate,
                              svn_wc_notify_state_t *propstate,
                              svn_boolean_t *tree_conflicted,
-=======
-   */
-  svn_error_t *(*dir_opened)(svn_wc_adm_access_t *adm_access,
-                             const char *path,
-                             svn_revnum_t rev,
-                             void *diff_baton);
-
-  /**
-   * A directory @a path has been closed.
-   *
-   * If @a state is non-NULL, set @a *state to the tree-conflict state
-   * of the directory.
-   *
-   * The client may now report the final state of the directory's
-   * children (e.g., report a path as 'replaced').
-   */
-  svn_error_t *(*dir_closed)(svn_wc_adm_access_t *adm_access,
-                             svn_wc_notify_state_t *state,
->>>>>>> 0213fdc3
                              const char *path,
                              void *diff_baton);
 
 } svn_wc_diff_callbacks3_t;
 
 /**
-<<<<<<< HEAD
  * Similar to #svn_wc_diff_callbacks3_t, but without the @c dir_opened
  * and @c dir_closed functions, and without the @a tree_conflicted argument
  * to the functions.
-=======
- * Similar to @c svn_wc_diff_callbacks3_t, but without dir_opened or
- * dir_closed functions.
->>>>>>> 0213fdc3
  *
  * @deprecated Provided for backward compatibility with the 1.2 API.
  */
 typedef struct svn_wc_diff_callbacks2_t
 {
-<<<<<<< HEAD
   /** The same as @c file_changed in #svn_wc_diff_callbacks3_t. */
-=======
-  /** The same as @c file_changed in @c svn_wc_diff_callbacks3_t. */
->>>>>>> 0213fdc3
   svn_error_t *(*file_changed)(svn_wc_adm_access_t *adm_access,
                                svn_wc_notify_state_t *contentstate,
                                svn_wc_notify_state_t *propstate,
@@ -2699,11 +2510,7 @@
                                apr_hash_t *originalprops,
                                void *diff_baton);
 
-<<<<<<< HEAD
   /** The same as @c file_added in #svn_wc_diff_callbacks3_t. */
-=======
-  /** The same as @c file_added in @c svn_wc_diff_callbacks3_t. */
->>>>>>> 0213fdc3
   svn_error_t *(*file_added)(svn_wc_adm_access_t *adm_access,
                              svn_wc_notify_state_t *contentstate,
                              svn_wc_notify_state_t *propstate,
@@ -2718,11 +2525,7 @@
                              apr_hash_t *originalprops,
                              void *diff_baton);
 
-<<<<<<< HEAD
   /** The same as @c file_deleted in #svn_wc_diff_callbacks3_t. */
-=======
-  /** The same as @c file_deleted in @c svn_wc_diff_callbacks3_t. */
->>>>>>> 0213fdc3
   svn_error_t *(*file_deleted)(svn_wc_adm_access_t *adm_access,
                                svn_wc_notify_state_t *state,
                                const char *path,
@@ -2733,32 +2536,20 @@
                                apr_hash_t *originalprops,
                                void *diff_baton);
 
-<<<<<<< HEAD
   /** The same as @c dir_added in #svn_wc_diff_callbacks3_t. */
-=======
-  /** The same as @c dir_added in @c svn_wc_diff_callbacks3_t. */
->>>>>>> 0213fdc3
   svn_error_t *(*dir_added)(svn_wc_adm_access_t *adm_access,
                             svn_wc_notify_state_t *state,
                             const char *path,
                             svn_revnum_t rev,
                             void *diff_baton);
 
-<<<<<<< HEAD
   /** The same as @c dir_deleted in #svn_wc_diff_callbacks3_t. */
-=======
-  /** The same as @c dir_deleted in @c svn_wc_diff_callbacks3_t. */
->>>>>>> 0213fdc3
   svn_error_t *(*dir_deleted)(svn_wc_adm_access_t *adm_access,
                               svn_wc_notify_state_t *state,
                               const char *path,
                               void *diff_baton);
 
-<<<<<<< HEAD
   /** The same as @c dir_props_changed in #svn_wc_diff_callbacks3_t. */
-=======
-  /** The same as @c dir_props_changed in @c svn_wc_diff_callbacks3_t. */
->>>>>>> 0213fdc3
   svn_error_t *(*dir_props_changed)(svn_wc_adm_access_t *adm_access,
                                     svn_wc_notify_state_t *state,
                                     const char *path,
@@ -3346,7 +3137,6 @@
  * but it cannot be found, assume that the property conflicts have been
  * resolved by the user and return @c FALSE in @a *prop_conflicted_p.
  *
-<<<<<<< HEAD
  * @a *tree_conflicted_p can't be auto-resolved in this fashion.  An
  * explicit `resolved' is needed.
  *
@@ -3391,18 +3181,6 @@
  * The @a entry is not updated.
  *
  * @deprecated Provided for backward compatibility with the 1.5 API.
-=======
- * If the @a entry mentions that a text conflict file (.rej suffix)
- * exists, but it cannot be found, assume the text conflict has been
- * resolved by the user and return FALSE in @a *text_conflicted_p.
- *
- * Similarly, if the @a entry mentions that a property conflicts file
- * (.prej suffix) exists, but it cannot be found, assume the property
- * conflicts have been resolved by the user and return FALSE in
- * @a *prop_conflicted_p.
- *
- * The @a entry is not updated.
->>>>>>> 0213fdc3
  */
 SVN_DEPRECATED
 svn_error_t *
@@ -4619,7 +4397,6 @@
               apr_pool_t *pool);
 
 /**
-<<<<<<< HEAD
  * Put @a local_abspath under version control by registering it as addition
  * or copy in the database containing its parent. The new node is scheduled
  * for addition to the repository below its parent node.
@@ -4648,23 +4425,6 @@
  * otherwise, ignore @a depth. (Use #svn_depth_infinity unless you exactly
  * know what you are doing, or you may create an unexpected sparse working
  * copy)
-=======
- * Put @a path under version control by adding an entry in its parent,
- * and, if @a path is a directory, adding an administrative area.  The
- * new entry and anything under it is scheduled for addition to the
- * repository.  @a parent_access should hold a write lock for the parent
- * directory of @a path.  If @a path is a directory then an access baton
- * for @a path will be added to the set containing @a parent_access.
- *
- * If @a path does not exist, return @c SVN_ERR_WC_PATH_NOT_FOUND.
- *
- * If @a path is a directory, add it at @a depth; otherwise, ignore
- * @a depth.
- *
- * If @a copyfrom_url is non-NULL, it and @a copyfrom_rev are used as
- * `copyfrom' args.  This is for copy operations, where one wants
- * to schedule @a path for addition with a particular history.
->>>>>>> 0213fdc3
  *
  * If @a cancel_func is non-NULL, call it with @a cancel_baton at
  * various points during the operation.  If it returns an error
@@ -4710,30 +4470,7 @@
  * Similar to svn_wc_add3(), but with the @a depth parameter always
  * #svn_depth_infinity.
  *
-<<<<<<< HEAD
  * @since New in 1.2.
- * @deprecated Provided for backward compatibility with the 1.5 API.
-=======
- * @since New in 1.6.
->>>>>>> 0213fdc3
- */
-SVN_DEPRECATED
-svn_error_t *
-svn_wc_add3(const char *path,
-            svn_wc_adm_access_t *parent_access,
-            svn_depth_t depth,
-            const char *copyfrom_url,
-            svn_revnum_t copyfrom_rev,
-            svn_cancel_func_t cancel_func,
-            void *cancel_baton,
-            svn_wc_notify_func2_t notify_func,
-            void *notify_baton,
-            apr_pool_t *pool);
-
-/**
- * Similar to svn_wc_add3(), but with the @a depth parameter always
- * @c svn_depth_infinity.
- *
  * @deprecated Provided for backward compatibility with the 1.5 API.
  */
 SVN_DEPRECATED
@@ -4872,10 +4609,6 @@
  *
  * @deprecated Provided for compatibility with the 1.3 API
  */
-<<<<<<< HEAD
-=======
-
->>>>>>> 0213fdc3
 SVN_DEPRECATED
 svn_error_t *
 svn_wc_add_repos_file(const char *dst_path,
@@ -4971,13 +4704,8 @@
  * #svn_wc_conflict_choose_merged, don't change the contents at all,
  * just remove the conflict status, which is the pre-1.5 behavior.
  *
-<<<<<<< HEAD
  * #svn_wc_conflict_choose_theirs_conflict and
  * #svn_wc_conflict_choose_mine_conflict are not legal for binary
-=======
- * @c svn_wc_conflict_choose_theirs_conflict and @c
- * svn_wc_conflict_choose_mine_conflict are not legal for binary
->>>>>>> 0213fdc3
  * files or properties.
  *
  * @a wc_ctx is a working copy context, with a write lock, for @a
@@ -5619,19 +5347,8 @@
  * @a anchor_abspath is a local working copy directory, with a fully recursive
  * write lock in @a wc_ctx, which will be used as the root of our editor.
  *
-<<<<<<< HEAD
  * @a target_basename is the entry in @a anchor_abspath that will actually be
  * updated, or the empty string if all of @a anchor_abspath should be updated.
-=======
- * @a anchor is an access baton, with a write lock, for the local path to the
- * working copy which will be used as the root of our editor.  Further
- * locks will be acquired if the update creates new directories.  All
- * locks, both those in @a anchor and newly acquired ones, will be released
- * when the editor driver calls @c close_edit.
- *
- * @a target is the entry in @a anchor that will actually be updated, or
- * the empty string if all of @a anchor should be updated.
->>>>>>> 0213fdc3
  *
  * The editor invokes @a notify_func with @a notify_baton as the update
  * progresses, if @a notify_func is non-NULL.
@@ -6026,11 +5743,14 @@
                           apr_pool_t *scratch_pool);
                           
 
-/** Set @a *value to the value of property @a name for @a path, allocating
- * @a *value in @a pool.  If no such prop, set @a *value to @c NULL.
- * @a name may be a regular or wc property; if it is an entry property,
- * return the error #SVN_ERR_BAD_PROP_KIND.  @a adm_access is an access
- * baton set that contains @a path.
+/** Set @a *value to the value of property @a name for @a local_abspath,
+ * allocating @a *value in @a result_pool.  If no such prop, set @a *value
+ * to @c NULL. @a name may be a regular or wc property; if it is an
+ * entry property, return the error #SVN_ERR_BAD_PROP_KIND.  @a wc_ctx
+ * is used to access the working copy.
+ *
+ * If @a local_abspath is not a versioned path, return
+ * #SVN_ERR_WC_PATH_NOT_FOUND
  *
  * @since New in 1.7.
  */
@@ -6044,6 +5764,8 @@
 
 /** Similar to svn_wc_prop_get2(), but with a #svn_wc_adm_access_t /
  * relative path parameter pair.
+ *
+ * When @a path is not versioned, set @a *value to NULL.
  *
  * @deprecated Provided for backwards compatibility with the 1.6 API.
  */
@@ -6165,7 +5887,6 @@
 /** Callback type used by #svn_wc_canonicalize_svn_prop.
  *
  * If @a mime_type is non-null, it sets @a *mime_type to the value of
-<<<<<<< HEAD
  * #SVN_PROP_MIME_TYPE for the path passed to
  * #svn_wc_canonicalize_svn_prop (allocated from @a pool).  If @a
  * stream is non-null, it writes the contents of the file to @a
@@ -6173,15 +5894,6 @@
  *
  * (Currently, this is used if you are attempting to set the
  * #SVN_PROP_EOL_STYLE property, to make sure that the value matches
-=======
- * @c SVN_PROP_MIME_TYPE for the path passed to @c
- * svn_wc_canonicalize_svn_prop (allocated from @a pool).  If @a
- * stream is non-null, it writes the contents of the file to @a
- * stream.
- *
- * (Currently, this is used if you are attempting to set the @c
- * SVN_PROP_EOL_STYLE property, to make sure that the value matches
->>>>>>> 0213fdc3
  * the mime type and contents.)
  */
 typedef svn_error_t *(*svn_wc_canonicalize_svn_prop_get_file_t)(
@@ -6269,7 +5981,6 @@
  * it's a member of one of those changelists.  If @a changelists is
  * empty (or altogether @c NULL), no changelist filtering occurs.
  *
-<<<<<<< HEAD
  * @since New in 1.7.
  */
 svn_error_t *
@@ -6322,32 +6033,6 @@
  * #svn_wc_diff_callbacks2_t instead of #svn_wc_diff_callbacks3_t.
  *
  * @deprecated Provided for backward compatibility with the 1.5 API.
-=======
- * @since New in 1.6.
->>>>>>> 0213fdc3
- */
-SVN_DEPRECATED
-svn_error_t *
-svn_wc_get_diff_editor5(svn_wc_adm_access_t *anchor,
-                        const char *target,
-                        const svn_wc_diff_callbacks3_t *callbacks,
-                        void *callback_baton,
-                        svn_depth_t depth,
-                        svn_boolean_t ignore_ancestry,
-                        svn_boolean_t use_text_base,
-                        svn_boolean_t reverse_order,
-                        svn_cancel_func_t cancel_func,
-                        void *cancel_baton,
-                        const apr_array_header_t *changelists,
-                        const svn_delta_editor_t **editor,
-                        void **edit_baton,
-                        apr_pool_t *pool);
-
-/**
- * Similar to svn_wc_get_diff_editor5(), but with an
- * @c svn_wc_diff_callbacks2_t instead of @c svn_wc_diff_callbacks3_t.
- *
- * @deprecated Provided for backward compatibility with the 1.5 API.
  */
 SVN_DEPRECATED
 svn_error_t *
@@ -6368,13 +6053,8 @@
 
 /**
  * Similar to svn_wc_get_diff_editor4(), but with @a changelists
-<<<<<<< HEAD
  * passed as @c NULL, and @a depth set to #svn_depth_infinity if @a
  * recurse is TRUE, or #svn_depth_files if @a recurse is FALSE.
-=======
- * passed as @c NULL, and @a depth set to @c svn_depth_infinity if @a
- * recurse is TRUE, or @c svn_depth_files if @a recurse is FALSE.
->>>>>>> 0213fdc3
  *
  * @deprecated Provided for backward compatibility with the 1.4 API.
 
@@ -6473,7 +6153,6 @@
  * it's a member of one of those changelists.  If @a changelists is
  * empty (or altogether @c NULL), no changelist filtering occurs.
  *
-<<<<<<< HEAD
  * If @a cancel_func is non-NULL, invoke it with @a cancel_baton at various
  * points during the operation.  If it returns an error (typically
  * #SVN_ERR_CANCELLED), return that error immediately.
@@ -6503,10 +6182,6 @@
  * @deprecated Provided for backward compatibility with the 1.6 API.
  */
 SVN_DEPRECATED
-=======
- * @since New in 1.6.
- */
->>>>>>> 0213fdc3
 svn_error_t *
 svn_wc_diff5(svn_wc_adm_access_t *anchor,
              const char *target,
@@ -6518,13 +6193,8 @@
              apr_pool_t *pool);
 
 /**
-<<<<<<< HEAD
  * Similar to svn_wc_diff5(), but with a #svn_wc_diff_callbacks2_t argument
  * instead of #svn_wc_diff_callbacks3_t.
-=======
- * Similar to svn_wc_diff5(), but with a @c svn_wc_diff_callbacks2_t argument
- * instead of @c svn_wc_diff_callbacks3_t.
->>>>>>> 0213fdc3
  *
  * @deprecated Provided for backward compatibility with the 1.5 API.
  */
@@ -6541,13 +6211,8 @@
 
 /**
  * Similar to svn_wc_diff4(), but with @a changelists passed @c NULL,
-<<<<<<< HEAD
  * and @a depth set to #svn_depth_infinity if @a recurse is TRUE, or
  * #svn_depth_files if @a recurse is FALSE.
-=======
- * and @a depth set to @c svn_depth_infinity if @a recurse is TRUE, or
- * @c svn_depth_files if @a recurse is FALSE.
->>>>>>> 0213fdc3
  *
  * @deprecated Provided for backward compatibility with the 1.2 API.
  */
@@ -7345,10 +7010,10 @@
 
 /* EOL conversion and keyword expansion. */
 
-/** Set @a xlated_abspath to a translated copy of @a src
+/** Set @a xlated_path to a translated copy of @a src
  * or to @a src itself if no translation is necessary.
- * That is, if @a versioned_abspath's properties indicate newline conversion
- * or keyword expansion, point @a *xlated_abspath to a copy of @a src
+ * That is, if @a versioned_file's properties indicate newline conversion or
+ * keyword expansion, point @a *xlated_path to a copy of @a src
  * whose newlines and keywords are converted using the translation
  * as requested by @a flags.
  *
@@ -7365,38 +7030,19 @@
  * #SVN_WC_TRANSLATE_FORCE_COPY flag in @a flags.
  *
  * This function is generally used to get a file that can be compared
- * meaningfully against @a versioned_abspath's text base, if
- * #SVN_WC_TRANSLATE_TO_NF is specified, against @a versioned_abspath itself
- * if #SVN_WC_TRANSLATE_FROM_NF is specified.
- *
- * The output file is created in the temp file area belonging to
- * @a versioned_abspath. By default it will be deleted at result_pool
- * cleanup. If @a flags includes #SVN_WC_TRANSLATE_NO_OUTPUT_CLEANUP,
- * the default result_pool cleanup handler to remove @a *xlated_abspath is
- * not registered.
- *
- * If an error is returned, the effect on @a *xlated_abspath is undefined.
- *
- * @since New in 1.7.
- */
-svn_error_t *
-svn_wc_translated_file3(const char **xlated_abspath,
-                        const char *src,
-                        svn_wc_context_t *wc_ctx,
-                        const char *versioned_abspath,
-                        apr_uint32_t flags,
-                        svn_cancel_func_t cancel_func,
-                        void *cancel_baton,
-                        apr_pool_t *result_pool,
-                        apr_pool_t *scratch_pool);
-
-
-/** Similar to svn_wc_translated_file3(), but with an adm_access baton
- * and relative paths instead of a wc_context and absolute paths, with
- * a single pool, and no cancellation func/baton.
- *
- * @since New in 1.4.
- * @deprecated Provided for compatibility with the 1.6 API
+ * meaningfully against @a versioned_file's text base, if
+ * @c SVN_WC_TRANSLATE_TO_NF is specified, against @a versioned_file itself
+ * if @c SVN_WC_TRANSLATE_FROM_NF is specified.
+ *
+ * Output files are created in the temp file area belonging to
+ * @a versioned_file.  By default they will be deleted at pool cleanup.
+ *
+ * If @c SVN_WC_TRANSLATE_NO_OUTPUT_CLEANUP is specified, the default
+ * pool cleanup handler to remove @a *xlated_path is not registered.
+ *
+ * If an error is returned, the effect on @a *xlated_path is undefined.
+ *
+ * @since New in 1.4
  */
 SVN_DEPRECATED
 svn_error_t *
@@ -7422,10 +7068,9 @@
                        apr_pool_t *pool);
 
 
-/** Set @a stream to a stream allocated in @a result_pool, that will
- * translate *to* normal form while reading, or *from* normal form while
- * writing @a local_abspath.  The translation will take the file properties
- * from @a versioned_abspath using @a wc_ctx.
+/** Returns a @a stream allocated in @a pool with access to the given
+ * @a path taking the file properties from @a versioned_file using
+ * @a adm_access.
  *
  * If @a flags includes #SVN_WC_TRANSLATE_FROM_NF, the stream will
  * translate from Normal Form to working copy form while writing to
@@ -7437,24 +7082,7 @@
  * The @a flags are the same constants as those used for
  * svn_wc_translated_file().
  *
- * Use @a scratch_pool for temporary allocations.
- *
- * @since New in 1.7.
- */
-svn_error_t *
-svn_wc_translated_stream2(svn_stream_t **stream,
-                          svn_wc_context_t *wc_ctx,
-                          const char *local_abspath,
-                          const char *versioned_abspath,
-                          apr_uint32_t flags,
-                          apr_pool_t *result_pool,
-                          apr_pool_t *scratch_pool);
-
-/** Similar to svn_wc_translated_stream2(), but with an adm_access baton
- * and relative paths instead of a wc_context and absolute paths.
- *
  * @since New in 1.5.
- * @deprecated Provided for compatibility with the 1.6 API
  */
 SVN_DEPRECATED
 svn_error_t *
@@ -7474,14 +7102,6 @@
  * matching @a file_baton) through @a editor, then close @a file_baton
  * afterwards.  Use @a scratch_pool for any temporary allocation.
  *
- * If @a tempfile is non-NULL, make a copy of @a local_abspath with keywords
- * and eol translated to repository-normal form, and set @a *tempfile to the
- * absolute path to this copy, allocated in @a result_pool.  The copy will
- * be in the temporary-text-base directory.  Do not clean up the copy;
- * caller can do that.  (The purpose of handing back the tmp copy is that it
- * is usually about to become the new text base anyway, but the installation
- * of the new text base is outside the scope of this function.)
- *
  * If @a new_text_base_md5_checksum is non-NULL, set
  * @a *new_text_base_md5_checksum to the MD5 checksum of (@a local_abspath
  * translated to repository-normal form), allocated in @a result_pool.
@@ -7505,8 +7125,7 @@
  * @since New in 1.7.
  */
 svn_error_t *
-svn_wc_transmit_text_deltas3(const char **tempfile,
-                             const svn_checksum_t **new_text_base_md5_checksum,
+svn_wc_transmit_text_deltas3(const svn_checksum_t **new_text_base_md5_checksum,
                              const svn_checksum_t **new_text_base_sha1_checksum,
                              svn_wc_context_t *wc_ctx,
                              const char *local_abspath,
@@ -7519,6 +7138,14 @@
 /** Similar to svn_wc_transmit_text_deltas3(), but with a relative path
  * and adm_access baton, and the checksum output is an MD5 digest instead of
  * two svn_checksum_t objects.
+ *
+ * If @a tempfile is non-NULL, make a copy of @a path with keywords
+ * and eol translated to repository-normal form, and set @a *tempfile to the
+ * absolute path to this copy, allocated in @a result_pool.  The copy will
+ * be in the temporary-text-base directory.  Do not clean up the copy;
+ * caller can do that.  (The purpose of handing back the tmp copy is that it
+ * is usually about to become the new text base anyway, but the installation
+ * of the new text base is outside the scope of this function.)
  *
  * @since New in 1.4.
  * @deprecated Provided for backwards compatibility with the 1.6 API.
