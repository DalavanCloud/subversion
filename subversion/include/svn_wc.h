/**
 * @copyright
 * ====================================================================
 *    Licensed to the Apache Software Foundation (ASF) under one
 *    or more contributor license agreements.  See the NOTICE file
 *    distributed with this work for additional information
 *    regarding copyright ownership.  The ASF licenses this file
 *    to you under the Apache License, Version 2.0 (the
 *    "License"); you may not use this file except in compliance
 *    with the License.  You may obtain a copy of the License at
 *
 *      http://www.apache.org/licenses/LICENSE-2.0
 *
 *    Unless required by applicable law or agreed to in writing,
 *    software distributed under the License is distributed on an
 *    "AS IS" BASIS, WITHOUT WARRANTIES OR CONDITIONS OF ANY
 *    KIND, either express or implied.  See the License for the
 *    specific language governing permissions and limitations
 *    under the License.
 * ====================================================================
 * @endcopyright
 *
 * @file svn_wc.h
 * @brief Subversion's working copy library
 *
 * Requires:
 *            - A working copy
 *
 * Provides:
 *            - Ability to manipulate working copy's versioned data.
 *            - Ability to manipulate working copy's administrative files.
 *
 * Used By:
 *            - Clients.
 *
 * Notes:
 *            The 'path' parameters to most of the older functions can be
 *            absolute or relative (relative to current working
 *            directory).  If there are any cases where they are
 *            relative to the path associated with the
 *            'svn_wc_adm_access_t *adm_access' baton passed along with the
 *            path, those cases should be explicitly documented, and if they
 *            are not, please fix it. All new functions introduced since
 *            Subversion 1.7 require absolute paths, unless explicitly
 *            documented otherwise.
 *
 *            Starting with Subversion 1.7, several arguments are re-ordered
 *            to be more consistent through the api. The common ordering used
 *            is:
 *
 *            Firsts:
 *              - Output arguments
 *            Then:
 *              - Working copy context
 *              - Local abspath
 *            Followed by:
 *              - Function specific arguments
 *              - Specific callbacks with their batons
 *            Finally:
 *              - Generic callbacks (with baton) from directly functional to
 *                just observing:
 *                  - svn_wc_conflict_resolver_func2_t
 *                  - svn_wc_external_update_t
 *                  - svn_cancel_func_t
 *                  - svn_wc_notify_func2_t
 *              - Result pool
 *              - Scratch pool.
 */

#ifndef SVN_WC_H
#define SVN_WC_H

#include <apr.h>
#include <apr_pools.h>
#include <apr_tables.h>
#include <apr_hash.h>
#include <apr_time.h>
#include <apr_file_io.h>

#include "svn_types.h"
#include "svn_string.h"
#include "svn_checksum.h"
#include "svn_io.h"
#include "svn_delta.h"     /* for svn_stream_t */
#include "svn_opt.h"
#include "svn_ra.h"        /* for svn_ra_reporter_t type */
#include "svn_version.h"

#ifdef __cplusplus
extern "C" {
#endif /* __cplusplus */


/**
 * Get libsvn_wc version information.
 *
 * @since New in 1.1.
 */
const svn_version_t *
svn_wc_version(void);

/**
 * @defgroup svn_wc  Working copy management
 * @{
 */

/** Flags for use with svn_wc_translated_file2
 *
 * @defgroup translate_flags Translation flags
 *
 * @{
 */

  /** Translate from Normal Form.
   *
   * The working copy text bases and repository files are stored
   * in normal form.  Some files' contents - or ever representation -
   * differs between the working copy and the normal form.  This flag
   * specifies to take the latter form as input and transform it
   * to the former.
   *
   * Either this flag or #SVN_WC_TRANSLATE_TO_NF should be specified,
   * but not both.
   */
#define SVN_WC_TRANSLATE_FROM_NF                 0x00000000

  /** Translate to Normal Form.
   *
   * Either this flag or #SVN_WC_TRANSLATE_FROM_NF should be specified,
   * but not both.
   */
#define SVN_WC_TRANSLATE_TO_NF                   0x00000001

  /** Force repair of eol styles, making sure the output file consistently
   * contains the one eol style as specified by the svn:eol-style
   * property and the required translation direction.
   *
   */
#define SVN_WC_TRANSLATE_FORCE_EOL_REPAIR        0x00000002

  /** Don't register a pool cleanup to delete the output file */
#define SVN_WC_TRANSLATE_NO_OUTPUT_CLEANUP       0x00000004

  /** Guarantee a new file is created on successful return.
   * The default shortcuts translation by returning the path
   * of the untranslated file when no translation is required.
   */
#define SVN_WC_TRANSLATE_FORCE_COPY              0x00000008

  /** Use a non-wc-local tmp directory for creating output files,
   * instead of in the working copy admin tmp area which is the default.
   *
   * @since New in 1.4.
   */
#define SVN_WC_TRANSLATE_USE_GLOBAL_TMP          0x00000010

/** @} */

/**
 * @defgroup svn_wc_context  Working copy context
 * @{
 */

/** The context for all working copy interactions.
 *
 * This is the client-facing datastructure API consumers are required
 * to create and use when interacting with a working copy.  Multiple
 * contexts can be created for the same working copy simultaneously, within
 * the same process or different processes.  Context mutexing will be handled
 * internally by the working copy library.
 *
 * @note: #svn_wc_context_t should be passed by non-const pointer in all
 * APIs, even for read-only operations, as it contains mutable data (caching,
 * etc.).
 */
typedef struct svn_wc_context_t svn_wc_context_t;

/** Create a context for the working copy, and return it in @a *wc_ctx.  This
 * context is not associated with a particular working copy, but as operations
 * are performed, will load the appropriate working copy information.
 *
 * @a config should hold the various configuration options that may apply to
 * this context.  It should live at least as long as @a result_pool.  It may
 * be @c NULL.
 *
 * The context will be allocated in @a result_pool, and will use @a
 * result_pool for any internal allocations requiring the same longevity as
 * the context.  The context will be automatically destroyed, and its
 * resources released, when @a result_pool is cleared, or it may be manually
 * destroyed by invoking svn_wc_context_destroy().
 *
 * Use @a scratch_pool for temporary allocations.  It may be cleared
 * immediately upon returning from this function.
 *
 * @since New in 1.7.
 */
svn_error_t *
svn_wc_context_create(svn_wc_context_t **wc_ctx,
                      svn_config_t *config,
                      apr_pool_t *result_pool,
                      apr_pool_t *scratch_pool);


/** Destroy the working copy context described by @a wc_ctx, releasing any
 * acquired resources.
 *
 * @since New in 1.7.
 */
svn_error_t *
svn_wc_context_destroy(svn_wc_context_t *wc_ctx);


/** @} */


/* Locking/Opening/Closing */

/** Baton for access to a working copy administrative area.
 *
 * One day all such access will require a baton, we're not there yet.
 *
 * Access batons can be grouped into sets, by passing an existing open
 * baton when opening a new baton.  Given one baton in a set, other batons
 * may be retrieved.  This allows an entire hierarchy to be locked, and
 * then the set of batons can be passed around by passing a single baton.
 */
typedef struct svn_wc_adm_access_t svn_wc_adm_access_t;


/**
 * Return, in @a *adm_access, a pointer to a new access baton for the working
 * copy administrative area associated with the directory @a path.  If
 * @a write_lock is TRUE the baton will include a write lock, otherwise the
 * baton can only be used for read access.  If @a path refers to a directory
 * that is already write locked then the error #SVN_ERR_WC_LOCKED will be
 * returned.  The error #SVN_ERR_WC_NOT_DIRECTORY will be returned if
 * @a path is not a versioned directory.
 *
 * If @a associated is an open access baton then @a adm_access will be added
 * to the set containing @a associated.  @a associated can be @c NULL, in
 * which case @a adm_access is the start of a new set.
 *
 * @a levels_to_lock specifies how far to lock.  Zero means just the specified
 * directory.  Any negative value means to lock the entire working copy
 * directory hierarchy under @a path.  A positive value indicates the number of
 * levels of directories to lock -- 1 means just immediate subdirectories, 2
 * means immediate subdirectories and their subdirectories, etc.  All the
 * access batons will become part of the set containing @a adm_access.  This
 * is an all-or-nothing option, if it is not possible to lock all the
 * requested directories then an error will be returned and @a adm_access will
 * be invalid, with the exception that subdirectories of @a path that are
 * missing from the physical filesystem will not be locked and will not cause
 * an error.  The error #SVN_ERR_WC_LOCKED will be returned if a
 * subdirectory of @a path is already write locked.
 *
 * If @a cancel_func is non-NULL, call it with @a cancel_baton to determine
 * if the client has cancelled the operation.
 *
 * @a pool will be used to allocate memory for the baton and any subsequently
 * cached items.  If @a adm_access has not been closed when the pool is
 * cleared, it will be closed automatically at that point, and removed from
 * its set.  A baton closed in this way will not remove physical locks from
 * the working copy if cleanup is required.
 *
 * The first baton in a set, with @a associated passed as @c NULL, must have
 * the longest lifetime of all the batons in the set.  This implies it must be
 * the root of the hierarchy.
 *
 * @since New in 1.2.
 * @deprecated Provided for backward compatibility with the 1.6 API.
 *    Callers should use a #svn_wc_context_t object to access the working
 *    copy.
 */
SVN_DEPRECATED
svn_error_t *
svn_wc_adm_open3(svn_wc_adm_access_t **adm_access,
                 svn_wc_adm_access_t *associated,
                 const char *path,
                 svn_boolean_t write_lock,
                 int levels_to_lock,
                 svn_cancel_func_t cancel_func,
                 void *cancel_baton,
                 apr_pool_t *pool);

/**
 * Similar to svn_wc_adm_open3(), but without cancellation support.
 *
 * @deprecated Provided for backward compatibility with the 1.1 API.
 */
SVN_DEPRECATED
svn_error_t *
svn_wc_adm_open2(svn_wc_adm_access_t **adm_access,
                 svn_wc_adm_access_t *associated,
                 const char *path,
                 svn_boolean_t write_lock,
                 int levels_to_lock,
                 apr_pool_t *pool);

/**
 * Similar to svn_wc_adm_open2(), but with @a tree_lock instead of
 * @a levels_to_lock.  @a levels_to_lock is set to -1 if @a tree_lock
 * is @c TRUE, else 0.
 *
 * @deprecated Provided for backward compatibility with the 1.0 API.
 */
SVN_DEPRECATED
svn_error_t *
svn_wc_adm_open(svn_wc_adm_access_t **adm_access,
                svn_wc_adm_access_t *associated,
                const char *path,
                svn_boolean_t write_lock,
                svn_boolean_t tree_lock,
                apr_pool_t *pool);

/**
 * Checks the working copy to determine the node type of @a path.  If
 * @a path is a versioned directory then the behaviour is like that of
 * svn_wc_adm_open3(), otherwise, if @a path is a file or does not
 * exist, then the behaviour is like that of svn_wc_adm_open3() with
 * @a path replaced by the parent directory of @a path.  If @a path is
 * an unversioned directory, the behaviour is also like that of
 * svn_wc_adm_open3() on the parent, except that if the open fails,
 * then the returned #SVN_ERR_WC_NOT_DIRECTORY error refers to @a path,
 * not to @a path's parent.
 *
 * @since New in 1.2.
 * @deprecated Provided for backward compatibility with the 1.6 API.
 *    Callers should use a #svn_wc_context_t object to access the working
 *    copy.
 */
SVN_DEPRECATED
svn_error_t *
svn_wc_adm_probe_open3(svn_wc_adm_access_t **adm_access,
                       svn_wc_adm_access_t *associated,
                       const char *path,
                       svn_boolean_t write_lock,
                       int levels_to_lock,
                       svn_cancel_func_t cancel_func,
                       void *cancel_baton,
                       apr_pool_t *pool);

/**
 * Similar to svn_wc_adm_probe_open3() without the cancel
 * functionality.
 *
 * @deprecated Provided for backward compatibility with the 1.1 API.
 */
SVN_DEPRECATED
svn_error_t *
svn_wc_adm_probe_open2(svn_wc_adm_access_t **adm_access,
                       svn_wc_adm_access_t *associated,
                       const char *path,
                       svn_boolean_t write_lock,
                       int levels_to_lock,
                       apr_pool_t *pool);

/**
 * Similar to svn_wc_adm_probe_open2(), but with @a tree_lock instead of
 * @a levels_to_lock.  @a levels_to_lock is set to -1 if @a tree_lock
 * is @c TRUE, else 0.
 *
 * @deprecated Provided for backward compatibility with the 1.0 API.
 */
SVN_DEPRECATED
svn_error_t *
svn_wc_adm_probe_open(svn_wc_adm_access_t **adm_access,
                      svn_wc_adm_access_t *associated,
                      const char *path,
                      svn_boolean_t write_lock,
                      svn_boolean_t tree_lock,
                      apr_pool_t *pool);

/**
 * Open access batons for @a path and return in @a *anchor_access and
 * @a *target the anchor and target required to drive an editor.  Return
 * in @a *target_access the access baton for the target, which may be the
 * same as @a *anchor_access (in which case @a *target is the empty
 * string, never NULL).  All the access batons will be in the
 * @a *anchor_access set.
 *
 * @a levels_to_lock determines the levels_to_lock used when opening
 * @a path if @a path is a versioned directory, @a levels_to_lock is
 * ignored otherwise.  If @a write_lock is @c TRUE the access batons
 * will hold write locks.
 *
 * If @a cancel_func is non-NULL, call it with @a cancel_baton to determine
 * if the client has cancelled the operation.
 *
 * This function is essentially a combination of svn_wc_adm_open3() and
 * svn_wc_get_actual_target(), with the emphasis on reducing physical IO.
 *
 * @since New in 1.2.
 * @deprecated Provided for backward compatibility with the 1.6 API.
 *    Callers should use a #svn_wc_context_t object to access the working
 *    copy.
 */
SVN_DEPRECATED
svn_error_t *
svn_wc_adm_open_anchor(svn_wc_adm_access_t **anchor_access,
                       svn_wc_adm_access_t **target_access,
                       const char **target,
                       const char *path,
                       svn_boolean_t write_lock,
                       int levels_to_lock,
                       svn_cancel_func_t cancel_func,
                       void *cancel_baton,
                       apr_pool_t *pool);

/** Return, in @a *adm_access, a pointer to an existing access baton associated
 * with @a path.  @a path must be a directory that is locked as part of the
 * set containing the @a associated access baton.
 *
 * If the requested access baton is marked as missing in, or is simply
 * absent from, @a associated, return #SVN_ERR_WC_NOT_LOCKED.
 *
 * @a pool is used only for local processing, it is not used for the batons.
 */
SVN_DEPRECATED
svn_error_t *
svn_wc_adm_retrieve(svn_wc_adm_access_t **adm_access,
                    svn_wc_adm_access_t *associated,
                    const char *path,
                    apr_pool_t *pool);

/** Check the working copy to determine the node type of @a path.  If
 * @a path is a versioned directory then the behaviour is like that of
 * svn_wc_adm_retrieve(), otherwise, if @a path is a file, an unversioned
 * directory, or does not exist, then the behaviour is like that of
 * svn_wc_adm_retrieve() with @a path replaced by the parent directory of
 * @a path.
 */
SVN_DEPRECATED
svn_error_t *
svn_wc_adm_probe_retrieve(svn_wc_adm_access_t **adm_access,
                          svn_wc_adm_access_t *associated,
                          const char *path,
                          apr_pool_t *pool);

/**
 * Try various ways to obtain an access baton for @a path.
 *
 * First, try to obtain @a *adm_access via svn_wc_adm_probe_retrieve(),
 * but if this fails because @a associated can't give a baton for
 * @a path or @a path's parent, then try svn_wc_adm_probe_open3(),
 * this time passing @a write_lock and @a levels_to_lock.  If there is
 * still no access because @a path is not a versioned directory, then
 * just set @a *adm_access to NULL and return success.  But if it is
 * because @a path is locked, then return the error #SVN_ERR_WC_LOCKED,
 * and the effect on @a *adm_access is undefined.  (Or if the attempt
 * fails for any other reason, return the corresponding error, and the
 * effect on @a *adm_access is also undefined.)
 *
 * If svn_wc_adm_probe_open3() succeeds, then add @a *adm_access to
 * @a associated.
 *
 * If @a cancel_func is non-NULL, call it with @a cancel_baton to determine
 * if the client has cancelled the operation.
 *
 * Use @a pool only for local processing, not to allocate @a *adm_access.
 *
 * @since New in 1.2.
 * @deprecated Provided for backward compatibility with the 1.6 API.
 */
SVN_DEPRECATED
svn_error_t *
svn_wc_adm_probe_try3(svn_wc_adm_access_t **adm_access,
                      svn_wc_adm_access_t *associated,
                      const char *path,
                      svn_boolean_t write_lock,
                      int levels_to_lock,
                      svn_cancel_func_t cancel_func,
                      void *cancel_baton,
                      apr_pool_t *pool);

/**
 * Similar to svn_wc_adm_probe_try3() without the cancel
 * functionality.
 *
 * @deprecated Provided for backward compatibility with the 1.1 API.
 */
SVN_DEPRECATED
svn_error_t *
svn_wc_adm_probe_try2(svn_wc_adm_access_t **adm_access,
                      svn_wc_adm_access_t *associated,
                      const char *path,
                      svn_boolean_t write_lock,
                      int levels_to_lock,
                      apr_pool_t *pool);

/**
 * Similar to svn_wc_adm_probe_try2(), but with @a tree_lock instead of
 * @a levels_to_lock.  @a levels_to_lock is set to -1 if @a tree_lock
 * is @c TRUE, else 0.
 *
 * @deprecated Provided for backward compatibility with the 1.0 API.
 */
SVN_DEPRECATED
svn_error_t *
svn_wc_adm_probe_try(svn_wc_adm_access_t **adm_access,
                     svn_wc_adm_access_t *associated,
                     const char *path,
                     svn_boolean_t write_lock,
                     svn_boolean_t tree_lock,
                     apr_pool_t *pool);


/** Give up the access baton @a adm_access, and its lock if any. This will
 * recursively close any batons in the same set that are direct
 * subdirectories of @a adm_access.  Any physical locks will be removed from
 * the working copy.  Lock removal is unconditional, there is no check to
 * determine if cleanup is required.
 *
 * Any temporary allocations are performed using @a scratch_pool.
 *
 * @since New in 1.6
 */
SVN_DEPRECATED
svn_error_t *
svn_wc_adm_close2(svn_wc_adm_access_t *adm_access,
                  apr_pool_t *scratch_pool);

/**
 * Similar to svn_wc_adm_close2(), but with the internal pool of @a adm_access
 * used for temporary allocations.
 *
 * @deprecated Provided for backward compabibility with the 1.5 API.
 */
SVN_DEPRECATED
svn_error_t *
svn_wc_adm_close(svn_wc_adm_access_t *adm_access);

/** Return the path used to open the access baton @a adm_access */
SVN_DEPRECATED
const char *
svn_wc_adm_access_path(const svn_wc_adm_access_t *adm_access);

/** Return the pool used by access baton @a adm_access */
SVN_DEPRECATED
apr_pool_t *
svn_wc_adm_access_pool(const svn_wc_adm_access_t *adm_access);

/** Return @c TRUE is the access baton @a adm_access has a write lock,
 * @c FALSE otherwise. Compared to svn_wc_locked() this is a cheap, fast
 * function that doesn't access the filesystem.
 *
 * New code should use svn_wc_locked2() instead.
 */
SVN_DEPRECATED
svn_boolean_t
svn_wc_adm_locked(const svn_wc_adm_access_t *adm_access);

/** Gets up to two booleans indicating whether a path is locked for
 * writing.
 *
 * @a locked_here is set to TRUE when a write lock on @a local_abspath
 * exists in @a wc_ctx. @a locked is set to TRUE when there is a
 * write_lock on @a local_abspath
 *
 * @a locked_here and/or @a locked can be NULL when you are not
 * interrested in a specific value
 *
 * @since New in 1.7.
 */
svn_error_t *
svn_wc_locked2(svn_boolean_t *locked_here,
               svn_boolean_t *locked,
               svn_wc_context_t *wc_ctx,
               const char *local_abspath,
               apr_pool_t *scratch_pool);

/** Set @a *locked to non-zero if @a path is locked, else set it to zero.
 *
 * New code should use svn_wc_locked2() instead.
 *
 * @deprecated Provided for backward compatibility with the 1.6 API.
 */
SVN_DEPRECATED
svn_error_t *
svn_wc_locked(svn_boolean_t *locked,
              const char *path,
              apr_pool_t *pool);


/**
 * Return @c TRUE if @a name is the name of the WC administrative
 * directory.  Use @a pool for any temporary allocations.  Only works
 * with base directory names, not paths or URIs.
 *
 * For compatibility, the default name (.svn) will always be treated
 * as an admin dir name, even if the working copy is actually using an
 * alternative name.
 *
 * @since New in 1.3.
 */
svn_boolean_t
svn_wc_is_adm_dir(const char *name, apr_pool_t *pool);


/**
 * Return the name of the administrative directory.
 * Use @a pool for any temporary allocations.
 *
 * The returned pointer will refer to either a statically allocated
 * string, or to a string allocated in @a pool.
 *
 * @since New in 1.3.
 */
const char *
svn_wc_get_adm_dir(apr_pool_t *pool);


/**
 * Use @a name for the administrative directory in the working copy.
 * Use @a pool for any temporary allocations.
 *
 * The list of valid names is limited.  Currently only ".svn" (the
 * default) and "_svn" are allowed.
 *
 * @note This function changes global (per-process) state and must be
 * called in a single-threaded context during the initialization of a
 * Subversion client.
 *
 * @since New in 1.3.
 */
svn_error_t *
svn_wc_set_adm_dir(const char *name,
                   apr_pool_t *pool);




/** Callback for external definitions updates
 *
 * ### See implementation of #svn_wc_traversal_info_t for documentation of
 *     the parameters.
 *
 * @since New in 1.7. */
typedef svn_error_t *(*svn_wc_external_update_t)(void *baton,
                                                 const char *local_abspath,
                                                 const svn_string_t *old_val,
                                                 const svn_string_t *new_val,
                                                 svn_depth_t depth,
                                                 apr_pool_t *scratch_pool);

/** Traversal information is information gathered by a working copy
 * crawl or update.  For example, the before and after values of the
 * svn:externals property are important after an update, and since
 * we're traversing the working tree anyway (a complete traversal
 * during the initial crawl, and a traversal of changed paths during
 * the checkout/update/switch), it makes sense to gather the
 * property's values then instead of making a second pass.
 *
 * New code should use the svn_wc_external_update_t callback instead.
 *
 * @deprecated Provided for backward compatibility with the 1.6 API.
 */
typedef struct svn_wc_traversal_info_t svn_wc_traversal_info_t;


/** Return a new, empty traversal info object, allocated in @a pool.
 *
 * New code should use the svn_wc_external_update_t callback instead.
 *
 * @deprecated Provided for backward compatibility with the 1.6 API.
 */
SVN_DEPRECATED
svn_wc_traversal_info_t *
svn_wc_init_traversal_info(apr_pool_t *pool);

/** Set @a *externals_old and @a *externals_new to hash tables representing
 * changes to values of the svn:externals property on directories
 * traversed by @a traversal_info.
 *
 * @a traversal_info is obtained from svn_wc_init_traversal_info(), but is
 * only useful after it has been passed through another function, such
 * as svn_wc_crawl_revisions(), svn_wc_get_update_editor(),
 * svn_wc_get_switch_editor(), etc.
 *
 * Each hash maps <tt>const char *</tt> directory names onto
 * <tt>const char *</tt> values of the externals property for that directory.
 * The dir names are full paths -- that is, anchor plus target, not target
 * alone. The values are not parsed, they are simply copied raw, and are
 * never NULL: directories that acquired or lost the property are
 * simply omitted from the appropriate table.  Directories whose value
 * of the property did not change show the same value in each hash.
 *
 * The hashes, keys, and values have the same lifetime as @a traversal_info.
 *
 * New code should use the svn_wc_external_update_t callback instead.
 *
 * @deprecated Provided for backward compatibility with the 1.6 API.
 */
SVN_DEPRECATED
void
svn_wc_edited_externals(apr_hash_t **externals_old,
                        apr_hash_t **externals_new,
                        svn_wc_traversal_info_t *traversal_info);


/** Set @a *depths to a hash table mapping <tt>const char *</tt>
 * directory names (directories traversed by @a traversal_info) to
 * <tt>const char *</tt> values (the depths of those directories, as
 * converted by svn_depth_to_word()).
 *
 * @a traversal_info is obtained from svn_wc_init_traversal_info(), but is
 * only useful after it has been passed through another function, such
 * as svn_wc_crawl_revisions(), svn_wc_get_update_editor(),
 * svn_wc_get_switch_editor(), etc.
 *
 * The dir names are full paths -- that is, anchor plus target, not target
 * alone.  The values are not allocated, they are static constant strings.
 * Although the values are never NULL, not all directories traversed
 * are necessarily listed.  For example, directories which did not
 * have an svn:externals property set or modified are not included.
 *
 * The hashes and keys have the same lifetime as @a traversal_info.
 *
 * New code should use the svn_wc_external_update_t callback instead.
 *
 * @since New in 1.5.
 * @deprecated Provided for backward compatibility with the 1.6 API.
 */
SVN_DEPRECATED
void
svn_wc_traversed_depths(apr_hash_t **depths,
                        svn_wc_traversal_info_t *traversal_info);


/** One external item.  This usually represents one line from an
 * svn:externals description but with the path and URL
 * canonicalized.
 *
 * In order to avoid backwards compatibility problems clients should use
 * svn_wc_external_item_create() to allocate and initialize this structure
 * instead of doing so themselves.
 *
 * @since New in 1.5.
 */
typedef struct svn_wc_external_item2_t
{
  /** The name of the subdirectory into which this external should be
      checked out.  This is relative to the parent directory that
      holds this external item.  (Note that these structs are often
      stored in hash tables with the target dirs as keys, so this
      field will often be redundant.) */
  const char *target_dir;

  /** Where to check out from. */
  const char *url;

  /** What revision to check out.  The only valid kinds for this are
      svn_opt_revision_number, svn_opt_revision_date, and
      svn_opt_revision_head. */
  svn_opt_revision_t revision;

  /** The peg revision to use when checking out.  The only valid kinds are
      svn_opt_revision_number, svn_opt_revision_date, and
      svn_opt_revision_head. */
  svn_opt_revision_t peg_revision;

} svn_wc_external_item2_t;

/**
 * Initialize an external item.
 * Set @a *item to an external item object, allocated in @a pool.
 *
 * In order to avoid backwards compatibility problems, this function
 * is used to initialize and allocate the #svn_wc_external_item2_t
 * structure rather than doing so explicitly, as the size of this
 * structure may change in the future.
 *
 * The current implementation never returns error, but callers should
 * still check for error, for compatibility with future versions.
 *
 * @since New in 1.5.
 */
svn_error_t *
svn_wc_external_item_create(const svn_wc_external_item2_t **item,
                            apr_pool_t *pool);

/**
 * Return a duplicate of @a item, allocated in @a pool.  No part of the new
 * item will be shared with @a item.
 *
 * @since New in 1.5.
 */
svn_wc_external_item2_t *
svn_wc_external_item2_dup(const svn_wc_external_item2_t *item,
                          apr_pool_t *pool);

/**
 * One external item.  Similar to svn_wc_external_item2_t, except
 * @a revision is interpreted as both the operational revision and the
 * peg revision.
 *
 * @deprecated Provided for backward compatibility with the 1.4 API.
 */
typedef struct svn_wc_external_item_t
{
  /** Same as #svn_wc_external_item2_t.target_dir */
  const char *target_dir;

  /** Same as #svn_wc_external_item2_t.url */
  const char *url;

  /** Same as #svn_wc_external_item2_t.revision */
  svn_opt_revision_t revision;

} svn_wc_external_item_t;

/**
 * Return a duplicate of @a item, allocated in @a pool.  No part of the new
 * item will be shared with @a item.
 *
 * @since New in 1.3.
 *
 * @deprecated Provided for backward compatibility with the 1.4 API.
 */
SVN_DEPRECATED
svn_wc_external_item_t *
svn_wc_external_item_dup(const svn_wc_external_item_t *item,
                         apr_pool_t *pool);

/**
 * If @a externals_p is non-NULL, set @a *externals_p to an array of
 * #svn_wc_external_item2_t * objects based on @a desc.  The @a url
 * member of the objects will be canonicalized if @a canonicalize_url
 * is @c TRUE.
 *
 * If the format of @a desc is invalid, don't touch @a *externals_p and
 * return #SVN_ERR_CLIENT_INVALID_EXTERNALS_DESCRIPTION.  Thus, if
 * you just want to check the validity of an externals description,
 * and don't care about the parsed result, pass NULL for @a externals_p.
 *
 * The format of @a desc is the same as for values of the directory
 * property #SVN_PROP_EXTERNALS.  Look there for more details.
 *
 * Allocate the table, keys, and values in @a pool.
 *
 * Use @a parent_directory only in constructing error strings.
 *
 * @since New in 1.5.
 */
svn_error_t *
svn_wc_parse_externals_description3(apr_array_header_t **externals_p,
                                    const char *parent_directory,
                                    const char *desc,
                                    svn_boolean_t canonicalize_url,
                                    apr_pool_t *pool);

/**
 * Similar to svn_wc_parse_externals_description3() with @a
 * canonicalize_url set to @c TRUE, but returns an array of
 * #svn_wc_external_item_t * objects instead of
 * #svn_wc_external_item2_t * objects
 *
 * @since New in 1.1.
 *
 * @deprecated Provided for backward compatibility with the 1.4 API.
 */
SVN_DEPRECATED
svn_error_t *
svn_wc_parse_externals_description2(apr_array_header_t **externals_p,
                                    const char *parent_directory,
                                    const char *desc,
                                    apr_pool_t *pool);

/**
 * Similar to svn_wc_parse_externals_description2(), but returns the
 * parsed externals in a hash instead of an array.  This function
 * should not be used, as storing the externals in a hash causes their
 * order of evaluation to be not easily identifiable.
 *
 * @deprecated Provided for backward compatibility with the 1.0 API.
 */
SVN_DEPRECATED
svn_error_t *
svn_wc_parse_externals_description(apr_hash_t **externals_p,
                                   const char *parent_directory,
                                   const char *desc,
                                   apr_pool_t *pool);



/* Notification/callback handling. */

/**
 * @defgroup svn_wc_notifications Notification callback handling
 * @{
 *
 * In many cases, the WC library will scan a working copy and make
 * changes. The caller usually wants to know when each of these changes
 * has been made, so that it can display some kind of notification to
 * the user.
 *
 * These notifications have a standard callback function type, which
 * takes the path of the file that was affected, and a caller-
 * supplied baton.
 *
 * @note The callback is a 'void' return -- this is a simple
 * reporting mechanism, rather than an opportunity for the caller to
 * alter the operation of the WC library.
 *
 * @note Some of the actions are used across several
 * different Subversion commands.  For example, the update actions are
 * also used for checkouts, switches, and merges.
 */

/** The type of action occurring. */
typedef enum svn_wc_notify_action_t
{
  /** Adding a path to revision control. */
  svn_wc_notify_add = 0,

  /** Copying a versioned path. */
  svn_wc_notify_copy,

  /** Deleting a versioned path. */
  svn_wc_notify_delete,

  /** Restoring a missing path from the pristine text-base. */
  svn_wc_notify_restore,

  /** Reverting a modified path. */
  svn_wc_notify_revert,

  /** A revert operation has failed. */
  svn_wc_notify_failed_revert,

  /** Resolving a conflict. */
  svn_wc_notify_resolved,

  /** Skipping a path. */
  svn_wc_notify_skip,

  /** Got a delete in an update. */
  svn_wc_notify_update_delete,

  /** Got an add in an update. */
  svn_wc_notify_update_add,

  /** Got any other action in an update. */
  svn_wc_notify_update_update,

  /** The last notification in an update (including updates of externals). */
  svn_wc_notify_update_completed,

  /** Updating an external module. */
  svn_wc_notify_update_external,

  /** The last notification in a status (including status on externals). */
  svn_wc_notify_status_completed,

  /** Running status on an external module. */
  svn_wc_notify_status_external,

  /** Committing a modification. */
  svn_wc_notify_commit_modified,

  /** Committing an addition. */
  svn_wc_notify_commit_added,

  /** Committing a deletion. */
  svn_wc_notify_commit_deleted,

  /** Committing a replacement. */
  svn_wc_notify_commit_replaced,

  /** Transmitting post-fix text-delta data for a file. */
  svn_wc_notify_commit_postfix_txdelta,

  /** Processed a single revision's blame. */
  svn_wc_notify_blame_revision,

  /** Locking a path. @since New in 1.2. */
  svn_wc_notify_locked,

  /** Unlocking a path. @since New in 1.2. */
  svn_wc_notify_unlocked,

  /** Failed to lock a path. @since New in 1.2. */
  svn_wc_notify_failed_lock,

  /** Failed to unlock a path. @since New in 1.2. */
  svn_wc_notify_failed_unlock,

  /** Tried adding a path that already exists. @since New in 1.5. */
  svn_wc_notify_exists,

  /** Changelist name set. @since New in 1.5. */
  svn_wc_notify_changelist_set,

  /** Changelist name cleared. @since New in 1.5. */
  svn_wc_notify_changelist_clear,

  /** Warn user that a path has moved from one changelist to another.
      @since New in 1.5.
      @deprecated As of 1.7, separate clear and set notifications are sent. */
  svn_wc_notify_changelist_moved,

  /** A merge operation (to path) has begun.  See #svn_wc_notify_t.merge_range.
      @since New in 1.5. */
  svn_wc_notify_merge_begin,

  /** A merge operation (to path) from a foreign repository has begun.
      See #svn_wc_notify_t.merge_range.  @since New in 1.5. */
  svn_wc_notify_foreign_merge_begin,

  /** Replace notification. @since New in 1.5. */
  svn_wc_notify_update_replace,

  /** Property added. @since New in 1.6. */
  svn_wc_notify_property_added,

  /** Property updated. @since New in 1.6. */
  svn_wc_notify_property_modified,

  /** Property deleted. @since New in 1.6. */
  svn_wc_notify_property_deleted,

  /** Nonexistent property deleted. @since New in 1.6. */
  svn_wc_notify_property_deleted_nonexistent,

  /** Revprop set. @since New in 1.6. */
  svn_wc_notify_revprop_set,

  /** Revprop deleted. @since New in 1.6. */
  svn_wc_notify_revprop_deleted,

  /** The last notification in a merge. @since New in 1.6. */
  svn_wc_notify_merge_completed,

  /** The path is a tree-conflict victim of the intended action (*not*
   * a persistent tree-conflict from an earlier operation, but *this*
   * operation caused the tree-conflict). @since New in 1.6. */
  svn_wc_notify_tree_conflict,

  /** The path is a subdirectory referenced in an externals definition
   * which is unable to be operated on.  @since New in 1.6. */
  svn_wc_notify_failed_external,

  /** An update tried to add a file or directory at path but an
   * unversioned obstruction was found.  @since New in 1.7. */
  svn_wc_notify_update_obstruction,

  /** An update operation removed an external working copy.
   * @since New in 1.7. */
  svn_wc_notify_update_external_removed,

  /** A node below a deleted and tree conflicted directory was added
   *  during update @since New in 1.7. */
  svn_wc_notify_update_add_deleted,

  /** A node below a deleted and tree conflicted directory was updated
   * @since New in 1.7. */
  svn_wc_notify_update_update_deleted,

  /** The mergeinfo on path was updated.  @since New in 1.7. */
  svn_wc_notify_merge_record_info,

  /** An working copy directory was upgraded to the latest format
   * @since New in 1.7. */
  svn_wc_notify_upgraded_path,

  /** Mergeinfo describing a merge was recorded.
   * @since New in 1.7. */
  svn_wc_notify_merge_record_info_begin,

  /** Mergeinfo was removed due to elision.
   * @since New in 1.7. */
  svn_wc_notify_merge_elide_info,

  /** A file in the working copy was patched.
   * @since New in 1.7. */
  svn_wc_notify_patch,

  /** A hunk from a patch was applied.
   * @since New in 1.7. */
  svn_wc_notify_patch_applied_hunk,

  /** A hunk from a patch was rejected.
   * @since New in 1.7. */
  svn_wc_notify_patch_rejected_hunk,

  /** A hunk from a patch was found to already be applied.
   * @since New in 1.7. */
  svn_wc_notify_patch_hunk_already_applied,

  /** The server has instructed the client to follow a URL
   * redirection.
   * @since New in 1.7. */
  svn_wc_notify_url_redirect

} svn_wc_notify_action_t;


/** The type of notification that is occurring. */
typedef enum svn_wc_notify_state_t
{
  svn_wc_notify_state_inapplicable = 0,

  /** Notifier doesn't know or isn't saying. */
  svn_wc_notify_state_unknown,

  /** The state did not change. */
  svn_wc_notify_state_unchanged,

  /** The item wasn't present. */
  svn_wc_notify_state_missing,

  /** An unversioned item obstructed work. */
  svn_wc_notify_state_obstructed,

  /** Pristine state was modified. */
  svn_wc_notify_state_changed,

  /** Modified state had mods merged in. */
  svn_wc_notify_state_merged,

  /** Modified state got conflicting mods. */
  svn_wc_notify_state_conflicted,

  /** The source to copy the file from is missing. */
  svn_wc_notify_state_source_missing

} svn_wc_notify_state_t;

/**
 * What happened to a lock during an operation.
 *
 * @since New in 1.2.
 */
typedef enum svn_wc_notify_lock_state_t
{
  svn_wc_notify_lock_state_inapplicable = 0,

  svn_wc_notify_lock_state_unknown,

  /** The lock wasn't changed. */
  svn_wc_notify_lock_state_unchanged,

  /** The item was locked. */
  svn_wc_notify_lock_state_locked,

  /** The item was unlocked. */
  svn_wc_notify_lock_state_unlocked

} svn_wc_notify_lock_state_t;

/**
 * Structure used in the #svn_wc_notify_func2_t function.
 *
 * @c kind, @c content_state, @c prop_state and @c lock_state are from
 * after @c action, not before.
 *
 * @note If @c action is #svn_wc_notify_update (### what?), then @c path has
 * already been installed, so it is legitimate for an implementation of
 * #svn_wc_notify_func2_t to examine @c path in the working copy.
 *
 * @note The purpose of the @c kind, @c mime_type, @c content_state, and
 * @c prop_state fields is to provide "for free" information that an
 * implementation is likely to want, and which it would otherwise be
 * forced to deduce via expensive operations such as reading entries
 * and properties.  However, if the caller does not have this
 * information, it will simply pass the corresponding `*_unknown'
 * values, and it is up to the implementation how to handle that
 * (i.e., whether to attempt deduction, or just to punt and
 * give a less informative notification).
 *
 * @note Callers of notification functions should use svn_wc_create_notify()
 * or svn_wc_create_notify_url() to create structures of this type to allow
 * for extensibility.
 *
 * @since New in 1.2.
 */
typedef struct svn_wc_notify_t {

  /** Path, either absolute or relative to the current working directory
   * (i.e., not relative to an anchor).  @c path is "." or another valid path
   * value for compatibilty reasons when the real target is an url that
   * is available in @c url. */
  const char *path;

  /** Action that describes what happened to #svn_wc_notify_t.path. */
  svn_wc_notify_action_t action;

  /** Node kind of @c path. */
  svn_node_kind_t kind;

  /** If non-NULL, indicates the mime-type of @c path.
   * It is always @c NULL for directories. */
  const char *mime_type;

  /** Points to the lock structure received from the repository when
   * @c action is #svn_wc_notify_locked.  For other actions, it is
   * @c NULL. */
  const svn_lock_t *lock;

  /** Points to an error describing the reason for the failure when @c
   * action is one of the following: #svn_wc_notify_failed_lock,
   * #svn_wc_notify_failed_unlock, #svn_wc_notify_failed_external.
   * Is @c NULL otherwise. */
  svn_error_t *err;

  /** The type of notification that is occurring about node content. */
  svn_wc_notify_state_t content_state;

  /** The type of notification that is occurring about node properties. */
  svn_wc_notify_state_t prop_state;

  /** Reflects the addition or removal of a lock token in the working copy. */
  svn_wc_notify_lock_state_t lock_state;

  /** When @c action is #svn_wc_notify_update_completed, target revision
   * of the update, or #SVN_INVALID_REVNUM if not available; when @c
   * action is #svn_wc_notify_blame_revision, processed revision; Since
   * Subversion 1.7 when action is #svn_wc_notify_update_update or
   * #svn_wc_notify_update_add, the target revision.
   * In all other cases, it is #SVN_INVALID_REVNUM.
   */
  svn_revnum_t revision;

  /** If @c action pertains to a changelist, this is the changelist name.
   * In all other cases, it is @c NULL.  @since New in 1.5 */
  const char *changelist_name;

  /** When @c action is #svn_wc_notify_merge_begin, and both the
   * left and right sides of the merge are from the same URL.  In all
   * other cases, it is @c NULL.  @since New in 1.5 */
  svn_merge_range_t *merge_range;

  /** Similar to @c path, but if non-NULL the notification is about a url.
   * @since New in 1.6 */
  const char *url;

  /** If non-NULL, specifies an absolute path prefix that can be subtracted
   * from the start of the absolute path in @c path or @c url.  Its purpose
   * is to allow notification to remove a common prefix from all the paths
   * displayed for an operation.  @since New in 1.6 */
  const char *path_prefix;

  /** If @c action relates to properties, specifies the name of the property.
   * @since New in 1.6 */
  const char *prop_name;

  /** If @c action is #svn_wc_notify_blame_revision, contains a list of
   * revision properties for the specified revision
   * @since New in 1.6 */
  apr_hash_t *rev_props;

  /** If @c action is #svn_wc_notify_update_update or
   * #svn_wc_notify_update_add, contains the revision before the update.
   * In all other cases, it is #SVN_INVALID_REVNUM.
   * @since New in 1.7 */
  svn_revnum_t old_revision;

<<<<<<< HEAD
  /* These fields are used by svn patch to identify the
   * hunk the notification is for. They are line-based
   * offsets and lengths parsed from the unidiff hunk header.
   * @since New in 1.7. */
=======
  /** These fields are used by svn patch to identify the
   * hunk the notification is for. They are line-based
   * offsets and lengths parsed from the unidiff hunk header.
   * @since New in 1.7. */
  /* @{ */
>>>>>>> 8d8a5012
  svn_linenum_t hunk_original_start;
  svn_linenum_t hunk_original_length;
  svn_linenum_t hunk_modified_start;
  svn_linenum_t hunk_modified_length;
<<<<<<< HEAD

  /* The line at which a hunk was matched (and applied).
   * @since New in 1.7. */
  svn_linenum_t hunk_matched_line;

  /* The fuzz factor the hunk was applied with.
=======
  /* @} */

  /** The line at which a hunk was matched (and applied).
   * @since New in 1.7. */
  svn_linenum_t hunk_matched_line;

  /** The fuzz factor the hunk was applied with.
>>>>>>> 8d8a5012
   * @since New in 1.7 */
  int hunk_fuzz;

  /* NOTE: Add new fields at the end to preserve binary compatibility.
     Also, if you add fields here, you have to update svn_wc_create_notify
     and svn_wc_dup_notify. */
} svn_wc_notify_t;

/**
 * Allocate an #svn_wc_notify_t structure in @a pool, initialize and return
 * it.
 *
 * Set the @c path field of the created struct to @a path, and @c action to
 * @a action.  Set all other fields to their @c _unknown, @c NULL or
 * invalid value, respectively. Make only a shallow copy of the pointer
 * @a path.
 *
 * @since New in 1.2.
 */
svn_wc_notify_t *
svn_wc_create_notify(const char *path,
                     svn_wc_notify_action_t action,
                     apr_pool_t *pool);

/**
 * Allocate an #svn_wc_notify_t structure in @a pool, initialize and return
 * it.
 *
 * Set the @c url field of the created struct to @a url, @c path to "." and @c
 * action to @a action.  Set all other fields to their @c _unknown, @c NULL or
 * invalid value, respectively. Make only a shallow copy of the pointer
 * @a url.
 *
 * @since New in 1.6.
 */
svn_wc_notify_t *
svn_wc_create_notify_url(const char *url,
                         svn_wc_notify_action_t action,
                         apr_pool_t *pool);

/**
 * Return a deep copy of @a notify, allocated in @a pool.
 *
 * @since New in 1.2.
 */
svn_wc_notify_t *
svn_wc_dup_notify(const svn_wc_notify_t *notify,
                  apr_pool_t *pool);

/**
 * Notify the world that @a notify->action has happened to @a notify->path.
 *
 * Recommendation: callers of #svn_wc_notify_func2_t should avoid
 * invoking it multiple times on the same path within a given
 * operation, and implementations should not bother checking for such
 * duplicate calls.  For example, in an update, the caller should not
 * invoke the notify func on receiving a prop change and then again
 * on receiving a text change.  Instead, wait until all changes have
 * been received, and then invoke the notify func once (from within
 * an #svn_delta_editor_t's close_file(), for example), passing
 * the appropriate @a notify->content_state and @a notify->prop_state flags.
 *
 * @since New in 1.2.
 */
typedef void (*svn_wc_notify_func2_t)(void *baton,
                                      const svn_wc_notify_t *notify,
                                      apr_pool_t *pool);

/**
 * Similar to #svn_wc_notify_func2_t, but takes the information as arguments
 * instead of struct fields.
 *
 * @deprecated Provided for backward compatibility with the 1.1 API.
 */
typedef void (*svn_wc_notify_func_t)(void *baton,
                                     const char *path,
                                     svn_wc_notify_action_t action,
                                     svn_node_kind_t kind,
                                     const char *mime_type,
                                     svn_wc_notify_state_t content_state,
                                     svn_wc_notify_state_t prop_state,
                                     svn_revnum_t revision);

/** @} */


/**
 * A simple callback type to wrap svn_ra_get_file();  see that
 * docstring for more information.
 *
 * This technique allows libsvn_client to 'wrap' svn_ra_get_file() and
 * pass it down into libsvn_wc functions, thus allowing the WC layer
 * to legally call the RA function via (blind) callback.
 *
 * @since New in 1.5
 */
typedef svn_error_t *(*svn_wc_get_file_t)(void *baton,
                                          const char *path,
                                          svn_revnum_t revision,
                                          svn_stream_t *stream,
                                          svn_revnum_t *fetched_rev,
                                          apr_hash_t **props,
                                          apr_pool_t *pool);


/**
 * Interactive conflict handling
 *
 * @defgroup svn_wc_conflict Conflict callback functionality
 *
 * @{
 *
 * This API gives a Subversion client application the opportunity to
 * define a callback that allows the user to resolve conflicts
 * interactively during updates and merges.
 *
 * If a conflict is discovered, libsvn_wc invokes the callback with an
 * #svn_wc_conflict_description_t.  This structure describes the
 * path in conflict, whether it's a text or property conflict, and may
 * also present up to three files that can be used to resolve the
 * conflict (perhaps by launching an editor or 3rd-party merging
 * tool).  The structure also provides a possible fourth file (@c
 * merged_file) which, if not NULL, represents libsvn_wc's attempt to
 * contextually merge the first three files.  (Note that libsvn_wc
 * will not attempt to merge a file that it believes is binary, and it
 * will only attempt to merge property values it believes to be a
 * series of multi-line text.)
 *
 * When the callback is finished interacting with the user, it
 * responds by returning a #svn_wc_conflict_result_t.  This
 * structure indicates whether the user wants to postpone the conflict
 * for later (allowing libsvn_wc to mark the path "conflicted" as
 * usual), or whether the user wants libsvn_wc to use one of the four
 * files as the "final" state for resolving the conflict immediately.
 *
 * Note that the callback is at liberty (and encouraged) to merge the
 * three files itself.  If it does so, it signals this to libsvn_wc by
 * returning a choice of #svn_wc_conflict_choose_merged.  To return
 * the 'final' merged file to libsvn_wc, the callback has the option of
 * either:
 *
 *    - editing the original @c merged_file in-place
 *
 *        or, if libsvn_wc never supplied a merged_file in the
 *        description structure (i.e. passed NULL for that field),
 *
 *    - return the merged file in the #svn_wc_conflict_result_t.
 *
 */

/** The type of action being attempted on an object.
 *
 * @since New in 1.5.
 */
typedef enum svn_wc_conflict_action_t
{
<<<<<<< HEAD
  svn_wc_conflict_action_edit,    /* attempting to change text or props */
  svn_wc_conflict_action_add,     /* attempting to add object */
  svn_wc_conflict_action_delete,  /* attempting to delete object */
  svn_wc_conflict_action_replace  /* attempting to replace object,
                                     @since New in 1.7 */
=======
  svn_wc_conflict_action_edit,    /**< attempting to change text or props */
  svn_wc_conflict_action_add,     /**< attempting to add object */
  svn_wc_conflict_action_delete,  /**< attempting to delete object */
  svn_wc_conflict_action_replace  /**< attempting to replace object,
                                       @since New in 1.7 */
>>>>>>> 8d8a5012
} svn_wc_conflict_action_t;


/** The pre-existing condition which is causing a state of conflict.
 *
 * @since New in 1.5.
 */
typedef enum svn_wc_conflict_reason_t
{
  /** Local edits are already present */
  svn_wc_conflict_reason_edited,
  /** Another object is in the way */
  svn_wc_conflict_reason_obstructed,
  /** Object is already schedule-delete */
  svn_wc_conflict_reason_deleted,
  /** Object is unknown or missing */
  svn_wc_conflict_reason_missing,
  /** Object is unversioned */
  svn_wc_conflict_reason_unversioned,
  /** Object is already added or schedule-add. @since New in 1.6. */
  svn_wc_conflict_reason_added,
  /** Object is already replaced. @since New in 1.7. */
  svn_wc_conflict_reason_replaced

} svn_wc_conflict_reason_t;


/** The type of conflict being described by an
 * #svn_wc_conflict_description2_t (see below).
 *
 * @since New in 1.5.
 */
typedef enum svn_wc_conflict_kind_t
{
  /** textual conflict (on a file) */
  svn_wc_conflict_kind_text,
  /** property conflict (on a file or dir) */
  svn_wc_conflict_kind_property,
  /** tree conflict (on a dir) @since New in 1.6. */
  svn_wc_conflict_kind_tree
} svn_wc_conflict_kind_t;


/** The user operation that exposed a conflict.
 *
 * @since New in 1.6.
 */
typedef enum svn_wc_operation_t
{
  svn_wc_operation_none = 0,
  svn_wc_operation_update,
  svn_wc_operation_switch,
  svn_wc_operation_merge

} svn_wc_operation_t;


/** Info about one of the conflicting versions of a node. Each field may
 * have its respective null/invalid/unknown value if the corresponding
 * information is not relevant or not available.
 *
 * @todo Consider making some or all of the info mandatory, to reduce
 * complexity.
 *
 * @note Fields may be added to the end of this structure in future
 * versions.  Therefore, to preserve binary compatibility, users
 * should not directly allocate structures of this type.
 *
 * @see svn_wc_conflict_version_create()
 * @see svn_wc_conflict_version_dup()
 *
 * @since New in 1.6.
*/
typedef struct svn_wc_conflict_version_t
{
  /** @name Where to find this node version in a repository */
  /**@{*/

  /** URL of repository root */
  const char *repos_url;

  /** revision at which to look up path_in_repos */
  svn_revnum_t peg_rev;

  /** path within repos; must not start with '/' */
  const char *path_in_repos;
  /* @todo We may decide to add the repository UUID, to handle conflicts
   * properly during a repository move. */
  /** @} */

  /** Info about this node */
  svn_node_kind_t node_kind;  /* note that 'none' is a legitimate value */

  /* @todo Add metadata about a local copy of the node, if and when
   * we store one. */

  /* Remember to update svn_wc_conflict_version_create() and
   * svn_wc_conflict_version_dup() in case you add fields to this struct. */
} svn_wc_conflict_version_t;

/**
 * Allocate an #svn_wc_conflict_version_t structure in @a pool,
 * initialize to contain a conflict origin, and return it.
 *
 * Set the @c repos_url field of the created struct to @a repos_url, the
 * @c path_in_repos field to @a path_in_repos, the @c peg_rev field to
 * @a peg_rev and the the @c node_kind to @c node_kind. Make only shallow
 * copies of the pointer arguments.
 *
 * @since New in 1.6.
 */
svn_wc_conflict_version_t *
svn_wc_conflict_version_create(const char *repos_url,
                               const char *path_in_repos,
                               svn_revnum_t peg_rev,
                               svn_node_kind_t node_kind,
                               apr_pool_t *pool);

/** Return a duplicate of @a version, allocated in @a pool.
 * No part of the new version will be shared with @a version.
 *
 * @since New in 1.6.
 */
svn_wc_conflict_version_t *
svn_wc_conflict_version_dup(const svn_wc_conflict_version_t *version,
                            apr_pool_t *pool);


/** An opaque structure that describes a conflict that has occurred on a
 * specific target in a working copy. Passed to the conflict helper
 * functions and to #svn_wc_conflict_resolver_func2_t when performing
 * interactive conflict resolving.
 *
 * @since New in 1.7.
 */
 /* ### We use svn_wc_conflict_t as non constant to allow delayloading
        values. */
typedef struct svn_wc_conflict_t svn_wc_conflict_t;

/** Duplicates a @a base conflict, to a @a duplicate conflict, allocated
 * in @a result_pool.
 *
 * @since New in 1.7.
 */
svn_error_t *
svn_wc_conflict_dup(svn_wc_conflict_t **duplicate,
                    const svn_wc_conflict_t *base,
                    apr_pool_t *result_pool);

/** Read information about @a conflict, as it applies to @a local_abspath
 * in @a wc_ctx.
 *
 * If @a kind is not NULL, retrieves the kind of conflict.
 *
 * If @a property_name is not NULL, retrieves the name of the property
 * where this conflict applies to. @a property_name is NULL, when this
 * information is not available. (This information is not always recorded).
 *
 * If @a action is not NULL, retrieves the action that raised the conflict
 * or #svn_wc_conflict_action_edit if no action was recorded.
 *
 * If @a reason is not NULL, retrieves the reason why the conflict was
 * raised or #svn_wc_conflict_reason_t if no reason was recorded.
 *
 * If @a operation is not NULL, retrieves the operation that was performed
 * when the conflict was raised or #svn_wc_operation_none if no operation
 * was recorded.
 *
 * If @a conflict_resolved is not NULL, conflict type specific checks are
 * performed to see if this conflict is resolved. (E.g. for file and property
 * conflicts the marker and rejection files are tested for availablity).
 * If the conflict is resolved sets @a *conflict_resolved to TRUE, otherwise
 * to FALSE.
 *
 * @since New in 1.7.
 */
/* ### Separate in more methods like the WC-1.0 api, or add more
       to remove other apis, like we do in WC-NG? */
svn_error_t *
svn_wc_get_conflict_info(svn_wc_conflict_kind_t *kind,
                         const char **property_name,
                         svn_wc_conflict_action_t *action,
                         svn_wc_conflict_reason_t *reason,
                         svn_wc_operation_t *operation,
                         svn_boolean_t *conflict_resolved,
                         svn_wc_context_t *wc_ctx,
                         const char *local_abspath,
                         svn_wc_conflict_t *conflict,
                         apr_pool_t *result_pool,
                         apr_pool_t *scratch_pool);

/** Retrieves the conflict marker file locations recorded in @a conflict,
 * as it applies to @a local_abspath in @a wc_ctx.
 *
 * For text and property conflicts older is the BASE version, left the MINE
 * version and right the THEIRS version. Depending on the type of conflict,
 * some or all of these values might be NULL.
 *
 * @since New in 1.7.
 */
svn_error_t *
svn_wc_get_conflict_marker_files(const char **older_abspath,
                                 const char **left_abspath,
                                 const char **right_abspath,
                                 svn_wc_context_t *wc_ctx,
                                 const char *local_abspath,
                                 svn_wc_conflict_t *conflict,
                                 apr_pool_t *result_pool,
                                 apr_pool_t *scratch_pool);

/** Retrieves the origin of the conflict recorded in @a conflict, as it
 * applies to @a local_abspath in @a wc_ctx.
 *
 * For text and property conflicts older is the BASE version, left the MINE
 * version and right the THEIRS version. Depending on the type of conflict,
 * some or all of these values might be NULL.
 *
 * @since New in 1.7.
 */
svn_error_t *
svn_wc_get_conflict_sources(const svn_wc_conflict_version_t **older_version,
                            const svn_wc_conflict_version_t **left_version,
                            const svn_wc_conflict_version_t **right_version,
                            svn_wc_context_t *wc_ctx,
                            const char *local_abspath,
                            svn_wc_conflict_t *conflict,
                            apr_pool_t *result_pool,
                            apr_pool_t *scratch_pool);

/** Retrieves the values of the conflicted property recorded in @a
 * conflict, as it applies to @a local_abspath in @a wc_ctx.
 *
 * If @a older_value, @a left_value and/or @a right_value are not NULL,
 * retrieves this property value as recorded in the conflict data. A
 * returned NULL indicates that the property was not available in that
 * version. (If #svn_wc_get_conflict_info doesn't provide a property
 * name, no property data was recorded in the property conflict)
 *
 * For property conflicts older is the BASE version, left the MINE
 * version and right the THEIRS version.
 *
 * @since New in 1.7.
 */
svn_error_t *
svn_wc_get_property_conflict_data(const svn_string_t **older_value,
                                  const svn_string_t **left_value,
                                  const svn_string_t **right_value,
                                  svn_wc_context_t *wc_ctx,
                                  const char *local_abspath,
                                  svn_wc_conflict_t *conflict,
                                  apr_pool_t *result_pool,
                                  apr_pool_t *scratch_pool);

/** Creates a new property conflict, recording the passed values.
 *
 * @a property_name must be set to the conflicted property name or ""
 * if no property name is available. (Older api compatibility)
 *
 * @a older_version, @a left_version and @a right_version can be
 * NULL for compatibility with older apis.
 *
 * Iif @a property_name is not "", @a older_value, @a left_value and
 * @a right_value must be set to the values of property in these versions.
 * (which could be NULL if the property does not exist there).
 *
 * @since New in 1.7.
 */
svn_error_t *
svn_wc_create_property_conflict(svn_wc_conflict_t **conflict,
                                const char *property_name,
                                const svn_wc_conflict_version_t *older_version,
                                const svn_wc_conflict_version_t *left_version,
                                const svn_wc_conflict_version_t *right_version,
                                const svn_string_t *older_value,
                                const svn_string_t *left_value,
                                const svn_string_t *right_value,
                                const char *marker_abspath,
                                svn_wc_operation_t operation,
                                apr_pool_t *result_pool,
                                apr_pool_t *scratch_pool);

/** Creates a new text conflict, recording the passed values.
 *
 * @a older_version, @a left_version and @a right_version can be NULL,
 * for compatibility with older apis.
 *
 * @a older_abspath, @a left_abspath and @a right_abspath can be NULL,
 * @a indicating that the file did not exist in that version.
 *
 * @since New in 1.7.
 */
svn_error_t *
svn_wc_create_text_conflict(svn_wc_conflict_t **conflict,
                            const svn_wc_conflict_version_t *older_version,
                            const svn_wc_conflict_version_t *left_version,
                            const svn_wc_conflict_version_t *right_version,
                            const char *older_abspath,
                            const char *left_abspath,
                            const char *right_abspath,
                            svn_wc_operation_t operation,
                            apr_pool_t *result_pool,
                            apr_pool_t *scratch_pool);

/** Creates a new tree conflict @a conflict, recording the passed values.
 * All values except @a older_version must be non-NULL. @a older_version
 * can be NULL for backwards compatibility with older apis.
 *
 * @since New in 1.7.
 */
svn_error_t *
svn_wc_create_tree_conflict(svn_wc_conflict_t **conflict,
                            const svn_wc_conflict_version_t *older_version,
                            const svn_wc_conflict_version_t *left_version,
                            const svn_wc_conflict_version_t *right_version,
                            svn_wc_conflict_action_t action,
                            svn_wc_conflict_reason_t reason,
                            svn_wc_operation_t operation,
                            apr_pool_t *result_pool,
                            apr_pool_t *scratch_pool);

/** A struct that describes a conflict that has occurred in the
 * working copy.
 *
 * The conflict described by this structure is one of:
 *   - a conflict on the content of the file node @a local_abspath
 *   - a conflict on the property @a property_name of @a local_abspath
 *   - a tree conflict, of which @a local_abspath is the victim
 * Be aware that the victim of a tree conflict can be a non-existent node.
 * The three kinds of conflict are distinguished by @a kind.
 *
 * @note Fields may be added to the end of this structure in future
 * versions.  Therefore, to preserve binary compatibility, users
 * should not directly allocate structures of this type but should use
 * svn_wc_create_conflict_description_text2() or
 * svn_wc_create_conflict_description_prop2() or
 * svn_wc_create_conflict_description_tree2() instead.
 *
 * @since New in 1.7.
 */
typedef struct svn_wc_conflict_description2_t
{
  /** The path that is in conflict (for a tree conflict, it is the victim) */
  const char *local_abspath;

  /** The node type of the path being operated on (for a tree conflict,
   *  ### which version?) */
  svn_node_kind_t node_kind;

  /** What sort of conflict are we describing? */
  svn_wc_conflict_kind_t kind;

  /** The name of the property whose conflict is being described.
   *  (Only if @a kind is 'property'; else undefined.) */
  const char *property_name;

  /** Whether svn thinks ('my' version of) @c path is a 'binary' file.
   *  (Only if @c kind is 'text', else undefined.) */
  svn_boolean_t is_binary;

  /** The svn:mime-type property of ('my' version of) @c path, if available,
   *  else NULL.
   *  (Only if @c kind is 'text', else undefined.) */
  const char *mime_type;

  /** The action being attempted on the conflicted node or property.
   *  (When @c kind is 'text', this action must be 'edit'.) */
  svn_wc_conflict_action_t action;

  /** The state of the target node or property, relative to its merge-left
   *  source, that is the reason for the conflict.
   *  (When @c kind is 'text', this reason must be 'edited'.) */
  svn_wc_conflict_reason_t reason;

  /** If this is text-conflict and involves the merging of two files
   * descended from a common ancestor, here are the paths of up to
   * four fulltext files that can be used to interactively resolve the
   * conflict.
   *
   * ### Are these paths relative to some directory, or absolute?
   *
   * All four files will be in repository-normal form -- LF
   * line endings and contracted keywords.  (If any of these files are
   * not available, they default to NULL.)
   *
   * On the other hand, if this is a property-conflict, then these
   * paths represent temporary files that contain the three different
   * property-values in conflict.  The fourth path (@c merged_file)
   * may or may not be NULL;  if set, it represents libsvn_wc's
   * attempt to merge the property values together.  (Remember that
   * property values are technically binary values, and thus can't
   * always be merged.)
   */
  const char *base_file;     /* common ancestor of the two files being merged */

  /** their version of the file */
  /* ### BH: For properties this field contains the reference to
             the property rejection (.prej) file */
  const char *their_file;

  /** my locally-edited version of the file */
  const char *my_file;

  /** merged version; may contain conflict markers */
  const char *merged_file;

  /** The operation that exposed the conflict.
   * Used only for tree conflicts.
   */
  svn_wc_operation_t operation;

  /** Info on the "merge-left source" or "older" version of incoming change. */
  const svn_wc_conflict_version_t *src_left_version;

  /** Info on the "merge-right source" or "their" version of incoming change. */
  const svn_wc_conflict_version_t *src_right_version;

  /* Remember to adjust svn_wc__conflict_description_dup()
   * if you add new fields to this struct. */
} svn_wc_conflict_description2_t;


/** Similar to #svn_wc_conflict_description2_t, but with relative paths and
 * adm_access batons.  Passed to #svn_wc_conflict_resolver_func_t.
 *
 * @since New in 1.5.
 * @deprecated Provided for backward compatibility with the 1.6 API.
 */
typedef struct svn_wc_conflict_description_t
{
  /** The path that is in conflict (for a tree conflict, it is the victim) */
  const char *path;

  /** The node type of the path being operated on (for a tree conflict,
   *  ### which version?) */
  svn_node_kind_t node_kind;

  /** What sort of conflict are we describing? */
  svn_wc_conflict_kind_t kind;

  /** The name of the property whose conflict is being described.
   *  (Only if @a kind is 'property'; else undefined.) */
  const char *property_name;

  /** Whether svn thinks ('my' version of) @c path is a 'binary' file.
   *  (Only if @c kind is 'text', else undefined.) */
  svn_boolean_t is_binary;

  /** The svn:mime-type property of ('my' version of) @c path, if available,
   *  else NULL.
   *  (Only if @c kind is 'text', else undefined.) */
  const char *mime_type;

  /** If not NULL, an open working copy access baton to either the
   *  path itself (if @c path is a directory), or to the parent
   *  directory (if @c path is a file.)
   *  For a tree conflict, this will always be an access baton
   *  to the parent directory of the path, even if the path is
   *  a directory. */
  svn_wc_adm_access_t *access;

  /** The action being attempted on the conflicted node or property.
   *  (When @c kind is 'text', this action must be 'edit'.) */
  svn_wc_conflict_action_t action;

  /** The state of the target node or property, relative to its merge-left
   *  source, that is the reason for the conflict.
   *  (When @c kind is 'text', this reason must be 'edited'.) */
  svn_wc_conflict_reason_t reason;

  /** If this is text-conflict and involves the merging of two files
   * descended from a common ancestor, here are the paths of up to
   * four fulltext files that can be used to interactively resolve the
   * conflict.  All four files will be in repository-normal form -- LF
   * line endings and contracted keywords.  (If any of these files are
   * not available, they default to NULL.)
   *
   * On the other hand, if this is a property-conflict, then these
   * paths represent temporary files that contain the three different
   * property-values in conflict.  The fourth path (@c merged_file)
   * may or may not be NULL;  if set, it represents libsvn_wc's
   * attempt to merge the property values together.  (Remember that
   * property values are technically binary values, and thus can't
   * always be merged.)
   */
  const char *base_file;     /* common ancestor of the two files being merged */

  /** their version of the file */
  const char *their_file;

  /** my locally-edited version of the file */
  const char *my_file;

  /** merged version; may contain conflict markers */
  const char *merged_file;

  /** The operation that exposed the conflict.
   * Used only for tree conflicts.
   *
   * @since New in 1.6.
   */
  svn_wc_operation_t operation;

  /** Info on the "merge-left source" or "older" version of incoming change.
   * @since New in 1.6. */
  svn_wc_conflict_version_t *src_left_version;

  /** Info on the "merge-right source" or "their" version of incoming change.
   * @since New in 1.6. */
  svn_wc_conflict_version_t *src_right_version;

  /* Remember to adjust svn_wc__conflict_description_dup()
   * if you add new fields to this struct. */
} svn_wc_conflict_description_t;

/**
 * Allocate an #svn_wc_conflict_description_t structure in @a result_pool,
 * initialize to represent a text conflict, and return it.
 *
 * Set the @c local_abspath field of the created struct to @a local_abspath
 * (which must be an absolute path), the @c kind field to
 * #svn_wc_conflict_kind_text, the @c node_kind to @c svn_node_file,
 * the @c action to #svn_wc_conflict_action_edit, and the @c reason to
 * #svn_wc_conflict_reason_edited.
 *
 * @note It is the caller's responsibility to set the other required fields
 * (such as the four file names and @c mime_type and @c is_binary).
 *
 * @since New in 1.7.
 */
svn_wc_conflict_description2_t *
svn_wc_conflict_description_create_text2(const char *local_abspath,
                                         apr_pool_t *result_pool);


/** Similar to svn_wc_conflict_description_create_text2(), but returns
 * a #svn_wc_conflict_description_t *.
 *
 * @since New in 1.6.
 * @deprecated Provided for backward compatibility with the 1.6 API.
 */
SVN_DEPRECATED
svn_wc_conflict_description_t *
svn_wc_conflict_description_create_text(const char *path,
                                        svn_wc_adm_access_t *adm_access,
                                        apr_pool_t *pool);

/**
 * Allocate an #svn_wc_conflict_description_t structure in @a result_pool,
 * initialize to represent a property conflict, and return it.
 *
 * Set the @c local_abspath field of the created struct to @a local_abspath
 * (which must be an absolute path), the @c kind field
 * to #svn_wc_conflict_kind_prop, the @c node_kind to @a node_kind, and
 * the @c property_name to @a property_name.
 *
 * @note: It is the caller's responsibility to set the other required fields
 * (such as the four file names and @c action and @c reason).
 *
 * @since New in 1.7.
 */
svn_wc_conflict_description2_t *
svn_wc_conflict_description_create_prop2(const char *local_abspath,
                                         svn_node_kind_t node_kind,
                                         const char *property_name,
                                         apr_pool_t *result_pool);

/** Similar to svn_wc_conflict_descriptor_create_prop(), but returns
 * a #svn_wc_conflict_description_t *.
 *
 * @since New in 1.6.
 * @deprecated Provided for backward compatibility with the 1.6 API.
 */
SVN_DEPRECATED
svn_wc_conflict_description_t *
svn_wc_conflict_description_create_prop(const char *path,
                                        svn_wc_adm_access_t *adm_access,
                                        svn_node_kind_t node_kind,
                                        const char *property_name,
                                        apr_pool_t *pool);

/**
 * Allocate an #svn_wc_conflict_description_t structure in @a pool,
 * initialize to represent a tree conflict, and return it.
 *
 * Set the @c local_abspath field of the created struct to @a local_abspath
 * (which must be an absolute path), the @c kind field to
 * #svn_wc_conflict_kind_tree, the @c node_kind to @a node_kind, the @c
 * operation to @a operation, the @c src_left_version field to
 * @a src_left_version, and the @c src_right_version field to
 * @a src_right_version.
 *
 * @note: It is the caller's responsibility to set the other required fields
 * (such as the four file names and @c action and @c reason).
 *
 * @since New in 1.7.
 */
svn_wc_conflict_description2_t *
svn_wc_conflict_description_create_tree2(
  const char *local_abspath,
  svn_node_kind_t node_kind,
  svn_wc_operation_t operation,
  const svn_wc_conflict_version_t *src_left_version,
  const svn_wc_conflict_version_t *src_right_version,
  apr_pool_t *result_pool);


/** Similar to svn_wc_conflict_description_create_tree(), but returns
 * a #svn_wc_conflict_description_t *.
 *
 * @since New in 1.6.
 * @deprecated Provided for backward compatibility with the 1.6 API.
 */
SVN_DEPRECATED
svn_wc_conflict_description_t *
svn_wc_conflict_description_create_tree(
  const char *path,
  svn_wc_adm_access_t *adm_access,
  svn_node_kind_t node_kind,
  svn_wc_operation_t operation,
  /* non-const */ svn_wc_conflict_version_t *src_left_version,
  /* non-const */ svn_wc_conflict_version_t *src_right_version,
  apr_pool_t *pool);


/** Return a duplicate of @a conflict, allocated in @a result_pool.
 * A deep copy of all members will be made.
 *
 * @since New in 1.7.
 */
svn_wc_conflict_description2_t *
svn_wc__conflict_description2_dup(
  const svn_wc_conflict_description2_t *conflict,
  apr_pool_t *result_pool);


/** The way in which the conflict callback chooses a course of action.
 *
 * @since New in 1.5.
 */
typedef enum svn_wc_conflict_choice_t
{
  /** Don't resolve the conflict now.  Let libsvn_wc mark the path
     'conflicted', so user can run 'svn resolved' later. */
  svn_wc_conflict_choose_postpone,

<<<<<<< HEAD
  /* If there were files to choose from, select one as a way of
=======
  /** If there were files to choose from, select one as a way of
>>>>>>> 8d8a5012
     resolving the conflict here and now.  libsvn_wc will then do the
     work of "installing" the chosen file.
  */
  svn_wc_conflict_choose_base,            /**< original version */
  svn_wc_conflict_choose_theirs_full,     /**< incoming version */
  svn_wc_conflict_choose_mine_full,       /**< own version */
  svn_wc_conflict_choose_theirs_conflict, /**< incoming (for conflicted hunks) */
  svn_wc_conflict_choose_mine_conflict,   /**< own (for conflicted hunks) */
  svn_wc_conflict_choose_merged           /**< merged version */

} svn_wc_conflict_choice_t;


/** The final result returned by #svn_wc_conflict_resolver_func_t.
 *
 * @note Fields may be added to the end of this structure in future
 * versions.  Therefore, to preserve binary compatibility, users
 * should not directly allocate structures of this type.  Instead,
 * construct this structure using svn_wc_create_conflict_result()
 * below.
 *
 * @since New in 1.5.
 */
typedef struct svn_wc_conflict_result_t
{
  /** A choice to either delay the conflict resolution or select a
      particular file to resolve the conflict. */
  svn_wc_conflict_choice_t choice;

  /** If not NULL, this is a path to a file which contains the client's
      (or more likely, the user's) merging of the three values in
      conflict.  libsvn_wc accepts this file if (and only if) @c choice
      is set to #svn_wc_conflict_choose_merged.*/
  const char *merged_file;

  /** If true, save a backup copy of merged_file (or the original
      merged_file from the conflict description, if merged_file is
      NULL) in the user's working copy. */
  svn_boolean_t save_merged;

} svn_wc_conflict_result_t;


/**
 * Allocate an #svn_wc_conflict_result_t structure in @a pool,
 * initialize and return it.
 *
 * Set the @c choice field of the structure to @a choice, and @c
 * merged_file to @a merged_file.  Set all other fields to their @c
 * _unknown, @c NULL or invalid value, respectively. Make only a shallow
 * copy of the pointer argument @a merged_file.
 *
 * @since New in 1.5.
 */
svn_wc_conflict_result_t *
svn_wc_create_conflict_result(svn_wc_conflict_choice_t choice,
                              const char *merged_file,
                              apr_pool_t *pool);


/** A callback used in svn_client_merge3(), svn_client_update3(), and
 * svn_client_switch2() for resolving conflicts during the application
 * of a tree delta to a working copy.
 *
 * @a description describes the exact nature of the conflict, and
 * provides information to help resolve it.  @a baton is a closure
 * object; it should be provided by the implementation, and passed by
 * the caller.  When finished, the callback signals its resolution by
 * returning a structure in @a *result, which should be allocated in
 * @a result_pool.  (See #svn_wc_conflict_result_t.)  @a scratch_pool
 * should be used for any temporary allocations.
 *
 * The values #svn_wc_conflict_choose_mine_conflict and
 * #svn_wc_conflict_choose_theirs_conflict are not legal for conflicts
 * in binary files or properties.
 *
 * Implementations of this callback are free to present the conflict
 * using any user interface.  This may include simple contextual
 * conflicts in a file's text or properties, or more complex
 * 'tree'-based conflcts related to obstructed additions, deletions,
 * and edits.  The callback implementation is free to decide which
 * sorts of conflicts to handle; it's also free to decide which types
 * of conflicts are automatically resolvable and which require user
 * interaction.
 *
 * @since New in 1.7.
 */
typedef svn_error_t *(*svn_wc_conflict_resolver_func2_t)(
  svn_wc_conflict_result_t **result,
  const svn_wc_conflict_description2_t *description,
  void *baton,
  apr_pool_t *result_pool,
  apr_pool_t *scratch_pool);


/** Similar to #svn_wc_conflict_resolver_func2_t, but using
 * #svn_wc_conflict_description_t instead of
 * #svn_wc_conflict_description2_t
 *
 * @since New in 1.5.
 * @deprecated Provided for backward compatibility with the 1.6 API.
 */
typedef svn_error_t *(*svn_wc_conflict_resolver_func_t)(
  svn_wc_conflict_result_t **result,
  const svn_wc_conflict_description_t *description,
  void *baton,
  apr_pool_t *pool);

/** @} */



/**
 * A callback vtable invoked by our diff-editors, as they receive diffs
 * from the server. 'svn diff' and 'svn merge' implement their own versions
 * of this vtable.
 *
 * Common parameters:
 *
 * @a local_dir_abspath will be the absolute path to the local directory
 * containing @a path, or @c NULL if the diff editor does not have a local
 * path. Note that @a path is a relative path, not just the basename of the
 * path.
 *
 * If @a state is non-NULL, set @a *state to the state of the item
 * after the operation has been performed.  (In practice, this is only
 * useful with merge, not diff; diff callbacks will probably set
 * @a *state to #svn_wc_notify_state_unknown, since they do not change
 * the state and therefore do not bother to know the state after the
 * operation.)  By default, @a state refers to the item's content
 * state.  Functions concerned with property state have separate
 * @a contentstate and @a propstate arguments.
 *
 * If @a tree_conflicted is non-NULL, set @a *tree_conflicted to true if
 * this operation caused a tree conflict, else to false. (Like with @a
 * state, this is only useful with merge, not diff; diff callbacks
 * should set this to false.)
 *
 * @since New in 1.7.
 */
typedef struct svn_wc_diff_callbacks4_t
{
  /**
   * A file @a path has changed.  If @a tmpfile2 is non-NULL, the
   * contents have changed and those changes can be seen by comparing
   * @a tmpfile1 and @a tmpfile2, which represent @a rev1 and @a rev2 of
   * the file, respectively.
   *
   * If known, the @c svn:mime-type value of each file is passed into
   * @a mimetype1 and @a mimetype2;  either or both of the values can
   * be NULL.  The implementor can use this information to decide if
   * (or how) to generate differences.
   *
   * @a propchanges is an array of (#svn_prop_t) structures. If it contains
   * any elements, the original list of properties is provided in
   * @a originalprops, which is a hash of #svn_string_t values, keyed on the
   * property name.
   *
   */
  svn_error_t *(*file_changed)(const char *local_dir_abspath,
                               svn_wc_notify_state_t *contentstate,
                               svn_wc_notify_state_t *propstate,
                               svn_boolean_t *tree_conflicted,
                               const char *path,
                               const char *tmpfile1,
                               const char *tmpfile2,
                               svn_revnum_t rev1,
                               svn_revnum_t rev2,
                               const char *mimetype1,
                               const char *mimetype2,
                               const apr_array_header_t *propchanges,
                               apr_hash_t *originalprops,
                               void *diff_baton,
                               apr_pool_t *scratch_pool);

  /**
   * A file @a path was added.  The contents can be seen by comparing
   * @a tmpfile1 and @a tmpfile2, which represent @a rev1 and @a rev2
   * of the file, respectively.  (If either file is empty, the rev
   * will be 0.)
   *
   * If known, the @c svn:mime-type value of each file is passed into
   * @a mimetype1 and @a mimetype2;  either or both of the values can
   * be NULL.  The implementor can use this information to decide if
   * (or how) to generate differences.
   *
   * @a propchanges is an array of (#svn_prop_t) structures.  If it contains
   * any elements, the original list of properties is provided in
   * @a originalprops, which is a hash of #svn_string_t values, keyed on the
   * property name.
   * If @a copyfrom_path is non-@c NULL, this add has history (i.e., is a
   * copy), and the origin of the copy may be recorded as
   * @a copyfrom_path under @a copyfrom_revision.
   */
  svn_error_t *(*file_added)(const char *local_dir_abspath,
                             svn_wc_notify_state_t *contentstate,
                             svn_wc_notify_state_t *propstate,
                             svn_boolean_t *tree_conflicted,
                             const char *path,
                             const char *tmpfile1,
                             const char *tmpfile2,
                             svn_revnum_t rev1,
                             svn_revnum_t rev2,
                             const char *mimetype1,
                             const char *mimetype2,
                             const char *copyfrom_path,
                             svn_revnum_t copyfrom_revision,
                             const apr_array_header_t *propchanges,
                             apr_hash_t *originalprops,
                             void *diff_baton,
                             apr_pool_t *scratch_pool);

  /**
   * A file @a path was deleted.  The [loss of] contents can be seen by
   * comparing @a tmpfile1 and @a tmpfile2.  @a originalprops provides
   * the properties of the file.
   * ### Some existing callers include WC "entry props" in @a originalprops.
   *
   * If known, the @c svn:mime-type value of each file is passed into
   * @a mimetype1 and @a mimetype2;  either or both of the values can
   * be NULL.  The implementor can use this information to decide if
   * (or how) to generate differences.
   */
  svn_error_t *(*file_deleted)(const char *local_dir_abspath,
                               svn_wc_notify_state_t *state,
                               svn_boolean_t *tree_conflicted,
                               const char *path,
                               const char *tmpfile1,
                               const char *tmpfile2,
                               const char *mimetype1,
                               const char *mimetype2,
                               apr_hash_t *originalprops,
                               void *diff_baton,
                               apr_pool_t *scratch_pool);

  /**
   * A directory @a path was added.  @a rev is the revision that the
   * directory came from.
   *
   * If @a copyfrom_path is non-@c NULL, this add has history (i.e., is a
   * copy), and the origin of the copy may be recorded as
   * @a copyfrom_path under @a copyfrom_revision.
   */
  svn_error_t *(*dir_added)(const char *local_dir_abspath,
                            svn_wc_notify_state_t *state,
                            svn_boolean_t *tree_conflicted,
                            const char *path,
                            svn_revnum_t rev,
                            const char *copyfrom_path,
                            svn_revnum_t copyfrom_revision,
                            void *diff_baton,
                            apr_pool_t *scratch_pool);

  /**
   * A directory @a path was deleted.
   */
  svn_error_t *(*dir_deleted)(const char *local_dir_abspath,
                              svn_wc_notify_state_t *state,
                              svn_boolean_t *tree_conflicted,
                              const char *path,
                              void *diff_baton,
                              apr_pool_t *scratch_pool);

  /**
   * A list of property changes (@a propchanges) was applied to the
   * directory @a path.
   *
   * The array is a list of (#svn_prop_t) structures.
   *
   * The original list of properties is provided in @a original_props,
   * which is a hash of #svn_string_t values, keyed on the property
   * name.
   */
  svn_error_t *(*dir_props_changed)(const char *local_dir_abspath,
                                    svn_wc_notify_state_t *propstate,
                                    svn_boolean_t *tree_conflicted,
                                    const char *path,
                                    const apr_array_header_t *propchanges,
                                    apr_hash_t *original_props,
                                    void *diff_baton,
                                    apr_pool_t *scratch_pool);

  /**
   * A directory @a path has been opened.  @a rev is the revision that the
   * directory came from.
   *
   * This function is called for @a path before any of the callbacks are
   * called for a child of @a path.
   *
   * If the callback returns @c TRUE in @a *skip_children, children
   * of this directory will be skipped.
   */
  svn_error_t *(*dir_opened)(const char *local_dir_abspath,
                             svn_boolean_t *tree_conflicted,
                             svn_boolean_t *skip_children,
                             const char *path,
                             svn_revnum_t rev,
                             void *diff_baton,
                             apr_pool_t *scratch_pool);

  /**
   * A directory @a path has been closed.
   */
  svn_error_t *(*dir_closed)(const char *local_dir_abspath,
                             svn_wc_notify_state_t *contentstate,
                             svn_wc_notify_state_t *propstate,
                             svn_boolean_t *tree_conflicted,
                             const char *path,
                             void *diff_baton,
                             apr_pool_t *scratch_pool);

} svn_wc_diff_callbacks4_t;


/**
 * Similar to #svn_wc_diff_callbacks4_t, but without @a copyfrom_path and
 * @a copyfrom_revision arguments to @c file_added and @c dir_added functions.
 *
 * @since New in 1.6.
 * @deprecated Provided for backward compatibility with the 1.6 API.
 */
typedef struct svn_wc_diff_callbacks3_t
{
  /** The same as #svn_wc_diff_callbacks4_t.file_changed. */
  svn_error_t *(*file_changed)(svn_wc_adm_access_t *adm_access,
                               svn_wc_notify_state_t *contentstate,
                               svn_wc_notify_state_t *propstate,
                               svn_boolean_t *tree_conflicted,
                               const char *path,
                               const char *tmpfile1,
                               const char *tmpfile2,
                               svn_revnum_t rev1,
                               svn_revnum_t rev2,
                               const char *mimetype1,
                               const char *mimetype2,
                               const apr_array_header_t *propchanges,
                               apr_hash_t *originalprops,
                               void *diff_baton);

  /** Similar to #svn_wc_diff_callbacks4_t.file_added but without
   * @a copyfrom_path and @a copyfrom_revision arguments. */
  svn_error_t *(*file_added)(svn_wc_adm_access_t *adm_access,
                             svn_wc_notify_state_t *contentstate,
                             svn_wc_notify_state_t *propstate,
                             svn_boolean_t *tree_conflicted,
                             const char *path,
                             const char *tmpfile1,
                             const char *tmpfile2,
                             svn_revnum_t rev1,
                             svn_revnum_t rev2,
                             const char *mimetype1,
                             const char *mimetype2,
                             const apr_array_header_t *propchanges,
                             apr_hash_t *originalprops,
                             void *diff_baton);

  /** The same as #svn_wc_diff_callbacks4_t.file_deleted. */
  svn_error_t *(*file_deleted)(svn_wc_adm_access_t *adm_access,
                               svn_wc_notify_state_t *state,
                               svn_boolean_t *tree_conflicted,
                               const char *path,
                               const char *tmpfile1,
                               const char *tmpfile2,
                               const char *mimetype1,
                               const char *mimetype2,
                               apr_hash_t *originalprops,
                               void *diff_baton);

  /** Similar to #svn_wc_diff_callbacks4_t.dir_added but without
   * @a copyfrom_path and @a copyfrom_revision arguments. */
  svn_error_t *(*dir_added)(svn_wc_adm_access_t *adm_access,
                            svn_wc_notify_state_t *state,
                            svn_boolean_t *tree_conflicted,
                            const char *path,
                            svn_revnum_t rev,
                            void *diff_baton);

  /** The same as #svn_wc_diff_callbacks4_t.dir_deleted. */
  svn_error_t *(*dir_deleted)(svn_wc_adm_access_t *adm_access,
                              svn_wc_notify_state_t *state,
                              svn_boolean_t *tree_conflicted,
                              const char *path,
                              void *diff_baton);

  /** The same as #svn_wc_diff_callbacks4_t.dir_props_changed. */
  svn_error_t *(*dir_props_changed)(svn_wc_adm_access_t *adm_access,
                                    svn_wc_notify_state_t *propstate,
                                    svn_boolean_t *tree_conflicted,
                                    const char *path,
                                    const apr_array_header_t *propchanges,
                                    apr_hash_t *original_props,
                                    void *diff_baton);

  /** The same as #svn_wc_diff_callbacks4_t.dir_opened. */
  svn_error_t *(*dir_opened)(svn_wc_adm_access_t *adm_access,
                             svn_boolean_t *tree_conflicted,
                             const char *path,
                             svn_revnum_t rev,
                             void *diff_baton);

  /** The same as #svn_wc_diff_callbacks4_t.dir_closed. */
  svn_error_t *(*dir_closed)(svn_wc_adm_access_t *adm_access,
                             svn_wc_notify_state_t *contentstate,
                             svn_wc_notify_state_t *propstate,
                             svn_boolean_t *tree_conflicted,
                             const char *path,
                             void *diff_baton);

} svn_wc_diff_callbacks3_t;

/**
 * Similar to #svn_wc_diff_callbacks3_t, but without the @c dir_opened
 * and @c dir_closed functions, and without the @a tree_conflicted argument
 * to the functions.
 *
 * @deprecated Provided for backward compatibility with the 1.2 API.
 */
typedef struct svn_wc_diff_callbacks2_t
{
  /** The same as @c file_changed in #svn_wc_diff_callbacks3_t. */
  svn_error_t *(*file_changed)(svn_wc_adm_access_t *adm_access,
                               svn_wc_notify_state_t *contentstate,
                               svn_wc_notify_state_t *propstate,
                               const char *path,
                               const char *tmpfile1,
                               const char *tmpfile2,
                               svn_revnum_t rev1,
                               svn_revnum_t rev2,
                               const char *mimetype1,
                               const char *mimetype2,
                               const apr_array_header_t *propchanges,
                               apr_hash_t *originalprops,
                               void *diff_baton);

  /** The same as @c file_added in #svn_wc_diff_callbacks3_t. */
  svn_error_t *(*file_added)(svn_wc_adm_access_t *adm_access,
                             svn_wc_notify_state_t *contentstate,
                             svn_wc_notify_state_t *propstate,
                             const char *path,
                             const char *tmpfile1,
                             const char *tmpfile2,
                             svn_revnum_t rev1,
                             svn_revnum_t rev2,
                             const char *mimetype1,
                             const char *mimetype2,
                             const apr_array_header_t *propchanges,
                             apr_hash_t *originalprops,
                             void *diff_baton);

  /** The same as @c file_deleted in #svn_wc_diff_callbacks3_t. */
  svn_error_t *(*file_deleted)(svn_wc_adm_access_t *adm_access,
                               svn_wc_notify_state_t *state,
                               const char *path,
                               const char *tmpfile1,
                               const char *tmpfile2,
                               const char *mimetype1,
                               const char *mimetype2,
                               apr_hash_t *originalprops,
                               void *diff_baton);

  /** The same as @c dir_added in #svn_wc_diff_callbacks3_t. */
  svn_error_t *(*dir_added)(svn_wc_adm_access_t *adm_access,
                            svn_wc_notify_state_t *state,
                            const char *path,
                            svn_revnum_t rev,
                            void *diff_baton);

  /** The same as @c dir_deleted in #svn_wc_diff_callbacks3_t. */
  svn_error_t *(*dir_deleted)(svn_wc_adm_access_t *adm_access,
                              svn_wc_notify_state_t *state,
                              const char *path,
                              void *diff_baton);

  /** The same as @c dir_props_changed in #svn_wc_diff_callbacks3_t. */
  svn_error_t *(*dir_props_changed)(svn_wc_adm_access_t *adm_access,
                                    svn_wc_notify_state_t *state,
                                    const char *path,
                                    const apr_array_header_t *propchanges,
                                    apr_hash_t *original_props,
                                    void *diff_baton);

} svn_wc_diff_callbacks2_t;

/**
 * Similar to #svn_wc_diff_callbacks2_t, but with file additions/content
 * changes and property changes split into different functions.
 *
 * @deprecated Provided for backward compatibility with the 1.1 API.
 */
typedef struct svn_wc_diff_callbacks_t
{
  /** Similar to @c file_changed in #svn_wc_diff_callbacks2_t, but without
   * property change information.  @a tmpfile2 is never NULL. @a state applies
   * to the file contents. */
  svn_error_t *(*file_changed)(svn_wc_adm_access_t *adm_access,
                               svn_wc_notify_state_t *state,
                               const char *path,
                               const char *tmpfile1,
                               const char *tmpfile2,
                               svn_revnum_t rev1,
                               svn_revnum_t rev2,
                               const char *mimetype1,
                               const char *mimetype2,
                               void *diff_baton);

  /** Similar to @c file_added in #svn_wc_diff_callbacks2_t, but without
   * property change information.  @a *state applies to the file contents. */
  svn_error_t *(*file_added)(svn_wc_adm_access_t *adm_access,
                             svn_wc_notify_state_t *state,
                             const char *path,
                             const char *tmpfile1,
                             const char *tmpfile2,
                             svn_revnum_t rev1,
                             svn_revnum_t rev2,
                             const char *mimetype1,
                             const char *mimetype2,
                             void *diff_baton);

  /** Similar to @c file_deleted in #svn_wc_diff_callbacks2_t, but without
   * the properties. */
  svn_error_t *(*file_deleted)(svn_wc_adm_access_t *adm_access,
                               svn_wc_notify_state_t *state,
                               const char *path,
                               const char *tmpfile1,
                               const char *tmpfile2,
                               const char *mimetype1,
                               const char *mimetype2,
                               void *diff_baton);

  /** The same as @c dir_added in #svn_wc_diff_callbacks2_t. */
  svn_error_t *(*dir_added)(svn_wc_adm_access_t *adm_access,
                            svn_wc_notify_state_t *state,
                            const char *path,
                            svn_revnum_t rev,
                            void *diff_baton);

  /** The same as @c dir_deleted in #svn_wc_diff_callbacks2_t. */
  svn_error_t *(*dir_deleted)(svn_wc_adm_access_t *adm_access,
                              svn_wc_notify_state_t *state,
                              const char *path,
                              void *diff_baton);

  /** Similar to @c dir_props_changed in #svn_wc_diff_callbacks2_t, but this
   * function is called for files as well as directories. */
  svn_error_t *(*props_changed)(svn_wc_adm_access_t *adm_access,
                                svn_wc_notify_state_t *state,
                                const char *path,
                                const apr_array_header_t *propchanges,
                                apr_hash_t *original_props,
                                void *diff_baton);

} svn_wc_diff_callbacks_t;


/* Asking questions about a working copy. */

/** Set @a *wc_format to @a local_abspath's working copy format version
 * number if @a local_abspath is a valid working copy directory, else set it
 * to 0.
 *
 * Return error @c APR_ENOENT if @a local_abspath does not exist at all.
 *
 * @since New in 1.7.
 */
svn_error_t *
svn_wc_check_wc2(int *wc_format,
                 svn_wc_context_t *wc_ctx,
                 const char *local_abspath,
                 apr_pool_t *scratch_pool);

/**
 * Similar to svn_wc_check_wc2(), but with a relative path and no supplied
 * working copy context.
 *
 * @deprecated Provided for backward compatibility with the 1.6 API.
 */
SVN_DEPRECATED
svn_error_t *
svn_wc_check_wc(const char *path,
                int *wc_format,
                apr_pool_t *pool);


/** As a replacement for this functionality, @see svn_mime_type_is_binary
 * and #SVN_PROP_MIME_TYPE.
 *
 * Set @a *has_binary_prop to @c TRUE iff @a path has been marked
 * with a property indicating that it is non-text (in other words, binary).
 * @a adm_access is an access baton set that contains @a path.
 *
 * @deprecated Provided for backward compatibility with the 1.6 API.
 */
SVN_DEPRECATED
svn_error_t *
svn_wc_has_binary_prop(svn_boolean_t *has_binary_prop,
                       const char *path,
                       svn_wc_adm_access_t *adm_access,
                       apr_pool_t *pool);


/* Detecting modification. */

/** Set @a *modified_p to non-zero if @a local_abspath's text is modified
 * with regard to the base revision, else set @a *modified_p to zero.
 * @a local_abspath is the absolute path to the file.
 *
 * If @a force_comparison is @c TRUE, this function will not allow
 * early return mechanisms that avoid actual content comparison.
 * Instead, if there is a text base, a full byte-by-byte comparison
 * will be done, and the entry checksum verified as well.  (This means
 * that if the text base is much longer than the working file, every
 * byte of the text base will still be examined.)
 *
 * If @a local_abspath does not exist, consider it unmodified.  If it exists
 * but is not under revision control (not even scheduled for
 * addition), return the error #SVN_ERR_ENTRY_NOT_FOUND.
 *
 * @since New in 1.7.
 */
svn_error_t *
svn_wc_text_modified_p2(svn_boolean_t *modified_p,
                        svn_wc_context_t *wc_ctx,
                        const char *local_abspath,
                        svn_boolean_t force_comparison,
                        apr_pool_t *scratch_pool);

/** Similar to svn_wc_text_modified_p2(), but with a relative path and
 * adm_access baton?
 *
 * @deprecated Provided for backward compatibility with the 1.6 API.
 */
SVN_DEPRECATED
svn_error_t *
svn_wc_text_modified_p(svn_boolean_t *modified_p,
                       const char *filename,
                       svn_boolean_t force_comparison,
                       svn_wc_adm_access_t *adm_access,
                       apr_pool_t *pool);

/** Set @a *modified_p to non-zero if @a path's properties are modified
 * with regard to the base revision, else set @a modified_p to zero.
 * @a adm_access must be an access baton for @a path.
 *
 * @since New in 1.7.
<<<<<<< HEAD
=======
 */
svn_error_t *
svn_wc_props_modified_p2(svn_boolean_t *modified_p,
                         svn_wc_context_t* wc_ctx,
                         const char *local_abspath,
                          apr_pool_t *scratch_pool);

/** Similar to svn_wc_props_modified_p2(), but with a relative path and
 * adm_access baton.
 *
 * @deprecated Provided for backward compatibility with the 1.6 API.
>>>>>>> 8d8a5012
 */
SVN_DEPRECATED
svn_error_t *
svn_wc_props_modified_p2(svn_boolean_t *modified_p,
                         svn_wc_context_t* wc_ctx,
                         const char *local_abspath,
                          apr_pool_t *scratch_pool);

/** Similar to svn_wc_props_modified_p2(), but with a relative path and
 * adm_access baton.
 *
 * @deprecated Provided for backward compatibility with the 1.6 API.
 */
SVN_DEPRECATED
svn_error_t *
svn_wc_props_modified_p(svn_boolean_t *modified_p,
                        const char *path,
                        svn_wc_adm_access_t *adm_access,
                        apr_pool_t *pool);




/** Administrative subdir.
 *
 * Ideally, this would be completely private to wc internals (in fact,
 * it used to be that adm_subdir() in adm_files.c was the only function
 * who knew the adm subdir's name).  However, import wants to protect
 * against importing administrative subdirs, so now the name is a
 * matter of public record.
 *
 * @deprecated Provided for backward compatibility with the 1.2 API.
 */
#define SVN_WC_ADM_DIR_NAME   ".svn"



/* Entries and status. */

/** The schedule states an entry can be in. */
typedef enum svn_wc_schedule_t
{
  /** Nothing special here */
  svn_wc_schedule_normal,

  /** Slated for addition */
  svn_wc_schedule_add,

  /** Slated for deletion */
  svn_wc_schedule_delete,

  /** Slated for replacement (delete + add) */
  svn_wc_schedule_replace

} svn_wc_schedule_t;


/**
 * Values for the working_size field in svn_wc_entry_t
 * when it isn't set to the actual size value of the unchanged
 * working file.
 *
 * @defgroup svn_wc_entry_working_size_constants Working size constants
 *
 * @{
 */

/** The value of the working size is unknown (hasn't been
 *  calculated and stored in the past for whatever reason).
 *
 * @since New in 1.5
 */
#define SVN_WC_ENTRY_WORKING_SIZE_UNKNOWN (-1)

/** @} */

/** A working copy entry -- that is, revision control information about
 * one versioned entity.
 */
typedef struct svn_wc_entry_t
{
  /* IMPORTANT: If you extend this structure, add new fields to the end. */

  /* General Attributes */

  /** entry's name */
  const char *name;

  /** base revision */
  svn_revnum_t revision;

  /** url in repository */
  const char *url;

  /** canonical repository URL or NULL if not known */
  const char *repos;

  /** repository uuid */
  const char *uuid;

  /** node kind (file, dir, ...) */
  svn_node_kind_t kind;

  /* State information */

  /** scheduling (add, delete, replace ...) */
  svn_wc_schedule_t schedule;

  /** in a copied state (possibly because the entry is a child of a
   *  path that is #svn_wc_schedule_add or #svn_wc_schedule_replace,
   *  when the entry itself is #svn_wc_schedule_normal).
   *  COPIED is true for nodes under a directory that was copied, but
   *  COPYFROM_URL is null there. They are both set for the root
   *  destination of the copy.
   */
  svn_boolean_t copied;

  /** The directory containing this entry had a versioned child of this
   * name, but this entry represents a different revision or a switched
   * path at which no item exists in the repository. This typically
   * arises from committing or updating to a deletion of this entry
   * without committing or updating the parent directory.
   *
   * The schedule can be 'normal' or 'add'. */
  svn_boolean_t deleted;

  /** absent -- we know an entry of this name exists, but that's all
      (usually this happens because of authz restrictions)  */
  svn_boolean_t absent;

  /** for THIS_DIR entry, implies whole entries file is incomplete */
  svn_boolean_t incomplete;

  /** copyfrom location */
  const char *copyfrom_url;

  /** copyfrom revision */
  svn_revnum_t copyfrom_rev;

  /** old version of conflicted file. A file basename, relative to the
   * user's directory that the THIS_DIR entry refers to. */
  const char *conflict_old;

  /** new version of conflicted file. A file basename, relative to the
   * user's directory that the THIS_DIR entry refers to. */
  const char *conflict_new;

  /** working version of conflicted file. A file basename, relative to the
   * user's directory that the THIS_DIR entry refers to. */
  const char *conflict_wrk;

  /** property reject file. A file basename, relative to the user's
   * directory that the THIS_DIR entry refers to. */
  const char *prejfile;

  /** last up-to-date time for text contents (0 means no information available)
   */
  apr_time_t text_time;

  /** last up-to-date time for properties (0 means no information available)
   *
   * @deprecated This value will always be 0 in version 1.4 and later.
   */
  apr_time_t prop_time;

  /** Hex MD5 checksum for the untranslated text base file,
   * can be @c NULL for backwards compatibility.
   */
  const char *checksum;

  /* "Entry props" */

  /** last revision this was changed */
  svn_revnum_t cmt_rev;

  /** last date this was changed */
  apr_time_t cmt_date;

  /** last commit author of this item */
  const char *cmt_author;

  /** lock token or NULL if path not locked in this WC
   * @since New in 1.2.
   */
  const char *lock_token;

  /** lock owner, or NULL if not locked in this WC
   * @since New in 1.2.
   */
  const char *lock_owner;

  /** lock comment or NULL if not locked in this WC or no comment
   * @since New in 1.2.
   */
  const char *lock_comment;

  /** Lock creation date or 0 if not locked in this WC
   * @since New in 1.2.
   */
  apr_time_t lock_creation_date;

  /** Whether this entry has any working properties.
   * False if this information is not stored in the entry.
   *
   * @since New in 1.4. */
  svn_boolean_t has_props;

  /** Whether this entry has property modifications.
   *
   * @note For working copies in older formats, this flag is not valid.
   *
   * @see svn_wc_props_modified_p().
   *
   * @since New in 1.4. */
  svn_boolean_t has_prop_mods;

  /** A space-separated list of all properties whose presence/absence is cached
   * in this entry.
   *
   * @see @c present_props.
   *
   * @since New in 1.4.
   * @deprecated This value will always be "" in version 1.7 and later. */
  const char *cachable_props;

  /** Cached property existence for this entry.
   * This is a space-separated list of property names.  If a name exists in
   * @c cachable_props but not in this list, this entry does not have that
   * property.  If a name exists in both lists, the property is present on this
   * entry.
   *
   * @since New in 1.4.
   * @deprecated This value will always be "" in version 1.7 and later. */
  const char *present_props;

  /** which changelist this item is part of, or NULL if not part of any.
   * @since New in 1.5.
   */
  const char *changelist;

  /** Size of the file after being translated into local
   * representation, or #SVN_WC_ENTRY_WORKING_SIZE_UNKNOWN if
   * unknown.
   *
   * @since New in 1.5.
   */
  apr_off_t working_size;

  /** Whether a local copy of this entry should be kept in the working copy
   * after a deletion has been committed,  Only valid for the this-dir entry
   * when it is scheduled for deletion.
   *
   * @since New in 1.5. */
  svn_boolean_t keep_local;

  /** The depth of this entry.
   *
   * ### It's a bit annoying that we only use this on this_dir
   * ### entries, yet it will exist (with value svn_depth_infinity) on
   * ### all entries.  Maybe some future extensibility would make this
   * ### field meaningful on entries besides this_dir.
   *
   * @since New in 1.5. */
  svn_depth_t depth;

  /** Serialized data for all of the tree conflicts detected in this_dir.
   *
   * @since New in 1.6. */
  const char *tree_conflict_data;

  /** The entry is a intra-repository file external and this is the
   * repository root relative path to the file specified in the
   * externals definition, otherwise NULL if the entry is not a file
   * external.
   *
   * @since New in 1.6. */
  const char *file_external_path;

  /** The entry is a intra-repository file external and this is the
   * peg revision number specified in the externals definition.  This
   * field is only valid when the file_external_path field is
   * non-NULL.  The only permissible values are
   * svn_opt_revision_unspecified if the entry is not an external,
   * svn_opt_revision_head if the external revision is unspecified or
   * specified with -r HEAD or svn_opt_revision_number for a specific
   * revision number.
   *
   * @since New in 1.6. */
  svn_opt_revision_t file_external_peg_rev;

  /** The entry is an intra-repository file external and this is the
   * operative revision number specified in the externals definition.
   * This field is only valid when the file_external_path field is
   * non-NULL.  The only permissible values are
   * svn_opt_revision_unspecified if the entry is not an external,
   * svn_opt_revision_head if the external revision is unspecified or
   * specified with -r HEAD or svn_opt_revision_number for a specific
   * revision number.
   *
   * @since New in 1.6. */
  svn_opt_revision_t file_external_rev;

  /* IMPORTANT: If you extend this structure, check the following functions in
   * subversion/libsvn_wc/entries.c, to see if you need to extend them as well.
   *
   * svn_wc__atts_to_entry()
   * svn_wc_entry_dup()
   * alloc_entry()
   * read_entry()
   * write_entry()
   * fold_entry()
   */
} svn_wc_entry_t;


/** How an entries file's owner dir is named in the entries file. */
#define SVN_WC_ENTRY_THIS_DIR  ""


/** Set @a *entry to an entry for @a path, allocated in the access baton pool.
 * If @a show_hidden is TRUE, return the entry even if it's in 'excluded',
 * 'deleted' or 'absent' state. Excluded entries are those with their depth
 * set to #svn_depth_exclude. If @a path is not under revision control, or
 * if entry is hidden, not scheduled for re-addition, and @a show_hidden is @c
 * FALSE, then set @a *entry to @c NULL.
 *
 * @a *entry should not be modified, since doing so modifies the entries
 * cache in @a adm_access without changing the entries file on disk.
 *
 * If @a path is not a directory then @a adm_access must be an access baton
 * for the parent directory of @a path.  To avoid needing to know whether
 * @a path is a directory or not, if @a path is a directory @a adm_access
 * can still be an access baton for the parent of @a path so long as the
 * access baton for @a path itself is in the same access baton set.
 *
 * @a path can be relative or absolute but must share the same base used
 * to open @a adm_access.
 *
 * Note that it is possible for @a path to be absent from disk but still
 * under revision control; and conversely, it is possible for @a path to
 * be present, but not under revision control.
 *
 * Use @a pool only for local processing.
 *
 * @deprecated Provided for backward compatibility with the 1.6 API.
 */
SVN_DEPRECATED
svn_error_t *
svn_wc_entry(const svn_wc_entry_t **entry,
             const char *path,
             svn_wc_adm_access_t *adm_access,
             svn_boolean_t show_hidden,
             apr_pool_t *pool);


/** Parse the `entries' file for @a adm_access and return a hash @a entries,
 * whose keys are (<tt>const char *</tt>) entry names and values are
 * (<tt>svn_wc_entry_t *</tt>).  The hash @a entries, and its keys and
 * values, are allocated from the pool used to open the @a adm_access
 * baton (that's how the entries caching works).  @a pool is used for
 * transient allocations.
 *
 * Entries that are in a 'excluded', 'deleted' or 'absent' state (and not
 * scheduled for re-addition) are not returned in the hash, unless
 * @a show_hidden is TRUE. Excluded entries are those with their depth set to
 * #svn_depth_exclude.
 *
 * @par Important:
 * The @a entries hash is the entries cache in @a adm_access
 * and so usually the hash itself, the keys and the values should be treated
 * as read-only.  If any of these are modified then it is the caller's
 * responsibility to ensure that the entries file on disk is updated.  Treat
 * the hash values as type (<tt>const svn_wc_entry_t *</tt>) if you wish to
 * avoid accidental modification.  Modifying the schedule member is a
 * particularly bad idea, as the entries writing process relies on having
 * access to the original schedule.  Use a duplicate entry to modify the
 * schedule.
 *
 * @par Important:
 * Only the entry structures representing files and
 * #SVN_WC_ENTRY_THIS_DIR contain complete information.  The entry
 * structures representing subdirs have only the `kind' and `state'
 * fields filled in.  If you want info on a subdir, you must use this
 * routine to open its @a path and read the #SVN_WC_ENTRY_THIS_DIR
 * structure, or call svn_wc_entry() on its @a path.
 *
 * @deprecated Provided for backward compatibility with the 1.6 API.
 */
SVN_DEPRECATED
svn_error_t *
svn_wc_entries_read(apr_hash_t **entries,
                    svn_wc_adm_access_t *adm_access,
                    svn_boolean_t show_hidden,
                    apr_pool_t *pool);


/** Return a duplicate of @a entry, allocated in @a pool.  No part of the new
 * entry will be shared with @a entry.
 */
svn_wc_entry_t *
svn_wc_entry_dup(const svn_wc_entry_t *entry,
                 apr_pool_t *pool);


/** Given @a local_abspath in a dir under version control, decide if it is
 * in a state of conflict; return the answers in @a *text_conflicted_p, @a
 * *prop_conflicted_p, and @a *tree_conflicted_p.  If one or two of the
 * answers are uninteresting, simply pass @c NULL pointers for those.
 *
 * If @a local_abspath is unversioned or does not exist, return
 * #SVN_ERR_WC_PATH_NOT_FOUND.
 *
 * If the @a local_abspath has corresponding text conflict files (with suffix
 * .mine, .theirs, etc.) that cannot be found, assume that the text conflict
 * has been resolved by the user and return @c FALSE in @a
 * *text_conflicted_p.
 *
 * Similarly, if a property conflicts file (.prej suffix) is said to exist,
 * but it cannot be found, assume that the property conflicts have been
 * resolved by the user and return @c FALSE in @a *prop_conflicted_p.
 *
 * @a *tree_conflicted_p can't be auto-resolved in this fashion.  An
 * explicit `resolved' is needed.
 *
 * @since New in 1.7.
 */
svn_error_t *
svn_wc_conflicted_p3(svn_boolean_t *text_conflicted_p,
                     svn_boolean_t *prop_conflicted_p,
                     svn_boolean_t *tree_conflicted_p,
                     svn_wc_context_t *wc_ctx,
                     const char *local_abspath,
                     apr_pool_t *scratch_pool);

/** Similar to svn_wc_conflicted_p3(), but with a path/adm_access parameter
 * pair in place of a wc_ctx/local_abspath pair.
 *
 * @since New in 1.6.
 * @deprecated Provided for backward compatibility with the 1.6 API.
 */
SVN_DEPRECATED
svn_error_t *
svn_wc_conflicted_p2(svn_boolean_t *text_conflicted_p,
                     svn_boolean_t *prop_conflicted_p,
                     svn_boolean_t *tree_conflicted_p,
                     const char *path,
                     svn_wc_adm_access_t *adm_access,
                     apr_pool_t *pool);

/** Given a @a dir_path under version control, decide if one of its entries
 * (@a entry) is in a state of conflict; return the answers in @a
 * text_conflicted_p and @a prop_conflicted_p. These pointers must not be
 * null.
 *
 * If the @a entry mentions that text conflict files (with suffix .mine,
 * .theirs, etc.) exist, but they cannot be found, assume the text conflict
 * has been resolved by the user and return FALSE in @a *text_conflicted_p.
 *
 * Similarly, if the @a entry mentions that a property conflicts file (.prej
 * suffix) exists, but it cannot be found, assume the property conflicts
 * have been resolved by the user and return FALSE in @a *prop_conflicted_p.
 *
 * The @a entry is not updated.
 *
 * @deprecated Provided for backward compatibility with the 1.5 API.
 */
SVN_DEPRECATED
svn_error_t *
svn_wc_conflicted_p(svn_boolean_t *text_conflicted_p,
                    svn_boolean_t *prop_conflicted_p,
                    const char *dir_path,
                    const svn_wc_entry_t *entry,
                    apr_pool_t *pool);


/** Set @a *url and @a *rev to the ancestor URL and revision for @a path,
 * allocating in @a pool.  @a adm_access must be an access baton for @a path.
 *
 * If @a url or @a rev is NULL, then ignore it (just don't return the
 * corresponding information).
 *
 * @deprecated Provided for backward compatibility with the 1.6 API.
 */
SVN_DEPRECATED
svn_error_t *
svn_wc_get_ancestry(char **url,
                    svn_revnum_t *rev,
                    const char *path,
                    svn_wc_adm_access_t *adm_access,
                    apr_pool_t *pool);


/** A callback vtable invoked by the generic entry-walker function.
 * @since New in 1.5.
 */
typedef struct svn_wc_entry_callbacks2_t
{
  /** An @a entry was found at @a path. */
  svn_error_t *(*found_entry)(const char *path,
                              const svn_wc_entry_t *entry,
                              void *walk_baton,
                              apr_pool_t *pool);

  /** Handle the error @a err encountered while processing @a path.
   * Wrap or squelch @a err as desired, and return an #svn_error_t
   * *, or #SVN_NO_ERROR.
   */
  svn_error_t *(*handle_error)(const char *path,
                               svn_error_t *err,
                               void *walk_baton,
                               apr_pool_t *pool);

} svn_wc_entry_callbacks2_t;

/** @deprecated Provided for backward compatibility with the 1.4 API. */
typedef struct svn_wc_entry_callbacks_t
{
  /** An @a entry was found at @a path. */
  svn_error_t *(*found_entry)(const char *path,
                              const svn_wc_entry_t *entry,
                              void *walk_baton,
                              apr_pool_t *pool);

} svn_wc_entry_callbacks_t;

/**
 * A generic entry-walker.
 *
 * Do a potentially recursive depth-first entry-walk beginning on
 * @a path, which can be a file or dir.  Call callbacks in
 * @a walk_callbacks, passing @a walk_baton to each.  Use @a pool for
 * looping, recursion, and to allocate all entries returned.
 * @a adm_access must be an access baton for @a path.  The pool
 * passed to @a walk_callbacks is a temporary subpool of @a pool.
 *
 * If @a depth is #svn_depth_empty, invoke the callbacks on @a path
 * and return without recursing further.  If #svn_depth_files, do
 * the same and invoke the callbacks on file children (if any) of
 * @a path, then return.  If #svn_depth_immediates, do the preceding
 * but also invoke callbacks on immediate subdirectories, then return.
 * If #svn_depth_infinity, recurse fully starting from @a path.
 *
 * If @a cancel_func is non-NULL, call it with @a cancel_baton to determine
 * if the client has cancelled the operation.
 *
 * Like our other entries interfaces, entries that are in a 'excluded',
 * 'deleted' or 'absent' state (and not scheduled for re-addition) are not
 * discovered, unless @a show_hidden is TRUE. Excluded entries are those with
 * their depth set to #svn_depth_exclude.
 *
 * When a new directory is entered, #SVN_WC_ENTRY_THIS_DIR will always
 * be returned first.
 *
 * @note Callers should be aware that each directory will be
 * returned *twice*:  first as an entry within its parent, and
 * subsequently as the '.' entry within itself.  The two calls can be
 * distinguished by looking for #SVN_WC_ENTRY_THIS_DIR in the 'name'
 * field of the entry.
 *
 * @since New in 1.5.
 * @deprecated Provided for backward compatibility with the 1.6 API.
 */
SVN_DEPRECATED
svn_error_t *
svn_wc_walk_entries3(const char *path,
                     svn_wc_adm_access_t *adm_access,
                     const svn_wc_entry_callbacks2_t *walk_callbacks,
                     void *walk_baton,
                     svn_depth_t depth,
                     svn_boolean_t show_hidden,
                     svn_cancel_func_t cancel_func,
                     void *cancel_baton,
                     apr_pool_t *pool);

/**
 * Similar to svn_wc_walk_entries3(), but without cancellation support
 * or error handling from @a walk_callbacks, and with @a depth always
 * set to #svn_depth_infinity.
 *
 * @deprecated Provided for backward compatibility with the 1.4 API.
 */
SVN_DEPRECATED
svn_error_t *
svn_wc_walk_entries2(const char *path,
                     svn_wc_adm_access_t *adm_access,
                     const svn_wc_entry_callbacks_t *walk_callbacks,
                     void *walk_baton,
                     svn_boolean_t show_hidden,
                     svn_cancel_func_t cancel_func,
                     void *cancel_baton,
                     apr_pool_t *pool);

/**
 * Similar to svn_wc_walk_entries2(), but without cancellation support.
 *
 * @deprecated Provided for backward compatibility with the 1.0 API.
 */
SVN_DEPRECATED
svn_error_t *
svn_wc_walk_entries(const char *path,
                    svn_wc_adm_access_t *adm_access,
                    const svn_wc_entry_callbacks_t *walk_callbacks,
                    void *walk_baton,
                    svn_boolean_t show_hidden,
                    apr_pool_t *pool);


/** Mark missing @a path as 'deleted' in its @a parent's list of
 * entries.  @ path should be a directory that is both deleted (via
 * svn_wc_delete4) and removed (via a system call).  This function
 * should only be called during post-commit processing following a
 * successful commit editor drive.
 *
 * Return #SVN_ERR_WC_PATH_FOUND if @a path isn't actually missing.
 *
 * @deprecated Provided for backward compatibility with the 1.6 API.
 */
SVN_DEPRECATED
svn_error_t *
svn_wc_mark_missing_deleted(const char *path,
                            svn_wc_adm_access_t *parent,
                            apr_pool_t *pool);


/** Ensure that an administrative area exists for @a local_abspath, so
 * that @a local_abspath is a working copy subdir based on @a url at @a
 * revision, with depth @a depth, and with repository UUID @a repos_uuid
 * and repository root URL @a repos_root_url.
 *
 * @a depth must be a definite depth, it cannot be #svn_depth_unknown.
 * @a repos_uuid and @a repos_root_url MUST NOT be @c NULL, and
 * @a repos_root_url must be a prefix of @a url.
 *
 * If the administrative area does not exist, then create it and
 * initialize it to an unlocked state.
 *
 * If the administrative area already exists then the given @a url
 * must match the URL in the administrative area and the given
 * @a revision must match the BASE of the working copy dir unless
 * the admin directory is scheduled for deletion or the
 * #SVN_ERR_WC_OBSTRUCTED_UPDATE error will be returned.
<<<<<<< HEAD
 *
 * Do not ensure existence of @a local_abspath itself; if @a local_abspath
 * does not exist, return error.
 *
 * Use @a scratch_pool for temporary allocations.
 *
 * @since New in 1.7.
 */
svn_error_t *
svn_wc_ensure_adm4(svn_wc_context_t *wc_ctx,
                   const char *local_abspath,
                   const char *url,
                   const char *repos_root_url,
                   const char *repos_uuid,
                   svn_revnum_t revision,
                   svn_depth_t depth,
                   apr_pool_t *scratch_pool);

/**
 * Similar to svn_wc_ensure_adm4(), but without the wc context parameter.
 *
=======
 *
 * Do not ensure existence of @a local_abspath itself; if @a local_abspath
 * does not exist, return error.
 *
 * Use @a scratch_pool for temporary allocations.
 *
 * @since New in 1.7.
 */
svn_error_t *
svn_wc_ensure_adm4(svn_wc_context_t *wc_ctx,
                   const char *local_abspath,
                   const char *url,
                   const char *repos_root_url,
                   const char *repos_uuid,
                   svn_revnum_t revision,
                   svn_depth_t depth,
                   apr_pool_t *scratch_pool);

/**
 * Similar to svn_wc_ensure_adm4(), but without the wc context parameter.
 *
>>>>>>> 8d8a5012
 * @note the @a uuid and @a repos parameters were documented as allowing
 * @c NULL to be passed. Beginning with 1.7, this will return an error,
 * contrary to prior documented behavior.
 *
 * @since New in 1.5.
 * @deprecated Provided for backwards compatibility with the 1.6 API.
 */
SVN_DEPRECATED
svn_error_t *
svn_wc_ensure_adm3(const char *path,
                   const char *uuid,
                   const char *url,
                   const char *repos,
                   svn_revnum_t revision,
                   svn_depth_t depth,
                   apr_pool_t *pool);


/**
 * Similar to svn_wc_ensure_adm3(), but with @a depth set to
 * #svn_depth_infinity.
 *
 * See the note on svn_wc_ensure_adm3() regarding the @a repos and @a uuid
 * parameters.
 *
 * @since New in 1.3.
 * @deprecated Provided for backwards compatibility with the 1.4 API.
 */
SVN_DEPRECATED
svn_error_t *
svn_wc_ensure_adm2(const char *path,
                   const char *uuid,
                   const char *url,
                   const char *repos,
                   svn_revnum_t revision,
                   apr_pool_t *pool);


/**
 * Similar to svn_wc_ensure_adm2(), but with @a repos set to @c NULL.
 *
 * @note as of 1.7, this function always returns #SVN_ERR_BAD_URL since
 * the @a repos parameter may not be @c NULL.
 *
 * @deprecated Provided for backwards compatibility with the 1.2 API.
 */
SVN_DEPRECATED
svn_error_t *
svn_wc_ensure_adm(const char *path,
                  const char *uuid,
                  const char *url,
                  svn_revnum_t revision,
                  apr_pool_t *pool);


/** Set the repository root URL of @a path to @a repos, if possible.
 *
 * Before Subversion 1.7 there could be working copy directories that
 * didn't have a stored repository root in some specific circumstances.
 * This function allowed setting this root later.
 *
 * Since Subversion 1.7 this function just returns #SVN_NO_ERROR.
 *
 * @since New in 1.3.
 * @deprecated Provided for backwards compatibility with the 1.6 API.
 */
SVN_DEPRECATED
svn_error_t *
svn_wc_maybe_set_repos_root(svn_wc_adm_access_t *adm_access,
                            const char *path,
                            const char *repos,
                            apr_pool_t *pool);


/**
 * @defgroup svn_wc_status Working copy status.
 * @{
 *
 * We have three functions for getting working copy status: one function
 * for getting the status of exactly one thing, another for
 * getting the statuses of (potentially) multiple things and a third for
 * gettting the working copy out-of-dateness with respect to the repository.
 *
 * Why do we have two different functions for getting working copy status?
 * The concept of depth, as explained in the documentation for
 * svn_depth_t, may be useful in understanding this.  Suppose we're
 * getting the status of directory D:
 *
 * To offer all three levels, we could have one unified function,
 * taking a `depth' parameter.  Unfortunately, because this function
 * would have to handle multiple return values as well as the single
 * return value case, getting the status of just one entity would
 * become cumbersome: you'd have to roll through a hash to find one
 * lone status.
 *
 * So we have svn_wc_status3() for depth-empty (just D itself), and
 * svn_wc_walk_status() for depth-immediates and depth-infinity,
 * since the latter two involve multiple return values. And for
 * out-of-dateness information we have svn_wc_get_status_editor5().
 */

/** The type of status for the working copy. */
enum svn_wc_status_kind
{
    /** does not exist */
    svn_wc_status_none = 1,

    /** is not a versioned thing in this wc */
    svn_wc_status_unversioned,

    /** exists, but uninteresting */
    svn_wc_status_normal,

    /** is scheduled for addition */
    svn_wc_status_added,

    /** under v.c., but is missing */
    svn_wc_status_missing,

    /** scheduled for deletion */
    svn_wc_status_deleted,

    /** was deleted and then re-added */
    svn_wc_status_replaced,

    /** text or props have been modified */
    svn_wc_status_modified,

    /** local mods received repos mods (### unused) */
    svn_wc_status_merged,

    /** local mods received conflicting repos mods */
    svn_wc_status_conflicted,

    /** is unversioned but configured to be ignored */
    svn_wc_status_ignored,

    /** an unversioned resource is in the way of the versioned resource */
    svn_wc_status_obstructed,

    /** an unversioned directory path populated by an svn:externals
        property; this status is not used for file externals */
    svn_wc_status_external,

    /** a directory doesn't contain a complete entries list */
    svn_wc_status_incomplete
};

/**
 * Structure for holding the "status" of a working copy item.
 *
 * The item's entry data is in @a entry, augmented and possibly shadowed
 * by the other fields.  @a entry is @c NULL if this item is not under
 * version control.
 *
 * @note Fields may be added to the end of this structure in future
 * versions.  Therefore, to preserve binary compatibility, users
 * should not directly allocate structures of this type.
 *
 * @since New in 1.7.
 */
typedef struct svn_wc_status3_t
{
  /** The kind of node as recorded in the working copy */
  svn_node_kind_t kind;

  /** The depth of the node as recorded in the working copy
   * (#svn_depth_unknown for files or when no depth is set) */
  svn_depth_t depth;

  /** If the path is under version control, versioned is TRUE, otherwise
   * FALSE. */
  svn_boolean_t versioned;

  /** Set to TRUE if the item is the victim of a conflict. */
  svn_boolean_t conflicted;

  /** The status of the node itself. In order of precendence: Tree conflicts,
   * structural changes, text changes (including text conflicts). */
  enum svn_wc_status_kind node_status;

  /** The status of the entry itself, including its text if it is a file. */
  enum svn_wc_status_kind text_status;

  /** The status of the entry's properties. */
  enum svn_wc_status_kind prop_status;

  /** a file or directory can be 'copied' if it's scheduled for
   * addition-with-history (or part of a subtree that is scheduled as such.).
   */
  svn_boolean_t copied;

  /** Base revision. */
  svn_revnum_t revision;

  /** Last revision this was changed */
  svn_revnum_t changed_rev;

  /** Date of last commit. */
  apr_time_t changed_date;

  /** Last commit author of this item */
  const char *changed_author;

  /** The URL of the repository */
  const char *repos_root_url;

  /** The in-repository path relative to the repository root. 
   * Use svn_path_url_component2() to join this value to the
   * repos_root_url to get the full URL.
   */
  const char *repos_relpath;

    /** a file or directory can be 'switched' if the switch command has been
   * used.  If this is TRUE, then file_external will be FALSE.
   */
  svn_boolean_t switched;

  /** The locally present lock. (Values of path, token, owner, comment and
   * are available if a lock is present) */
  const svn_lock_t *lock;

  /** Which changelist this item is part of, or NULL if not part of any. */
  const char *changelist;

  /**
   * @defgroup svn_wc_status_ood WC out-of-date info from the repository
   * @{
   *
   * When the working copy item is out-of-date compared to the
   * repository, the following fields represent the state of the
   * youngest revision of the item in the repository.  If the working
   * copy is not out of date, the fields are initialized as described
   * below.
   */

  /** Set to the node kind of the youngest commit, or #svn_node_none
   * if not out of date. */
  svn_node_kind_t ood_kind;

  /** The status of the node, based on the text status if the node has no
   * restructuring changes */
  enum svn_wc_status_kind repos_node_status;

  /** The entry's text status in the repository. */
  enum svn_wc_status_kind repos_text_status;

  /** The entry's property status in the repository. */
  enum svn_wc_status_kind repos_prop_status;

  /** The entry's lock in the repository, if any. */
  const svn_lock_t *repos_lock;

  /** Set to the youngest committed revision, or #SVN_INVALID_REVNUM
   * if not out of date. */
  svn_revnum_t ood_changed_rev;
<<<<<<< HEAD

  /** Set to the most recent commit date, or @c 0 if not out of date. */
  apr_time_t ood_changed_date;

  /** Set to the user name of the youngest commit, or @c NULL if not
   * out of date or non-existent.  Because a non-existent @c
   * svn:author property has the same behavior as an out-of-date
   * working copy, examine @c ood_last_cmt_rev to determine whether
   * the working copy is out of date. */
  const char *ood_changed_author;

  /** @} */

=======

  /** Set to the most recent commit date, or @c 0 if not out of date. */
  apr_time_t ood_changed_date;

  /** Set to the user name of the youngest commit, or @c NULL if not
   * out of date or non-existent.  Because a non-existent @c
   * svn:author property has the same behavior as an out-of-date
   * working copy, examine @c ood_last_cmt_rev to determine whether
   * the working copy is out of date. */
  const char *ood_changed_author;

  /** @} */

>>>>>>> 8d8a5012
  /* NOTE! Please update svn_wc_dup_status3() when adding new fields here. */
} svn_wc_status3_t;

/**
 * ### All diffs are not yet known.
 * Same as svn_wc_status3_t, but without the #svn_boolean_t 'versioned'
 * field. Instead an item that is not versioned has the 'entry' field set to
 * @c NULL.
 *
 * @since New in 1.2.
 * @deprecated Provided for backward compatibility with the 1.6 API.
 */
typedef struct svn_wc_status2_t
{
  /** Can be @c NULL if not under version control. */
  const svn_wc_entry_t *entry;

  /** The status of the entry itself, including its text if it is a file. */
  enum svn_wc_status_kind text_status;

  /** The status of the entry's properties. */
  enum svn_wc_status_kind prop_status;

  /** a directory can be 'locked' if a working copy update was interrupted. */
  svn_boolean_t locked;

  /** a file or directory can be 'copied' if it's scheduled for
   * addition-with-history (or part of a subtree that is scheduled as such.).
   */
  svn_boolean_t copied;

  /** a file or directory can be 'switched' if the switch command has been
   * used.  If this is TRUE, then file_external will be FALSE.
   */
  svn_boolean_t switched;

  /** The entry's text status in the repository. */
  enum svn_wc_status_kind repos_text_status;

  /** The entry's property status in the repository. */
  enum svn_wc_status_kind repos_prop_status;

  /** The entry's lock in the repository, if any. */
  svn_lock_t *repos_lock;

  /** Set to the URI (actual or expected) of the item.
   * @since New in 1.3
   */
  const char *url;

  /**
   * @defgroup svn_wc_status_ood WC out-of-date info from the repository
   * @{
   *
   * When the working copy item is out-of-date compared to the
   * repository, the following fields represent the state of the
   * youngest revision of the item in the repository.  If the working
   * copy is not out of date, the fields are initialized as described
   * below.
   */

  /** Set to the youngest committed revision, or #SVN_INVALID_REVNUM
   * if not out of date.
   * @since New in 1.3
   */
  svn_revnum_t ood_last_cmt_rev;

  /** Set to the most recent commit date, or @c 0 if not out of date.
   * @since New in 1.3
   */
  apr_time_t ood_last_cmt_date;

  /** Set to the node kind of the youngest commit, or #svn_node_none
   * if not out of date.
   * @since New in 1.3
   */
  svn_node_kind_t ood_kind;

  /** Set to the user name of the youngest commit, or @c NULL if not
   * out of date or non-existent.  Because a non-existent @c
   * svn:author property has the same behavior as an out-of-date
   * working copy, examine @c ood_last_cmt_rev to determine whether
   * the working copy is out of date.
   * @since New in 1.3
   */
  const char *ood_last_cmt_author;

  /** @} */

  /** Non-NULL if the entry is the victim of a tree conflict.
   * @since New in 1.6
   */
  svn_wc_conflict_description_t *tree_conflict;

  /** If the item is a file that was added to the working copy with an
   * svn:externals; if file_external is TRUE, then switched is always
   * FALSE.
   * @since New in 1.6
   */
  svn_boolean_t file_external;

  /** The actual status of the text compared to the pristine base of the
   * file. This value isn't masked by other working copy statuses.
   * @c pristine_text_status is #svn_wc_status_none if this value was
   * not calculated during the status walk.
   * @since New in 1.6
   */
  enum svn_wc_status_kind pristine_text_status;

  /** The actual status of the properties compared to the pristine base of
   * the node. This value isn't masked by other working copy statuses.
   * @c pristine_prop_status is #svn_wc_status_none if this value was
   * not calculated during the status walk.
   * @since New in 1.6
   */
  enum svn_wc_status_kind pristine_prop_status;

} svn_wc_status2_t;



/**
 * Same as #svn_wc_status2_t, but without the #svn_lock_t 'repos_lock' field.
 *
 * @deprecated Provided for backward compatibility with the 1.1 API.
 */
typedef struct svn_wc_status_t
{
  /** Can be @c NULL if not under version control. */
  const svn_wc_entry_t *entry;

  /** The status of the entries text. */
  enum svn_wc_status_kind text_status;

  /** The status of the entries properties. */
  enum svn_wc_status_kind prop_status;

  /** a directory can be 'locked' if a working copy update was interrupted. */
  svn_boolean_t locked;

  /** a file or directory can be 'copied' if it's scheduled for
   * addition-with-history (or part of a subtree that is scheduled as such.).
   */
  svn_boolean_t copied;

  /** a file or directory can be 'switched' if the switch command has been
   * used.
   */
  svn_boolean_t switched;

  /** The entry's text status in the repository. */
  enum svn_wc_status_kind repos_text_status;

  /** The entry's property status in the repository. */
  enum svn_wc_status_kind repos_prop_status;

} svn_wc_status_t;


/**
 * Return a deep copy of the @a orig_stat status structure, allocated
 * in @a pool.
 *
 * @since New in 1.7.
 */
svn_wc_status3_t *
svn_wc_dup_status3(const svn_wc_status3_t *orig_stat,
                   apr_pool_t *pool);

/**
 * Same as svn_wc_dup_status3(), but for older svn_wc_status_t structures.
 *
 * @since New in 1.2
 * @deprecated Provided for backward compatibility with the 1.6 API.
 */
SVN_DEPRECATED
svn_wc_status2_t *
svn_wc_dup_status2(const svn_wc_status2_t *orig_stat,
                   apr_pool_t *pool);


/**
 * Same as svn_wc_dup_status2(), but for older svn_wc_status_t structures.
 *
 * @deprecated Provided for backward compatibility with the 1.1 API.
 */
SVN_DEPRECATED
svn_wc_status_t *
svn_wc_dup_status(const svn_wc_status_t *orig_stat,
                  apr_pool_t *pool);


/**
 * Fill @a *status for @a local_abspath, allocating in @a result_pool.
 * Use @a scratch_pool for temporary allocations.
 *
 * Here are some things to note about the returned structure.  A quick
 * examination of the @c status->text_status after a successful return of
 * this function can reveal the following things:
 *
 *    - #svn_wc_status_none : @a local_abspath is not versioned, and is
 *                            not present on disk
 *
 *    - #svn_wc_status_missing : @a local_abspath is versioned, but is
 *                               missing from the working copy.
 *
 *    - #svn_wc_status_unversioned : @a local_abspath is not versioned,
 *                                   but is present on disk and not being
 *                                   ignored (see above).
 *
 * The other available results for the @c text_status field are more
 * straightforward in their meanings.  See the comments on the
 * #svn_wc_status_kind structure for some hints.
 *
 * @since New in 1.7.
 */
svn_error_t *
svn_wc_status3(svn_wc_status3_t **status,
               svn_wc_context_t *wc_ctx,
               const char *local_abspath,
               apr_pool_t *result_pool,
               apr_pool_t *scratch_pool);

/** Similar to svn_wc_status3(), but with a adm_access baton and absolute
 * path.
 *
 * @since New in 1.2.
 * @deprecated Provided for backward compatibility with the 1.6 API.
 */
SVN_DEPRECATED
svn_error_t *
svn_wc_status2(svn_wc_status2_t **status,
               const char *path,
               svn_wc_adm_access_t *adm_access,
               apr_pool_t *pool);


/**
 *  Same as svn_wc_status2(), but for older svn_wc_status_t structures.
 *
 * @deprecated Provided for backward compatibility with the 1.1 API.
 */
SVN_DEPRECATED
svn_error_t *
svn_wc_status(svn_wc_status_t **status,
              const char *path,
              svn_wc_adm_access_t *adm_access,
              apr_pool_t *pool);




/**
 * A callback for reporting a @a status about @a local_abspath.
 *
 * @a baton is a closure object; it should be provided by the
 * implementation, and passed by the caller.
 *
 * @a scratch_pool will be cleared between invocations to the callback.
 *
 * ### we might be revamping the status infrastructure, and this callback
 * ### could totally disappear by the end of 1.7 development. however, we
 * ### need to mark the STATUS parameter as "const" so that it is easier
 * ### to reason about who/what can modify those structures.
 *
 * @since New in 1.7.
 */
typedef svn_error_t *(*svn_wc_status_func4_t)(void *baton,
                                              const char *local_abspath,
                                              const svn_wc_status3_t *status,
                                              apr_pool_t *scratch_pool);

/**
 * Same as svn_wc_status_func4_t, but with a non-const status and a relative
 * path.
 *
 * @since New in 1.6.
 * @deprecated Provided for backward compatibility with the 1.6 API.
 */
typedef svn_error_t *(*svn_wc_status_func3_t)(void *baton,
                                              const char *path,
                                              svn_wc_status2_t *status,
                                              apr_pool_t *pool);

/**
 * Same as svn_wc_status_func3_t, but without a provided pool or
 * the ability to propagate errors.
 *
 * @since New in 1.2.
 * @deprecated Provided for backward compatibility with the 1.5 API.
 */
typedef void (*svn_wc_status_func2_t)(void *baton,
                                      const char *path,
                                      svn_wc_status2_t *status);

/**
 *  Same as svn_wc_status_func2_t, but for older svn_wc_status_t structures.
 *
 * @deprecated Provided for backward compatibility with the 1.1 API.
 */
typedef void (*svn_wc_status_func_t)(void *baton,
                                     const char *path,
                                     svn_wc_status_t *status);

/**
 * Walk the working copy status of @a local_abspath using @a wc_ctx, by
 * creating #svn_wc_status3_t structures and sending these through
 * @a status_func / @a status_baton.
 *
 *  * Assuming the target is a directory, then:
 *
 *   - If @a get_all is FALSE, then only locally-modified entries will be
 *     returned.  If TRUE, then all entries will be returned.
 *
 *   - If @a depth is #svn_depth_empty, a status structure will
 *     be returned for the target only; if #svn_depth_files, for the
 *     target and its immediate file children; if
 *     #svn_depth_immediates, for the target and its immediate
 *     children; if #svn_depth_infinity, for the target and
 *     everything underneath it, fully recursively.
 *
 *     If @a depth is #svn_depth_unknown, take depths from the
 *     working copy and behave as above in each directory's case.
 *
 *     If the given @a depth is incompatible with the depth found in a
 *     working copy directory, the found depth always governs.
 *
 * If @a no_ignore is set, statuses that would typically be ignored
 * will instead be reported.
 *
 * @a ignore_patterns is an array of file patterns matching
 * unversioned files to ignore for the purposes of status reporting,
 * or @c NULL if the default set of ignorable file patterns should be used.
 *
 * If @a cancel_func is non-NULL, call it with @a cancel_baton while walking
 * to determine if the client has cancelled the operation.
 *
 * If @a external_func is non-NULL, call it with @a external_baton if an
 * external definition is found while walking @a local_abspath.
 * ### call it with what other parameters?
 *
 * This function uses @a scratch_pool for temporary allocations.
 *
 * @since New in 1.7.
 */
svn_error_t *
svn_wc_walk_status(svn_wc_context_t *wc_ctx,
                   const char *local_abspath,
                   svn_depth_t depth,
                   svn_boolean_t get_all,
                   svn_boolean_t no_ignore,
                   const apr_array_header_t *ignore_patterns,
                   svn_wc_status_func4_t status_func,
                   void *status_baton,
                   svn_wc_external_update_t external_func,
                   void *external_baton,
                   svn_cancel_func_t cancel_func,
                   void *cancel_baton,
                   apr_pool_t *scratch_pool);

/**
 * Set @a *editor and @a *edit_baton to an editor that generates
 * #svn_wc_status3_t structures and sends them through @a status_func /
 * @a status_baton.  @a anchor_abspath is a working copy directory
 * directory which will be used as the root of our editor.  If @a
 * target_basename is not "", it represents a node in the @a anchor_abspath
 * which is the subject of the editor drive (otherwise, the @a
 * anchor_abspath is the subject).
 *
 * If @a set_locks_baton is non-@c NULL, it will be set to a baton that can
 * be used in a call to the svn_wc_status_set_repos_locks() function.
 *
 * Callers drive this editor to describe working copy out-of-dateness
 * with respect to the repository.  If this information is not
 * available or not desired, callers should simply call the
 * close_edit() function of the @a editor vtable.
 *
 * If the editor driver calls @a editor's set_target_revision() vtable
 * function, then when the edit drive is completed, @a *edit_revision
 * will contain the revision delivered via that interface.
 *
 * Assuming the target is a directory, then:
 *
 *   - If @a get_all is FALSE, then only locally-modified entries will be
 *     returned.  If TRUE, then all entries will be returned.
 *
 *   - If @a depth is #svn_depth_empty, a status structure will
 *     be returned for the target only; if #svn_depth_files, for the
 *     target and its immediate file children; if
 *     #svn_depth_immediates, for the target and its immediate
 *     children; if #svn_depth_infinity, for the target and
 *     everything underneath it, fully recursively.
 *
 *     If @a depth is #svn_depth_unknown, take depths from the
 *     working copy and behave as above in each directory's case.
 *
 *     If the given @a depth is incompatible with the depth found in a
 *     working copy directory, the found depth always governs.
 *
 * If @a no_ignore is set, statuses that would typically be ignored
 * will instead be reported.
 *
 * @a ignore_patterns is an array of file patterns matching
 * unversioned files to ignore for the purposes of status reporting,
 * or @c NULL if the default set of ignorable file patterns should be used.
 *
 * If @a cancel_func is non-NULL, call it with @a cancel_baton while building
 * the @a statushash to determine if the client has cancelled the operation.
 *
 * If @a traversal_info is non-NULL, then record pre-update traversal
 * state in it.  (Caller should obtain @a traversal_info from
 * svn_wc_init_traversal_info().)
 *
 * ### Since r879231 it's not traversal_info, it's external_func/
 *     external_baton which is ...?
 *
 * Allocate the editor itself in @a pool, but the editor does temporary
 * allocations in a subpool of @a pool.
 *
 * @since New in 1.7.
 */
svn_error_t *
svn_wc_get_status_editor5(const svn_delta_editor_t **editor,
                          void **edit_baton,
                          void **set_locks_baton,
                          svn_revnum_t *edit_revision,
                          svn_wc_context_t *wc_ctx,
                          const char *anchor_abspath,
                          const char *target_basename,
                          svn_depth_t depth,
                          svn_boolean_t get_all,
                          svn_boolean_t no_ignore,
                          const apr_array_header_t *ignore_patterns,
                          svn_wc_status_func4_t status_func,
                          void *status_baton,
                          svn_wc_external_update_t external_func,
                          void *external_baton,
                          svn_cancel_func_t cancel_func,
                          void *cancel_baton,
                          apr_pool_t *result_pool,
                          apr_pool_t *scratch_pool);

/**
 * Same as svn_wc_get_status_editor5, but using #svn_wc_status_func3_t
 * instead of #svn_wc_status_func4_t. This also uses a single pool
 * parameter, stating that all temporary allocations are performed in
 * manually constructed/destroyed subpool.
 *
 * @since New in 1.6.
 * @deprecated Provided for backward compatibility with the 1.6 API.
 */
SVN_DEPRECATED
svn_error_t *
svn_wc_get_status_editor4(const svn_delta_editor_t **editor,
                          void **edit_baton,
                          void **set_locks_baton,
                          svn_revnum_t *edit_revision,
                          svn_wc_adm_access_t *anchor,
                          const char *target,
                          svn_depth_t depth,
                          svn_boolean_t get_all,
                          svn_boolean_t no_ignore,
                          const apr_array_header_t *ignore_patterns,
                          svn_wc_status_func3_t status_func,
                          void *status_baton,
                          svn_cancel_func_t cancel_func,
                          void *cancel_baton,
                          svn_wc_traversal_info_t *traversal_info,
                          apr_pool_t *pool);

/**
 * Same as svn_wc_get_status_editor4(), but using #svn_wc_status_func2_t
 * instead of #svn_wc_status_func3_t.
 *
 * @since New in 1.5.
 * @deprecated Provided for backward compatibility with the 1.4 API.
 */
SVN_DEPRECATED
svn_error_t *
svn_wc_get_status_editor3(const svn_delta_editor_t **editor,
                          void **edit_baton,
                          void **set_locks_baton,
                          svn_revnum_t *edit_revision,
                          svn_wc_adm_access_t *anchor,
                          const char *target,
                          svn_depth_t depth,
                          svn_boolean_t get_all,
                          svn_boolean_t no_ignore,
                          const apr_array_header_t *ignore_patterns,
                          svn_wc_status_func2_t status_func,
                          void *status_baton,
                          svn_cancel_func_t cancel_func,
                          void *cancel_baton,
                          svn_wc_traversal_info_t *traversal_info,
                          apr_pool_t *pool);

/**
 * Like svn_wc_get_status_editor3(), but with @a ignore_patterns
 * provided from the corresponding value in @a config, and @a recurse
 * instead of @a depth.  If @a recurse is TRUE, behave as if for
 * #svn_depth_infinity; else if @a recurse is FALSE, behave as if for
 * #svn_depth_immediates.
 *
 * @since New in 1.2.
 * @deprecated Provided for backward compatibility with the 1.4 API.
 */
SVN_DEPRECATED
svn_error_t *
svn_wc_get_status_editor2(const svn_delta_editor_t **editor,
                          void **edit_baton,
                          void **set_locks_baton,
                          svn_revnum_t *edit_revision,
                          svn_wc_adm_access_t *anchor,
                          const char *target,
                          apr_hash_t *config,
                          svn_boolean_t recurse,
                          svn_boolean_t get_all,
                          svn_boolean_t no_ignore,
                          svn_wc_status_func2_t status_func,
                          void *status_baton,
                          svn_cancel_func_t cancel_func,
                          void *cancel_baton,
                          svn_wc_traversal_info_t *traversal_info,
                          apr_pool_t *pool);

/**
 * Same as svn_wc_get_status_editor2(), but with @a set_locks_baton set
 * to @c NULL, and taking a deprecated svn_wc_status_func_t argument.
 *
 * @deprecated Provided for backward compatibility with the 1.1 API.
 */
SVN_DEPRECATED
svn_error_t *
svn_wc_get_status_editor(const svn_delta_editor_t **editor,
                         void **edit_baton,
                         svn_revnum_t *edit_revision,
                         svn_wc_adm_access_t *anchor,
                         const char *target,
                         apr_hash_t *config,
                         svn_boolean_t recurse,
                         svn_boolean_t get_all,
                         svn_boolean_t no_ignore,
                         svn_wc_status_func_t status_func,
                         void *status_baton,
                         svn_cancel_func_t cancel_func,
                         void *cancel_baton,
                         svn_wc_traversal_info_t *traversal_info,
                         apr_pool_t *pool);


/**
 * Associate @a locks, a hash table mapping <tt>const char*</tt>
 * absolute repository paths to <tt>svn_lock_t</tt> objects, with a
 * @a set_locks_baton returned by an earlier call to
 * svn_wc_get_status_editor3().  @a repos_root is the repository root URL.
 * Perform all allocations in @a pool.
 *
 * @note @a locks will not be copied, so it must be valid throughout the
 * edit.  @a pool must also not be destroyed or cleared before the edit is
 * finished.
 *
 * @since New in 1.2.
 */
svn_error_t *
svn_wc_status_set_repos_locks(void *set_locks_baton,
                              apr_hash_t *locks,
                              const char *repos_root,
                              apr_pool_t *pool);

/** @} */


/**
 * Copy @a src_abspath to @a dst_abspath, and schedule @a dst_abspath
 * for addition to the repository, remembering the copy history. @a wc_ctx
 * is used for accessing the working copy and must contain a write lock for
 * the parent directory of @a dst_abspath,
<<<<<<< HEAD
 *
 * If metadata_only is TRUE then this a database only operation and
 * the working directories and files are not copied.
 *
=======
 *
 * If metadata_only is TRUE then this a database only operation and
 * the working directories and files are not copied.
 *
>>>>>>> 8d8a5012
 * @a src_abspath must be a file or directory under version control;
 * the parent of @a dst_abspath must be a directory under version control
 * in the same working copy; @a dst_abspath will be the name of the copied
 * item, and it must not exist already if metadata_only is FALSE.  Note that
 * when @a src points to a versioned file, the working file doesn't
 * necessarily exist in which case its text-base is used instead.
 *
 * If @a cancel_func is non-NULL, call it with @a cancel_baton at
 * various points during the operation.  If it returns an error
 * (typically #SVN_ERR_CANCELLED), return that error immediately.
 *
 * For each file or directory copied, @a notify_func will be called
 * with its path and the @a notify_baton.  @a notify_func may be @c NULL
 * if you are not interested in this information.
 *
 * Use @a scratch_pool for temporary allocations.
 *
 * @par Important:
 * This is a variant of svn_wc_add4().  No changes will happen
 * to the repository until a commit occurs.  This scheduling can be
 * removed with svn_client_revert4().
 *
 * @since New in 1.7.
 */
svn_error_t *
svn_wc_copy3(svn_wc_context_t *wc_ctx,
             const char *src_abspath,
             const char *dst_abspath,
             svn_boolean_t metadata_only,
             svn_cancel_func_t cancel_func,
             void *cancel_baton,
             svn_wc_notify_func2_t notify_func,
             void *notify_baton,
             apr_pool_t *scratch_pool);

/** Similar to svn_wc_copy3(), but takes access batons and a relative path
 * and a basename instead of absolute paths and a working copy context.
 *
 * @since New in 1.2.
 * @deprecated Provided for backward compatibility with the 1.6 API.
 */
SVN_DEPRECATED
svn_error_t *
svn_wc_copy2(const char *src,
             svn_wc_adm_access_t *dst_parent,
             const char *dst_basename,
             svn_cancel_func_t cancel_func,
             void *cancel_baton,
             svn_wc_notify_func2_t notify_func,
             void *notify_baton,
             apr_pool_t *pool);

/**
 * Similar to svn_wc_copy2(), but takes an #svn_wc_notify_func_t instead.
 *
 * @deprecated Provided for backward compatibility with the 1.1 API.
 */
SVN_DEPRECATED
svn_error_t *
svn_wc_copy(const char *src,
            svn_wc_adm_access_t *dst_parent,
            const char *dst_basename,
            svn_cancel_func_t cancel_func,
            void *cancel_baton,
            svn_wc_notify_func_t notify_func,
            void *notify_baton,
            apr_pool_t *pool);

/**
 * Schedule @a local_abspath for deletion, it will be deleted from the
 * repository on the next commit.  If @a local_abspath refers to a
 * directory, then a recursive deletion will occur. @a wc_ctx must hold
 * a write lock for the parent of @a local_abspath, @a local_abspath itself
 * and everything below @ local_abspath.
 *
 * If @a keep_local is FALSE, this function immediately deletes all files,
 * modified and unmodified, versioned and of @a delete_unversioned is TRUE,
 * unversioned from the working copy.
 * It also immediately deletes unversioned directories and directories that
 * are scheduled to be added below @a local_abspath.  Only versioned may
 * remain in the working copy, these get deleted by the update following
 * the commit.
 *
 * If @a keep_local is TRUE, all files and directories will be kept in the
 * working copy (and will become unversioned on the next commit).
 *
 * If @a delete_unversioned_target is TRUE and @a local_abspath is not
 * versioned, @a local_abspath will be handled as an added files without
 * history. So it will be deleted if @a keep_local is FALSE. If @a
 * delete_unversioned is FALSE and @a local_abspath is not versioned a
 * #SVN_ERR_WC_PATH_NOT_FOUND error will be returned.
 *
 * If @a cancel_func is non-NULL, call it with @a cancel_baton at
 * various points during the operation.  If it returns an error
 * (typically #SVN_ERR_CANCELLED), return that error immediately.
 *
 * For each path marked for deletion, @a notify_func will be called with
 * the @a notify_baton and that path. The @a notify_func callback may be
 * @c NULL if notification is not needed.
 *
 * Use @a scratch_pool for temporary allocations.  It may be cleared
 * immediately upon returning from this function.
 *
 * @since New in 1.7.
 */
 /* ### BH: Maybe add a delete_switched flag that allows deny switched
            nodes like file externals? */
svn_error_t *
svn_wc_delete4(svn_wc_context_t *wc_ctx,
               const char *local_abspath,
               svn_boolean_t keep_local,
               svn_boolean_t delete_unversioned_target,
               svn_cancel_func_t cancel_func,
               void *cancel_baton,
               svn_wc_notify_func2_t notify_func,
               void *notify_baton,
               apr_pool_t *scratch_pool);

/**
 * Similar to svn_wc_delete4, but uses an access baton and relative path
 * instead of a working copy context and absolute path. @a adm_access
 * must hold a write lock for the parent of @a local_abspath.
 *
 * @c delete_unversioned will always be set to TRUE.
 *
 * @since New in 1.5.
 * @deprecated Provided for backward compatibility with the 1.6 API.
 */
SVN_DEPRECATED
svn_error_t *
svn_wc_delete3(const char *path,
               svn_wc_adm_access_t *adm_access,
               svn_cancel_func_t cancel_func,
               void *cancel_baton,
               svn_wc_notify_func2_t notify_func,
               void *notify_baton,
               svn_boolean_t keep_local,
               apr_pool_t *pool);

/**
 * Similar to svn_wc_delete3(), but with @a keep_local always set to FALSE.
 *
 * @deprecated Provided for backward compatibility with the 1.4 API.
 */
SVN_DEPRECATED
svn_error_t *
svn_wc_delete2(const char *path,
               svn_wc_adm_access_t *adm_access,
               svn_cancel_func_t cancel_func,
               void *cancel_baton,
               svn_wc_notify_func2_t notify_func,
               void *notify_baton,
               apr_pool_t *pool);

/**
 * Similar to svn_wc_delete2(), but takes an #svn_wc_notify_func_t instead.
 *
 * @deprecated Provided for backward compatibility with the 1.1 API.
 */
SVN_DEPRECATED
svn_error_t *
svn_wc_delete(const char *path,
              svn_wc_adm_access_t *adm_access,
              svn_cancel_func_t cancel_func,
              void *cancel_baton,
              svn_wc_notify_func_t notify_func,
              void *notify_baton,
              apr_pool_t *pool);

/**
 * Put @a local_abspath under version control by registering it as addition
 * or copy in the database containing its parent. The new node is scheduled
 * for addition to the repository below its parent node.
 *
 * 1) If the node already exists, it MUST BE the root of a separate working
 * copy from the same repository as the parent working copy. The new node
 * and anything below it will be scheduled for addition inside the parent
 * working copy as a copy of the original location. The separate working
 * copy will be integrated by this step. In this case, which is only used
<<<<<<< HEAD
 * by code like that of 'svn cp URL@rev path' @a copyfrom_url and
=======
 * by code like that of "svn cp URL@rev path" @a copyfrom_url and
>>>>>>> 8d8a5012
 * @a copyfrom_rev MUST BE the the url and revision of @a local_abspath
 * in the separate working copy.
 *
 * 2a) If the node was not versioned before it will be scheduled as a local
 * addition or 2b) if @a copyfrom_url and @a copyfrom_rev are set as a copy
 * of that location. In this last case the function doesn't set the pristine
 * version (of a file) and/or pristine properties, which callers should
 * handle via different APIs. Usually it is easier to call
 * svn_wc_add_repos_file4() (### or a possible svn_wc_add_repos_dir()) then
 * using this variant.
 *
 * If @a local_abspath does not exist as file, directory or symlink, return
 * #SVN_ERR_WC_PATH_NOT_FOUND.
 *
 * If @a local_abspath is an unversioned directory, record @a depth on it;
 * otherwise, ignore @a depth. (Use #svn_depth_infinity unless you exactly
 * know what you are doing, or you may create an unexpected sparse working
 * copy)
 *
 * If @a cancel_func is non-NULL, call it with @a cancel_baton at
 * various points during the operation.  If it returns an error
 * (typically #SVN_ERR_CANCELLED), return that error immediately.
 *
 * When the @a local_abspath has been added, then @a notify_func will be
 * called (if it is not @c NULL) with the @a notify_baton and the path.
 *
 * @since New in 1.7.
 */
svn_error_t *
svn_wc_add4(svn_wc_context_t *wc_ctx,
            const char *local_abspath,
            svn_depth_t depth,
            const char *copyfrom_url,
            svn_revnum_t copyfrom_rev,
            svn_cancel_func_t cancel_func,
            void *cancel_baton,
            svn_wc_notify_func2_t notify_func,
            void *notify_baton,
            apr_pool_t *scratch_pool);

/**
 * Similar to svn_wc_add4(), but with an access baton
 * and relative path instead of a context and absolute path.
 * @since New in 1.6.
 * @deprecated Provided for backward compatibility with the 1.6 API.
 */
SVN_DEPRECATED
svn_error_t *
svn_wc_add3(const char *path,
            svn_wc_adm_access_t *parent_access,
            svn_depth_t depth,
            const char *copyfrom_url,
            svn_revnum_t copyfrom_rev,
            svn_cancel_func_t cancel_func,
            void *cancel_baton,
            svn_wc_notify_func2_t notify_func,
            void *notify_baton,
            apr_pool_t *pool);

/**
 * Similar to svn_wc_add3(), but with the @a depth parameter always
 * #svn_depth_infinity.
 *
 * @since New in 1.2.
 * @deprecated Provided for backward compatibility with the 1.5 API.
 */
SVN_DEPRECATED
svn_error_t *
svn_wc_add2(const char *path,
            svn_wc_adm_access_t *parent_access,
            const char *copyfrom_url,
            svn_revnum_t copyfrom_rev,
            svn_cancel_func_t cancel_func,
            void *cancel_baton,
            svn_wc_notify_func2_t notify_func,
            void *notify_baton,
            apr_pool_t *pool);

/**
 * Similar to svn_wc_add2(), but takes an #svn_wc_notify_func_t instead.
 *
 * @deprecated Provided for backward compatibility with the 1.1 API.
 */
SVN_DEPRECATED
svn_error_t *
svn_wc_add(const char *path,
           svn_wc_adm_access_t *parent_access,
           const char *copyfrom_url,
           svn_revnum_t copyfrom_rev,
           svn_cancel_func_t cancel_func,
           void *cancel_baton,
           svn_wc_notify_func_t notify_func,
           void *notify_baton,
           apr_pool_t *pool);

/** Add a file to a working copy at @a local_abspath, obtaining the
 *text-base's contents from @a new_base_contents, the wc file's
 * content from @a new_contents, its unmodified properties from @a
 * new_base_props and its actual properties from @a new_props. Use
 * @a wc_ctx for accessing the working copy.
 *
 * The unmodified text and props normally come from the repository
 * file represented by the copyfrom args, see below.  The new file
 * will be marked as copy.
 *
 * @a new_contents and @a new_props may be NULL, in which case
 * the working copy text and props are taken from the base files with
 * appropriate translation of the file's content.
 *
 * @a new_contents must be provided in Normal Form. This is required
 * in order to pass both special and non-special files through a stream.
 *
 * @a wc_ctx must contain a write lock for the parent of @a dst_path.
 *
 * If @a copyfrom_url is non-NULL, then @a copyfrom_rev must be a
 * valid revision number, and together they are the copyfrom history
 * for the new file.
 *
 * The @a cancel_func and @a cancel_baton are a standard cancellation
 * callback, or NULL if no callback is needed. @a notify_func and
 * @a notify_baton are a notification callback, and (if not NULL)
 * will be notified of the addition of this file.
 *
 * Use @a scratch_pool for temporary allocations.
 *
 * ### NOTE: the notification callback/baton is not yet used.
 *
 * ### This function is very redundant with svn_wc_add().  Ideally,
 * we'd merge them, so that svn_wc_add() would just take optional
 * new_props and optional copyfrom information.  That way it could be
 * used for both 'svn add somefilesittingonmydisk' and for adding
 * files from repositories, with or without copyfrom history.
 *
 * The problem with this Ideal Plan is that svn_wc_add() also takes
 * care of recursive URL-rewriting.  There's a whole comment in its
 * doc string about how that's really weird, outside its core mission,
 * etc, etc.  So another part of the Ideal Plan is that that
 * functionality of svn_wc_add() would move into a separate function.
 *
 * @since New in 1.7.
 */
svn_error_t *
svn_wc_add_repos_file4(svn_wc_context_t *wc_ctx,
                       const char *local_abspath,
                       svn_stream_t *new_base_contents,
                       svn_stream_t *new_contents,
                       apr_hash_t *new_base_props,
                       apr_hash_t *new_props,
                       const char *copyfrom_url,
                       svn_revnum_t copyfrom_rev,
                       svn_cancel_func_t cancel_func,
                       void *cancel_baton,
                       svn_wc_notify_func2_t notify_func,
                       void *notify_baton,
                       apr_pool_t *scratch_pool);

/** Similar to svn_wc_add_repos_file4, but uses access batons and a
 * relative path instead of a working copy context and absolute path.
 *
 * @since New in 1.6.
 * @deprecated Provided for compatibility with the 1.6 API.
 */
SVN_DEPRECATED
svn_error_t *
svn_wc_add_repos_file3(const char *dst_path,
                       svn_wc_adm_access_t *adm_access,
                       svn_stream_t *new_base_contents,
                       svn_stream_t *new_contents,
                       apr_hash_t *new_base_props,
                       apr_hash_t *new_props,
                       const char *copyfrom_url,
                       svn_revnum_t copyfrom_rev,
                       svn_cancel_func_t cancel_func,
                       void *cancel_baton,
                       svn_wc_notify_func2_t notify_func,
                       void *notify_baton,
                       apr_pool_t *scratch_pool);


/** Same as svn_wc_add_repos_file3(), except that it has pathnames rather
 * than streams for the text base, and actual text, and has no cancellation.
 *
 * @since New in 1.4.
 * @deprecated Provided for compatibility with the 1.5 API
 */
SVN_DEPRECATED
svn_error_t *
svn_wc_add_repos_file2(const char *dst_path,
                       svn_wc_adm_access_t *adm_access,
                       const char *new_text_base_path,
                       const char *new_text_path,
                       apr_hash_t *new_base_props,
                       apr_hash_t *new_props,
                       const char *copyfrom_url,
                       svn_revnum_t copyfrom_rev,
                       apr_pool_t *pool);

/** Same as svn_wc_add_repos_file3(), except that it doesn't have the
 * BASE arguments or cancellation.
 *
 * @deprecated Provided for compatibility with the 1.3 API
 */
SVN_DEPRECATED
svn_error_t *
svn_wc_add_repos_file(const char *dst_path,
                      svn_wc_adm_access_t *adm_access,
                      const char *new_text_path,
                      apr_hash_t *new_props,
                      const char *copyfrom_url,
                      svn_revnum_t copyfrom_rev,
                      apr_pool_t *pool);


/** Remove @a local_abspath from revision control.  @a wc_ctx must
 * hold a write lock.
 *
 * If @a local_abspath is a file, all its info will be removed from the
 * administrative area.  If @a name is a directory, then the administrative
 * area will be deleted, along with *all* the administrative areas anywhere
 * in the tree below @a adm_access.
 *
 * Normally, only administrative data is removed.  However, if
 * @a destroy_wf is TRUE, then all working file(s) and dirs are deleted
 * from disk as well.  When called with @a destroy_wf, any locally
 * modified files will *not* be deleted, and the special error
 * #SVN_ERR_WC_LEFT_LOCAL_MOD might be returned.  (Callers only need to
 * check for this special return value if @a destroy_wf is TRUE.)
 *
 * If @a instant_error is TRUE, then return
 * #SVN_ERR_WC_LEFT_LOCAL_MOD the instant a locally modified file is
 * encountered.  Otherwise, leave locally modified files in place and
 * return the error only after all the recursion is complete.
 *
 * If @a cancel_func is non-NULL, call it with @a cancel_baton at
 * various points during the removal.  If it returns an error
 * (typically #SVN_ERR_CANCELLED), return that error immediately.
 *
 * WARNING:  This routine is exported for careful, measured use by
 * libsvn_client.  Do *not* call this routine unless you really
 * understand what the heck you're doing.
 *
 * @since New in 1.7.
 */
svn_error_t *
svn_wc_remove_from_revision_control2(svn_wc_context_t *wc_ctx,
                                     const char *local_abspath,
                                     svn_boolean_t destroy_wf,
                                     svn_boolean_t instant_error,
                                     svn_cancel_func_t cancel_func,
                                     void *cancel_baton,
                                     apr_pool_t *pool);

/**
 * Similar to svn_wc_remove_from_revision_control2() but with a name
 * and access baton.
 *
 * WARNING:  This routine was exported for careful, measured use by
 * libsvn_client.  Do *not* call this routine unless you really
 * understand what the heck you're doing.
 *
 * @deprecated Provided for compatibility with the 1.6 API
 */
SVN_DEPRECATED
svn_error_t *
svn_wc_remove_from_revision_control(svn_wc_adm_access_t *adm_access,
                                    const char *name,
                                    svn_boolean_t destroy_wf,
                                    svn_boolean_t instant_error,
                                    svn_cancel_func_t cancel_func,
                                    void *cancel_baton,
                                    apr_pool_t *pool);


/**
 * Assuming @a local_abspath is under version control or a tree conflict
 * victim and in a state of conflict, then take @a local_abspath *out*
 * of this state.  If @a resolve_text is TRUE then any text conflict is
 * resolved, if @a resolve_tree is TRUE then any tree conflicts are
 * resolved. If @a resolve_prop is set to "" all property conflicts are
 * resolved, if it is set to any other string value, conflicts on that
 * specific property are resolved and when resolve_prop is NULL, no
 * property conflicts are resolved.
 *
 * If @a depth is #svn_depth_empty, act only on @a local_abspath; if
 * #svn_depth_files, resolve @a local_abspath and its conflicted file
 * children (if any); if #svn_depth_immediates, resolve @a local_abspath
 * and all its immediate conflicted children (both files and directories,
 * if any); if #svn_depth_infinity, resolve @a local_abspath and every
 * conflicted file or directory anywhere beneath it.
 *
 * If @a conflict_choice is #svn_wc_conflict_choose_base, resolve the
 * conflict with the old file contents; if
 * #svn_wc_conflict_choose_mine_full, use the original working contents;
 * if #svn_wc_conflict_choose_theirs_full, the new contents; and if
 * #svn_wc_conflict_choose_merged, don't change the contents at all,
 * just remove the conflict status, which is the pre-1.5 behavior.
 *
 * #svn_wc_conflict_choose_theirs_conflict and
 * #svn_wc_conflict_choose_mine_conflict are not legal for binary
 * files or properties.
 *
 * @a wc_ctx is a working copy context, with a write lock, for @a
 * local_abspath.
 *
 * Needless to say, this function doesn't touch conflict markers or
 * anything of that sort -- only a human can semantically resolve a
 * conflict.  Instead, this function simply marks a file as "having
 * been resolved", clearing the way for a commit.
 *
 * The implementation details are opaque, as our "conflicted" criteria
 * might change over time.  (At the moment, this routine removes the
 * three fulltext 'backup' files and any .prej file created in a conflict,
 * and modifies @a local_abspath's entry.)
 *
 * If @a local_abspath is not under version control and not a tree
 * conflict, return #SVN_ERR_ENTRY_NOT_FOUND. If @a path isn't in a
 * state of conflict to begin with, do nothing, and return #SVN_NO_ERROR.
 *
 * If @c local_abspath was successfully taken out of a state of conflict,
 * report this information to @c notify_func (if non-@c NULL.)  If only
 * text, only property, or only tree conflict resolution was requested,
 * and it was successful, then success gets reported.
 *
 * Temporary allocations will be performed in @a scratch_pool.
 *
 * @since New in 1.7.
 */
svn_error_t *
svn_wc_resolved_conflict5(svn_wc_context_t *wc_ctx,
                          const char *local_abspath,
                          svn_depth_t depth,
                          svn_boolean_t resolve_text,
                          const char *resolve_prop,
                          svn_boolean_t resolve_tree,
                          svn_wc_conflict_choice_t conflict_choice,
                          svn_cancel_func_t cancel_func,
                          void *cancel_baton,
                          svn_wc_notify_func2_t notify_func,
                          void *notify_baton,
                          apr_pool_t *scratch_pool);

/** Similar to svn_wc_resolved_conflict5, but takes an absolute path
 * and an access baton. This version doesn't support resolving a specific
 * property.conflict.
 *
 * @since New in 1.6.
 * @deprecated Provided for backward compatibility with the 1.6 API.
 */
SVN_DEPRECATED
svn_error_t *
svn_wc_resolved_conflict4(const char *path,
                          svn_wc_adm_access_t *adm_access,
                          svn_boolean_t resolve_text,
                          svn_boolean_t resolve_props,
                          svn_boolean_t resolve_tree,
                          svn_depth_t depth,
                          svn_wc_conflict_choice_t conflict_choice,
                          svn_wc_notify_func2_t notify_func,
                          void *notify_baton,
                          svn_cancel_func_t cancel_func,
                          void *cancel_baton,
                          apr_pool_t *pool);


/**
 * Similar to svn_wc_resolved_conflict4(), but without tree-conflict
 * resolution support.
 *
 * @deprecated Provided for backward compatibility with the 1.5 API.
 */
SVN_DEPRECATED
svn_error_t *
svn_wc_resolved_conflict3(const char *path,
                          svn_wc_adm_access_t *adm_access,
                          svn_boolean_t resolve_text,
                          svn_boolean_t resolve_props,
                          svn_depth_t depth,
                          svn_wc_conflict_choice_t conflict_choice,
                          svn_wc_notify_func2_t notify_func,
                          void *notify_baton,
                          svn_cancel_func_t cancel_func,
                          void *cancel_baton,
                          apr_pool_t *pool);


/**
 * Similar to svn_wc_resolved_conflict3(), but without automatic conflict
 * resolution support, and with @a depth set according to @a recurse:
 * if @a recurse is TRUE, @a depth is #svn_depth_infinity, else it is
 * #svn_depth_files.
 *
 * @deprecated Provided for backward compatibility with the 1.4 API.
 */
SVN_DEPRECATED
svn_error_t *
svn_wc_resolved_conflict2(const char *path,
                          svn_wc_adm_access_t *adm_access,
                          svn_boolean_t resolve_text,
                          svn_boolean_t resolve_props,
                          svn_boolean_t recurse,
                          svn_wc_notify_func2_t notify_func,
                          void *notify_baton,
                          svn_cancel_func_t cancel_func,
                          void *cancel_baton,
                          apr_pool_t *pool);

/**
 * Similar to svn_wc_resolved_conflict2(), but takes an
 * svn_wc_notify_func_t and doesn't have cancellation support.
 *
 * @deprecated Provided for backward compatibility with the 1.0 API.
 */
SVN_DEPRECATED
svn_error_t *
svn_wc_resolved_conflict(const char *path,
                         svn_wc_adm_access_t *adm_access,
                         svn_boolean_t resolve_text,
                         svn_boolean_t resolve_props,
                         svn_boolean_t recurse,
                         svn_wc_notify_func_t notify_func,
                         void *notify_baton,
                         apr_pool_t *pool);


/* Commits. */


/**
 * Storage type for queued post-commit data.
 *
 * @since New in 1.5.
 */
typedef struct svn_wc_committed_queue_t svn_wc_committed_queue_t;


/**
 * Create a queue for use with svn_wc_queue_committed() and
 * svn_wc_process_committed_queue().
 *
 * The returned queue and all further allocations required for queueing
 * new items will also be done from @a pool.
<<<<<<< HEAD
=======
 *
 * @since New in 1.5.
 */
svn_wc_committed_queue_t *
svn_wc_committed_queue_create(apr_pool_t *pool);


/**
 * Queue committed items to be processed later by
 * svn_wc_process_committed_queue2().
 *
 * Record in @a queue that @a local_abspath will need to be bumped
 * after a commit succeeds.
 *
 * If non-NULL, @a wcprop_changes is an array of <tt>svn_prop_t *</tt>
 * changes to wc properties; if an #svn_prop_t->value is NULL, then
 * that property is deleted.
 *   ### [JAF]  No, a prop whose value is NULL is ignored, not deleted.  This
 *   ### seems to be not a set of changes but rather the new complete set of
 *   ### props.  And it's renamed to 'new_dav_cache' inside; why?
 *
 * If @a remove_lock is @c TRUE, any entryprops related to a repository
 * lock will be removed.
 *
 * If @a remove_changelist is @c TRUE, any association with a
 * changelist will be removed.
 *
 * If @a local_abspath is a file and @a md5_checksum is non-NULL, use @a md5_checksum
 * as the checksum for the new text base. Otherwise, calculate the checksum
 * if needed.
 *   ### [JAF]  No, it doesn't calculate the checksum, it stores null in wc.db:
 *   ### see svn_wc__process_committed_internal().
 *
 * If @a sha1_checksum is non-NULL, use it instead of @a md5_checksum to
 * identify the node's pristine text.
 * ### NOT YET IMPLEMENTED.
 *
 * If @a recurse is TRUE and @a local_abspath is a directory, then bump every
 * versioned object at or under @a local_abspath.  This is usually done for
 * copied trees.
 *
 * ### In the present implementation, if a recursive directory item is in
 *     the queue, then any children (at any depth) of that directory that
 *     are also in the queue as separate items will get:
 *       'wcprop_changes' = NULL;
 *       'remove_lock' = FALSE;
 *       'remove_changelist' from the recursive parent item;
 *       'md5_checksum' from the child item in the queue;
 *     and any children (at any depth) of that directory that are NOT in
 *     the queue as separate items will get:
 *       'wcprop_changes' = NULL;
 *       'remove_lock' = FALSE;
 *       'remove_changelist' from the recursive parent item;
 *       'md5_checksum' = NULL  ### means what?
 *
 * @note the @a recurse parameter should be used with extreme care since
 * it will bump ALL nodes under the directory, regardless of their
 * actual inclusion in the new revision.
 *
 * All pointer data passed to this function (@a local_abspath,
 * @a wcprop_changes and the checksums) should remain valid until the
 * queue has been processed by svn_wc_process_committed_queue2().
 *
 * Temporary allocations will be performed in @a scratch_pool, and persistent
 * allocations will use the same pool as @a queue used when it was created.
 *
 * @since New in 1.7.
 */
svn_error_t *
svn_wc_queue_committed3(svn_wc_committed_queue_t *queue,
                        const char *local_abspath,
                        svn_boolean_t recurse,
                        const apr_array_header_t *wcprop_changes,
                        svn_boolean_t remove_lock,
                        svn_boolean_t remove_changelist,
                        const svn_checksum_t *md5_checksum,
                        const svn_checksum_t *sha1_checksum,
                        apr_pool_t *scratch_pool);

/** Same as svn_wc_queue_committed3() except @a path doesn't have to be an
 * abspath and @a adm_access is unused and a SHA-1 checksum cannot be
 * specified.
 *
 * @since New in 1.6.
>>>>>>> 8d8a5012
 *
 * @deprecated Provided for backwards compatibility with the 1.6 API.
 */
<<<<<<< HEAD
svn_wc_committed_queue_t *
svn_wc_committed_queue_create(apr_pool_t *pool);


/**
 * Queue committed items to be processed later by
 * svn_wc_process_committed_queue2().
 *
 * Record in @a queue that @a local_abspath will need to be bumped
 * after a commit succeeds.
 *
 * If non-NULL, @a wcprop_changes is an array of <tt>svn_prop_t *</tt>
 * changes to wc properties; if an #svn_prop_t->value is NULL, then
 * that property is deleted.
 *   ### [JAF]  No, a prop whose value is NULL is ignored, not deleted.  This
 *   ### seems to be not a set of changes but rather the new complete set of
 *   ### props.  And it's renamed to 'new_dav_cache' inside; why?
 *
 * If @a remove_lock is @c TRUE, any entryprops related to a repository
 * lock will be removed.
 *
 * If @a remove_changelist is @c TRUE, any association with a
 * changelist will be removed.
 *
 * If @a local_abspath is a file and @a md5_checksum is non-NULL, use @a md5_checksum
 * as the checksum for the new text base. Otherwise, calculate the checksum
 * if needed.
 *   ### [JAF]  No, it doesn't calculate the checksum, it stores null in wc.db:
 *   ### see svn_wc__process_committed_internal().
 *
 * If @a sha1_checksum is non-NULL, use it instead of @a md5_checksum to
 * identify the node's pristine text.
 * ### NOT YET IMPLEMENTED.
 *
 * If @a recurse is TRUE and @a local_abspath is a directory, then bump every
 * versioned object at or under @a local_abspath.  This is usually done for
 * copied trees.
 *
 * ### In the present implementation, if a recursive directory item is in
 *     the queue, then any children (at any depth) of that directory that
 *     are also in the queue as separate items will get:
 *       'wcprop_changes' = NULL;
 *       'remove_lock' = FALSE;
 *       'remove_changelist' from the recursive parent item;
 *       'md5_checksum' from the child item in the queue;
 *     and any children (at any depth) of that directory that are NOT in
 *     the queue as separate items will get:
 *       'wcprop_changes' = NULL;
 *       'remove_lock' = FALSE;
 *       'remove_changelist' from the recursive parent item;
 *       'md5_checksum' = NULL  ### means what?
 *
 * @note the @a recurse parameter should be used with extreme care since
 * it will bump ALL nodes under the directory, regardless of their
 * actual inclusion in the new revision.
 *
 * All pointer data passed to this function (@a local_abspath,
 * @a wcprop_changes and the checksums) should remain valid until the
 * queue has been processed by svn_wc_process_committed_queue2().
 *
 * Temporary allocations will be performed in @a scratch_pool, and persistent
 * allocations will use the same pool as @a queue used when it was created.
 *
 * @since New in 1.7.
 */
svn_error_t *
svn_wc_queue_committed3(svn_wc_committed_queue_t *queue,
                        const char *local_abspath,
                        svn_boolean_t recurse,
                        const apr_array_header_t *wcprop_changes,
                        svn_boolean_t remove_lock,
                        svn_boolean_t remove_changelist,
                        const svn_checksum_t *md5_checksum,
                        const svn_checksum_t *sha1_checksum,
                        apr_pool_t *scratch_pool);

/** Same as svn_wc_queue_committed3() except @a path doesn't have to be an
 * abspath and @a adm_access is unused and a SHA-1 checksum cannot be
 * specified.
 *
 * @since New in 1.6.
 *
 * @deprecated Provided for backwards compatibility with the 1.6 API.
 */
=======
>>>>>>> 8d8a5012
SVN_DEPRECATED
svn_error_t *
svn_wc_queue_committed2(svn_wc_committed_queue_t *queue,
                        const char *path,
                        svn_wc_adm_access_t *adm_access,
                        svn_boolean_t recurse,
                        const apr_array_header_t *wcprop_changes,
                        svn_boolean_t remove_lock,
                        svn_boolean_t remove_changelist,
                        const svn_checksum_t *md5_checksum,
                        apr_pool_t *scratch_pool);


/** Same as svn_wc_queue_committed2() but the @a queue parameter has an
 * extra indirection and @a digest is supplied instead of a checksum type.
<<<<<<< HEAD
 *
 * @note despite the extra indirection, this function does NOT allocate
 *   the queue for you. svn_wc_committed_queue_create() must be called.
 *
=======
 *
 * @note despite the extra indirection, this function does NOT allocate
 *   the queue for you. svn_wc_committed_queue_create() must be called.
 *
>>>>>>> 8d8a5012
 * @since New in 1.5
 *
 * @deprecated Provided for backwards compatibility with 1.5
 */
SVN_DEPRECATED
svn_error_t *
svn_wc_queue_committed(svn_wc_committed_queue_t **queue,
                       const char *path,
                       svn_wc_adm_access_t *adm_access,
                       svn_boolean_t recurse,
                       const apr_array_header_t *wcprop_changes,
                       svn_boolean_t remove_lock,
                       svn_boolean_t remove_changelist,
                       const unsigned char *digest,
                       apr_pool_t *pool);


/**
 * Bump all items in @a queue to @a new_revnum after a commit succeeds.
 * @a rev_date and @a rev_author are the (server-side) date and author
 * of the new revision; one or both may be @c NULL.
 *
 * @since New in 1.7.
 */
svn_error_t *
svn_wc_process_committed_queue2(svn_wc_committed_queue_t *queue,
                                svn_wc_context_t *wc_ctx,
                                svn_revnum_t new_revnum,
                                const char *rev_date,
                                const char *rev_author,
                                apr_pool_t *scratch_pool);

/** @see svn_wc_process_committed_queue2()
 *
 * @since New in 1.5.
 *
 * @deprecated Provided for backwards compatibility with the 1.5 API.
 */
SVN_DEPRECATED
svn_error_t *
svn_wc_process_committed_queue(svn_wc_committed_queue_t *queue,
                               svn_wc_adm_access_t *adm_access,
                               svn_revnum_t new_revnum,
                               const char *rev_date,
                               const char *rev_author,
                               apr_pool_t *pool);


/**
 * @note this function has improper expectations around the operation and
 *   execution of other parts of the Subversion WC library. The resulting
 *   coupling makes this interface near-impossible to support. Documentation
 *   has been removed, as a result.
 *
 * @deprecated Use the svn_wc_committed_queue_* functions instead. Provided
 *   for backwards compatibility with the 1.5 API.
 */
SVN_DEPRECATED
svn_error_t *
svn_wc_process_committed4(const char *path,
                          svn_wc_adm_access_t *adm_access,
                          svn_boolean_t recurse,
                          svn_revnum_t new_revnum,
                          const char *rev_date,
                          const char *rev_author,
                          const apr_array_header_t *wcprop_changes,
                          svn_boolean_t remove_lock,
                          svn_boolean_t remove_changelist,
                          const unsigned char *digest,
                          apr_pool_t *pool);

/** @see svn_wc_process_committed4()
 *
 * @deprecated Use the svn_wc_committed_queue_* functions instead. Provided
 *   for backwards compatibility with the 1.4 API.
 */
SVN_DEPRECATED
svn_error_t *
svn_wc_process_committed3(const char *path,
                          svn_wc_adm_access_t *adm_access,
                          svn_boolean_t recurse,
                          svn_revnum_t new_revnum,
                          const char *rev_date,
                          const char *rev_author,
                          const apr_array_header_t *wcprop_changes,
                          svn_boolean_t remove_lock,
                          const unsigned char *digest,
                          apr_pool_t *pool);

/** @see svn_wc_process_committed4()
 *
 * @deprecated Use the svn_wc_committed_queue_* functions instead. Provided
 *   for backwards compatibility with the 1.3 API.
 */
SVN_DEPRECATED
svn_error_t *
svn_wc_process_committed2(const char *path,
                          svn_wc_adm_access_t *adm_access,
                          svn_boolean_t recurse,
                          svn_revnum_t new_revnum,
                          const char *rev_date,
                          const char *rev_author,
                          const apr_array_header_t *wcprop_changes,
                          svn_boolean_t remove_lock,
                          apr_pool_t *pool);

/** @see svn_wc_process_committed4()
 *
 * @deprecated Use the svn_wc_committed_queue_* functions instead. Provided
 *   for backward compatibility with the 1.1 API.
 */
SVN_DEPRECATED
svn_error_t *
svn_wc_process_committed(const char *path,
                         svn_wc_adm_access_t *adm_access,
                         svn_boolean_t recurse,
                         svn_revnum_t new_revnum,
                         const char *rev_date,
                         const char *rev_author,
                         const apr_array_header_t *wcprop_changes,
                         apr_pool_t *pool);





/**
 * Do a depth-first crawl in a working copy, beginning at @a local_abspath,
 * using @a wc_ctx for accessing the working copy.
 *
 * Communicate the `state' of the working copy's revisions and depths
 * to @a reporter/@a report_baton.  Obviously, if @a local_abspath is a
 * file instead of a directory, this depth-first crawl will be a short one.
 *
 * No locks or logs are created, nor are any animals harmed in the
 * process unless @a restore_files is TRUE.  No cleanup is necessary.
 * The working copy is accessed using @a wc_ctx.
 *
 * After all revisions are reported, @a reporter->finish_report() is
 * called, which immediately causes the RA layer to update the working
 * copy.  Thus the return value may very well reflect the result of
 * the update!
 *
 * If @a depth is #svn_depth_empty, then report state only for
 * @a path itself.  If #svn_depth_files, do the same and include
 * immediate file children of @a path.  If #svn_depth_immediates,
 * then behave as if for #svn_depth_files but also report the
 * property states of immediate subdirectories.  If @a depth is
 * #svn_depth_infinity, then report state fully recursively.  All
 * descents are only as deep as @a path's own depth permits, of
 * course.  If @a depth is #svn_depth_unknown, then just use
 * #svn_depth_infinity, which in practice means depth of @a path.
 *
 * Iff @a honor_depth_exclude is TRUE, the crawler will report paths
 * whose ambient depth is #svn_depth_exclude as being excluded, and
 * thus prevent the server from pushing update data for those paths;
 * therefore, don't set this flag if you wish to pull in excluded paths.
 * Note that #svn_depth_exclude on the target @a path is never
 * honored, even if @a honor_depth_exclude is TRUE, because we need to
 * be able to explicitly pull in a target.  For example, if this is
 * the working copy...
 *
 *    svn co greek_tree_repos wc_dir
 *    svn up --set-depth exclude wc_dir/A/B/E  # now A/B/E is excluded
 *
 * ...then 'svn up wc_dir/A/B' would report E as excluded (assuming
 * @a honor_depth_exclude is TRUE), but 'svn up wc_dir/A/B/E' would
 * not, because the latter is trying to explicitly pull in E.  In
 * general, we never report the update target as excluded.
 *
 * Iff @a depth_compatibility_trick is TRUE, then set the @c start_empty
 * flag on @a reporter->set_path() and @a reporter->link_path() calls
 * as necessary to trick a pre-1.5 (i.e., depth-unaware) server into
 * sending back all the items the client might need to upgrade a
 * working copy from a shallower depth to a deeper one.
 *
 * If @a restore_files is TRUE, then unexpectedly missing working files
 * will be restored from the administrative directory's cache. For each
 * file restored, the @a notify_func function will be called with the
 * @a notify_baton and the path of the restored file. @a notify_func may
 * be @c NULL if this notification is not required.  If @a
 * use_commit_times is TRUE, then set restored files' timestamps to
 * their last-commit-times.
 *
 * If @a traversal_info is non-NULL, then record pre-update traversal
 * state in it.  (Caller should obtain @a traversal_info from
 * svn_wc_init_traversal_info().)
 *
 * ### Since r879231 it's not traversal_info, it's external_func/
 *     external_baton which is ...?
 *
 * @since New in 1.7.
 */
svn_error_t *
svn_wc_crawl_revisions5(svn_wc_context_t *wc_ctx,
                        const char *local_abspath,
                        const svn_ra_reporter3_t *reporter,
                        void *report_baton,
                        svn_boolean_t restore_files,
                        svn_depth_t depth,
                        svn_boolean_t honor_depth_exclude,
                        svn_boolean_t depth_compatibility_trick,
                        svn_boolean_t use_commit_times,
                        svn_wc_external_update_t external_func,
                        void *external_baton,
                        svn_wc_notify_func2_t notify_func,
                        void *notify_baton,
                        apr_pool_t *scratch_pool);

/**
 * Similar to svn_wc_crawl_revisions5, but with a relative path and
 * access baton instead of an absolute path and wc_ctx.
 *
 * @since New in 1.6.
 * @deprecated Provided for compatibility with the 1.6 API.
<<<<<<< HEAD
 */
SVN_DEPRECATED
svn_error_t *
svn_wc_crawl_revisions4(const char *path,
                        svn_wc_adm_access_t *adm_access,
                        const svn_ra_reporter3_t *reporter,
                        void *report_baton,
                        svn_boolean_t restore_files,
                        svn_depth_t depth,
                        svn_boolean_t honor_depth_exclude,
                        svn_boolean_t depth_compatibility_trick,
                        svn_boolean_t use_commit_times,
                        svn_wc_notify_func2_t notify_func,
                        void *notify_baton,
                        svn_wc_traversal_info_t *traversal_info,
                        apr_pool_t *pool);


/**
 * Similar to svn_wc_crawl_revisions4, but with @a honor_depth_exclude always
 * set to false.
 *
 * @deprecated Provided for compatibility with the 1.5 API.
 */
SVN_DEPRECATED
=======
 */
SVN_DEPRECATED
svn_error_t *
svn_wc_crawl_revisions4(const char *path,
                        svn_wc_adm_access_t *adm_access,
                        const svn_ra_reporter3_t *reporter,
                        void *report_baton,
                        svn_boolean_t restore_files,
                        svn_depth_t depth,
                        svn_boolean_t honor_depth_exclude,
                        svn_boolean_t depth_compatibility_trick,
                        svn_boolean_t use_commit_times,
                        svn_wc_notify_func2_t notify_func,
                        void *notify_baton,
                        svn_wc_traversal_info_t *traversal_info,
                        apr_pool_t *pool);


/**
 * Similar to svn_wc_crawl_revisions4, but with @a honor_depth_exclude always
 * set to false.
 *
 * @deprecated Provided for compatibility with the 1.5 API.
 */
SVN_DEPRECATED
>>>>>>> 8d8a5012
svn_error_t *
svn_wc_crawl_revisions3(const char *path,
                        svn_wc_adm_access_t *adm_access,
                        const svn_ra_reporter3_t *reporter,
                        void *report_baton,
                        svn_boolean_t restore_files,
                        svn_depth_t depth,
                        svn_boolean_t depth_compatibility_trick,
                        svn_boolean_t use_commit_times,
                        svn_wc_notify_func2_t notify_func,
                        void *notify_baton,
                        svn_wc_traversal_info_t *traversal_info,
                        apr_pool_t *pool);

/**
 * Similar to svn_wc_crawl_revisions3, but taking svn_ra_reporter2_t
 * instead of svn_ra_reporter3_t, and therefore only able to report
 * #svn_depth_infinity for depths; and taking @a recurse instead of @a
 * depth; and with @a depth_compatibility_trick always false.
 *
 * @deprecated Provided for compatibility with the 1.4 API.
 */
SVN_DEPRECATED
svn_error_t *
svn_wc_crawl_revisions2(const char *path,
                        svn_wc_adm_access_t *adm_access,
                        const svn_ra_reporter2_t *reporter,
                        void *report_baton,
                        svn_boolean_t restore_files,
                        svn_boolean_t recurse,
                        svn_boolean_t use_commit_times,
                        svn_wc_notify_func2_t notify_func,
                        void *notify_baton,
                        svn_wc_traversal_info_t *traversal_info,
                        apr_pool_t *pool);

/**
 * Similar to svn_wc_crawl_revisions2(), but takes an #svn_wc_notify_func_t
 * and a #svn_ra_reporter_t instead.
 *
 * @deprecated Provided for backward compatibility with the 1.1 API.
 */
SVN_DEPRECATED
svn_error_t *
svn_wc_crawl_revisions(const char *path,
                       svn_wc_adm_access_t *adm_access,
                       const svn_ra_reporter_t *reporter,
                       void *report_baton,
                       svn_boolean_t restore_files,
                       svn_boolean_t recurse,
                       svn_boolean_t use_commit_times,
                       svn_wc_notify_func_t notify_func,
                       void *notify_baton,
                       svn_wc_traversal_info_t *traversal_info,
                       apr_pool_t *pool);


/* Updates. */

/** Set @a *wc_root to @c TRUE if @a local_abspath represents a "working copy
 * root", @c FALSE otherwise. Here, @a local_abspath is a "working copy root"
 * if its parent directory is not a WC or if its parent directory's repository
 * URL is not the parent of its own repository URL. Thus, a switched subtree is
 * considered to be a working copy root. Also, a deleted tree-conflict
 * victim is considered a "working copy root" because it has no URL.
<<<<<<< HEAD
 *
 * If @a local_abspath is not found, return the error #SVN_ERR_ENTRY_NOT_FOUND.
 *
 * Use @a scratch_pool for any temporary allocations.
 *
 * @since New in 1.7.
 */
svn_error_t *
svn_wc_is_wc_root2(svn_boolean_t *wc_root,
                   svn_wc_context_t *wc_ctx,
                   const char *local_abspath,
                   apr_pool_t *scratch_pool);

/**
 * Similar to svn_wc_is_wc_root2(), but with an access baton and relative
 * path.
 *
 * @note If @a path is '', this function will always return @c TRUE.
 *
=======
 *
 * If @a local_abspath is not found, return the error #SVN_ERR_ENTRY_NOT_FOUND.
 *
 * Use @a scratch_pool for any temporary allocations.
 *
 * @since New in 1.7.
 */
svn_error_t *
svn_wc_is_wc_root2(svn_boolean_t *wc_root,
                   svn_wc_context_t *wc_ctx,
                   const char *local_abspath,
                   apr_pool_t *scratch_pool);

/**
 * Similar to svn_wc_is_wc_root2(), but with an access baton and relative
 * path.
 *
 * @note If @a path is '', this function will always return @c TRUE.
 *
>>>>>>> 8d8a5012
 * @deprecated Provided for backward compatibility with the 1.6 API.
 */
SVN_DEPRECATED
svn_error_t *
svn_wc_is_wc_root(svn_boolean_t *wc_root,
                  const char *path,
                  svn_wc_adm_access_t *adm_access,
                  apr_pool_t *pool);


/** Conditionally split @a path into an @a anchor and @a target for the
 * purpose of updating and committing.
 *
 * @a anchor is the directory at which the update or commit editor
 * should be rooted.
 *
 * @a target is the actual subject (relative to the @a anchor) of the
 * update/commit, or "" if the @a anchor itself is the subject.
 *
 * Allocate @a anchor and @a target in @a result_pool; @a scratch_pool
 * is used for temporary allocations.
 *
 * @note Even though this API uses a #svn_wc_context_t, it accepts a
 * (possibly) relative path and returns a (possibly) relative path in
 * @a *anchor.  The reason being that the outputs are generally used to
 * open access batons, and such opening currently requires relative paths.
 * In the long-run, I expect this API to be removed from 1.7, due to the
 * remove of access batons, but for the time being, the #svn_wc_context_t
 * parameter allows us to avoid opening a duplicate database, just for this
 * function.
 *
 * @since New in 1.7.
 */
svn_error_t *
svn_wc_get_actual_target2(const char **anchor,
                          const char **target,
                          svn_wc_context_t *wc_ctx,
                          const char *path,
                          apr_pool_t *result_pool,
                          apr_pool_t *scratch_pool);


/** Similar to svn_wc_get_actual_target2(), but without the wc context, and
 * with a absolute path.
 *
 * @deprecated Provided for backward compatibility with the 1.6 API.
 */
SVN_DEPRECATED
svn_error_t *
svn_wc_get_actual_target(const char *path,
                         const char **anchor,
                         const char **target,
                         apr_pool_t *pool);



/* Update and update-like functionality. */

/**
 * Set @a *editor and @a *edit_baton to an editor and baton for updating a
 * working copy.
 *
 * @a anchor_abspath is a local working copy directory, with a fully recursive
 * write lock in @a wc_ctx, which will be used as the root of our editor.
 *
 * @a target_basename is the entry in @a anchor_abspath that will actually be
 * updated, or the empty string if all of @a anchor_abspath should be updated.
 *
 * The editor invokes @a notify_func with @a notify_baton as the update
 * progresses, if @a notify_func is non-NULL.
 *
 * If @a cancel_func is non-NULL, the editor will invoke @a cancel_func with
 * @a cancel_baton as the update progresses to see if it should continue.
 *
 * If @a conflict_func is non-NULL, then invoke it with @a
 * conflict_baton whenever a conflict is encountered, giving the
 * callback a chance to resolve the conflict before the editor takes
 * more drastic measures (such as marking a file conflicted, or
 * bailing out of the update).
 *
 * If @a external_func is non-NULL, then invoke it with @a external_baton
 * whenever external changes are encountered, giving the callback a chance
 * to store the external information for processing.
<<<<<<< HEAD
 *
 * If @a fetch_func is non-NULL, then use it (with @a fetch_baton) as
 * a fallback for retrieving repository files whenever 'copyfrom' args
 * are sent into editor->add_file().
=======
>>>>>>> 8d8a5012
 *
 * If @a diff3_cmd is non-NULL, then use it as the diff3 command for
 * any merging; otherwise, use the built-in merge code.
 *
 * @a preserved_exts is an array of filename patterns which, when
 * matched against the extensions of versioned files, determine for
 * which such files any related generated conflict files will preserve
 * the original file's extension as their own.  If a file's extension
 * does not match any of the patterns in @a preserved_exts (which is
 * certainly the case if @a preserved_exts is @c NULL or empty),
 * generated conflict files will carry Subversion's custom extensions.
 *
 * @a target_revision is a pointer to a revision location which, after
 * successful completion of the drive of this editor, will be
 * populated with the revision to which the working copy was updated.
 *
 * If @a use_commit_times is TRUE, then all edited/added files will
 * have their working timestamp set to the last-committed-time.  If
 * FALSE, the working files will be touched with the 'now' time.
 *
 * If @a allow_unver_obstructions is TRUE, then allow unversioned
 * obstructions when adding a path.
 *
 * If @a depth is #svn_depth_infinity, update fully recursively.
 * Else if it is #svn_depth_immediates, update the uppermost
 * directory, its file entries, and the presence or absence of
 * subdirectories (but do not descend into the subdirectories).
 * Else if it is #svn_depth_files, update the uppermost directory
 * and its immediate file entries, but not subdirectories.
 * Else if it is #svn_depth_empty, update exactly the uppermost
 * target, and don't touch its entries.
 *
 * If @a depth_is_sticky is set and @a depth is not
 * #svn_depth_unknown, then in addition to updating PATHS, also set
 * their sticky ambient depth value to @a depth.
 *
 * @since New in 1.7.
 */
svn_error_t *
svn_wc_get_update_editor4(const svn_delta_editor_t **editor,
                          void **edit_baton,
                          svn_revnum_t *target_revision,
                          svn_wc_context_t *wc_ctx,
                          const char *anchor_abspath,
                          const char *target_basename,
                          svn_boolean_t use_commit_times,
                          svn_depth_t depth,
                          svn_boolean_t depth_is_sticky,
                          svn_boolean_t allow_unver_obstructions,
                          const char *diff3_cmd,
                          const apr_array_header_t *preserved_exts,
<<<<<<< HEAD
                          svn_wc_get_file_t fetch_func,
                          void *fetch_baton,
=======
>>>>>>> 8d8a5012
                          svn_wc_conflict_resolver_func_t conflict_func,
                          void *conflict_baton,
                          svn_wc_external_update_t external_func,
                          void *external_baton,
                          svn_cancel_func_t cancel_func,
                          void *cancel_baton,
                          svn_wc_notify_func2_t notify_func,
                          void *notify_baton,
                          apr_pool_t *result_pool,
                          apr_pool_t *scratch_pool);

/** Similar to svn_wc_get_update_editor4, but uses access batons and relative
 * path instead of a working copy context-abspath pair and
<<<<<<< HEAD
 * svn_wc_traversal_info_t instead of an externals callback.
=======
 * svn_wc_traversal_info_t instead of an externals callback.  Also, 
 * @a fetch_func and @a fetch_baton are ignored.
>>>>>>> 8d8a5012
 *
 * If @a ti is non-NULL, record traversal info in @a ti, for use by
 * post-traversal accessors such as svn_wc_edited_externals().
 *
 * All locks, both those in @a anchor and newly acquired ones, will be
 * released when the editor driver calls @c close_edit.
 *
 * @since New in 1.5.
 * @deprecated Provided for backward compatibility with the 1.6 API.
 */
SVN_DEPRECATED
svn_error_t *
svn_wc_get_update_editor3(svn_revnum_t *target_revision,
                          svn_wc_adm_access_t *anchor,
                          const char *target,
                          svn_boolean_t use_commit_times,
                          svn_depth_t depth,
                          svn_boolean_t depth_is_sticky,
                          svn_boolean_t allow_unver_obstructions,
                          svn_wc_notify_func2_t notify_func,
                          void *notify_baton,
                          svn_cancel_func_t cancel_func,
                          void *cancel_baton,
                          svn_wc_conflict_resolver_func_t conflict_func,
                          void *conflict_baton,
                          svn_wc_get_file_t fetch_func,
                          void *fetch_baton,
                          const char *diff3_cmd,
                          const apr_array_header_t *preserved_exts,
                          const svn_delta_editor_t **editor,
                          void **edit_baton,
                          svn_wc_traversal_info_t *ti,
                          apr_pool_t *pool);


/**
 * Similar to svn_wc_get_update_editor3() but with the @a
 * allow_unver_obstructions parameter always set to FALSE, @a
 * conflict_func and baton set to NULL, @a fetch_func and baton set to
 * NULL, @a preserved_exts set to NULL, @a depth_is_sticky set to
 * FALSE, and @a depth set according to @a recurse: if @a recurse is
 * TRUE, pass #svn_depth_infinity, if FALSE, pass #svn_depth_files.
 *
 * @deprecated Provided for backward compatibility with the 1.4 API.
 */
SVN_DEPRECATED
svn_error_t *
svn_wc_get_update_editor2(svn_revnum_t *target_revision,
                          svn_wc_adm_access_t *anchor,
                          const char *target,
                          svn_boolean_t use_commit_times,
                          svn_boolean_t recurse,
                          svn_wc_notify_func2_t notify_func,
                          void *notify_baton,
                          svn_cancel_func_t cancel_func,
                          void *cancel_baton,
                          const char *diff3_cmd,
                          const svn_delta_editor_t **editor,
                          void **edit_baton,
                          svn_wc_traversal_info_t *ti,
                          apr_pool_t *pool);

/**
 * Similar to svn_wc_get_update_editor2(), but takes an svn_wc_notify_func_t
 * instead.
 *
 * @deprecated Provided for backward compatibility with the 1.1 API.
 */
SVN_DEPRECATED
svn_error_t *
svn_wc_get_update_editor(svn_revnum_t *target_revision,
                         svn_wc_adm_access_t *anchor,
                         const char *target,
                         svn_boolean_t use_commit_times,
                         svn_boolean_t recurse,
                         svn_wc_notify_func_t notify_func,
                         void *notify_baton,
                         svn_cancel_func_t cancel_func,
                         void *cancel_baton,
                         const char *diff3_cmd,
                         const svn_delta_editor_t **editor,
                         void **edit_baton,
                         svn_wc_traversal_info_t *ti,
                         apr_pool_t *pool);

/**
 * A variant of svn_wc_get_update_editor4().
 *
 * Set @a *editor and @a *edit_baton to an editor and baton for "switching"
 * a working copy to a new @a switch_url.  (Right now, this URL must be
 * within the same repository that the working copy already comes
 * from.)  @a switch_url must not be @c NULL.
 *
 * All other parameters behave as for svn_wc_get_update_editor4().
 *
 * @since New in 1.7.
 */
svn_error_t *
svn_wc_get_switch_editor4(const svn_delta_editor_t **editor,
                          void **edit_baton,
                          svn_revnum_t *target_revision,
                          svn_wc_context_t *wc_ctx,
                          const char *anchor_abspath,
                          const char *target_basename,
                          const char *switch_url,
                          svn_boolean_t use_commit_times,
                          svn_depth_t depth,
                          svn_boolean_t depth_is_sticky,
                          svn_boolean_t allow_unver_obstructions,
                          const char *diff3_cmd,
                          const apr_array_header_t *preserved_exts,
<<<<<<< HEAD
                          svn_wc_get_file_t fetch_func,
                          void *fetch_baton,
=======
>>>>>>> 8d8a5012
                          svn_wc_conflict_resolver_func_t conflict_func,
                          void *conflict_baton,
                          svn_wc_external_update_t external_func,
                          void *external_baton,
                          svn_cancel_func_t cancel_func,
                          void *cancel_baton,
                          svn_wc_notify_func2_t notify_func,
                          void *notify_baton,
                          apr_pool_t *result_pool,
                          apr_pool_t *scratch_pool);

/** Similar to svn_wc_get_switch_editor4, but uses access batons and relative
 * path instead of a working copy context and svn_wc_traversal_info_t instead
<<<<<<< HEAD
 * of an externals callback. This function doesn't support an external file
 * fetcher.
=======
 * of an externals callback.
>>>>>>> 8d8a5012
 *
 * If @a ti is non-NULL, record traversal info in @a ti, for use by
 * post-traversal accessors such as svn_wc_edited_externals().
 *
 * All locks, both those in @a anchor and newly acquired ones, will be
 * released when the editor driver calls @c close_edit.
 *
 * @since New in 1.5.
 * @deprecated Provided for backward compatibility with the 1.6 API.
 */
SVN_DEPRECATED
svn_error_t *
svn_wc_get_switch_editor3(svn_revnum_t *target_revision,
                          svn_wc_adm_access_t *anchor,
                          const char *target,
                          const char *switch_url,
                          svn_boolean_t use_commit_times,
                          svn_depth_t depth,
                          svn_boolean_t depth_is_sticky,
                          svn_boolean_t allow_unver_obstructions,
                          svn_wc_notify_func2_t notify_func,
                          void *notify_baton,
                          svn_cancel_func_t cancel_func,
                          void *cancel_baton,
                          svn_wc_conflict_resolver_func_t conflict_func,
                          void *conflict_baton,
                          const char *diff3_cmd,
                          const apr_array_header_t *preserved_exts,
                          const svn_delta_editor_t **editor,
                          void **edit_baton,
                          svn_wc_traversal_info_t *ti,
                          apr_pool_t *pool);

/**
 * Similar to svn_wc_get_switch_editor3() but with the
 * @a allow_unver_obstructions parameter always set to FALSE,
 * @a preserved_exts set to NULL, @a conflict_func and baton set to NULL,
 * @a depth_is_sticky set to FALSE, and @a depth set according to @a
 * recurse: if @a recurse is TRUE, pass #svn_depth_infinity, if
 * FALSE, pass #svn_depth_files.
 *
 * @deprecated Provided for backward compatibility with the 1.4 API.
 */
SVN_DEPRECATED
svn_error_t *
svn_wc_get_switch_editor2(svn_revnum_t *target_revision,
                          svn_wc_adm_access_t *anchor,
                          const char *target,
                          const char *switch_url,
                          svn_boolean_t use_commit_times,
                          svn_boolean_t recurse,
                          svn_wc_notify_func2_t notify_func,
                          void *notify_baton,
                          svn_cancel_func_t cancel_func,
                          void *cancel_baton,
                          const char *diff3_cmd,
                          const svn_delta_editor_t **editor,
                          void **edit_baton,
                          svn_wc_traversal_info_t *ti,
                          apr_pool_t *pool);

/**
 * Similar to svn_wc_get_switch_editor2(), but takes an
 * #svn_wc_notify_func_t instead.
 *
 * @deprecated Provided for backward compatibility with the 1.1 API.
 */
SVN_DEPRECATED
svn_error_t *
svn_wc_get_switch_editor(svn_revnum_t *target_revision,
                         svn_wc_adm_access_t *anchor,
                         const char *target,
                         const char *switch_url,
                         svn_boolean_t use_commit_times,
                         svn_boolean_t recurse,
                         svn_wc_notify_func_t notify_func,
                         void *notify_baton,
                         svn_cancel_func_t cancel_func,
                         void *cancel_baton,
                         const char *diff3_cmd,
                         const svn_delta_editor_t **editor,
                         void **edit_baton,
                         svn_wc_traversal_info_t *ti,
                         apr_pool_t *pool);



/* A word about the implementation of working copy property storage:
 *
 * Since properties are key/val pairs, you'd think we store them in
 * some sort of Berkeley DB-ish format, and even store pending changes
 * to them that way too.
 *
 * However, we already have libsvn_subr/hashdump.c working, and it
 * uses a human-readable format.  That will be very handy when we're
 * debugging, and presumably we will not be dealing with any huge
 * properties or property lists initially.  Therefore, we will
 * continue to use hashdump as the internal mechanism for storing and
 * reading from property lists, but note that the interface here is
 * _not_ dependent on that.  We can swap in a DB-based implementation
 * at any time and users of this library will never know the
 * difference.
 */

/** Set @a *props to a hash table mapping <tt>char *</tt> names onto
 * <tt>svn_string_t *</tt> values for all the regular properties of
 * @a local_abspath.  Allocate the table, names, and values in
 * @a result_pool.  If the node has no properties, then an empty hash
 * is returned.  Use @a wc_ctx to access the working copy, and @a
 * scratch_pool for temporary allocations.
 *
 * If the node does not exist, #SVN_ERR_WC_PATH_NOT_FOUND is returned.
 *
 * @since New in 1.7.
 */
svn_error_t *
svn_wc_prop_list2(apr_hash_t **props,
                  svn_wc_context_t *wc_ctx,
                  const char *local_abspath,
                  apr_pool_t *result_pool,
                  apr_pool_t *scratch_pool);

/** Similar to svn_wc_prop_list2() but with a #svn_wc_adm_access_t /
 * relative path parameter pair.
 *
 * @deprecated Provided for backwards compatibility with the 1.6 API.
 */
SVN_DEPRECATED
svn_error_t *
svn_wc_prop_list(apr_hash_t **props,
                 const char *path,
                 svn_wc_adm_access_t *adm_access,
                 apr_pool_t *pool);


/** Return the set of "pristine" properties for @a local_abspath.
 *
 * There are node states where properties do not make sense. For these
 * cases, NULL will be returned in @a *props. Otherwise, a hash table
 * will always be returned (but may be empty, indicating no properties).
 *
 * If the node is locally-added, then @a *props will be set to NULL since
 * pristine properties are undefined. Note: if this addition is replacing a
 * previously-deleted node, then the replaced node's properties are not
 * available until the addition is reverted.
 *
 * If the node has been copied (from another node in the repository), then
 * the pristine properties will correspond to those original properties.
 *
 * If the node is locally-deleted, these properties will correspond to
 * the BASE node's properties, as checked-out from the repository. Note: if
 * this deletion is a child of a copy, then the pristine properties will
 * correspond to that copy's properties, not any potential BASE node. The
 * BASE node's properties will not be accessible until the copy is reverted.
 *
 * Nodes that are incomplete, excluded, absent, or not present at the
 * node's revision will return NULL in @a props.
 *
 * If the node is not versioned, SVN_ERR_WC_PATH_NOT_FOUND will be returned.
 *
 * ### until we get to single-db: if the node has been marked for deletion,
 * ### is a directory, and the directory is missing on disk, then the
 * ### pristine properties will not be available; SVN_ERR_PROPERTY_NOT_FOUND
 * ### will be returned.
 *
 * @a props will be allocated in @a result_pool, and all temporary
 * allocations will be performed in @a scratch_pool.
 *
 * @since New in 1.7.
 */
svn_error_t *
svn_wc_get_pristine_props(apr_hash_t **props,
                          svn_wc_context_t *wc_ctx,
                          const char *local_abspath,
                          apr_pool_t *result_pool,
                          apr_pool_t *scratch_pool);
                          

/** Set @a *value to the value of property @a name for @a local_abspath,
 * allocating @a *value in @a result_pool.  If no such prop, set @a *value
 * to @c NULL. @a name may be a regular or wc property; if it is an
 * entry property, return the error #SVN_ERR_BAD_PROP_KIND.  @a wc_ctx
 * is used to access the working copy.
 *
 * If @a local_abspath is not a versioned path, return
 * #SVN_ERR_WC_PATH_NOT_FOUND
 *
 * @since New in 1.7.
 */
svn_error_t *
svn_wc_prop_get2(const svn_string_t **value,
                 svn_wc_context_t *wc_ctx,
                 const char *local_abspath,
                 const char *name,
                 apr_pool_t *result_pool,
                 apr_pool_t *scratch_pool);

/** Similar to svn_wc_prop_get2(), but with a #svn_wc_adm_access_t /
 * relative path parameter pair.
 *
 * When @a path is not versioned, set @a *value to NULL.
 *
 * @deprecated Provided for backwards compatibility with the 1.6 API.
 */
SVN_DEPRECATED
svn_error_t *
svn_wc_prop_get(const svn_string_t **value,
                const char *name,
                const char *path,
                svn_wc_adm_access_t *adm_access,
                apr_pool_t *pool);

/**
 * Set property @a name to @a value for @a local_abspath, or if @a value is
 * NULL, remove property @a name from @a local_abspath.  Use @a wc_ctx to
 * access @a local_abspath.
 *
 * If @a skip_checks is TRUE, do no validity checking.  But if @a
 * skip_checks is FALSE, and @a name is not a valid property for @a
 * path, return an error, either #SVN_ERR_ILLEGAL_TARGET (if the
 * property is not appropriate for @a path), or
 * #SVN_ERR_BAD_MIME_TYPE (if @a name is "svn:mime-type", but @a value
 * is not a valid mime-type).
 *
 * @a name may be a wc property or a regular property; but if it is an
 * entry property, return the error #SVN_ERR_BAD_PROP_KIND, even if
 * @a skip_checks is TRUE.
 *
 * For each file or directory operated on, @a notify_func will be called
 * with its path and the @a notify_baton.  @a notify_func may be @c NULL
 * if you are not interested in this information.
 *
 * Use @a scratch_pool for temporary allocation.
 *
 * @since New in 1.7.
 */
svn_error_t *
svn_wc_prop_set4(svn_wc_context_t *wc_ctx,
                 const char *local_abspath,
                 const char *name,
                 const svn_string_t *value,
                 svn_boolean_t skip_checks,
                 svn_wc_notify_func2_t notify_func,
                 void *notify_baton,
                 apr_pool_t *scratch_pool);

/** Similar to svn_wc_prop_set4(), but with a #svn_wc_adm_access_t /
 * relative path parameter pair.
 *
 * @since New in 1.6.
 * @deprecated Provided for backwards compatibility with the 1.6 API.
 */
SVN_DEPRECATED
svn_error_t *
svn_wc_prop_set3(const char *name,
                 const svn_string_t *value,
                 const char *path,
                 svn_wc_adm_access_t *adm_access,
                 svn_boolean_t skip_checks,
                 svn_wc_notify_func2_t notify_func,
                 void *notify_baton,
                 apr_pool_t *pool);


/**
 * Like svn_wc_prop_set3(), but without the notification callbacks.
 *
 * @since New in 1.2.
 */
SVN_DEPRECATED
svn_error_t *
svn_wc_prop_set2(const char *name,
                 const svn_string_t *value,
                 const char *path,
                 svn_wc_adm_access_t *adm_access,
                 svn_boolean_t skip_checks,
                 apr_pool_t *pool);


/**
 * Like svn_wc_prop_set2(), but with @a skip_checks always FALSE.
 *
 * @deprecated Provided for backward compatibility with the 1.1 API.
 */
SVN_DEPRECATED
svn_error_t *
svn_wc_prop_set(const char *name,
                const svn_string_t *value,
                const char *path,
                svn_wc_adm_access_t *adm_access,
                apr_pool_t *pool);


/** Return TRUE iff @a name is a 'normal' property name.  'Normal' is
 * defined as a user-visible and user-tweakable property that shows up
 * when you fetch a proplist.
 *
 * The function currently parses the namespace like so:
 *
 *   - 'svn:wc:'  ==>  a wcprop, stored/accessed separately via different API.
 *
 *   - 'svn:entry:' ==> an "entry" prop, shunted into the 'entries' file.
 *
 * If these patterns aren't found, then the property is assumed to be
 * Normal.
 */
svn_boolean_t
svn_wc_is_normal_prop(const char *name);



/** Return TRUE iff @a name is a 'wc' property name. */
svn_boolean_t
svn_wc_is_wc_prop(const char *name);

/** Return TRUE iff @a name is a 'entry' property name. */
svn_boolean_t
svn_wc_is_entry_prop(const char *name);

/** Callback type used by #svn_wc_canonicalize_svn_prop.
 *
 * If @a mime_type is non-null, it sets @a *mime_type to the value of
 * #SVN_PROP_MIME_TYPE for the path passed to
 * #svn_wc_canonicalize_svn_prop (allocated from @a pool).  If @a
 * stream is non-null, it writes the contents of the file to @a
 * stream.
 *
 * (Currently, this is used if you are attempting to set the
 * #SVN_PROP_EOL_STYLE property, to make sure that the value matches
 * the mime type and contents.)
 */
typedef svn_error_t *(*svn_wc_canonicalize_svn_prop_get_file_t)(
  const svn_string_t **mime_type,
  svn_stream_t *stream,
  void *baton,
  apr_pool_t *pool);


/** Canonicalize the value of an svn:* property @a propname with
 * value @a propval.
 *
 * If the property is not appropriate for a node of kind @a kind, or
 * is otherwise invalid, throw an error.  Otherwise, set @a *propval_p
 * to a canonicalized version of the property value.  If @a
 * skip_some_checks is TRUE, only some validity checks are taken.
 *
 * Some validity checks require access to the contents and MIME type
 * of the target if it is a file; they will call @a prop_getter with @a
 * getter_baton, which then needs to set the MIME type and print the
 * contents of the file to the given stream.
 *
 * @a path should be the path of the file in question; it is only used
 * for error messages.
 *
 * ### This is not actually related to the WC, but it does need to call
 * ### svn_wc_parse_externals_description2.
 */
svn_error_t *
svn_wc_canonicalize_svn_prop(const svn_string_t **propval_p,
                             const char *propname,
                             const svn_string_t *propval,
                             const char *path,
                             svn_node_kind_t kind,
                             svn_boolean_t skip_some_checks,
                             svn_wc_canonicalize_svn_prop_get_file_t prop_getter,
                             void *getter_baton,
                             apr_pool_t *pool);



/* Diffs */


/**
 * Return an @a editor/@a edit_baton for diffing a working copy against the
 * repository. The editor is allocated in @a result_pool; temporary
 * calculations are performed in @a scratch_pool.
 *
 * @a anchor_path/@a target represent the base of the hierarchy to be compared.
 *
 * @a callbacks/@a callback_baton is the callback table to use when two
 * files are to be compared.
 *
 * If @a depth is #svn_depth_empty, just diff exactly @a target or
 * @a anchor if @a target is empty.  If #svn_depth_files then do the same
 * and for top-level file entries as well (if any).  If
 * #svn_depth_immediates, do the same as #svn_depth_files but also diff
 * top-level subdirectories at #svn_depth_empty.  If #svn_depth_infinity,
 * then diff fully recursively.  In the latter case, @a anchor should be part
 * of an access baton set for the @a target hierarchy.
 *
 * @a ignore_ancestry determines whether paths that have discontinuous node
 * ancestry are treated as delete/add or as simple modifications.  If
 * @a ignore_ancestry is @c FALSE, then any discontinuous node ancestry will
 * result in the diff given as a full delete followed by an add.
 *
 * @a show_copies_as_adds determines whether paths added with history will
 * appear as a diff against their copy source, or whether such paths will
 * appear as if they were newly added in their entirety.
 *
<<<<<<< HEAD
=======
 * If @a use_git_diff_format is TRUE, copied paths will be treated as added
 * if they weren't modified after being copied. This allows the callbacks
 * to generate appropriate --git diff headers for such files.
 *
>>>>>>> 8d8a5012
 * If @a use_text_base is TRUE, then compare the repository against
 * the working copy's text-base files, rather than the working files.
 *
 * Normally, the difference from repository->working_copy is shown.
 * If @a reverse_order is TRUE, then show working_copy->repository diffs.
 *
 * If @a cancel_func is non-NULL, it will be used along with @a cancel_baton
 * to periodically check if the client has canceled the operation.
 *
 * @a changelists is an array of <tt>const char *</tt> changelist
 * names, used as a restrictive filter on items whose differences are
 * reported; that is, don't generate diffs about any item unless
 * it's a member of one of those changelists.  If @a changelists is
 * empty (or altogether @c NULL), no changelist filtering occurs.
 *
 * @since New in 1.7.
 */
svn_error_t *
svn_wc_get_diff_editor6(const svn_delta_editor_t **editor,
                        void **edit_baton,
                        svn_wc_context_t *wc_ctx,
                        const char *anchor_path,
                        const char *target,
                        const svn_wc_diff_callbacks4_t *callbacks,
                        void *callback_baton,
                        svn_depth_t depth,
                        svn_boolean_t ignore_ancestry,
                        svn_boolean_t show_copies_as_adds,
<<<<<<< HEAD
=======
                        svn_boolean_t use_git_diff_format,
>>>>>>> 8d8a5012
                        svn_boolean_t use_text_base,
                        svn_boolean_t reverse_order,
                        const apr_array_header_t *changelists,
                        svn_cancel_func_t cancel_func,
                        void *cancel_baton,
                        apr_pool_t *result_pool,
                        apr_pool_t *scratch_pool);

/**
 * Similar to svn_wc_get_diff_editor6(), but with an
 * #svn_wc_diff_callbacks3_t instead of #svn_wc_diff_callbacks4_t,
<<<<<<< HEAD
 * and @a show_copies_as_adds set to @c FALSE.
=======
 * @a show_copies_as_adds, and @a use_git_diff_format set to @c FALSE.
>>>>>>> 8d8a5012
 *
 * @since New in 1.6.
 *
 * @deprecated Provided for backward compatibility with the 1.6 API.
 */
SVN_DEPRECATED
svn_error_t *
svn_wc_get_diff_editor5(svn_wc_adm_access_t *anchor,
                        const char *target,
                        const svn_wc_diff_callbacks3_t *callbacks,
                        void *callback_baton,
                        svn_depth_t depth,
                        svn_boolean_t ignore_ancestry,
                        svn_boolean_t use_text_base,
                        svn_boolean_t reverse_order,
                        svn_cancel_func_t cancel_func,
                        void *cancel_baton,
                        const apr_array_header_t *changelists,
                        const svn_delta_editor_t **editor,
                        void **edit_baton,
                        apr_pool_t *pool);

/**
 * Similar to svn_wc_get_diff_editor5(), but with an
 * #svn_wc_diff_callbacks2_t instead of #svn_wc_diff_callbacks3_t.
 *
 * @deprecated Provided for backward compatibility with the 1.5 API.
 */
SVN_DEPRECATED
svn_error_t *
svn_wc_get_diff_editor4(svn_wc_adm_access_t *anchor,
                        const char *target,
                        const svn_wc_diff_callbacks2_t *callbacks,
                        void *callback_baton,
                        svn_depth_t depth,
                        svn_boolean_t ignore_ancestry,
                        svn_boolean_t use_text_base,
                        svn_boolean_t reverse_order,
                        svn_cancel_func_t cancel_func,
                        void *cancel_baton,
                        const apr_array_header_t *changelists,
                        const svn_delta_editor_t **editor,
                        void **edit_baton,
                        apr_pool_t *pool);

/**
 * Similar to svn_wc_get_diff_editor4(), but with @a changelists
 * passed as @c NULL, and @a depth set to #svn_depth_infinity if @a
 * recurse is TRUE, or #svn_depth_files if @a recurse is FALSE.
 *
 * @deprecated Provided for backward compatibility with the 1.4 API.

 * @since New in 1.2.
 */
SVN_DEPRECATED
svn_error_t *
svn_wc_get_diff_editor3(svn_wc_adm_access_t *anchor,
                        const char *target,
                        const svn_wc_diff_callbacks2_t *callbacks,
                        void *callback_baton,
                        svn_boolean_t recurse,
                        svn_boolean_t ignore_ancestry,
                        svn_boolean_t use_text_base,
                        svn_boolean_t reverse_order,
                        svn_cancel_func_t cancel_func,
                        void *cancel_baton,
                        const svn_delta_editor_t **editor,
                        void **edit_baton,
                        apr_pool_t *pool);


/**
 * Similar to svn_wc_get_diff_editor3(), but with an
 * #svn_wc_diff_callbacks_t instead of #svn_wc_diff_callbacks2_t.
 *
 * @deprecated Provided for backward compatibility with the 1.1 API.
 */
SVN_DEPRECATED
svn_error_t *
svn_wc_get_diff_editor2(svn_wc_adm_access_t *anchor,
                        const char *target,
                        const svn_wc_diff_callbacks_t *callbacks,
                        void *callback_baton,
                        svn_boolean_t recurse,
                        svn_boolean_t ignore_ancestry,
                        svn_boolean_t use_text_base,
                        svn_boolean_t reverse_order,
                        svn_cancel_func_t cancel_func,
                        void *cancel_baton,
                        const svn_delta_editor_t **editor,
                        void **edit_baton,
                        apr_pool_t *pool);


/**
 * Similar to svn_wc_get_diff_editor2(), but with @a ignore_ancestry
 * always set to @c FALSE.
 *
 * @deprecated Provided for backward compatibility with the 1.0 API.
 */
SVN_DEPRECATED
svn_error_t *
svn_wc_get_diff_editor(svn_wc_adm_access_t *anchor,
                       const char *target,
                       const svn_wc_diff_callbacks_t *callbacks,
                       void *callback_baton,
                       svn_boolean_t recurse,
                       svn_boolean_t use_text_base,
                       svn_boolean_t reverse_order,
                       svn_cancel_func_t cancel_func,
                       void *cancel_baton,
                       const svn_delta_editor_t **editor,
                       void **edit_baton,
                       apr_pool_t *pool);


/**
 * Compare working copy against the text-base.
 *
 * @a target_path represents the base of the hierarchy to be compared.
 *
 * @a callbacks/@a callback_baton is the callback table to use when two
 * files are to be compared.
 *
 * If @a depth is #svn_depth_empty, just diff exactly @a target or
 * @a anchor if @a target is empty.  If #svn_depth_files then do the same
 * and for top-level file entries as well (if any).  If
 * #svn_depth_immediates, do the same as #svn_depth_files but also diff
 * top-level subdirectories at #svn_depth_empty.  If #svn_depth_infinity,
 * then diff fully recursively.  In the latter case, @a anchor should be part
 * of an access baton set for the @a target hierarchy.
 *
 * @a ignore_ancestry determines whether paths that have discontinuous node
 * ancestry are treated as delete/add or as simple modifications.  If
 * @a ignore_ancestry is @c FALSE, then any discontinuous node ancestry will
 * result in the diff given as a full delete followed by an add.
 *
 * @a show_copies_as_adds determines whether paths added with history will
 * appear as a diff against their copy source, or whether such paths will
 * appear as if they were newly added in their entirety.
 *
<<<<<<< HEAD
=======
 * If @a use_git_diff_format is TRUE, copied paths will be treated as added
 * if they weren't modified after being copied. This allows the callbacks
 * to generate appropriate --git diff headers for such files.
 *
>>>>>>> 8d8a5012
 * @a changelists is an array of <tt>const char *</tt> changelist
 * names, used as a restrictive filter on items whose differences are
 * reported; that is, don't generate diffs about any item unless
 * it's a member of one of those changelists.  If @a changelists is
 * empty (or altogether @c NULL), no changelist filtering occurs.
 *
 * If @a cancel_func is non-NULL, invoke it with @a cancel_baton at various
 * points during the operation.  If it returns an error (typically
 * #SVN_ERR_CANCELLED), return that error immediately.
 *
 * @since New in 1.7.
 */
svn_error_t *
svn_wc_diff6(svn_wc_context_t *wc_ctx,
             const char *target_path,
             const svn_wc_diff_callbacks4_t *callbacks,
             void *callback_baton,
             svn_depth_t depth,
             svn_boolean_t ignore_ancestry,
             svn_boolean_t show_copies_as_adds,
<<<<<<< HEAD
=======
             svn_boolean_t use_git_diff_format,
>>>>>>> 8d8a5012
             const apr_array_header_t *changelists,
             svn_cancel_func_t cancel_func,
             void *cancel_baton,
             apr_pool_t *scratch_pool);

/**
 * Similar to svn_wc_diff6(), but with a #svn_wc_diff_callbacks3_t argument
<<<<<<< HEAD
 * instead of #svn_wc_diff_callbacks4_t, and @a show_copies_as_adds set to
 * @c FALSE. It also doesn't allow specifying a cancel function.
=======
 * instead of #svn_wc_diff_callbacks4_t, @a show_copies_as_adds,
 * and @a use_git_diff_format set to * @c FALSE.
 * It also doesn't allow specifying a cancel function.
>>>>>>> 8d8a5012
 *
 * @since New in 1.6.
 *
 * @deprecated Provided for backward compatibility with the 1.6 API.
 */
SVN_DEPRECATED
svn_error_t *
svn_wc_diff5(svn_wc_adm_access_t *anchor,
             const char *target,
             const svn_wc_diff_callbacks3_t *callbacks,
             void *callback_baton,
             svn_depth_t depth,
             svn_boolean_t ignore_ancestry,
             const apr_array_header_t *changelists,
             apr_pool_t *pool);

/**
 * Similar to svn_wc_diff5(), but with a #svn_wc_diff_callbacks2_t argument
 * instead of #svn_wc_diff_callbacks3_t.
 *
 * @deprecated Provided for backward compatibility with the 1.5 API.
 */
SVN_DEPRECATED
svn_error_t *
svn_wc_diff4(svn_wc_adm_access_t *anchor,
             const char *target,
             const svn_wc_diff_callbacks2_t *callbacks,
             void *callback_baton,
             svn_depth_t depth,
             svn_boolean_t ignore_ancestry,
             const apr_array_header_t *changelists,
             apr_pool_t *pool);

/**
 * Similar to svn_wc_diff4(), but with @a changelists passed @c NULL,
 * and @a depth set to #svn_depth_infinity if @a recurse is TRUE, or
 * #svn_depth_files if @a recurse is FALSE.
 *
 * @deprecated Provided for backward compatibility with the 1.2 API.
 */
SVN_DEPRECATED
svn_error_t *
svn_wc_diff3(svn_wc_adm_access_t *anchor,
             const char *target,
             const svn_wc_diff_callbacks2_t *callbacks,
             void *callback_baton,
             svn_boolean_t recurse,
             svn_boolean_t ignore_ancestry,
             apr_pool_t *pool);

/**
 * Similar to svn_wc_diff3(), but with a #svn_wc_diff_callbacks_t argument
 * instead of #svn_wc_diff_callbacks2_t.
 *
 * @deprecated Provided for backward compatibility with the 1.1 API.
 */
SVN_DEPRECATED
svn_error_t *
svn_wc_diff2(svn_wc_adm_access_t *anchor,
             const char *target,
             const svn_wc_diff_callbacks_t *callbacks,
             void *callback_baton,
             svn_boolean_t recurse,
             svn_boolean_t ignore_ancestry,
             apr_pool_t *pool);

/**
 * Similar to svn_wc_diff2(), but with @a ignore_ancestry always set
 * to @c FALSE.
 *
 * @deprecated Provided for backward compatibility with the 1.0 API.
 */
SVN_DEPRECATED
svn_error_t *
svn_wc_diff(svn_wc_adm_access_t *anchor,
            const char *target,
            const svn_wc_diff_callbacks_t *callbacks,
            void *callback_baton,
            svn_boolean_t recurse,
            apr_pool_t *pool);


/** Given a @a local_abspath to a file or directory under version control,
 * discover any local changes made to properties and/or the set of 'pristine'
 * properties.  @a wc_ctx will be used to access the working copy.
 *
 * If @a propchanges is non-@c NULL, return these changes as an array of
 * #svn_prop_t structures stored in @a *propchanges.  The structures and
 * array will be allocated in @a result_pool.  If there are no local property
 * modifications on @a local_abspath, then set @a *propchanges will be empty.
 *
 * If @a original_props is non-@c NULL, then set @a *original_props to
 * hashtable (<tt>const char *name</tt> -> <tt>const svn_string_t *value</tt>)
 * that represents the 'pristine' property list of @a path.  This hashtable is
 * allocated in @a result_pool.
 *
 * Use @a scratch_pool for temporary allocations.
 */
svn_error_t *
svn_wc_get_prop_diffs2(apr_array_header_t **propchanges,
                       apr_hash_t **original_props,
                       svn_wc_context_t *wc_ctx,
                       const char *local_abspath,
                       apr_pool_t *result_pool,
                       apr_pool_t *scratch_pool);

/** Similar to svn_wc_get_prop_diffs2(), but with a #svn_wc_adm_access_t /
 * relative path parameter pair.
 *
 * @deprecated Provided for backwards compatibility with the 1.6 API.
 */
SVN_DEPRECATED
svn_error_t *
svn_wc_get_prop_diffs(apr_array_header_t **propchanges,
                      apr_hash_t **original_props,
                      const char *path,
                      svn_wc_adm_access_t *adm_access,
                      apr_pool_t *pool);


/** The outcome of a merge carried out (or tried as a dry-run) by
 * svn_wc_merge()
 */
typedef enum svn_wc_merge_outcome_t
{
   /** The working copy is (or would be) unchanged.  The changes to be
    * merged were already present in the working copy
    */
   svn_wc_merge_unchanged,

   /** The working copy has been (or would be) changed. */
   svn_wc_merge_merged,

   /** The working copy has been (or would be) changed, but there was (or
    * would be) a conflict
    */
   svn_wc_merge_conflict,

   /** No merge was performed, probably because the target file was
    * either absent or not under version control.
    */
   svn_wc_merge_no_merge

} svn_wc_merge_outcome_t;

/** Given absolute paths to three fulltexts, merge the differences between
 * @a left_abspath and @a right_abspath into @a target_abspath.
 * It may help to know that @a left_abspath, @a right_abspath and @a
 * target_abspath correspond to "OLDER", "YOURS", and "MINE",
 * respectively, in the diff3 documentation.
 *
 * @a wc_ctx should contain a write lock for the directory containing @a
 * target_abspath.
 *
 * This function assumes that @a left_abspath and @a right_abspath are
 * in repository-normal form (linefeeds, with keywords contracted); if
 * necessary, @a target_abspath is temporarily converted to this form to
 * receive the changes, then translated back again.
 *
 * If @a target_abspath is absent, or present but not under version
 * control, then set @a *merge_outcome to #svn_wc_merge_no_merge and
 * return success without merging anything.  (The reasoning is that if
 * the file is not versioned, then it is probably unrelated to the
 * changes being considered, so they should not be merged into it.)
 *
 * @a dry_run determines whether the working copy is modified.  When it
 * is @c FALSE the merge will cause @a target_abspath to be modified, when
 * it is @c TRUE the merge will be carried out to determine the result but
 * @a target_abspath will not be modified.
 *
 * If @a diff3_cmd is non-NULL, then use it as the diff3 command for
 * any merging; otherwise, use the built-in merge code.  If @a
 * merge_options is non-NULL, either pass its elements to @a diff3_cmd or
 * parse it and use as options to the internal merge code (see
 * svn_diff_file_options_parse()).  @a merge_options must contain
 * <tt>const char *</tt> elements.
 *
 * The outcome of the merge is returned in @a *merge_outcome. If there
 * is a conflict and @a dry_run is @c FALSE, then attempt to call @a
 * conflict_func with @a conflict_baton (if non-NULL).  If the
 * conflict callback cannot resolve the conflict, then:
 *
 *   * Put conflict markers around the conflicting regions in
 *     @a target_abspath, labeled with @a left_label, @a right_label, and
 *     @a target_label.  (If any of these labels are @c NULL, default
 *     values will be used.)
 *
 *   * Copy @a left_abspath, @a right_abspath, and the original @a
 *     target_abspath to unique names in the same directory as @a
 *     target_abspath, ending with the suffixes ".LEFT_LABEL", ".RIGHT_LABEL",
 *     and ".TARGET_LABEL" respectively.
 *
 *   * Mark @a target_abspath as "text-conflicted", and track the above
 *     mentioned backup files as well.
 *
 *   * If @a left_version and/or @a right_version are not NULL, provide
 *     these values to the conflict handler and track these while the conflict
 *     exists.
 *
 * Binary case:
 *
 *  If @a target_abspath is a binary file, then no merging is attempted,
 *  the merge is deemed to be a conflict.  If @a dry_run is @c FALSE the
 *  working @a target_abspath is untouched, and copies of @a left_abspath and
 *  @a right_abspath are created next to it using @a left_label and
 *  @a right_label. @a target_abspath is marked as "text-conflicted", and
 *  begins tracking the two backup files and the version information.
 *
 * If @a dry_run is @c TRUE no files are changed.  The outcome of the merge
 * is returned in @a *merge_outcome.
 *
 * Use @a scratch_pool for any temporary allocation.
 *
 * @since New in 1.7.
 */
svn_error_t *
svn_wc_merge4(enum svn_wc_merge_outcome_t *merge_outcome,
              svn_wc_context_t *wc_ctx,
              const char *left_abspath,
              const char *right_abspath,
              const char *target_abspath,
              const char *left_label,
              const char *right_label,
              const char *target_label,
              const svn_wc_conflict_version_t *left_version,
              const svn_wc_conflict_version_t *right_version,
              svn_boolean_t dry_run,
              const char *diff3_cmd,
              const apr_array_header_t *merge_options,
              const apr_array_header_t *prop_diff,
              svn_wc_conflict_resolver_func_t conflict_func,
              void *conflict_baton,
              svn_cancel_func_t cancel_func,
              void *cancel_baton,
              apr_pool_t *scratch_pool);

/** Similar to svn_wc_merge4() but takes relative paths and an access
 * baton. It doesn't support a cancel function or tracking origin version
 * information.
 *
 * @since New in 1.5.
 * @deprecated Provided for backwards compatibility with the 1.6 API.
 */
SVN_DEPRECATED
svn_error_t *
svn_wc_merge3(enum svn_wc_merge_outcome_t *merge_outcome,
              const char *left,
              const char *right,
              const char *merge_target,
              svn_wc_adm_access_t *adm_access,
              const char *left_label,
              const char *right_label,
              const char *target_label,
              svn_boolean_t dry_run,
              const char *diff3_cmd,
              const apr_array_header_t *merge_options,
              const apr_array_header_t *prop_diff,
              svn_wc_conflict_resolver_func_t conflict_func,
              void *conflict_baton,
              apr_pool_t *pool);


/** Similar to svn_wc_merge3(), but with @a prop_diff, @a
 * conflict_func, @a conflict_baton set to NULL.
 *
 * @deprecated Provided for backwards compatibility with the 1.4 API.
 */
SVN_DEPRECATED
svn_error_t *
svn_wc_merge2(enum svn_wc_merge_outcome_t *merge_outcome,
              const char *left,
              const char *right,
              const char *merge_target,
              svn_wc_adm_access_t *adm_access,
              const char *left_label,
              const char *right_label,
              const char *target_label,
              svn_boolean_t dry_run,
              const char *diff3_cmd,
              const apr_array_header_t *merge_options,
              apr_pool_t *pool);


/** Similar to svn_wc_merge2(), but with @a merge_options set to NULL.
 *
 * @deprecated Provided for backwards compatibility with the 1.3 API.
 */
SVN_DEPRECATED
svn_error_t *
svn_wc_merge(const char *left,
             const char *right,
             const char *merge_target,
             svn_wc_adm_access_t *adm_access,
             const char *left_label,
             const char *right_label,
             const char *target_label,
             svn_boolean_t dry_run,
             enum svn_wc_merge_outcome_t *merge_outcome,
             const char *diff3_cmd,
             apr_pool_t *pool);


/** Given a @a local_abspath under version control, merge an array of @a
 * propchanges into the path's existing properties.  @a propchanges is
 * an array of #svn_prop_t objects, and @a baseprops is a hash
 * representing the original set of properties that @a propchanges is
 * working against.  @a wc_ctx contains a lock for @a local_abspath.
 *
 * Only the working properties will be changed.
 *
 * If @a state is non-NULL, set @a *state to the state of the properties
 * after the merge.
 *
 * If conflicts are found when merging working properties, they are
 * described in a temporary .prej file (or appended to an already-existing
 * .prej file), and the entry is marked "conflicted".
 *
 * If @a cancel_func is non-NULL, invoke it with @a cancel_baton at various
 * points during the operation.  If it returns an error (typically
 * #SVN_ERR_CANCELLED), return that error immediately.
 *
 * If @a local_abspath is not under version control, return the error
 * #SVN_ERR_UNVERSIONED_RESOURCE and don't touch anyone's properties.
 *
 * @since New in 1.7.
 */
svn_error_t *
svn_wc_merge_props3(svn_wc_notify_state_t *state,
                    svn_wc_context_t *wc_ctx,
                    const char *local_abspath,
                    const svn_wc_conflict_version_t *left_version,
                    const svn_wc_conflict_version_t *right_version,
                    apr_hash_t *baseprops,
                    const apr_array_header_t *propchanges,
                    svn_boolean_t dry_run,
                    svn_wc_conflict_resolver_func_t conflict_func,
                    void *conflict_baton,
                    svn_cancel_func_t cancel_func,
                    void *cancel_baton,
                    apr_pool_t *scratch_pool);


/** Similar to svn_wc_merge_props3, but takes an access baton and relative
 * path, no cancel_function, and no left and right version.
 *
 * This function has the @a base_merge parameter which (when TRUE) will
 * apply @a propchanges to this node's pristine set of properties. This
 * functionality is not supported on newer APIs -- pristine information
 * should only be changed through an update editor drive.
 *
 * @since New in 1.5.
 * @deprecated Provided for backward compatibility with the 1.6 API.
 */
SVN_DEPRECATED
svn_error_t *
svn_wc_merge_props2(svn_wc_notify_state_t *state,
                    const char *path,
                    svn_wc_adm_access_t *adm_access,
                    apr_hash_t *baseprops,
                    const apr_array_header_t *propchanges,
                    svn_boolean_t base_merge,
                    svn_boolean_t dry_run,
                    svn_wc_conflict_resolver_func_t conflict_func,
                    void *conflict_baton,
                    apr_pool_t *pool);


/**
 * Same as svn_wc_merge_props2(), but with a @a conflict_func (and
 * baton) of NULL.
 *
 * @deprecated Provided for backward compatibility with the 1.3 API.
 *
 */
SVN_DEPRECATED
svn_error_t *
svn_wc_merge_props(svn_wc_notify_state_t *state,
                   const char *path,
                   svn_wc_adm_access_t *adm_access,
                   apr_hash_t *baseprops,
                   const apr_array_header_t *propchanges,
                   svn_boolean_t base_merge,
                   svn_boolean_t dry_run,
                   apr_pool_t *pool);


/**
 * Similar to svn_wc_merge_props(), but no baseprops are given.
 * Instead, it's assumed that the incoming propchanges are based
 * against the working copy's own baseprops.  While this assumption is
 * correct for 'svn update', it's incorrect for 'svn merge', and can
 * cause flawed behavior.  (See issue #2035.)
 *
 * @deprecated Provided for backward compatibility with the 1.2 API.
 */
SVN_DEPRECATED
svn_error_t *
svn_wc_merge_prop_diffs(svn_wc_notify_state_t *state,
                        const char *path,
                        svn_wc_adm_access_t *adm_access,
                        const apr_array_header_t *propchanges,
                        svn_boolean_t base_merge,
                        svn_boolean_t dry_run,
                        apr_pool_t *pool);


/** Given a @a path to a wc file, return in @a *contents a readonly stream to
 * the pristine contents of the file that would serve as base content for the
 * next commit. That means:
 *
 * When there is no change in node history scheduled, i.e. when there are only
 * local text-mods, prop-mods or a delete, return the last checked-out or
 * updated-/switched-to contents of the file.
 *
 * If the file is simply added or replaced (no copy-/move-here involved),
 * set @a *contents to @c NULL.
 *
 * When the file has been locally copied-/moved-here, return the contents of
 * the copy/move source (even if the copy-/move-here replaces a locally
 * deleted file).
 *
 * If @a local_abspath refers to an unversioned or non-existing path, return
 * @c SVN_ERR_WC_PATH_NOT_FOUND. Use @a wc_ctx to access the working copy.
 * @a contents may not be @c NULL (unlike @a *contents).
 *
 * @since New in 1.7. */
svn_error_t *
svn_wc_get_pristine_contents2(svn_stream_t **contents,
                              svn_wc_context_t *wc_ctx,
                              const char *local_abspath,
                              apr_pool_t *result_pool,
                              apr_pool_t *scratch_pool);

/** Similar to svn_wc_get_pristine_contents2, but takes no working copy
 * context and a path that can be relative
 *
 * @since New in 1.6.
 * @deprecated Provided for backward compatibility with the 1.6 API.
 */
SVN_DEPRECATED
svn_error_t *
svn_wc_get_pristine_contents(svn_stream_t **contents,
                             const char *path,
                             apr_pool_t *result_pool,
                             apr_pool_t *scratch_pool);


/** Set *PRISTINE_PATH to the path of the "normal" pristine text file for
 * the versioned file PATH.
 *
 * If PATH does not have a pristine text, set *PRISTINE_PATH to a path where
 * nothing exists on disk (in a directory that does exist).
 *
 * @note: Before version 1.7, the behaviour in that case was to provide the
 * path where the pristine text *would be* if it were present.  The new
 * behaviour is intended to provide backward compatibility for callers that
 * open or test the provided path immediately, and not for callers that
 * store the path for later use.
 *
 * @deprecated Provided for backwards compatibility with the 1.5 API.
 * Callers should use svn_wc_get_pristine_contents() instead.
 */
SVN_DEPRECATED
svn_error_t *
svn_wc_get_pristine_copy_path(const char *path,
                              const char **pristine_path,
                              apr_pool_t *pool);


/**
 * Recurse from @a local_abspath, cleaning up unfinished log business.  Perform
 * any temporary allocations in @a scratch_pool.  Any working copy locks under
 * @a local_abspath will be taken over and then cleared by this function.
 *
 * WARNING: there is no mechanism that will protect locks that are still being
 * used.
 *
 * If @a cancel_func is non-NULL, invoke it with @a cancel_baton at various
 * points during the operation.  If it returns an error (typically
 * #SVN_ERR_CANCELLED), return that error immediately.
 *
 * @since New in 1.7.
 */
svn_error_t *
svn_wc_cleanup3(svn_wc_context_t *wc_ctx,
                const char *local_abspath,
                svn_cancel_func_t cancel_func,
                void *cancel_baton,
                apr_pool_t *scratch_pool);

/**
 * Similar to svn_wc_cleanup3() but uses relative paths and creates its own
 * swn_wc_context_t.
 *
 * @since New in 1.2.
 * @deprecated Provided for backward compability with the 1.2 API.
 */
SVN_DEPRECATED
svn_error_t *
svn_wc_cleanup2(const char *path,
                const char *diff3_cmd,
                svn_cancel_func_t cancel_func,
                void *cancel_baton,
                apr_pool_t *pool);

/**
 * Similar to svn_wc_cleanup2(). @a optional_adm_access is an historic
 * relic and not used, it may be NULL.
 *
 * @deprecated Provided for backward compatibility with the 1.1 API.
 */
SVN_DEPRECATED
svn_error_t *
svn_wc_cleanup(const char *path,
               svn_wc_adm_access_t *optional_adm_access,
               const char *diff3_cmd,
               svn_cancel_func_t cancel_func,
               void *cancel_baton,
               apr_pool_t *pool);

/** Callback for retrieving a repository root for a url from upgrade.
 *
 * Called by svn_wc_upgrade() when no repository root and/or repository
 * uuid are recorded in the working copy. For normal Subversion 1.5 and
 * later working copies, this callback will not be used.
 *
 * @since New in 1.7.
 */
typedef svn_error_t * (*svn_wc_upgrade_get_repos_info_t)(
                                    const char **repos_root,
                                    const char **repos_uuid,
                                    void *baton,
                                    const char *url,
                                    apr_pool_t *result_pool,
                                    apr_pool_t *scratch_pool);


/**
 * Upgrade the working copy at @a local_abspath to the latest metadata
 * storage format.  @a local_abspath should be an absolute path to the
 * root of the working copy.
 *
 * If @a cancel_func is non-NULL, invoke it with @a cancel_baton at
 * various points during the operation.  If it returns an error
 * (typically #SVN_ERR_CANCELLED), return that error immediately.
 *
 * For each directory converted, @a notify_func will be called with
 * in @a notify_baton action @a svn_wc_notify_upgrade_path and as path
 * the path of the upgraded directory. @a notify_func may be @c NULL
 * if this notification is not needed.
 *
 * If the old working copy doesn't contain a repository root and/or
 * repository uuid, @a repos_info_func (if non-NULL) will be called
 * with @a repos_info_baton to provide the missing information.
 *
 * @since New in 1.7.
 */
svn_error_t *
svn_wc_upgrade(svn_wc_context_t *wc_ctx,
               const char *local_abspath,
               svn_wc_upgrade_get_repos_info_t repos_info_func,
               void *repos_info_baton,
               svn_cancel_func_t cancel_func,
               void *cancel_baton,
               svn_wc_notify_func2_t notify_func,
               void *notify_baton,
               apr_pool_t *scratch_pool);


/** Relocation validation callback typedef.
 *
 * Called for each relocated file/directory.  @a uuid, if non-NULL, contains
 * the expected repository UUID, @a url contains the tentative URL.
 *
 * @a baton is a closure object; it should be provided by the
 * implementation, and passed by the caller.
 *
 * If @a root_url is passed, then the implementation should make sure that
 * @a url is the repository root.
 * @a pool may be used for temporary allocations.
 *
 * @since New in 1.5.
 */
typedef svn_error_t *(*svn_wc_relocation_validator3_t)(void *baton,
                                                       const char *uuid,
                                                       const char *url,
                                                       const char *root_url,
                                                       apr_pool_t *pool);

/** Similar to #svn_wc_relocation_validator3_t, but with
 * the @a root argument.
 *
 * If @a root is TRUE, then the implementation should make sure that @a url
 * is the repository root.  Else, it can be an URL inside the repository.
 *
 * @deprecated Provided for backwards compatibility with the 1.4 API.
 */
typedef svn_error_t *(*svn_wc_relocation_validator2_t)(void *baton,
                                                       const char *uuid,
                                                       const char *url,
                                                       svn_boolean_t root,
                                                       apr_pool_t *pool);

/** Similar to #svn_wc_relocation_validator2_t, but without
 * the @a root and @a pool arguments.  @a uuid will not be NULL in this version
 * of the function.
 *
 * @deprecated Provided for backwards compatibility with the 1.3 API.
 */
typedef svn_error_t *(*svn_wc_relocation_validator_t)(void *baton,
                                                      const char *uuid,
                                                      const char *url);

<<<<<<< HEAD
/** Change repository references at @a local_abspath and all it's children.
 * The pre-change URL should be @a from, and the post-change URL will be
 * @a to.  @a validator (and its baton, @a validator_baton), will be called
 * for the newly generated base URL and calculated repo root.
 *
 * If @a recurse is @c FALSE, none of the children of @a local_abspath will
 * be changed.  @a wc_ctx is an working copy context.
=======
/** Recursively change repository references at @a wcroot_abspath
 * (which is the root directory of a working copy).  The pre-change
 * URL should be @a from, and the post-change URL will be @a to.  @a
 * validator (and its baton, @a validator_baton), will be called for
 * the newly generated base URL and calculated repo root.
 *
 * @a wc_ctx is an working copy context.
>>>>>>> 8d8a5012
 *
 * @a scratch_pool will be used for temporary allocations.
 *
 * @since New in 1.7.
 */
svn_error_t *
svn_wc_relocate4(svn_wc_context_t *wc_ctx,
<<<<<<< HEAD
                 const char *local_abspath,
                 const char *from,
                 const char *to,
                 svn_boolean_t recurse,
=======
                 const char *wcroot_abspath,
                 const char *from,
                 const char *to,
>>>>>>> 8d8a5012
                 svn_wc_relocation_validator3_t validator,
                 void *validator_baton,
                 apr_pool_t *scratch_pool);

/** Similar to svn_wc_relocate4(), but with a #svn_wc_adm_access_t /
 * relative path parameter pair.
<<<<<<< HEAD
 *
 * @since New in 1.5.
 * @deprecated Provided for backwards compatibility with the 1.6 API.
=======
 *
 * @note As of the 1.7 API, @a path is required to be a working copy
 * root directory, and @a recurse is required to be TRUE.
 *
 * @since New in 1.5.
 * @deprecated Provided for limited backwards compatibility with the
 * 1.6 API.
>>>>>>> 8d8a5012
 */
SVN_DEPRECATED
svn_error_t *
svn_wc_relocate3(const char *path,
                 svn_wc_adm_access_t *adm_access,
                 const char *from,
                 const char *to,
                 svn_boolean_t recurse,
                 svn_wc_relocation_validator3_t validator,
                 void *validator_baton,
                 apr_pool_t *pool);

/** Similar to svn_wc_relocate3(), but uses #svn_wc_relocation_validator2_t.
 *
 * @since New in 1.4.
 * @deprecated Provided for backwards compatibility with the 1.4 API. */
SVN_DEPRECATED
svn_error_t *
svn_wc_relocate2(const char *path,
                 svn_wc_adm_access_t *adm_access,
                 const char *from,
                 const char *to,
                 svn_boolean_t recurse,
                 svn_wc_relocation_validator2_t validator,
                 void *validator_baton,
                 apr_pool_t *pool);

/** Similar to svn_wc_relocate2(), but uses #svn_wc_relocation_validator_t.
 *
 * @deprecated Provided for backwards compatibility with the 1.3 API. */
SVN_DEPRECATED
svn_error_t *
svn_wc_relocate(const char *path,
                svn_wc_adm_access_t *adm_access,
                const char *from,
                const char *to,
                svn_boolean_t recurse,
                svn_wc_relocation_validator_t validator,
                void *validator_baton,
                apr_pool_t *pool);


/**
 * Revert changes to @a local_abspath.  Perform necessary allocations in
 * @a scratch_pool.
 *
 * @a wc_ctx contains the necessary locks required for performing the
 * operation.
 *
 * If @a depth is #svn_depth_empty, revert just @a path (if a
 * directory, then revert just the properties on that directory).
 * Else if #svn_depth_files, revert @a path and any files
 * directly under @a path if it is directory.  Else if
 * #svn_depth_immediates, revert all of the preceding plus
 * properties on immediate subdirectories; else if #svn_depth_infinity,
 * revert path and everything under it fully recursively.
 *
 * @a changelists is an array of <tt>const char *</tt> changelist
 * names, used as a restrictive filter on items reverted; that is,
 * don't revert any item unless it's a member of one of those
 * changelists.  If @a changelists is empty (or altogether @c NULL),
 * no changelist filtering occurs.
 *
 * If @a cancel_func is non-NULL, call it with @a cancel_baton at
 * various points during the reversion process.  If it returns an
 * error (typically #SVN_ERR_CANCELLED), return that error
 * immediately.
 *
 * If @a use_commit_times is TRUE, then all reverted working-files
 * will have their timestamp set to the last-committed-time.  If
 * FALSE, the reverted working-files will be touched with the 'now' time.
 *
 * For each item reverted, @a notify_func will be called with @a notify_baton
 * and the path of the reverted item. @a notify_func may be @c NULL if this
 * notification is not needed.
 *
 * If @a path is not under version control, return the error
 * #SVN_ERR_UNVERSIONED_RESOURCE.
 *
 * @since New in 1.7.
 */
svn_error_t *
svn_wc_revert4(svn_wc_context_t *wc_ctx,
               const char *local_abspath,
               svn_depth_t depth,
               svn_boolean_t use_commit_times,
               const apr_array_header_t *changelists,
               svn_cancel_func_t cancel_func,
               void *cancel_baton,
               svn_wc_notify_func2_t notify_func,
               void *notify_baton,
               apr_pool_t *scratch_pool);

/** Similar to svn_wc_revert4() but takes a relative path and access baton.
 *
 * @since New in 1.5.
 * @deprecated Provided for backward compatibility with the 1.6 API.
 */
SVN_DEPRECATED
svn_error_t *
svn_wc_revert3(const char *path,
               svn_wc_adm_access_t *parent_access,
               svn_depth_t depth,
               svn_boolean_t use_commit_times,
               const apr_array_header_t *changelists,
               svn_cancel_func_t cancel_func,
               void *cancel_baton,
               svn_wc_notify_func2_t notify_func,
               void *notify_baton,
               apr_pool_t *pool);

/**
 * Similar to svn_wc_revert3(), but with @a changelists passed as @c
 * NULL, and @a depth set according to @a recursive: if @a recursive
 * is TRUE, @a depth is #svn_depth_infinity; if FALSE, @a depth is
 * #svn_depth_empty.
 *
 * @note Most APIs map @a recurse==FALSE to @a depth==svn_depth_files;
 * revert is deliberately different.
 *
 * @deprecated Provided for backward compatibility with the 1.2 API.
 */
SVN_DEPRECATED
svn_error_t *
svn_wc_revert2(const char *path,
               svn_wc_adm_access_t *parent_access,
               svn_boolean_t recursive,
               svn_boolean_t use_commit_times,
               svn_cancel_func_t cancel_func,
               void *cancel_baton,
               svn_wc_notify_func2_t notify_func,
               void *notify_baton,
               apr_pool_t *pool);

/**
 * Similar to svn_wc_revert2(), but takes an #svn_wc_notify_func_t instead.
 *
 * @deprecated Provided for backward compatibility with the 1.1 API.
 */
SVN_DEPRECATED
svn_error_t *
svn_wc_revert(const char *path,
              svn_wc_adm_access_t *parent_access,
              svn_boolean_t recursive,
              svn_boolean_t use_commit_times,
              svn_cancel_func_t cancel_func,
              void *cancel_baton,
              svn_wc_notify_func_t notify_func,
              void *notify_baton,
              apr_pool_t *pool);

/**
 * Restores a missing node, @a local_abspath using the @a wc_ctx. Records
 * the new last modified time of the file for status processing.
 *
 * If @a use_commit_times is TRUE, then set restored files' timestamps
 * to their last-commit-times.
 *
 * ### Before Single-DB this function can only restore missing files.
 *
 * @since New in 1.7.
 */
svn_error_t *
svn_wc_restore(svn_wc_context_t *wc_ctx,
               const char *local_abspath,
               svn_boolean_t use_commit_times,
               apr_pool_t *scratch_pool);


/* Tmp files */

/** Create a unique temporary file in administrative tmp/ area of
 * directory @a path.  Return a handle in @a *fp and the path
 * in @a *new_name. Either @a fp or @a new_name can be NULL.
 *
 * The flags will be <tt>APR_WRITE | APR_CREATE | APR_EXCL</tt> and
 * optionally @c APR_DELONCLOSE (if the @a delete_when argument is
 * set to #svn_io_file_del_on_close).
 *
 * This means that as soon as @a fp is closed, the tmp file will vanish.
 *
 * @since New in 1.4
 * @deprecated For compatibility with 1.6 API
 */
SVN_DEPRECATED
svn_error_t *
svn_wc_create_tmp_file2(apr_file_t **fp,
                        const char **new_name,
                        const char *path,
                        svn_io_file_del_t delete_when,
                        apr_pool_t *pool);


/** Same as svn_wc_create_tmp_file2(), but with @a new_name set to @c NULL,
 * and without the ability to delete the file on pool cleanup.
 *
 * @deprecated For compatibility with 1.3 API
 */
SVN_DEPRECATED
svn_error_t *
svn_wc_create_tmp_file(apr_file_t **fp,
                       const char *path,
                       svn_boolean_t delete_on_close,
                       apr_pool_t *pool);



/* EOL conversion and keyword expansion. */

/** Set @a xlated_path to a translated copy of @a src
 * or to @a src itself if no translation is necessary.
 * That is, if @a versioned_file's properties indicate newline conversion or
 * keyword expansion, point @a *xlated_path to a copy of @a src
 * whose newlines and keywords are converted using the translation
 * as requested by @a flags.
 *
 * If @a cancel_func is non-NULL, call it with @a cancel_baton to determine
 * if the client has cancelled the operation.
 *
 * When translating to the normal form, inconsistent eol styles will be
 * repaired when appropriate for the given setting.  When translating
 * from normal form, no EOL repair is performed (consistency is assumed).
 * This behaviour can be overridden by specifying
 * #SVN_WC_TRANSLATE_FORCE_EOL_REPAIR.
 *
 * The caller can explicitly request a new file to be returned by setting the
 * #SVN_WC_TRANSLATE_FORCE_COPY flag in @a flags.
 *
 * This function is generally used to get a file that can be compared
 * meaningfully against @a versioned_file's text base, if
 * @c SVN_WC_TRANSLATE_TO_NF is specified, against @a versioned_file itself
 * if @c SVN_WC_TRANSLATE_FROM_NF is specified.
 *
 * If a new output file is created, it is created in the temp file area
 * belonging to @a versioned_file.  By default it will be deleted at pool
 * cleanup.  If @c SVN_WC_TRANSLATE_NO_OUTPUT_CLEANUP is specified, the
 * default pool cleanup handler to remove @a *xlated_path is not registered.
 * If the input file is returned as the output, its lifetime is not
 * specified.
 *
 * If an error is returned, the effect on @a *xlated_path is undefined.
 *
 * @since New in 1.4
 * @deprecated Provided for compatibility with the 1.6 API
 */
SVN_DEPRECATED
svn_error_t *
svn_wc_translated_file2(const char **xlated_path,
                        const char *src,
                        const char *versioned_file,
                        svn_wc_adm_access_t *adm_access,
                        apr_uint32_t flags,
                        apr_pool_t *pool);


/** Same as svn_wc_translated_file2, but will never clean up
 * temporary files.
 *
 * @deprecated Provided for compatibility with the 1.3 API
 */
SVN_DEPRECATED
svn_error_t *
svn_wc_translated_file(const char **xlated_p,
                       const char *vfile,
                       svn_wc_adm_access_t *adm_access,
                       svn_boolean_t force_repair,
                       apr_pool_t *pool);


/** Returns a @a stream allocated in @a pool with access to the given
 * @a path taking the file properties from @a versioned_file using
 * @a adm_access.
 *
 * If @a flags includes #SVN_WC_TRANSLATE_FROM_NF, the stream will
 * translate from Normal Form to working copy form while writing to
 * @a local_abspath; stream read operations are not supported.
 * Conversely, if @a flags includes #SVN_WC_TRANSLATE_TO_NF, the stream will
 * translate from working copy form to Normal Form while reading from
 * @a local_abspath; stream write operations are not supported.
 *
 * The @a flags are the same constants as those used for
 * svn_wc_translated_file().
 *
 * @since New in 1.5.
 * @deprecated Provided for compatibility with the 1.6 API.
 */
SVN_DEPRECATED
svn_error_t *
svn_wc_translated_stream(svn_stream_t **stream,
                         const char *path,
                         const char *versioned_file,
                         svn_wc_adm_access_t *adm_access,
                         apr_uint32_t flags,
                         apr_pool_t *pool);


/* Text/Prop Deltas Using an Editor */


/** Send the local modifications for versioned file @a local_abspath (with
 * matching @a file_baton) through @a editor, then close @a file_baton
 * afterwards.  Use @a scratch_pool for any temporary allocation.
 *
 * If @a new_text_base_md5_checksum is non-NULL, set
 * @a *new_text_base_md5_checksum to the MD5 checksum of (@a local_abspath
 * translated to repository-normal form), allocated in @a result_pool.
 *
 * If @a new_text_base_sha1_checksum in non-NULL, store a copy of (@a
 * local_abspath translated to repository-normal form) in the pristine text
 * store, and set @a *new_text_base_sha1_checksum to its SHA-1 checksum.
 *
 * If @a fulltext, send the untranslated copy of @a local_abspath through
 * @a editor as full-text; else send it as svndiff against the current text
 * base.
 *
 * If sending a diff, and the recorded checksum for @a local_abspath's
 * text-base does not match the current actual checksum, then remove the tmp
 * copy (and set @a *tempfile to NULL if appropriate), and return the
 * error #SVN_ERR_WC_CORRUPT_TEXT_BASE.
 *
 * @note This is intended for use with both infix and postfix
 * text-delta styled editor drivers.
 *
 * @since New in 1.7.
 */
svn_error_t *
svn_wc_transmit_text_deltas3(const svn_checksum_t **new_text_base_md5_checksum,
                             const svn_checksum_t **new_text_base_sha1_checksum,
                             svn_wc_context_t *wc_ctx,
                             const char *local_abspath,
                             svn_boolean_t fulltext,
                             const svn_delta_editor_t *editor,
                             void *file_baton,
                             apr_pool_t *result_pool,
                             apr_pool_t *scratch_pool);

/** Similar to svn_wc_transmit_text_deltas3(), but with a relative path
 * and adm_access baton, and the checksum output is an MD5 digest instead of
 * two svn_checksum_t objects.
 *
 * If @a tempfile is non-NULL, make a copy of @a path with keywords
 * and eol translated to repository-normal form, and set @a *tempfile to the
 * absolute path to this copy, allocated in @a result_pool.  The copy will
 * be in the temporary-text-base directory.  Do not clean up the copy;
 * caller can do that.  (The purpose of handing back the tmp copy is that it
 * is usually about to become the new text base anyway, but the installation
 * of the new text base is outside the scope of this function.)
 *
 * @since New in 1.4.
 * @deprecated Provided for backwards compatibility with the 1.6 API.
 */
SVN_DEPRECATED
svn_error_t *
svn_wc_transmit_text_deltas2(const char **tempfile,
                             unsigned char digest[],
                             const char *path,
                             svn_wc_adm_access_t *adm_access,
                             svn_boolean_t fulltext,
                             const svn_delta_editor_t *editor,
                             void *file_baton,
                             apr_pool_t *pool);

/** Similar to svn_wc_transmit_text_deltas2(), but with @a digest set to NULL.
 *
 * @deprecated Provided for backwards compatibility with the 1.3 API.
 */
SVN_DEPRECATED
svn_error_t *
svn_wc_transmit_text_deltas(const char *path,
                            svn_wc_adm_access_t *adm_access,
                            svn_boolean_t fulltext,
                            const svn_delta_editor_t *editor,
                            void *file_baton,
                            const char **tempfile,
                            apr_pool_t *pool);


/** Given a @a local_abspath, transmit all local property
 * modifications using the appropriate @a editor method (in conjunction
 * with @a baton). Use @a scratch_pool for any temporary allocation.
 *
 * @since New in 1.7.
 */
svn_error_t *
svn_wc_transmit_prop_deltas2(svn_wc_context_t *wc_ctx,
                             const char *local_abspath,
                             const svn_delta_editor_t *editor,
                             void *baton,
                             apr_pool_t *scratch_pool);


/** Similar to svn_wc_transmit_prop_deltas2(), but with a relative path,
 * adm_access baton and tempfile.
 *
 * If a temporary file remains after this function is finished, the
 * path to that file is returned in @a *tempfile (so the caller can
 * clean this up if it wishes to do so).
 *
 * @note Starting version 1.5, no tempfile will ever be returned
 *       anymore.  If @a *tempfile is passed, its value is set to @c NULL.
 *
 * @deprecated Provided for backwards compatibility with the 1.6 API.
 */
SVN_DEPRECATED
svn_error_t *
svn_wc_transmit_prop_deltas(const char *path,
                            svn_wc_adm_access_t *adm_access,
                            const svn_wc_entry_t *entry,
                            const svn_delta_editor_t *editor,
                            void *baton,
                            const char **tempfile,
                            apr_pool_t *pool);


/** Get the run-time configured list of ignore patterns from the
 * #svn_config_t's in the @a config hash, and store them in @a *patterns.
 * Allocate @a *patterns and its contents in @a pool.
 */
svn_error_t *
svn_wc_get_default_ignores(apr_array_header_t **patterns,
                           apr_hash_t *config,
                           apr_pool_t *pool);

/** Get the list of ignore patterns from the #svn_config_t's in the
 * @a config hash and the local ignore patterns from the directory
 * at @a local_abspath, using @a wc_ctx, and store them in @a *patterns.
 * Allocate @a *patterns and its contents in @a result_pool, use @a
 * scrach_pool for temporary allocations.
 *
 * @since New in 1.7.
 */
svn_error_t *
svn_wc_get_ignores2(apr_array_header_t **patterns,
                    svn_wc_context_t *wc_ctx,
                    const char *local_abspath,
                    apr_hash_t *config,
                    apr_pool_t *result_pool,
                    apr_pool_t *scratch_pool);

/** Similar to svn_wc_get_ignores2(), but with a #svn_wc_adm_access_t
 * parameter in place of #svn_wc_context_t and @c local_abspath parameters.
 *
 * @since New in 1.3.
 * @deprecated Provided for backwards compatibility with the 1.6 API.
 */
SVN_DEPRECATED
svn_error_t *
svn_wc_get_ignores(apr_array_header_t **patterns,
                   apr_hash_t *config,
                   svn_wc_adm_access_t *adm_access,
                   apr_pool_t *pool);

/** Return TRUE iff @a str matches any of the elements of @a list, a
 * list of zero or more ignore patterns.
 *
 * @since New in 1.5.
 */
svn_boolean_t
svn_wc_match_ignore_list(const char *str,
                         const apr_array_header_t *list,
                         apr_pool_t *pool);


/** Add @a lock to the working copy for @a local_abspath.  If @a
 * local_abspath is read-only, due to locking properties, make it writable.
 * Perform temporary allocations in @a scratch_pool.
 *
 * @since New in 1.7.
 */
svn_error_t *
svn_wc_add_lock2(svn_wc_context_t *wc_ctx,
                 const char *abspath,
                 const svn_lock_t *lock,
                 apr_pool_t *scratch_pool);

/**
 * Similar to svn_wc_add_lock2(), but with a #svn_wc_adm_access_t /
 * relative path parameter pair.
 *
 * @deprecated Provided for backward compatibility with the 1.6 API.
 * @since New in 1.2.
 */
SVN_DEPRECATED
svn_error_t *
svn_wc_add_lock(const char *path,
                const svn_lock_t *lock,
                svn_wc_adm_access_t *adm_access,
                apr_pool_t *pool);

/** Remove any lock from @a local_abspath.  If @a local_abspath has a
 * lock and the locking so specifies, make the file read-only.  Don't
 * return an error if @a path didn't have a lock.  Perform temporary
 * allocations in @a scratch_pool.
 *
 * @since New in 1.7.
 */
svn_error_t *
svn_wc_remove_lock2(svn_wc_context_t *wc_ctx,
                    const char *local_abspath,
                    apr_pool_t *scratch_pool);

/**
 * Similar to svn_wc_remove_lock2(), but with a #svn_wc_adm_access_t /
 * relative path parameter pair.
 *
 * @deprecated Provided for backward compatibility with the 1.6 API.
 * @since New in 1.2.
 */
SVN_DEPRECATED
svn_error_t *
svn_wc_remove_lock(const char *path,
                   svn_wc_adm_access_t *adm_access,
                   apr_pool_t *pool);


/** A structure to report a summary of a working copy, including the
 * mix of revisions found within it, whether any parts are switched or
 * locally modified, and whether it is a sparse checkout.
 *
 * @note Fields may be added to the end of this structure in future
 * versions.  Therefore, to preserve binary compatibility, users
 * should not directly allocate structures of this type.
 *
 * @since New in 1.4
 */
typedef struct svn_wc_revision_status_t
{
  svn_revnum_t min_rev;   /**< Lowest revision found */
  svn_revnum_t max_rev;   /**< Highest revision found */

  svn_boolean_t switched; /**< Is anything switched? */
  svn_boolean_t modified; /**< Is anything modified? */

  /** Whether any WC paths are at a depth other than #svn_depth_infinity.
   * @since New in 1.5.
   */
  svn_boolean_t sparse_checkout;
} svn_wc_revision_status_t;

/** Set @a *result_p to point to a new #svn_wc_revision_status_t structure
 * containing a summary of the revision range and status of the working copy
 * at @a local_abspath (not including "externals").  @a local_abspath must
 * be absolute. Return SVN_ERR_WC_PATH_NOT_FOUND if @a local_abspath is not
 * a working copy path.
 *
 * Set @a (*result_p)->min_rev and @a (*result_p)->max_rev respectively to the
 * lowest and highest revision numbers in the working copy.  If @a committed
 * is TRUE, summarize the last-changed revisions, else the base revisions.
 *
 * Set @a (*result_p)->switched to indicate whether any item in the WC is
 * switched relative to its parent.  If @a trail_url is non-NULL, use it to
 * determine if @a wc_path itself is switched.  It should be any trailing
 * portion of @a wc_path's expected URL, long enough to include any parts
 * that the caller considers might be changed by a switch.  If it does not
 * match the end of @a wc_path's actual URL, then report a "switched"
 * status.
 *
 * Set @a (*result_p)->modified to indicate whether any item is locally
 * modified.
 *
 * If @a cancel_func is non-NULL, call it with @a cancel_baton to determine
 * if the client has cancelled the operation.
 *
 * Allocate *result_p in @a result_pool, use @a scratch_pool for temporary
 * allocations.
 *
 * @a wc_ctx should be a valid working copy context.
 *
 * @since New in 1.7
 */
svn_error_t *
svn_wc_revision_status2(svn_wc_revision_status_t **result_p,
                        svn_wc_context_t *wc_ctx,
                        const char *local_abspath,
                        const char *trail_url,
                        svn_boolean_t committed,
                        svn_cancel_func_t cancel_func,
                        void *cancel_baton,
                        apr_pool_t *result_pool,
                        apr_pool_t *scratch_pool);


/** Similar to svn_wc_revision_status2(), but with a (possibly) local
 * path and no wc_ctx parameter.
 *
 * @since New in 1.4.
 * @deprecated Provided for backward compatibility with the 1.6 API.
 */
SVN_DEPRECATED
svn_error_t *
svn_wc_revision_status(svn_wc_revision_status_t **result_p,
                       const char *wc_path,
                       const char *trail_url,
                       svn_boolean_t committed,
                       svn_cancel_func_t cancel_func,
                       void *cancel_baton,
                       apr_pool_t *pool);


/**
 * Set @a local_abspath's 'changelist' attribute to @a changelist iff
 * @a changelist is not @c NULL; otherwise, remove any current
 * changelist assignment from @a local_abspath.  @a changelist may not
 * be the empty string.
 *
 * If @a cancel_func is not @c NULL, call it with @a cancel_baton to
 * determine if the client has cancelled the operation.
 *
 * If @a notify_func is not @c NULL, call it with @a notify_baton to
 * report the change (using notification types
 * #svn_wc_notify_changelist_set and #svn_wc_notify_changelist_clear).
 *
 * Use @a scratch_pool for temporary allocations.
 *
 * @note For now, directories are NOT allowed to be associated with
 * changelists; there is confusion about whether they should behave
 * as depth-0 or depth-infinity objects.  If @a local_abspath is a directory,
 * return #SVN_ERR_UNSUPPORTED_FEATURE.
 *
 * @note This metadata is purely a client-side "bookkeeping"
 * convenience, and is entirely managed by the working copy.
 *
 * @since New in 1.7.
 */
svn_error_t *
svn_wc_set_changelist2(svn_wc_context_t *wc_ctx,
                       const char *local_abspath,
                       const char *changelist,
                       svn_cancel_func_t cancel_func,
                       void *cancel_baton,
                       svn_wc_notify_func2_t notify_func,
                       void *notify_baton,
                       apr_pool_t *scratch_pool);

/** Similar to svn_wc_set_changelist2(), but with an access baton and
 * relative path.
 *
 * @since New in 1.5.
 * @deprecated Provided for backward compatibility with the 1.6 API.
 */
SVN_DEPRECATED
svn_error_t *
svn_wc_set_changelist(const char *path,
                      const char *changelist,
                      svn_wc_adm_access_t *adm_access,
                      svn_cancel_func_t cancel_func,
                      void *cancel_baton,
                      svn_wc_notify_func2_t notify_func,
                      void *notify_baton,
                      apr_pool_t *pool);

/** Crop @a local_abspath according to @a depth.
 *
 * Remove any item that exceeds the boundary of @a depth (relative to
 * @a local_abspath) from revision control.  Leave modified items behind
 * (unversioned), while removing unmodified ones completely.
 *
 * @a depth can be svn_depth_empty, svn_depth_files or svn_depth_immediates.
 * Excluding nodes is handled by svn_wc_exclude().
 *
 * If @a local_abspath starts out with a shallower depth than @a depth,
 * do not upgrade it to @a depth (that would not be cropping); however, do
 * check children and crop them appropriately according to @a depth.
 *
 * Returns immediately with an #SVN_ERR_UNSUPPORTED_FEATURE error if @a
 * target is not a directory, or if @a depth is not restrictive
 * (e.g., #svn_depth_infinity).
 *
 * @a wc_ctx contains a tree lock, for the local path to the working copy
 *  which will be used as the root of this operation.  If
 *
 * If @a cancel_func is not @c NULL, call it with @a cancel_baton at
 * various points to determine if the client has cancelled the operation.
 *
 * If @a notify_func is not @c NULL, call it with @a notify_baton to
 * report changes as they are made.
 *
 * @since New in 1.7
 */
svn_error_t *
svn_wc_crop_tree2(svn_wc_context_t *wc_ctx,
                  const char *local_abspath,
                  svn_depth_t depth,
                  svn_cancel_func_t cancel_func,
                  void *cancel_baton,
                  svn_wc_notify_func2_t notify_func,
                  void *notify_baton,
                  apr_pool_t *scratch_pool);

/** Similar to svn_wc_crop_tree2(), but uses an access baton and target.
 *
 * svn_wc_crop_tree() also allows #svn_depth_exclude, which is now
 * handled via svn_wc_exclude()
 *
 * @a target is a basename in @a anchor or "" for @a anchor itself.
 *
 * @since New in 1.6
 * @deprecated Provided for backward compatibility with the 1.6 API.
 */
SVN_DEPRECATED
svn_error_t *
svn_wc_crop_tree(svn_wc_adm_access_t *anchor,
                 const char *target,
                 svn_depth_t depth,
                 svn_wc_notify_func2_t notify_func,
                 void *notify_baton,
                 svn_cancel_func_t cancel_func,
                 void *cancel_baton,
                 apr_pool_t *pool);

/** Remove the local node for @a local_abspath from the working copy and
 * add an excluded node placeholder in its place.
 *
 * This feature is only supported for unmodified nodes. An
 * #SVN_ERR_UNSUPPORTED_FEATURE error is returned if the node can't be
 * excluded in its current state.
 *
 * @a wc_ctx contains a tree lock, for the local path to the working copy
 * which will be used as the root of this operation
 *
 * If @a notify_func is not @c NULL, call it with @a notify_baton to
 * report changes as they are made.
 *
 * If @a cancel_func is not @c NULL, call it with @a cancel_baton at
 * various points to determine if the client has cancelled the operation.
 *
 *
 * @since New in 1.7
 */
svn_error_t *
svn_wc_exclude(svn_wc_context_t *wc_ctx,
               const char *local_abspath,
               svn_cancel_func_t cancel_func,
               void *cancel_baton,
               svn_wc_notify_func2_t notify_func,
               void *notify_baton,
               apr_pool_t *scratch_pool);


/** @} */

/**
 * Set @a kind to the @c svn_node_kind_t of @a abspath.  Use @a wc_ctx
 * to access the working copy, and @a scratch_pool for all temporary
 * allocations.
 *
 * If @a abspath is not under version control, set @a kind to @c svn_node_none.
 * If it is versioned but hidden and @a show_hidden is @c FALSE, also return @c
 * svn_node_none.
 *
 * ### What does hidden really mean?
 * ### What happens when show_hidden is TRUE?
 *
 * If the node's info is incomplete, it may or may not have a known node kind
 * set. If the kind is not known (yet), set @a kind to @c svn_node_unknown.
 * Otherwise return the node kind even though the node is marked incomplete.
 *
 * @since New in 1.7.
 */
svn_error_t *
svn_wc_read_kind(svn_node_kind_t *kind,
                 svn_wc_context_t *wc_ctx,
                 const char *abspath,
                 svn_boolean_t show_hidden,
                 apr_pool_t *scratch_pool);


/** @} */

#ifdef __cplusplus
}
#endif /* __cplusplus */

#endif  /* SVN_WC_H */<|MERGE_RESOLUTION|>--- conflicted
+++ resolved
@@ -1257,30 +1257,15 @@
    * @since New in 1.7 */
   svn_revnum_t old_revision;
 
-<<<<<<< HEAD
-  /* These fields are used by svn patch to identify the
-   * hunk the notification is for. They are line-based
-   * offsets and lengths parsed from the unidiff hunk header.
-   * @since New in 1.7. */
-=======
   /** These fields are used by svn patch to identify the
    * hunk the notification is for. They are line-based
    * offsets and lengths parsed from the unidiff hunk header.
    * @since New in 1.7. */
   /* @{ */
->>>>>>> 8d8a5012
   svn_linenum_t hunk_original_start;
   svn_linenum_t hunk_original_length;
   svn_linenum_t hunk_modified_start;
   svn_linenum_t hunk_modified_length;
-<<<<<<< HEAD
-
-  /* The line at which a hunk was matched (and applied).
-   * @since New in 1.7. */
-  svn_linenum_t hunk_matched_line;
-
-  /* The fuzz factor the hunk was applied with.
-=======
   /* @} */
 
   /** The line at which a hunk was matched (and applied).
@@ -1288,7 +1273,6 @@
   svn_linenum_t hunk_matched_line;
 
   /** The fuzz factor the hunk was applied with.
->>>>>>> 8d8a5012
    * @since New in 1.7 */
   int hunk_fuzz;
 
@@ -1447,19 +1431,11 @@
  */
 typedef enum svn_wc_conflict_action_t
 {
-<<<<<<< HEAD
-  svn_wc_conflict_action_edit,    /* attempting to change text or props */
-  svn_wc_conflict_action_add,     /* attempting to add object */
-  svn_wc_conflict_action_delete,  /* attempting to delete object */
-  svn_wc_conflict_action_replace  /* attempting to replace object,
-                                     @since New in 1.7 */
-=======
   svn_wc_conflict_action_edit,    /**< attempting to change text or props */
   svn_wc_conflict_action_add,     /**< attempting to add object */
   svn_wc_conflict_action_delete,  /**< attempting to delete object */
   svn_wc_conflict_action_replace  /**< attempting to replace object,
                                        @since New in 1.7 */
->>>>>>> 8d8a5012
 } svn_wc_conflict_action_t;
 
 
@@ -2105,11 +2081,7 @@
      'conflicted', so user can run 'svn resolved' later. */
   svn_wc_conflict_choose_postpone,
 
-<<<<<<< HEAD
-  /* If there were files to choose from, select one as a way of
-=======
   /** If there were files to choose from, select one as a way of
->>>>>>> 8d8a5012
      resolving the conflict here and now.  libsvn_wc will then do the
      work of "installing" the chosen file.
   */
@@ -2757,22 +2729,7 @@
  * @a adm_access must be an access baton for @a path.
  *
  * @since New in 1.7.
-<<<<<<< HEAD
-=======
- */
-svn_error_t *
-svn_wc_props_modified_p2(svn_boolean_t *modified_p,
-                         svn_wc_context_t* wc_ctx,
-                         const char *local_abspath,
-                          apr_pool_t *scratch_pool);
-
-/** Similar to svn_wc_props_modified_p2(), but with a relative path and
- * adm_access baton.
- *
- * @deprecated Provided for backward compatibility with the 1.6 API.
->>>>>>> 8d8a5012
- */
-SVN_DEPRECATED
+ */
 svn_error_t *
 svn_wc_props_modified_p2(svn_boolean_t *modified_p,
                          svn_wc_context_t* wc_ctx,
@@ -3414,7 +3371,6 @@
  * @a revision must match the BASE of the working copy dir unless
  * the admin directory is scheduled for deletion or the
  * #SVN_ERR_WC_OBSTRUCTED_UPDATE error will be returned.
-<<<<<<< HEAD
  *
  * Do not ensure existence of @a local_abspath itself; if @a local_abspath
  * does not exist, return error.
@@ -3436,29 +3392,6 @@
 /**
  * Similar to svn_wc_ensure_adm4(), but without the wc context parameter.
  *
-=======
- *
- * Do not ensure existence of @a local_abspath itself; if @a local_abspath
- * does not exist, return error.
- *
- * Use @a scratch_pool for temporary allocations.
- *
- * @since New in 1.7.
- */
-svn_error_t *
-svn_wc_ensure_adm4(svn_wc_context_t *wc_ctx,
-                   const char *local_abspath,
-                   const char *url,
-                   const char *repos_root_url,
-                   const char *repos_uuid,
-                   svn_revnum_t revision,
-                   svn_depth_t depth,
-                   apr_pool_t *scratch_pool);
-
-/**
- * Similar to svn_wc_ensure_adm4(), but without the wc context parameter.
- *
->>>>>>> 8d8a5012
  * @note the @a uuid and @a repos parameters were documented as allowing
  * @c NULL to be passed. Beginning with 1.7, this will return an error,
  * contrary to prior documented behavior.
@@ -3716,7 +3649,6 @@
   /** Set to the youngest committed revision, or #SVN_INVALID_REVNUM
    * if not out of date. */
   svn_revnum_t ood_changed_rev;
-<<<<<<< HEAD
 
   /** Set to the most recent commit date, or @c 0 if not out of date. */
   apr_time_t ood_changed_date;
@@ -3730,21 +3662,6 @@
 
   /** @} */
 
-=======
-
-  /** Set to the most recent commit date, or @c 0 if not out of date. */
-  apr_time_t ood_changed_date;
-
-  /** Set to the user name of the youngest commit, or @c NULL if not
-   * out of date or non-existent.  Because a non-existent @c
-   * svn:author property has the same behavior as an out-of-date
-   * working copy, examine @c ood_last_cmt_rev to determine whether
-   * the working copy is out of date. */
-  const char *ood_changed_author;
-
-  /** @} */
-
->>>>>>> 8d8a5012
   /* NOTE! Please update svn_wc_dup_status3() when adding new fields here. */
 } svn_wc_status3_t;
 
@@ -4324,17 +4241,10 @@
  * for addition to the repository, remembering the copy history. @a wc_ctx
  * is used for accessing the working copy and must contain a write lock for
  * the parent directory of @a dst_abspath,
-<<<<<<< HEAD
  *
  * If metadata_only is TRUE then this a database only operation and
  * the working directories and files are not copied.
  *
-=======
- *
- * If metadata_only is TRUE then this a database only operation and
- * the working directories and files are not copied.
- *
->>>>>>> 8d8a5012
  * @a src_abspath must be a file or directory under version control;
  * the parent of @a dst_abspath must be a directory under version control
  * in the same working copy; @a dst_abspath will be the name of the copied
@@ -4514,11 +4424,7 @@
  * and anything below it will be scheduled for addition inside the parent
  * working copy as a copy of the original location. The separate working
  * copy will be integrated by this step. In this case, which is only used
-<<<<<<< HEAD
- * by code like that of 'svn cp URL@rev path' @a copyfrom_url and
-=======
  * by code like that of "svn cp URL@rev path" @a copyfrom_url and
->>>>>>> 8d8a5012
  * @a copyfrom_rev MUST BE the the url and revision of @a local_abspath
  * in the separate working copy.
  *
@@ -4961,8 +4867,6 @@
  *
  * The returned queue and all further allocations required for queueing
  * new items will also be done from @a pool.
-<<<<<<< HEAD
-=======
  *
  * @since New in 1.5.
  */
@@ -5047,97 +4951,9 @@
  * specified.
  *
  * @since New in 1.6.
->>>>>>> 8d8a5012
  *
  * @deprecated Provided for backwards compatibility with the 1.6 API.
  */
-<<<<<<< HEAD
-svn_wc_committed_queue_t *
-svn_wc_committed_queue_create(apr_pool_t *pool);
-
-
-/**
- * Queue committed items to be processed later by
- * svn_wc_process_committed_queue2().
- *
- * Record in @a queue that @a local_abspath will need to be bumped
- * after a commit succeeds.
- *
- * If non-NULL, @a wcprop_changes is an array of <tt>svn_prop_t *</tt>
- * changes to wc properties; if an #svn_prop_t->value is NULL, then
- * that property is deleted.
- *   ### [JAF]  No, a prop whose value is NULL is ignored, not deleted.  This
- *   ### seems to be not a set of changes but rather the new complete set of
- *   ### props.  And it's renamed to 'new_dav_cache' inside; why?
- *
- * If @a remove_lock is @c TRUE, any entryprops related to a repository
- * lock will be removed.
- *
- * If @a remove_changelist is @c TRUE, any association with a
- * changelist will be removed.
- *
- * If @a local_abspath is a file and @a md5_checksum is non-NULL, use @a md5_checksum
- * as the checksum for the new text base. Otherwise, calculate the checksum
- * if needed.
- *   ### [JAF]  No, it doesn't calculate the checksum, it stores null in wc.db:
- *   ### see svn_wc__process_committed_internal().
- *
- * If @a sha1_checksum is non-NULL, use it instead of @a md5_checksum to
- * identify the node's pristine text.
- * ### NOT YET IMPLEMENTED.
- *
- * If @a recurse is TRUE and @a local_abspath is a directory, then bump every
- * versioned object at or under @a local_abspath.  This is usually done for
- * copied trees.
- *
- * ### In the present implementation, if a recursive directory item is in
- *     the queue, then any children (at any depth) of that directory that
- *     are also in the queue as separate items will get:
- *       'wcprop_changes' = NULL;
- *       'remove_lock' = FALSE;
- *       'remove_changelist' from the recursive parent item;
- *       'md5_checksum' from the child item in the queue;
- *     and any children (at any depth) of that directory that are NOT in
- *     the queue as separate items will get:
- *       'wcprop_changes' = NULL;
- *       'remove_lock' = FALSE;
- *       'remove_changelist' from the recursive parent item;
- *       'md5_checksum' = NULL  ### means what?
- *
- * @note the @a recurse parameter should be used with extreme care since
- * it will bump ALL nodes under the directory, regardless of their
- * actual inclusion in the new revision.
- *
- * All pointer data passed to this function (@a local_abspath,
- * @a wcprop_changes and the checksums) should remain valid until the
- * queue has been processed by svn_wc_process_committed_queue2().
- *
- * Temporary allocations will be performed in @a scratch_pool, and persistent
- * allocations will use the same pool as @a queue used when it was created.
- *
- * @since New in 1.7.
- */
-svn_error_t *
-svn_wc_queue_committed3(svn_wc_committed_queue_t *queue,
-                        const char *local_abspath,
-                        svn_boolean_t recurse,
-                        const apr_array_header_t *wcprop_changes,
-                        svn_boolean_t remove_lock,
-                        svn_boolean_t remove_changelist,
-                        const svn_checksum_t *md5_checksum,
-                        const svn_checksum_t *sha1_checksum,
-                        apr_pool_t *scratch_pool);
-
-/** Same as svn_wc_queue_committed3() except @a path doesn't have to be an
- * abspath and @a adm_access is unused and a SHA-1 checksum cannot be
- * specified.
- *
- * @since New in 1.6.
- *
- * @deprecated Provided for backwards compatibility with the 1.6 API.
- */
-=======
->>>>>>> 8d8a5012
 SVN_DEPRECATED
 svn_error_t *
 svn_wc_queue_committed2(svn_wc_committed_queue_t *queue,
@@ -5153,17 +4969,10 @@
 
 /** Same as svn_wc_queue_committed2() but the @a queue parameter has an
  * extra indirection and @a digest is supplied instead of a checksum type.
-<<<<<<< HEAD
  *
  * @note despite the extra indirection, this function does NOT allocate
  *   the queue for you. svn_wc_committed_queue_create() must be called.
  *
-=======
- *
- * @note despite the extra indirection, this function does NOT allocate
- *   the queue for you. svn_wc_committed_queue_create() must be called.
- *
->>>>>>> 8d8a5012
  * @since New in 1.5
  *
  * @deprecated Provided for backwards compatibility with 1.5
@@ -5380,7 +5189,6 @@
  *
  * @since New in 1.6.
  * @deprecated Provided for compatibility with the 1.6 API.
-<<<<<<< HEAD
  */
 SVN_DEPRECATED
 svn_error_t *
@@ -5406,33 +5214,6 @@
  * @deprecated Provided for compatibility with the 1.5 API.
  */
 SVN_DEPRECATED
-=======
- */
-SVN_DEPRECATED
-svn_error_t *
-svn_wc_crawl_revisions4(const char *path,
-                        svn_wc_adm_access_t *adm_access,
-                        const svn_ra_reporter3_t *reporter,
-                        void *report_baton,
-                        svn_boolean_t restore_files,
-                        svn_depth_t depth,
-                        svn_boolean_t honor_depth_exclude,
-                        svn_boolean_t depth_compatibility_trick,
-                        svn_boolean_t use_commit_times,
-                        svn_wc_notify_func2_t notify_func,
-                        void *notify_baton,
-                        svn_wc_traversal_info_t *traversal_info,
-                        apr_pool_t *pool);
-
-
-/**
- * Similar to svn_wc_crawl_revisions4, but with @a honor_depth_exclude always
- * set to false.
- *
- * @deprecated Provided for compatibility with the 1.5 API.
- */
-SVN_DEPRECATED
->>>>>>> 8d8a5012
 svn_error_t *
 svn_wc_crawl_revisions3(const char *path,
                         svn_wc_adm_access_t *adm_access,
@@ -5499,7 +5280,6 @@
  * URL is not the parent of its own repository URL. Thus, a switched subtree is
  * considered to be a working copy root. Also, a deleted tree-conflict
  * victim is considered a "working copy root" because it has no URL.
-<<<<<<< HEAD
  *
  * If @a local_abspath is not found, return the error #SVN_ERR_ENTRY_NOT_FOUND.
  *
@@ -5519,27 +5299,6 @@
  *
  * @note If @a path is '', this function will always return @c TRUE.
  *
-=======
- *
- * If @a local_abspath is not found, return the error #SVN_ERR_ENTRY_NOT_FOUND.
- *
- * Use @a scratch_pool for any temporary allocations.
- *
- * @since New in 1.7.
- */
-svn_error_t *
-svn_wc_is_wc_root2(svn_boolean_t *wc_root,
-                   svn_wc_context_t *wc_ctx,
-                   const char *local_abspath,
-                   apr_pool_t *scratch_pool);
-
-/**
- * Similar to svn_wc_is_wc_root2(), but with an access baton and relative
- * path.
- *
- * @note If @a path is '', this function will always return @c TRUE.
- *
->>>>>>> 8d8a5012
  * @deprecated Provided for backward compatibility with the 1.6 API.
  */
 SVN_DEPRECATED
@@ -5624,13 +5383,6 @@
  * If @a external_func is non-NULL, then invoke it with @a external_baton
  * whenever external changes are encountered, giving the callback a chance
  * to store the external information for processing.
-<<<<<<< HEAD
- *
- * If @a fetch_func is non-NULL, then use it (with @a fetch_baton) as
- * a fallback for retrieving repository files whenever 'copyfrom' args
- * are sent into editor->add_file().
-=======
->>>>>>> 8d8a5012
  *
  * If @a diff3_cmd is non-NULL, then use it as the diff3 command for
  * any merging; otherwise, use the built-in merge code.
@@ -5682,11 +5434,6 @@
                           svn_boolean_t allow_unver_obstructions,
                           const char *diff3_cmd,
                           const apr_array_header_t *preserved_exts,
-<<<<<<< HEAD
-                          svn_wc_get_file_t fetch_func,
-                          void *fetch_baton,
-=======
->>>>>>> 8d8a5012
                           svn_wc_conflict_resolver_func_t conflict_func,
                           void *conflict_baton,
                           svn_wc_external_update_t external_func,
@@ -5700,12 +5447,8 @@
 
 /** Similar to svn_wc_get_update_editor4, but uses access batons and relative
  * path instead of a working copy context-abspath pair and
-<<<<<<< HEAD
- * svn_wc_traversal_info_t instead of an externals callback.
-=======
  * svn_wc_traversal_info_t instead of an externals callback.  Also, 
  * @a fetch_func and @a fetch_baton are ignored.
->>>>>>> 8d8a5012
  *
  * If @a ti is non-NULL, record traversal info in @a ti, for use by
  * post-traversal accessors such as svn_wc_edited_externals().
@@ -5817,11 +5560,6 @@
                           svn_boolean_t allow_unver_obstructions,
                           const char *diff3_cmd,
                           const apr_array_header_t *preserved_exts,
-<<<<<<< HEAD
-                          svn_wc_get_file_t fetch_func,
-                          void *fetch_baton,
-=======
->>>>>>> 8d8a5012
                           svn_wc_conflict_resolver_func_t conflict_func,
                           void *conflict_baton,
                           svn_wc_external_update_t external_func,
@@ -5835,12 +5573,7 @@
 
 /** Similar to svn_wc_get_switch_editor4, but uses access batons and relative
  * path instead of a working copy context and svn_wc_traversal_info_t instead
-<<<<<<< HEAD
- * of an externals callback. This function doesn't support an external file
- * fetcher.
-=======
  * of an externals callback.
->>>>>>> 8d8a5012
  *
  * If @a ti is non-NULL, record traversal info in @a ti, for use by
  * post-traversal accessors such as svn_wc_edited_externals().
@@ -6243,13 +5976,10 @@
  * appear as a diff against their copy source, or whether such paths will
  * appear as if they were newly added in their entirety.
  *
-<<<<<<< HEAD
-=======
  * If @a use_git_diff_format is TRUE, copied paths will be treated as added
  * if they weren't modified after being copied. This allows the callbacks
  * to generate appropriate --git diff headers for such files.
  *
->>>>>>> 8d8a5012
  * If @a use_text_base is TRUE, then compare the repository against
  * the working copy's text-base files, rather than the working files.
  *
@@ -6278,10 +6008,7 @@
                         svn_depth_t depth,
                         svn_boolean_t ignore_ancestry,
                         svn_boolean_t show_copies_as_adds,
-<<<<<<< HEAD
-=======
                         svn_boolean_t use_git_diff_format,
->>>>>>> 8d8a5012
                         svn_boolean_t use_text_base,
                         svn_boolean_t reverse_order,
                         const apr_array_header_t *changelists,
@@ -6293,11 +6020,7 @@
 /**
  * Similar to svn_wc_get_diff_editor6(), but with an
  * #svn_wc_diff_callbacks3_t instead of #svn_wc_diff_callbacks4_t,
-<<<<<<< HEAD
- * and @a show_copies_as_adds set to @c FALSE.
-=======
  * @a show_copies_as_adds, and @a use_git_diff_format set to @c FALSE.
->>>>>>> 8d8a5012
  *
  * @since New in 1.6.
  *
@@ -6439,13 +6162,10 @@
  * appear as a diff against their copy source, or whether such paths will
  * appear as if they were newly added in their entirety.
  *
-<<<<<<< HEAD
-=======
  * If @a use_git_diff_format is TRUE, copied paths will be treated as added
  * if they weren't modified after being copied. This allows the callbacks
  * to generate appropriate --git diff headers for such files.
  *
->>>>>>> 8d8a5012
  * @a changelists is an array of <tt>const char *</tt> changelist
  * names, used as a restrictive filter on items whose differences are
  * reported; that is, don't generate diffs about any item unless
@@ -6466,10 +6186,7 @@
              svn_depth_t depth,
              svn_boolean_t ignore_ancestry,
              svn_boolean_t show_copies_as_adds,
-<<<<<<< HEAD
-=======
              svn_boolean_t use_git_diff_format,
->>>>>>> 8d8a5012
              const apr_array_header_t *changelists,
              svn_cancel_func_t cancel_func,
              void *cancel_baton,
@@ -6477,14 +6194,9 @@
 
 /**
  * Similar to svn_wc_diff6(), but with a #svn_wc_diff_callbacks3_t argument
-<<<<<<< HEAD
- * instead of #svn_wc_diff_callbacks4_t, and @a show_copies_as_adds set to
- * @c FALSE. It also doesn't allow specifying a cancel function.
-=======
  * instead of #svn_wc_diff_callbacks4_t, @a show_copies_as_adds,
  * and @a use_git_diff_format set to * @c FALSE.
  * It also doesn't allow specifying a cancel function.
->>>>>>> 8d8a5012
  *
  * @since New in 1.6.
  *
@@ -7098,15 +6810,6 @@
                                                       const char *uuid,
                                                       const char *url);
 
-<<<<<<< HEAD
-/** Change repository references at @a local_abspath and all it's children.
- * The pre-change URL should be @a from, and the post-change URL will be
- * @a to.  @a validator (and its baton, @a validator_baton), will be called
- * for the newly generated base URL and calculated repo root.
- *
- * If @a recurse is @c FALSE, none of the children of @a local_abspath will
- * be changed.  @a wc_ctx is an working copy context.
-=======
 /** Recursively change repository references at @a wcroot_abspath
  * (which is the root directory of a working copy).  The pre-change
  * URL should be @a from, and the post-change URL will be @a to.  @a
@@ -7114,7 +6817,6 @@
  * the newly generated base URL and calculated repo root.
  *
  * @a wc_ctx is an working copy context.
->>>>>>> 8d8a5012
  *
  * @a scratch_pool will be used for temporary allocations.
  *
@@ -7122,27 +6824,15 @@
  */
 svn_error_t *
 svn_wc_relocate4(svn_wc_context_t *wc_ctx,
-<<<<<<< HEAD
-                 const char *local_abspath,
-                 const char *from,
-                 const char *to,
-                 svn_boolean_t recurse,
-=======
                  const char *wcroot_abspath,
                  const char *from,
                  const char *to,
->>>>>>> 8d8a5012
                  svn_wc_relocation_validator3_t validator,
                  void *validator_baton,
                  apr_pool_t *scratch_pool);
 
 /** Similar to svn_wc_relocate4(), but with a #svn_wc_adm_access_t /
  * relative path parameter pair.
-<<<<<<< HEAD
- *
- * @since New in 1.5.
- * @deprecated Provided for backwards compatibility with the 1.6 API.
-=======
  *
  * @note As of the 1.7 API, @a path is required to be a working copy
  * root directory, and @a recurse is required to be TRUE.
@@ -7150,7 +6840,6 @@
  * @since New in 1.5.
  * @deprecated Provided for limited backwards compatibility with the
  * 1.6 API.
->>>>>>> 8d8a5012
  */
 SVN_DEPRECATED
 svn_error_t *
