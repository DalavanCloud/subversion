--- conflicted
+++ resolved
@@ -25,24 +25,6 @@
  *
  * This library makes a clear distinction between several path formats:
  *
-<<<<<<< HEAD
- *  - a dirent is a path on (local) disc or a UNC path (Windows) in either
- *    relative or absolute format
- *    Examples: "/foo/bar", "X:/temp", "//server/share" and on Windows "A:/"
- *    But not: "http://server"
- *
- *  - a URI is an absolute path that starts with a '/' or a schema definition.
- *    Examples: "/", "/foo", "http://server", "svn+ssh://user@host:123/file"
- *    But not: "file", "dir/file", "A:/dir"
- *    ### Currently the URI implementation still allows relpaths as valid
- *    uris, but this will change soon.
- *
- *  - a relative path (relpath) is an unrooted path that can be joined to
- *    any other relative path, uri or dirent. A relative path is never
- *    rooted/prefixed by a '/'.
- *    Examples: "file", "dir/file", "dir/subdir/../file"
- *    But not: "/file", "http://server/file"
-=======
  *  - a dirent is a path on (local) disc or a UNC path (Windows) in
  *    either relative or absolute format.
  *    Examples:
@@ -66,53 +48,20 @@
  *       "file", "dir/file", "dir/subdir/../file", ""
  *    But not:
  *       "/file", "http://server/file"
->>>>>>> 4cf18c3e
  *
  * This distinction is needed because on Windows we have to handle some
  * dirents and URIs differently. Since it's not possible to determine from
  * the path string if it's a dirent or a URI, it's up to the API user to
  * make this choice. See also issue #2028.
  *
-<<<<<<< HEAD
- * Nearly all the @c svn_dirent_xxx, @c svn_relpath_xxx and @c svn_uri_xxx
- * functions expect paths passed into them to be in canonical form.  The only
- * functions which do *not* have such expectations are:
-=======
  * All incoming and outgoing paths are non-NULL unless otherwise documented.
  *
  * All of these functions expect paths passed into them to be in canonical
  * form, except:
->>>>>>> 4cf18c3e
  *
  *    - @c svn_dirent_canonicalize()
  *    - @c svn_dirent_is_canonical()
  *    - @c svn_dirent_internal_style()
-<<<<<<< HEAD
- *    - @c svn_dirent_local_style()
- *    - @c svn_relpath_canonicalize()
- *    - @c svn_relpath_is_canonical()
- *    - @c svn_relpath_internal_style()
- *    - @c svn_relpath_local_style()
- *    - @c svn_uri_canonicalize()
- *    - @c svn_uri_is_canonical()
- *
- * Code that works with repository paths should always use repository
- * root based relative paths (relpaths), or uris if it has to specify the
- * repository itself too.
- *
- * All code that works with local files, MUST USE the dirent apis.
- *
- * When translating between local paths (dirents) and uris code should
- * always go via the relative path format.
- * E.g.
- *  - by truncating a parent portion from a path with svn_*_skip_ancestor(),
- *  - or by converting portions to basenames and then joining to existing paths.
- *
- * SECURITY WARNING: If a path that is received from an untrusted source -like
- * from the network- is converted to a dirent it should be tested with
- * svn_dirent_is_under_root() before you can assume the path to be a safe local
- * path.
-=======
  *    - @c svn_relpath_canonicalize()
  *    - @c svn_relpath_is_canonical()
  *    - @c svn_relpath__internal_style()
@@ -179,7 +128,6 @@
  * MEMORY ALLOCATION: A function documented as allocating the result
  * in a pool may instead return a static string such as "." or "". If
  * the result is equal to an input, it will duplicate the input.
->>>>>>> 4cf18c3e
  */
 
 #ifndef SVN_DIRENT_URI_H
@@ -221,31 +169,15 @@
                        apr_pool_t *result_pool);
 
 /** Convert @a relpath from the local style to the canonical internal style.
-<<<<<<< HEAD
- *
- * @since New in 1.7.
- */
-const char *
-svn_relpath_internal_style(const char *relpath,
-                           apr_pool_t *pool);
-
-/** Convert @a relpath from the canonical internal style to the local style.
-=======
  * "Local style" means native path separators and "." for the empty path.
  *
  * Allocate the result in @a result_pool.
->>>>>>> 4cf18c3e
- *
- * @since New in 1.7.
- */
-const char *
-<<<<<<< HEAD
-svn_relpath_local_style(const char *relpath,
-                        apr_pool_t *pool);
-=======
+ *
+ * @since New in 1.7.
+ */
+const char *
 svn_relpath__internal_style(const char *relpath,
                             apr_pool_t *result_pool);
->>>>>>> 4cf18c3e
 
 
 /** Join a base dirent (@a base) with a component (@a component).
@@ -289,41 +221,14 @@
                      const char *base,
                      ...);
 
-<<<<<<< HEAD
-/** Join a base relpath (@a base) with a component (@a component), allocating
- * the result in @a pool. @a component need not be a single component.
-=======
 /** Join a base relpath (@a base) with a component (@a component).
  * @a component need not be a single component.
->>>>>>> 4cf18c3e
  *
  * If either @a base or @a component is the empty path, then the other
  * argument will be copied and returned.  If both are the empty path the
  * empty path is returned.
  *
-<<<<<<< HEAD
- * @since New in 1.7.
- */
-char *
-svn_relpath_join(const char *base,
-                 const char *component,
-                 apr_pool_t *pool);
-
-/** Join a valid base uri (@a base) with a relative path or uri
- * (@a component), allocating the result in @a pool. @a component need
- * not be a single component: it can be a relative path or a '/'
- * prefixed relative path to join component to the root path of @a base.
- *
- * If @a component is the empty path, then @a base will be copied and
- * returned.
- *
- * If the @a component is an absolute uri, then it is copied and returned.
- *
- * If @a component starts with a '/' and @a base contains a scheme, the
- * scheme defined joining rules are applied.
-=======
- * Allocate the result in @a result_pool.
->>>>>>> 4cf18c3e
+ * Allocate the result in @a result_pool.
  *
  * @since New in 1.7.
  */
@@ -332,23 +237,14 @@
                  const char *component,
                  apr_pool_t *result_pool);
 
-<<<<<<< HEAD
-
-=======
->>>>>>> 4cf18c3e
 /** Gets the name of the specified canonicalized @a dirent as it is known
  * within its parent directory. If the @a dirent is root, return "". The
  * returned value will not have slashes in it.
  *
  * Example: svn_dirent_basename("/foo/bar") -> "bar"
  *
-<<<<<<< HEAD
- * The returned basename will be allocated in @a pool. If @a pool is NULL
- * a pointer to the basename in @a dirent is returned.
-=======
  * If @a result_pool is NULL, return a pointer to the basename in @a dirent,
  * otherwise allocate the result in @a result_pool.
->>>>>>> 4cf18c3e
  *
  * @note If an empty string is passed, then an empty string will be returned.
  *
@@ -403,68 +299,7 @@
                  const char *dirent,
                  apr_pool_t *result_pool);
 
-<<<<<<< HEAD
-/** Divide the canonicalized @a relpath into @a *dirpath and @a
- * *base_name, allocated in @a pool.
- *
- * If @a dirpath or @a base_name is NULL, then don't set that one.
- *
- * Either @a dirpath or @a base_name may be @a relpaths's own address, but
- * they may not both be the same address, or the results are undefined.
- *
- * If @a relpath has two or more components, the separator between @a dirpath
- * and @a base_name is not included in either of the new names.
- *
- *   examples:
- *             - <pre>"foo/bar/baz"  ==>  "foo/bar" and "baz"</pre>
- *             - <pre>"bar"          ==>  ""  and "bar"</pre>
- *             - <pre>""              ==>  ""   and ""</pre>
- *
- * @since New in 1.7.
- */
-void
-svn_relpath_split(const char *relpath,
-                  const char **dirpath,
-                  const char **base_name,
-                  apr_pool_t *pool);
-
-/** Get the basename of the specified canonicalized @a relpath.  The
- * basename is defined as the last component of the relpath.  If the @a
- * relpath has only one component then that is returned. The returned
- * value will have no slashes in it.
- *
- * Example: svn_relpath_basename("/trunk/foo/bar") -> "bar"
- *
- * The returned basename will be allocated in @a pool. If @a
- * pool is NULL a pointer to the basename in @a relpath is returned.
- *
- * @note If an empty string is passed, then an empty string will be returned.
- *
- * @since New in 1.7.
- */
-const char *
-svn_relpath_basename(const char *uri,
-                     apr_pool_t *pool);
-
-/** Get the dirname of the specified canonicalized @a relpath, defined as
- * the relpath with its basename removed.
- *
- * If @a relpath is empty, "" is returned.
- *
- * The returned relpath will be allocated in @a pool.
- *
- * @since New in 1.7.
- */
-char *
-svn_relpath_dirname(const char *relpath,
-                    apr_pool_t *pool);
-
-
-/** Divide the canonicalized @a uri into @a *dirpath and @a
- * *base_name, allocated in @a pool.
-=======
 /** Divide the canonicalized @a relpath into @a *dirpath and @a *base_name.
->>>>>>> 4cf18c3e
  *
  * If @a dirpath or @a base_name is NULL, then don't set that one.
  *
@@ -496,13 +331,8 @@
  *
  * Example: svn_relpath_basename("/trunk/foo/bar") -> "bar"
  *
-<<<<<<< HEAD
- * The returned basename will be allocated in @a pool. If @a pool is NULL
- * a pointer to the basename in @a uri is returned.
-=======
  * If @a result_pool is NULL, return a pointer to the basename in @a relpath,
  * otherwise allocate the result in @a result_pool.
->>>>>>> 4cf18c3e
  *
  * @note If an empty string is passed, then an empty string will be returned.
  *
@@ -649,26 +479,6 @@
 const char *
 svn_relpath_canonicalize(const char *relpath,
                          apr_pool_t *result_pool);
-
-
-/** Return a new relpath like @a relpath, but transformed such that some types
- * of relpath specification redundancies are removed.
- *
- * This involves collapsing redundant "/./" elements, removing
- * multiple adjacent separator characters, removing trailing
- * separator characters, and possibly other semantically inoperative
- * transformations.
- *
- * This functions supports relpaths.
- *
- * The returned relpath may be statically allocated or allocated from @a
- * pool.
- *
- * @since New in 1.7.
- */
-const char *
-svn_relpath_canonicalize(const char *uri,
-                         apr_pool_t *pool);
 
 
 /** Return a new uri like @a uri, but transformed such that some types
@@ -709,19 +519,6 @@
 svn_dirent_is_canonical(const char *dirent,
                         apr_pool_t *scratch_pool);
 
-<<<<<<< HEAD
-/** Return @c TRUE iff @a relpath is canonical.  Use @a scratch_pool for
- * temporary allocations.
- *
- * @since New in 1.7.
- */
-svn_boolean_t
-svn_relpath_is_canonical(const char *relpath,
-                         apr_pool_t *scratch_pool);
-
-/** Return @c TRUE iff @a uri is canonical.  Use @a pool for temporary
- * allocations.
-=======
 /** Return @c TRUE iff @a relpath is canonical.
  *
  * @see svn_relpath_canonicalize()
@@ -733,7 +530,6 @@
 /** Return @c TRUE iff @a uri is canonical.
  *
  * Use @a scratch_pool for temporary allocations.
->>>>>>> 4cf18c3e
  *
  * @see svn_uri_canonicalize()
  * @since New in 1.7.
@@ -757,20 +553,6 @@
 
 /** Return the longest common path shared by two relative paths,
  * @a relpath1 and @a relpath2.  If there's no common ancestor, return the
-<<<<<<< HEAD
- * empty path.
- *
- * @since New in 1.7.
- */
-char *
-svn_relpath_get_longest_ancestor(const char *relpath1,
-                                 const char *relpath2,
-                                 apr_pool_t *pool);
-
-/** Return the longest common path shared by two canonicalized uris,
- * @a uri1 and @a uri2.  If there's no common ancestor, return the
-=======
->>>>>>> 4cf18c3e
  * empty path.
  *
  * Allocate the result in @a result_pool.
@@ -841,52 +623,18 @@
 svn_dirent_is_ancestor(const char *parent_dirent,
                        const char *child_dirent);
 
-<<<<<<< HEAD
-/**
- * This function is similar as svn_uri_is_child(), except that it supports
- * only relative paths.
- *
- * @since New in 1.7.
- */
-const char *
-svn_relpath_is_child(const char *relpath1,
-                     const char *relpath2,
-                     apr_pool_t *pool);
-
-/** Return TRUE if @a dirent1 is an ancestor of @a dirent2 or the dirents are
- * equal and FALSE otherwise.
- *
- * @since New in 1.6.
-=======
 /** Return TRUE if @a parent_uri is an ancestor of @a child_uri or
  * the uris are equal, and FALSE otherwise.
->>>>>>> 4cf18c3e
  */
 svn_boolean_t
 svn_uri__is_ancestor(const char *parent_uri,
                      const char *child_uri);
 
-<<<<<<< HEAD
-/** Return TRUE if @a relpath1 is an ancestor of @a relpath2 or the relpaths
- * are equal and FALSE otherwise.
- *
- * This function supports only relative paths.
- *
- * @since New in 1.7.
- */
-svn_boolean_t
-svn_relpath_is_ancestor(const char *relpath1,
-                        const char *relpath2);
-
-/** Return TRUE if @a uri1 is an ancestor of @a uri2 or the uris are
- * equal and FALSE otherwise.
-=======
 
 /** Return the relative path part of @a child_dirent that is below
  * @a parent_dirent, or just "" if @a parent_dirent is equal to
  * @a child_dirent. If @a child_dirent is not below or equal to
  * @a parent_dirent, return NULL.
->>>>>>> 4cf18c3e
  *
  * If one of @a parent_dirent and @a child_dirent is absolute and
  * the other relative, return NULL.
@@ -908,25 +656,9 @@
 svn_relpath_skip_ancestor(const char *parent_relpath,
                           const char *child_relpath);
 
-<<<<<<< HEAD
-/** Returns the relative path part of @a relpath2 that is below @a relpath1,
- * or just "" iif @a relpath1 is equal to @a relpath2. If @a relpath2 is not
- * below @a relpath1, return @a relpath2.
- *
- * @since New in 1.7.
- */
-const char *
-svn_relpath_skip_ancestor(const char *relpath1,
-                          const char *relpath2);
-
-/** Returns the relative path part of @a uri2 that is below @a uri1, or just
- * "" iif @a uri1 is equal to @a uri2. If @a uri2 is not below @a uri1,
- * return @a uri2.
-=======
 /** Return the URI-decoded relative path of @a child_uri that is below
  * @a parent_uri, or just "" if @a parent_uri is equal to @a child_uri. If
  * @a child_uri is not below or equal to @a parent_uri, return NULL.
->>>>>>> 4cf18c3e
  *
  * Allocate the result in @a result_pool.
  *
@@ -988,21 +720,12 @@
  *     string.
  *
  *   - If @a pcondensed_targets is non-NULL, set @a *pcondensed_targets
-<<<<<<< HEAD
- *     to an array of targets relative to @a *pcommon, and if @a
- *     remove_redundancies is TRUE, omit any uris that are descendants of
- *     another uri in @a targets.  If *pcommon is empty, @a
- *     *pcondensed_targets will contain absolute dirents; redundancies
- *     can still be removed.  If @a pcondensed_targets is NULL, leave it
- *     alone.
-=======
  *     to an array of URI-decoded targets relative to @a *pcommon, and
  *     if @a remove_redundancies is TRUE, omit any uris that are
  *     descendants of another uri in @a targets.  If *pcommon is
  *     empty, @a *pcondensed_targets will contain absolute uris;
  *     redundancies can still be removed.  If @a pcondensed_targets is
  *     NULL, leave it alone.
->>>>>>> 4cf18c3e
  *
  * Else if there is exactly one target, then
  *
@@ -1015,9 +738,8 @@
  * If there are no items in @a targets, set @a *pcommon and (if
  * applicable) @a *pcondensed_targets to @c NULL.
  *
-<<<<<<< HEAD
- * Allocates @a *pcommon and @a *targets in @a result_pool. Temporary
- * allocations will be performed in @a scratch_pool.
+ * Allocate the results in @a result_pool. Use @a scratch_pool for
+ * temporary allocations.
  *
  * @since New in 1.7.
  */
@@ -1029,25 +751,6 @@
                          apr_pool_t *result_pool,
                          apr_pool_t *scratch_pool);
 
-/* Check that when @a path is joined to @a base_path, the resulting path
- * is still under BASE_PATH in the local filesystem. If not, return @c FALSE.
- * If @c TRUE is returned, @a *full_path will be set to the absolute path
- * of @a path, allocated in @a pool.
-=======
- * Allocate the results in @a result_pool. Use @a scratch_pool for
- * temporary allocations.
->>>>>>> 4cf18c3e
- *
- * @since New in 1.7.
- */
-svn_error_t *
-svn_uri_condense_targets(const char **pcommon,
-                         apr_array_header_t **pcondensed_targets,
-                         const apr_array_header_t *targets,
-                         svn_boolean_t remove_redundancies,
-                         apr_pool_t *result_pool,
-                         apr_pool_t *scratch_pool);
-
 /** Join @a path onto @a base_path, checking that @a path does not attempt
  * to traverse above @a base_path. If @a path or any ".." component within
  * it resolves to a path above @a base_path, or if @a path is an absolute
