--- conflicted
+++ resolved
@@ -1087,11 +1087,7 @@
  * database.  Each new transaction increments the counter.  The
  * current value of the counter is not serialized into a filesystem
  * dump file, so dumping and restoring the repository will reset the
-<<<<<<< HEAD
- * sequence and reuse transaction names.
-=======
  * sequence and so may reuse transaction names.
->>>>>>> 40332b3e
  *
  * @defgroup svn_fs_txns Filesystem transactions
  * @{
