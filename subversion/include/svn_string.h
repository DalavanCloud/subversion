/**
 * @copyright
 * ====================================================================
 *    Licensed to the Apache Software Foundation (ASF) under one
 *    or more contributor license agreements.  See the NOTICE file
 *    distributed with this work for additional information
 *    regarding copyright ownership.  The ASF licenses this file
 *    to you under the Apache License, Version 2.0 (the
 *    "License"); you may not use this file except in compliance
 *    with the License.  You may obtain a copy of the License at
 *
 *      http://www.apache.org/licenses/LICENSE-2.0
 *
 *    Unless required by applicable law or agreed to in writing,
 *    software distributed under the License is distributed on an
 *    "AS IS" BASIS, WITHOUT WARRANTIES OR CONDITIONS OF ANY
 *    KIND, either express or implied.  See the License for the
 *    specific language governing permissions and limitations
 *    under the License.
 * ====================================================================
 * @endcopyright
 *
 * @file svn_string.h
 * @brief Counted-length strings for Subversion, plus some C string goodies.
 *
 * There are two string datatypes: @c svn_string_t and @c svn_stringbuf_t.
 * The former is a simple pointer/length pair useful for passing around
 * strings (or arbitrary bytes) with a counted length. @c svn_stringbuf_t is
 * buffered to enable efficient appending of strings without an allocation
 * and copy for each append operation.
 *
 * @c svn_string_t contains a <tt>const char *</tt> for its data, so it is
 * most appropriate for constant data and for functions which expect constant,
 * counted data. Functions should generally use <tt>const @c svn_string_t
 * *</tt> as their parameter to indicate they are expecting a constant,
 * counted string.
 *
 * @c svn_stringbuf_t uses a plain <tt>char *</tt> for its data, so it is
 * most appropriate for modifiable data.
 *
 * <h3>Invariants</h3>
 *
 *   1. Null termination:
 *
 *      Both structures maintain a significant invariant:
 *
 *         <tt>s->data[s->len] == '\\0'</tt>
 *
 *      The functions defined within this header file will maintain
 *      the invariant (which does imply that memory is
 *      allocated/defined as @c len+1 bytes).  If code outside of the
 *      @c svn_string.h functions manually builds these structures,
 *      then they must enforce this invariant.
 *
 *      Note that an @c svn_string(buf)_t may contain binary data,
 *      which means that strlen(s->data) does not have to equal @c
 *      s->len. The null terminator is provided to make it easier to
 *      pass @c s->data to C string interfaces.
 *
 *
 *   2. Non-NULL input:
 *
 *      All the functions assume their input data pointer is non-NULL,
 *      unless otherwise documented, and may seg fault if passed
 *      NULL.  The input data may *contain* null bytes, of course, just
 *      the data pointer itself must not be NULL.
 *
 * <h3>Memory allocation</h3>
 *
 *   All the functions make a deep copy of all input data, and never store
 *   a pointer to the original input data.
 */


#ifndef SVN_STRING_H
#define SVN_STRING_H

#include <apr.h>          /* for apr_size_t */
#include <apr_pools.h>    /* for apr_pool_t */
#include <apr_tables.h>   /* for apr_array_header_t */

#include "svn_types.h"    /* for svn_boolean_t, svn_error_t */

#ifdef __cplusplus
extern "C" {
#endif /* __cplusplus */

/**
 * @defgroup svn_string String handling
 * @{
 */



/** A simple counted string. */
typedef struct svn_string_t
{
  const char *data; /**< pointer to the bytestring */
  apr_size_t len;   /**< length of bytestring */
} svn_string_t;

/** A buffered string, capable of appending without an allocation and copy
 * for each append. */
typedef struct svn_stringbuf_t
{
  /** a pool from which this string was originally allocated, and is not
   * necessarily specific to this string.  This is used only for allocating
   * more memory from when the string needs to grow.
   */
  apr_pool_t *pool;

  /** pointer to the bytestring */
  char *data;

  /** length of bytestring */
  apr_size_t len;

  /** total size of buffer allocated */
  apr_size_t blocksize;
} svn_stringbuf_t;


/**
 * @defgroup svn_string_svn_string_t svn_string_t functions
 * @{
 */

/** Create a new string copied from the null-terminated C string @a cstring.
 */
svn_string_t *
svn_string_create(const char *cstring, apr_pool_t *pool);

/** Create a new, empty string.
 *
 * @since New in 1.8.
 */
svn_string_t *
svn_string_create_empty(apr_pool_t *pool);

/** Create a new string copied from a generic string of bytes, @a bytes, of
 * length @a size bytes.  @a bytes is NOT assumed to be null-terminated, but
 * the new string will be.
 */
svn_string_t *
svn_string_ncreate(const char *bytes, apr_size_t size, apr_pool_t *pool);

/** Create a new string copied from the stringbuf @a strbuf.
 */
svn_string_t *
svn_string_create_from_buf(const svn_stringbuf_t *strbuf, apr_pool_t *pool);

/** Create a new string by printf-style formatting using @a fmt and the
 * variable arguments, which are as appropriate for apr_psprintf().
 */
svn_string_t *
svn_string_createf(apr_pool_t *pool, const char *fmt, ...)
  __attribute__((format(printf, 2, 3)));

/** Create a new string by printf-style formatting using @c fmt and @a ap.
 * This is the same as svn_string_createf() except for the different
 * way of passing the variable arguments.
 */
svn_string_t *
svn_string_createv(apr_pool_t *pool, const char *fmt, va_list ap)
  __attribute__((format(printf, 2, 0)));

/** Return TRUE if @a str is empty (has length zero). */
svn_boolean_t
svn_string_isempty(const svn_string_t *str);

/** Return a duplicate of @a original_string. */
svn_string_t *
svn_string_dup(const svn_string_t *original_string, apr_pool_t *pool);

/** Return @c TRUE iff @a str1 and @a str2 have identical length and data. */
svn_boolean_t
svn_string_compare(const svn_string_t *str1, const svn_string_t *str2);

/** Return offset of first non-whitespace character in @a str, or return
 * @a str->len if none.
 */
apr_size_t
svn_string_first_non_whitespace(const svn_string_t *str);

/** Return position of last occurrence of @a ch in @a str, or return
 * @a str->len if no occurrence.
 */
apr_size_t
svn_string_find_char_backward(const svn_string_t *str, char ch);

/** @} */


/**
 * @defgroup svn_string_svn_stringbuf_t svn_stringbuf_t functions
 * @{
 */

/** Create a new stringbuf copied from the null-terminated C string
 * @a cstring.
 */
svn_stringbuf_t *
svn_stringbuf_create(const char *cstring, apr_pool_t *pool);

/** Create a new stringbuf copied from the generic string of bytes, @a bytes,
 * of length @a size bytes.  @a bytes is NOT assumed to be null-terminated,
 * but the new stringbuf will be.
 */
svn_stringbuf_t *
svn_stringbuf_ncreate(const char *bytes, apr_size_t size, apr_pool_t *pool);

/** Create a new, empty stringbuf.
 *
 * @since New in 1.8.
 */
svn_stringbuf_t *
svn_stringbuf_create_empty(apr_pool_t *pool);

/** Create a new, empty stringbuf with at least @a minimum_size bytes of
 * space available in the memory block.
 *
 * The allocated string buffer will be at least one byte larger than
 * @a minimum_size to account for a final '\\0'.
 *
 * @since New in 1.6.
 */
svn_stringbuf_t *
svn_stringbuf_create_ensure(apr_size_t minimum_size, apr_pool_t *pool);

/** Create a new stringbuf copied from the string @a str.
 */
svn_stringbuf_t *
svn_stringbuf_create_from_string(const svn_string_t *str, apr_pool_t *pool);

<<<<<<< HEAD
/** Create a new stringbuf using the given @a str as initial buffer.
 * Allocate the result in @a pool.
 *
 * @since New in 1.9
 */
svn_stringbuf_t *
svn_stringbuf_create_wrap(char *str, apr_pool_t *pool);

/** Create a new bytestring by formatting @a cstring (NULL-terminated)
 * from varargs, which are as appropriate for apr_psprintf().
=======
/** Create a new stringbuf by printf-style formatting using @a fmt and the
 * variable arguments, which are as appropriate for apr_psprintf().
>>>>>>> 9c45fbfa
 */
svn_stringbuf_t *
svn_stringbuf_createf(apr_pool_t *pool, const char *fmt, ...)
  __attribute__((format(printf, 2, 3)));

/** Create a new stringbuf by printf-style formatting using @c fmt and @a ap.
 * This is the same as svn_stringbuf_createf() except for the different
 * way of passing the variable arguments.
 */
svn_stringbuf_t *
svn_stringbuf_createv(apr_pool_t *pool, const char *fmt, va_list ap)
  __attribute__((format(printf, 2, 0)));

/** Make sure that @a str has at least @a minimum_size
 * bytes of space available in the memory block.
 *
 * The allocated string buffer will be at least one byte larger than
 * @a minimum_size to account for a final '\\0'.
 *
 * @note: Before Subversion 1.8 this function did not ensure space for
 * one byte more than @a minimum_size.  If compatibility with pre-1.8
 * behaviour is required callers must assume space for only
 * @a minimum_size-1 data bytes plus a final '\\0'.
 */
void
svn_stringbuf_ensure(svn_stringbuf_t *str, apr_size_t minimum_size);

/** Set @a str to a copy of the null-terminated C string @a value. */
void
svn_stringbuf_set(svn_stringbuf_t *str, const char *value);

/** Set @a str to empty (zero length). */
void
svn_stringbuf_setempty(svn_stringbuf_t *str);

/** Return @c TRUE if @a str is empty (has length zero). */
svn_boolean_t
svn_stringbuf_isempty(const svn_stringbuf_t *str);

/** Chop @a nbytes bytes off end of @a str, but not more than @a str->len. */
void
svn_stringbuf_chop(svn_stringbuf_t *str, apr_size_t nbytes);

/** Fill @a str with character @a c. */
void
svn_stringbuf_fillchar(svn_stringbuf_t *str, unsigned char c);

/** Append the single character @a byte onto @a targetstr.
 *
 * This is an optimized version of svn_stringbuf_appendbytes()
 * that is much faster to call and execute. Gains vary with the ABI.
 * The advantages extend beyond the actual call because the reduced
 * register pressure allows for more optimization within the caller.
 *
 * reallocs if necessary. @a targetstr is affected, nothing else is.
 * @since New in 1.7.
 */
void
svn_stringbuf_appendbyte(svn_stringbuf_t *targetstr,
                         char byte);

/** Append an array of bytes onto @a targetstr.
 *
 * reallocs if necessary. @a targetstr is affected, nothing else is.
 */
void
svn_stringbuf_appendbytes(svn_stringbuf_t *targetstr,
                          const char *bytes,
                          apr_size_t count);

/** Append the stringbuf @c appendstr onto @a targetstr.
 *
 * reallocs if necessary. @a targetstr is affected, nothing else is.
 */
void
svn_stringbuf_appendstr(svn_stringbuf_t *targetstr,
                        const svn_stringbuf_t *appendstr);

/** Append the C string @a cstr onto @a targetstr.
 *
 * reallocs if necessary. @a targetstr is affected, nothing else is.
 */
void
svn_stringbuf_appendcstr(svn_stringbuf_t *targetstr,
                         const char *cstr);

/** Read @a count bytes from @a bytes and insert them into @a str at
 * position @a pos and following.  The resulting string will be
 * @c count+str->len bytes long.  If @c pos is larger or equal to the
 * number of bytes currently used in @a str,  simply append @a bytes.
 *
 * Reallocs if necessary. @a str is affected, nothing else is.
 *
 * @note The inserted string may be a sub-range if @a str.
 */
void
svn_stringbuf_insert(svn_stringbuf_t *str,
                     apr_size_t pos,
                     const char *bytes,
                     apr_size_t count);

/** Removes @a count bytes from @a str, starting at position @a pos.
 * If that range exceeds the current string data,  @a str gets truncated
 * at @a pos.  If the latter is larger or equal to @c str->pos, this will
 * be a no-op.  Otherwise, the resulting string will be @c str->len-count
 * bytes long.
 */
void
svn_stringbuf_remove(svn_stringbuf_t *str,
                     apr_size_t pos,
                     apr_size_t count);

/** Faster but functionally equivalent to the following sequence:
 * @code
 *   svn_stringbuf_remove(str, pos, old_count);
 *   svn_stringbuf_insert(str, pos, bytes, new_count);
 * @endcode
 */
void
svn_stringbuf_replace(svn_stringbuf_t *str,
                      apr_size_t pos,
                      apr_size_t old_count,
                      const char *bytes,
                      apr_size_t new_count);

/** Return a duplicate of @a original_string. */
svn_stringbuf_t *
svn_stringbuf_dup(const svn_stringbuf_t *original_string, apr_pool_t *pool);

/** Return @c TRUE iff @a str1 and @a str2 have identical length and data. */
svn_boolean_t
svn_stringbuf_compare(const svn_stringbuf_t *str1,
                      const svn_stringbuf_t *str2);

/** Return offset of first non-whitespace character in @a str, or return
 * @a str->len if none.
 */
apr_size_t
svn_stringbuf_first_non_whitespace(const svn_stringbuf_t *str);

/** Strip whitespace from both sides of @a str (modified in place). */
void
svn_stringbuf_strip_whitespace(svn_stringbuf_t *str);

/** Return position of last occurrence of @a ch in @a str, or return
 * @a str->len if no occurrence.
 */
apr_size_t
svn_stringbuf_find_char_backward(const svn_stringbuf_t *str, char ch);

/** Return @c TRUE iff @a str1 and @a str2 have identical length and data. */
svn_boolean_t
svn_string_compare_stringbuf(const svn_string_t *str1,
                             const svn_stringbuf_t *str2);

/** @} */


/**
 * @defgroup svn_string_cstrings C string functions
 * @{
 */

/** Divide @a input into substrings along @a sep_chars boundaries, return an
 * array of copies of those substrings (plain const char*), allocating both
 * the array and the copies in @a pool.
 *
 * None of the elements added to the array contain any of the
 * characters in @a sep_chars, and none of the new elements are empty
 * (thus, it is possible that the returned array will have length
 * zero).
 *
 * If @a chop_whitespace is TRUE, then remove leading and trailing
 * whitespace from the returned strings.
 */
apr_array_header_t *
svn_cstring_split(const char *input,
                  const char *sep_chars,
                  svn_boolean_t chop_whitespace,
                  apr_pool_t *pool);

/** Like svn_cstring_split(), but append to existing @a array instead of
 * creating a new one.  Allocate the copied substrings in @a pool
 * (i.e., caller decides whether or not to pass @a array->pool as @a pool).
 */
void
svn_cstring_split_append(apr_array_header_t *array,
                         const char *input,
                         const char *sep_chars,
                         svn_boolean_t chop_whitespace,
                         apr_pool_t *pool);


/** Return @c TRUE iff @a str matches any of the elements of @a list, a list
 * of zero or more glob patterns.
 */
svn_boolean_t
svn_cstring_match_glob_list(const char *str, const apr_array_header_t *list);

/** Return @c TRUE iff @a str exactly matches any of the elements of @a list.
 *
 * @since new in 1.7
 */
svn_boolean_t
svn_cstring_match_list(const char *str, const apr_array_header_t *list);

/**
 * Get the next token from @a *str interpreting any char from @a sep as a
 * token separator.  Separators at the beginning of @a str will be skipped.
 * Returns a pointer to the beginning of the first token in @a *str or NULL
 * if no token is left.  Modifies @a str such that the next call will return
 * the next token.
 *
 * Note that the content of @a *str may be modified by this function.
 *
 * @since New in 1.8.
 */
char *
svn_cstring_tokenize(const char *sep, char **str);

/**
 * Return the number of line breaks in @a msg, allowing any kind of newline
 * termination (CR, LF, CRLF, or LFCR), even inconsistent.
 *
 * @since New in 1.2.
 */
int
svn_cstring_count_newlines(const char *msg);

/**
 * Return a cstring which is the concatenation of @a strings (an array
 * of char *) each followed by @a separator (that is, @a separator
 * will also end the resulting string).  Allocate the result in @a pool.
 * If @a strings is empty, then return the empty string.
 *
 * @since New in 1.2.
 */
char *
svn_cstring_join(const apr_array_header_t *strings,
                 const char *separator,
                 apr_pool_t *pool);

/**
 * Compare two strings @a atr1 and @a atr2, treating case-equivalent
 * unaccented Latin (ASCII subset) letters as equal.
 *
 * Returns in integer greater than, equal to, or less than 0,
 * according to whether @a str1 is considered greater than, equal to,
 * or less than @a str2.
 *
 * @since New in 1.5.
 */
int
svn_cstring_casecmp(const char *str1, const char *str2);

/**
 * Parse the C string @a str into a 64 bit number, and return it in @a *n.
 * Assume that the number is represented in base @a base.
 * Raise an error if conversion fails (e.g. due to overflow), or if the
 * converted number is smaller than @a minval or larger than @a maxval.
 *
 * @since New in 1.7.
 */
svn_error_t *
svn_cstring_strtoi64(apr_int64_t *n, const char *str,
                     apr_int64_t minval, apr_int64_t maxval,
                     int base);

/**
 * Parse the C string @a str into a 64 bit number, and return it in @a *n.
 * Assume that the number is represented in base 10.
 * Raise an error if conversion fails (e.g. due to overflow).
 *
 * @since New in 1.7.
 */
svn_error_t *
svn_cstring_atoi64(apr_int64_t *n, const char *str);

/**
 * Parse the C string @a str into a 32 bit number, and return it in @a *n.
 * Assume that the number is represented in base 10.
 * Raise an error if conversion fails (e.g. due to overflow).
 *
 * @since New in 1.7.
 */
svn_error_t *
svn_cstring_atoi(int *n, const char *str);

/**
 * Parse the C string @a str into an unsigned 64 bit number, and return
 * it in @a *n. Assume that the number is represented in base @a base.
 * Raise an error if conversion fails (e.g. due to overflow), or if the
 * converted number is smaller than @a minval or larger than @a maxval.
 *
 * @since New in 1.7.
 */
svn_error_t *
svn_cstring_strtoui64(apr_uint64_t *n, const char *str,
                      apr_uint64_t minval, apr_uint64_t maxval,
                      int base);

/**
 * Parse the C string @a str into an unsigned 64 bit number, and return
 * it in @a *n. Assume that the number is represented in base 10.
 * Raise an error if conversion fails (e.g. due to overflow).
 *
 * @since New in 1.7.
 */
svn_error_t *
svn_cstring_atoui64(apr_uint64_t *n, const char *str);

/**
 * Parse the C string @a str into an unsigned 32 bit number, and return
 * it in @a *n. Assume that the number is represented in base 10.
 * Raise an error if conversion fails (e.g. due to overflow).
 *
 * @since New in 1.7.
 */
svn_error_t *
svn_cstring_atoui(unsigned int *n, const char *str);

/** @} */

/** @} */


#ifdef __cplusplus
}
#endif /* __cplusplus */

#endif  /* SVN_STRING_H */<|MERGE_RESOLUTION|>--- conflicted
+++ resolved
@@ -235,7 +235,6 @@
 svn_stringbuf_t *
 svn_stringbuf_create_from_string(const svn_string_t *str, apr_pool_t *pool);
 
-<<<<<<< HEAD
 /** Create a new stringbuf using the given @a str as initial buffer.
  * Allocate the result in @a pool.
  *
@@ -244,12 +243,8 @@
 svn_stringbuf_t *
 svn_stringbuf_create_wrap(char *str, apr_pool_t *pool);
 
-/** Create a new bytestring by formatting @a cstring (NULL-terminated)
- * from varargs, which are as appropriate for apr_psprintf().
-=======
 /** Create a new stringbuf by printf-style formatting using @a fmt and the
  * variable arguments, which are as appropriate for apr_psprintf().
->>>>>>> 9c45fbfa
  */
 svn_stringbuf_t *
 svn_stringbuf_createf(apr_pool_t *pool, const char *fmt, ...)
