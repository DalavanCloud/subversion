--- conflicted
+++ resolved
@@ -1,4 +1,3 @@
-<<<<<<< HEAD
 /* id.h : interface to node ID functions, private to libsvn_fs
  *
  * ====================================================================
@@ -97,105 +96,4 @@
 }
 #endif /* __cplusplus */
 
-#endif /* SVN_LIBSVN_FS_ID_H */
-=======
-/* id.h : interface to node ID functions, private to libsvn_fs
- *
- * ====================================================================
- * Copyright (c) 2000-2003 CollabNet.  All rights reserved.
- *
- * This software is licensed as described in the file COPYING, which
- * you should have received as part of this distribution.  The terms
- * are also available at http://subversion.tigris.org/license-1.html.
- * If newer versions of this license are posted there, you may use a
- * newer version instead, at your option.
- *
- * This software consists of voluntary contributions made by many
- * individuals.  For exact contribution history, see the revision
- * history and logs, available at http://subversion.tigris.org/.
- * ====================================================================
- */
-
-#ifndef SVN_LIBSVN_FS_ID_H
-#define SVN_LIBSVN_FS_ID_H
-
-#include "svn_fs.h"
-
-#ifdef __cplusplus
-extern "C" {
-#endif /* __cplusplus */
-
-
-/* Node Revision IDs.
-
-   Within the database, we refer to nodes and node revisions using strings
-   of numbers separated by periods that look a lot like RCS revision
-   numbers.
-
-              node_id ::= number ;
-              copy_id ::= number ;
-               txn_id ::= number ;
-     node_revision_id ::= node_id "." copy_id "." txn_id ;
-
-   A directory entry identifies the file or subdirectory it refers to
-   using a node revision number --- not a node number.  This means that
-   a change to a file far down in a directory hierarchy requires the
-   parent directory of the changed node to be updated, to hold the new
-   node revision ID.  Now, since that parent directory has changed, its
-   parent needs to be updated.
-
-   If a particular subtree was unaffected by a given commit, the node
-   revision ID that appears in its parent will be unchanged.  When
-   doing an update, we can notice this, and ignore that entire
-   subtree.  This makes it efficient to find localized changes in
-   large trees.  */
-
-
-struct svn_fs_id_t
-{
-  /* node id, unique to a node across all revisions of that node. */
-  const char *node_id;
-
-  /* copy id, a key into the `copies' table. */
-  const char *copy_id;
-
-  /* txn id, a key into the `transactions' table. */
-  const char *txn_id;
-};
-
-
--
-/*** Accessor functions. ***/
-
-/* Create a ID based on NODE_ID, COPY_ID, and TXN_ID, and allocated in
-   POOL.  */
-svn_fs_id_t *svn_fs__create_id (const char *node_id,
-                                const char *copy_id,
-                                const char *txn_id,
-                                apr_pool_t *pool);
-
-/* Access the "node id" portion of ID. */
-const char *svn_fs__id_node_id (const svn_fs_id_t *id);
-
-/* Access the "copy id" portion of ID. */
-const char *svn_fs__id_copy_id (const svn_fs_id_t *id);
-
-/* Access the "txn id" portion of ID. */
-const char *svn_fs__id_txn_id (const svn_fs_id_t *id);
-
-/* Return non-zero iff the node or node revision ID's A and B are equal.  */
-int svn_fs__id_eq (const svn_fs_id_t *a, 
-                   const svn_fs_id_t *b);
-
-/* Return a copy of ID, allocated from POOL.  */
-svn_fs_id_t *svn_fs__id_copy (const svn_fs_id_t *id, 
-                              apr_pool_t *pool);
-
-
-#ifdef __cplusplus
-}
-#endif /* __cplusplus */
-
-#endif /* SVN_LIBSVN_FS_ID_H */
->>>>>>> 2b3bfb48
+#endif /* SVN_LIBSVN_FS_ID_H */