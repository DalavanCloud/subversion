--- conflicted
+++ resolved
@@ -1,4 +1,3 @@
-<<<<<<< HEAD
 /* txn-table.h : internal interface to ops on `transactions' table
  *
  * ====================================================================
@@ -90,98 +89,4 @@
 }
 #endif /* __cplusplus */
 
-#endif /* SVN_LIBSVN_FS_TXN_TABLE_H */
-=======
-/* txn-table.h : internal interface to ops on `transactions' table
- *
- * ====================================================================
- * Copyright (c) 2000-2003 CollabNet.  All rights reserved.
- *
- * This software is licensed as described in the file COPYING, which
- * you should have received as part of this distribution.  The terms
- * are also available at http://subversion.tigris.org/license-1.html.
- * If newer versions of this license are posted there, you may use a
- * newer version instead, at your option.
- *
- * This software consists of voluntary contributions made by many
- * individuals.  For exact contribution history, see the revision
- * history and logs, available at http://subversion.tigris.org/.
- * ====================================================================
- */
-
-#ifndef SVN_LIBSVN_FS_TXN_TABLE_H
-#define SVN_LIBSVN_FS_TXN_TABLE_H
-
-#include "svn_fs.h"
-#include "svn_error.h"
-#include "../trail.h"
-#include "../fs.h"
-
-#ifdef __cplusplus
-extern "C" {
-#endif /* __cplusplus */
-
--
-/* Open a `transactions' table in ENV.  If CREATE is non-zero, create
-   one if it doesn't exist.  Set *TRANSACTIONS_P to the new table.
-   Return a Berkeley DB error code.  */
-int svn_fs__bdb_open_transactions_table (DB **transactions_p,
-                                         DB_ENV *env,
-                                         int create);
-
-
-/* Create a new transaction in FS as part of TRAIL, with an initial
-   root and base root ID of ROOT_ID.  Set *TXN_NAME_P to the name of the
-   new transaction, allocated in TRAIL->pool.  */
-svn_error_t *svn_fs__bdb_create_txn (const char **txn_name_p,
-                                     svn_fs_t *fs,
-                                     const svn_fs_id_t *root_id,
-                                     trail_t *trail);
-
-
-/* Remove the transaction whose name is TXN_NAME from the `transactions'
-   table of FS, as part of TRAIL.  
-
-   Returns SVN_ERR_FS_TRANSACTION_NOT_MUTABLE if TXN_NAME refers to a
-   transaction that has already been committed.  */
-svn_error_t *svn_fs__bdb_delete_txn (svn_fs_t *fs,
-                                     const char *txn_name,
-                                     trail_t *trail);
-
- 
-/* Retrieve the transaction *TXN_P for the Subversion transaction
-   named TXN_NAME from the `transactions' table of FS, as part of
-   TRAIL.  Perform all allocations in TRAIL->pool.
-   
-   If there is no such transaction, SVN_ERR_FS_NO_SUCH_TRANSACTION is
-   the error returned.  */
-svn_error_t *svn_fs__bdb_get_txn (svn_fs__transaction_t **txn_p,
-                                  svn_fs_t *fs,
-                                  const char *txn_name,
-                                  trail_t *trail);
-
-
-/* Store the Suversion transaction TXN in FS with an ID of TXN_NAME as
-   part of TRAIL. */
-svn_error_t *svn_fs__bdb_put_txn (svn_fs_t *fs,
-                                  const svn_fs__transaction_t *txn,
-                                  const char *txn_name, 
-                                  trail_t *trail);
-
-
-/* Set *NAMES_P to an array of const char * IDs (unfinished
-   transactions in FS) as part of TRAIL.  Allocate the array and the
-   names in POOL, and use TRAIL->pool for any temporary allocations.  */
-svn_error_t *svn_fs__bdb_get_txn_list (apr_array_header_t **names_p,
-                                       svn_fs_t *fs,
-                                       apr_pool_t *pool,
-                                       trail_t *trail);
-
-
-#ifdef __cplusplus
-}
-#endif /* __cplusplus */
-
-#endif /* SVN_LIBSVN_FS_TXN_TABLE_H */
->>>>>>> 2b3bfb48
+#endif /* SVN_LIBSVN_FS_TXN_TABLE_H */