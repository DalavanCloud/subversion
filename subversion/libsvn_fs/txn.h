<<<<<<< HEAD
/* txn.h : interface to Subversion transactions, private to libsvn_fs
 *
 * ====================================================================
 * Copyright (c) 2000-2003 CollabNet.  All rights reserved.
 *
 * This software is licensed as described in the file COPYING, which
 * you should have received as part of this distribution.  The terms
 * are also available at http://subversion.tigris.org/license-1.html.
 * If newer versions of this license are posted there, you may use a
 * newer version instead, at your option.
 *
 * This software consists of voluntary contributions made by many
 * individuals.  For exact contribution history, see the revision
 * history and logs, available at http://subversion.tigris.org/.
 * ====================================================================
 */

#ifndef SVN_LIBSVN_FS_TXN_H
#define SVN_LIBSVN_FS_TXN_H

#ifdef __cplusplus
extern "C" {
#endif /* __cplusplus */


/* Return a pointer to the ID of TXN.  The return value is live for as
   long as TXN is.  */
const char *svn_fs__txn_id (svn_fs_txn_t *txn);


/* Return a pointer to the FS of TXN.  The return value is live for as
   long as TXN is.  */
svn_fs_t *svn_fs__txn_fs (svn_fs_txn_t *txn);


/* Return a pointer to the POOL of TXN.  Freeing this pool frees TXN
   (but see svn_fs_close_txn).  */ 
apr_pool_t *svn_fs__txn_pool (svn_fs_txn_t *txn);


#ifdef __cplusplus
}
#endif /* __cplusplus */

#endif /* SVN_LIBSVN_FS_TXN_H */
=======
/* txn.h : interface to Subversion transactions, private to libsvn_fs
 *
 * ====================================================================
 * Copyright (c) 2000-2003 CollabNet.  All rights reserved.
 *
 * This software is licensed as described in the file COPYING, which
 * you should have received as part of this distribution.  The terms
 * are also available at http://subversion.tigris.org/license-1.html.
 * If newer versions of this license are posted there, you may use a
 * newer version instead, at your option.
 *
 * This software consists of voluntary contributions made by many
 * individuals.  For exact contribution history, see the revision
 * history and logs, available at http://subversion.tigris.org/.
 * ====================================================================
 */

#ifndef SVN_LIBSVN_FS_TXN_H
#define SVN_LIBSVN_FS_TXN_H

#ifdef __cplusplus
extern "C" {
#endif /* __cplusplus */


/* Return a pointer to the ID of TXN.  The return value is live for as
   long as TXN is.  */
const char *svn_fs__txn_id (svn_fs_txn_t *txn);


/* Return a pointer to the FS of TXN.  The return value is live for as
   long as TXN is.  */
svn_fs_t *svn_fs__txn_fs (svn_fs_txn_t *txn);


/* Return a pointer to the POOL of TXN.  Freeing this pool frees TXN
   (but see svn_fs_close_txn).  */ 
apr_pool_t *svn_fs__txn_pool (svn_fs_txn_t *txn);


#ifdef __cplusplus
}
#endif /* __cplusplus */

#endif /* SVN_LIBSVN_FS_TXN_H */
>>>>>>> 2b3bfb48
<|MERGE_RESOLUTION|>--- conflicted
+++ resolved
@@ -1,4 +1,3 @@
-<<<<<<< HEAD
 /* txn.h : interface to Subversion transactions, private to libsvn_fs
  *
  * ====================================================================
@@ -44,52 +43,4 @@
 }
 #endif /* __cplusplus */
 
-#endif /* SVN_LIBSVN_FS_TXN_H */
-=======
-/* txn.h : interface to Subversion transactions, private to libsvn_fs
- *
- * ====================================================================
- * Copyright (c) 2000-2003 CollabNet.  All rights reserved.
- *
- * This software is licensed as described in the file COPYING, which
- * you should have received as part of this distribution.  The terms
- * are also available at http://subversion.tigris.org/license-1.html.
- * If newer versions of this license are posted there, you may use a
- * newer version instead, at your option.
- *
- * This software consists of voluntary contributions made by many
- * individuals.  For exact contribution history, see the revision
- * history and logs, available at http://subversion.tigris.org/.
- * ====================================================================
- */
-
-#ifndef SVN_LIBSVN_FS_TXN_H
-#define SVN_LIBSVN_FS_TXN_H
-
-#ifdef __cplusplus
-extern "C" {
-#endif /* __cplusplus */
-
--
-/* Return a pointer to the ID of TXN.  The return value is live for as
-   long as TXN is.  */
-const char *svn_fs__txn_id (svn_fs_txn_t *txn);
-
-
-/* Return a pointer to the FS of TXN.  The return value is live for as
-   long as TXN is.  */
-svn_fs_t *svn_fs__txn_fs (svn_fs_txn_t *txn);
-
-
-/* Return a pointer to the POOL of TXN.  Freeing this pool frees TXN
-   (but see svn_fs_close_txn).  */ 
-apr_pool_t *svn_fs__txn_pool (svn_fs_txn_t *txn);
-
-
-#ifdef __cplusplus
-}
-#endif /* __cplusplus */
-
-#endif /* SVN_LIBSVN_FS_TXN_H */
->>>>>>> 2b3bfb48
+#endif /* SVN_LIBSVN_FS_TXN_H */