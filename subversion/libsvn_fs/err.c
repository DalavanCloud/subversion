<<<<<<< HEAD
/*
 * err.c : implementation of fs-private error functions
 *
 * ====================================================================
 * Copyright (c) 2000-2003 CollabNet.  All rights reserved.
 *
 * This software is licensed as described in the file COPYING, which
 * you should have received as part of this distribution.  The terms
 * are also available at http://subversion.tigris.org/license-1.html.
 * If newer versions of this license are posted there, you may use a
 * newer version instead, at your option.
 *
 * This software consists of voluntary contributions made by many
 * individuals.  For exact contribution history, see the revision
 * history and logs, available at http://subversion.tigris.org/.
 * ====================================================================
 */



#include <stdlib.h>
#include <stdarg.h>
/* #include <db.h> */
#include <apr_strings.h>

#include "svn_fs.h"
#include "fs.h"
#include "err.h"

svn_error_t *
svn_fs__check_fs (svn_fs_t *fs)
{
  if (fs->env)
    return SVN_NO_ERROR;
  else
    return svn_error_create (SVN_ERR_FS_NOT_OPEN, 0,
                             "filesystem object has not been opened yet");
}



/* Building common error objects.  */


static svn_error_t *
corrupt_id (const char *fmt, const svn_fs_id_t *id, svn_fs_t *fs)
{
  svn_string_t *unparsed_id = svn_fs_unparse_id (id, fs->pool);
  return svn_error_createf (SVN_ERR_FS_CORRUPT, 0,
                            fmt, unparsed_id->data, fs->path);
}


svn_error_t *
svn_fs__err_corrupt_node_revision (svn_fs_t *fs, const svn_fs_id_t *id)
{
  return
    corrupt_id ("corrupt node revision for node `%s' in filesystem `%s'",
                id, fs);
}


svn_error_t *
svn_fs__err_corrupt_fs_revision (svn_fs_t *fs, svn_revnum_t rev)
{
  return svn_error_createf
    (SVN_ERR_FS_CORRUPT, 0,
     "corrupt filesystem revision `%" SVN_REVNUM_T_FMT "' in filesystem `%s'",
     rev, fs->path);
}


svn_error_t *
svn_fs__err_corrupt_clone (svn_fs_t *fs,
                           const char *svn_txn,
                           const char *base_path)
{
  return
    svn_error_createf
    (SVN_ERR_FS_CORRUPT, 0,
     "corrupt clone record for `%s' in transaction `%s' in filesystem `%s'",
     base_path, svn_txn, fs->path);
}


svn_error_t *
svn_fs__err_corrupt_id (svn_fs_t *fs, const svn_fs_id_t *id)
{
  return
    corrupt_id ("Corrupt node revision id `%s' appears in filesystem `%s'",
                id, fs);
}


svn_error_t *
svn_fs__err_dangling_id (svn_fs_t *fs, const svn_fs_id_t *id)
{
  svn_string_t *id_str = svn_fs_unparse_id (id, fs->pool);
  return svn_error_createf
    (SVN_ERR_FS_ID_NOT_FOUND, 0,
     "reference to non-existent node `%s' in filesystem `%s'",
     id_str->data, fs->path);
}


svn_error_t *
svn_fs__err_dangling_rev (svn_fs_t *fs, svn_revnum_t rev)
{
  return svn_error_createf
    (SVN_ERR_FS_NO_SUCH_REVISION, 0,
     "reference to non-existent revision `%"
     SVN_REVNUM_T_FMT
     "' in filesystem `%s'",
     rev, fs->path);
}


svn_error_t *
svn_fs__err_corrupt_nodes_key (svn_fs_t *fs)
{
  return
    svn_error_createf
    (SVN_ERR_FS_CORRUPT, 0,
     "malformed ID as key in `nodes' table of filesystem `%s'", fs->path);
}


svn_error_t *
svn_fs__err_corrupt_next_id (svn_fs_t *fs, const char *table)
{
  return
    svn_error_createf
    (SVN_ERR_FS_CORRUPT, 0,
     "corrupt value for `next-id' key in `%s' table of filesystem `%s'", 
     table, fs->path);
}


svn_error_t *
svn_fs__err_corrupt_txn (svn_fs_t *fs,
                         const char *txn)
{
  return
    svn_error_createf
    (SVN_ERR_FS_CORRUPT, 0,
     "corrupt entry in `transactions' table for `%s'"
     " in filesystem `%s'", txn, fs->path);
}


svn_error_t *
svn_fs__err_corrupt_copy (svn_fs_t *fs, const char *copy_id)
{
  return
    svn_error_createf
    (SVN_ERR_FS_CORRUPT, 0,
     "corrupt entry in `copies' table for `%s' in filesystem `%s'", 
     copy_id, fs->path);
}


svn_error_t *
svn_fs__err_not_mutable (svn_fs_t *fs, svn_revnum_t rev, const char *path)
{
  return
    svn_error_createf
    (SVN_ERR_FS_NOT_MUTABLE, 0,
     "File is not mutable: filesystem `%s', revision %" SVN_REVNUM_T_FMT
     ", path `%s'", fs->path, rev, path);
}


svn_error_t *
svn_fs__err_path_syntax (svn_fs_t *fs, const char *path)
{
  return
    svn_error_createf
    (SVN_ERR_FS_PATH_SYNTAX, 0,
     "search for malformed path `%s' in filesystem `%s'",
     path, fs->path);
}


svn_error_t *
svn_fs__err_no_such_txn (svn_fs_t *fs, const char *txn)
{
  return
    svn_error_createf
    (SVN_ERR_FS_NO_SUCH_TRANSACTION, 0,
     "no transaction named `%s' in filesystem `%s'",
     txn, fs->path);
}


svn_error_t *
svn_fs__err_txn_not_mutable (svn_fs_t *fs, const char *txn)
{
  return
    svn_error_createf
    (SVN_ERR_FS_TRANSACTION_NOT_MUTABLE, 0,
     "cannot modify transaction named `%s' in filesystem `%s'",
     txn, fs->path);
}


svn_error_t *
svn_fs__err_no_such_copy (svn_fs_t *fs, const char *copy_id)
{
  return
    svn_error_createf
    (SVN_ERR_FS_NO_SUCH_COPY, 0,
     "no copy with id `%s' in filesystem `%s'", copy_id, fs->path);
}


svn_error_t *
svn_fs__err_not_directory (svn_fs_t *fs, const char *path)
{
  return
    svn_error_createf
    (SVN_ERR_FS_NOT_DIRECTORY, 0,
     "`%s' is not a directory in filesystem `%s'",
     path, fs->path);
}
=======
/*
 * err.c : implementation of fs-private error functions
 *
 * ====================================================================
 * Copyright (c) 2000-2003 CollabNet.  All rights reserved.
 *
 * This software is licensed as described in the file COPYING, which
 * you should have received as part of this distribution.  The terms
 * are also available at http://subversion.tigris.org/license-1.html.
 * If newer versions of this license are posted there, you may use a
 * newer version instead, at your option.
 *
 * This software consists of voluntary contributions made by many
 * individuals.  For exact contribution history, see the revision
 * history and logs, available at http://subversion.tigris.org/.
 * ====================================================================
 */



#include <stdlib.h>
#include <stdarg.h>
/* #include <db.h> */
#include <apr_strings.h>

#include "svn_fs.h"
#include "fs.h"
#include "err.h"

svn_error_t *
svn_fs__check_fs (svn_fs_t *fs)
{
  if (fs->env)
    return SVN_NO_ERROR;
  else
    return svn_error_create (SVN_ERR_FS_NOT_OPEN, 0,
                             "filesystem object has not been opened yet");
}



/* Building common error objects.  */


static svn_error_t *
corrupt_id (const char *fmt, const svn_fs_id_t *id, svn_fs_t *fs)
{
  svn_string_t *unparsed_id = svn_fs_unparse_id (id, fs->pool);
  return svn_error_createf (SVN_ERR_FS_CORRUPT, 0,
                            fmt, unparsed_id->data, fs->path);
}


svn_error_t *
svn_fs__err_corrupt_node_revision (svn_fs_t *fs, const svn_fs_id_t *id)
{
  return
    corrupt_id ("corrupt node revision for node `%s' in filesystem `%s'",
                id, fs);
}


svn_error_t *
svn_fs__err_corrupt_fs_revision (svn_fs_t *fs, svn_revnum_t rev)
{
  return svn_error_createf
    (SVN_ERR_FS_CORRUPT, 0,
     "corrupt filesystem revision `%" SVN_REVNUM_T_FMT "' in filesystem `%s'",
     rev, fs->path);
}


svn_error_t *
svn_fs__err_corrupt_clone (svn_fs_t *fs,
                           const char *svn_txn,
                           const char *base_path)
{
  return
    svn_error_createf
    (SVN_ERR_FS_CORRUPT, 0,
     "corrupt clone record for `%s' in transaction `%s' in filesystem `%s'",
     base_path, svn_txn, fs->path);
}


svn_error_t *
svn_fs__err_corrupt_id (svn_fs_t *fs, const svn_fs_id_t *id)
{
  return
    corrupt_id ("Corrupt node revision id `%s' appears in filesystem `%s'",
                id, fs);
}


svn_error_t *
svn_fs__err_dangling_id (svn_fs_t *fs, const svn_fs_id_t *id)
{
  svn_string_t *id_str = svn_fs_unparse_id (id, fs->pool);
  return svn_error_createf
    (SVN_ERR_FS_ID_NOT_FOUND, 0,
     "reference to non-existent node `%s' in filesystem `%s'",
     id_str->data, fs->path);
}


svn_error_t *
svn_fs__err_dangling_rev (svn_fs_t *fs, svn_revnum_t rev)
{
  return svn_error_createf
    (SVN_ERR_FS_NO_SUCH_REVISION, 0,
     "reference to non-existent revision `%"
     SVN_REVNUM_T_FMT
     "' in filesystem `%s'",
     rev, fs->path);
}


svn_error_t *
svn_fs__err_corrupt_nodes_key (svn_fs_t *fs)
{
  return
    svn_error_createf
    (SVN_ERR_FS_CORRUPT, 0,
     "malformed ID as key in `nodes' table of filesystem `%s'", fs->path);
}


svn_error_t *
svn_fs__err_corrupt_next_id (svn_fs_t *fs, const char *table)
{
  return
    svn_error_createf
    (SVN_ERR_FS_CORRUPT, 0,
     "corrupt value for `next-id' key in `%s' table of filesystem `%s'", 
     table, fs->path);
}


svn_error_t *
svn_fs__err_corrupt_txn (svn_fs_t *fs,
                         const char *txn)
{
  return
    svn_error_createf
    (SVN_ERR_FS_CORRUPT, 0,
     "corrupt entry in `transactions' table for `%s'"
     " in filesystem `%s'", txn, fs->path);
}


svn_error_t *
svn_fs__err_corrupt_copy (svn_fs_t *fs, const char *copy_id)
{
  return
    svn_error_createf
    (SVN_ERR_FS_CORRUPT, 0,
     "corrupt entry in `copies' table for `%s' in filesystem `%s'", 
     copy_id, fs->path);
}


svn_error_t *
svn_fs__err_not_mutable (svn_fs_t *fs, svn_revnum_t rev, const char *path)
{
  return
    svn_error_createf
    (SVN_ERR_FS_NOT_MUTABLE, 0,
     "File is not mutable: filesystem `%s', revision %" SVN_REVNUM_T_FMT
     ", path `%s'", fs->path, rev, path);
}


svn_error_t *
svn_fs__err_path_syntax (svn_fs_t *fs, const char *path)
{
  return
    svn_error_createf
    (SVN_ERR_FS_PATH_SYNTAX, 0,
     "search for malformed path `%s' in filesystem `%s'",
     path, fs->path);
}


svn_error_t *
svn_fs__err_no_such_txn (svn_fs_t *fs, const char *txn)
{
  return
    svn_error_createf
    (SVN_ERR_FS_NO_SUCH_TRANSACTION, 0,
     "no transaction named `%s' in filesystem `%s'",
     txn, fs->path);
}


svn_error_t *
svn_fs__err_txn_not_mutable (svn_fs_t *fs, const char *txn)
{
  return
    svn_error_createf
    (SVN_ERR_FS_TRANSACTION_NOT_MUTABLE, 0,
     "cannot modify transaction named `%s' in filesystem `%s'",
     txn, fs->path);
}


svn_error_t *
svn_fs__err_no_such_copy (svn_fs_t *fs, const char *copy_id)
{
  return
    svn_error_createf
    (SVN_ERR_FS_NO_SUCH_COPY, 0,
     "no copy with id `%s' in filesystem `%s'", copy_id, fs->path);
}


svn_error_t *
svn_fs__err_not_directory (svn_fs_t *fs, const char *path)
{
  return
    svn_error_createf
    (SVN_ERR_FS_NOT_DIRECTORY, 0,
     "`%s' is not a directory in filesystem `%s'",
     path, fs->path);
}
>>>>>>> 2b3bfb48
<|MERGE_RESOLUTION|>--- conflicted
+++ resolved
@@ -1,4 +1,3 @@
-<<<<<<< HEAD
 /*
  * err.c : implementation of fs-private error functions
  *
@@ -224,232 +223,4 @@
     (SVN_ERR_FS_NOT_DIRECTORY, 0,
      "`%s' is not a directory in filesystem `%s'",
      path, fs->path);
-}
-=======
-/*
- * err.c : implementation of fs-private error functions
- *
- * ====================================================================
- * Copyright (c) 2000-2003 CollabNet.  All rights reserved.
- *
- * This software is licensed as described in the file COPYING, which
- * you should have received as part of this distribution.  The terms
- * are also available at http://subversion.tigris.org/license-1.html.
- * If newer versions of this license are posted there, you may use a
- * newer version instead, at your option.
- *
- * This software consists of voluntary contributions made by many
- * individuals.  For exact contribution history, see the revision
- * history and logs, available at http://subversion.tigris.org/.
- * ====================================================================
- */
-
-
--
-#include <stdlib.h>
-#include <stdarg.h>
-/* #include <db.h> */
-#include <apr_strings.h>
-
-#include "svn_fs.h"
-#include "fs.h"
-#include "err.h"
-
-svn_error_t *
-svn_fs__check_fs (svn_fs_t *fs)
-{
-  if (fs->env)
-    return SVN_NO_ERROR;
-  else
-    return svn_error_create (SVN_ERR_FS_NOT_OPEN, 0,
-                             "filesystem object has not been opened yet");
-}
-
-
--
-/* Building common error objects.  */
-
-
-static svn_error_t *
-corrupt_id (const char *fmt, const svn_fs_id_t *id, svn_fs_t *fs)
-{
-  svn_string_t *unparsed_id = svn_fs_unparse_id (id, fs->pool);
-  return svn_error_createf (SVN_ERR_FS_CORRUPT, 0,
-                            fmt, unparsed_id->data, fs->path);
-}
-
-
-svn_error_t *
-svn_fs__err_corrupt_node_revision (svn_fs_t *fs, const svn_fs_id_t *id)
-{
-  return
-    corrupt_id ("corrupt node revision for node `%s' in filesystem `%s'",
-                id, fs);
-}
-
-
-svn_error_t *
-svn_fs__err_corrupt_fs_revision (svn_fs_t *fs, svn_revnum_t rev)
-{
-  return svn_error_createf
-    (SVN_ERR_FS_CORRUPT, 0,
-     "corrupt filesystem revision `%" SVN_REVNUM_T_FMT "' in filesystem `%s'",
-     rev, fs->path);
-}
-
-
-svn_error_t *
-svn_fs__err_corrupt_clone (svn_fs_t *fs,
-                           const char *svn_txn,
-                           const char *base_path)
-{
-  return
-    svn_error_createf
-    (SVN_ERR_FS_CORRUPT, 0,
-     "corrupt clone record for `%s' in transaction `%s' in filesystem `%s'",
-     base_path, svn_txn, fs->path);
-}
-
-
-svn_error_t *
-svn_fs__err_corrupt_id (svn_fs_t *fs, const svn_fs_id_t *id)
-{
-  return
-    corrupt_id ("Corrupt node revision id `%s' appears in filesystem `%s'",
-                id, fs);
-}
-
-
-svn_error_t *
-svn_fs__err_dangling_id (svn_fs_t *fs, const svn_fs_id_t *id)
-{
-  svn_string_t *id_str = svn_fs_unparse_id (id, fs->pool);
-  return svn_error_createf
-    (SVN_ERR_FS_ID_NOT_FOUND, 0,
-     "reference to non-existent node `%s' in filesystem `%s'",
-     id_str->data, fs->path);
-}
-
-
-svn_error_t *
-svn_fs__err_dangling_rev (svn_fs_t *fs, svn_revnum_t rev)
-{
-  return svn_error_createf
-    (SVN_ERR_FS_NO_SUCH_REVISION, 0,
-     "reference to non-existent revision `%"
-     SVN_REVNUM_T_FMT
-     "' in filesystem `%s'",
-     rev, fs->path);
-}
-
-
-svn_error_t *
-svn_fs__err_corrupt_nodes_key (svn_fs_t *fs)
-{
-  return
-    svn_error_createf
-    (SVN_ERR_FS_CORRUPT, 0,
-     "malformed ID as key in `nodes' table of filesystem `%s'", fs->path);
-}
-
-
-svn_error_t *
-svn_fs__err_corrupt_next_id (svn_fs_t *fs, const char *table)
-{
-  return
-    svn_error_createf
-    (SVN_ERR_FS_CORRUPT, 0,
-     "corrupt value for `next-id' key in `%s' table of filesystem `%s'", 
-     table, fs->path);
-}
-
-
-svn_error_t *
-svn_fs__err_corrupt_txn (svn_fs_t *fs,
-                         const char *txn)
-{
-  return
-    svn_error_createf
-    (SVN_ERR_FS_CORRUPT, 0,
-     "corrupt entry in `transactions' table for `%s'"
-     " in filesystem `%s'", txn, fs->path);
-}
-
-
-svn_error_t *
-svn_fs__err_corrupt_copy (svn_fs_t *fs, const char *copy_id)
-{
-  return
-    svn_error_createf
-    (SVN_ERR_FS_CORRUPT, 0,
-     "corrupt entry in `copies' table for `%s' in filesystem `%s'", 
-     copy_id, fs->path);
-}
-
-
-svn_error_t *
-svn_fs__err_not_mutable (svn_fs_t *fs, svn_revnum_t rev, const char *path)
-{
-  return
-    svn_error_createf
-    (SVN_ERR_FS_NOT_MUTABLE, 0,
-     "File is not mutable: filesystem `%s', revision %" SVN_REVNUM_T_FMT
-     ", path `%s'", fs->path, rev, path);
-}
-
-
-svn_error_t *
-svn_fs__err_path_syntax (svn_fs_t *fs, const char *path)
-{
-  return
-    svn_error_createf
-    (SVN_ERR_FS_PATH_SYNTAX, 0,
-     "search for malformed path `%s' in filesystem `%s'",
-     path, fs->path);
-}
-
-
-svn_error_t *
-svn_fs__err_no_such_txn (svn_fs_t *fs, const char *txn)
-{
-  return
-    svn_error_createf
-    (SVN_ERR_FS_NO_SUCH_TRANSACTION, 0,
-     "no transaction named `%s' in filesystem `%s'",
-     txn, fs->path);
-}
-
-
-svn_error_t *
-svn_fs__err_txn_not_mutable (svn_fs_t *fs, const char *txn)
-{
-  return
-    svn_error_createf
-    (SVN_ERR_FS_TRANSACTION_NOT_MUTABLE, 0,
-     "cannot modify transaction named `%s' in filesystem `%s'",
-     txn, fs->path);
-}
-
-
-svn_error_t *
-svn_fs__err_no_such_copy (svn_fs_t *fs, const char *copy_id)
-{
-  return
-    svn_error_createf
-    (SVN_ERR_FS_NO_SUCH_COPY, 0,
-     "no copy with id `%s' in filesystem `%s'", copy_id, fs->path);
-}
-
-
-svn_error_t *
-svn_fs__err_not_directory (svn_fs_t *fs, const char *path)
-{
-  return
-    svn_error_createf
-    (SVN_ERR_FS_NOT_DIRECTORY, 0,
-     "`%s' is not a directory in filesystem `%s'",
-     path, fs->path);
-}
->>>>>>> 2b3bfb48
+}