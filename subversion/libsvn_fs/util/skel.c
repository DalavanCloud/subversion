--- conflicted
+++ resolved
@@ -1,4 +1,3 @@
-<<<<<<< HEAD
 /* skel.c --- parsing and unparsing skeletons
  *
  * ====================================================================
@@ -617,625 +616,4 @@
     }
 
   return copy;
-}
-=======
-/* skel.c --- parsing and unparsing skeletons
- *
- * ====================================================================
- * Copyright (c) 2000-2003 CollabNet.  All rights reserved.
- *
- * This software is licensed as described in the file COPYING, which
- * you should have received as part of this distribution.  The terms
- * are also available at http://subversion.tigris.org/license-1.html.
- * If newer versions of this license are posted there, you may use a
- * newer version instead, at your option.
- *
- * This software consists of voluntary contributions made by many
- * individuals.  For exact contribution history, see the revision
- * history and logs, available at http://subversion.tigris.org/.
- * ====================================================================
- */
-
-#include <string.h>
-#include "svn_string.h"
-#include "skel.h"
-#include "../key-gen.h"
-
--
-/* Parsing skeletons.  */
-
-enum char_type {
-  type_nothing = 0,
-  type_space = 1,
-  type_digit = 2,
-  type_paren = 3,
-  type_name = 4
-};
-
-
-/* We can't use the <ctype.h> macros here, because they are locale-
-   dependent.  The syntax of a skel is specified directly in terms of
-   byte values, and is independent of locale.  */
-
-static const enum char_type skel_char_type[256] = {
-  0, 0, 0, 0, 0, 0, 0, 0,   0, 1, 1, 0, 1, 1, 0, 0,
-  0, 0, 0, 0, 0, 0, 0, 0,   0, 0, 0, 0, 0, 0, 0, 0,
-  1, 0, 0, 0, 0, 0, 0, 0,   3, 3, 0, 0, 0, 0, 0, 0,
-  2, 2, 2, 2, 2, 2, 2, 2,   2, 2, 0, 0, 0, 0, 0, 0,
-
-  /* 64 */
-  0, 4, 4, 4, 4, 4, 4, 4,   4, 4, 4, 4, 4, 4, 4, 4,
-  4, 4, 4, 4, 4, 4, 4, 4,   4, 4, 4, 3, 0, 3, 0, 0,
-  0, 4, 4, 4, 4, 4, 4, 4,   4, 4, 4, 4, 4, 4, 4, 4,
-  4, 4, 4, 4, 4, 4, 4, 4,   4, 4, 4, 0, 0, 0, 0, 0,
-
-  /* 128 */
-  0, 0, 0, 0, 0, 0, 0, 0,   0, 0, 0, 0, 0, 0, 0, 0,
-  0, 0, 0, 0, 0, 0, 0, 0,   0, 0, 0, 0, 0, 0, 0, 0,
-  0, 0, 0, 0, 0, 0, 0, 0,   0, 0, 0, 0, 0, 0, 0, 0,
-  0, 0, 0, 0, 0, 0, 0, 0,   0, 0, 0, 0, 0, 0, 0, 0,
-
-  /* 192 */
-  0, 0, 0, 0, 0, 0, 0, 0,   0, 0, 0, 0, 0, 0, 0, 0,
-  0, 0, 0, 0, 0, 0, 0, 0,   0, 0, 0, 0, 0, 0, 0, 0,
-  0, 0, 0, 0, 0, 0, 0, 0,   0, 0, 0, 0, 0, 0, 0, 0,
-  0, 0, 0, 0, 0, 0, 0, 0,   0, 0, 0, 0, 0, 0, 0, 0,
-};
-
-
-static skel_t *parse (const char *data, apr_size_t len,
-                      apr_pool_t *pool);
-static skel_t *list (const char *data, apr_size_t len,
-                     apr_pool_t *pool);
-static skel_t *implicit_atom (const char *data, apr_size_t len,
-                              apr_pool_t *pool);
-static skel_t *explicit_atom (const char *data, apr_size_t len,
-                              apr_pool_t *pool);
-
-
-skel_t *
-svn_fs__parse_skel (const char *data,
-                    apr_size_t len,
-                    apr_pool_t *pool)
-{
-  return parse (data, len, pool);
-}
-
-
-/* Parse any kind of skel object --- atom, or list.  */
-static skel_t *
-parse (const char *data,
-       apr_size_t len,
-       apr_pool_t *pool)
-{
-  char c;
-
-  /* The empty string isn't a valid skel.  */
-  if (len <= 0)
-    return 0;
-
-  c = *data;
-
-  /* Is it a list, or an atom?  */
-  if (c == '(')
-    return list (data, len, pool);
-
-  /* Is it a string with an implicit length?  */
-  if (skel_char_type[(unsigned char) c] == type_name)
-    return implicit_atom (data, len, pool);
-
-  /* Otherwise, we assume it's a string with an explicit length;
-     svn_fs__getsize will catch the error.  */
-  else
-    return explicit_atom (data, len, pool);
-}
-
-
-static skel_t *
-list (const char *data,
-      apr_size_t len,
-      apr_pool_t *pool)
-{
-  const char *end = data + len;
-  const char *list_start;
-
-  /* Verify that the list starts with an opening paren.  At the
-     moment, all callers have checked this already, but it's more
-     robust this way.  */
-  if (data >= end || *data != '(')
-    return 0;
-
-  /* Mark where the list starts.  */
-  list_start = data;
-
-  /* Skip the opening paren.  */
-  data++;
-
-  /* Parse the children.  */
-  {
-    skel_t *children = 0;
-    skel_t **tail = &children;
-
-    for (;;)
-      {
-        skel_t *element;
-
-        /* Skip any whitespace.  */
-        while (data < end
-               && skel_char_type[(unsigned char) *data] == type_space)
-          data++;
-
-        /* End of data, but no closing paren?  */
-        if (data >= end)
-          return 0;
-
-        /* End of list?  */
-        if (*data == ')')
-          {
-            data++;
-            break;
-          }
-
-        /* Parse the next element in the list.  */
-        element = parse (data, end - data, pool);
-        if (! element)
-          return 0;
-
-        /* Link that element into our list.  */
-        element->next = 0;
-        *tail = element;
-        tail = &element->next;
-
-        /* Advance past that element.  */
-        data = element->data + element->len;
-      }
-
-    /* Construct the return value.  */
-    {
-      skel_t *s = apr_pcalloc (pool, sizeof (*s));
-
-      s->is_atom = 0;
-      s->data = list_start;
-      s->len = data - list_start;
-      s->children = children;
-
-      return s;
-    }
-  }
-}
-
-
-/* Parse an atom with implicit length --- one that starts with a name
-   character, terminated by whitespace, '(', ')', or end-of-data.  */
-static skel_t *
-implicit_atom (const char *data,
-               apr_size_t len,
-               apr_pool_t *pool)
-{
-  const char *start = data;
-  const char *end = data + len;
-  skel_t *s;
-
-  /* Verify that the atom starts with a name character.  At the
-     moment, all callers have checked this already, but it's more
-     robust this way.  */
-  if (data >= end || skel_char_type[(unsigned char) *data] != type_name)
-    return 0;
-
-  /* Find the end of the string.  */
-  while (++data < end
-         && skel_char_type[(unsigned char) *data] != type_space
-         && skel_char_type[(unsigned char) *data] != type_paren)
-    ;
-
-  /* Allocate the skel representing this string.  */
-  s = apr_pcalloc (pool, sizeof (*s));
-  s->is_atom = 1;
-  s->data = start;
-  s->len = data - start;
-
-  return s;
-}
-
-
-/* Parse an atom with explicit length --- one that starts with a byte
-   length, as a decimal ASCII number.  */
-static skel_t *
-explicit_atom (const char *data,
-               apr_size_t len,
-               apr_pool_t *pool)
-{
-  const char *end = data + len;
-  const char *next;
-  apr_size_t size;
-  skel_t *s;
-
-  /* Parse the length.  */
-  size = svn_fs__getsize (data, end - data, &next, end - data);
-  data = next;
-
-  /* Exit if we overflowed, or there wasn't a valid number there.  */
-  if (! data)
-    return 0;
-
-  /* Skip the whitespace character after the length.  */
-  if (data >= end || skel_char_type[(unsigned char) *data] != type_space)
-    return 0;
-  data++;
-
-  /* Check the length.  */
-  if (data + size > end)
-    return 0;
-
-  /* Allocate the skel representing this string.  */
-  s = apr_pcalloc (pool, sizeof (skel_t));
-  s->is_atom = 1;
-  s->data = data;
-  s->len = size;
-
-  return s;
-}
-
-
--
-/* Unparsing skeletons.  */
-
-static apr_size_t estimate_unparsed_size (skel_t *);
-static svn_stringbuf_t *unparse (skel_t *, svn_stringbuf_t *,
-                              apr_pool_t *);
-
-
-svn_stringbuf_t *
-svn_fs__unparse_skel (skel_t *skel, apr_pool_t *pool)
-{
-  svn_stringbuf_t *str;
-  
-  /* Allocate a string to hold the data.  */
-  str = apr_palloc (pool, sizeof (*str));
-  str->pool = pool;
-  str->blocksize = estimate_unparsed_size (skel) + 200;
-  str->data = apr_palloc (pool, str->blocksize);
-  str->len = 0;
-
-  return unparse (skel, str, pool);
-}
-
-
-/* Return an estimate of the number of bytes that the external
-   representation of SKEL will occupy.  Since reallocing is expensive
-   in pools, it's worth trying to get the buffer size right the first
-   time.  */
-static apr_size_t
-estimate_unparsed_size (skel_t *skel)
-{
-  if (skel->is_atom)
-    {
-      if (skel->len < 100)
-        /* If we have to use the explicit-length form, that'll be
-           two bytes for the length, one byte for the space, and 
-           the contents.  */
-        return skel->len + 3;
-      else
-        return skel->len + 30;
-    }
-  else
-    {
-      int total_len;
-      skel_t *child;
-
-      /* Allow space for opening and closing parens, and a space
-         between each pair of elements.  */
-      total_len = 2;
-      for (child = skel->children; child; child = child->next)
-        total_len += estimate_unparsed_size (child) + 1;
-
-      return total_len;
-    }
-}
-
-
-/* Return non-zero iff we should use the implicit-length form for SKEL.  
-   Assume that SKEL is an atom.  */
-static int
-use_implicit (skel_t *skel)
-{
-  /* If it's null, or long, we should use explicit-length form.  */
-  if (skel->len == 0
-      || skel->len >= 100)
-    return 0;
-
-  /* If it doesn't start with a name character, we must use
-     explicit-length form.  */
-  if (skel_char_type[(unsigned char) skel->data[0]] != type_name)
-    return 0;
-
-  /* If it contains any whitespace or parens, then we must use
-     explicit-length form.  */
-  {
-    apr_size_t i;
-
-    for (i = 1; i < skel->len; i++)
-      if (skel_char_type[(unsigned char) skel->data[i]] == type_space
-          || skel_char_type[(unsigned char) skel->data[i]] == type_paren)
-        return 0;
-  }
-
-  /* If we can't reject it for any of the above reasons, then we can
-     use implicit-length form.  */
-  return 1;
-}
-
-
-/* Append the concrete representation of SKEL to the string STR.
-   Grow S with new space from POOL as necessary.  */
-static svn_stringbuf_t *
-unparse (skel_t *skel, svn_stringbuf_t *str, apr_pool_t *pool)
-{
-  if (skel->is_atom)
-    {
-      /* Append an atom to STR.  */
-      if (use_implicit (skel))
-        svn_stringbuf_appendbytes (str, skel->data, skel->len);
-      else
-        {
-          /* Append the length to STR.  */
-          char buf[200];
-          int length_len;
-
-          length_len = svn_fs__putsize (buf, sizeof (buf), skel->len);
-          if (! length_len)
-            abort ();
-
-          /* Make sure we have room for the length, the space, and the
-             atom's contents.  */
-          svn_stringbuf_ensure (str,
-                             str->len + length_len + 1 + skel->len);
-          svn_stringbuf_appendbytes (str, buf, length_len);
-          str->data[str->len++] = ' ';
-          svn_stringbuf_appendbytes (str, skel->data, skel->len);
-        }
-    }
-  else
-    {
-      /* Append a list to STR.  */
-      skel_t *child;
-
-      /* Emit an opening parenthesis.  */
-      svn_stringbuf_ensure (str, str->len + 1);
-      str->data[str->len++] = '(';
-      
-      /* Append each element.  Emit a space between each pair of elements.  */
-      for (child = skel->children; child; child = child->next)
-        {
-          unparse (child, str, pool);
-          if (child->next)
-            {
-              svn_stringbuf_ensure (str, str->len + 1);
-              str->data[str->len++] = ' ';
-            }
-        }
-
-      /* Emit a closing parenthesis.  */
-      svn_stringbuf_appendbytes (str, ")", 1);
-    }
-
-  return str;
-}
-
-
--
-/* Building skels.  */
-
-
-skel_t *
-svn_fs__str_atom (const char *str, apr_pool_t *pool)
-{
-  skel_t *skel = apr_pcalloc (pool, sizeof (*skel));
-  skel->is_atom = 1;
-  skel->data = str;
-  skel->len = strlen (str);
-
-  return skel;
-}
-
-
-skel_t *
-svn_fs__mem_atom (const void *addr, 
-                  apr_size_t len,
-                  apr_pool_t *pool)
-{
-  skel_t *skel = apr_pcalloc (pool, sizeof (*skel));
-  skel->is_atom = 1;
-  skel->data = addr;
-  skel->len = len;
-
-  return skel;
-}
-
-
-skel_t *
-svn_fs__make_empty_list (apr_pool_t *pool)
-{
-  skel_t *skel = apr_pcalloc (pool, sizeof (*skel));
-  return skel;
-}
-
-
-void
-svn_fs__prepend (skel_t *skel, skel_t *list_skel)
-{
-  /* If list_skel isn't even a list, somebody's not using this
-     function properly. */
-  if (list_skel->is_atom)
-    abort();
-
-  skel->next = list_skel->children;
-  list_skel->children = skel;
-}
-
-
-void
-svn_fs__append (skel_t *skel, skel_t *list_skel)
-{
-  /* If list_skel isn't even a list, somebody's not using this
-     function properly. */
-  if (list_skel->is_atom)
-    abort();
-
-  /* No kids?  Let's make one. */
-  if (! list_skel->children)
-    {
-      list_skel->children = skel;
-    }
-  else
-    {
-      skel_t *tmp = list_skel->children;
-      
-      /* Find the last child... */
-      while (tmp->next)
-        {
-          tmp = tmp->next;
-        }
-      /* ...and then give her a sister. */
-      tmp->next = skel;
-    }
-}
-
-
--
-/* Examining skels.  */
-
-
-int
-svn_fs__matches_atom (skel_t *skel, const char *str)
-{
-  if (skel
-      && skel->is_atom)
-    {
-      apr_size_t len = strlen (str);
-
-      return (skel->len == len
-              && ! memcmp (skel->data, str, len));
-    }
-  else
-    return 0;
-}
-
-
-int
-svn_fs__atom_matches_string (skel_t *skel, const svn_string_t *str)
-{
-  if (skel
-      && skel->is_atom)
-    {
-      return (skel->len == str->len
-              && ! memcmp (skel->data, str->data, skel->len));
-    }
-  else
-    return 0;
-}
-
-
-int
-svn_fs__list_length (skel_t *skel)
-{
-  if (! skel
-      || skel->is_atom)
-    return -1;
-
-  {
-    int len = 0;
-    skel_t *child;
-
-    for (child = skel->children; child; child = child->next)
-      len++;
-
-    return len;
-  }
-}
-
-
--
-/* Comparing skels. */
-
-int
-svn_fs__skels_are_equal (skel_t *skel1, skel_t *skel2)
-{
-  if (skel1 == skel2)
-    return 1;
-
-  /* Else not `eq', but might still be `equal'. */
-
-  if (skel1->is_atom && skel2->is_atom)
-    {
-      if ((skel1->len == skel2->len)
-          && (! strncmp (skel1->data, skel2->data, skel1->len)))
-        return 1;
-      else
-        return 0;
-    }
-  else if (((! skel1->is_atom) && (! skel2->is_atom))
-           && ((svn_fs__list_length (skel1)) == (svn_fs__list_length (skel2))))
-    {
-      int len = svn_fs__list_length (skel1);
-      int i;
-      
-      for (i = 0; i < len; i++)
-        if (! svn_fs__skels_are_equal ((skel1->children) + i,
-                                       (skel2->children) + i))
-          return 0;
-
-      return 1;
-    }
-  else
-    return 0;
-}
-
-
--
-/* Copying skels.  */
-
-
-skel_t *
-svn_fs__copy_skel (skel_t *skel, apr_pool_t *pool)
-{
-  skel_t *copy = apr_pcalloc (pool, sizeof (*copy));
-
-  if (skel->is_atom)
-    {
-      apr_size_t len = skel->len;
-      char *s = apr_palloc (pool, len);
-
-      memcpy (s, skel->data, len);
-      copy->is_atom = 1;
-      copy->data = s;
-      copy->len = len;
-    }
-  else
-    {
-      skel_t *skel_child, **copy_child_ptr;
-
-      copy->is_atom = 0;
-      copy->data = 0;
-      copy->len = 0;
-
-      copy_child_ptr = &copy->children;
-      for (skel_child = skel->children;
-           skel_child;
-           skel_child = skel_child->next)
-        {
-          *copy_child_ptr = svn_fs__copy_skel (skel_child, pool);
-          copy_child_ptr = &(*copy_child_ptr)->next;
-        }
-      *copy_child_ptr = 0;
-    }
-
-  return copy;
-}
->>>>>>> 2b3bfb48
+}