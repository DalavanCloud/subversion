--- conflicted
+++ resolved
@@ -129,8 +129,6 @@
         action = _("Commit");
       else if (strcmp(name, "pre-revprop-change") == 0)
         action = _("Revprop change");
-      else if (strcmp(name, "pre-obliterate") == 0)
-        action = _("Obliteration");
       else if (strcmp(name, "pre-lock") == 0)
         action = _("Lock");
       else if (strcmp(name, "pre-unlock") == 0)
@@ -623,95 +621,6 @@
 }
 
 
-<<<<<<< HEAD
-svn_error_t  *
-svn_repos__hooks_pre_obliterate(svn_repos_t *repos,
-                                svn_revnum_t rev,
-                                const char *author,
-                                const svn_string_t *obliteration_set,
-                                apr_pool_t *pool)
-{
-  const char *hook = svn_repos_pre_obliterate_hook(repos, pool);
-  svn_boolean_t broken_link;
-
-  if ((hook = check_hook_cmd(hook, &broken_link, pool)) && broken_link)
-    {
-      return hook_symlink_error(hook);
-    }
-  else if (hook)
-    {
-      const char *args[4];
-      apr_file_t *stdin_handle = NULL;
-
-      /* Pass the Obliteration Set as stdin to hook */
-      SVN_ERR(create_temp_file(&stdin_handle, obliteration_set, pool));
-
-      args[0] = hook;
-      args[1] = svn_dirent_local_style(svn_repos_path(repos, pool), pool);
-      args[2] = author ? author : "";
-      args[3] = NULL;
-
-      SVN_ERR(run_hook_cmd(NULL, SVN_REPOS__HOOK_PRE_OBLITERATE, hook, args,
-                           stdin_handle, pool));
-
-      SVN_ERR(svn_io_file_close(stdin_handle, pool));
-    }
-  else
-    {
-      /* If the pre- hook doesn't exist at all, then default to
-         MASSIVE PARANOIA.  Obliteration is a lossy
-         operation; so unless the repository admininstrator has
-         *deliberately* created the pre-hook, disallow all changes. */
-      return
-        svn_error_create
-        (SVN_ERR_REPOS_DISABLED_FEATURE, NULL,
-         _("Repository has not been enabled to accept obliteration"));
-    }
-
-  return SVN_NO_ERROR;
-}
-
-
-svn_error_t  *
-svn_repos__hooks_post_obliterate(svn_repos_t *repos,
-                                 svn_revnum_t rev,
-                                 const char *author,
-                                 const svn_string_t *obliteration_set,
-                                 apr_pool_t *pool)
-{
-  const char *hook = svn_repos_post_revprop_change_hook(repos, pool);
-  svn_boolean_t broken_link;
-
-  if ((hook = check_hook_cmd(hook, &broken_link, pool)) && broken_link)
-    {
-      return hook_symlink_error(hook);
-    }
-  else if (hook)
-    {
-      const char *args[4];
-      apr_file_t *stdin_handle = NULL;
-
-      /* Pass the Obliteration Set as stdin to hook */
-      SVN_ERR(create_temp_file(&stdin_handle, obliteration_set, pool));
-
-      args[0] = hook;
-      args[1] = svn_dirent_local_style(svn_repos_path(repos, pool), pool);
-      args[2] = author ? author : "";
-      args[3] = NULL;
-
-      SVN_ERR(run_hook_cmd(NULL, SVN_REPOS__HOOK_POST_REVPROP_CHANGE, hook,
-                           args, stdin_handle, pool));
-
-      SVN_ERR(svn_io_file_close(stdin_handle, pool));
-    }
-
-  return SVN_NO_ERROR;
-}
-
-
-
-=======
->>>>>>> 4cf18c3e
 svn_error_t  *
 svn_repos__hooks_pre_lock(svn_repos_t *repos,
                           const char **token,
