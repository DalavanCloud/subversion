/* dump.c --- writing filesystem contents into a portable 'dumpfile' format.
 *
 * ====================================================================
 *    Licensed to the Apache Software Foundation (ASF) under one
 *    or more contributor license agreements.  See the NOTICE file
 *    distributed with this work for additional information
 *    regarding copyright ownership.  The ASF licenses this file
 *    to you under the Apache License, Version 2.0 (the
 *    "License"); you may not use this file except in compliance
 *    with the License.  You may obtain a copy of the License at
 *
 *      http://www.apache.org/licenses/LICENSE-2.0
 *
 *    Unless required by applicable law or agreed to in writing,
 *    software distributed under the License is distributed on an
 *    "AS IS" BASIS, WITHOUT WARRANTIES OR CONDITIONS OF ANY
 *    KIND, either express or implied.  See the License for the
 *    specific language governing permissions and limitations
 *    under the License.
 * ====================================================================
 */


#include "svn_private_config.h"
#include "svn_pools.h"
#include "svn_error.h"
#include "svn_fs.h"
#include "svn_hash.h"
#include "svn_iter.h"
#include "svn_repos.h"
#include "svn_string.h"
#include "svn_dirent_uri.h"
#include "svn_path.h"
#include "svn_time.h"
#include "svn_checksum.h"
#include "svn_props.h"
#include "svn_sorts.h"

#include "private/svn_mergeinfo_private.h"
#include "private/svn_fs_private.h"

#define ARE_VALID_COPY_ARGS(p,r) ((p) && SVN_IS_VALID_REVNUM(r))

/*----------------------------------------------------------------------*/



/* Compute the delta between OLDROOT/OLDPATH and NEWROOT/NEWPATH and
   store it into a new temporary file *TEMPFILE.  OLDROOT may be NULL,
   in which case the delta will be computed against an empty file, as
   per the svn_fs_get_file_delta_stream docstring.  Record the length
   of the temporary file in *LEN, and rewind the file before
   returning. */
static svn_error_t *
store_delta(apr_file_t **tempfile, svn_filesize_t *len,
            svn_fs_root_t *oldroot, const char *oldpath,
            svn_fs_root_t *newroot, const char *newpath, apr_pool_t *pool)
{
  svn_stream_t *temp_stream;
  apr_off_t offset = 0;
  svn_txdelta_stream_t *delta_stream;
  svn_txdelta_window_handler_t wh;
  void *whb;

  /* Create a temporary file and open a stream to it. Note that we need
     the file handle in order to rewind it. */
  SVN_ERR(svn_io_open_unique_file3(tempfile, NULL, NULL,
                                   svn_io_file_del_on_pool_cleanup,
                                   pool, pool));
  temp_stream = svn_stream_from_aprfile2(*tempfile, TRUE, pool);

  /* Compute the delta and send it to the temporary file. */
  SVN_ERR(svn_fs_get_file_delta_stream(&delta_stream, oldroot, oldpath,
                                       newroot, newpath, pool));
  svn_txdelta_to_svndiff3(&wh, &whb, temp_stream, 0,
                          SVN_DELTA_COMPRESSION_LEVEL_DEFAULT, pool);
  SVN_ERR(svn_txdelta_send_txstream(delta_stream, wh, whb, pool));

  /* Get the length of the temporary file and rewind it. */
  SVN_ERR(svn_io_file_seek(*tempfile, APR_CUR, &offset, pool));
  *len = offset;
  offset = 0;
  return svn_io_file_seek(*tempfile, APR_SET, &offset, pool);
}


/*----------------------------------------------------------------------*/

/** An editor which dumps node-data in 'dumpfile format' to a file. **/

/* Look, mom!  No file batons! */

struct edit_baton
{
  /* The relpath which implicitly prepends all full paths coming into
     this editor.  This will almost always be "".  */
  const char *path;

  /* The stream to dump to. */
  svn_stream_t *stream;

  /* Send feedback here, if non-NULL */
  svn_repos_notify_func_t notify_func;
  void *notify_baton;

  /* The fs revision root, so we can read the contents of paths. */
  svn_fs_root_t *fs_root;
  svn_revnum_t current_rev;

  /* The fs, so we can grab historic information if needed. */
  svn_fs_t *fs;

  /* True if dumped nodes should output deltas instead of full text. */
  svn_boolean_t use_deltas;

  /* True if this "dump" is in fact a verify. */
  svn_boolean_t verify;

  /* The first revision dumped in this dumpstream. */
  svn_revnum_t oldest_dumped_rev;

  /* If not NULL, set to true if any references to revisions older than
     OLDEST_DUMPED_REV were found in the dumpstream. */
  svn_boolean_t *found_old_reference;

  /* If not NULL, set to true if any mergeinfo was dumped which contains
     revisions older than OLDEST_DUMPED_REV. */
  svn_boolean_t *found_old_mergeinfo;

  /* reusable buffer for writing file contents */
  char buffer[SVN__STREAM_CHUNK_SIZE];
  apr_size_t bufsize;
};

struct dir_baton
{
  struct edit_baton *edit_baton;
  struct dir_baton *parent_dir_baton;

  /* is this directory a new addition to this revision? */
  svn_boolean_t added;

  /* has this directory been written to the output stream? */
  svn_boolean_t written_out;

  /* the repository relpath associated with this directory */
  const char *path;

  /* The comparison repository relpath and revision of this directory.
     If both of these are valid, use them as a source against which to
     compare the directory instead of the default comparison source of
     PATH in the previous revision. */
  const char *cmp_path;
  svn_revnum_t cmp_rev;

  /* hash of paths that need to be deleted, though some -might- be
     replaced.  maps const char * paths to this dir_baton.  (they're
     full paths, because that's what the editor driver gives us.  but
     really, they're all within this directory.) */
  apr_hash_t *deleted_entries;

  /* pool to be used for deleting the hash items */
  apr_pool_t *pool;
};


/* Make a directory baton to represent the directory was path
   (relative to EDIT_BATON's path) is PATH.

   CMP_PATH/CMP_REV are the path/revision against which this directory
   should be compared for changes.  If either is omitted (NULL for the
   path, SVN_INVALID_REVNUM for the rev), just compare this directory
   PATH against itself in the previous revision.

   PARENT_DIR_BATON is the directory baton of this directory's parent,
   or NULL if this is the top-level directory of the edit.  ADDED
   indicated if this directory is newly added in this revision.
   Perform all allocations in POOL.  */
static struct dir_baton *
make_dir_baton(const char *path,
               const char *cmp_path,
               svn_revnum_t cmp_rev,
               void *edit_baton,
               void *parent_dir_baton,
               svn_boolean_t added,
               apr_pool_t *pool)
{
  struct edit_baton *eb = edit_baton;
  struct dir_baton *pb = parent_dir_baton;
  struct dir_baton *new_db = apr_pcalloc(pool, sizeof(*new_db));
  const char *full_path;

  /* A path relative to nothing?  I don't think so. */
  SVN_ERR_ASSERT_NO_RETURN(!path || pb);

  /* Construct the full path of this node. */
  if (pb)
    full_path = svn_relpath_join(eb->path, path, pool);
  else
    full_path = apr_pstrdup(pool, eb->path);

  /* Remove leading slashes from copyfrom paths. */
  if (cmp_path)
    cmp_path = svn_relpath_canonicalize(cmp_path, pool);

  new_db->edit_baton = eb;
  new_db->parent_dir_baton = pb;
  new_db->path = full_path;
  new_db->cmp_path = cmp_path;
  new_db->cmp_rev = cmp_rev;
  new_db->added = added;
  new_db->written_out = FALSE;
  new_db->deleted_entries = apr_hash_make(pool);
  new_db->pool = pool;

  return new_db;
}


/* This helper is the main "meat" of the editor -- it does all the
   work of writing a node record.

   Write out a node record for PATH of type KIND under EB->FS_ROOT.
   ACTION describes what is happening to the node (see enum svn_node_action).
   Write record to writable EB->STREAM, using EB->BUFFER to write in chunks.

   If the node was itself copied, IS_COPY is TRUE and the
   path/revision of the copy source are in CMP_PATH/CMP_REV.  If
   IS_COPY is FALSE, yet CMP_PATH/CMP_REV are valid, this node is part
   of a copied subtree.
  */
static svn_error_t *
dump_node(struct edit_baton *eb,
          const char *path,
          svn_node_kind_t kind,
          enum svn_node_action action,
          svn_boolean_t is_copy,
          const char *cmp_path,
          svn_revnum_t cmp_rev,
          apr_pool_t *pool)
{
  svn_stringbuf_t *propstring;
  svn_filesize_t content_length = 0;
  apr_size_t len;
  svn_boolean_t must_dump_text = FALSE, must_dump_props = FALSE;
  const char *compare_path = path;
  svn_revnum_t compare_rev = eb->current_rev - 1;
  svn_fs_root_t *compare_root = NULL;
  apr_file_t *delta_file = NULL;

  /* Maybe validate the path. */
  if (eb->verify || eb->notify_func)
    {
      svn_error_t *err = svn_fs__path_valid(path, pool);

      if (err)
        {
          if (eb->notify_func)
            {
              char errbuf[512]; /* ### svn_strerror() magic number  */
              svn_repos_notify_t *notify;
              notify = svn_repos_notify_create(svn_repos_notify_warning, pool);

              notify->warning = svn_repos_notify_warning_invalid_fspath;
              notify->warning_str = apr_psprintf(
                     pool,
                     _("E%06d: While validating fspath '%s': %s"),
                     err->apr_err, path,
                     svn_err_best_message(err, errbuf, sizeof(errbuf)));

              eb->notify_func(eb->notify_baton, notify, pool);
            }

          /* Return the error in addition to notifying about it. */
          if (eb->verify)
            return svn_error_trace(err);
          else
            svn_error_clear(err);
        }
    }

  /* Write out metadata headers for this file node. */
  SVN_ERR(svn_stream_printf(eb->stream, pool,
                            SVN_REPOS_DUMPFILE_NODE_PATH ": %s\n",
                            path));
  if (kind == svn_node_file)
    SVN_ERR(svn_stream_puts(eb->stream,
                            SVN_REPOS_DUMPFILE_NODE_KIND ": file\n"));
  else if (kind == svn_node_dir)
    SVN_ERR(svn_stream_puts(eb->stream,
                            SVN_REPOS_DUMPFILE_NODE_KIND ": dir\n"));

  /* Remove leading slashes from copyfrom paths. */
  if (cmp_path)
    cmp_path = svn_relpath_canonicalize(cmp_path, pool);

  /* Validate the comparison path/rev. */
  if (ARE_VALID_COPY_ARGS(cmp_path, cmp_rev))
    {
      compare_path = cmp_path;
      compare_rev = cmp_rev;
    }

  if (action == svn_node_action_change)
    {
      SVN_ERR(svn_stream_puts(eb->stream,
                              SVN_REPOS_DUMPFILE_NODE_ACTION ": change\n"));

      /* either the text or props changed, or possibly both. */
      SVN_ERR(svn_fs_revision_root(&compare_root,
                                   svn_fs_root_fs(eb->fs_root),
                                   compare_rev, pool));

      SVN_ERR(svn_fs_props_changed(&must_dump_props,
                                   compare_root, compare_path,
                                   eb->fs_root, path, pool));
      if (kind == svn_node_file)
        SVN_ERR(svn_fs_contents_changed(&must_dump_text,
                                        compare_root, compare_path,
                                        eb->fs_root, path, pool));
    }
  else if (action == svn_node_action_replace)
    {
      if (! is_copy)
        {
          /* a simple delete+add, implied by a single 'replace' action. */
          SVN_ERR(svn_stream_puts(eb->stream,
                                  SVN_REPOS_DUMPFILE_NODE_ACTION
                                  ": replace\n"));

          /* definitely need to dump all content for a replace. */
          if (kind == svn_node_file)
            must_dump_text = TRUE;
          must_dump_props = TRUE;
        }
      else
        {
          /* more complex:  delete original, then add-with-history.  */

          /* the path & kind headers have already been printed;  just
             add a delete action, and end the current record.*/
          SVN_ERR(svn_stream_puts(eb->stream,
                                  SVN_REPOS_DUMPFILE_NODE_ACTION
                                  ": delete\n\n"));

          /* recurse:  print an additional add-with-history record. */
          SVN_ERR(dump_node(eb, path, kind, svn_node_action_add,
                            is_copy, compare_path, compare_rev, pool));

          /* we can leave this routine quietly now, don't need to dump
             any content;  that was already done in the second record. */
          must_dump_text = FALSE;
          must_dump_props = FALSE;
        }
    }
  else if (action == svn_node_action_delete)
    {
      SVN_ERR(svn_stream_puts(eb->stream,
                              SVN_REPOS_DUMPFILE_NODE_ACTION ": delete\n"));

      /* we can leave this routine quietly now, don't need to dump
         any content. */
      must_dump_text = FALSE;
      must_dump_props = FALSE;
    }
  else if (action == svn_node_action_add)
    {
      SVN_ERR(svn_stream_puts(eb->stream,
                              SVN_REPOS_DUMPFILE_NODE_ACTION ": add\n"));

      if (! is_copy)
        {
          /* Dump all contents for a simple 'add'. */
          if (kind == svn_node_file)
            must_dump_text = TRUE;
          must_dump_props = TRUE;
        }
      else
        {
          if (!eb->verify && cmp_rev < eb->oldest_dumped_rev
              && eb->notify_func)
            {
              svn_repos_notify_t *notify =
                    svn_repos_notify_create(svn_repos_notify_warning, pool);

              notify->warning = svn_repos_notify_warning_found_old_reference;
              notify->warning_str = apr_psprintf(
                     pool,
                     _("Referencing data in revision %ld,"
                       " which is older than the oldest"
                       " dumped revision (r%ld).  Loading this dump"
                       " into an empty repository"
                       " will fail."),
                     cmp_rev, eb->oldest_dumped_rev);
              if (eb->found_old_reference)
                *eb->found_old_reference = TRUE;
              eb->notify_func(eb->notify_baton, notify, pool);
            }

          SVN_ERR(svn_stream_printf(eb->stream, pool,
                                    SVN_REPOS_DUMPFILE_NODE_COPYFROM_REV
                                    ": %ld\n"
                                    SVN_REPOS_DUMPFILE_NODE_COPYFROM_PATH
                                    ": %s\n",
                                    cmp_rev, cmp_path));

          SVN_ERR(svn_fs_revision_root(&compare_root,
                                       svn_fs_root_fs(eb->fs_root),
                                       compare_rev, pool));

          /* Need to decide if the copied node had any extra textual or
             property mods as well.  */
          SVN_ERR(svn_fs_props_changed(&must_dump_props,
                                       compare_root, compare_path,
                                       eb->fs_root, path, pool));
          if (kind == svn_node_file)
            {
              svn_checksum_t *checksum;
              const char *hex_digest;
              SVN_ERR(svn_fs_contents_changed(&must_dump_text,
                                              compare_root, compare_path,
                                              eb->fs_root, path, pool));

              SVN_ERR(svn_fs_file_checksum(&checksum, svn_checksum_md5,
                                           compare_root, compare_path,
                                           FALSE, pool));
              hex_digest = svn_checksum_to_cstring(checksum, pool);
              if (hex_digest)
                SVN_ERR(svn_stream_printf(eb->stream, pool,
                                      SVN_REPOS_DUMPFILE_TEXT_COPY_SOURCE_MD5
                                      ": %s\n", hex_digest));

              SVN_ERR(svn_fs_file_checksum(&checksum, svn_checksum_sha1,
                                           compare_root, compare_path,
                                           FALSE, pool));
              hex_digest = svn_checksum_to_cstring(checksum, pool);
              if (hex_digest)
                SVN_ERR(svn_stream_printf(eb->stream, pool,
                                      SVN_REPOS_DUMPFILE_TEXT_COPY_SOURCE_SHA1
                                      ": %s\n", hex_digest));
            }
        }
    }

  if ((! must_dump_text) && (! must_dump_props))
    {
      /* If we're not supposed to dump text or props, so be it, we can
         just go home.  However, if either one needs to be dumped,
         then our dumpstream format demands that at a *minimum*, we
         see a lone "PROPS-END" as a divider between text and props
         content within the content-block. */
      len = 2;
      return svn_stream_write(eb->stream, "\n\n", &len); /* ### needed? */
    }

  /*** Start prepping content to dump... ***/

  /* If we are supposed to dump properties, write out a property
     length header and generate a stringbuf that contains those
     property values here. */
  if (must_dump_props)
    {
      apr_hash_t *prophash, *oldhash = NULL;
      apr_size_t proplen;
      svn_stream_t *propstream;

      SVN_ERR(svn_fs_node_proplist(&prophash, eb->fs_root, path, pool));

      /* If this is a partial dump, then issue a warning if we dump mergeinfo
         properties that refer to revisions older than the first revision
         dumped. */
      if (!eb->verify && eb->notify_func && eb->oldest_dumped_rev > 1)
        {
          svn_string_t *mergeinfo_str = svn_hash_gets(prophash,
                                                      SVN_PROP_MERGEINFO);
          if (mergeinfo_str)
            {
              svn_mergeinfo_t mergeinfo, old_mergeinfo;

              SVN_ERR(svn_mergeinfo_parse(&mergeinfo, mergeinfo_str->data,
                                          pool));
              SVN_ERR(svn_mergeinfo__filter_mergeinfo_by_ranges(
                &old_mergeinfo, mergeinfo,
                eb->oldest_dumped_rev - 1, 0,
                TRUE, pool, pool));
              if (apr_hash_count(old_mergeinfo))
                {
                  svn_repos_notify_t *notify =
                    svn_repos_notify_create(svn_repos_notify_warning, pool);

                  notify->warning = svn_repos_notify_warning_found_old_mergeinfo;
                  notify->warning_str = apr_psprintf(
                    pool,
                    _("Mergeinfo referencing revision(s) prior "
                      "to the oldest dumped revision (r%ld). "
                      "Loading this dump may result in invalid "
                      "mergeinfo."),
                    eb->oldest_dumped_rev);

                  if (eb->found_old_mergeinfo)
                    *eb->found_old_mergeinfo = TRUE;
                  eb->notify_func(eb->notify_baton, notify, pool);
                }
            }
        }

      if (eb->use_deltas && compare_root)
        {
          /* Fetch the old property hash to diff against and output a header
             saying that our property contents are a delta. */
          SVN_ERR(svn_fs_node_proplist(&oldhash, compare_root, compare_path,
                                       pool));
          SVN_ERR(svn_stream_puts(eb->stream,
                                  SVN_REPOS_DUMPFILE_PROP_DELTA ": true\n"));
        }
      else
        oldhash = apr_hash_make(pool);
      propstring = svn_stringbuf_create_ensure(0, pool);
      propstream = svn_stream_from_stringbuf(propstring, pool);
      SVN_ERR(svn_hash_write_incremental(prophash, oldhash, propstream,
                                         "PROPS-END", pool));
      SVN_ERR(svn_stream_close(propstream));
      proplen = propstring->len;
      content_length += proplen;
      SVN_ERR(svn_stream_printf(eb->stream, pool,
                                SVN_REPOS_DUMPFILE_PROP_CONTENT_LENGTH
                                ": %" APR_SIZE_T_FMT "\n", proplen));
    }

  /* If we are supposed to dump text, write out a text length header
     here, and an MD5 checksum (if available). */
  if (must_dump_text && (kind == svn_node_file))
    {
      svn_checksum_t *checksum;
      const char *hex_digest;
      svn_filesize_t textlen;

      if (eb->use_deltas)
        {
          /* Compute the text delta now and write it into a temporary
             file, so that we can find its length.  Output a header
             saying our text contents are a delta. */
          SVN_ERR(store_delta(&delta_file, &textlen, compare_root,
                              compare_path, eb->fs_root, path, pool));
          SVN_ERR(svn_stream_puts(eb->stream,
                                  SVN_REPOS_DUMPFILE_TEXT_DELTA ": true\n"));

          if (compare_root)
            {
              SVN_ERR(svn_fs_file_checksum(&checksum, svn_checksum_md5,
                                           compare_root, compare_path,
                                           FALSE, pool));
              hex_digest = svn_checksum_to_cstring(checksum, pool);
              if (hex_digest)
                SVN_ERR(svn_stream_printf(eb->stream, pool,
                                          SVN_REPOS_DUMPFILE_TEXT_DELTA_BASE_MD5
                                          ": %s\n", hex_digest));

              SVN_ERR(svn_fs_file_checksum(&checksum, svn_checksum_sha1,
                                           compare_root, compare_path,
                                           FALSE, pool));
              hex_digest = svn_checksum_to_cstring(checksum, pool);
              if (hex_digest)
                SVN_ERR(svn_stream_printf(eb->stream, pool,
                                      SVN_REPOS_DUMPFILE_TEXT_DELTA_BASE_SHA1
                                      ": %s\n", hex_digest));
            }
        }
      else
        {
          /* Just fetch the length of the file. */
          SVN_ERR(svn_fs_file_length(&textlen, eb->fs_root, path, pool));
        }

      content_length += textlen;
      SVN_ERR(svn_stream_printf(eb->stream, pool,
                                SVN_REPOS_DUMPFILE_TEXT_CONTENT_LENGTH
                                ": %" SVN_FILESIZE_T_FMT "\n", textlen));

      SVN_ERR(svn_fs_file_checksum(&checksum, svn_checksum_md5,
                                   eb->fs_root, path, FALSE, pool));
      hex_digest = svn_checksum_to_cstring(checksum, pool);
      if (hex_digest)
        SVN_ERR(svn_stream_printf(eb->stream, pool,
                                  SVN_REPOS_DUMPFILE_TEXT_CONTENT_MD5
                                  ": %s\n", hex_digest));

      SVN_ERR(svn_fs_file_checksum(&checksum, svn_checksum_sha1,
                                   eb->fs_root, path, FALSE, pool));
      hex_digest = svn_checksum_to_cstring(checksum, pool);
      if (hex_digest)
        SVN_ERR(svn_stream_printf(eb->stream, pool,
                                  SVN_REPOS_DUMPFILE_TEXT_CONTENT_SHA1
                                  ": %s\n", hex_digest));
    }

  /* 'Content-length:' is the last header before we dump the content,
     and is the sum of the text and prop contents lengths.  We write
     this only for the benefit of non-Subversion RFC-822 parsers. */
  SVN_ERR(svn_stream_printf(eb->stream, pool,
                            SVN_REPOS_DUMPFILE_CONTENT_LENGTH
                            ": %" SVN_FILESIZE_T_FMT "\n\n",
                            content_length));

  /* Dump property content if we're supposed to do so. */
  if (must_dump_props)
    {
      len = propstring->len;
      SVN_ERR(svn_stream_write(eb->stream, propstring->data, &len));
    }

  /* Dump text content */
  if (must_dump_text && (kind == svn_node_file))
    {
      svn_stream_t *contents;

      if (delta_file)
        {
          /* Make sure to close the underlying file when the stream is
             closed. */
          contents = svn_stream_from_aprfile2(delta_file, FALSE, pool);
        }
      else
        SVN_ERR(svn_fs_file_contents(&contents, eb->fs_root, path, pool));

      SVN_ERR(svn_stream_copy3(contents, svn_stream_disown(eb->stream, pool),
                               NULL, NULL, pool));
    }

  len = 2;
  return svn_stream_write(eb->stream, "\n\n", &len); /* ### needed? */
}


static svn_error_t *
open_root(void *edit_baton,
          svn_revnum_t base_revision,
          apr_pool_t *pool,
          void **root_baton)
{
  *root_baton = make_dir_baton(NULL, NULL, SVN_INVALID_REVNUM,
                               edit_baton, NULL, FALSE, pool);
  return SVN_NO_ERROR;
}


static svn_error_t *
delete_entry(const char *path,
             svn_revnum_t revision,
             void *parent_baton,
             apr_pool_t *pool)
{
  struct dir_baton *pb = parent_baton;
  const char *mypath = apr_pstrdup(pb->pool, path);

  /* remember this path needs to be deleted. */
  svn_hash_sets(pb->deleted_entries, mypath, pb);

  return SVN_NO_ERROR;
}


static svn_error_t *
add_directory(const char *path,
              void *parent_baton,
              const char *copyfrom_path,
              svn_revnum_t copyfrom_rev,
              apr_pool_t *pool,
              void **child_baton)
{
  struct dir_baton *pb = parent_baton;
  struct edit_baton *eb = pb->edit_baton;
  void *val;
  svn_boolean_t is_copy = FALSE;
  struct dir_baton *new_db
    = make_dir_baton(path, copyfrom_path, copyfrom_rev, eb, pb, TRUE, pool);

  /* This might be a replacement -- is the path already deleted? */
  val = svn_hash_gets(pb->deleted_entries, path);

  /* Detect an add-with-history. */
  is_copy = ARE_VALID_COPY_ARGS(copyfrom_path, copyfrom_rev);

  /* Dump the node. */
  SVN_ERR(dump_node(eb, path,
                    svn_node_dir,
                    val ? svn_node_action_replace : svn_node_action_add,
                    is_copy,
                    is_copy ? copyfrom_path : NULL,
                    is_copy ? copyfrom_rev : SVN_INVALID_REVNUM,
                    pool));

  if (val)
    /* Delete the path, it's now been dumped. */
    svn_hash_sets(pb->deleted_entries, path, NULL);

  new_db->written_out = TRUE;

  *child_baton = new_db;
  return SVN_NO_ERROR;
}


static svn_error_t *
open_directory(const char *path,
               void *parent_baton,
               svn_revnum_t base_revision,
               apr_pool_t *pool,
               void **child_baton)
{
  struct dir_baton *pb = parent_baton;
  struct edit_baton *eb = pb->edit_baton;
  struct dir_baton *new_db;
  const char *cmp_path = NULL;
  svn_revnum_t cmp_rev = SVN_INVALID_REVNUM;

  /* If the parent directory has explicit comparison path and rev,
     record the same for this one. */
  if (ARE_VALID_COPY_ARGS(pb->cmp_path, pb->cmp_rev))
    {
      cmp_path = svn_relpath_join(pb->cmp_path,
                                  svn_relpath_basename(path, pool), pool);
      cmp_rev = pb->cmp_rev;
    }

  new_db = make_dir_baton(path, cmp_path, cmp_rev, eb, pb, FALSE, pool);
  *child_baton = new_db;
  return SVN_NO_ERROR;
}


static svn_error_t *
close_directory(void *dir_baton,
                apr_pool_t *pool)
{
  struct dir_baton *db = dir_baton;
  struct edit_baton *eb = db->edit_baton;
  apr_pool_t *subpool = svn_pool_create(pool);
  int i;
  apr_array_header_t *sorted_entries;

  /* Sort entries lexically instead of as paths. Even though the entries
   * are full paths they're all in the same directory (see comment in struct
   * dir_baton definition). So we really want to sort by basename, in which
   * case the lexical sort function is more efficient. */
  sorted_entries = svn_sort__hash(db->deleted_entries,
                                  svn_sort_compare_items_lexically, pool);
  for (i = 0; i < sorted_entries->nelts; i++)
    {
      const char *path = APR_ARRAY_IDX(sorted_entries, i,
                                       svn_sort__item_t).key;

      svn_pool_clear(subpool);

      /* By sending 'svn_node_unknown', the Node-kind: header simply won't
         be written out.  No big deal at all, really.  The loader
         shouldn't care.  */
      SVN_ERR(dump_node(eb, path,
                        svn_node_unknown, svn_node_action_delete,
                        FALSE, NULL, SVN_INVALID_REVNUM, subpool));
    }

  svn_pool_destroy(subpool);
  return SVN_NO_ERROR;
}


static svn_error_t *
add_file(const char *path,
         void *parent_baton,
         const char *copyfrom_path,
         svn_revnum_t copyfrom_rev,
         apr_pool_t *pool,
         void **file_baton)
{
  struct dir_baton *pb = parent_baton;
  struct edit_baton *eb = pb->edit_baton;
  void *val;
  svn_boolean_t is_copy = FALSE;

  /* This might be a replacement -- is the path already deleted? */
  val = svn_hash_gets(pb->deleted_entries, path);

  /* Detect add-with-history. */
  is_copy = ARE_VALID_COPY_ARGS(copyfrom_path, copyfrom_rev);

  /* Dump the node. */
  SVN_ERR(dump_node(eb, path,
                    svn_node_file,
                    val ? svn_node_action_replace : svn_node_action_add,
                    is_copy,
                    is_copy ? copyfrom_path : NULL,
                    is_copy ? copyfrom_rev : SVN_INVALID_REVNUM,
                    pool));

  if (val)
    /* delete the path, it's now been dumped. */
    svn_hash_sets(pb->deleted_entries, path, NULL);

  *file_baton = NULL;  /* muhahahaha */
  return SVN_NO_ERROR;
}


static svn_error_t *
open_file(const char *path,
          void *parent_baton,
          svn_revnum_t ancestor_revision,
          apr_pool_t *pool,
          void **file_baton)
{
  struct dir_baton *pb = parent_baton;
  struct edit_baton *eb = pb->edit_baton;
  const char *cmp_path = NULL;
  svn_revnum_t cmp_rev = SVN_INVALID_REVNUM;

  /* If the parent directory has explicit comparison path and rev,
     record the same for this one. */
  if (ARE_VALID_COPY_ARGS(pb->cmp_path, pb->cmp_rev))
    {
      cmp_path = svn_relpath_join(pb->cmp_path,
                                  svn_relpath_basename(path, pool), pool);
      cmp_rev = pb->cmp_rev;
    }

  SVN_ERR(dump_node(eb, path,
                    svn_node_file, svn_node_action_change,
                    FALSE, cmp_path, cmp_rev, pool));

  *file_baton = NULL;  /* muhahahaha again */
  return SVN_NO_ERROR;
}


static svn_error_t *
change_dir_prop(void *parent_baton,
                const char *name,
                const svn_string_t *value,
                apr_pool_t *pool)
{
  struct dir_baton *db = parent_baton;
  struct edit_baton *eb = db->edit_baton;

  /* This function is what distinguishes between a directory that is
     opened to merely get somewhere, vs. one that is opened because it
     *actually* changed by itself.  */
  if (! db->written_out)
    {
      SVN_ERR(dump_node(eb, db->path,
                        svn_node_dir, svn_node_action_change,
                        FALSE, db->cmp_path, db->cmp_rev, pool));
      db->written_out = TRUE;
    }
  return SVN_NO_ERROR;
}

static svn_error_t *
fetch_props_func(apr_hash_t **props,
                 void *baton,
                 const char *path,
                 svn_revnum_t base_revision,
                 apr_pool_t *result_pool,
                 apr_pool_t *scratch_pool)
{
  struct edit_baton *eb = baton;
  svn_error_t *err;
  svn_fs_root_t *fs_root;

  if (!SVN_IS_VALID_REVNUM(base_revision))
    base_revision = eb->current_rev - 1;

  SVN_ERR(svn_fs_revision_root(&fs_root, eb->fs, base_revision, scratch_pool));

  err = svn_fs_node_proplist(props, fs_root, path, result_pool);
  if (err && err->apr_err == SVN_ERR_FS_NOT_FOUND)
    {
      svn_error_clear(err);
      *props = apr_hash_make(result_pool);
      return SVN_NO_ERROR;
    }
  else if (err)
    return svn_error_trace(err);

  return SVN_NO_ERROR;
}

static svn_error_t *
fetch_kind_func(svn_node_kind_t *kind,
                void *baton,
                const char *path,
                svn_revnum_t base_revision,
                apr_pool_t *scratch_pool)
{
  struct edit_baton *eb = baton;
  svn_fs_root_t *fs_root;

  if (!SVN_IS_VALID_REVNUM(base_revision))
    base_revision = eb->current_rev - 1;

  SVN_ERR(svn_fs_revision_root(&fs_root, eb->fs, base_revision, scratch_pool));

  SVN_ERR(svn_fs_check_path(kind, fs_root, path, scratch_pool));

  return SVN_NO_ERROR;
}

static svn_error_t *
fetch_base_func(const char **filename,
                void *baton,
                const char *path,
                svn_revnum_t base_revision,
                apr_pool_t *result_pool,
                apr_pool_t *scratch_pool)
{
  struct edit_baton *eb = baton;
  svn_stream_t *contents;
  svn_stream_t *file_stream;
  const char *tmp_filename;
  svn_error_t *err;
  svn_fs_root_t *fs_root;

  if (!SVN_IS_VALID_REVNUM(base_revision))
    base_revision = eb->current_rev - 1;

  SVN_ERR(svn_fs_revision_root(&fs_root, eb->fs, base_revision, scratch_pool));

  err = svn_fs_file_contents(&contents, fs_root, path, scratch_pool);
  if (err && err->apr_err == SVN_ERR_FS_NOT_FOUND)
    {
      svn_error_clear(err);
      *filename = NULL;
      return SVN_NO_ERROR;
    }
  else if (err)
    return svn_error_trace(err);
  SVN_ERR(svn_stream_open_unique(&file_stream, &tmp_filename, NULL,
                                 svn_io_file_del_on_pool_cleanup,
                                 scratch_pool, scratch_pool));
  SVN_ERR(svn_stream_copy3(contents, file_stream, NULL, NULL, scratch_pool));

  *filename = apr_pstrdup(result_pool, tmp_filename);

  return SVN_NO_ERROR;
}


static svn_error_t *
get_dump_editor(const svn_delta_editor_t **editor,
                void **edit_baton,
                svn_fs_t *fs,
                svn_revnum_t to_rev,
                const char *root_path,
                svn_stream_t *stream,
                svn_boolean_t *found_old_reference,
                svn_boolean_t *found_old_mergeinfo,
                svn_error_t *(*custom_close_directory)(void *dir_baton,
                                  apr_pool_t *scratch_pool),
                svn_repos_notify_func_t notify_func,
                void *notify_baton,
                svn_revnum_t oldest_dumped_rev,
                svn_boolean_t use_deltas,
                svn_boolean_t verify,
                apr_pool_t *pool)
{
  /* Allocate an edit baton to be stored in every directory baton.
     Set it up for the directory baton we create here, which is the
     root baton. */
  struct edit_baton *eb = apr_pcalloc(pool, sizeof(*eb));
  svn_delta_editor_t *dump_editor = svn_delta_default_editor(pool);
  svn_delta_shim_callbacks_t *shim_callbacks =
                                svn_delta_shim_callbacks_default(pool);

  /* Set up the edit baton. */
  eb->stream = stream;
  eb->notify_func = notify_func;
  eb->notify_baton = notify_baton;
  eb->oldest_dumped_rev = oldest_dumped_rev;
  eb->bufsize = sizeof(eb->buffer);
  eb->path = apr_pstrdup(pool, root_path);
  SVN_ERR(svn_fs_revision_root(&(eb->fs_root), fs, to_rev, pool));
  eb->fs = fs;
  eb->current_rev = to_rev;
  eb->use_deltas = use_deltas;
  eb->verify = verify;
  eb->found_old_reference = found_old_reference;
  eb->found_old_mergeinfo = found_old_mergeinfo;

  /* Set up the editor. */
  dump_editor->open_root = open_root;
  dump_editor->delete_entry = delete_entry;
  dump_editor->add_directory = add_directory;
  dump_editor->open_directory = open_directory;
  if (custom_close_directory)
    dump_editor->close_directory = custom_close_directory;
  else
    dump_editor->close_directory = close_directory;
  dump_editor->change_dir_prop = change_dir_prop;
  dump_editor->add_file = add_file;
  dump_editor->open_file = open_file;

  *edit_baton = eb;
  *editor = dump_editor;

  shim_callbacks->fetch_kind_func = fetch_kind_func;
  shim_callbacks->fetch_props_func = fetch_props_func;
  shim_callbacks->fetch_base_func = fetch_base_func;
  shim_callbacks->fetch_baton = eb;

  SVN_ERR(svn_editor__insert_shims(editor, edit_baton, *editor, *edit_baton,
                                   NULL, NULL, shim_callbacks, pool, pool));

  return SVN_NO_ERROR;
}

/*----------------------------------------------------------------------*/

/** The main dumping routine, svn_repos_dump_fs. **/


/* Helper for svn_repos_dump_fs.

   Write a revision record of REV in FS to writable STREAM, using POOL.
 */
static svn_error_t *
write_revision_record(svn_stream_t *stream,
                      svn_fs_t *fs,
                      svn_revnum_t rev,
                      apr_pool_t *pool)
{
  apr_size_t len;
  apr_hash_t *props;
  svn_stringbuf_t *encoded_prophash;
  apr_time_t timetemp;
  svn_string_t *datevalue;
  svn_stream_t *propstream;

  /* Read the revision props even if we're aren't going to dump
     them for verification purposes */
  SVN_ERR(svn_fs_revision_proplist(&props, fs, rev, pool));

  /* Run revision date properties through the time conversion to
     canonicalize them. */
  /* ### Remove this when it is no longer needed for sure. */
  datevalue = svn_hash_gets(props, SVN_PROP_REVISION_DATE);
  if (datevalue)
    {
      SVN_ERR(svn_time_from_cstring(&timetemp, datevalue->data, pool));
      datevalue = svn_string_create(svn_time_to_cstring(timetemp, pool),
                                    pool);
      svn_hash_sets(props, SVN_PROP_REVISION_DATE, datevalue);
    }

  encoded_prophash = svn_stringbuf_create_ensure(0, pool);
  propstream = svn_stream_from_stringbuf(encoded_prophash, pool);
  SVN_ERR(svn_hash_write2(props, propstream, "PROPS-END", pool));
  SVN_ERR(svn_stream_close(propstream));

  /* ### someday write a revision-content-checksum */

  SVN_ERR(svn_stream_printf(stream, pool,
                            SVN_REPOS_DUMPFILE_REVISION_NUMBER
                            ": %ld\n", rev));
  SVN_ERR(svn_stream_printf(stream, pool,
                            SVN_REPOS_DUMPFILE_PROP_CONTENT_LENGTH
                            ": %" APR_SIZE_T_FMT "\n",
                            encoded_prophash->len));

  /* Write out a regular Content-length header for the benefit of
     non-Subversion RFC-822 parsers. */
  SVN_ERR(svn_stream_printf(stream, pool,
                            SVN_REPOS_DUMPFILE_CONTENT_LENGTH
                            ": %" APR_SIZE_T_FMT "\n\n",
                            encoded_prophash->len));

  len = encoded_prophash->len;
  SVN_ERR(svn_stream_write(stream, encoded_prophash->data, &len));

  len = 1;
  return svn_stream_write(stream, "\n", &len);
}



/* The main dumper. */
svn_error_t *
svn_repos_dump_fs3(svn_repos_t *repos,
                   svn_stream_t *stream,
                   svn_revnum_t start_rev,
                   svn_revnum_t end_rev,
                   svn_boolean_t incremental,
                   svn_boolean_t use_deltas,
                   svn_repos_notify_func_t notify_func,
                   void *notify_baton,
                   svn_cancel_func_t cancel_func,
                   void *cancel_baton,
                   apr_pool_t *pool)
{
  const svn_delta_editor_t *dump_editor;
  void *dump_edit_baton = NULL;
  svn_revnum_t rev;
  svn_fs_t *fs = svn_repos_fs(repos);
  apr_pool_t *subpool = svn_pool_create(pool);
  svn_revnum_t youngest;
  const char *uuid;
  int version;
  svn_boolean_t found_old_reference = FALSE;
  svn_boolean_t found_old_mergeinfo = FALSE;
  svn_repos_notify_t *notify;

  /* Determine the current youngest revision of the filesystem. */
  SVN_ERR(svn_fs_youngest_rev(&youngest, fs, pool));

  /* Use default vals if necessary. */
  if (! SVN_IS_VALID_REVNUM(start_rev))
    start_rev = 0;
  if (! SVN_IS_VALID_REVNUM(end_rev))
    end_rev = youngest;
  if (! stream)
    stream = svn_stream_empty(pool);

  /* Validate the revisions. */
  if (start_rev > end_rev)
    return svn_error_createf(SVN_ERR_REPOS_BAD_ARGS, NULL,
                             _("Start revision %ld"
                               " is greater than end revision %ld"),
                             start_rev, end_rev);
  if (end_rev > youngest)
    return svn_error_createf(SVN_ERR_REPOS_BAD_ARGS, NULL,
                             _("End revision %ld is invalid "
                               "(youngest revision is %ld)"),
                             end_rev, youngest);

  /* Write out the UUID. */
  SVN_ERR(svn_fs_get_uuid(fs, &uuid, pool));

  /* If we're not using deltas, use the previous version, for
     compatibility with svn 1.0.x. */
  version = SVN_REPOS_DUMPFILE_FORMAT_VERSION;
  if (!use_deltas)
    version--;

  /* Write out "general" metadata for the dumpfile.  In this case, a
     magic header followed by a dumpfile format version. */
  SVN_ERR(svn_stream_printf(stream, pool,
                            SVN_REPOS_DUMPFILE_MAGIC_HEADER ": %d\n\n",
                            version));
  SVN_ERR(svn_stream_printf(stream, pool, SVN_REPOS_DUMPFILE_UUID
                            ": %s\n\n", uuid));

  /* Create a notify object that we can reuse in the loop. */
  if (notify_func)
    notify = svn_repos_notify_create(svn_repos_notify_dump_rev_end,
                                     pool);

  /* Main loop:  we're going to dump revision REV.  */
  for (rev = start_rev; rev <= end_rev; rev++)
    {
      svn_fs_root_t *to_root;
      svn_boolean_t use_deltas_for_rev;

      svn_pool_clear(subpool);

      /* Check for cancellation. */
      if (cancel_func)
        SVN_ERR(cancel_func(cancel_baton));

      /* Write the revision record. */
      SVN_ERR(write_revision_record(stream, fs, rev, subpool));

      /* When dumping revision 0, we just write out the revision record.
         The parser might want to use its properties. */
      if (rev == 0)
        goto loop_end;

      /* Fetch the editor which dumps nodes to a file.  Regardless of
         what we've been told, don't use deltas for the first rev of a
         non-incremental dump. */
      use_deltas_for_rev = use_deltas && (incremental || rev != start_rev);
      SVN_ERR(get_dump_editor(&dump_editor, &dump_edit_baton, fs, rev,
                              "", stream, &found_old_reference,
                              &found_old_mergeinfo, NULL,
                              notify_func, notify_baton,
                              start_rev, use_deltas_for_rev, FALSE, subpool));

      /* Drive the editor in one way or another. */
      SVN_ERR(svn_fs_revision_root(&to_root, fs, rev, subpool));

      /* If this is the first revision of a non-incremental dump,
         we're in for a full tree dump.  Otherwise, we want to simply
         replay the revision.  */
      if ((rev == start_rev) && (! incremental))
        {
          /* Compare against revision 0, so everything appears to be added. */
          svn_fs_root_t *from_root;
          SVN_ERR(svn_fs_revision_root(&from_root, fs, 0, subpool));
          SVN_ERR(svn_repos_dir_delta2(from_root, "", "",
                                       to_root, "",
                                       dump_editor, dump_edit_baton,
                                       NULL,
                                       NULL,
                                       FALSE, /* don't send text-deltas */
                                       svn_depth_infinity,
                                       FALSE, /* don't send entry props */
                                       FALSE, /* don't ignore ancestry */
                                       subpool));
        }
      else
        {
          /* The normal case: compare consecutive revs. */
          SVN_ERR(svn_repos_replay2(to_root, "", SVN_INVALID_REVNUM, FALSE,
                                    dump_editor, dump_edit_baton,
                                    NULL, NULL, subpool));

          /* While our editor close_edit implementation is a no-op, we still
             do this for completeness. */
          SVN_ERR(dump_editor->close_edit(dump_edit_baton, subpool));
        }

    loop_end:
      if (notify_func)
        {
          notify->revision = rev;
          notify_func(notify_baton, notify, subpool);
        }
    }

  if (notify_func)
    {
      /* Did we issue any warnings about references to revisions older than
         the oldest dumped revision?  If so, then issue a final generic
         warning, since the inline warnings already issued might easily be
         missed. */

      notify = svn_repos_notify_create(svn_repos_notify_dump_end, subpool);
      notify_func(notify_baton, notify, subpool);

      if (found_old_reference)
        {
          notify = svn_repos_notify_create(svn_repos_notify_warning, subpool);

          notify->warning = svn_repos_notify_warning_found_old_reference;
          notify->warning_str = _("The range of revisions dumped "
                                  "contained references to "
                                  "copy sources outside that "
                                  "range.");
          notify_func(notify_baton, notify, subpool);
        }

      /* Ditto if we issued any warnings about old revisions referenced
         in dumped mergeinfo. */
      if (found_old_mergeinfo)
        {
          notify = svn_repos_notify_create(svn_repos_notify_warning, subpool);

          notify->warning = svn_repos_notify_warning_found_old_mergeinfo;
          notify->warning_str = _("The range of revisions dumped "
                                  "contained mergeinfo "
                                  "which reference revisions outside "
                                  "that range.");
          notify_func(notify_baton, notify, subpool);
        }
    }

  svn_pool_destroy(subpool);

  return SVN_NO_ERROR;
}


/*----------------------------------------------------------------------*/

/* verify, based on dump */


/* Creating a new revision that changes /A/B/E/bravo means creating new
   directory listings for /, /A, /A/B, and /A/B/E in the new revision, with
   each entry not changed in the new revision a link back to the entry in a
   previous revision.  svn_repos_replay()ing a revision does not verify that
   those links are correct.

   For paths actually changed in the revision we verify, we get directory
   contents or file length twice: once in the dump editor, and once here.
   We could create a new verify baton, store in it the changed paths, and
   skip those here, but that means building an entire wrapper editor and
   managing two levels of batons.  The impact from checking these entries
   twice should be minimal, while the code to avoid it is not.
*/

static svn_error_t *
verify_directory_entry(void *baton, const void *key, apr_ssize_t klen,
                       void *val, apr_pool_t *pool)
{
  struct dir_baton *db = baton;
  svn_fs_dirent_t *dirent = (svn_fs_dirent_t *)val;
  char *path = svn_relpath_join(db->path, (const char *)key, pool);
  apr_hash_t *dirents;
  svn_filesize_t len;

  /* since we can't access the directory entries directly by their ID,
     we need to navigate from the FS_ROOT to them (relatively expensive
     because we may start at a never rev than the last change to node). */
  switch (dirent->kind) {
  case svn_node_dir:
    /* Getting this directory's contents is enough to ensure that our
       link to it is correct. */
    SVN_ERR(svn_fs_dir_entries(&dirents, db->edit_baton->fs_root, path, pool));
    break;
  case svn_node_file:
    /* Getting this file's size is enough to ensure that our link to it
       is correct. */
    SVN_ERR(svn_fs_file_length(&len, db->edit_baton->fs_root, path, pool));
    break;
  default:
    return svn_error_createf(SVN_ERR_NODE_UNEXPECTED_KIND, NULL,
                             _("Unexpected node kind %d for '%s'"),
                             dirent->kind, path);
  }

  return SVN_NO_ERROR;
}

static svn_error_t *
verify_close_directory(void *dir_baton,
                apr_pool_t *pool)
{
  struct dir_baton *db = dir_baton;
  apr_hash_t *dirents;
  SVN_ERR(svn_fs_dir_entries(&dirents, db->edit_baton->fs_root,
                             db->path, pool));
  SVN_ERR(svn_iter_apr_hash(NULL, dirents, verify_directory_entry,
                            dir_baton, pool));
  return close_directory(dir_baton, pool);
}

static void
notify_verification_error(svn_revnum_t rev,
                          svn_error_t *err,
                          svn_repos_notify_func_t notify_func,
                          void *notify_baton,
                          apr_pool_t *pool)
{
  if (notify_func)
    {
      svn_repos_notify_t *notify_failure;
      notify_failure = svn_repos_notify_create(svn_repos_notify_failure, pool);
      notify_failure->err = err;
      notify_failure->revision = rev;
      notify_func(notify_baton, notify_failure, pool);
    }
}

/* Verify revision REV in file system FS. */
static svn_error_t *
verify_one_revision(svn_fs_t *fs,
                    svn_revnum_t rev,
                    svn_repos_notify_func_t notify_func,
                    void *notify_baton,
                    svn_revnum_t start_rev,
                    svn_cancel_func_t cancel_func,
                    void *cancel_baton,
                    apr_pool_t *scratchpool)
{
  const svn_delta_editor_t *dump_editor;
  void *dump_edit_baton;
 
  svn_fs_root_t *to_root;
  apr_hash_t *props;
  const svn_delta_editor_t *cancel_editor;
  void *cancel_edit_baton;

  /* Get cancellable dump editor, but with our close_directory handler.*/
  SVN_ERR(get_dump_editor(&dump_editor, &dump_edit_baton,
                          fs, rev, "",
                          svn_stream_empty(scratchpool),
                          NULL, NULL,
                          verify_close_directory,
                          notify_func, notify_baton,
                          start_rev,
                          FALSE, TRUE, /* use_deltas, verify */
                          scratchpool));
  SVN_ERR(svn_delta_get_cancellation_editor(cancel_func, cancel_baton,
                                            dump_editor, dump_edit_baton,
                                            &cancel_editor,
                                            &cancel_edit_baton,
                                            scratchpool));
  SVN_ERR(svn_fs_revision_root(&to_root, fs, rev, scratchpool));
  SVN_ERR(svn_repos_replay2(to_root, "", SVN_INVALID_REVNUM, FALSE,
                            cancel_editor, cancel_edit_baton,
                            NULL, NULL, scratchpool));
 
  /* While our editor close_edit implementation is a no-op, we still
     do this for completeness. */
  SVN_ERR(cancel_editor->close_edit(cancel_edit_baton, scratchpool));
 
  SVN_ERR(svn_fs_revision_proplist(&props, fs, rev, scratchpool));

  return SVN_NO_ERROR;
}

/* Baton type used for forwarding notifications from FS API to REPOS API. */
struct verify_fs2_notify_func_baton_t
{
   /* notification function to call (must not be NULL) */
   svn_repos_notify_func_t notify_func;

   /* baton to use for it */
   void *notify_baton;

   /* type of notification to send (we will simply plug in the revision) */
   svn_repos_notify_t *notify;
};

/* Forward the notification to BATON. */
static void
verify_fs2_notify_func(svn_revnum_t revision,
                       void *baton,
                       apr_pool_t *pool)
{
  struct verify_fs2_notify_func_baton_t *notify_baton = baton;

  notify_baton->notify->revision = revision;
  notify_baton->notify_func(notify_baton->notify_baton,
                            notify_baton->notify, pool);
}

svn_error_t *
svn_repos_verify_fs3(svn_repos_t *repos,
                     svn_revnum_t start_rev,
                     svn_revnum_t end_rev,
                     svn_boolean_t keep_going,
                     svn_repos_notify_func_t notify_func,
                     void *notify_baton,
                     svn_cancel_func_t cancel_func,
                     void *cancel_baton,
                     apr_pool_t *pool)
{
  svn_fs_t *fs = svn_repos_fs(repos);
  svn_revnum_t youngest;
  svn_revnum_t rev;
  apr_pool_t *iterpool = svn_pool_create(pool);
  svn_repos_notify_t *notify;
  svn_fs_progress_notify_func_t verify_notify = NULL;
  struct verify_fs2_notify_func_baton_t *verify_notify_baton = NULL;

  svn_error_t *err;
  svn_boolean_t found_corruption = FALSE;

  /* Determine the current youngest revision of the filesystem. */
  SVN_ERR(svn_fs_youngest_rev(&youngest, fs, pool));

  /* Use default vals if necessary. */
  if (! SVN_IS_VALID_REVNUM(start_rev))
    start_rev = 0;
  if (! SVN_IS_VALID_REVNUM(end_rev))
    end_rev = youngest;

  /* Validate the revisions. */
  if (start_rev > end_rev)
    return svn_error_createf(SVN_ERR_REPOS_BAD_ARGS, NULL,
                             _("Start revision %ld"
                               " is greater than end revision %ld"),
                             start_rev, end_rev);
  if (end_rev > youngest)
    return svn_error_createf(SVN_ERR_REPOS_BAD_ARGS, NULL,
                             _("End revision %ld is invalid "
                               "(youngest revision is %ld)"),
                             end_rev, youngest);

  /* Create a notify object that we can reuse within the loop and a
     forwarding structure for notifications from inside svn_fs_verify(). */
  if (notify_func)
    {
      notify = svn_repos_notify_create(svn_repos_notify_verify_rev_end,
                                       pool);

      verify_notify = verify_fs2_notify_func;
      verify_notify_baton = apr_palloc(pool, sizeof(*verify_notify_baton));
      verify_notify_baton->notify_func = notify_func;
      verify_notify_baton->notify_baton = notify_baton;
      verify_notify_baton->notify
        = svn_repos_notify_create(svn_repos_notify_verify_rev_structure, pool);
    }

  /* Verify global metadata and backend-specific data first. */
<<<<<<< HEAD
  err = svn_fs_verify(svn_fs_path(fs, pool), start_rev, end_rev,
                      verify_notify, verify_notify_baton,
                      cancel_func, cancel_baton, pool);

  if (err && !keep_going)
    {
      found_corruption = TRUE;
      notify_verification_error(SVN_INVALID_REVNUM, err, notify_func,
                                notify_baton, iterpool);
      svn_error_clear(err);
      return svn_error_createf(SVN_ERR_REPOS_CORRUPTED, NULL,
                               _("Repository '%s' failed to verify"),
                               svn_dirent_local_style(svn_repos_path(repos,
                                                                     pool),
                                                      pool));
    }
  else
    {
      if (err)
        found_corruption = TRUE;
      svn_error_clear(err);
    }
=======
  SVN_ERR(svn_fs_verify(svn_fs_path(fs, pool), svn_fs_config(fs, pool),
                        start_rev, end_rev,
                        verify_notify, verify_notify_baton,
                        cancel_func, cancel_baton, pool));
>>>>>>> 832c3b55

  for (rev = start_rev; rev <= end_rev; rev++)
    {
      const svn_delta_editor_t *dump_editor;
      void *dump_edit_baton;
      const svn_delta_editor_t *cancel_editor;
      void *cancel_edit_baton;
      svn_fs_root_t *to_root;
      apr_hash_t *props;

      svn_error_t *err;
      svn_pool_clear(iterpool);

      /* Wrapper function to catch the possible errors. */
      err = verify_one_revision(fs, rev, notify_func, notify_baton, start_rev,
                                cancel_func, cancel_baton, iterpool);

      if (err)
        {
          found_corruption = TRUE;
          notify_verification_error(rev, err, notify_func, notify_baton,
                                    iterpool);
          svn_error_clear(err);

          if (keep_going)
            continue;
          else
            break;
        }

      /* Get cancellable dump editor, but with our close_directory handler. */
      SVN_ERR(get_dump_editor(&dump_editor, &dump_edit_baton,
                              fs, rev, "",
                              svn_stream_empty(iterpool),
                              NULL, NULL,
                              verify_close_directory,
                              notify_func, notify_baton,
                              start_rev,
                              FALSE, TRUE, /* use_deltas, verify */
                              iterpool));
      SVN_ERR(svn_delta_get_cancellation_editor(cancel_func, cancel_baton,
                                                dump_editor, dump_edit_baton,
                                                &cancel_editor,
                                                &cancel_edit_baton,
                                                iterpool));

      SVN_ERR(svn_fs_revision_root(&to_root, fs, rev, iterpool));
      SVN_ERR(svn_fs_verify_root(to_root, iterpool));

      SVN_ERR(svn_repos_replay2(to_root, "", SVN_INVALID_REVNUM, FALSE,
                                cancel_editor, cancel_edit_baton,
                                NULL, NULL, iterpool));
      /* While our editor close_edit implementation is a no-op, we still
         do this for completeness. */
      SVN_ERR(cancel_editor->close_edit(cancel_edit_baton, iterpool));

      SVN_ERR(svn_fs_revision_proplist(&props, fs, rev, iterpool));

      if (notify_func)
        {
          notify->revision = rev;
          notify_func(notify_baton, notify, iterpool);
        }
    }

  /* We're done. */
  if (notify_func)
    {
      notify = svn_repos_notify_create(svn_repos_notify_verify_end, iterpool);
      notify_func(notify_baton, notify, iterpool);
    }

  /* Per-backend verification. */
  svn_pool_destroy(iterpool);

  if (found_corruption)
    return svn_error_createf(SVN_ERR_REPOS_CORRUPTED, NULL,
                             _("Repository '%s' failed to verify"),
                             svn_dirent_local_style(svn_repos_path(repos,
                                                                   pool),
                                                    pool));

  return SVN_NO_ERROR;
}<|MERGE_RESOLUTION|>--- conflicted
+++ resolved
@@ -1486,8 +1486,8 @@
     }
 
   /* Verify global metadata and backend-specific data first. */
-<<<<<<< HEAD
-  err = svn_fs_verify(svn_fs_path(fs, pool), start_rev, end_rev,
+  err = svn_fs_verify(svn_fs_path(fs, pool), svn_fs_config(fs, pool),
+                      start_rev, end_rev,
                       verify_notify, verify_notify_baton,
                       cancel_func, cancel_baton, pool);
 
@@ -1509,12 +1509,6 @@
         found_corruption = TRUE;
       svn_error_clear(err);
     }
-=======
-  SVN_ERR(svn_fs_verify(svn_fs_path(fs, pool), svn_fs_config(fs, pool),
-                        start_rev, end_rev,
-                        verify_notify, verify_notify_baton,
-                        cancel_func, cancel_baton, pool));
->>>>>>> 832c3b55
 
   for (rev = start_rev; rev <= end_rev; rev++)
     {
@@ -1545,34 +1539,6 @@
             break;
         }
 
-      /* Get cancellable dump editor, but with our close_directory handler. */
-      SVN_ERR(get_dump_editor(&dump_editor, &dump_edit_baton,
-                              fs, rev, "",
-                              svn_stream_empty(iterpool),
-                              NULL, NULL,
-                              verify_close_directory,
-                              notify_func, notify_baton,
-                              start_rev,
-                              FALSE, TRUE, /* use_deltas, verify */
-                              iterpool));
-      SVN_ERR(svn_delta_get_cancellation_editor(cancel_func, cancel_baton,
-                                                dump_editor, dump_edit_baton,
-                                                &cancel_editor,
-                                                &cancel_edit_baton,
-                                                iterpool));
-
-      SVN_ERR(svn_fs_revision_root(&to_root, fs, rev, iterpool));
-      SVN_ERR(svn_fs_verify_root(to_root, iterpool));
-
-      SVN_ERR(svn_repos_replay2(to_root, "", SVN_INVALID_REVNUM, FALSE,
-                                cancel_editor, cancel_edit_baton,
-                                NULL, NULL, iterpool));
-      /* While our editor close_edit implementation is a no-op, we still
-         do this for completeness. */
-      SVN_ERR(cancel_editor->close_edit(cancel_edit_baton, iterpool));
-
-      SVN_ERR(svn_fs_revision_proplist(&props, fs, rev, iterpool));
-
       if (notify_func)
         {
           notify->revision = rev;
