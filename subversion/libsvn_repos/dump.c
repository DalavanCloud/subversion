--- conflicted
+++ resolved
@@ -446,25 +446,12 @@
                                        eb->fs_root, path, pool));
           if (kind == svn_node_file)
             {
-<<<<<<< HEAD
-              unsigned char md5_digest[APR_MD5_DIGESTSIZE];
-=======
               svn_checksum_t *checksum;
->>>>>>> 6215c21a
               const char *hex_digest;
               SVN_ERR(svn_fs_contents_changed(&must_dump_text,
                                               compare_root, compare_path,
                                               eb->fs_root, path, pool));
 
-<<<<<<< HEAD
-              SVN_ERR(svn_fs_file_md5_checksum(md5_digest, compare_root,
-                                               compare_path, pool));
-              hex_digest = svn_md5_digest_to_cstring(md5_digest, pool);
-              if (hex_digest)
-                SVN_ERR(svn_stream_printf(eb->stream, pool,
-                                          SVN_REPOS_DUMPFILE_TEXT_COPY_SOURCE_CHECKSUM
-                                          ": %s\n", hex_digest));
-=======
               SVN_ERR(svn_fs_file_checksum(&checksum, svn_checksum_md5,
                                            compare_root, compare_path,
                                            TRUE, pool));
@@ -482,7 +469,6 @@
                 SVN_ERR(svn_stream_printf(eb->stream, pool,
                                       SVN_REPOS_DUMPFILE_TEXT_COPY_SOURCE_SHA1
                                       ": %s\n", hex_digest));
->>>>>>> 6215c21a
             }
         }
     }
@@ -548,15 +534,6 @@
 
           if (compare_root)
             {
-<<<<<<< HEAD
-              SVN_ERR(svn_fs_file_md5_checksum(md5_digest, compare_root,
-                                               compare_path, pool));
-              hex_digest = svn_md5_digest_to_cstring(md5_digest, pool);
-              if (hex_digest)
-                SVN_ERR(svn_stream_printf(eb->stream, pool,
-                                          SVN_REPOS_DUMPFILE_TEXT_DELTA_BASE_CHECKSUM
-                                          ": %s\n", hex_digest));
-=======
               SVN_ERR(svn_fs_file_checksum(&checksum, svn_checksum_md5,
                                            compare_root, compare_path,
                                            TRUE, pool));
@@ -574,7 +551,6 @@
                 SVN_ERR(svn_stream_printf(eb->stream, pool,
                                       SVN_REPOS_DUMPFILE_TEXT_DELTA_BASE_SHA1
                                       ": %s\n", hex_digest));
->>>>>>> 6215c21a
             }
         }
       else
