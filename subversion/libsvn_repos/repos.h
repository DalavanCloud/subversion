--- conflicted
+++ resolved
@@ -1,17 +1,22 @@
 /* repos.h : interface to Subversion repository, private to libsvn_repos
  *
  * ====================================================================
- * Copyright (c) 2000-2007 CollabNet.  All rights reserved.
+ *    Licensed to the Apache Software Foundation (ASF) under one
+ *    or more contributor license agreements.  See the NOTICE file
+ *    distributed with this work for additional information
+ *    regarding copyright ownership.  The ASF licenses this file
+ *    to you under the Apache License, Version 2.0 (the
+ *    "License"); you may not use this file except in compliance
+ *    with the License.  You may obtain a copy of the License at
  *
- * This software is licensed as described in the file COPYING, which
- * you should have received as part of this distribution.  The terms
- * are also available at http://subversion.tigris.org/license-1.html.
- * If newer versions of this license are posted there, you may use a
- * newer version instead, at your option.
+ *      http://www.apache.org/licenses/LICENSE-2.0
  *
- * This software consists of voluntary contributions made by many
- * individuals.  For exact contribution history, see the revision
- * history and logs, available at http://subversion.tigris.org/.
+ *    Unless required by applicable law or agreed to in writing,
+ *    software distributed under the License is distributed on an
+ *    "AS IS" BASIS, WITHOUT WARRANTIES OR CONDITIONS OF ANY
+ *    KIND, either express or implied.  See the License for the
+ *    specific language governing permissions and limitations
+ *    under the License.
  * ====================================================================
  */
 
@@ -43,7 +48,8 @@
    formats are accepted by some versions of Subversion which do not
    pay attention to the FS format number.
 */
-#define SVN_REPOS__FORMAT_NUMBER         5
+#define SVN_REPOS__FORMAT_NUMBER         SVN_REPOS__FORMAT_NUMBER_1_4
+#define SVN_REPOS__FORMAT_NUMBER_1_4     5
 #define SVN_REPOS__FORMAT_NUMBER_LEGACY  3
 
 @@ -82,17 +88,23 @@
 /* The extension added to the names of example hook scripts. */
 #define SVN_REPOS__HOOK_DESC_EXT        ".tmpl"
 
+/* The file which contains a custom set of environment variables
+ * passed inherited to hook scripts, in the repository conf directory. */
+#define SVN_REPOS__CONF_HOOKS_ENV "hooks-env"
+/* The name of the default section in the hooks-env config file. */
+#define SVN_REPOS__HOOKS_ENV_DEFAULT_SECTION "default"
 
 /* The configuration file for svnserve, in the repository conf directory. */
 #define SVN_REPOS__CONF_SVNSERVE_CONF "svnserve.conf"
 
 /* In the svnserve default configuration, these are the suggested
-   locations for the passwd and authz files (in the repository conf
-   directory), and we put example templates there. */
+   locations for the passwd, authz and groups files (in the repository
+   conf directory), and we put example templates there. */
 #define SVN_REPOS__CONF_PASSWD "passwd"
 #define SVN_REPOS__CONF_AUTHZ "authz"
-
-/* The Repository object, created by svn_repos_open() and
+#define SVN_REPOS__CONF_GROUPS "groups"
+
+/* The Repository object, created by svn_repos_open2() and
    svn_repos_create(). */
 struct svn_repos_t
 {
@@ -117,6 +129,10 @@
   /* The format number of this repository. */
   int format;
 
+  /* The path to the repository's hooks enviroment file. If NULL, hooks run
+   * in an empty environment. */
+  const char *hooks_env_path;
+
   /* The FS backend in use within this repository. */
   const char *fs_type;
 
@@ -129,7 +145,7 @@
      object.  You'd think the capabilities here would represent the
      *repository's* capabilities, but no, they represent the
      client's -- we just don't have any other place to persist them. */
-  apr_array_header_t *client_capabilities;
+  const apr_array_header_t *client_capabilities;
 
   /* Maps SVN_REPOS_CAPABILITY_foo keys to "yes" or "no" values.
      If a capability is not yet discovered, it is absent from the table.
@@ -137,47 +153,91 @@
      sufficiently well-informed internal code may just compare against
      those constants' addresses, therefore). */
   apr_hash_t *repository_capabilities;
+
+  /* Pool from which this structure was allocated.  Also used for
+     auxiliary repository-related data that requires a matching
+     lifespan.  (As the svn_repos_t structure tends to be relatively
+     long-lived, please be careful regarding this pool's usage.)  */
+  apr_pool_t *pool;
 };
 
  
 /*** Hook-running Functions ***/
 
+/* Set *HOOKS_ENV_P to the parsed contents of the hooks-env file
+   LOCAL_ABSPATH, allocated in RESULT_POOL.  (This result is suitable
+   for delivery to the various hook wrapper functions which accept a
+   'hooks_env' parameter.)  If LOCAL_ABSPATH is NULL, set *HOOKS_ENV_P
+   to NULL.
+
+   Use SCRATCH_POOL for temporary allocations.  */
+svn_error_t *
+svn_repos__parse_hooks_env(apr_hash_t **hooks_env_p,
+                           const char *local_abspath,
+                           apr_pool_t *result_pool,
+                           apr_pool_t *scratch_pool);
+
 /* Run the start-commit hook for REPOS.  Use POOL for any temporary
    allocations.  If the hook fails, return SVN_ERR_REPOS_HOOK_FAILURE.
 
-   USER is the authenticated name of the user starting the commit.  
+   HOOKS_ENV is a hash of hook script environment information returned
+   via svn_repos__parse_hooks_env() (or NULL if no such information is
+   available).
+
+   USER is the authenticated name of the user starting the commit.
+
    CAPABILITIES is a list of 'const char *' capability names (using
    SVN_RA_CAPABILITY_*) that the client has self-reported.  Note that
    there is no guarantee the client is telling the truth: the hook
-   should not make security assumptions based on the capabilities. */
+   should not make security assumptions based on the capabilities.
+
+   TXN_NAME is the name of the commit transaction that's just been
+   created. */
 svn_error_t *
 svn_repos__hooks_start_commit(svn_repos_t *repos,
+                              apr_hash_t *hooks_env,
                               const char *user,
-                              apr_array_header_t *capabilities,
+                              const apr_array_header_t *capabilities,
+                              const char *txn_name,
                               apr_pool_t *pool);
 
 /* Run the pre-commit hook for REPOS.  Use POOL for any temporary
    allocations.  If the hook fails, return SVN_ERR_REPOS_HOOK_FAILURE.
 
+   HOOKS_ENV is a hash of hook script environment information returned
+   via svn_repos__parse_hooks_env() (or NULL if no such information is
+   available).
+
    TXN_NAME is the name of the transaction that is being committed.  */
 svn_error_t *
 svn_repos__hooks_pre_commit(svn_repos_t *repos,
+                            apr_hash_t *hooks_env,
                             const char *txn_name,
                             apr_pool_t *pool);
 
 /* Run the post-commit hook for REPOS.  Use POOL for any temporary
    allocations.  If the hook fails, run SVN_ERR_REPOS_HOOK_FAILURE.
 
+   HOOKS_ENV is a hash of hook script environment information returned
+   via svn_repos__parse_hooks_env() (or NULL if no such information is
+   available).
+
    REV is the revision that was created as a result of the commit.  */
 svn_error_t *
 svn_repos__hooks_post_commit(svn_repos_t *repos,
+                             apr_hash_t *hooks_env,
                              svn_revnum_t rev,
+                             const char *txn_name,
                              apr_pool_t *pool);
 
 /* Run the pre-revprop-change hook for REPOS.  Use POOL for any
    temporary allocations.  If the hook fails, return
    SVN_ERR_REPOS_HOOK_FAILURE.
+
+   HOOKS_ENV is a hash of hook script environment information returned
+   via svn_repos__parse_hooks_env() (or NULL if no such information is
+   available).
 
    REV is the revision whose property is being changed.
    AUTHOR is the authenticated name of the user changing the prop.
@@ -191,6 +251,7 @@
    will be written. */
 svn_error_t *
 svn_repos__hooks_pre_revprop_change(svn_repos_t *repos,
+                                    apr_hash_t *hooks_env,
                                     svn_revnum_t rev,
                                     const char *author,
                                     const char *name,
@@ -202,6 +263,10 @@
    temporary allocations.  If the hook fails, return
    SVN_ERR_REPOS_HOOK_FAILURE.
 
+   HOOKS_ENV is a hash of hook script environment information returned
+   via svn_repos__parse_hooks_env() (or NULL if no such information is
+   available).
+
    REV is the revision whose property was changed.
    AUTHOR is the authenticated name of the user who changed the prop.
    NAME is the name of the property that was changed, and OLD_VALUE is
@@ -213,54 +278,118 @@
    the property is being created, no data will be written. */
 svn_error_t *
 svn_repos__hooks_post_revprop_change(svn_repos_t *repos,
+                                     apr_hash_t *hooks_env,
                                      svn_revnum_t rev,
                                      const char *author,
                                      const char *name,
-                                     svn_string_t *old_value,
+                                     const svn_string_t *old_value,
                                      char action,
                                      apr_pool_t *pool);
 
 /* Run the pre-lock hook for REPOS.  Use POOL for any temporary
    allocations.  If the hook fails, return SVN_ERR_REPOS_HOOK_FAILURE.
 
-   PATH is the path being locked, USERNAME is the person doing it.  */
+   HOOKS_ENV is a hash of hook script environment information returned
+   via svn_repos__parse_hooks_env() (or NULL if no such information is
+   available).
+
+   PATH is the path being locked, USERNAME is the person doing it,
+   COMMENT is the comment of the lock, and is treated as an empty
+   string when NULL is given.  STEAL-LOCK is a flag if the user is
+   stealing the lock.
+
+   If TOKEN is non-null, set *TOKEN to a new lock token generated by
+   the pre-lock hook, if any (see the pre-lock hook template for more
+   information).  If TOKEN is non-null but the hook does not return
+   any token, then set *TOKEN to empty string. */
+
 svn_error_t *
 svn_repos__hooks_pre_lock(svn_repos_t *repos,
+                          apr_hash_t *hooks_env,
+                          const char **token,
                           const char *path,
                           const char *username,
+                          const char *comment,
+                          svn_boolean_t steal_lock,
                           apr_pool_t *pool);
 
 /* Run the post-lock hook for REPOS.  Use POOL for any temporary
    allocations.  If the hook fails, return SVN_ERR_REPOS_HOOK_FAILURE.
+
+   HOOKS_ENV is a hash of hook script environment information returned
+   via svn_repos__parse_hooks_env() (or NULL if no such information is
+   available).
 
    PATHS is an array of paths being locked, USERNAME is the person
    who did it.  */
 svn_error_t *
 svn_repos__hooks_post_lock(svn_repos_t *repos,
-                           apr_array_header_t *paths,
+                           apr_hash_t *hooks_env,
+                           const apr_array_header_t *paths,
                            const char *username,
                            apr_pool_t *pool);
 
 /* Run the pre-unlock hook for REPOS.  Use POOL for any temporary
    allocations.  If the hook fails, return SVN_ERR_REPOS_HOOK_FAILURE.
 
-   PATH is the path being unlocked, USERNAME is the person doing it.  */
+   HOOKS_ENV is a hash of hook script environment information returned
+   via svn_repos__parse_hooks_env() (or NULL if no such information is
+   available).
+
+   PATH is the path being unlocked, USERNAME is the person doing it,
+   TOKEN is the lock token to be unlocked which should not be NULL,
+   and BREAK-LOCK is a flag if the user is breaking the lock.  */
 svn_error_t *
 svn_repos__hooks_pre_unlock(svn_repos_t *repos,
+                            apr_hash_t *hooks_env,
                             const char *path,
                             const char *username,
+                            const char *token,
+                            svn_boolean_t break_lock,
                             apr_pool_t *pool);
 
 /* Run the post-unlock hook for REPOS.  Use POOL for any temporary
    allocations.  If the hook fails, return SVN_ERR_REPOS_HOOK_FAILURE.
+
+   HOOKS_ENV is a hash of hook script environment information returned
+   via svn_repos__parse_hooks_env() (or NULL if no such information is
+   available).
 
    PATHS is an array of paths being unlocked, USERNAME is the person
    who did it.  */
 svn_error_t *
 svn_repos__hooks_post_unlock(svn_repos_t *repos,
-                             apr_array_header_t *paths,
+                             apr_hash_t *hooks_env,
+                             const apr_array_header_t *paths,
                              const char *username,
                              apr_pool_t *pool);
+
++
+/*** Authz Functions ***/
+
+/* Read authz configuration data from PATH into *AUTHZ_P, allocated
+   in POOL.  If GROUPS_PATH is set, use the global groups parsed from it.
+
+   PATH and GROUPS_PATH may be a dirent or a registry path and iff ACCEPT_URLS
+   is set it may also be an absolute file url.
+
+   If PATH or GROUPS_PATH is not a valid authz rule file, then return
+   SVN_AUTHZ_INVALID_CONFIG.  The contents of *AUTHZ_P is then
+   undefined.  If MUST_EXIST is TRUE, a missing authz or global groups file
+   is also an error. */
+svn_error_t *
+svn_repos__authz_read(svn_authz_t **authz_p,
+                      const char *path,
+                      const char *groups_path,
+                      svn_boolean_t must_exist,
+                      svn_boolean_t accept_urls,
+                      apr_pool_t *pool);
+
+/* Walk the configuration in AUTHZ looking for any errors. */
+svn_error_t *
+svn_repos__authz_validate(svn_authz_t *authz,
+                          apr_pool_t *pool);
 
  
@@ -277,34 +406,28 @@
                          const char *path2,
                          apr_pool_t *pool);
 
-<<<<<<< HEAD
-/* Change the transaction property values in transaction TXN using the
-   (key,value)-pairs in TXNPROP_TABLE. */
-svn_error_t *
-svn_repos__change_txn_props(svn_fs_txn_t *txn,
-                            apr_hash_t *txnprop_table,
-                            apr_pool_t *pool);
-
-/* Get the mergeinfo for PATH in REPOS as REVNUM and store it in MERGEINFO. */
-svn_error_t *
-svn_repos__get_path_mergeinfo(apr_hash_t **mergeinfo,
-                              svn_fs_t *fs,
-                              const char *path,
-                              svn_revnum_t revnum,
-                              apr_pool_t *pool);
-
-/* Determine whether or not PATH  in ROOT is a branching copy.  PATH_MERGEINFO
-   should be the the mergeinfo for PATH in ROOT.  If PATH_MERGEINFO is NULL, it
-   will be fetched internally.  The result is returned in *IS_BRANCHING. */
-svn_error_t *
-svn_repos__is_branching_copy(svn_boolean_t *is_branching,
-                             svn_fs_root_t *root,
-                             const char *path,
-                             apr_hash_t *path_mergeinfo,
-                             apr_pool_t *pool);
-
-=======
->>>>>>> 8595db6c
+/* Set *PREV_PATH and *PREV_REV to the path and revision which
+   represent the location at which PATH in FS was located immediately
+   prior to REVISION iff there was a copy operation (to PATH or one of
+   its parent directories) between that previous location and
+   PATH@REVISION, and set *APPEARED_REV to the first revision in which
+   PATH@REVISION appeared at PATH as a result of that copy operation.
+
+   If there was no such copy operation in that portion
+   of PATH's history, set *PREV_PATH to NULL, and set *PREV_REV and
+   *APPEARED_REV to SVN_INVALID_REVNUM.
+
+   NOTE: Any of PREV_PATH, PREV_REV, and APPEARED_REV may be NULL to
+   if that information is of no interest to the caller.  */
+svn_error_t *
+svn_repos__prev_location(svn_revnum_t *appeared_rev,
+                         const char **prev_path,
+                         svn_revnum_t *prev_rev,
+                         svn_fs_t *fs,
+                         svn_revnum_t revision,
+                         const char *path,
+                         apr_pool_t *pool);
+
 #ifdef __cplusplus
 }
 #endif /* __cplusplus */
