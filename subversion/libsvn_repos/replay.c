/*
 * replay.c:   an editor driver for changes made in a given revision
 *             or transaction
 *
 * ====================================================================
 * Copyright (c) 2000-2006 CollabNet.  All rights reserved.
 *
 * This software is licensed as described in the file COPYING, which
 * you should have received as part of this distribution.  The terms
 * are also available at http://subversion.tigris.org/license-1.html.
 * If newer versions of this license are posted there, you may use a
 * newer version instead, at your option.
 *
 * This software consists of voluntary contributions made by many
 * individuals.  For exact contribution history, see the revision
 * history and logs, available at http://subversion.tigris.org/.
 * ====================================================================
 */


#include <apr_hash.h>

#include "svn_types.h"
#include "svn_delta.h"
#include "svn_fs.h"
#include "svn_checksum.h"
#include "svn_repos.h"
#include "svn_props.h"
#include "svn_pools.h"
#include "svn_path.h"
#include "svn_private_config.h"


/*** Backstory ***/

/* The year was 2003.  Subversion usage was rampant in the world, and
   there was a rapidly growing issues database to prove it.  To make
   matters worse, svn_repos_dir_delta() had simply outgrown itself.
   No longer content to simply describe the differences between two
   trees, the function had been slowly bearing the added
   responsibility of representing the actions that had been taken to
   cause those differences -- a burden it was never meant to bear.
   Now grown into a twisted mess of razor-sharp metal and glass, and
   trembling with a sort of momentarily stayed spring force,
   svn_repos_dir_delta was a timebomb poised for total annihilation of
   the American Midwest.

   Subversion needed a change.

   Changes, in fact.  And not just in the literary segue sense.  What
   Subversion desperately needed was a new mechanism solely
   responsible for replaying repository actions back to some
   interested party -- to translate and retransmit the contents of the
   Berkeley 'changes' database file. */

/*** Overview ***/

/* The filesystem keeps a record of high-level actions that affect the
   files and directories in itself.  The 'changes' table records
   additions, deletions, textual and property modifications, and so
   on.  The goal of the functions in this file is to examine those
   change records, and use them to drive an editor interface in such a
   way as to effectively replay those actions.

   This is critically different than what svn_repos_dir_delta() was
   designed to do.  That function describes, in the simplest way it
   can, how to transform one tree into another.  It doesn't care
   whether or not this was the same way a user might have done this
   transformation.  More to the point, it doesn't care if this is how
   those differences *did* come into being.  And it is for this reason
   that it cannot be relied upon for tasks such as the repository
   dumpfile-generation code, which is supposed to represent not
   changes, but actions that cause changes.

   So, what's the plan here?

   First, we fetch the changes for a particular revision or
   transaction.  We get these as an array, sorted chronologically.
   From this array we will build a hash, keyed on the path associated
   with each change item, and whose values are arrays of changes made
   to that path, again preserving the chronological ordering.

   Once our hash is built, we then sort all the keys of the hash (the
   paths) using a depth-first directory sort routine.

   Finally, we drive an editor, moving down our list of sorted paths,
   and manufacturing any intermediate editor calls (directory openings
   and closures) needed to navigate between each successive path.  For
   each path, we replay the sorted actions that occurred at that path.

   When we've finished the editor drive, we should have fully replayed
   the filesystem events that occurred in that revision or transaction
   (though not necessarily in the same order in which they
   occurred). */



/*** Helper functions. ***/


/* Information for an active copy, that is a directory which we are currently
   working on and which was added with history. */
struct copy_info
{
  /* Destination path. */
  const char *path;
  /* Copy source.  NULL/invalid if this is an add without history,
     nested inside an add with history. */
  const char *copyfrom_path;
  svn_revnum_t copyfrom_rev;
};

struct path_driver_cb_baton
{
  const svn_delta_editor_t *editor;
  void *edit_baton;

  /* The root of the revision we're replaying. */
  svn_fs_root_t *root;

  /* The root of the previous revision.  If this is non-NULL it means that
     we are supposed to generate props and text deltas relative to it. */
  svn_fs_root_t *compare_root;

  apr_hash_t *changed_paths;

  svn_repos_authz_func_t authz_read_func;
  void *authz_read_baton;

  const char *base_path;
  int base_path_len;

  svn_revnum_t low_water_mark;
  /* Stack of active copy operations. */
  apr_array_header_t *copies;

  /* The global pool for this replay operation. */
  apr_pool_t *pool;
};

/* Recursively traverse PATH (as it exists under SOURCE_ROOT) emitting
   the appropriate editor calls to add it and its children without any
   history.  This is meant to be used when either a subset of the tree
   has been ignored and we need to copy something from that subset to
   the part of the tree we do care about, or if a subset of the tree is
   unavailable because of authz and we need to use it as the source of
   a copy. */
static svn_error_t *
add_subdir(svn_fs_root_t *source_root,
           svn_fs_root_t *target_root,
           const svn_delta_editor_t *editor,
           void *edit_baton,
           const char *path,
           void *parent_baton,
           const char *source_path,
           svn_repos_authz_func_t authz_read_func,
           void *authz_read_baton,
           apr_hash_t *changed_paths,
           apr_pool_t *pool,
           void **dir_baton)
{
  apr_pool_t *subpool = svn_pool_create(pool);
  apr_hash_index_t *hi, *phi;
  apr_hash_t *dirents;
  apr_hash_t *props;

  SVN_ERR(editor->add_directory(path, parent_baton, NULL,
                                SVN_INVALID_REVNUM, pool, dir_baton));

  SVN_ERR(svn_fs_node_proplist(&props, target_root, path, pool));

  for (phi = apr_hash_first(pool, props); phi; phi = apr_hash_next(phi))
    {
      const void *key;
      void *val;

      svn_pool_clear(subpool);

      apr_hash_this(phi, &key, NULL, &val);

      SVN_ERR(editor->change_dir_prop(*dir_baton,
                                      key,
                                      val,
                                      subpool));
    }

  /* We have to get the dirents from the source path, not the target,
     because we want nested copies from *readable* paths to be handled by
     path_driver_cb_func, not add_subdir (in order to preserve history). */
  SVN_ERR(svn_fs_dir_entries(&dirents, source_root, source_path, pool));

  for (hi = apr_hash_first(pool, dirents); hi; hi = apr_hash_next(hi))
    {
      svn_fs_path_change2_t *change;
      svn_boolean_t readable = TRUE;
      svn_fs_dirent_t *dent;
      const char *new_path;
      void *val;

      svn_pool_clear(subpool);

      apr_hash_this(hi, NULL, NULL, &val);

      dent = val;

      new_path = svn_path_join(path, dent->name, subpool);

      /* If a file or subdirectory of the copied directory is listed as a
         changed path (because it was modified after the copy but before the
         commit), we remove it from the changed_paths hash so that future
         calls to path_driver_cb_func will ignore it. */
      change = apr_hash_get(changed_paths, new_path, APR_HASH_KEY_STRING);
      if (change)
        {
          apr_hash_set(changed_paths, new_path, APR_HASH_KEY_STRING, NULL);
          /* If it's a delete, skip this entry. */
          if (change->change_kind == svn_fs_path_change_delete)
            continue;
        }

      if (authz_read_func)
        SVN_ERR(authz_read_func(&readable, target_root, new_path,
                                authz_read_baton, pool));

      if (! readable)
        continue;

      if (dent->kind == svn_node_dir)
        {
          void *new_dir_baton;

          SVN_ERR(add_subdir(source_root, target_root, editor, edit_baton,
                             new_path, *dir_baton,
                             svn_path_join(source_path, dent->name,
                                           subpool),
                             authz_read_func, authz_read_baton,
                             changed_paths, subpool, &new_dir_baton));

          SVN_ERR(editor->close_directory(new_dir_baton, subpool));
        }
      else if (dent->kind == svn_node_file)
        {
          svn_txdelta_window_handler_t delta_handler;
          void *delta_handler_baton, *file_baton;
          svn_txdelta_stream_t *delta_stream;
          svn_checksum_t *checksum;

          SVN_ERR(editor->add_file(new_path, *dir_baton, NULL,
                                   SVN_INVALID_REVNUM, pool, &file_baton));

          SVN_ERR(svn_fs_node_proplist(&props, target_root, new_path, subpool));

          for (phi = apr_hash_first(pool, props);
               phi;
               phi = apr_hash_next(phi))
            {
              const void *key;

              apr_hash_this(phi, &key, NULL, &val);

              SVN_ERR(editor->change_file_prop(file_baton,
                                               key,
                                               val,
                                               subpool));
            }

          SVN_ERR(editor->apply_textdelta(file_baton, NULL, pool,
                                          &delta_handler,
                                          &delta_handler_baton));

          SVN_ERR(svn_fs_get_file_delta_stream
                  (&delta_stream, NULL, NULL, target_root, new_path,
                   pool));

          SVN_ERR(svn_txdelta_send_txstream(delta_stream,
                                            delta_handler,
                                            delta_handler_baton,
                                            pool));

          SVN_ERR(svn_fs_file_checksum(&checksum, svn_checksum_md5, target_root,
                                       new_path, TRUE, pool));
          SVN_ERR(editor->close_file(file_baton,
                                     svn_checksum_to_cstring(checksum, pool),
                                     pool));
        }
      else
        SVN_ERR_MALFUNCTION();
    }

  svn_pool_destroy(subpool);

  return SVN_NO_ERROR;
}

static svn_boolean_t
is_within_base_path(const char *path, const char *base_path, int base_len)
{
  if (base_path[0] == '\0')
    return TRUE;

  if (strncmp(base_path, path, base_len) == 0
      && (path[base_len] == '/' || path[base_len] == '\0'))
    return TRUE;

  return FALSE;
}

static svn_error_t *
path_driver_cb_func(void **dir_baton,
                    void *parent_baton,
                    void *callback_baton,
                    const char *path,
                    apr_pool_t *pool)
{
  struct path_driver_cb_baton *cb = callback_baton;
  const svn_delta_editor_t *editor = cb->editor;
  void *edit_baton = cb->edit_baton;
  svn_fs_root_t *root = cb->root;
  svn_fs_path_change2_t *change;
  svn_boolean_t do_add = FALSE, do_delete = FALSE;
  void *file_baton = NULL;
  svn_revnum_t copyfrom_rev;
  const char *copyfrom_path;
  svn_boolean_t src_readable = TRUE;
  svn_fs_root_t *source_root = cb->compare_root;
  const char *source_path = source_root ? path : NULL;
  const char *base_path = cb->base_path;
  int base_path_len = cb->base_path_len;

  *dir_baton = NULL;

  /* First, flush the copies stack so it only contains ancestors of path. */
  while (cb->copies->nelts > 0
         && ! svn_path_is_ancestor(APR_ARRAY_IDX(cb->copies,
                                               cb->copies->nelts - 1,
                                               struct copy_info).path,
                                 path))
    cb->copies->nelts--;

  change = apr_hash_get(cb->changed_paths, path, APR_HASH_KEY_STRING);
  if (! change)
    {
      /* This can only happen if the path was removed from cb->changed_paths
         by an earlier call to add_subdir, which means the path was already
         handled and we should simply ignore it. */
      return SVN_NO_ERROR;
    }
  switch (change->change_kind)
    {
    case svn_fs_path_change_add:
      do_add = TRUE;
      break;

    case svn_fs_path_change_delete:
      do_delete = TRUE;
      break;

    case svn_fs_path_change_replace:
      do_add = TRUE;
      do_delete = TRUE;
      break;

    case svn_fs_path_change_modify:
    default:
      /* do nothing */
      break;
    }

  /* Handle any deletions. */
  if (do_delete)
    SVN_ERR(editor->delete_entry(path, SVN_INVALID_REVNUM,
                                 parent_baton, pool));

  /* Fetch the node kind if it makes sense to do so. */
  if (! do_delete || do_add)
    {
      if (change->node_kind == svn_node_unknown)
        SVN_ERR(svn_fs_check_path(&(change->node_kind), root, path, pool));
      if ((change->node_kind != svn_node_dir) &&
          (change->node_kind != svn_node_file))
        return svn_error_createf
          (SVN_ERR_FS_NOT_FOUND, NULL,
           _("Filesystem path '%s' is neither a file nor a directory"), path);
    }

  /* Handle any adds/opens. */
  if (do_add)
    {
      svn_fs_root_t *copyfrom_root = NULL;
      /* Was this node copied? */
      if (! change->copyfrom_known)
        {
          SVN_ERR(svn_fs_copied_from(&(change->copyfrom_rev),
                                     &(change->copyfrom_path),
                                     root, path, pool));
          change->copyfrom_known = TRUE;
        }
      copyfrom_rev = change->copyfrom_rev;
      copyfrom_path = change->copyfrom_path;

      if (copyfrom_path && SVN_IS_VALID_REVNUM(copyfrom_rev))
        {
          SVN_ERR(svn_fs_revision_root(&copyfrom_root,
                                       svn_fs_root_fs(root),
                                       copyfrom_rev, pool));

          if (cb->authz_read_func)
            {
              SVN_ERR(cb->authz_read_func(&src_readable, copyfrom_root,
                                          copyfrom_path,
                                          cb->authz_read_baton, pool));
            }
        }

      /* If we have a copyfrom path, and we can't read it or we're just
         ignoring it, or the copyfrom rev is prior to the low water mark
         then we just null them out and do a raw add with no history at
         all. */
      if (copyfrom_path
          && (! src_readable
              || ! is_within_base_path(copyfrom_path + 1, base_path,
                                       base_path_len)
              || cb->low_water_mark > copyfrom_rev))
        {
          copyfrom_path = NULL;
          copyfrom_rev = SVN_INVALID_REVNUM;
        }

      /* Do the right thing based on the path KIND. */
      if (change->node_kind == svn_node_dir)
        {
          /* If this is a copy, but we can't represent it as such,
             then we just do a recursive add of the source path
             contents. */
          if (change->copyfrom_path && ! copyfrom_path)
            {
              SVN_ERR(add_subdir(copyfrom_root, root, editor, edit_baton,
                                 path, parent_baton, change->copyfrom_path,
                                 cb->authz_read_func, cb->authz_read_baton,
                                 cb->changed_paths, pool, dir_baton));
            }
          else
            {
              SVN_ERR(editor->add_directory(path, parent_baton,
                                            copyfrom_path, copyfrom_rev,
                                            pool, dir_baton));
            }
        }
      else
        {
          SVN_ERR(editor->add_file(path, parent_baton, copyfrom_path,
                                   copyfrom_rev, pool, &file_baton));
        }

      /* If we represent this as a copy... */
      if (copyfrom_path)
        {
          /* If it is a directory, make sure descendants get the correct
             delta source by remembering that we are operating inside a
             (possibly nested) copy operation. */
          if (change->node_kind == svn_node_dir)
            {
              struct copy_info *info = &APR_ARRAY_PUSH(cb->copies,
                                                       struct copy_info);
              info->path = apr_pstrdup(cb->pool, path);
              info->copyfrom_path = apr_pstrdup(cb->pool, copyfrom_path);
              info->copyfrom_rev = copyfrom_rev;
            }

          /* Save the source so that we can use it later, when we
             need to generate text and prop deltas. */
          source_root = copyfrom_root;
          source_path = copyfrom_path;
        }
      else
        /* Else, we are an add without history... */
        {
          /* If an ancestor is added with history, we need to forget about
             that here, go on with life and repeat all the mistakes of our
             past... */
          if (change->node_kind == svn_node_dir && cb->copies->nelts > 0)
            {
              struct copy_info *info = &APR_ARRAY_PUSH(cb->copies,
                                                       struct copy_info);
              info->path = apr_pstrdup(cb->pool, path);
              info->copyfrom_path = NULL;
              info->copyfrom_rev = SVN_INVALID_REVNUM;
            }
          source_root = NULL;
          source_path = NULL;
        }
    }
  else if (! do_delete)
    {
      /* Do the right thing based on the path KIND (and the presence
         of a PARENT_BATON). */
      if (change->node_kind == svn_node_dir)
        {
          if (parent_baton)
            {
              SVN_ERR(editor->open_directory(path, parent_baton,
                                             SVN_INVALID_REVNUM,
                                             pool, dir_baton));
            }
          else
            {
              SVN_ERR(editor->open_root(edit_baton, SVN_INVALID_REVNUM,
                                        pool, dir_baton));
            }
        }
      else
        {
          SVN_ERR(editor->open_file(path, parent_baton, SVN_INVALID_REVNUM,
                                    pool, &file_baton));
        }
      /* If we are inside an add with history, we need to adjust the
         delta source. */
      if (cb->copies->nelts > 0)
        {
          struct copy_info *info = &APR_ARRAY_IDX(cb->copies,
                                                  cb->copies->nelts - 1,
                                                  struct copy_info);
          if (info->copyfrom_path)
            {
              SVN_ERR(svn_fs_revision_root(&source_root,
                                           svn_fs_root_fs(root),
                                           info->copyfrom_rev, pool));
              source_path = svn_path_join(info->copyfrom_path,
                                          svn_path_is_child(info->path, path,
                                                            pool), pool);
            }
          else
            {
              /* This is an add without history, nested inside an
                 add with history.  We have no delta source in this case. */
              source_root = NULL;
              source_path = NULL;
            }
        }
    }

  /* Handle property modifications. */
  if (! do_delete || do_add)
    {
      if (change->prop_mod)
        {
          if (cb->compare_root)
            {
              apr_array_header_t *prop_diffs;
              apr_hash_t *old_props;
              apr_hash_t *new_props;
              int i;

              if (source_root)
                SVN_ERR(svn_fs_node_proplist
                        (&old_props, source_root, source_path, pool));
              else
                old_props = apr_hash_make(pool);

              SVN_ERR(svn_fs_node_proplist(&new_props, root, path, pool));

              SVN_ERR(svn_prop_diffs(&prop_diffs, new_props, old_props,
                                     pool));

              for (i = 0; i < prop_diffs->nelts; ++i)
                {
                  svn_prop_t *pc = &APR_ARRAY_IDX(prop_diffs, i, svn_prop_t);
                   if (change->node_kind == svn_node_dir)
                     SVN_ERR(editor->change_dir_prop(*dir_baton, pc->name,
                                                     pc->value, pool));
                   else if (change->node_kind == svn_node_file)
                     SVN_ERR(editor->change_file_prop(file_baton, pc->name,
                                                      pc->value, pool));
                }
            }
          else
            {
              /* Just do a dummy prop change to signal that there are *any*
                 propmods. */
              if (change->node_kind == svn_node_dir)
                SVN_ERR(editor->change_dir_prop(*dir_baton, "", NULL,
                                                pool));
              else if (change->node_kind == svn_node_file)
                SVN_ERR(editor->change_file_prop(file_baton, "", NULL,
                                                 pool));
            }
        }

      /* Handle textual modifications.

         Note that this needs to happen in the "copy from a file we
         aren't allowed to see" case since otherwise the caller will
         have no way to actually get the new file's contents, which
         they are apparently allowed to see. */
      if (change->node_kind == svn_node_file
          && (change->text_mod || (change->copyfrom_path && ! copyfrom_path)))
        {
          svn_txdelta_window_handler_t delta_handler;
          void *delta_handler_baton;
          const char *hex_digest = NULL;

          if (cb->compare_root && source_root && source_path)
            {
              svn_checksum_t *checksum;
              SVN_ERR(svn_fs_file_checksum(&checksum, svn_checksum_md5,
                                           source_root, source_path, TRUE,
                                           pool));
              hex_digest = svn_checksum_to_cstring(checksum, pool);
            }

          SVN_ERR(editor->apply_textdelta(file_baton, hex_digest, pool,
                                          &delta_handler,
                                          &delta_handler_baton));
          if (cb->compare_root)
            {
              svn_txdelta_stream_t *delta_stream;

              SVN_ERR(svn_fs_get_file_delta_stream
                      (&delta_stream, source_root, source_path,
                       root, path, pool));

              SVN_ERR(svn_txdelta_send_txstream(delta_stream,
                                                delta_handler,
                                                delta_handler_baton,
                                                pool));
            }
          else
            SVN_ERR(delta_handler(NULL, delta_handler_baton));
        }
    }

  /* Close the file baton if we opened it. */
  if (file_baton)
    {
      svn_checksum_t *checksum;
      SVN_ERR(svn_fs_file_checksum(&checksum, svn_checksum_md5, root, path,
                                   TRUE, pool));
      SVN_ERR(editor->close_file(file_baton,
                                 svn_checksum_to_cstring(checksum, pool),
                                 pool));
    }

  return SVN_NO_ERROR;
}




svn_error_t *
svn_repos_replay2(svn_fs_root_t *root,
                  const char *base_path,
                  svn_revnum_t low_water_mark,
                  svn_boolean_t send_deltas,
                  const svn_delta_editor_t *editor,
                  void *edit_baton,
                  svn_repos_authz_func_t authz_read_func,
                  void *authz_read_baton,
                  apr_pool_t *pool)
{
  apr_hash_t *fs_changes;
  apr_hash_t *changed_paths;
  apr_hash_index_t *hi;
  apr_array_header_t *paths;
  struct path_driver_cb_baton cb_baton;
  int base_path_len;

  /* Fetch the paths changed under ROOT. */
  SVN_ERR(svn_fs_paths_changed2(&fs_changes, root, pool));

  if (! base_path)
    base_path = "";
  else if (base_path[0] == '/')
    ++base_path;

  base_path_len = strlen(base_path);

  /* Make an array from the keys of our CHANGED_PATHS hash, and copy
     the values into a new hash whose keys have no leading slashes. */
  paths = apr_array_make(pool, apr_hash_count(fs_changes),
                         sizeof(const char *));
  changed_paths = apr_hash_make(pool);
  for (hi = apr_hash_first(pool, fs_changes); hi; hi = apr_hash_next(hi))
    {
      const void *key;
      void *val;
      apr_ssize_t keylen;
      const char *path;
      svn_fs_path_change2_t *change;
      svn_boolean_t allowed = TRUE;

      apr_hash_this(hi, &key, &keylen, &val);
      path = key;
      change = val;

      if (authz_read_func)
        SVN_ERR(authz_read_func(&allowed, root, path, authz_read_baton,
                                pool));

      if (allowed)
        {
          if (path[0] == '/')
            {
              path++;
              keylen--;
            }

          /* If the base_path doesn't match the top directory of this path
             we don't want anything to do with it... */
          if (is_within_base_path(path, base_path, base_path_len))
            {
              APR_ARRAY_PUSH(paths, const char *) = path;
              apr_hash_set(changed_paths, path, keylen, change);
            }
          /* ...unless this was a change to one of the parent directories of
             base_path. */
          else if (is_within_base_path(base_path, path, keylen))
            {
              APR_ARRAY_PUSH(paths, const char *) = path;
              apr_hash_set(changed_paths, path, keylen, change);
            }
        }
    }

  /* If we were not given a low water mark, assume that everything is there,
     all the way back to revision 0. */
  if (! SVN_IS_VALID_REVNUM(low_water_mark))
    low_water_mark = 0;

  /* Initialize our callback baton. */
  cb_baton.editor = editor;
  cb_baton.edit_baton = edit_baton;
  cb_baton.root = root;
  cb_baton.changed_paths = changed_paths;
  cb_baton.authz_read_func = authz_read_func;
  cb_baton.authz_read_baton = authz_read_baton;
  cb_baton.base_path = base_path;
  cb_baton.base_path_len = base_path_len;
  cb_baton.low_water_mark = low_water_mark;
  cb_baton.compare_root = NULL;

  if (send_deltas)
    {
      SVN_ERR(svn_fs_revision_root(&cb_baton.compare_root,
                                   svn_fs_root_fs(root),
                                   svn_fs_is_revision_root(root)
                                     ? svn_fs_revision_root_revision(root) - 1
                                     : svn_fs_txn_root_base_revision(root),
                                   pool));
    }

  cb_baton.copies = apr_array_make(pool, 4, sizeof(struct copy_info));
  cb_baton.pool = pool;

  /* Determine the revision to use throughout the edit, and call
     EDITOR's set_target_revision() function.  */
  if (svn_fs_is_revision_root(root))
    {
      svn_revnum_t revision = svn_fs_revision_root_revision(root);
      SVN_ERR(editor->set_target_revision(edit_baton, revision, pool));
    }

  /* Call the path-based editor driver. */
  return svn_delta_path_driver(editor, edit_baton,
                               SVN_INVALID_REVNUM, paths,
                               path_driver_cb_func, &cb_baton, pool);
<<<<<<< HEAD
}

svn_error_t *
svn_repos_replay(svn_fs_root_t *root,
                 const svn_delta_editor_t *editor,
                 void *edit_baton,
                 apr_pool_t *pool)
{
  return svn_repos_replay2(root,
                           "" /* the whole tree */,
                           SVN_INVALID_REVNUM, /* no low water mark */
                           FALSE /* no text deltas */,
                           editor, edit_baton,
                           NULL /* no authz func */,
                           NULL /* no authz baton */,
                           pool);
=======
>>>>>>> e363d545
}<|MERGE_RESOLUTION|>--- conflicted
+++ resolved
@@ -767,23 +767,4 @@
   return svn_delta_path_driver(editor, edit_baton,
                                SVN_INVALID_REVNUM, paths,
                                path_driver_cb_func, &cb_baton, pool);
-<<<<<<< HEAD
-}
-
-svn_error_t *
-svn_repos_replay(svn_fs_root_t *root,
-                 const svn_delta_editor_t *editor,
-                 void *edit_baton,
-                 apr_pool_t *pool)
-{
-  return svn_repos_replay2(root,
-                           "" /* the whole tree */,
-                           SVN_INVALID_REVNUM, /* no low water mark */
-                           FALSE /* no text deltas */,
-                           editor, edit_baton,
-                           NULL /* no authz func */,
-                           NULL /* no authz baton */,
-                           pool);
-=======
->>>>>>> e363d545
 }