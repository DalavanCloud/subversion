/* log.c --- retrieving log messages
 *
 * ====================================================================
 *    Licensed to the Apache Software Foundation (ASF) under one
 *    or more contributor license agreements.  See the NOTICE file
 *    distributed with this work for additional information
 *    regarding copyright ownership.  The ASF licenses this file
 *    to you under the Apache License, Version 2.0 (the
 *    "License"); you may not use this file except in compliance
 *    with the License.  You may obtain a copy of the License at
 *
 *      http://www.apache.org/licenses/LICENSE-2.0
 *
 *    Unless required by applicable law or agreed to in writing,
 *    software distributed under the License is distributed on an
 *    "AS IS" BASIS, WITHOUT WARRANTIES OR CONDITIONS OF ANY
 *    KIND, either express or implied.  See the License for the
 *    specific language governing permissions and limitations
 *    under the License.
 * ====================================================================
 */


#include <stdlib.h>
#define APR_WANT_STRFUNC
#include <apr_want.h>

#include "svn_compat.h"
#include "svn_private_config.h"
#include "svn_pools.h"
#include "svn_error.h"
#include "svn_path.h"
#include "svn_fs.h"
#include "svn_repos.h"
#include "svn_string.h"
#include "svn_sorts.h"
#include "svn_props.h"
#include "svn_mergeinfo.h"
#include "repos.h"
#include "private/svn_fspath.h"
#include "private/svn_mergeinfo_private.h"



svn_error_t *
svn_repos_check_revision_access(svn_repos_revision_access_level_t *access_level,
                                svn_repos_t *repos,
                                svn_revnum_t revision,
                                svn_repos_authz_func_t authz_read_func,
                                void *authz_read_baton,
                                apr_pool_t *pool)
{
  svn_fs_t *fs = svn_repos_fs(repos);
  svn_fs_root_t *rev_root;
  apr_hash_t *changes;
  apr_hash_index_t *hi;
  svn_boolean_t found_readable = FALSE;
  svn_boolean_t found_unreadable = FALSE;
  apr_pool_t *subpool;

  /* By default, we'll grant full read access to REVISION. */
  *access_level = svn_repos_revision_access_full;

  /* No auth-checking function?  We're done. */
  if (! authz_read_func)
    return SVN_NO_ERROR;

  /* Fetch the changes associated with REVISION. */
  SVN_ERR(svn_fs_revision_root(&rev_root, fs, revision, pool));
  SVN_ERR(svn_fs_paths_changed2(&changes, rev_root, pool));

  /* No changed paths?  We're done. */
  if (apr_hash_count(changes) == 0)
    return SVN_NO_ERROR;

  /* Otherwise, we have to check the readability of each changed
     path, or at least enough to answer the question asked. */
  subpool = svn_pool_create(pool);
  for (hi = apr_hash_first(pool, changes); hi; hi = apr_hash_next(hi))
    {
      const void *key;
      void *val;
      svn_fs_path_change2_t *change;
      svn_boolean_t readable;

      svn_pool_clear(subpool);
      apr_hash_this(hi, &key, NULL, &val);
      change = val;

      SVN_ERR(authz_read_func(&readable, rev_root, key,
                              authz_read_baton, subpool));
      if (! readable)
        found_unreadable = TRUE;
      else
        found_readable = TRUE;

      /* If we have at least one of each (readable/unreadable), we
         have our answer. */
      if (found_readable && found_unreadable)
        goto decision;

      switch (change->change_kind)
        {
        case svn_fs_path_change_add:
        case svn_fs_path_change_replace:
          {
            const char *copyfrom_path;
            svn_revnum_t copyfrom_rev;

            SVN_ERR(svn_fs_copied_from(&copyfrom_rev, &copyfrom_path,
                                       rev_root, key, subpool));
            if (copyfrom_path && SVN_IS_VALID_REVNUM(copyfrom_rev))
              {
                svn_fs_root_t *copyfrom_root;
                SVN_ERR(svn_fs_revision_root(&copyfrom_root, fs,
                                             copyfrom_rev, subpool));
                SVN_ERR(authz_read_func(&readable,
                                        copyfrom_root, copyfrom_path,
                                        authz_read_baton, subpool));
                if (! readable)
                  found_unreadable = TRUE;

                /* If we have at least one of each (readable/unreadable), we
                   have our answer. */
                if (found_readable && found_unreadable)
                  goto decision;
              }
          }
          break;

        case svn_fs_path_change_delete:
        case svn_fs_path_change_modify:
        default:
          break;
        }
    }

 decision:
  svn_pool_destroy(subpool);

  /* Either every changed path was unreadable... */
  if (! found_readable)
    *access_level = svn_repos_revision_access_none;

  /* ... or some changed path was unreadable... */
  else if (found_unreadable)
    *access_level = svn_repos_revision_access_partial;

  /* ... or every changed path was readable (the default). */
  return SVN_NO_ERROR;
}


/* Store as keys in CHANGED the paths of all node in ROOT that show a
 * significant change.  "Significant" means that the text or
 * properties of the node were changed, or that the node was added or
 * deleted.
 *
 * The CHANGED hash set and its keys and values are allocated in POOL;
 * keys are const char * paths and values are svn_log_changed_path_t.
 *
 * If optional AUTHZ_READ_FUNC is non-NULL, then use it (with
 * AUTHZ_READ_BATON and FS) to check whether each changed-path (and
 * copyfrom_path) is readable:
 *
 *     - If some paths are readable and some are not, then silently
 *     omit the unreadable paths from the CHANGED hash, and return
 *     SVN_ERR_AUTHZ_PARTIALLY_READABLE.
 *
 *     - If absolutely every changed-path (and copyfrom_path) is
 *     unreadable, then return an empty CHANGED hash and
 *     SVN_ERR_AUTHZ_UNREADABLE.  (This is to distinguish a revision
 *     which truly has no changed paths from a revision in which all
 *     paths are unreadable.)
 */
static svn_error_t *
detect_changed(apr_hash_t **changed,
               svn_fs_root_t *root,
               svn_fs_t *fs,
               svn_repos_authz_func_t authz_read_func,
               void *authz_read_baton,
               apr_pool_t *pool)
{
  apr_hash_t *changes;
  apr_hash_index_t *hi;
  apr_pool_t *subpool;
  svn_boolean_t found_readable = FALSE;
  svn_boolean_t found_unreadable = FALSE;

  *changed = apr_hash_make(pool);
  SVN_ERR(svn_fs_paths_changed2(&changes, root, pool));

  if (apr_hash_count(changes) == 0)
    /* No paths changed in this revision?  Uh, sure, I guess the
       revision is readable, then.  */
    return SVN_NO_ERROR;

  subpool = svn_pool_create(pool);

  for (hi = apr_hash_first(pool, changes); hi; hi = apr_hash_next(hi))
    {
      /* NOTE:  Much of this loop is going to look quite similar to
         svn_repos_check_revision_access(), but we have to do more things
         here, so we'll live with the duplication. */
      const void *key;
      void *val;
      svn_fs_path_change2_t *change;
      const char *path;
      char action;
      svn_log_changed_path2_t *item;

      svn_pool_clear(subpool);

      /* KEY will be the path, VAL the change. */
      apr_hash_this(hi, &key, NULL, &val);
      path = (const char *) key;
      change = val;

      /* Skip path if unreadable. */
      if (authz_read_func)
        {
          svn_boolean_t readable;
          SVN_ERR(authz_read_func(&readable,
                                  root, path,
                                  authz_read_baton, subpool));
          if (! readable)
            {
              found_unreadable = TRUE;
              continue;
            }
        }

      /* At least one changed-path was readable. */
      found_readable = TRUE;

      switch (change->change_kind)
        {
        case svn_fs_path_change_reset:
          continue;

        case svn_fs_path_change_add:
          action = 'A';
          break;

        case svn_fs_path_change_replace:
          action = 'R';
          break;

        case svn_fs_path_change_delete:
          action = 'D';
          break;

        case svn_fs_path_change_modify:
        default:
          action = 'M';
          break;
        }

      item = svn_log_changed_path2_create(pool);
      item->action = action;
      item->node_kind = change->node_kind;
      item->copyfrom_rev = SVN_INVALID_REVNUM;
      item->text_modified = change->text_mod ? svn_tristate_true
                                             : svn_tristate_false;
      item->props_modified = change->prop_mod ? svn_tristate_true
                                              : svn_tristate_false;

      /* Pre-1.6 revision files don't store the change path kind, so fetch
         it manually. */
      if (item->node_kind == svn_node_unknown)
        {
          svn_fs_root_t *check_root = root;
          const char *check_path = path;

          /* Deleted items don't exist so check earlier revision.  We
             know the parent must exist and could be a copy */
          if (change->change_kind == svn_fs_path_change_delete)
            {
              svn_fs_history_t *history;
              svn_revnum_t prev_rev;
              const char *parent_path, *name;

              svn_fspath__split(&parent_path, &name, path, subpool);

              SVN_ERR(svn_fs_node_history(&history, root, parent_path,
                                          subpool));

              /* Two calls because the first call returns the original
                 revision as the deleted child means it is 'interesting' */
              SVN_ERR(svn_fs_history_prev(&history, history, TRUE, subpool));
              SVN_ERR(svn_fs_history_prev(&history, history, TRUE, subpool));

              SVN_ERR(svn_fs_history_location(&parent_path, &prev_rev, history,
                                              subpool));
              SVN_ERR(svn_fs_revision_root(&check_root, fs, prev_rev, subpool));
              check_path = svn_fspath__join(parent_path, name, subpool);
            }

          SVN_ERR(svn_fs_check_path(&item->node_kind, check_root, check_path,
                                    subpool));
        }


      if ((action == 'A') || (action == 'R'))
        {
          const char *copyfrom_path;
          svn_revnum_t copyfrom_rev;

          SVN_ERR(svn_fs_copied_from(&copyfrom_rev, &copyfrom_path,
                                     root, path, subpool));

          if (copyfrom_path && SVN_IS_VALID_REVNUM(copyfrom_rev))
            {
              svn_boolean_t readable = TRUE;

              if (authz_read_func)
                {
                  svn_fs_root_t *copyfrom_root;

                  SVN_ERR(svn_fs_revision_root(&copyfrom_root, fs,
                                               copyfrom_rev, subpool));
                  SVN_ERR(authz_read_func(&readable,
                                          copyfrom_root, copyfrom_path,
                                          authz_read_baton, subpool));
                  if (! readable)
                    found_unreadable = TRUE;
                }

              if (readable)
                {
                  item->copyfrom_path = apr_pstrdup(pool, copyfrom_path);
                  item->copyfrom_rev = copyfrom_rev;
                }
            }
        }
      apr_hash_set(*changed, apr_pstrdup(pool, path),
                   APR_HASH_KEY_STRING, item);
    }

  svn_pool_destroy(subpool);

  if (! found_readable)
    /* Every changed-path was unreadable. */
    return svn_error_create(SVN_ERR_AUTHZ_UNREADABLE,
                            NULL, NULL);

  if (found_unreadable)
    /* At least one changed-path was unreadable. */
    return svn_error_create(SVN_ERR_AUTHZ_PARTIALLY_READABLE,
                            NULL, NULL);

  /* Every changed-path was readable. */
  return SVN_NO_ERROR;
}

/* This is used by svn_repos_get_logs to keep track of multiple
 * path history information while working through history.
 *
 * The two pools are swapped after each iteration through history because
 * to get the next history requires the previous one.
 */
struct path_info
{
  svn_stringbuf_t *path;
  svn_revnum_t history_rev;
  svn_boolean_t done;
  svn_boolean_t first_time;

  /* If possible, we like to keep open the history object for each path,
     since it avoids needed to open and close it many times as we walk
     backwards in time.  To do so we need two pools, so that we can clear
     one each time through.  If we're not holding the history open for
     this path then these three pointers will be NULL. */
  svn_fs_history_t *hist;
  apr_pool_t *newpool;
  apr_pool_t *oldpool;
};

/* Advance to the next history for the path.
 *
 * If INFO->HIST is not NULL we do this using that existing history object,
 * otherwise we open a new one.
 *
 * If no more history is available or the history revision is less
 * (earlier) than START, or the history is not available due
 * to authorization, then INFO->DONE is set to TRUE.
 *
 * A STRICT value of FALSE will indicate to follow history across copied
 * paths.
 *
 * If optional AUTHZ_READ_FUNC is non-NULL, then use it (with
 * AUTHZ_READ_BATON and FS) to check whether INFO->PATH is still readable if
 * we do indeed find more history for the path.
 */
static svn_error_t *
get_history(struct path_info *info,
            svn_fs_t *fs,
            svn_boolean_t strict,
            svn_repos_authz_func_t authz_read_func,
            void *authz_read_baton,
            svn_revnum_t start,
            apr_pool_t *pool)
{
  svn_fs_root_t *history_root = NULL;
  svn_fs_history_t *hist;
  apr_pool_t *subpool;
  const char *path;

  if (info->hist)
    {
      subpool = info->newpool;

      SVN_ERR(svn_fs_history_prev(&info->hist, info->hist, ! strict, subpool));

      hist = info->hist;
    }
  else
    {
      subpool = svn_pool_create(pool);

      /* Open the history located at the last rev we were at. */
      SVN_ERR(svn_fs_revision_root(&history_root, fs, info->history_rev,
                                   subpool));

      SVN_ERR(svn_fs_node_history(&hist, history_root, info->path->data,
                                  subpool));

      SVN_ERR(svn_fs_history_prev(&hist, hist, ! strict, subpool));

      if (info->first_time)
        info->first_time = FALSE;
      else
        SVN_ERR(svn_fs_history_prev(&hist, hist, ! strict, subpool));
    }

  if (! hist)
    {
      svn_pool_destroy(subpool);
      if (info->oldpool)
        svn_pool_destroy(info->oldpool);
      info->done = TRUE;
      return SVN_NO_ERROR;
    }

  /* Fetch the location information for this history step. */
  SVN_ERR(svn_fs_history_location(&path, &info->history_rev,
                                  hist, subpool));

  svn_stringbuf_set(info->path, path);

  /* If this history item predates our START revision then
     don't fetch any more for this path. */
  if (info->history_rev < start)
    {
      svn_pool_destroy(subpool);
      if (info->oldpool)
        svn_pool_destroy(info->oldpool);
      info->done = TRUE;
      return SVN_NO_ERROR;
    }

  /* Is the history item readable?  If not, done with path. */
  if (authz_read_func)
    {
      svn_boolean_t readable;
      SVN_ERR(svn_fs_revision_root(&history_root, fs,
                                   info->history_rev,
                                   subpool));
      SVN_ERR(authz_read_func(&readable, history_root,
                              info->path->data,
                              authz_read_baton,
                              subpool));
      if (! readable)
        info->done = TRUE;
    }

  if (! info->hist)
    {
      svn_pool_destroy(subpool);
    }
  else
    {
      apr_pool_t *temppool = info->oldpool;
      info->oldpool = info->newpool;
      svn_pool_clear(temppool);
      info->newpool = temppool;
    }

  return SVN_NO_ERROR;
}

/* Set INFO->HIST to the next history for the path *if* there is history
 * available and INFO->HISTORY_REV is equal to or greater than CURRENT.
 *
 * *CHANGED is set to TRUE if the path has history in the CURRENT revision,
 * otherwise it is not touched.
 *
 * If we do need to get the next history revision for the path, call
 * get_history to do it -- see it for details.
 */
static svn_error_t *
check_history(svn_boolean_t *changed,
              struct path_info *info,
              svn_fs_t *fs,
              svn_revnum_t current,
              svn_boolean_t strict,
              svn_repos_authz_func_t authz_read_func,
              void *authz_read_baton,
              svn_revnum_t start,
              apr_pool_t *pool)
{
  /* If we're already done with histories for this path,
     don't try to fetch any more. */
  if (info->done)
    return SVN_NO_ERROR;

  /* If the last rev we got for this path is less than CURRENT,
     then just return and don't fetch history for this path.
     The caller will get to this rev eventually or else reach
     the limit. */
  if (info->history_rev < current)
    return SVN_NO_ERROR;

  /* If the last rev we got for this path is equal to CURRENT
     then set *CHANGED to true and get the next history
     rev where this path was changed. */
  *changed = TRUE;
  return get_history(info, fs, strict, authz_read_func,
                     authz_read_baton, start, pool);
}

/* Return the next interesting revision in our list of HISTORIES. */
static svn_revnum_t
next_history_rev(const apr_array_header_t *histories)
{
  svn_revnum_t next_rev = SVN_INVALID_REVNUM;
  int i;

  for (i = 0; i < histories->nelts; ++i)
    {
      struct path_info *info = APR_ARRAY_IDX(histories, i,
                                             struct path_info *);
      if (info->done)
        continue;
      if (info->history_rev > next_rev)
        next_rev = info->history_rev;
    }

  return next_rev;
}

/* Set *DELETED_MERGEINFO_CATALOG and *ADDED_MERGEINFO_CATALOG to
   catalogs describing how mergeinfo values on paths (which are the
   keys of those catalogs) were changed in REV. */
/* ### TODO: This would make a *great*, useful public function,
   ### svn_repos_fs_mergeinfo_changed()!  -- cmpilato  */
static svn_error_t *
fs_mergeinfo_changed(svn_mergeinfo_catalog_t *deleted_mergeinfo_catalog,
                     svn_mergeinfo_catalog_t *added_mergeinfo_catalog,
                     svn_fs_t *fs,
                     svn_revnum_t rev,
                     apr_pool_t *result_pool,
                     apr_pool_t *scratch_pool)

{
  apr_hash_t *changes;
  svn_fs_root_t *root;
  apr_pool_t *iterpool;
  apr_hash_index_t *hi;

  /* Initialize return variables. */
  *deleted_mergeinfo_catalog = apr_hash_make(result_pool);
  *added_mergeinfo_catalog = apr_hash_make(result_pool);

  /* Revision 0 has no mergeinfo and no mergeinfo changes. */
  if (rev == 0)
    return SVN_NO_ERROR;

  /* We're going to use the changed-paths information for REV to
     narrow down our search. */
  SVN_ERR(svn_fs_revision_root(&root, fs, rev, scratch_pool));
  SVN_ERR(svn_fs_paths_changed2(&changes, root, scratch_pool));

  /* No changed paths?  We're done. */
  if (apr_hash_count(changes) == 0)
    return SVN_NO_ERROR;

  /* Loop over changes, looking for anything that might carry an
     svn:mergeinfo change and is one of our paths of interest, or a
     child or [grand]parent directory thereof. */
  iterpool = svn_pool_create(scratch_pool);
  for (hi = apr_hash_first(scratch_pool, changes); hi; hi = apr_hash_next(hi))
    {
      const void *key;
      void *val;
      svn_fs_path_change2_t *change;
      const char *changed_path, *base_path = NULL;
      svn_revnum_t base_rev = SVN_INVALID_REVNUM;
      svn_fs_root_t *base_root = NULL;
      svn_string_t *prev_mergeinfo_value = NULL, *mergeinfo_value;

      svn_pool_clear(iterpool);

      /* KEY will be the path, VAL the change. */
      apr_hash_this(hi, &key, NULL, &val);
      changed_path = key;
      change = val;

      /* If there was no property change on this item, ignore it. */
      if (! change->prop_mod)
        continue;

      switch (change->change_kind)
        {

        /* ### TODO: Can the add, replace, and modify cases be joined
           ### together to all use svn_repos__prev_location()?  The
           ### difference would be the fallback case (path/rev-1 for
           ### modifies, NULL otherwise).  -- cmpilato  */

        /* If the path was added or replaced, see if it was created via
           copy.  If so, that will tell us where its previous location
           was.  If not, there's no previous location to examine.  */
        case svn_fs_path_change_add:
        case svn_fs_path_change_replace:
          {
            const char *copyfrom_path;
            svn_revnum_t copyfrom_rev;

            SVN_ERR(svn_fs_copied_from(&copyfrom_rev, &copyfrom_path,
                                       root, changed_path, iterpool));
            if (copyfrom_path && SVN_IS_VALID_REVNUM(copyfrom_rev))
              {
                base_path = apr_pstrdup(scratch_pool, copyfrom_path);
                base_rev = copyfrom_rev;
              }
            break;
          }

        /* If the path was merely modified, see if its previous
           location was affected by a copy which happened in this
           revision before assuming it holds the same path it did the
           previous revision. */
        case svn_fs_path_change_modify:
          {
            svn_revnum_t appeared_rev;

            SVN_ERR(svn_repos__prev_location(&appeared_rev, &base_path,
                                             &base_rev, fs, rev,
                                             changed_path, iterpool));

            /* If this path isn't the result of a copy that occurred
               in this revision, we can find the previous version of
               it in REV - 1 at the same path. */
            if (! (base_path && SVN_IS_VALID_REVNUM(base_rev)
                   && (appeared_rev == rev)))
              {
                base_path = changed_path;
                base_rev = rev - 1;
              }
            break;
          }

        /* We don't care about any of the other cases. */
        case svn_fs_path_change_delete:
        case svn_fs_path_change_reset:
        default:
          continue;
        }

      /* If there was a base location, fetch its mergeinfo property value. */
      if (base_path && SVN_IS_VALID_REVNUM(base_rev))
        {
          SVN_ERR(svn_fs_revision_root(&base_root, fs, base_rev, iterpool));
          SVN_ERR(svn_fs_node_prop(&prev_mergeinfo_value, base_root, base_path,
                                   SVN_PROP_MERGEINFO, iterpool));
        }

      /* Now fetch the current (as of REV) mergeinfo property value. */
      SVN_ERR(svn_fs_node_prop(&mergeinfo_value, root, changed_path,
                               SVN_PROP_MERGEINFO, iterpool));

      /* No mergeinfo on either the new or previous location?  Just
         skip it.  (If there *was* a change, it would have been in
         inherited mergeinfo only, which should be picked up by the
         iteration of this loop that finds the parent paths that
         really got changed.)  */
      if (! (mergeinfo_value || prev_mergeinfo_value))
        continue;

      /* If mergeinfo was explicitly added or removed on this path, we
         need to check to see if that was a real semantic change of
         meaning.  So, fill in the "missing" mergeinfo value with the
         inherited mergeinfo for that path/revision.  */
      if (prev_mergeinfo_value && (! mergeinfo_value))
        {
          apr_array_header_t *query_paths =
            apr_array_make(iterpool, 1, sizeof(const char *));
          svn_mergeinfo_t tmp_mergeinfo;
          svn_mergeinfo_catalog_t tmp_catalog;

          APR_ARRAY_PUSH(query_paths, const char *) = changed_path;
          SVN_ERR(svn_fs_get_mergeinfo2(&tmp_catalog, root,
                                        query_paths, svn_mergeinfo_inherited,
                                        FALSE, TRUE, iterpool, iterpool));
          tmp_mergeinfo = apr_hash_get(tmp_catalog, changed_path,
                                        APR_HASH_KEY_STRING);
          if (tmp_mergeinfo)
            SVN_ERR(svn_mergeinfo_to_string(&mergeinfo_value,
                                            tmp_mergeinfo,
                                            iterpool));
        }
      else if (mergeinfo_value && (! prev_mergeinfo_value)
               && base_path && SVN_IS_VALID_REVNUM(base_rev))
        {
          apr_array_header_t *query_paths =
            apr_array_make(iterpool, 1, sizeof(const char *));
          svn_mergeinfo_t tmp_mergeinfo;
          svn_mergeinfo_catalog_t tmp_catalog;

          APR_ARRAY_PUSH(query_paths, const char *) = base_path;
          SVN_ERR(svn_fs_get_mergeinfo2(&tmp_catalog, base_root,
                                        query_paths, svn_mergeinfo_inherited,
                                        FALSE, TRUE, iterpool, iterpool));
          tmp_mergeinfo = apr_hash_get(tmp_catalog, base_path,
                                        APR_HASH_KEY_STRING);
          if (tmp_mergeinfo)
            SVN_ERR(svn_mergeinfo_to_string(&prev_mergeinfo_value,
                                            tmp_mergeinfo,
                                            iterpool));
        }

      /* If the old and new mergeinfo differ in any way, store the
         before and after mergeinfo values in our return hashes. */
      if ((prev_mergeinfo_value && (! mergeinfo_value))
          || ((! prev_mergeinfo_value) && mergeinfo_value)
          || (prev_mergeinfo_value && mergeinfo_value
              && (! svn_string_compare(mergeinfo_value,
                                       prev_mergeinfo_value))))
        {
          svn_mergeinfo_t prev_mergeinfo = NULL, mergeinfo = NULL;
          svn_mergeinfo_t deleted, added;
          const char *hash_path;

          if (mergeinfo_value)
            SVN_ERR(svn_mergeinfo_parse(&mergeinfo,
                                        mergeinfo_value->data, iterpool));
          if (prev_mergeinfo_value)
            SVN_ERR(svn_mergeinfo_parse(&prev_mergeinfo,
                                        prev_mergeinfo_value->data, iterpool));
          SVN_ERR(svn_mergeinfo_diff2(&deleted, &added, prev_mergeinfo,
                                      mergeinfo, FALSE, result_pool,
                                      iterpool));

          /* Toss interesting stuff into our return catalogs. */
          hash_path = apr_pstrdup(result_pool, changed_path);
          apr_hash_set(*deleted_mergeinfo_catalog, hash_path,
                       APR_HASH_KEY_STRING, deleted);
          apr_hash_set(*added_mergeinfo_catalog, hash_path,
                       APR_HASH_KEY_STRING, added);
        }
    }

  svn_pool_destroy(iterpool);
  return SVN_NO_ERROR;
}


/* Determine what (if any) mergeinfo for PATHS was modified in
   revision REV, returning the differences for added mergeinfo in
   *ADDED_MERGEINFO and deleted mergeinfo in *DELETED_MERGEINFO.
   Use POOL for all allocations. */
static svn_error_t *
get_combined_mergeinfo_changes(svn_mergeinfo_t *added_mergeinfo,
                               svn_mergeinfo_t *deleted_mergeinfo,
                               svn_fs_t *fs,
                               const apr_array_header_t *paths,
                               svn_revnum_t rev,
                               apr_pool_t *result_pool,
                               apr_pool_t *scratch_pool)
{
  svn_mergeinfo_catalog_t added_mergeinfo_catalog, deleted_mergeinfo_catalog;
  apr_hash_index_t *hi;
  svn_fs_root_t *root;
  apr_pool_t *iterpool;
  int i;
  svn_error_t *err;

  /* Initialize return value. */
  *added_mergeinfo = apr_hash_make(result_pool);
  *deleted_mergeinfo = apr_hash_make(result_pool);

  /* If we're asking about revision 0, there's no mergeinfo to be found. */
  if (rev == 0)
    return SVN_NO_ERROR;

  /* No paths?  No mergeinfo. */
  if (! paths->nelts)
    return SVN_NO_ERROR;

  /* Create a work subpool and get a root for REV. */
  SVN_ERR(svn_fs_revision_root(&root, fs, rev, scratch_pool));

  /* Fetch the mergeinfo changes for REV. */
  err = fs_mergeinfo_changed(&deleted_mergeinfo_catalog,
                             &added_mergeinfo_catalog,
                             fs, rev, scratch_pool, scratch_pool);
  if (err)
    {
      if (err->apr_err == SVN_ERR_MERGEINFO_PARSE_ERROR)
        {
          /* Issue #3896: If invalid mergeinfo is encountered the
             best we can do is ignore it and act as if there were
             no mergeinfo modifications. */
          svn_error_clear(err);
          return SVN_NO_ERROR;
        }
      else
        {
          return svn_error_trace(err);
        }
    }

  /* Check our PATHS for any changes to their inherited mergeinfo.
     (We deal with changes to mergeinfo directly *on* the paths in the
     following loop.)  */
  iterpool = svn_pool_create(scratch_pool);
  for (i = 0; i < paths->nelts; i++)
    {
      const char *path = APR_ARRAY_IDX(paths, i, const char *);
      const char *prev_path;
      svn_revnum_t appeared_rev, prev_rev;
      svn_fs_root_t *prev_root;
      svn_mergeinfo_catalog_t catalog, inherited_catalog;
      svn_mergeinfo_t prev_mergeinfo, mergeinfo, deleted, added,
        prev_inherited_mergeinfo, inherited_mergeinfo;
      apr_array_header_t *query_paths;

      svn_pool_clear(iterpool);

      /* If this path is represented in the changed-mergeinfo hashes,
         we'll deal with it in the loop below. */
      if (apr_hash_get(deleted_mergeinfo_catalog, path, APR_HASH_KEY_STRING))
        continue;

      /* Figure out what path/rev to compare against.  Ignore
         not-found errors returned by the filesystem.  */
      err = svn_repos__prev_location(&appeared_rev, &prev_path, &prev_rev,
                                     fs, rev, path, iterpool);
      if (err && (err->apr_err == SVN_ERR_FS_NOT_FOUND ||
                  err->apr_err == SVN_ERR_FS_NOT_DIRECTORY))
        {
          svn_error_clear(err);
          err = SVN_NO_ERROR;
          continue;
        }
      SVN_ERR(err);

      /* If this path isn't the result of a copy that occurred in this
         revision, we can find the previous version of it in REV - 1
         at the same path. */
      if (! (prev_path && SVN_IS_VALID_REVNUM(prev_rev)
             && (appeared_rev == rev)))
        {
          prev_path = path;
          prev_rev = rev - 1;
        }

      /* Fetch the previous mergeinfo (including inherited stuff) for
         this path.  Ignore not-found errors returned by the
         filesystem or invalid mergeinfo (Issue #3896).*/
      SVN_ERR(svn_fs_revision_root(&prev_root, fs, prev_rev, iterpool));
      query_paths = apr_array_make(iterpool, 1, sizeof(const char *));
      APR_ARRAY_PUSH(query_paths, const char *) = prev_path;
      err = svn_fs_get_mergeinfo2(&catalog, prev_root, query_paths,
                                  svn_mergeinfo_inherited, FALSE, TRUE,
                                  iterpool, iterpool);
      if (err && (err->apr_err == SVN_ERR_FS_NOT_FOUND ||
                  err->apr_err == SVN_ERR_FS_NOT_DIRECTORY ||
                  err->apr_err == SVN_ERR_MERGEINFO_PARSE_ERROR))
        {
          svn_error_clear(err);
          err = SVN_NO_ERROR;
          continue;
        }
      SVN_ERR(err);

      /* Issue #4022 'svn log -g interprets change in inherited mergeinfo due
         to move as a merge': A copy where the source and destination inherit
         mergeinfo from the same parent means the inherited mergeinfo of the
         source and destination will differ, but this diffrence is not
         indicative of a merge unless the mergeinfo on the inherited parent
         has actually changed.

         To check for this we must fetch the "raw" previous inherited
         mergeinfo and the "raw" mergeinfo @REV then compare these. */
      SVN_ERR(svn_fs_get_mergeinfo2(&inherited_catalog, prev_root, query_paths,
                                    svn_mergeinfo_nearest_ancestor, FALSE,
                                    FALSE, /* adjust_inherited_mergeinfo */
                                    iterpool, iterpool));

      prev_mergeinfo = apr_hash_get(catalog, prev_path, APR_HASH_KEY_STRING);
      prev_inherited_mergeinfo = apr_hash_get(inherited_catalog, prev_path, APR_HASH_KEY_STRING);

      /* Fetch the current mergeinfo (as of REV, and including
         inherited stuff) for this path. */
      APR_ARRAY_IDX(query_paths, 0, const char *) = path;
      SVN_ERR(svn_fs_get_mergeinfo2(&catalog, root, query_paths,
                                    svn_mergeinfo_inherited, FALSE, TRUE,
                                    iterpool, iterpool));

      /* Issue #4022 again, fetch the raw inherited mergeinfo. */
      SVN_ERR(svn_fs_get_mergeinfo2(&inherited_catalog, root, query_paths,
                                    svn_mergeinfo_nearest_ancestor, FALSE,
                                    FALSE, /* adjust_inherited_mergeinfo */
                                    iterpool, iterpool));

      mergeinfo = apr_hash_get(catalog, path, APR_HASH_KEY_STRING);
      inherited_mergeinfo = apr_hash_get(inherited_catalog, path, APR_HASH_KEY_STRING);

      if (!prev_mergeinfo && !mergeinfo)
        continue;

      /* Last bit of issue #4022 checking. */
      if (prev_inherited_mergeinfo && inherited_mergeinfo)
        {
          svn_boolean_t inherits_same_mergeinfo;

          SVN_ERR(svn_mergeinfo__equals(&inherits_same_mergeinfo,
                                        prev_inherited_mergeinfo,
                                        inherited_mergeinfo,
                                        TRUE, iterpool));
          /* If a copy rather than an actual merge brought about an
             inherited mergeinfo change then we are finished. */
          if (inherits_same_mergeinfo)
            continue;
        }

      /* Compare, constrast, and combine the results. */
      SVN_ERR(svn_mergeinfo_diff2(&deleted, &added, prev_mergeinfo,
                                  mergeinfo, FALSE, result_pool, iterpool));
      SVN_ERR(svn_mergeinfo_merge2(*deleted_mergeinfo, deleted,
                                   result_pool, iterpool));
      SVN_ERR(svn_mergeinfo_merge2(*added_mergeinfo, added,
                                   result_pool, iterpool));
     }

  /* Merge all the mergeinfos which are, or are children of, one of
     our paths of interest into one giant delta mergeinfo.  */
<<<<<<< HEAD
  for (hi = apr_hash_first(subpool, added_mergeinfo_catalog);
=======
  for (hi = apr_hash_first(scratch_pool, added_mergeinfo_catalog);
>>>>>>> 4cf18c3e
       hi; hi = apr_hash_next(hi))
    {
      const void *key;
      apr_ssize_t klen;
      void *val;
      const char *changed_path;
      svn_mergeinfo_t added, deleted;

      /* The path is the key, the mergeinfo delta is the value. */
      apr_hash_this(hi, &key, &klen, &val);
      changed_path = key;
      added = val;

      for (i = 0; i < paths->nelts; i++)
        {
          const char *path = APR_ARRAY_IDX(paths, i, const char *);
          if (! svn_fspath__skip_ancestor(path, changed_path))
            continue;
          svn_pool_clear(iterpool);
          deleted = apr_hash_get(deleted_mergeinfo_catalog, key, klen);
          SVN_ERR(svn_mergeinfo_merge2(*deleted_mergeinfo,
                                       svn_mergeinfo_dup(deleted, result_pool),
                                       result_pool, iterpool));
          SVN_ERR(svn_mergeinfo_merge2(*added_mergeinfo,
                                       svn_mergeinfo_dup(added, result_pool),
                                       result_pool, iterpool));

          break;
        }
    }

  svn_pool_destroy(iterpool);
  return SVN_NO_ERROR;
}


/* Fill LOG_ENTRY with history information in FS at REV. */
static svn_error_t *
fill_log_entry(svn_log_entry_t *log_entry,
               svn_revnum_t rev,
               svn_fs_t *fs,
               svn_boolean_t discover_changed_paths,
               const apr_array_header_t *revprops,
               svn_repos_authz_func_t authz_read_func,
               void *authz_read_baton,
               apr_pool_t *pool)
{
  apr_hash_t *r_props, *changed_paths = NULL;
  svn_boolean_t get_revprops = TRUE, censor_revprops = FALSE;

  /* Discover changed paths if the user requested them
     or if we need to check that they are readable. */
  if ((rev > 0)
      && (authz_read_func || discover_changed_paths))
    {
      svn_fs_root_t *newroot;
      svn_error_t *patherr;

      SVN_ERR(svn_fs_revision_root(&newroot, fs, rev, pool));
      patherr = detect_changed(&changed_paths,
                               newroot, fs,
                               authz_read_func, authz_read_baton,
                               pool);

      if (patherr
          && patherr->apr_err == SVN_ERR_AUTHZ_UNREADABLE)
        {
          /* All changed-paths are unreadable, so clear all fields. */
          svn_error_clear(patherr);
          changed_paths = NULL;
          get_revprops = FALSE;
        }
      else if (patherr
               && patherr->apr_err == SVN_ERR_AUTHZ_PARTIALLY_READABLE)
        {
          /* At least one changed-path was unreadable, so censor all
             but author and date.  (The unreadable paths are already
             missing from the hash.) */
          svn_error_clear(patherr);
          censor_revprops = TRUE;
        }
      else if (patherr)
        return patherr;

      /* It may be the case that an authz func was passed in, but
         the user still doesn't want to see any changed-paths. */
      if (! discover_changed_paths)
        changed_paths = NULL;
    }

  if (get_revprops)
    {
      /* User is allowed to see at least some revprops. */
      SVN_ERR(svn_fs_revision_proplist(&r_props, fs, rev, pool));
      if (revprops == NULL)
        {
          /* Requested all revprops... */
          if (censor_revprops)
            {
              /* ... but we can only return author/date. */
              log_entry->revprops = apr_hash_make(pool);
              apr_hash_set(log_entry->revprops, SVN_PROP_REVISION_AUTHOR,
                           APR_HASH_KEY_STRING,
                           apr_hash_get(r_props, SVN_PROP_REVISION_AUTHOR,
                                        APR_HASH_KEY_STRING));
              apr_hash_set(log_entry->revprops, SVN_PROP_REVISION_DATE,
                           APR_HASH_KEY_STRING,
                           apr_hash_get(r_props, SVN_PROP_REVISION_DATE,
                                        APR_HASH_KEY_STRING));
            }
          else
            /* ... so return all we got. */
            log_entry->revprops = r_props;
        }
      else
        {
          /* Requested only some revprops... */
          int i;
          for (i = 0; i < revprops->nelts; i++)
            {
              char *name = APR_ARRAY_IDX(revprops, i, char *);
              svn_string_t *value = apr_hash_get(r_props, name,
                                                 APR_HASH_KEY_STRING);
              if (censor_revprops
                  && !(strcmp(name, SVN_PROP_REVISION_AUTHOR) == 0
                       || strcmp(name, SVN_PROP_REVISION_DATE) == 0))
                /* ... but we can only return author/date. */
                continue;
              if (log_entry->revprops == NULL)
                log_entry->revprops = apr_hash_make(pool);
              apr_hash_set(log_entry->revprops, name,
                           APR_HASH_KEY_STRING, value);
            }
        }
    }

  log_entry->changed_paths = changed_paths;
  log_entry->changed_paths2 = changed_paths;
  log_entry->revision = rev;

  return SVN_NO_ERROR;
}

/* Send a log message for REV to RECEIVER with its RECEIVER_BATON.

   FS is used with REV to fetch the interesting history information,
   such as changed paths, revprops, etc.

   The detect_changed function is used if either AUTHZ_READ_FUNC is
   not NULL, or if DISCOVER_CHANGED_PATHS is TRUE.  See it for details.

   If DESCENDING_ORDER is true, send child messages in descending order.

   If REVPROPS is NULL, retrieve all revision properties; else, retrieve
   only the revision properties named by the (const char *) array elements
   (i.e. retrieve none if the array is empty).

   LOG_TARGET_HISTORY_AS_MERGEINFO, HANDLING_MERGED_REVISION, and
   NESTED_MERGES are as per the arguments of the same name to DO_LOGS.  If
   HANDLING_MERGED_REVISION is true and *all* changed paths within REV are
   already represented in LOG_TARGET_HISTORY_AS_MERGEINFO, then don't send
   the log message for REV.  If SUBTRACTIVE_MERGE is true, then REV was
   reverse merged.

   If HANDLING_MERGED_REVISIONS is FALSE then ignore NESTED_MERGES.  Otherwise
   if NESTED_MERGES is not NULL and REV is contained in it, then don't send
   the log for REV, otherwise send it normally and add REV to
   NESTED_MERGES. */
static svn_error_t *
send_log(svn_revnum_t rev,
         svn_fs_t *fs,
         svn_mergeinfo_t log_target_history_as_mergeinfo,
         apr_hash_t *nested_merges,
         svn_boolean_t discover_changed_paths,
         svn_boolean_t subtractive_merge,
         svn_boolean_t handling_merged_revision,
         const apr_array_header_t *revprops,
         svn_boolean_t has_children,
         svn_log_entry_receiver_t receiver,
         void *receiver_baton,
         svn_repos_authz_func_t authz_read_func,
         void *authz_read_baton,
         apr_pool_t *pool)
{
  svn_log_entry_t *log_entry;
  /* Assume we want to send the log for REV. */
  svn_boolean_t found_rev_of_interest = TRUE;

  log_entry = svn_log_entry_create(pool);
  SVN_ERR(fill_log_entry(log_entry, rev, fs,
                         discover_changed_paths || handling_merged_revision,
                         revprops, authz_read_func, authz_read_baton,
                         pool));
  log_entry->has_children = has_children;
  log_entry->subtractive_merge = subtractive_merge;

  /* Is REV a merged revision that is already part of
     LOG_TARGET_HISTORY_AS_MERGEINFO?  If so then there is no
     need to send it, since it already was (or will be) sent. */
  if (handling_merged_revision
      && log_entry->changed_paths2
      && log_target_history_as_mergeinfo
      && apr_hash_count(log_target_history_as_mergeinfo))
    {
      apr_hash_index_t *hi;
      apr_pool_t *subpool = svn_pool_create(pool);

      /* REV was merged in, but it might already be part of the log target's
         natural history, so change our starting assumption. */
      found_rev_of_interest = FALSE;

      /* Look at each changed path in REV. */
      for (hi = apr_hash_first(subpool, log_entry->changed_paths2);
           hi;
           hi = apr_hash_next(hi))
        {
          svn_boolean_t path_is_in_history = FALSE;
          const char *changed_path = svn__apr_hash_index_key(hi);
          apr_hash_index_t *hi2;
          apr_pool_t *inner_subpool = svn_pool_create(subpool);

          /* Look at each path on the log target's mergeinfo. */
          for (hi2 = apr_hash_first(inner_subpool,
                                    log_target_history_as_mergeinfo);
               hi2;
               hi2 = apr_hash_next(hi2))
            {
              const char *mergeinfo_path =
                svn__apr_hash_index_key(hi2);
              apr_array_header_t *rangelist =
                svn__apr_hash_index_val(hi2);

              /* Check whether CHANGED_PATH at revision REV is a child of
                 a (path, revision) tuple in LOG_TARGET_HISTORY_AS_MERGEINFO. */
              if (svn_fspath__skip_ancestor(mergeinfo_path, changed_path))
                {
                  int i;

                  for (i = 0; i < rangelist->nelts; i++)
                    {
                      svn_merge_range_t *range =
                        APR_ARRAY_IDX(rangelist, i,
                                      svn_merge_range_t *);
                      if (rev > range->start && rev <= range->end)
                        {
                          path_is_in_history = TRUE;
                          break;
                        }
                    }
                }
              if (path_is_in_history)
                break;
            }
          svn_pool_destroy(inner_subpool);

          if (!path_is_in_history)
            {
              /* If even one path in LOG_ENTRY->CHANGED_PATHS2 is not part of
                 LOG_TARGET_HISTORY_AS_MERGEINFO, then we want to send the
                 log for REV. */
              found_rev_of_interest = TRUE;
              break;
            }
        }
      svn_pool_destroy(subpool);
    }

  /* If we only got changed paths the sake of detecting redundant merged
     revisions, then be sure we don't send that info to the receiver. */
  if (!discover_changed_paths && handling_merged_revision)
    log_entry->changed_paths = log_entry->changed_paths2 = NULL;

  /* Send the entry to the receiver, unless it is a redundant merged
     revision. */
  if (found_rev_of_interest)
    {
      /* Is REV a merged revision we've already sent? */
      if (nested_merges && handling_merged_revision)
        {
          svn_revnum_t *merged_rev = apr_hash_get(nested_merges, &rev,
                                                  sizeof(svn_revnum_t *));

          if (merged_rev)
            {
              /* We already sent REV. */
              return SVN_NO_ERROR;
            }
          else
            {
              /* NESTED_REVS needs to last across all the send_log, do_logs,
                 handle_merged_revisions() recursions, so use the pool it
                 was created in at the top of the recursion. */
              apr_pool_t *hash_pool = apr_hash_pool_get(nested_merges);
              svn_revnum_t *long_lived_rev = apr_palloc(hash_pool,
                                                        sizeof(svn_revnum_t));
              *long_lived_rev = rev;
              apr_hash_set(nested_merges, long_lived_rev,
                           sizeof(svn_revnum_t *), long_lived_rev);
            }
        }

      return (*receiver)(receiver_baton, log_entry, pool);
    }
  else
    {
      return SVN_NO_ERROR;
    }
}

/* This controls how many history objects we keep open.  For any targets
   over this number we have to open and close their histories as needed,
   which is CPU intensive, but keeps us from using an unbounded amount of
   memory. */
#define MAX_OPEN_HISTORIES 32

/* Get the histories for PATHS, and store them in *HISTORIES.

   If IGNORE_MISSING_LOCATIONS is set, don't treat requests for bogus
   repository locations as fatal -- just ignore them.  */
static svn_error_t *
get_path_histories(apr_array_header_t **histories,
                   svn_fs_t *fs,
                   const apr_array_header_t *paths,
                   svn_revnum_t hist_start,
                   svn_revnum_t hist_end,
                   svn_boolean_t strict_node_history,
                   svn_boolean_t ignore_missing_locations,
                   svn_repos_authz_func_t authz_read_func,
                   void *authz_read_baton,
                   apr_pool_t *pool)
{
  svn_fs_root_t *root;
  apr_pool_t *iterpool;
  svn_error_t *err;
  int i;

  /* Create a history object for each path so we can walk through
     them all at the same time until we have all changes or LIMIT
     is reached.

     There is some pool fun going on due to the fact that we have
     to hold on to the old pool with the history before we can
     get the next history.
  */
  *histories = apr_array_make(pool, paths->nelts,
                              sizeof(struct path_info *));

  SVN_ERR(svn_fs_revision_root(&root, fs, hist_end, pool));

  iterpool = svn_pool_create(pool);
  for (i = 0; i < paths->nelts; i++)
    {
      const char *this_path = APR_ARRAY_IDX(paths, i, const char *);
      struct path_info *info = apr_palloc(pool,
                                          sizeof(struct path_info));

      if (authz_read_func)
        {
          svn_boolean_t readable;

          svn_pool_clear(iterpool);

          SVN_ERR(authz_read_func(&readable, root, this_path,
                                  authz_read_baton, iterpool));
          if (! readable)
            return svn_error_create(SVN_ERR_AUTHZ_UNREADABLE, NULL, NULL);
        }

      info->path = svn_stringbuf_create(this_path, pool);
      info->done = FALSE;
      info->history_rev = hist_end;
      info->first_time = TRUE;

      if (i < MAX_OPEN_HISTORIES)
        {
          err = svn_fs_node_history(&info->hist, root, this_path, pool);
          if (err
              && ignore_missing_locations
              && (err->apr_err == SVN_ERR_FS_NOT_FOUND ||
                  err->apr_err == SVN_ERR_FS_NOT_DIRECTORY ||
                  err->apr_err == SVN_ERR_FS_NO_SUCH_REVISION))
            {
              svn_error_clear(err);
              continue;
            }
          SVN_ERR(err);
          info->newpool = svn_pool_create(pool);
          info->oldpool = svn_pool_create(pool);
        }
      else
        {
          info->hist = NULL;
          info->oldpool = NULL;
          info->newpool = NULL;
        }

      err = get_history(info, fs,
                        strict_node_history,
                        authz_read_func, authz_read_baton,
                        hist_start, pool);
      if (err
          && ignore_missing_locations
          && (err->apr_err == SVN_ERR_FS_NOT_FOUND ||
              err->apr_err == SVN_ERR_FS_NOT_DIRECTORY ||
              err->apr_err == SVN_ERR_FS_NO_SUCH_REVISION))
        {
          svn_error_clear(err);
          continue;
        }
      SVN_ERR(err);
      APR_ARRAY_PUSH(*histories, struct path_info *) = info;
    }
  svn_pool_destroy(iterpool);

  return SVN_NO_ERROR;
}

/* Remove and return the first item from ARR. */
static void *
array_pop_front(apr_array_header_t *arr)
{
  void *item = arr->elts;

  if (apr_is_empty_array(arr))
    return NULL;

  arr->elts += arr->elt_size;
  arr->nelts -= 1;
  arr->nalloc -= 1;
  return item;
}

/* A struct which represents a single revision range, and the paths which
   have mergeinfo in that range. */
struct path_list_range
{
  apr_array_header_t *paths;
  svn_merge_range_t range;

  /* Is RANGE the result of a reverse merge? */
  svn_boolean_t reverse_merge;
};

/* A struct which represents "inverse mergeinfo", that is, instead of having
   a path->revision_range_list mapping, which is the way mergeinfo is commonly
   represented, this struct enables a revision_range_list,path tuple, where
   the paths can be accessed by revision. */
struct rangelist_path
{
  apr_array_header_t *rangelist;
  const char *path;
};

/* Comparator function for combine_mergeinfo_path_lists().  Sorts
   rangelist_path structs in increasing order based upon starting revision,
   then ending revision of the first element in the rangelist.

   This does not sort rangelists based upon subsequent elements, only the
   first range.  We'll sort any subsequent ranges in the correct order
   when they get bumped up to the front by removal of earlier ones, so we
   don't really have to sort them here.  See combine_mergeinfo_path_lists()
   for details. */
static int
compare_rangelist_paths(const void *a, const void *b)
{
  struct rangelist_path *rpa = *((struct rangelist_path *const *) a);
  struct rangelist_path *rpb = *((struct rangelist_path *const *) b);
  svn_merge_range_t *mra = APR_ARRAY_IDX(rpa->rangelist, 0,
                                         svn_merge_range_t *);
  svn_merge_range_t *mrb = APR_ARRAY_IDX(rpb->rangelist, 0,
                                         svn_merge_range_t *);

  if (mra->start < mrb->start)
    return -1;
  if (mra->start > mrb->start)
    return 1;
  if (mra->end < mrb->end)
    return -1;
  if (mra->end > mrb->end)
    return 1;

  return 0;
}

/* From MERGEINFO, return in *COMBINED_LIST, allocated in POOL, a list of
   'struct path_list_range's.  This list represents the rangelists in
   MERGEINFO and each path which has mergeinfo in that range.
   If REVERSE_MERGE is true, then MERGEINFO represents mergeinfo removed
   as the result of a reverse merge. */
static svn_error_t *
combine_mergeinfo_path_lists(apr_array_header_t **combined_list,
                             svn_mergeinfo_t mergeinfo,
                             svn_boolean_t reverse_merge,
                             apr_pool_t *pool)
{
  apr_hash_index_t *hi;
  apr_array_header_t *rangelist_paths;
  apr_pool_t *subpool = svn_pool_create(pool);

  /* Create a list of (revision range, path) tuples from MERGEINFO. */
  rangelist_paths = apr_array_make(subpool, apr_hash_count(mergeinfo),
                                   sizeof(struct rangelist_path *));
  for (hi = apr_hash_first(subpool, mergeinfo); hi;
       hi = apr_hash_next(hi))
    {
      int i;
      struct rangelist_path *rp = apr_palloc(subpool, sizeof(*rp));
      apr_hash_this(hi, (void *) &rp->path, NULL,
                    (void *) &rp->rangelist);
      APR_ARRAY_PUSH(rangelist_paths, struct rangelist_path *) = rp;

      /* We need to make local copies of the rangelist, since we will be
         modifying it, below. */
      rp->rangelist = svn_rangelist_dup(rp->rangelist, subpool);

      /* Make all of the rangelists inclusive, both start and end. */
      for (i = 0; i < rp->rangelist->nelts; i++)
        APR_ARRAY_IDX(rp->rangelist, i, svn_merge_range_t *)->start += 1;
    }

  /* Loop over the (revision range, path) tuples, chopping them into
     (revision range, paths) tuples, and appending those to the output
     list. */
  if (! *combined_list)
    *combined_list = apr_array_make(pool, 0, sizeof(struct path_list_range *));

  while (rangelist_paths->nelts > 1)
    {
      svn_revnum_t youngest, next_youngest, tail, youngest_end;
      struct path_list_range *plr;
      struct rangelist_path *rp;
      int num_revs;
      int i;

      /* First, sort the list such that the start revision of the first
         revision arrays are sorted. */
      qsort(rangelist_paths->elts, rangelist_paths->nelts,
            rangelist_paths->elt_size, compare_rangelist_paths);

      /* Next, find the number of revision ranges which start with the same
         revision. */
      rp = APR_ARRAY_IDX(rangelist_paths, 0, struct rangelist_path *);
      youngest =
        APR_ARRAY_IDX(rp->rangelist, 0, struct svn_merge_range_t *)->start;
      next_youngest = youngest;
      for (num_revs = 1; next_youngest == youngest; num_revs++)
        {
          if (num_revs == rangelist_paths->nelts)
            {
              num_revs += 1;
              break;
            }
          rp = APR_ARRAY_IDX(rangelist_paths, num_revs,
                             struct rangelist_path *);
          next_youngest = APR_ARRAY_IDX(rp->rangelist, 0,
                                        struct svn_merge_range_t *)->start;
        }
      num_revs -= 1;

      /* The start of the new range will be YOUNGEST, and we now find the end
         of the new range, which should be either one less than the next
         earliest start of a rangelist, or the end of the first rangelist. */
      youngest_end =
        APR_ARRAY_IDX(APR_ARRAY_IDX(rangelist_paths, 0,
                                    struct rangelist_path *)->rangelist,
                      0, svn_merge_range_t *)->end;
      if ( (next_youngest == youngest) || (youngest_end < next_youngest) )
        tail = youngest_end;
      else
        tail = next_youngest - 1;

      /* Insert the (earliest, tail) tuple into the output list, along with
         a list of paths which match it. */
      plr = apr_palloc(pool, sizeof(*plr));
      plr->reverse_merge = reverse_merge;
      plr->range.start = youngest;
      plr->range.end = tail;
      plr->paths = apr_array_make(pool, num_revs, sizeof(const char *));
      for (i = 0; i < num_revs; i++)
        APR_ARRAY_PUSH(plr->paths, const char *) =
          APR_ARRAY_IDX(rangelist_paths, i, struct rangelist_path *)->path;
      APR_ARRAY_PUSH(*combined_list, struct path_list_range *) = plr;

      /* Now, check to see which (rangelist path) combinations we can remove,
         and do so. */
      for (i = 0; i < num_revs; i++)
        {
          svn_merge_range_t *range;
          rp = APR_ARRAY_IDX(rangelist_paths, i, struct rangelist_path *);
          range = APR_ARRAY_IDX(rp->rangelist, 0, svn_merge_range_t *);

          /* Set the start of the range to beyond the end of the range we
             just built.  If the range is now "inverted", we can get pop it
             off the list. */
          range->start = tail + 1;
          if (range->start > range->end)
            {
              if (rp->rangelist->nelts == 1)
                {
                  /* The range is the only on its list, so we should remove
                     the entire rangelist_path, adjusting our loop control
                     variables appropriately. */
                  array_pop_front(rangelist_paths);
                  i--;
                  num_revs--;
                }
              else
                {
                  /* We have more than one range on the list, so just remove
                     the first one. */
                  array_pop_front(rp->rangelist);
                }
            }
        }
    }

  /* Finally, add the last remaining (revision range, path) to the output
     list. */
  if (rangelist_paths->nelts > 0)
    {
      struct rangelist_path *first_rp =
        APR_ARRAY_IDX(rangelist_paths, 0, struct rangelist_path *);
      while (first_rp->rangelist->nelts > 0)
        {
          struct path_list_range *plr = apr_palloc(pool, sizeof(*plr));

          plr->reverse_merge = reverse_merge;
          plr->paths = apr_array_make(pool, 1, sizeof(const char *));
          APR_ARRAY_PUSH(plr->paths, const char *) = first_rp->path;
          plr->range = *APR_ARRAY_IDX(first_rp->rangelist, 0,
                                      svn_merge_range_t *);
          array_pop_front(first_rp->rangelist);
          APR_ARRAY_PUSH(*combined_list, struct path_list_range *) = plr;
        }
    }

  svn_pool_destroy(subpool);

  return SVN_NO_ERROR;
}


/* Pity that C is so ... linear. */
static svn_error_t *
do_logs(svn_fs_t *fs,
        const apr_array_header_t *paths,
        svn_mergeinfo_t log_target_history_as_mergeinfo,
        svn_mergeinfo_t processed,
        apr_hash_t *nested_merges,
        svn_revnum_t hist_start,
        svn_revnum_t hist_end,
        int limit,
        svn_boolean_t discover_changed_paths,
        svn_boolean_t strict_node_history,
        svn_boolean_t include_merged_revisions,
        svn_boolean_t handling_merged_revisions,
        svn_boolean_t subtractive_merge,
        svn_boolean_t ignore_missing_locations,
        const apr_array_header_t *revprops,
        svn_boolean_t descending_order,
        svn_log_entry_receiver_t receiver,
        void *receiver_baton,
        svn_repos_authz_func_t authz_read_func,
        void *authz_read_baton,
        apr_pool_t *pool);

/* Comparator function for handle_merged_revisions().  Sorts path_list_range
   structs in increasing order based on the struct's RANGE.START revision,
   then RANGE.END revision. */
static int
compare_path_list_range(const void *a, const void *b)
{
  struct path_list_range *plr_a = *((struct path_list_range *const *) a);
  struct path_list_range *plr_b = *((struct path_list_range *const *) b);

  if (plr_a->range.start < plr_b->range.start)
    return -1;
  if (plr_a->range.start > plr_b->range.start)
    return 1;
  if (plr_a->range.end < plr_b->range.end)
    return -1;
  if (plr_a->range.end > plr_b->range.end)
    return 1;

  return 0;
}

/* Examine the ADDED_MERGEINFO and DELETED_MERGEINFO for revision REV in FS
   (as collected by examining paths of interest to a log operation), and
   determine which revisions to report as having been merged or reverse-merged
   via the commit resulting in REV.

   Silently ignore some failures to find the revisions mentioned in the
   added/deleted mergeinfos, as might happen if there is invalid mergeinfo.

   Other parameters are as described by do_logs(), around which this
   is a recursion wrapper. */
static svn_error_t *
handle_merged_revisions(svn_revnum_t rev,
                        svn_fs_t *fs,
                        svn_mergeinfo_t log_target_history_as_mergeinfo,
                        apr_hash_t *nested_merges,
                        svn_mergeinfo_t processed,
                        svn_mergeinfo_t added_mergeinfo,
                        svn_mergeinfo_t deleted_mergeinfo,
                        svn_boolean_t discover_changed_paths,
                        svn_boolean_t strict_node_history,
                        const apr_array_header_t *revprops,
                        svn_log_entry_receiver_t receiver,
                        void *receiver_baton,
                        svn_repos_authz_func_t authz_read_func,
                        void *authz_read_baton,
                        apr_pool_t *pool)
{
  apr_array_header_t *combined_list = NULL;
  svn_log_entry_t *empty_log_entry;
  apr_pool_t *iterpool;
  int i;

  if (apr_hash_count(added_mergeinfo) == 0
      && apr_hash_count(deleted_mergeinfo) == 0)
    return SVN_NO_ERROR;

  if (apr_hash_count(added_mergeinfo))
    SVN_ERR(combine_mergeinfo_path_lists(&combined_list, added_mergeinfo,
                                          FALSE, pool));

  if (apr_hash_count(deleted_mergeinfo))
    SVN_ERR(combine_mergeinfo_path_lists(&combined_list, deleted_mergeinfo,
                                          TRUE, pool));

  SVN_ERR_ASSERT(combined_list != NULL);
  qsort(combined_list->elts, combined_list->nelts,
        combined_list->elt_size, compare_path_list_range);

  /* Because the combined_lists are ordered youngest to oldest,
     iterate over them in reverse. */
  iterpool = svn_pool_create(pool);
  for (i = combined_list->nelts - 1; i >= 0; i--)
    {
      struct path_list_range *pl_range
        = APR_ARRAY_IDX(combined_list, i, struct path_list_range *);

      svn_pool_clear(iterpool);
      SVN_ERR(do_logs(fs, pl_range->paths, log_target_history_as_mergeinfo,
                      processed, nested_merges,
                      pl_range->range.start, pl_range->range.end, 0,
                      discover_changed_paths, strict_node_history,
                      TRUE, pl_range->reverse_merge, TRUE, TRUE,
                      revprops, TRUE, receiver, receiver_baton,
                      authz_read_func, authz_read_baton, iterpool));
    }
  svn_pool_destroy(iterpool);

  /* Send the empty revision.  */
  empty_log_entry = svn_log_entry_create(pool);
  empty_log_entry->revision = SVN_INVALID_REVNUM;
  return (*receiver)(receiver_baton, empty_log_entry, pool);
}

/* This is used by do_logs to differentiate between forward and
   reverse merges. */
struct added_deleted_mergeinfo
{
  svn_mergeinfo_t added_mergeinfo;
  svn_mergeinfo_t deleted_mergeinfo;
};

/* Reduce the search range PATHS, HIST_START, HIST_END by removing
   parts already covered by PROCESSED.  If reduction is possible
   elements may be removed from PATHS and *START_REDUCED and
   *END_REDUCED may be set to a narrower range. */
static svn_error_t *
reduce_search(apr_array_header_t *paths,
              svn_revnum_t *hist_start,
              svn_revnum_t *hist_end,
              svn_mergeinfo_t processed,
              apr_pool_t *scratch_pool)
{
  /* We add 1 to end to compensate for store_search */
  svn_revnum_t start = *hist_start <= *hist_end ? *hist_start : *hist_end;
  svn_revnum_t end = *hist_start <= *hist_end ? *hist_end + 1 : *hist_start + 1;
  int i;

  for (i = 0; i < paths->nelts; ++i)
    {
      const char *path = APR_ARRAY_IDX(paths, i, const char *);
      apr_array_header_t *ranges = apr_hash_get(processed, path,
                                                APR_HASH_KEY_STRING);
      int j;

      if (!ranges)
        continue;

      /* ranges is ordered, could we use some sort of binary search
         rather than iterating? */
      for (j = 0; j < ranges->nelts; ++j)
        {
          svn_merge_range_t *range = APR_ARRAY_IDX(ranges, j,
                                                   svn_merge_range_t *);
          if (range->start <= start && range->end >= end)
            {
              for (j = i; j < paths->nelts - 1; ++j)
                APR_ARRAY_IDX(paths, j, const char *)
                  = APR_ARRAY_IDX(paths, j + 1, const char *);

              --paths->nelts;
              --i;
              break;
            }

          /* If there is only one path then we also check for a
             partial overlap rather than the full overlap above, and
             reduce the [hist_start, hist_end] range rather than
             dropping the path. */
          if (paths->nelts == 1)
            {
              if (range->start <= start && range->end > start)
                {
                  if (start == *hist_start)
                    *hist_start = range->end - 1;
                  else
                    *hist_end = range->end - 1;
                  break;
                }
              if (range->start < end && range->end >= end)
                {
                  if (start == *hist_start)
                    *hist_end = range->start;
                  else
                    *hist_start = range->start;
                  break;
                }
            }
        }
    }

  return SVN_NO_ERROR;
}

/* Extend PROCESSED to cover PATHS from HIST_START to HIST_END */
static svn_error_t *
store_search(svn_mergeinfo_t processed,
             const apr_array_header_t *paths,
             svn_revnum_t hist_start,
             svn_revnum_t hist_end,
             apr_pool_t *scratch_pool)
{
  /* We add 1 to end so that we can use the mergeinfo API to handle
     singe revisions where HIST_START is equal to HIST_END. */
  svn_revnum_t start = hist_start <= hist_end ? hist_start : hist_end;
  svn_revnum_t end = hist_start <= hist_end ? hist_end + 1 : hist_start + 1;
  svn_mergeinfo_t mergeinfo = apr_hash_make(scratch_pool);
  apr_pool_t *processed_pool = apr_hash_pool_get(processed);
  int i;

  for (i = 0; i < paths->nelts; ++i)
    {
      const char *path = APR_ARRAY_IDX(paths, i, const char *);
      apr_array_header_t *ranges = apr_array_make(processed_pool, 1,
                                                  sizeof(svn_merge_range_t*));
      svn_merge_range_t *range = apr_palloc(processed_pool,
                                            sizeof(svn_merge_range_t));

      range->start = start;
      range->end = end;
      range->inheritable = TRUE;
      APR_ARRAY_PUSH(ranges, svn_merge_range_t *) = range;
      apr_hash_set(mergeinfo, apr_pstrdup(processed_pool, path),
                   APR_HASH_KEY_STRING, ranges);
    }
  SVN_ERR(svn_mergeinfo_merge2(processed, mergeinfo,
                               apr_hash_pool_get(processed), scratch_pool));

  return SVN_NO_ERROR;
}

/* Find logs for PATHS from HIST_START to HIST_END in FS, and invoke
   RECEIVER with RECEIVER_BATON on them.  If DESCENDING_ORDER is TRUE, send
   the logs back as we find them, else buffer the logs and send them back
   in youngest->oldest order.

   If IGNORE_MISSING_LOCATIONS is set, don't treat requests for bogus
   repository locations as fatal -- just ignore them.

   If LOG_TARGET_HISTORY_AS_MERGEINFO is not NULL then it contains mergeinfo
   representing the history of PATHS between HIST_START and HIST_END.

   If HANDLING_MERGED_REVISIONS is TRUE then this is a recursive call for
   merged revisions, see INCLUDE_MERGED_REVISIONS argument to
   svn_repos_get_logs4().  If SUBTRACTIVE_MERGE is true, then this is a
   recursive call for reverse merged revisions.

   If NESTED_MERGES is not NULL then it is a hash of revisions (svn_revnum_t *
   mapped to svn_revnum_t *) for logs that were previously sent.  On the first
   call to do_logs it should always be NULL.  If INCLUDE_MERGED_REVISIONS is
   TRUE, then NESTED_MERGES will be created on the first call to do_logs,
   allocated in POOL.  It is then shared across
   do_logs()/send_logs()/handle_merge_revisions() recursions, see also the
   argument of the same name in send_logs().

   PROCESSED is a mergeinfo hash that represents the paths and
   revisions that have already been searched.  Allocated like
   NESTED_MERGES above.

   All other parameters are the same as svn_repos_get_logs4().
 */
static svn_error_t *
do_logs(svn_fs_t *fs,
        const apr_array_header_t *paths,
        svn_mergeinfo_t log_target_history_as_mergeinfo,
        svn_mergeinfo_t processed,
        apr_hash_t *nested_merges,
        svn_revnum_t hist_start,
        svn_revnum_t hist_end,
        int limit,
        svn_boolean_t discover_changed_paths,
        svn_boolean_t strict_node_history,
        svn_boolean_t include_merged_revisions,
        svn_boolean_t subtractive_merge,
        svn_boolean_t handling_merged_revisions,
        svn_boolean_t ignore_missing_locations,
        const apr_array_header_t *revprops,
        svn_boolean_t descending_order,
        svn_log_entry_receiver_t receiver,
        void *receiver_baton,
        svn_repos_authz_func_t authz_read_func,
        void *authz_read_baton,
        apr_pool_t *pool)
{
  apr_pool_t *iterpool;
  apr_pool_t *subpool = NULL;
  apr_array_header_t *revs = NULL;
  apr_hash_t *rev_mergeinfo = NULL;
  svn_revnum_t current;
  apr_array_header_t *histories;
  svn_boolean_t any_histories_left = TRUE;
  int send_count = 0;
  int i;

  if (processed)
    {
      /* Casting away const. This only happens on recursive calls when
         it is known to be safe because we allocated paths. */
      SVN_ERR(reduce_search((apr_array_header_t *)paths, &hist_start, &hist_end,
                            processed, pool));
    }

  if (!paths->nelts)
    return SVN_NO_ERROR;

  if (processed)
    SVN_ERR(store_search(processed, paths, hist_start, hist_end, pool));

  /* We have a list of paths and a revision range.  But we don't care
     about all the revisions in the range -- only the ones in which
     one of our paths was changed.  So let's go figure out which
     revisions contain real changes to at least one of our paths.  */
  SVN_ERR(get_path_histories(&histories, fs, paths, hist_start, hist_end,
                             strict_node_history, ignore_missing_locations,
                             authz_read_func, authz_read_baton, pool));

  /* Loop through all the revisions in the range and add any
     where a path was changed to the array, or if they wanted
     history in reverse order just send it to them right away. */
  iterpool = svn_pool_create(pool);
  for (current = hist_end;
       any_histories_left;
       current = next_history_rev(histories))
    {
      svn_boolean_t changed = FALSE;
      any_histories_left = FALSE;
      svn_pool_clear(iterpool);

      for (i = 0; i < histories->nelts; i++)
        {
          struct path_info *info = APR_ARRAY_IDX(histories, i,
                                                 struct path_info *);

          /* Check history for this path in current rev. */
          SVN_ERR(check_history(&changed, info, fs, current,
                                strict_node_history, authz_read_func,
                                authz_read_baton, hist_start, pool));
          if (! info->done)
            any_histories_left = TRUE;
        }

      /* If any of the paths changed in this rev then add or send it. */
      if (changed)
        {
          svn_mergeinfo_t added_mergeinfo = NULL;
          svn_mergeinfo_t deleted_mergeinfo = NULL;
          svn_boolean_t has_children = FALSE;

          /* If we're including merged revisions, we need to calculate
             the mergeinfo deltas committed in this revision to our
             various paths. */
          if (include_merged_revisions)
            {
              apr_array_header_t *cur_paths =
                apr_array_make(iterpool, paths->nelts, sizeof(const char *));

              /* Get the current paths of our history objects so we can
                 query mergeinfo. */
              /* ### TODO: Should this be ignoring depleted history items? */
              for (i = 0; i < histories->nelts; i++)
                {
                  struct path_info *info = APR_ARRAY_IDX(histories, i,
                                                         struct path_info *);
                  APR_ARRAY_PUSH(cur_paths, const char *) = info->path->data;
                }
              SVN_ERR(get_combined_mergeinfo_changes(&added_mergeinfo,
                                                     &deleted_mergeinfo,
                                                     fs, cur_paths,
                                                     current, iterpool,
                                                     iterpool));
              has_children = (apr_hash_count(added_mergeinfo) > 0
                              || apr_hash_count(deleted_mergeinfo) > 0);
            }

          /* If our caller wants logs in descending order, we can send
             'em now (because that's the order we're crawling history
             in anyway). */
          if (descending_order)
            {
              SVN_ERR(send_log(current, fs,
                               log_target_history_as_mergeinfo, nested_merges,
                               discover_changed_paths,
                               subtractive_merge, handling_merged_revisions,
                               revprops, has_children,
                               receiver, receiver_baton,
                               authz_read_func, authz_read_baton, iterpool));

              if (has_children) /* Implies include_merged_revisions == TRUE */
                {
                  if (!nested_merges)
                    {
                      /* We're at the start of the recursion stack, create a
                         single hash to be shared across all of the merged
                         recursions so we can track and squelch duplicates. */
                      subpool = svn_pool_create(pool);
                      nested_merges = apr_hash_make(subpool);
                      processed = apr_hash_make(subpool);
                    }

                  SVN_ERR(handle_merged_revisions(
                    current, fs,
                    log_target_history_as_mergeinfo, nested_merges,
                    processed,
                    added_mergeinfo, deleted_mergeinfo,
                    discover_changed_paths,
                    strict_node_history,
                    revprops,
                    receiver, receiver_baton,
                    authz_read_func,
                    authz_read_baton,
                    iterpool));
                }
              if (limit && ++send_count >= limit)
                break;
            }
          /* Otherwise, the caller wanted logs in ascending order, so
             we have to buffer up a list of revs and (if doing
             mergeinfo) a hash of related mergeinfo deltas, and
             process them later. */
          else
            {
              if (! revs)
                revs = apr_array_make(pool, 64, sizeof(svn_revnum_t));
              APR_ARRAY_PUSH(revs, svn_revnum_t) = current;

              if (added_mergeinfo || deleted_mergeinfo)
                {
                  svn_revnum_t *cur_rev = apr_pcalloc(pool, sizeof(*cur_rev));
                  struct added_deleted_mergeinfo *add_and_del_mergeinfo =
                    apr_palloc(pool, sizeof(*add_and_del_mergeinfo));

                  if (added_mergeinfo)
                    add_and_del_mergeinfo->added_mergeinfo =
                      svn_mergeinfo_dup(added_mergeinfo, pool);

                  if (deleted_mergeinfo)
                    add_and_del_mergeinfo->deleted_mergeinfo =
                      svn_mergeinfo_dup(deleted_mergeinfo, pool);

                  *cur_rev = current;
                  if (! rev_mergeinfo)
                    rev_mergeinfo = apr_hash_make(pool);
                  apr_hash_set(rev_mergeinfo, cur_rev, sizeof(*cur_rev),
                               add_and_del_mergeinfo);
                }
            }
        }
    }
  svn_pool_destroy(iterpool);

  if (subpool)
    {
      nested_merges = NULL;
      svn_pool_destroy(subpool);
    }

  if (revs)
    {
      /* Work loop for processing the revisions we found since they wanted
         history in forward order. */
      iterpool = svn_pool_create(pool);
      for (i = 0; i < revs->nelts; ++i)
        {
          svn_mergeinfo_t added_mergeinfo;
          svn_mergeinfo_t deleted_mergeinfo;
          svn_boolean_t has_children = FALSE;

          svn_pool_clear(iterpool);
          current = APR_ARRAY_IDX(revs, revs->nelts - i - 1, svn_revnum_t);

          /* If we've got a hash of revision mergeinfo (which can only
             happen if INCLUDE_MERGED_REVISIONS was set), we check to
             see if this revision is one which merged in other
             revisions we need to handle recursively. */
          if (rev_mergeinfo)
            {
              struct added_deleted_mergeinfo *add_and_del_mergeinfo =
                apr_hash_get(rev_mergeinfo, &current, sizeof(svn_revnum_t));
              added_mergeinfo = add_and_del_mergeinfo->added_mergeinfo;
              deleted_mergeinfo = add_and_del_mergeinfo->deleted_mergeinfo;
              has_children = (apr_hash_count(added_mergeinfo) > 0
                              || apr_hash_count(deleted_mergeinfo) > 0);
            }

          SVN_ERR(send_log(current, fs, log_target_history_as_mergeinfo,
                           nested_merges,
                           discover_changed_paths, subtractive_merge,
                           handling_merged_revisions, revprops, has_children,
                           receiver, receiver_baton, authz_read_func,
                           authz_read_baton, iterpool));
          if (has_children)
            {
              if (!nested_merges)
                {
                  subpool = svn_pool_create(pool);
                  nested_merges = apr_hash_make(subpool);
                }

              SVN_ERR(handle_merged_revisions(current, fs,
                                              log_target_history_as_mergeinfo,
                                              nested_merges,
                                              processed,
                                              added_mergeinfo,
                                              deleted_mergeinfo,
                                              discover_changed_paths,
                                              strict_node_history, revprops,
                                              receiver, receiver_baton,
                                              authz_read_func,
                                              authz_read_baton,
                                              iterpool));
            }
          if (limit && i + 1 >= limit)
            break;
        }
      svn_pool_destroy(iterpool);
    }

  return SVN_NO_ERROR;
}

struct location_segment_baton
{
  apr_array_header_t *history_segments;
  apr_pool_t *pool;
};

/* svn_location_segment_receiver_t implementation for svn_repos_get_logs4. */
static svn_error_t *
location_segment_receiver(svn_location_segment_t *segment,
                          void *baton,
                          apr_pool_t *pool)
{
  struct location_segment_baton *b = baton;

  APR_ARRAY_PUSH(b->history_segments, svn_location_segment_t *) =
    svn_location_segment_dup(segment, b->pool);

  return SVN_NO_ERROR;
}


/* Populate *PATHS_HISTORY_MERGEINFO with mergeinfo representing the combined
   history of each path in PATHS between START_REV and END_REV in REPOS's
   filesystem.  START_REV and END_REV must be valid revisions.  RESULT_POOL
   is used to allocate *PATHS_HISTORY_MERGEINFO, SCRATCH_POOL is used for all
   other (temporary) allocations.  Other parameters are the same as
   svn_repos_get_logs4(). */
static svn_error_t *
get_paths_history_as_mergeinfo(svn_mergeinfo_t *paths_history_mergeinfo,
                               svn_repos_t *repos,
                               const apr_array_header_t *paths,
                               svn_revnum_t start_rev,
                               svn_revnum_t end_rev,
                               svn_repos_authz_func_t authz_read_func,
                               void *authz_read_baton,
                               apr_pool_t *result_pool,
                               apr_pool_t *scratch_pool)
{
  int i;
  svn_mergeinfo_t path_history_mergeinfo;
  apr_pool_t *iterpool = svn_pool_create(scratch_pool);

  SVN_ERR_ASSERT(SVN_IS_VALID_REVNUM(start_rev));
  SVN_ERR_ASSERT(SVN_IS_VALID_REVNUM(end_rev));

  /* Ensure START_REV is the youngest revision, as required by
     svn_repos_node_location_segments, for which this is an iterative
     wrapper. */
  if (start_rev < end_rev)
    {
      svn_revnum_t tmp_rev = start_rev;
      start_rev = end_rev;
      end_rev = tmp_rev;
    }

  *paths_history_mergeinfo = apr_hash_make(result_pool);

  for (i = 0; i < paths->nelts; i++)
    {
      const char *this_path = APR_ARRAY_IDX(paths, i, const char *);
      struct location_segment_baton loc_seg_baton;

      svn_pool_clear(iterpool);
      loc_seg_baton.pool = scratch_pool;
      loc_seg_baton.history_segments =
        apr_array_make(iterpool, 4, sizeof(svn_location_segment_t *));

      SVN_ERR(svn_repos_node_location_segments(repos, this_path, start_rev,
                                               start_rev, end_rev,
                                               location_segment_receiver,
                                               &loc_seg_baton,
                                               authz_read_func,
                                               authz_read_baton,
                                               iterpool));

      SVN_ERR(svn_mergeinfo__mergeinfo_from_segments(
        &path_history_mergeinfo, loc_seg_baton.history_segments, iterpool));
      SVN_ERR(svn_mergeinfo_merge2(*paths_history_mergeinfo,
                                   svn_mergeinfo_dup(path_history_mergeinfo,
                                                     result_pool),
                                   result_pool, iterpool));
    }
  svn_pool_destroy(iterpool);
  return SVN_NO_ERROR;
}

svn_error_t *
svn_repos_get_logs4(svn_repos_t *repos,
                    const apr_array_header_t *paths,
                    svn_revnum_t start,
                    svn_revnum_t end,
                    int limit,
                    svn_boolean_t discover_changed_paths,
                    svn_boolean_t strict_node_history,
                    svn_boolean_t include_merged_revisions,
                    const apr_array_header_t *revprops,
                    svn_repos_authz_func_t authz_read_func,
                    void *authz_read_baton,
                    svn_log_entry_receiver_t receiver,
                    void *receiver_baton,
                    apr_pool_t *pool)
{
  svn_revnum_t head = SVN_INVALID_REVNUM;
  svn_fs_t *fs = repos->fs;
  svn_boolean_t descending_order;
  svn_mergeinfo_t paths_history_mergeinfo = NULL;

  /* Setup log range. */
  SVN_ERR(svn_fs_youngest_rev(&head, fs, pool));

  if (! SVN_IS_VALID_REVNUM(start))
    start = head;

  if (! SVN_IS_VALID_REVNUM(end))
    end = head;

  /* Check that revisions are sane before ever invoking receiver. */
  if (start > head)
    return svn_error_createf
      (SVN_ERR_FS_NO_SUCH_REVISION, 0,
       _("No such revision %ld"), start);
  if (end > head)
    return svn_error_createf
      (SVN_ERR_FS_NO_SUCH_REVISION, 0,
       _("No such revision %ld"), end);

  /* Ensure a youngest-to-oldest revision crawl ordering using our
     (possibly sanitized) range values. */
  descending_order = start >= end;
  if (descending_order)
    {
      svn_revnum_t tmp_rev = start;
      start = end;
      end = tmp_rev;
    }

  if (! paths)
    paths = apr_array_make(pool, 0, sizeof(const char *));

  /* If we're not including merged revisions, and we were given no
     paths or a single empty (or "/") path, then we can bypass a bunch
     of complexity because we already know in which revisions the root
     directory was changed -- all of them.  */
  if ((! include_merged_revisions)
      && ((! paths->nelts)
          || ((paths->nelts == 1)
              && (svn_path_is_empty(APR_ARRAY_IDX(paths, 0, const char *))
                  || (strcmp(APR_ARRAY_IDX(paths, 0, const char *),
                             "/") == 0)))))
    {
      apr_uint64_t send_count = 0;
      int i;
      apr_pool_t *iterpool = svn_pool_create(pool);

      /* If we are provided an authz callback function, use it to
         verify that the user has read access to the root path in the
         first of our revisions.

         ### FIXME:  Strictly speaking, we should be checking this
         ### access in every revision along the line.  But currently,
         ### there are no known authz implementations which concern
         ### themselves with per-revision access.  */
      if (authz_read_func)
        {
          svn_boolean_t readable;
          svn_fs_root_t *rev_root;

          SVN_ERR(svn_fs_revision_root(&rev_root, fs,
                                       descending_order ? end : start, pool));
          SVN_ERR(authz_read_func(&readable, rev_root, "",
                                  authz_read_baton, pool));
          if (! readable)
            return svn_error_create(SVN_ERR_AUTHZ_UNREADABLE, NULL, NULL);
        }

      send_count = end - start + 1;
      if (limit && send_count > limit)
        send_count = limit;
      for (i = 0; i < send_count; ++i)
        {
          svn_revnum_t rev;

          svn_pool_clear(iterpool);

          if (descending_order)
            rev = end - i;
          else
            rev = start + i;
          SVN_ERR(send_log(rev, fs, NULL, NULL, discover_changed_paths, FALSE,
                           FALSE, revprops, FALSE, receiver,
                           receiver_baton, authz_read_func,
                           authz_read_baton, iterpool));
        }
      svn_pool_destroy(iterpool);

      return SVN_NO_ERROR;
    }

  /* If we are including merged revisions, then create mergeinfo that
     represents all of PATHS' history between START and END.  We will use
     this later to squelch duplicate log revisions that might exist in
     both natural history and merged-in history.  See
     http://subversion.tigris.org/issues/show_bug.cgi?id=3650#desc5 */
  if (include_merged_revisions)
    {
      apr_pool_t *subpool = svn_pool_create(pool);

      SVN_ERR(get_paths_history_as_mergeinfo(&paths_history_mergeinfo,
                                             repos, paths, start, end,
                                             authz_read_func,
                                             authz_read_baton,
                                             pool, subpool));
      svn_pool_destroy(subpool);
    }

  return do_logs(repos->fs, paths, paths_history_mergeinfo, NULL, NULL, start, end,
                 limit, discover_changed_paths, strict_node_history,
                 include_merged_revisions, FALSE, FALSE, FALSE, revprops,
                 descending_order, receiver, receiver_baton,
                 authz_read_func, authz_read_baton, pool);
}<|MERGE_RESOLUTION|>--- conflicted
+++ resolved
@@ -948,11 +948,7 @@
 
   /* Merge all the mergeinfos which are, or are children of, one of
      our paths of interest into one giant delta mergeinfo.  */
-<<<<<<< HEAD
-  for (hi = apr_hash_first(subpool, added_mergeinfo_catalog);
-=======
   for (hi = apr_hash_first(scratch_pool, added_mergeinfo_catalog);
->>>>>>> 4cf18c3e
        hi; hi = apr_hash_next(hi))
     {
       const void *key;
