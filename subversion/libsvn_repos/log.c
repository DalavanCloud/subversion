/* log.c --- retrieving log messages
 *
 * ====================================================================
 * Copyright (c) 2000-2004 CollabNet.  All rights reserved.
 *
 * This software is licensed as described in the file COPYING, which
 * you should have received as part of this distribution.  The terms
 * are also available at http://subversion.tigris.org/license-1.html.
 * If newer versions of this license are posted there, you may use a
 * newer version instead, at your option.
 *
 * This software consists of voluntary contributions made by many
 * individuals.  For exact contribution history, see the revision
 * history and logs, available at http://subversion.tigris.org/.
 * ====================================================================
 */


#define APR_WANT_STRFUNC
#include <apr_want.h>

#include "svn_private_config.h"
#include "svn_pools.h"
#include "svn_error.h"
#include "svn_path.h"
#include "svn_fs.h"
#include "svn_repos.h"
#include "svn_string.h"
#include "svn_sorts.h"
#include "svn_props.h"
#include "repos.h"



/* Store as keys in CHANGED the paths of all node in ROOT that show a
 * significant change.  "Significant" means that the text or
 * properties of the node were changed, or that the node was added or
 * deleted.
 *
 * The CHANGED hash set and its keys and values are allocated in POOL;
 * keys are const char * paths and values are svn_log_changed_path_t.
 * 
 * If optional AUTHZ_READ_FUNC is non-NULL, then use it (with
 * AUTHZ_READ_BATON and FS) to check whether each changed-path (and
 * copyfrom_path) is readable:
 *
 *     - If some paths are readable and some are not, then silently
 *     omit the unreadable paths from the CHANGED hash, and return
 *     SVN_ERR_AUTHZ_PARTIALLY_READABLE.
 *
 *     - If absolutely every changed-path (and copyfrom_path) is
 *     unreadable, then return an empty CHANGED hash and
 *     SVN_ERR_AUTHZ_UNREADABLE.  (This is to distinguish a revision
 *     which truly has no changed paths from a revision in which all
 *     paths are unreadable.)
 */
static svn_error_t *
detect_changed(apr_hash_t **changed,
               svn_fs_root_t *root,
               svn_fs_t *fs,
               svn_repos_authz_func_t authz_read_func,
               void *authz_read_baton,
               apr_pool_t *pool)
{
  apr_hash_t *changes;
  apr_hash_index_t *hi;
  apr_pool_t *subpool = svn_pool_create(pool);
  svn_boolean_t found_readable = FALSE;
  svn_boolean_t found_unreadable = FALSE;

  *changed = apr_hash_make(pool);
  SVN_ERR(svn_fs_paths_changed(&changes, root, pool));

  if (apr_hash_count(changes) == 0)
    /* No paths changed in this revision?  Uh, sure, I guess the
       revision is readable, then.  */
    return SVN_NO_ERROR;

  for (hi = apr_hash_first(pool, changes); hi; hi = apr_hash_next(hi))
    {
      const void *key;
      void *val;
      svn_fs_path_change_t *change;
      const char *path;
      char action;
      svn_log_changed_path_t *item;

      svn_pool_clear(subpool);

      /* KEY will be the path, VAL the change. */
      apr_hash_this(hi, &key, NULL, &val);
      path = (const char *) key;
      change = val;

      /* Skip path if unreadable. */
      if (authz_read_func)
        {
          svn_boolean_t readable;
          SVN_ERR(authz_read_func(&readable,
                                  root, path,
                                  authz_read_baton, subpool));
          if (! readable)
            {
              found_unreadable = TRUE;
              continue;
            }
        }

      /* At least one changed-path was readable. */
      found_readable = TRUE;

      switch (change->change_kind)
        {
        case svn_fs_path_change_reset:
          continue;

        case svn_fs_path_change_add:
          action = 'A';
          break;

        case svn_fs_path_change_replace:
          action = 'R';
          break;

        case svn_fs_path_change_delete:
          action = 'D';
          break;

        case svn_fs_path_change_modify:
        default:
          action = 'M';
          break;
        }

      item = apr_pcalloc(pool, sizeof(*item));
      item->action = action;
      item->copyfrom_rev = SVN_INVALID_REVNUM;
      if ((action == 'A') || (action == 'R'))
        {
          const char *copyfrom_path;
          svn_revnum_t copyfrom_rev;

          SVN_ERR(svn_fs_copied_from(&copyfrom_rev, &copyfrom_path,
                                     root, path, subpool));

          if (copyfrom_path && SVN_IS_VALID_REVNUM(copyfrom_rev))
            {
              svn_boolean_t readable = TRUE;

              if (authz_read_func)
                {
                  svn_fs_root_t *copyfrom_root;
                  
                  SVN_ERR(svn_fs_revision_root(&copyfrom_root, fs,
                                               copyfrom_rev, subpool));
                  SVN_ERR(authz_read_func(&readable,
                                          copyfrom_root, copyfrom_path,
                                          authz_read_baton, subpool));
                  if (! readable)
                    found_unreadable = TRUE;
                }

              if (readable)
                {
                  item->copyfrom_path = apr_pstrdup(pool, copyfrom_path);
                  item->copyfrom_rev = copyfrom_rev;
                }
            }
        }
      apr_hash_set(*changed, apr_pstrdup(pool, path), 
                   APR_HASH_KEY_STRING, item);
    }

  svn_pool_destroy(subpool);

  if (! found_readable)
    /* Every changed-path was unreadable. */
    return svn_error_create(SVN_ERR_AUTHZ_UNREADABLE,
                            NULL, NULL);

  if (found_unreadable)
    /* At least one changed-path was unreadable. */
    return svn_error_create(SVN_ERR_AUTHZ_PARTIALLY_READABLE,
                            NULL, NULL);

  /* Every changed-path was readable. */
  return SVN_NO_ERROR;
}

/* This is used by svn_repos_get_logs3 to keep track of multiple
 * path history information while working through history.
 *
 * The two pools are swapped after each iteration through history because
 * to get the next history requires the previous one.
 */
struct path_info
{
  svn_stringbuf_t *path;
  svn_revnum_t history_rev;
  svn_boolean_t done;
  svn_boolean_t first_time;

  /* If possible, we like to keep open the history object for each path,
     since it avoids needed to open and close it many times as we walk
     backwards in time.  To do so we need two pools, so that we can clear
     one each time through.  If we're not holding the history open for
     this path then these three pointers will be NULL. */
  svn_fs_history_t *hist;
  apr_pool_t *newpool;
  apr_pool_t *oldpool;
};

/* Advance to the next history for the path.
 *
 * If INFO->HIST is not NULL we do this using that existing history object,
 * otherwise we open a new one.
 *
 * If no more history is available or the history revision is less
 * than (earlier) than START, or the history is not available due
 * to authorization, then INFO->DONE is set to TRUE.
 *
 * A STRICT value of FALSE will indicate to follow history across copied
 * paths.
 *
 * If optional AUTHZ_READ_FUNC is non-NULL, then use it (with
 * AUTHZ_READ_BATON and FS) to check whether INFO->PATH is still readable if
 * we do indeed find more history for the path.
 */
static svn_error_t *
<<<<<<< HEAD
get_history(struct path_info *info,
            svn_fs_t *fs,
            svn_boolean_t strict,
            svn_repos_authz_func_t authz_read_func,
            void *authz_read_baton,
            svn_revnum_t start,
            apr_pool_t *pool)
=======
get_history (struct path_info *info,
             svn_fs_t *fs,
             svn_boolean_t strict,
             svn_repos_authz_func_t authz_read_func,
             void *authz_read_baton,
             svn_revnum_t start,
             apr_pool_t *pool)
>>>>>>> 7a9d2b16
{
  svn_fs_root_t *history_root = NULL;
  svn_fs_history_t *hist;
  apr_pool_t *subpool;
  const char *path;

  if (info->hist)
    {
      subpool = info->newpool;

<<<<<<< HEAD
      SVN_ERR(svn_fs_history_prev(&info->hist, info->hist,
                                  strict ? FALSE : TRUE, subpool));
=======
      SVN_ERR (svn_fs_history_prev (&info->hist, info->hist,
                                    strict ? FALSE : TRUE, subpool));
>>>>>>> 7a9d2b16

      hist = info->hist;
    }
  else
    {
<<<<<<< HEAD
      subpool = svn_pool_create(pool);

      /* Open the history located at the last rev we were at. */
      SVN_ERR(svn_fs_revision_root(&history_root, fs, info->history_rev,
                                   subpool));

      SVN_ERR(svn_fs_node_history(&hist, history_root, info->path->data,
                                  subpool));

      SVN_ERR(svn_fs_history_prev(&hist, hist, strict ? FALSE : TRUE,
                                  subpool));
=======
      subpool = svn_pool_create (pool);

      /* Open the history located at the last rev we were at. */
      SVN_ERR (svn_fs_revision_root (&history_root, fs, info->history_rev,
                                     subpool));

      SVN_ERR (svn_fs_node_history (&hist, history_root, info->path->data,
                                    subpool));

      SVN_ERR (svn_fs_history_prev (&hist, hist, strict ? FALSE : TRUE,
                                    subpool));
>>>>>>> 7a9d2b16

      if (info->first_time)
        info->first_time = FALSE;
      else
<<<<<<< HEAD
        SVN_ERR(svn_fs_history_prev(&hist, hist, strict ? FALSE : TRUE,
                                    subpool));
=======
        SVN_ERR (svn_fs_history_prev (&hist, hist, strict ? FALSE : TRUE,
                                      subpool));
>>>>>>> 7a9d2b16
    }

  if (! hist)
    {
<<<<<<< HEAD
      svn_pool_destroy(subpool);
      if (info->oldpool)
        svn_pool_destroy(info->oldpool);
=======
      svn_pool_destroy (subpool);
      if (info->oldpool)
        svn_pool_destroy (info->oldpool);
>>>>>>> 7a9d2b16
      info->done = TRUE;
      return SVN_NO_ERROR;
    }

  /* Fetch the location information for this history step. */
<<<<<<< HEAD
  SVN_ERR(svn_fs_history_location(&path, &info->history_rev,
                                  hist, subpool));

  svn_stringbuf_set(info->path, path);
=======
  SVN_ERR (svn_fs_history_location (&path, &info->history_rev,
                                    hist, subpool));

  svn_stringbuf_set (info->path, path);
>>>>>>> 7a9d2b16

  /* If this history item predates our START revision then
     don't fetch any more for this path. */
  if (info->history_rev < start)
    {
      info->done = TRUE;
      return SVN_NO_ERROR;
    }
  
  /* Is the history item readable?  If not, done with path. */
  if (authz_read_func)
    {
      svn_boolean_t readable;
<<<<<<< HEAD
      SVN_ERR(svn_fs_revision_root(&history_root, fs,
                                   info->history_rev,
                                   subpool));
      SVN_ERR(authz_read_func(&readable, history_root,
                              info->path->data,
                              authz_read_baton,
                              subpool));
=======
      SVN_ERR (svn_fs_revision_root (&history_root, fs,
                                     info->history_rev,
                                     subpool));
      SVN_ERR (authz_read_func (&readable, history_root,
                                info->path->data,
                                authz_read_baton,
                                subpool));
>>>>>>> 7a9d2b16
      if (! readable)
        info->done = TRUE;
    }

  if (! info->hist)
    {
<<<<<<< HEAD
      svn_pool_destroy(subpool);
=======
      svn_pool_destroy (subpool);
>>>>>>> 7a9d2b16
    }
  else
    {
      apr_pool_t *temppool = info->oldpool;
      info->oldpool = info->newpool;
<<<<<<< HEAD
      svn_pool_clear(temppool);
=======
      svn_pool_clear (temppool);
>>>>>>> 7a9d2b16
      info->newpool = temppool;
    }

  return SVN_NO_ERROR;
}

/* Set INFO->HIST to the next history for the path *if* there is history
 * available and INFO->HISTORY_REV is equal to or greater than CURRENT.
 *
 * *CHANGED is set to TRUE if the path has history in the CURRENT revision,
 * otherwise it is not touched.
 *
 * If we do need to get the next history revision for the path, call
 * get_history to do it -- see it for details.
 */
static svn_error_t *
<<<<<<< HEAD
check_history(svn_boolean_t *changed,
              struct path_info *info,
              svn_fs_t *fs,
              svn_revnum_t current,
              svn_boolean_t strict,
              svn_repos_authz_func_t authz_read_func,
              void *authz_read_baton,
              svn_revnum_t start,
              apr_pool_t *pool)
=======
check_history (svn_boolean_t *changed,
               struct path_info *info,
               svn_fs_t *fs,
               svn_revnum_t current,
               svn_boolean_t strict,
               svn_repos_authz_func_t authz_read_func,
               void *authz_read_baton,
               svn_revnum_t start,
               apr_pool_t *pool)
>>>>>>> 7a9d2b16
{
  /* If we're already done with histories for this path,
     don't try to fetch any more. */
  if (info->done)
    return SVN_NO_ERROR;

  /* If the last rev we got for this path is less than CURRENT,
     then just return and don't fetch history for this path.
     The caller will get to this rev eventually or else reach
     the limit. */
  if (info->history_rev < current)
    return SVN_NO_ERROR;

  /* If the last rev we got for this path is equal to CURRENT
     then set *CHANGED to true and get the next history
     rev where this path was changed. */
  *changed = TRUE;
<<<<<<< HEAD
  SVN_ERR(get_history(info, fs, strict, authz_read_func,
                      authz_read_baton, start, pool));
=======
  SVN_ERR (get_history (info, fs, strict, authz_read_func,
                        authz_read_baton, start, pool));
>>>>>>> 7a9d2b16
  return SVN_NO_ERROR;
}

/* Return the next interesting revision in our list of HISTORIES. */
static svn_revnum_t
next_history_rev(apr_array_header_t *histories)
{
  svn_revnum_t next_rev = SVN_INVALID_REVNUM;
  int i;

  for (i = 0; i < histories->nelts; ++i)
    {
<<<<<<< HEAD
      struct path_info *info = APR_ARRAY_IDX(histories, i,
                                             struct path_info *);
=======
      struct path_info *info = APR_ARRAY_IDX (histories, i,
                                              struct path_info *);
>>>>>>> 7a9d2b16
      if (info->done)
        continue;
      if (info->history_rev > next_rev)
        next_rev = info->history_rev;
    }

  return next_rev;
}

/* Pass history information about REV to RECEIVER with its RECEIVER_BATON.
 *
 * FS is used with REV to fetch the interesting history information,
 * such as author, date, etc.
 *
 * The detect_changed function is used if either AUTHZ_READ_FUNC is
 * not NULL, or if DISCOVER_CHANGED_PATHS is TRUE.  See it for details.
 */
static svn_error_t *
send_change_rev(svn_revnum_t rev,
                svn_fs_t *fs,
                svn_boolean_t discover_changed_paths,
                svn_repos_authz_func_t authz_read_func,
                void *authz_read_baton,
                svn_log_message_receiver_t receiver,
                void *receiver_baton,
                apr_pool_t *pool)
{
  svn_string_t *author, *date, *message;
  apr_hash_t *r_props, *changed_paths = NULL;

  SVN_ERR(svn_fs_revision_proplist(&r_props, fs, rev, pool));
  author = apr_hash_get(r_props, SVN_PROP_REVISION_AUTHOR,
                        APR_HASH_KEY_STRING);
  date = apr_hash_get(r_props, SVN_PROP_REVISION_DATE,
                      APR_HASH_KEY_STRING);
  message = apr_hash_get(r_props, SVN_PROP_REVISION_LOG,
                         APR_HASH_KEY_STRING);

  /* Discover changed paths if the user requested them
     or if we need to check that they are readable. */
  if ((rev > 0)        
      && (authz_read_func || discover_changed_paths))
    {
      svn_fs_root_t *newroot;
      svn_error_t *patherr;

      SVN_ERR(svn_fs_revision_root(&newroot, fs, rev, pool));
      patherr = detect_changed(&changed_paths,
                               newroot, fs,
                               authz_read_func, authz_read_baton,
                               pool);

      if (patherr
          && patherr->apr_err == SVN_ERR_AUTHZ_UNREADABLE)
        {
          /* All changed-paths are unreadable, so clear all fields. */
          svn_error_clear(patherr);              
          changed_paths = NULL;
          author = NULL;
          date = NULL;
          message = NULL;
        }
      else if (patherr
               && patherr->apr_err == SVN_ERR_AUTHZ_PARTIALLY_READABLE)
        {
          /* At least one changed-path was unreadable, so omit the
             log message.  (The unreadable paths are already
             missing from the hash.) */
          svn_error_clear(patherr);
          message = NULL;
        }
      else if (patherr)
        return patherr;

      /* It may be the case that an authz func was passed in, but
         the user still doesn't want to see any changed-paths. */
      if (! discover_changed_paths)
        changed_paths = NULL;
    }

  SVN_ERR((*receiver)(receiver_baton,
                      changed_paths,
                      rev,
                      author ? author->data : NULL,
                      date ? date->data : NULL,
                      message ? message->data : NULL,
                      pool));

  return SVN_NO_ERROR;
}

/* This controls how many history objects we keep open.  For any targets
   over this number we have to open and close their histories as needed,
   which is CPU intensive, but keeps us from using an unbounded amount of
   memory. */
#define MAX_OPEN_HISTORIES 32

svn_error_t *
svn_repos_get_logs3(svn_repos_t *repos,
                    const apr_array_header_t *paths,
                    svn_revnum_t start,
                    svn_revnum_t end,
                    int limit,
                    svn_boolean_t discover_changed_paths,
                    svn_boolean_t strict_node_history,
                    svn_repos_authz_func_t authz_read_func,
                    void *authz_read_baton,
                    svn_log_message_receiver_t receiver,
                    void *receiver_baton,
                    apr_pool_t *pool)
{
  svn_revnum_t head = SVN_INVALID_REVNUM;
  apr_pool_t *subpool = svn_pool_create(pool);
  svn_fs_t *fs = repos->fs;
  apr_array_header_t *revs = NULL;
  svn_revnum_t hist_end = end;
  svn_revnum_t hist_start = start;
  svn_revnum_t current;
  apr_array_header_t *histories;
  svn_boolean_t any_histories_left = TRUE;
  int send_count = 0;
  svn_fs_root_t *root;
  int i;

  SVN_ERR(svn_fs_youngest_rev(&head, fs, pool));

  if (! SVN_IS_VALID_REVNUM(start))
    start = head;

  if (! SVN_IS_VALID_REVNUM(end))
    end = head;

  /* Check that revisions are sane before ever invoking receiver. */
  if (start > head)
    return svn_error_createf
      (SVN_ERR_FS_NO_SUCH_REVISION, 0,
       _("No such revision %ld"), start);
  if (end > head)
    return svn_error_createf
      (SVN_ERR_FS_NO_SUCH_REVISION, 0,
       _("No such revision %ld"), end);

  /* Get an ordered copy of the start and end. */
  if (start > end)
    {
      hist_start = end;
      hist_end = start;
    }

  /* If paths were specified, then we only really care about revisions
     in which those paths were changed.  So we ask the filesystem for
     all the revisions in which any of the paths was changed.

     SPECIAL CASE: If we were given only path, and that path is empty,
     then the results are the same as if we were passed no paths at
     all.  Why?  Because the answer to the question "In which
     revisions was the root of the filesystem changed?" is always
     "Every single one of them."  And since this section of code is
     only about answering that question, and we already know the
     answer ... well, you get the picture.
  */
  if (! paths ||
      (paths->nelts == 1 &&
       svn_path_is_empty(APR_ARRAY_IDX(paths, 0, const char *))))
    {
      /* They want history for the root path, so every rev has a change. */
      send_count = hist_end - hist_start + 1;
      if (limit && send_count > limit)
        send_count = limit;
      for (i = 0; i < send_count; ++i)
        {
          svn_revnum_t rev = hist_start + i;

          svn_pool_clear(subpool);
          if (start > end)
            rev = hist_end - i;
          SVN_ERR(send_change_rev(rev, fs,
                                  discover_changed_paths,
                                  authz_read_func, authz_read_baton,
                                  receiver, receiver_baton, subpool));
        }
      svn_pool_destroy(subpool);
      return SVN_NO_ERROR;
    }

  /* Create a history object for each path so we can walk through
     them all at the same time until we have all changes or LIMIT
     is reached.

     There is some pool fun going on due to the fact that we have
     to hold on to the old pool with the history before we can
     get the next history.
  */
<<<<<<< HEAD
  histories = apr_array_make(pool, paths->nelts,
                             sizeof(struct path_info *));

  SVN_ERR(svn_fs_revision_root(&root, fs, hist_end, pool));

  for (i = 0; i < paths->nelts; i++)
    {
      const char *this_path = APR_ARRAY_IDX(paths, i, const char *);
      struct path_info *info = apr_palloc(pool,
                                          sizeof(struct path_info));
=======
  histories = apr_array_make (pool, paths->nelts,
                              sizeof (struct path_info *));

  SVN_ERR (svn_fs_revision_root (&root, fs, hist_end, pool));

  for (i = 0; i < paths->nelts; i++)
    {
      const char *this_path = APR_ARRAY_IDX (paths, i, const char *);
      struct path_info *info = apr_palloc (pool,
                                           sizeof (struct path_info));
>>>>>>> 7a9d2b16

      if (authz_read_func)
        {
          svn_boolean_t readable;

<<<<<<< HEAD
          svn_pool_clear(subpool);

          SVN_ERR(authz_read_func(&readable, root, this_path,
                                  authz_read_baton, subpool));
          if (! readable)
            return svn_error_create(SVN_ERR_AUTHZ_UNREADABLE, NULL, NULL);
        }

      info->path = svn_stringbuf_create(this_path, pool);
=======
          svn_pool_clear (subpool);

          SVN_ERR (authz_read_func (&readable, root, this_path,
                                    authz_read_baton, subpool));
          if (! readable)
            return svn_error_create (SVN_ERR_AUTHZ_UNREADABLE, NULL, NULL);
        }

      info->path = svn_stringbuf_create (this_path, pool);
>>>>>>> 7a9d2b16
      info->done = FALSE;
      info->history_rev = hist_end;
      info->first_time = TRUE;

      if (i < MAX_OPEN_HISTORIES)
        {
<<<<<<< HEAD
          SVN_ERR(svn_fs_node_history(&info->hist, root, this_path, pool));
          info->newpool = svn_pool_create(pool);
          info->oldpool = svn_pool_create(pool);
=======
          SVN_ERR (svn_fs_node_history (&info->hist, root, this_path, pool));
          info->newpool = svn_pool_create (pool);
          info->oldpool = svn_pool_create (pool);
>>>>>>> 7a9d2b16
        }
      else
        {
          info->hist = NULL;
          info->oldpool = NULL;
          info->newpool = NULL;
        }

<<<<<<< HEAD
      SVN_ERR(get_history(info, fs,
                          strict_node_history,
                          authz_read_func, authz_read_baton,
                          hist_start, pool));
      *((struct path_info **) apr_array_push(histories)) = info;
=======
      SVN_ERR (get_history (info, fs,
                            strict_node_history,
                            authz_read_func, authz_read_baton,
                            hist_start, pool));
      *((struct path_info **) apr_array_push (histories)) = info;
>>>>>>> 7a9d2b16
    }

  /* Loop through all the revisions in the range and add any
     where a path was changed to the array, or if they wanted
     history in reverse order just send it to them right away.
  */
  for (current = hist_end;
       current >= hist_start && any_histories_left;
       current = next_history_rev(histories))
    {
      svn_boolean_t changed = FALSE;
      any_histories_left = FALSE;

      svn_pool_clear(subpool);
      for (i = 0; i < histories->nelts; i++)
        {
          struct path_info *info = APR_ARRAY_IDX(histories, i,
                                                 struct path_info *);

          /* Check history for this path in current rev. */
<<<<<<< HEAD
          SVN_ERR(check_history(&changed, info, fs, current,
                                strict_node_history,
                                authz_read_func, authz_read_baton,
                                hist_start, pool));
=======
          SVN_ERR (check_history (&changed, info, fs, current,
                                  strict_node_history,
                                  authz_read_func, authz_read_baton,
                                  hist_start, pool));
>>>>>>> 7a9d2b16
          if (! info->done)
            any_histories_left = TRUE;
        }

      /* If any of the paths changed in this rev then add or send it. */
      if (changed)
        {
          /* If they wanted it in reverse order we can send it completely
             streamily right now. */
          if (start > end)
            {
              SVN_ERR(send_change_rev(current, fs,
                                      discover_changed_paths,
                                      authz_read_func, authz_read_baton,
                                      receiver, receiver_baton,
                                      subpool));
              if (limit && ++send_count >= limit)
                break;
            }
          else
            {
              /* They wanted it in forward order, so we have to buffer up
                 a list of revs and process it later. */
              if (! revs)
                revs = apr_array_make(pool, 64, sizeof(svn_revnum_t));
              *(svn_revnum_t*) apr_array_push(revs) = current;
            }
        }
    }

  if (revs)
    {
      /* Work loop for processing the revisions we found since they wanted
         history in forward order. */
      for (i = 0; i < revs->nelts; ++i)
        {
          svn_pool_clear(subpool);
          SVN_ERR(send_change_rev(APR_ARRAY_IDX(revs, revs->nelts - i - 1,
                                                svn_revnum_t),
                                  fs, discover_changed_paths,
                                  authz_read_func, authz_read_baton,
                                  receiver, receiver_baton, subpool));
          if (limit && i + 1 >= limit)
            break;
        }
    }

  svn_pool_destroy(subpool);
  return SVN_NO_ERROR;
}

svn_error_t *
svn_repos_get_logs2(svn_repos_t *repos,
                    const apr_array_header_t *paths,
                    svn_revnum_t start,
                    svn_revnum_t end,
                    svn_boolean_t discover_changed_paths,
                    svn_boolean_t strict_node_history,
                    svn_repos_authz_func_t authz_read_func,
                    void *authz_read_baton,
                    svn_log_message_receiver_t receiver,
                    void *receiver_baton,
                    apr_pool_t *pool)
{
  return svn_repos_get_logs3(repos, paths, start, end, 0,
                             discover_changed_paths, strict_node_history,
                             authz_read_func, authz_read_baton, receiver,
                             receiver_baton, pool);
}


svn_error_t *
svn_repos_get_logs(svn_repos_t *repos,
                   const apr_array_header_t *paths,
                   svn_revnum_t start,
                   svn_revnum_t end,
                   svn_boolean_t discover_changed_paths,
                   svn_boolean_t strict_node_history,
                   svn_log_message_receiver_t receiver,
                   void *receiver_baton,
                   apr_pool_t *pool)
{
  return svn_repos_get_logs3(repos, paths, start, end, 0,
                             discover_changed_paths, strict_node_history,
                             NULL, NULL, /* no authz stuff */
                             receiver, receiver_baton, pool);
}<|MERGE_RESOLUTION|>--- conflicted
+++ resolved
@@ -56,28 +56,28 @@
  *     paths are unreadable.)
  */
 static svn_error_t *
-detect_changed(apr_hash_t **changed,
-               svn_fs_root_t *root,
-               svn_fs_t *fs,
-               svn_repos_authz_func_t authz_read_func,
-               void *authz_read_baton,
-               apr_pool_t *pool)
+detect_changed (apr_hash_t **changed,
+                svn_fs_root_t *root,
+                svn_fs_t *fs,
+                svn_repos_authz_func_t authz_read_func,
+                void *authz_read_baton,
+                apr_pool_t *pool)
 {
   apr_hash_t *changes;
   apr_hash_index_t *hi;
-  apr_pool_t *subpool = svn_pool_create(pool);
+  apr_pool_t *subpool = svn_pool_create (pool);
   svn_boolean_t found_readable = FALSE;
   svn_boolean_t found_unreadable = FALSE;
 
-  *changed = apr_hash_make(pool);
-  SVN_ERR(svn_fs_paths_changed(&changes, root, pool));
-
-  if (apr_hash_count(changes) == 0)
+  *changed = apr_hash_make (pool);
+  SVN_ERR (svn_fs_paths_changed (&changes, root, pool));
+
+  if (apr_hash_count (changes) == 0)
     /* No paths changed in this revision?  Uh, sure, I guess the
        revision is readable, then.  */
     return SVN_NO_ERROR;
 
-  for (hi = apr_hash_first(pool, changes); hi; hi = apr_hash_next(hi))
+  for (hi = apr_hash_first (pool, changes); hi; hi = apr_hash_next (hi))
     {
       const void *key;
       void *val;
@@ -86,10 +86,10 @@
       char action;
       svn_log_changed_path_t *item;
 
-      svn_pool_clear(subpool);
+      svn_pool_clear (subpool);
 
       /* KEY will be the path, VAL the change. */
-      apr_hash_this(hi, &key, NULL, &val);
+      apr_hash_this (hi, &key, NULL, &val);
       path = (const char *) key;
       change = val;
 
@@ -97,9 +97,9 @@
       if (authz_read_func)
         {
           svn_boolean_t readable;
-          SVN_ERR(authz_read_func(&readable,
-                                  root, path,
-                                  authz_read_baton, subpool));
+          SVN_ERR (authz_read_func (&readable,
+                                    root, path,
+                                    authz_read_baton, subpool));
           if (! readable)
             {
               found_unreadable = TRUE;
@@ -133,7 +133,7 @@
           break;
         }
 
-      item = apr_pcalloc(pool, sizeof(*item));
+      item = apr_pcalloc (pool, sizeof (*item));
       item->action = action;
       item->copyfrom_rev = SVN_INVALID_REVNUM;
       if ((action == 'A') || (action == 'R'))
@@ -141,10 +141,10 @@
           const char *copyfrom_path;
           svn_revnum_t copyfrom_rev;
 
-          SVN_ERR(svn_fs_copied_from(&copyfrom_rev, &copyfrom_path,
-                                     root, path, subpool));
-
-          if (copyfrom_path && SVN_IS_VALID_REVNUM(copyfrom_rev))
+          SVN_ERR (svn_fs_copied_from (&copyfrom_rev, &copyfrom_path,
+                                       root, path, subpool));
+
+          if (copyfrom_path && SVN_IS_VALID_REVNUM (copyfrom_rev))
             {
               svn_boolean_t readable = TRUE;
 
@@ -152,37 +152,37 @@
                 {
                   svn_fs_root_t *copyfrom_root;
                   
-                  SVN_ERR(svn_fs_revision_root(&copyfrom_root, fs,
-                                               copyfrom_rev, subpool));
-                  SVN_ERR(authz_read_func(&readable,
-                                          copyfrom_root, copyfrom_path,
-                                          authz_read_baton, subpool));
+                  SVN_ERR (svn_fs_revision_root (&copyfrom_root, fs,
+                                                 copyfrom_rev, subpool));
+                  SVN_ERR (authz_read_func (&readable,
+                                            copyfrom_root, copyfrom_path,
+                                            authz_read_baton, subpool));
                   if (! readable)
                     found_unreadable = TRUE;
                 }
 
               if (readable)
                 {
-                  item->copyfrom_path = apr_pstrdup(pool, copyfrom_path);
+                  item->copyfrom_path = apr_pstrdup (pool, copyfrom_path);
                   item->copyfrom_rev = copyfrom_rev;
                 }
             }
         }
-      apr_hash_set(*changed, apr_pstrdup(pool, path), 
-                   APR_HASH_KEY_STRING, item);
-    }
-
-  svn_pool_destroy(subpool);
+      apr_hash_set (*changed, apr_pstrdup (pool, path), 
+                    APR_HASH_KEY_STRING, item);
+    }
+
+  svn_pool_destroy (subpool);
 
   if (! found_readable)
     /* Every changed-path was unreadable. */
-    return svn_error_create(SVN_ERR_AUTHZ_UNREADABLE,
-                            NULL, NULL);
+    return svn_error_create (SVN_ERR_AUTHZ_UNREADABLE,
+                             NULL, NULL);
 
   if (found_unreadable)
     /* At least one changed-path was unreadable. */
-    return svn_error_create(SVN_ERR_AUTHZ_PARTIALLY_READABLE,
-                            NULL, NULL);
+    return svn_error_create (SVN_ERR_AUTHZ_PARTIALLY_READABLE,
+                             NULL, NULL);
 
   /* Every changed-path was readable. */
   return SVN_NO_ERROR;
@@ -228,15 +228,6 @@
  * we do indeed find more history for the path.
  */
 static svn_error_t *
-<<<<<<< HEAD
-get_history(struct path_info *info,
-            svn_fs_t *fs,
-            svn_boolean_t strict,
-            svn_repos_authz_func_t authz_read_func,
-            void *authz_read_baton,
-            svn_revnum_t start,
-            apr_pool_t *pool)
-=======
 get_history (struct path_info *info,
              svn_fs_t *fs,
              svn_boolean_t strict,
@@ -244,7 +235,6 @@
              void *authz_read_baton,
              svn_revnum_t start,
              apr_pool_t *pool)
->>>>>>> 7a9d2b16
 {
   svn_fs_root_t *history_root = NULL;
   svn_fs_history_t *hist;
@@ -255,31 +245,13 @@
     {
       subpool = info->newpool;
 
-<<<<<<< HEAD
-      SVN_ERR(svn_fs_history_prev(&info->hist, info->hist,
-                                  strict ? FALSE : TRUE, subpool));
-=======
       SVN_ERR (svn_fs_history_prev (&info->hist, info->hist,
                                     strict ? FALSE : TRUE, subpool));
->>>>>>> 7a9d2b16
 
       hist = info->hist;
     }
   else
     {
-<<<<<<< HEAD
-      subpool = svn_pool_create(pool);
-
-      /* Open the history located at the last rev we were at. */
-      SVN_ERR(svn_fs_revision_root(&history_root, fs, info->history_rev,
-                                   subpool));
-
-      SVN_ERR(svn_fs_node_history(&hist, history_root, info->path->data,
-                                  subpool));
-
-      SVN_ERR(svn_fs_history_prev(&hist, hist, strict ? FALSE : TRUE,
-                                  subpool));
-=======
       subpool = svn_pool_create (pool);
 
       /* Open the history located at the last rev we were at. */
@@ -291,47 +263,28 @@
 
       SVN_ERR (svn_fs_history_prev (&hist, hist, strict ? FALSE : TRUE,
                                     subpool));
->>>>>>> 7a9d2b16
 
       if (info->first_time)
         info->first_time = FALSE;
       else
-<<<<<<< HEAD
-        SVN_ERR(svn_fs_history_prev(&hist, hist, strict ? FALSE : TRUE,
-                                    subpool));
-=======
         SVN_ERR (svn_fs_history_prev (&hist, hist, strict ? FALSE : TRUE,
                                       subpool));
->>>>>>> 7a9d2b16
     }
 
   if (! hist)
     {
-<<<<<<< HEAD
-      svn_pool_destroy(subpool);
-      if (info->oldpool)
-        svn_pool_destroy(info->oldpool);
-=======
       svn_pool_destroy (subpool);
       if (info->oldpool)
         svn_pool_destroy (info->oldpool);
->>>>>>> 7a9d2b16
       info->done = TRUE;
       return SVN_NO_ERROR;
     }
 
   /* Fetch the location information for this history step. */
-<<<<<<< HEAD
-  SVN_ERR(svn_fs_history_location(&path, &info->history_rev,
-                                  hist, subpool));
-
-  svn_stringbuf_set(info->path, path);
-=======
   SVN_ERR (svn_fs_history_location (&path, &info->history_rev,
                                     hist, subpool));
 
   svn_stringbuf_set (info->path, path);
->>>>>>> 7a9d2b16
 
   /* If this history item predates our START revision then
      don't fetch any more for this path. */
@@ -345,15 +298,6 @@
   if (authz_read_func)
     {
       svn_boolean_t readable;
-<<<<<<< HEAD
-      SVN_ERR(svn_fs_revision_root(&history_root, fs,
-                                   info->history_rev,
-                                   subpool));
-      SVN_ERR(authz_read_func(&readable, history_root,
-                              info->path->data,
-                              authz_read_baton,
-                              subpool));
-=======
       SVN_ERR (svn_fs_revision_root (&history_root, fs,
                                      info->history_rev,
                                      subpool));
@@ -361,28 +305,19 @@
                                 info->path->data,
                                 authz_read_baton,
                                 subpool));
->>>>>>> 7a9d2b16
       if (! readable)
         info->done = TRUE;
     }
 
   if (! info->hist)
     {
-<<<<<<< HEAD
-      svn_pool_destroy(subpool);
-=======
       svn_pool_destroy (subpool);
->>>>>>> 7a9d2b16
     }
   else
     {
       apr_pool_t *temppool = info->oldpool;
       info->oldpool = info->newpool;
-<<<<<<< HEAD
-      svn_pool_clear(temppool);
-=======
       svn_pool_clear (temppool);
->>>>>>> 7a9d2b16
       info->newpool = temppool;
     }
 
@@ -399,17 +334,6 @@
  * get_history to do it -- see it for details.
  */
 static svn_error_t *
-<<<<<<< HEAD
-check_history(svn_boolean_t *changed,
-              struct path_info *info,
-              svn_fs_t *fs,
-              svn_revnum_t current,
-              svn_boolean_t strict,
-              svn_repos_authz_func_t authz_read_func,
-              void *authz_read_baton,
-              svn_revnum_t start,
-              apr_pool_t *pool)
-=======
 check_history (svn_boolean_t *changed,
                struct path_info *info,
                svn_fs_t *fs,
@@ -419,7 +343,6 @@
                void *authz_read_baton,
                svn_revnum_t start,
                apr_pool_t *pool)
->>>>>>> 7a9d2b16
 {
   /* If we're already done with histories for this path,
      don't try to fetch any more. */
@@ -437,32 +360,22 @@
      then set *CHANGED to true and get the next history
      rev where this path was changed. */
   *changed = TRUE;
-<<<<<<< HEAD
-  SVN_ERR(get_history(info, fs, strict, authz_read_func,
-                      authz_read_baton, start, pool));
-=======
   SVN_ERR (get_history (info, fs, strict, authz_read_func,
                         authz_read_baton, start, pool));
->>>>>>> 7a9d2b16
   return SVN_NO_ERROR;
 }
 
 /* Return the next interesting revision in our list of HISTORIES. */
 static svn_revnum_t
-next_history_rev(apr_array_header_t *histories)
+next_history_rev (apr_array_header_t *histories)
 {
   svn_revnum_t next_rev = SVN_INVALID_REVNUM;
   int i;
 
   for (i = 0; i < histories->nelts; ++i)
     {
-<<<<<<< HEAD
-      struct path_info *info = APR_ARRAY_IDX(histories, i,
-                                             struct path_info *);
-=======
       struct path_info *info = APR_ARRAY_IDX (histories, i,
                                               struct path_info *);
->>>>>>> 7a9d2b16
       if (info->done)
         continue;
       if (info->history_rev > next_rev)
@@ -481,25 +394,25 @@
  * not NULL, or if DISCOVER_CHANGED_PATHS is TRUE.  See it for details.
  */
 static svn_error_t *
-send_change_rev(svn_revnum_t rev,
-                svn_fs_t *fs,
-                svn_boolean_t discover_changed_paths,
-                svn_repos_authz_func_t authz_read_func,
-                void *authz_read_baton,
-                svn_log_message_receiver_t receiver,
-                void *receiver_baton,
-                apr_pool_t *pool)
+send_change_rev (svn_revnum_t rev,
+                 svn_fs_t *fs,
+                 svn_boolean_t discover_changed_paths,
+                 svn_repos_authz_func_t authz_read_func,
+                 void *authz_read_baton,
+                 svn_log_message_receiver_t receiver,
+                 void *receiver_baton,
+                 apr_pool_t *pool)
 {
   svn_string_t *author, *date, *message;
   apr_hash_t *r_props, *changed_paths = NULL;
 
-  SVN_ERR(svn_fs_revision_proplist(&r_props, fs, rev, pool));
-  author = apr_hash_get(r_props, SVN_PROP_REVISION_AUTHOR,
-                        APR_HASH_KEY_STRING);
-  date = apr_hash_get(r_props, SVN_PROP_REVISION_DATE,
-                      APR_HASH_KEY_STRING);
-  message = apr_hash_get(r_props, SVN_PROP_REVISION_LOG,
+  SVN_ERR (svn_fs_revision_proplist (&r_props, fs, rev, pool));
+  author = apr_hash_get (r_props, SVN_PROP_REVISION_AUTHOR,
                          APR_HASH_KEY_STRING);
+  date = apr_hash_get (r_props, SVN_PROP_REVISION_DATE,
+                       APR_HASH_KEY_STRING);
+  message = apr_hash_get (r_props, SVN_PROP_REVISION_LOG,
+                          APR_HASH_KEY_STRING);
 
   /* Discover changed paths if the user requested them
      or if we need to check that they are readable. */
@@ -509,17 +422,17 @@
       svn_fs_root_t *newroot;
       svn_error_t *patherr;
 
-      SVN_ERR(svn_fs_revision_root(&newroot, fs, rev, pool));
-      patherr = detect_changed(&changed_paths,
-                               newroot, fs,
-                               authz_read_func, authz_read_baton,
-                               pool);
+      SVN_ERR (svn_fs_revision_root (&newroot, fs, rev, pool));
+      patherr = detect_changed (&changed_paths,
+                                newroot, fs,
+                                authz_read_func, authz_read_baton,
+                                pool);
 
       if (patherr
           && patherr->apr_err == SVN_ERR_AUTHZ_UNREADABLE)
         {
           /* All changed-paths are unreadable, so clear all fields. */
-          svn_error_clear(patherr);              
+          svn_error_clear (patherr);              
           changed_paths = NULL;
           author = NULL;
           date = NULL;
@@ -531,7 +444,7 @@
           /* At least one changed-path was unreadable, so omit the
              log message.  (The unreadable paths are already
              missing from the hash.) */
-          svn_error_clear(patherr);
+          svn_error_clear (patherr);
           message = NULL;
         }
       else if (patherr)
@@ -543,13 +456,13 @@
         changed_paths = NULL;
     }
 
-  SVN_ERR((*receiver)(receiver_baton,
-                      changed_paths,
-                      rev,
-                      author ? author->data : NULL,
-                      date ? date->data : NULL,
-                      message ? message->data : NULL,
-                      pool));
+  SVN_ERR ((*receiver) (receiver_baton,
+                        changed_paths,
+                        rev,
+                        author ? author->data : NULL,
+                        date ? date->data : NULL,
+                        message ? message->data : NULL,
+                        pool));
 
   return SVN_NO_ERROR;
 }
@@ -561,21 +474,21 @@
 #define MAX_OPEN_HISTORIES 32
 
 svn_error_t *
-svn_repos_get_logs3(svn_repos_t *repos,
-                    const apr_array_header_t *paths,
-                    svn_revnum_t start,
-                    svn_revnum_t end,
-                    int limit,
-                    svn_boolean_t discover_changed_paths,
-                    svn_boolean_t strict_node_history,
-                    svn_repos_authz_func_t authz_read_func,
-                    void *authz_read_baton,
-                    svn_log_message_receiver_t receiver,
-                    void *receiver_baton,
-                    apr_pool_t *pool)
+svn_repos_get_logs3 (svn_repos_t *repos,
+                     const apr_array_header_t *paths,
+                     svn_revnum_t start,
+                     svn_revnum_t end,
+                     int limit,
+                     svn_boolean_t discover_changed_paths,
+                     svn_boolean_t strict_node_history,
+                     svn_repos_authz_func_t authz_read_func,
+                     void *authz_read_baton,
+                     svn_log_message_receiver_t receiver,
+                     void *receiver_baton,
+                     apr_pool_t *pool)
 {
   svn_revnum_t head = SVN_INVALID_REVNUM;
-  apr_pool_t *subpool = svn_pool_create(pool);
+  apr_pool_t *subpool = svn_pool_create (pool);
   svn_fs_t *fs = repos->fs;
   apr_array_header_t *revs = NULL;
   svn_revnum_t hist_end = end;
@@ -587,12 +500,12 @@
   svn_fs_root_t *root;
   int i;
 
-  SVN_ERR(svn_fs_youngest_rev(&head, fs, pool));
-
-  if (! SVN_IS_VALID_REVNUM(start))
+  SVN_ERR (svn_fs_youngest_rev (&head, fs, pool));
+
+  if (! SVN_IS_VALID_REVNUM (start))
     start = head;
 
-  if (! SVN_IS_VALID_REVNUM(end))
+  if (! SVN_IS_VALID_REVNUM (end))
     end = head;
 
   /* Check that revisions are sane before ever invoking receiver. */
@@ -626,7 +539,7 @@
   */
   if (! paths ||
       (paths->nelts == 1 &&
-       svn_path_is_empty(APR_ARRAY_IDX(paths, 0, const char *))))
+       svn_path_is_empty (APR_ARRAY_IDX (paths, 0, const char *))))
     {
       /* They want history for the root path, so every rev has a change. */
       send_count = hist_end - hist_start + 1;
@@ -636,15 +549,15 @@
         {
           svn_revnum_t rev = hist_start + i;
 
-          svn_pool_clear(subpool);
+          svn_pool_clear (subpool);
           if (start > end)
             rev = hist_end - i;
-          SVN_ERR(send_change_rev(rev, fs,
-                                  discover_changed_paths,
-                                  authz_read_func, authz_read_baton,
-                                  receiver, receiver_baton, subpool));
-        }
-      svn_pool_destroy(subpool);
+          SVN_ERR (send_change_rev (rev, fs,
+                                    discover_changed_paths,
+                                    authz_read_func, authz_read_baton,
+                                    receiver, receiver_baton, subpool));
+        }
+      svn_pool_destroy (subpool);
       return SVN_NO_ERROR;
     }
 
@@ -656,18 +569,6 @@
      to hold on to the old pool with the history before we can
      get the next history.
   */
-<<<<<<< HEAD
-  histories = apr_array_make(pool, paths->nelts,
-                             sizeof(struct path_info *));
-
-  SVN_ERR(svn_fs_revision_root(&root, fs, hist_end, pool));
-
-  for (i = 0; i < paths->nelts; i++)
-    {
-      const char *this_path = APR_ARRAY_IDX(paths, i, const char *);
-      struct path_info *info = apr_palloc(pool,
-                                          sizeof(struct path_info));
-=======
   histories = apr_array_make (pool, paths->nelts,
                               sizeof (struct path_info *));
 
@@ -678,23 +579,11 @@
       const char *this_path = APR_ARRAY_IDX (paths, i, const char *);
       struct path_info *info = apr_palloc (pool,
                                            sizeof (struct path_info));
->>>>>>> 7a9d2b16
 
       if (authz_read_func)
         {
           svn_boolean_t readable;
 
-<<<<<<< HEAD
-          svn_pool_clear(subpool);
-
-          SVN_ERR(authz_read_func(&readable, root, this_path,
-                                  authz_read_baton, subpool));
-          if (! readable)
-            return svn_error_create(SVN_ERR_AUTHZ_UNREADABLE, NULL, NULL);
-        }
-
-      info->path = svn_stringbuf_create(this_path, pool);
-=======
           svn_pool_clear (subpool);
 
           SVN_ERR (authz_read_func (&readable, root, this_path,
@@ -704,22 +593,15 @@
         }
 
       info->path = svn_stringbuf_create (this_path, pool);
->>>>>>> 7a9d2b16
       info->done = FALSE;
       info->history_rev = hist_end;
       info->first_time = TRUE;
 
       if (i < MAX_OPEN_HISTORIES)
         {
-<<<<<<< HEAD
-          SVN_ERR(svn_fs_node_history(&info->hist, root, this_path, pool));
-          info->newpool = svn_pool_create(pool);
-          info->oldpool = svn_pool_create(pool);
-=======
           SVN_ERR (svn_fs_node_history (&info->hist, root, this_path, pool));
           info->newpool = svn_pool_create (pool);
           info->oldpool = svn_pool_create (pool);
->>>>>>> 7a9d2b16
         }
       else
         {
@@ -728,19 +610,11 @@
           info->newpool = NULL;
         }
 
-<<<<<<< HEAD
-      SVN_ERR(get_history(info, fs,
-                          strict_node_history,
-                          authz_read_func, authz_read_baton,
-                          hist_start, pool));
-      *((struct path_info **) apr_array_push(histories)) = info;
-=======
       SVN_ERR (get_history (info, fs,
                             strict_node_history,
                             authz_read_func, authz_read_baton,
                             hist_start, pool));
       *((struct path_info **) apr_array_push (histories)) = info;
->>>>>>> 7a9d2b16
     }
 
   /* Loop through all the revisions in the range and add any
@@ -749,29 +623,22 @@
   */
   for (current = hist_end;
        current >= hist_start && any_histories_left;
-       current = next_history_rev(histories))
+       current = next_history_rev (histories))
     {
       svn_boolean_t changed = FALSE;
       any_histories_left = FALSE;
 
-      svn_pool_clear(subpool);
+      svn_pool_clear (subpool);
       for (i = 0; i < histories->nelts; i++)
         {
-          struct path_info *info = APR_ARRAY_IDX(histories, i,
-                                                 struct path_info *);
+          struct path_info *info = APR_ARRAY_IDX (histories, i,
+                                                  struct path_info *);
 
           /* Check history for this path in current rev. */
-<<<<<<< HEAD
-          SVN_ERR(check_history(&changed, info, fs, current,
-                                strict_node_history,
-                                authz_read_func, authz_read_baton,
-                                hist_start, pool));
-=======
           SVN_ERR (check_history (&changed, info, fs, current,
                                   strict_node_history,
                                   authz_read_func, authz_read_baton,
                                   hist_start, pool));
->>>>>>> 7a9d2b16
           if (! info->done)
             any_histories_left = TRUE;
         }
@@ -783,11 +650,11 @@
              streamily right now. */
           if (start > end)
             {
-              SVN_ERR(send_change_rev(current, fs,
-                                      discover_changed_paths,
-                                      authz_read_func, authz_read_baton,
-                                      receiver, receiver_baton,
-                                      subpool));
+              SVN_ERR (send_change_rev (current, fs,
+                                        discover_changed_paths,
+                                        authz_read_func, authz_read_baton,
+                                        receiver, receiver_baton,
+                                        subpool));
               if (limit && ++send_count >= limit)
                 break;
             }
@@ -796,8 +663,8 @@
               /* They wanted it in forward order, so we have to buffer up
                  a list of revs and process it later. */
               if (! revs)
-                revs = apr_array_make(pool, 64, sizeof(svn_revnum_t));
-              *(svn_revnum_t*) apr_array_push(revs) = current;
+                revs = apr_array_make (pool, 64, sizeof (svn_revnum_t));
+              *(svn_revnum_t*) apr_array_push (revs) = current;
             }
         }
     }
@@ -808,54 +675,54 @@
          history in forward order. */
       for (i = 0; i < revs->nelts; ++i)
         {
-          svn_pool_clear(subpool);
-          SVN_ERR(send_change_rev(APR_ARRAY_IDX(revs, revs->nelts - i - 1,
-                                                svn_revnum_t),
-                                  fs, discover_changed_paths,
-                                  authz_read_func, authz_read_baton,
-                                  receiver, receiver_baton, subpool));
+          svn_pool_clear (subpool);
+          SVN_ERR (send_change_rev (APR_ARRAY_IDX (revs, revs->nelts - i - 1,
+                                                   svn_revnum_t),
+                                    fs, discover_changed_paths,
+                                    authz_read_func, authz_read_baton,
+                                    receiver, receiver_baton, subpool));
           if (limit && i + 1 >= limit)
             break;
         }
     }
 
-  svn_pool_destroy(subpool);
+  svn_pool_destroy (subpool);
   return SVN_NO_ERROR;
 }
 
 svn_error_t *
-svn_repos_get_logs2(svn_repos_t *repos,
+svn_repos_get_logs2 (svn_repos_t *repos,
+                     const apr_array_header_t *paths,
+                     svn_revnum_t start,
+                     svn_revnum_t end,
+                     svn_boolean_t discover_changed_paths,
+                     svn_boolean_t strict_node_history,
+                     svn_repos_authz_func_t authz_read_func,
+                     void *authz_read_baton,
+                     svn_log_message_receiver_t receiver,
+                     void *receiver_baton,
+                     apr_pool_t *pool)
+{
+  return svn_repos_get_logs3 (repos, paths, start, end, 0,
+                              discover_changed_paths, strict_node_history,
+                              authz_read_func, authz_read_baton, receiver,
+                              receiver_baton, pool);
+}
+
+
+svn_error_t *
+svn_repos_get_logs (svn_repos_t *repos,
                     const apr_array_header_t *paths,
                     svn_revnum_t start,
                     svn_revnum_t end,
                     svn_boolean_t discover_changed_paths,
                     svn_boolean_t strict_node_history,
-                    svn_repos_authz_func_t authz_read_func,
-                    void *authz_read_baton,
                     svn_log_message_receiver_t receiver,
                     void *receiver_baton,
                     apr_pool_t *pool)
 {
-  return svn_repos_get_logs3(repos, paths, start, end, 0,
-                             discover_changed_paths, strict_node_history,
-                             authz_read_func, authz_read_baton, receiver,
-                             receiver_baton, pool);
-}
-
-
-svn_error_t *
-svn_repos_get_logs(svn_repos_t *repos,
-                   const apr_array_header_t *paths,
-                   svn_revnum_t start,
-                   svn_revnum_t end,
-                   svn_boolean_t discover_changed_paths,
-                   svn_boolean_t strict_node_history,
-                   svn_log_message_receiver_t receiver,
-                   void *receiver_baton,
-                   apr_pool_t *pool)
-{
-  return svn_repos_get_logs3(repos, paths, start, end, 0,
-                             discover_changed_paths, strict_node_history,
-                             NULL, NULL, /* no authz stuff */
-                             receiver, receiver_baton, pool);
+  return svn_repos_get_logs3 (repos, paths, start, end, 0,
+                              discover_changed_paths, strict_node_history,
+                              NULL, NULL, /* no authz stuff */
+                              receiver, receiver_baton, pool);
 }