/**
 * @copyright
 * ====================================================================
 * Copyright (c) 2005-2007 CollabNet.  All rights reserved.
 *
 * This software is licensed as described in the file COPYING, which
 * you should have received as part of this distribution.  The terms
 * are also available at http://subversion.tigris.org/license-1.html.
 * If newer versions of this license are posted there, you may use a
 * newer version instead, at your option.
 *
 * This software consists of voluntary contributions made by many
 * individuals.  For exact contribution history, see the revision
 * history and logs, available at http://subversion.tigris.org/.
 * ====================================================================
 * @endcopyright
 */

#include "svn_compat.h"

/* This file is a template for a compatibility wrapper for an RA library.
 * It contains an svn_ra_plugin_t and wrappers for all of its functions,
 * implemented in terms of svn_ra__vtable_t functions.  It also contains
 * the implementations of an svn_ra_FOO_init for the FOO RA library.
 *
 * A file in the RA library includes this file, providing the
 * following macros before inclusion:
 *
 * NAME             The library name, e.g. "ra_local".
 * DESCRIPTION      The short library description as a string constant.
 * VTBL             The name of an svn_ra_vtable_t object for the library.
 * INITFUNC         The init function for the library, e.g. svn_ra_local__init.
 * COMPAT_INITFUNC  The compatibility init function, e.g. svn_ra_local_init.
 */

/* Check that all our "arguments" are defined. */
#if ! defined(NAME) || ! defined(DESCRIPTION) || ! defined(VTBL) \
    || ! defined(INITFUNC) || ! defined(COMPAT_INITFUNC)
#error Missing define for RA compatibility wrapper.
#endif


static svn_error_t *compat_open(void **session_baton,
                                const char *repos_URL,
                                const svn_ra_callbacks_t *callbacks,
                                void *callback_baton,
                                apr_hash_t *config,
                                apr_pool_t *pool)
{
  /* Here, we should be calling svn_ra_create_callbacks to initialize
   * the svn_ra_callbacks2_t structure.  However, doing that
   * introduces a circular dependancy between libsvn_ra and
   * libsvn_ra_{local,neon,serf,svn}, which include
   * wrapper_template.h.  In turn, circular dependancies break the
   * build on win32 (and possibly other systems).
   *
   * In order to avoid this happening at all, the code of
   * svn_ra_create_callbacks is duplicated here.  This is evil, but
   * the alternative (creating a new ra_util library) would be massive
   * overkill for the time being.  Just be sure to keep the following
   * line and the code of svn_ra_create_callbacks in sync.  */
  svn_ra_callbacks2_t *callbacks2 = apr_pcalloc(pool,
                                                sizeof(*callbacks2));

  svn_ra_session_t *sess = apr_pcalloc(pool, sizeof(*sess));
  sess->vtable = &VTBL;
  sess->pool = pool;

  callbacks2->open_tmp_file = callbacks->open_tmp_file;
  callbacks2->auth_baton = callbacks->auth_baton;
  callbacks2->get_wc_prop = callbacks->get_wc_prop;
  callbacks2->set_wc_prop = callbacks->set_wc_prop;
  callbacks2->push_wc_prop = callbacks->push_wc_prop;
  callbacks2->invalidate_wc_props = callbacks->invalidate_wc_props;
  callbacks2->progress_func = NULL;
  callbacks2->progress_baton = NULL;

  SVN_ERR(VTBL.open_session(sess, repos_URL, callbacks2, callback_baton,
                            config, pool));
  *session_baton = sess;
  return SVN_NO_ERROR;
}

static svn_error_t *compat_get_latest_revnum(void *session_baton,
                                             svn_revnum_t *latest_revnum,
                                             apr_pool_t *pool)
{
  return VTBL.get_latest_revnum(session_baton, latest_revnum, pool);
}

static svn_error_t *compat_get_dated_revision(void *session_baton,
                                              svn_revnum_t *revision,
                                              apr_time_t tm,
                                              apr_pool_t *pool)
{
  return VTBL.get_dated_revision(session_baton, revision, tm, pool);
}

static svn_error_t *compat_change_rev_prop(void *session_baton,
                                           svn_revnum_t rev,
                                           const char *propname,
                                           const svn_string_t *value,
                                           apr_pool_t *pool)
{
  return VTBL.change_rev_prop(session_baton, rev, propname, value, pool);
}

static svn_error_t *compat_rev_proplist(void *session_baton,
                                        svn_revnum_t rev,
                                        apr_hash_t **props,
                                        apr_pool_t *pool)
{
  return VTBL.rev_proplist(session_baton, rev, props, pool);
}

static svn_error_t *compat_rev_prop(void *session_baton,
                                    svn_revnum_t rev,
                                    const char *propname,
                                    svn_string_t **value,
                                    apr_pool_t *pool)
{
  return VTBL.rev_prop(session_baton, rev, propname, value, pool);
}

static svn_error_t *compat_get_commit_editor(void *session_baton,
                                             const svn_delta_editor_t
                                             **editor,
                                             void **edit_baton,
                                             const char *log_msg,
                                             svn_commit_callback_t callback,
                                             void *callback_baton,
                                             apr_pool_t *pool)
{
  svn_commit_callback2_t callback2;
  void *callback2_baton;
  apr_hash_t *revprop_table = apr_hash_make(pool);

  svn_compat_wrap_commit_callback(&callback2, &callback2_baton,
                                  callback, callback_baton,
                                  pool);
  apr_hash_set(revprop_table, SVN_PROP_REVISION_LOG, APR_HASH_KEY_STRING,
               svn_string_create(log_msg, pool));
  return VTBL.get_commit_editor(session_baton, editor, edit_baton,
                                revprop_table, callback2, callback2_baton,
                                NULL, TRUE, pool);
}

static svn_error_t *compat_get_file(void *session_baton,
                                    const char *path,
                                    svn_revnum_t revision,
                                    svn_stream_t *stream,
                                    svn_revnum_t *fetched_rev,
                                    apr_hash_t **props,
                                    apr_pool_t *pool)
{
  return VTBL.get_file(session_baton, path, revision, stream, fetched_rev,
                       props, pool);
}

static svn_error_t *compat_get_dir(void *session_baton,
                                   const char *path,
                                   svn_revnum_t revision,
                                   apr_hash_t **dirents,
                                   svn_revnum_t *fetched_rev,
                                   apr_hash_t **props,
                                   apr_pool_t *pool)
{
  return VTBL.get_dir(session_baton, dirents, fetched_rev, props,
                      path, revision, SVN_DIRENT_ALL, pool);
}

/** Reporter compat code. **/

struct compat_report_baton {
  const svn_ra_reporter3_t *reporter;
  void *baton;
};

static svn_error_t *compat_set_path(void *report_baton,
                                    const char *path,
                                    svn_revnum_t revision,
                                    svn_boolean_t start_empty,
                                    apr_pool_t *pool)
{
  struct compat_report_baton *crb = report_baton;

  return crb->reporter->set_path(crb->baton, path, revision,
                                 svn_depth_infinity, start_empty,
                                 NULL, pool);
}

static svn_error_t *compat_delete_path(void *report_baton,
                                       const char *path,
                                       apr_pool_t *pool)
{
  struct compat_report_baton *crb = report_baton;

  return crb->reporter->delete_path(crb->baton, path, pool);
}

static svn_error_t *compat_link_path(void *report_baton,
                                     const char *path,
                                     const char *url,
                                     svn_revnum_t revision,
                                     svn_boolean_t start_empty,
                                     apr_pool_t *pool)
{
  struct compat_report_baton *crb = report_baton;

  return crb->reporter->link_path(crb->baton, path, url, revision,
                                  svn_depth_infinity, start_empty,
                                  NULL, pool);
}

static svn_error_t *compat_finish_report(void *report_baton,
                                         apr_pool_t *pool)
{
  struct compat_report_baton *crb = report_baton;

  return crb->reporter->finish_report(crb->baton, pool);
}

static svn_error_t *compat_abort_report(void *report_baton,
                                        apr_pool_t *pool)
{
  struct compat_report_baton *crb = report_baton;

  return crb->reporter->abort_report(crb->baton, pool);
}

static const svn_ra_reporter_t compat_reporter = {
  compat_set_path,
  compat_delete_path,
  compat_link_path,
  compat_finish_report,
  compat_abort_report
};

static void compat_wrap_reporter(const svn_ra_reporter_t **reporter,
                                 void **baton,
                                 const svn_ra_reporter3_t *wrapped,
                                 void *wrapped_baton,
                                 apr_pool_t *pool)
{
  struct compat_report_baton *crb = apr_palloc(pool, sizeof(*crb));
  crb->reporter = wrapped;
  crb->baton = wrapped_baton;

  *reporter = &compat_reporter;
  *baton = crb;
}

static svn_error_t *compat_do_update(void *session_baton,
                                     const svn_ra_reporter_t **reporter,
                                     void **report_baton,
                                     svn_revnum_t revision_to_update_to,
                                     const char *update_target,
                                     svn_boolean_t recurse,
                                     const svn_delta_editor_t *editor,
                                     void *update_baton,
                                     apr_pool_t *pool)
{
  const svn_ra_reporter3_t *reporter3;
  void *baton3;
  svn_depth_t depth = SVN_DEPTH_INFINITY_OR_FILES(recurse);

  SVN_ERR(VTBL.do_update(session_baton, &reporter3, &baton3,
                         revision_to_update_to, update_target, depth,
                         FALSE, /* no copyfrom args */
                         editor, update_baton, pool));
  compat_wrap_reporter(reporter, report_baton, reporter3, baton3, pool);

  return SVN_NO_ERROR;
}

static svn_error_t *compat_do_switch(void *session_baton,
                                     const svn_ra_reporter_t **reporter,
                                     void **report_baton,
                                     svn_revnum_t revision_to_switch_to,
                                     const char *switch_target,
                                     svn_boolean_t recurse,
                                     const char *switch_url,
                                     const svn_delta_editor_t *editor,
                                     void *switch_baton,
                                     apr_pool_t *pool)
{
  const svn_ra_reporter3_t *reporter3;
  void *baton3;
  svn_depth_t depth = SVN_DEPTH_INFINITY_OR_FILES(recurse);

  SVN_ERR(VTBL.do_switch(session_baton, &reporter3, &baton3,
                         revision_to_switch_to, switch_target, depth,
                         switch_url, editor, switch_baton, pool));

  compat_wrap_reporter(reporter, report_baton, reporter3, baton3, pool);

  return SVN_NO_ERROR;
}

static svn_error_t *compat_do_status(void *session_baton,
                                     const svn_ra_reporter_t **reporter,
                                     void **report_baton,
                                     const char *status_target,
                                     svn_revnum_t revision,
                                     svn_boolean_t recurse,
                                     const svn_delta_editor_t *editor,
                                     void *status_baton,
                                     apr_pool_t *pool)
{
  const svn_ra_reporter3_t *reporter3;
  void *baton3;
<<<<<<< HEAD
  svn_depth_t depth = SVN_DEPTH_FROM_RECURSE_STATUS(recurse);
  
=======
  svn_depth_t depth = SVN_DEPTH_INFINITY_OR_IMMEDIATES(recurse);

>>>>>>> 8595db6c
  SVN_ERR(VTBL.do_status(session_baton, &reporter3, &baton3, status_target,
                         revision, depth, editor, status_baton, pool));

  compat_wrap_reporter(reporter, report_baton, reporter3, baton3, pool);

  return SVN_NO_ERROR;
}

static svn_error_t *compat_do_diff(void *session_baton,
                                   const svn_ra_reporter_t **reporter,
                                   void **report_baton,
                                   svn_revnum_t revision,
                                   const char *diff_target,
                                   svn_boolean_t recurse,
                                   svn_boolean_t ignore_ancestry,
                                   const char *versus_url,
                                   const svn_delta_editor_t *diff_editor,
                                   void *diff_baton,
                                   apr_pool_t *pool)
{
  const svn_ra_reporter3_t *reporter3;
  void *baton3;
  svn_depth_t depth = SVN_DEPTH_INFINITY_OR_FILES(recurse);

  SVN_ERR(VTBL.do_diff(session_baton, &reporter3, &baton3, revision,
                       diff_target, depth, ignore_ancestry, TRUE,
                       versus_url, diff_editor, diff_baton, pool));

  compat_wrap_reporter(reporter, report_baton, reporter3, baton3, pool);

  return SVN_NO_ERROR;
}

static svn_error_t *compat_get_log(void *session_baton,
                                   const apr_array_header_t *paths,
                                   svn_revnum_t start,
                                   svn_revnum_t end,
                                   svn_boolean_t discover_changed_paths,
                                   svn_boolean_t strict_node_history,
                                   svn_log_message_receiver_t receiver,
                                   void *receiver_baton,
                                   apr_pool_t *pool)
{
  svn_log_entry_receiver_t receiver2;
  void *receiver2_baton;

  svn_compat_wrap_log_receiver(&receiver2, &receiver2_baton,
                               receiver, receiver_baton,
                               pool);

  return VTBL.get_log(session_baton, paths, start, end, 0, /* limit */
                      discover_changed_paths, strict_node_history,
                      FALSE, /* include_merged_revisions */
                      svn_compat_log_revprops_in(pool), /* revprops */
                      receiver2, receiver2_baton, pool);
}

static svn_error_t *compat_check_path(void *session_baton,
                                      const char *path,
                                      svn_revnum_t revision,
                                      svn_node_kind_t *kind,
                                      apr_pool_t *pool)
{
  return VTBL.check_path(session_baton, path, revision, kind, pool);
}

static svn_error_t *compat_get_uuid(void *session_baton,
                                    const char **uuid,
                                    apr_pool_t *pool)
{
  return VTBL.get_uuid(session_baton, uuid, pool);
}

static svn_error_t *compat_get_repos_root(void *session_baton,
                                          const char **url,
                                          apr_pool_t *pool)
{
  return VTBL.get_repos_root(session_baton, url, pool);
}

static svn_error_t *compat_get_locations(void *session_baton,
                                         apr_hash_t **locations,
                                         const char *path,
                                         svn_revnum_t peg_revision,
                                         apr_array_header_t *location_revs,
                                         apr_pool_t *pool)
{
  return VTBL.get_locations(session_baton, locations, path, peg_revision,
                            location_revs, pool);
}

static svn_error_t *compat_get_file_revs(void *session_baton,
                                         const char *path,
                                         svn_revnum_t start,
                                         svn_revnum_t end,
                                         svn_ra_file_rev_handler_t handler,
                                         void *handler_baton,
                                         apr_pool_t *pool)
{
  svn_file_rev_handler_t handler2;
  void *handler2_baton;

  svn_compat_wrap_file_rev_handler(&handler2, &handler2_baton,
                                   handler, handler_baton,
                                   pool);

  return VTBL.get_file_revs(session_baton, path, start, end,
                            FALSE, /* include merged revisions */
                            handler2, handler2_baton, pool);
}

static const svn_version_t *compat_get_version(void)
{
  return VTBL.get_version();
}


static const svn_ra_plugin_t compat_plugin = {
  NAME,
  DESCRIPTION,
  compat_open,
  compat_get_latest_revnum,
  compat_get_dated_revision,
  compat_change_rev_prop,
  compat_rev_proplist,
  compat_rev_prop,
  compat_get_commit_editor,
  compat_get_file,
  compat_get_dir,
  compat_do_update,
  compat_do_switch,
  compat_do_status,
  compat_do_diff,
  compat_get_log,
  compat_check_path,
  compat_get_uuid,
  compat_get_repos_root,
  compat_get_locations,
  compat_get_file_revs,
  compat_get_version
};

svn_error_t *
COMPAT_INITFUNC(int abi_version,
                apr_pool_t *pool,
                apr_hash_t *hash)
{
  const svn_ra__vtable_t *vtable;
  const char * const * schemes;

  if (abi_version < 1
      || abi_version > SVN_RA_ABI_VERSION)
    return svn_error_createf(SVN_ERR_RA_UNSUPPORTED_ABI_VERSION, NULL,
                             _("Unsupported RA plugin ABI version (%d) "
                               "for %s"), abi_version, NAME);

  /* We call the new init function so it can check library dependencies or
     do other initialization things.  We fake the loader version, since we
     rely on the ABI version check instead. */
  SVN_ERR(INITFUNC(VTBL.get_version(), &vtable, pool));

  schemes = VTBL.get_schemes(pool);

  for (; *schemes != NULL; ++schemes)
    apr_hash_set(hash, *schemes, APR_HASH_KEY_STRING, &compat_plugin);

  return SVN_NO_ERROR;
}<|MERGE_RESOLUTION|>--- conflicted
+++ resolved
@@ -1,21 +1,33 @@
 /**
  * @copyright
  * ====================================================================
- * Copyright (c) 2005-2007 CollabNet.  All rights reserved.
+ *    Licensed to the Apache Software Foundation (ASF) under one
+ *    or more contributor license agreements.  See the NOTICE file
+ *    distributed with this work for additional information
+ *    regarding copyright ownership.  The ASF licenses this file
+ *    to you under the Apache License, Version 2.0 (the
+ *    "License"); you may not use this file except in compliance
+ *    with the License.  You may obtain a copy of the License at
  *
- * This software is licensed as described in the file COPYING, which
- * you should have received as part of this distribution.  The terms
- * are also available at http://subversion.tigris.org/license-1.html.
- * If newer versions of this license are posted there, you may use a
- * newer version instead, at your option.
+ *      http://www.apache.org/licenses/LICENSE-2.0
  *
- * This software consists of voluntary contributions made by many
- * individuals.  For exact contribution history, see the revision
- * history and logs, available at http://subversion.tigris.org/.
+ *    Unless required by applicable law or agreed to in writing,
+ *    software distributed under the License is distributed on an
+ *    "AS IS" BASIS, WITHOUT WARRANTIES OR CONDITIONS OF ANY
+ *    KIND, either express or implied.  See the License for the
+ *    specific language governing permissions and limitations
+ *    under the License.
  * ====================================================================
  * @endcopyright
  */
 
+#include <apr_pools.h>
+#include <apr_hash.h>
+#include <apr_time.h>
+
+#include "svn_types.h"
+#include "svn_string.h"
+#include "svn_props.h"
 #include "svn_compat.h"
 
 /* This file is a template for a compatibility wrapper for an RA library.
@@ -59,12 +71,15 @@
    * the alternative (creating a new ra_util library) would be massive
    * overkill for the time being.  Just be sure to keep the following
    * line and the code of svn_ra_create_callbacks in sync.  */
-  svn_ra_callbacks2_t *callbacks2 = apr_pcalloc(pool,
+  apr_pool_t *sesspool = svn_pool_create(pool);
+  svn_ra_callbacks2_t *callbacks2 = apr_pcalloc(sesspool,
                                                 sizeof(*callbacks2));
 
-  svn_ra_session_t *sess = apr_pcalloc(pool, sizeof(*sess));
+  svn_ra_session_t *sess = apr_pcalloc(sesspool, sizeof(*sess));
+  const char *session_url;
+
   sess->vtable = &VTBL;
-  sess->pool = pool;
+  sess->pool = sesspool;
 
   callbacks2->open_tmp_file = callbacks->open_tmp_file;
   callbacks2->auth_baton = callbacks->auth_baton;
@@ -75,8 +90,20 @@
   callbacks2->progress_func = NULL;
   callbacks2->progress_baton = NULL;
 
-  SVN_ERR(VTBL.open_session(sess, repos_URL, callbacks2, callback_baton,
-                            config, pool));
+  SVN_ERR(VTBL.open_session(sess, &session_url, repos_URL,
+                            callbacks2, callback_baton,
+                            callbacks ? callbacks->auth_baton : NULL,
+                            config, sesspool, sesspool));
+
+  if (strcmp(repos_URL, session_url) != 0)
+    {
+      svn_pool_destroy(sesspool);
+      return svn_error_createf(SVN_ERR_RA_SESSION_URL_MISMATCH, NULL,
+                               _("Session URL '%s' does not match requested "
+                                 " URL '%s', and redirection was disallowed."),
+                               session_url, repos_URL);
+    }
+
   *session_baton = sess;
   return SVN_NO_ERROR;
 }
@@ -102,7 +129,7 @@
                                            const svn_string_t *value,
                                            apr_pool_t *pool)
 {
-  return VTBL.change_rev_prop(session_baton, rev, propname, value, pool);
+  return VTBL.change_rev_prop(session_baton, rev, propname, NULL, value, pool);
 }
 
 static svn_error_t *compat_rev_proplist(void *session_baton,
@@ -266,8 +293,10 @@
 
   SVN_ERR(VTBL.do_update(session_baton, &reporter3, &baton3,
                          revision_to_update_to, update_target, depth,
-                         FALSE, /* no copyfrom args */
-                         editor, update_baton, pool));
+                         FALSE /* send_copyfrom_args */,
+                         FALSE /* ignore_ancestry */,
+                         editor, update_baton,
+                         pool, pool));
   compat_wrap_reporter(reporter, report_baton, reporter3, baton3, pool);
 
   return SVN_NO_ERROR;
@@ -290,7 +319,11 @@
 
   SVN_ERR(VTBL.do_switch(session_baton, &reporter3, &baton3,
                          revision_to_switch_to, switch_target, depth,
-                         switch_url, editor, switch_baton, pool));
+                         switch_url,
+                         FALSE /* send_copyfrom_args */,
+                         TRUE /* ignore_ancestry */,
+                         editor, switch_baton,
+                         pool /* result_pool */, pool /* scratch_pool */));
 
   compat_wrap_reporter(reporter, report_baton, reporter3, baton3, pool);
 
@@ -309,13 +342,8 @@
 {
   const svn_ra_reporter3_t *reporter3;
   void *baton3;
-<<<<<<< HEAD
-  svn_depth_t depth = SVN_DEPTH_FROM_RECURSE_STATUS(recurse);
-  
-=======
   svn_depth_t depth = SVN_DEPTH_INFINITY_OR_IMMEDIATES(recurse);
 
->>>>>>> 8595db6c
   SVN_ERR(VTBL.do_status(session_baton, &reporter3, &baton3, status_target,
                          revision, depth, editor, status_baton, pool));
 
