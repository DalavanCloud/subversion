--- conflicted
+++ resolved
@@ -38,11 +38,8 @@
 #include "../libsvn_ra/ra_loader.h"
 #include "private/svn_mergeinfo_private.h"
 #include "private/svn_repos_private.h"
-<<<<<<< HEAD
-=======
 #include "private/svn_fspath.h"
 #include "private/svn_atomic.h"
->>>>>>> 4cf18c3e
 
 #define APR_WANT_STRFUNC
 #include <apr_want.h>
@@ -227,22 +224,11 @@
                    apr_pool_t *pool)
 {
   reporter_baton_t *rbaton = reporter_baton;
-<<<<<<< HEAD
-  const char *fs_path = NULL;
-  const char *repos_url_decoded;
-  size_t repos_url_len;
-
-  url = svn_path_uri_decode(url, pool);
-  repos_url_decoded = svn_path_uri_decode(rbaton->sess->repos_url, pool);
-  repos_url_len = strlen(repos_url_decoded);
-  if (strncmp(url, repos_url_decoded, repos_url_len) != 0)
-=======
   const char *repos_url = rbaton->sess->repos_url;
   const char *relpath = svn_uri_skip_ancestor(repos_url, url, pool);
   const char *fs_path;
 
   if (!relpath)
->>>>>>> 4cf18c3e
     return svn_error_createf(SVN_ERR_RA_ILLEGAL_URL, NULL,
                              _("'%s'\n"
                                "is not the same repository as\n"
@@ -313,10 +299,6 @@
 {
   svn_ra_local__session_baton_t *sess = session->priv;
   void *rbaton;
-<<<<<<< HEAD
-  size_t repos_url_len;
-=======
->>>>>>> 4cf18c3e
   const char *other_fs_path = NULL;
 
   /* Get the HEAD revision if one is not supplied. */
@@ -431,15 +413,9 @@
           const char *fspath;
 
           svn_pool_clear(iterpool);
-<<<<<<< HEAD
-          apr_hash_this(hi, &rel_path, NULL, &val);
-          token = val;
-          abs_path = svn_dirent_join(db->fs_path, rel_path, iterpool);
-=======
 
           fspath = svn_fspath__join(deb->fspath_base, relpath, iterpool);
 
->>>>>>> 4cf18c3e
           /* We may get errors here if the lock was broken or stolen
              after the commit succeeded.  This is fine and should be
              ignored. */
@@ -623,11 +599,6 @@
 
   /* If the new URL isn't the same as our repository root URL, then
      let's ensure that it's some child of it. */
-<<<<<<< HEAD
-  if (strcmp(url, sess->repos_url) != 0)
-    relpath = svn_uri_is_child(sess->repos_url, url, pool);
-=======
->>>>>>> 4cf18c3e
   if (! relpath)
     return svn_error_createf
       (SVN_ERR_RA_ILLEGAL_URL, NULL,
@@ -648,15 +619,9 @@
                               apr_pool_t *pool)
 {
   svn_ra_local__session_baton_t *sess = session->priv;
-<<<<<<< HEAD
-  *url = svn_uri_join(sess->repos_url,
-                      svn_path_uri_encode(sess->fs_path->data + 1, pool),
-                      pool);
-=======
   *url = svn_path_url_add_component2(sess->repos_url,
                                      sess->fs_path->data + 1,
                                      pool);
->>>>>>> 4cf18c3e
   return SVN_NO_ERROR;
 }
 
@@ -680,11 +645,7 @@
                             apr_pool_t *pool)
 {
   svn_ra_local__session_baton_t *sess = session->priv;
-<<<<<<< HEAD
-  const char *abs_path = svn_dirent_join(sess->fs_path->data, path, pool);
-=======
   const char *abs_path = svn_fspath__join(sess->fs_path->data, path, pool);
->>>>>>> 4cf18c3e
   return svn_repos_get_file_revs2(sess->repos, abs_path, start, end,
                                   include_merged_revisions, NULL, NULL,
                                   handler, handler_baton, pool);
@@ -788,34 +749,8 @@
   SVN_ERR(get_username(session, pool));
 
   /* If there are lock tokens to add, do so. */
-<<<<<<< HEAD
-  if (lock_tokens)
-    {
-      SVN_ERR(svn_fs_get_access(&fs_access, sess->fs));
-
-      /* If there is no access context, the filesystem will scream if a
-         lock is needed. */
-      if (fs_access)
-        {
-          for (hi = apr_hash_first(pool, lock_tokens); hi;
-               hi = apr_hash_next(hi))
-            {
-              void *val;
-              const char *path, *token;
-              const void *key;
-
-              apr_hash_this(hi, &key, NULL, &val);
-              path = svn_dirent_join(sess->fs_path->data, (const char *)key,
-                                     pool);
-              token = val;
-              SVN_ERR(svn_fs_access_add_lock_token2(fs_access, path, token));
-            }
-        }
-    }
-=======
   SVN_ERR(apply_lock_tokens(sess->fs, sess->fs_path->data, lock_tokens,
                             session->pool, pool));
->>>>>>> 4cf18c3e
 
   /* Copy the revprops table so we can add the username. */
   revprop_table = apr_hash_copy(pool, revprop_table);
@@ -849,11 +784,7 @@
     {
       const char *relative_path = APR_ARRAY_IDX(paths, i, const char *);
       APR_ARRAY_PUSH(abs_paths, const char *) =
-<<<<<<< HEAD
-        svn_dirent_join(sess->fs_path->data, relative_path, pool);
-=======
         svn_fspath__join(sess->fs_path->data, relative_path, pool);
->>>>>>> 4cf18c3e
     }
 
   SVN_ERR(svn_repos_fs_get_mergeinfo(&tmp_catalog, sess->repos, abs_paths,
@@ -1044,11 +975,7 @@
         {
           const char *relative_path = APR_ARRAY_IDX(paths, i, const char *);
           APR_ARRAY_PUSH(abs_paths, const char *) =
-<<<<<<< HEAD
-            svn_dirent_join(sess->fs_path->data, relative_path, pool);
-=======
             svn_fspath__join(sess->fs_path->data, relative_path, pool);
->>>>>>> 4cf18c3e
         }
     }
 
@@ -1083,11 +1010,7 @@
 {
   svn_ra_local__session_baton_t *sess = session->priv;
   svn_fs_root_t *root;
-<<<<<<< HEAD
-  const char *abs_path = svn_uri_join(sess->fs_path->data, path, pool);
-=======
   const char *abs_path = svn_fspath__join(sess->fs_path->data, path, pool);
->>>>>>> 4cf18c3e
 
   if (! SVN_IS_VALID_REVNUM(revision))
     SVN_ERR(svn_fs_youngest_rev(&revision, sess->fs, pool));
@@ -1105,11 +1028,7 @@
 {
   svn_ra_local__session_baton_t *sess = session->priv;
   svn_fs_root_t *root;
-<<<<<<< HEAD
-  const char *abs_path = svn_dirent_join(sess->fs_path->data, path, pool);
-=======
   const char *abs_path = svn_fspath__join(sess->fs_path->data, path, pool);
->>>>>>> 4cf18c3e
 
   if (! SVN_IS_VALID_REVNUM(revision))
     SVN_ERR(svn_fs_youngest_rev(&revision, sess->fs, pool));
@@ -1178,12 +1097,8 @@
   svn_stream_t *contents;
   svn_revnum_t youngest_rev;
   svn_ra_local__session_baton_t *sess = session->priv;
-<<<<<<< HEAD
-  const char *abs_path = svn_dirent_join(sess->fs_path->data, path, pool);
-=======
   const char *abs_path = svn_fspath__join(sess->fs_path->data, path, pool);
   svn_node_kind_t node_kind;
->>>>>>> 4cf18c3e
 
   /* Open the revision's root. */
   if (! SVN_IS_VALID_REVNUM(revision))
@@ -1258,11 +1173,7 @@
   apr_hash_index_t *hi;
   svn_ra_local__session_baton_t *sess = session->priv;
   apr_pool_t *subpool;
-<<<<<<< HEAD
-  const char *abs_path = svn_dirent_join(sess->fs_path->data, path, pool);
-=======
   const char *abs_path = svn_fspath__join(sess->fs_path->data, path, pool);
->>>>>>> 4cf18c3e
 
   /* Open the revision's root. */
   if (! SVN_IS_VALID_REVNUM(revision))
@@ -1364,11 +1275,7 @@
                             apr_pool_t *pool)
 {
   svn_ra_local__session_baton_t *sess = session->priv;
-<<<<<<< HEAD
-  const char *abs_path = svn_dirent_join(sess->fs_path->data, path, pool);
-=======
   const char *abs_path = svn_fspath__join(sess->fs_path->data, path, pool);
->>>>>>> 4cf18c3e
   return svn_repos_trace_node_locations(sess->fs, locations, abs_path,
                                         peg_revision, location_revisions,
                                         NULL, NULL, pool);
@@ -1386,11 +1293,7 @@
                                     apr_pool_t *pool)
 {
   svn_ra_local__session_baton_t *sess = session->priv;
-<<<<<<< HEAD
-  const char *abs_path = svn_dirent_join(sess->fs_path->data, path, pool);
-=======
   const char *abs_path = svn_fspath__join(sess->fs_path->data, path, pool);
->>>>>>> 4cf18c3e
   return svn_repos_node_location_segments(sess->repos, abs_path,
                                           peg_revision, start_rev, end_rev,
                                           receiver, receiver_baton,
@@ -1429,11 +1332,7 @@
       path = key;
       revnum = val;
 
-<<<<<<< HEAD
-      abs_path = svn_dirent_join(sess->fs_path->data, path, iterpool);
-=======
       abs_path = svn_fspath__join(sess->fs_path->data, path, iterpool);
->>>>>>> 4cf18c3e
 
       /* This wrapper will call pre- and post-lock hooks. */
       err = svn_repos_fs_lock(&lock, sess->repos, abs_path, NULL, comment,
@@ -1493,11 +1392,7 @@
       else
         token = NULL;
 
-<<<<<<< HEAD
-      abs_path = svn_dirent_join(sess->fs_path->data, path, iterpool);
-=======
       abs_path = svn_fspath__join(sess->fs_path->data, path, iterpool);
->>>>>>> 4cf18c3e
 
       /* This wrapper will call pre- and post-unlock hooks. */
       err = svn_repos_fs_unlock(sess->repos, abs_path, token, force,
@@ -1529,11 +1424,7 @@
                        apr_pool_t *pool)
 {
   svn_ra_local__session_baton_t *sess = session->priv;
-<<<<<<< HEAD
-  const char *abs_path = svn_dirent_join(sess->fs_path->data, path, pool);
-=======
   const char *abs_path = svn_fspath__join(sess->fs_path->data, path, pool);
->>>>>>> 4cf18c3e
   return svn_fs_get_lock(lock, sess->fs, abs_path, pool);
 }
 
@@ -1547,11 +1438,7 @@
                         apr_pool_t *pool)
 {
   svn_ra_local__session_baton_t *sess = session->priv;
-<<<<<<< HEAD
-  const char *abs_path = svn_dirent_join(sess->fs_path->data, path, pool);
-=======
   const char *abs_path = svn_fspath__join(sess->fs_path->data, path, pool);
->>>>>>> 4cf18c3e
 
   /* Kinda silly to call the repos wrapper, since we have no authz
      func to give it.  But heck, why not. */
@@ -1638,11 +1525,7 @@
                               apr_pool_t *pool)
 {
   svn_ra_local__session_baton_t *sess = session->priv;
-<<<<<<< HEAD
-  const char *abs_path = svn_dirent_join(sess->fs_path->data, path, pool);
-=======
   const char *abs_path = svn_fspath__join(sess->fs_path->data, path, pool);
->>>>>>> 4cf18c3e
 
   SVN_ERR(svn_repos_deleted_rev(sess->fs,
                                 abs_path,
@@ -1655,21 +1538,6 @@
 }
 
 static svn_error_t *
-<<<<<<< HEAD
-svn_ra_local__obliterate_path_rev(svn_ra_session_t *session,
-                                  svn_revnum_t revision,
-                                  const char *path,
-                                  apr_pool_t *pool)
-{
-  svn_ra_local__session_baton_t *sess = session->priv;
-
-  SVN_ERR(svn_repos__obliterate_path_rev(sess->repos,
-                                         revision,
-                                         path,
-                                         pool));
-
-  return SVN_NO_ERROR;
-=======
 svn_ra_local__register_editor_shim_callbacks(svn_ra_session_t *session,
                                     svn_delta_shim_callbacks_t *callbacks)
 {
@@ -1732,7 +1600,6 @@
                            revprops,
                            deltify_etc, deb, cancel_func, cancel_baton,
                            result_pool, scratch_pool));
->>>>>>> 4cf18c3e
 }
 
 /*----------------------------------------------------------------*/
@@ -1783,12 +1650,8 @@
   svn_ra_local__has_capability,
   svn_ra_local__replay_range,
   svn_ra_local__get_deleted_rev,
-<<<<<<< HEAD
-  svn_ra_local__obliterate_path_rev
-=======
   svn_ra_local__register_editor_shim_callbacks,
   svn_ra_local__get_commit_ev2
->>>>>>> 4cf18c3e
 };
 
 
