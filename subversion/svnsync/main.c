--- conflicted
+++ resolved
@@ -408,127 +408,6 @@
 }
 
 
-<<<<<<< HEAD
-/* Remove the properties in TARGET_PROPS but not in SOURCE_PROPS from 
- * revision REV of the repository associated with RA session SESSION.
- *
- * All allocations will be done in a subpool of POOL.
- */
-static svn_error_t *
-remove_props_not_in_source(svn_ra_session_t *session,
-                           svn_revnum_t rev,
-                           apr_hash_t *source_props,
-                           apr_hash_t *target_props,
-                           apr_pool_t *pool)
-{
-  apr_pool_t *subpool = svn_pool_create(pool);
-  apr_hash_index_t *hi;
-
-  for (hi = apr_hash_first(pool, target_props);
-       hi;
-       hi = apr_hash_next(hi))
-    {
-      const void *key;
-
-      svn_pool_clear(subpool);
-
-      apr_hash_this(hi, &key, NULL, NULL);
-
-      /* Delete property if the key can't be found in SOURCE_PROPS. */
-      if (! apr_hash_get(source_props, key, APR_HASH_KEY_STRING))
-        SVN_ERR(svn_ra_change_rev_prop(session, rev, key, NULL,
-                                       subpool));
-    }
-
-  svn_pool_destroy(subpool);
-
-  return SVN_NO_ERROR;
-}
-
-/* Filter callback function.
- * Takes a property name KEY, and is expected to return TRUE if the property
- * should be filtered out (ie. not be copied to the target list), or FALSE if 
- * not. 
- */
-typedef svn_boolean_t (*filter_func_t)(const char *key);
-
-/* Make a new set of properties, by copying those properties in PROPS for which
- * the filter FILTER returns FALSE.
- * 
- * The number of filtered properties will be stored in FILTERED_COUNT.
- *
- * The returned set of properties is allocated from POOL.
- */
-static apr_hash_t *
-filter_props(int *filtered_count, apr_hash_t *props, 
-             filter_func_t filter, 
-             apr_pool_t *pool)
-{
-  apr_hash_index_t *hi;
-  apr_hash_t *filtered = apr_hash_make(pool);
-  *filtered_count = 0;
-
-  for (hi = apr_hash_first(pool, props); hi ; hi = apr_hash_next(hi))
-    {
-      void *val;
-      const void *key;
-      apr_ssize_t len;
-
-      apr_hash_this(hi, &key, &len, &val);
-
-      /* Copy all properties:
-          - not matching the exclude pattern if provided OR
-          - matching the include pattern if provided */
-      if (!filter || filter(key) == FALSE)
-        {
-          apr_hash_set(filtered, key, APR_HASH_KEY_STRING, val);
-        }
-      else
-        {
-          *filtered_count += 1;
-        }
-    }
-
-  return filtered;
-}
-
-
-/* Write the set of revision properties REV_PROPS to revision REV to the 
- * repository associated with RA session SESSION.
- *
- * All allocations will be done in a subpool of POOL.
- */
-static svn_error_t *
-write_revprops(int *filtered_count, 
-               svn_ra_session_t *session,
-               svn_revnum_t rev,
-               apr_hash_t *rev_props,
-               apr_pool_t *pool)
-{
-  apr_pool_t *subpool = svn_pool_create(pool);
-  apr_hash_index_t *hi;
-
-  *filtered_count = 0;
-
-  for (hi = apr_hash_first(pool, rev_props); hi; hi = apr_hash_next(hi))
-    {
-      const void *key;
-      void *val;
-
-      svn_pool_clear(subpool);
-      apr_hash_this(hi, &key, NULL, &val);
-
-      if (strncmp(key, SVNSYNC_PROP_PREFIX, 
-                  sizeof(SVNSYNC_PROP_PREFIX) - 1) != 0)
-        {
-          SVN_ERR(svn_ra_change_rev_prop(session, rev, key, val, subpool));
-        }
-      else
-        {
-          *filtered_count += 1;
-        }
-    }
-=======
 /* Remove the properties in TARGET_PROPS but not in SOURCE_PROPS from
  * revision REV of the repository associated with RA session SESSION.
  *
@@ -738,7 +617,6 @@
 
   if (! quiet)
     SVN_ERR(log_properties_copied(filtered_count > 0, rev, pool));
->>>>>>> 6215c21a
 
   svn_pool_destroy(subpool);
 
@@ -746,93 +624,6 @@
 }
 
 
-<<<<<<< HEAD
-static svn_error_t *
-log_properties_copied(svn_boolean_t syncprops_found, 
-                      svn_revnum_t rev,
-                      apr_pool_t *pool)
-{
-  if (syncprops_found)
-    SVN_ERR(svn_cmdline_printf(pool,
-                               _("Copied properties for revision %ld "
-                                 "(%s* properties skipped).\n"),
-                               rev, SVNSYNC_PROP_PREFIX));
-  else
-    SVN_ERR(svn_cmdline_printf(pool,
-                               _("Copied properties for revision %ld.\n"),
-                               rev));
-
-  return SVN_NO_ERROR;
-}
-
-/* Copy all the revision properties, except for those that have the
- * "svn:sync-" prefix, from revision REV of the repository associated
- * with RA session FROM_SESSION, to the repository associated with RA
- * session TO_SESSION.
- *
- * If SYNC is TRUE, then properties on the destination revision that
- * do not exist on the source revision will be removed.
- */
-static svn_error_t *
-copy_revprops(svn_ra_session_t *from_session,
-              svn_ra_session_t *to_session,
-              svn_revnum_t rev,
-              svn_boolean_t sync,
-              svn_boolean_t quiet,
-              apr_pool_t *pool)
-{
-  apr_pool_t *subpool = svn_pool_create(pool);
-  apr_hash_t *existing_props, *rev_props;
-  int filtered_count = 0;
-
-  /* Get the list of revision properties on REV of TARGET. We're only interested
-     in the property names, but we'll get the values 'for free'. */
-  if (sync)
-    SVN_ERR(svn_ra_rev_proplist(to_session, rev, &existing_props, subpool));
-
-  /* Get the list of revision properties on REV of SOURCE. */
-  SVN_ERR(svn_ra_rev_proplist(from_session, rev, &rev_props, subpool));
-
-  /* Copy all but the svn:svnsync properties. */
-  SVN_ERR(write_revprops(&filtered_count, to_session, rev, rev_props, pool));
-
-  /* Delete those properties that were in TARGET but not in SOURCE */
-  if (sync)
-    SVN_ERR(remove_props_not_in_source(to_session, rev, 
-                                       rev_props, existing_props, pool));
-
-  if (! quiet)
-    SVN_ERR(log_properties_copied(filtered_count > 0, rev, pool));
-    
-  svn_pool_destroy(subpool);
-
-  return SVN_NO_ERROR;
-}
-
-
-/* Baton for the various subcommands to share. */
-typedef struct {
-  /* common to all subcommands */
-  apr_hash_t *config;
-  svn_ra_callbacks2_t source_callbacks;
-  svn_ra_callbacks2_t sync_callbacks;
-  svn_boolean_t quiet;
-  const char *to_url;
-
-  /* initialize only */
-  const char *from_url;
-
-  /* syncronize only */
-  svn_revnum_t committed_rev;
-
-  /* copy-revprops only */
-  svn_revnum_t start_rev;
-  svn_revnum_t end_rev;
-
-} subcommand_baton_t;
-
-=======
->>>>>>> 6215c21a
 /* Return a subcommand baton allocated from POOL and populated with
    data from the provided parameters, which include the global
    OPT_BATON options structure and a handful of other options.  Not
@@ -871,25 +662,14 @@
  */
 static svn_error_t *
 do_initialize(svn_ra_session_t *to_session,
-<<<<<<< HEAD
-              void *b,
-=======
               subcommand_baton_t *baton,
->>>>>>> 6215c21a
               apr_pool_t *pool)
 {
   svn_ra_session_t *from_session;
   svn_string_t *from_url;
-<<<<<<< HEAD
-  svn_revnum_t latest;
-  const char *uuid, *root_url;
-
-  /* First, sanity check to see that we're copying into a brand new repos. */
-=======
   svn_revnum_t latest, from_latest;
   const char *uuid, *root_url;
   int normalized_rev_props_count;
->>>>>>> 6215c21a
 
   /* First, sanity check to see that we're copying into a brand new
      repos.  If we aren't, and we aren't being asked to forcibly
@@ -912,16 +692,6 @@
 
   /* Now fill in our bookkeeping info in the dest repository. */
 
-<<<<<<< HEAD
-  SVN_ERR(svn_ra_open2(&from_session, baton->from_url,
-                       &(baton->source_callbacks), baton,
-                       baton->config, pool));
-  SVN_ERR(svn_ra_get_repos_root(from_session, &root_url, pool));
-
-  /* If we're doing a partial replay, we have to check first if the server 
-     supports this. */
-  if (strcmp(root_url, baton->from_url) < 0)
-=======
   SVN_ERR(svn_ra_open3(&from_session, baton->from_url, NULL,
                        &(baton->source_callbacks), baton,
                        baton->config, pool));
@@ -930,21 +700,12 @@
   /* If we're doing a partial replay, we have to check first if the server
      supports this. */
   if (svn_uri_is_child(root_url, baton->from_url, pool))
->>>>>>> 6215c21a
     {
       svn_boolean_t server_supports_partial_replay;
       svn_error_t *err = svn_ra_has_capability(from_session,
                                                &server_supports_partial_replay,
                                                SVN_RA_CAPABILITY_PARTIAL_REPLAY,
                                                pool);
-<<<<<<< HEAD
-      if (err && err->apr_err == SVN_ERR_RA_UNKNOWN_CAPABILITY)
-        {
-          svn_error_clear(err);
-          return svn_error_create(SVN_ERR_RA_PARTIAL_REPLAY_NOT_SUPPORTED, NULL, 
-                                  NULL);
-        }
-=======
       if (err && err->apr_err == SVN_ERR_UNKNOWN_CAPABILITY)
         {
           svn_error_clear(err);
@@ -966,7 +727,6 @@
           (APR_EINVAL, NULL,
            _("Destination repository has more revisions than source "
              "repository"));
->>>>>>> 6215c21a
     }
 
   SVN_ERR(svn_ra_change_rev_prop(to_session, 0, SVNSYNC_PROP_FROM_URL,
@@ -992,12 +752,7 @@
   SVN_ERR(copy_revprops(from_session, to_session, latest, FALSE,
                         baton->quiet, &normalized_rev_props_count, pool));
 
-<<<<<<< HEAD
-  SVN_ERR(copy_revprops(from_session, to_session, 0, FALSE,
-                        baton->quiet, pool));
-=======
   SVN_ERR(log_properties_normalized(normalized_rev_props_count, 0, pool));
->>>>>>> 6215c21a
 
   /* TODO: It would be nice if we could set the dest repos UUID to be
      equal to the UUID of the source repos, at least optionally.  That
@@ -1106,13 +861,6 @@
        _("Destination repository has not been initialized"));
 
   /* Open the session to copy the revision data. */
-<<<<<<< HEAD
-  SVN_ERR(svn_ra_open2(from_session, from_url->data, callbacks, baton,
-                       config, pool));
-
-  /* Ok, now sanity check the UUID of the source repository, it
-     wouldn't be a good thing to sync from a different repository. */
-=======
   SVN_ERR(svn_ra_open3(from_session, from_url->data, from_uuid->data,
                        callbacks, baton, config, pool));
 
@@ -1192,7 +940,6 @@
 {
   return ! filter_exclude_log(key);
 }
->>>>>>> 6215c21a
 
 
 /* Callback function for svn_ra_replay_range, invoked when starting to parse
@@ -1284,138 +1031,10 @@
   return SVN_NO_ERROR;
 }
 
-<<<<<<< HEAD
-/* Replay baton, used during sychnronization. */
-typedef struct {
-  svn_ra_session_t *from_session;
-  svn_ra_session_t *to_session;
-  subcommand_baton_t *sb;
-} replay_baton_t;
-
-/* Return a replay baton allocated from POOL and populated with
-   data from the provided parameters. */
-static replay_baton_t *
-make_replay_baton(svn_ra_session_t *from_session, svn_ra_session_t *to_session,
-                  subcommand_baton_t *sb, apr_pool_t *pool)
-{
-  replay_baton_t *rb = apr_pcalloc(pool, sizeof(*rb));
-  rb->from_session = from_session;
-  rb->to_session = to_session;
-  rb->sb = sb;
-  return rb;
-}
-
-/* Filter out svn:date and svn:author properties. */
-static svn_boolean_t filter_exclude_date_author_log_sync(const char *key)
-{
-  if (strncmp(key, SVN_PROP_REVISION_AUTHOR, 
-              sizeof(SVN_PROP_REVISION_AUTHOR) - 1) == 0)
-    return TRUE;
-  else if (strncmp(key, SVN_PROP_REVISION_DATE, 
-                   sizeof(SVN_PROP_REVISION_DATE) - 1) == 0)
-    return TRUE;
-  else if (strncmp(key, SVN_PROP_REVISION_LOG, 
-                   sizeof(SVN_PROP_REVISION_LOG) - 1) == 0)
-    return TRUE;
-  else if (strncmp(key, SVNSYNC_PROP_PREFIX,
-                   sizeof(SVNSYNC_PROP_PREFIX) - 1) == 0)
-    return TRUE;
-
-  return FALSE;
-}
-
-/* Filter out all properties except svn:date and svn:author */
-static svn_boolean_t filter_include_date_author_log_sync(const char *key)
-{
-  return ! filter_exclude_date_author_log_sync(key);
-}
-
-/* Callback function for svn_ra_replay_range, invoked when starting to parse
- * a replay report.
- */
-static svn_error_t * 
-replay_rev_started(svn_revnum_t revision,
-                   void *replay_baton,
-                   const svn_delta_editor_t **editor,
-                   void **edit_baton,
-                   apr_hash_t *rev_props,
-                   apr_pool_t *pool)
-{
-  const svn_delta_editor_t *commit_editor;
-  const svn_delta_editor_t *cancel_editor;
-  const svn_delta_editor_t *sync_editor;
-  void *commit_baton;
-  void *cancel_baton;
-  void *sync_baton;
-  replay_baton_t *rb = replay_baton;
-  apr_hash_t *filtered;
-  int filtered_count;
-
-  /* We set this property so that if we error out for some reason
-     we can later determine where we were in the process of
-     merging a revision.  If we had committed the change, but we
-     hadn't finished copying the revprops we need to know that, so
-     we can go back and finish the job before we move on.
-
-     NOTE: We have to set this before we start the commit editor,
-     because ra_svn doesn't let you change rev props during a
-     commit. */
-  SVN_ERR(svn_ra_change_rev_prop(rb->to_session, 0,
-                                 SVNSYNC_PROP_CURRENTLY_COPYING,
-                                 svn_string_createf(pool, "%ld",
-                                                    revision),
-                                 pool));
-
-  /* The actual copy is just a replay hooked up to a commit.
-     Include all the revision properties from the source repositories, except
-     svn:author and svn:date, those are not guaranteed to get through the
-     editor anyway. 
-   */
-  filtered = filter_props(&filtered_count, rev_props,
-                          filter_exclude_date_author_log_sync,
-                          pool);
-  /* svn_ra_get_commit_editor3 requires the log message to be set. It's possible
-     that we didn't receive 'svn:log' here, so we have to set it to at least
-     the empty string. If there's a svn:log property on this revision, we will 
-     write the actual value in the replay_rev_finished callback. */
-  apr_hash_set(filtered, SVN_PROP_REVISION_LOG, APR_HASH_KEY_STRING, 
-               svn_string_create("", pool));
-
-  SVN_ERR(svn_ra_get_commit_editor3(rb->to_session, &commit_editor,
-                                    &commit_baton,
-                                    filtered,
-                                    commit_callback, rb->sb,
-                                    NULL, FALSE, pool));
-
-  /* There's one catch though, the diff shows us props we can't
-     send over the RA interface, so we need an editor that's smart
-     enough to filter those out for us.  */
-
-  SVN_ERR(get_sync_editor(commit_editor, commit_baton, revision - 1,
-                          rb->sb->to_url, rb->sb->quiet, 
-                          &sync_editor, &sync_baton, pool));
-
-  SVN_ERR(svn_delta_get_cancellation_editor(check_cancel, NULL,
-                                            sync_editor, sync_baton,
-                                            &cancel_editor,
-                                            &cancel_baton,
-                                            pool));
-  *editor = cancel_editor;
-  *edit_baton = cancel_baton;
-
-  return SVN_NO_ERROR;
-}
-
 /* Callback function for svn_ra_replay_range, invoked when finishing parsing
  * a replay report.
  */
-static svn_error_t * 
-=======
-/* Callback function for svn_ra_replay_range, invoked when finishing parsing
- * a replay report.
- */
-static svn_error_t *
->>>>>>> 6215c21a
+static svn_error_t *
 replay_rev_finished(svn_revnum_t revision,
                     void *replay_baton,
                     const svn_delta_editor_t *editor,
@@ -1427,10 +1046,7 @@
   replay_baton_t *rb = replay_baton;
   apr_hash_t *filtered, *existing_props;
   int filtered_count;
-<<<<<<< HEAD
-=======
   int normalized_count;
->>>>>>> 6215c21a
 
   SVN_ERR(editor->close_edit(edit_baton, pool));
 
@@ -1444,25 +1060,6 @@
   SVN_ERR(svn_ra_rev_proplist(rb->to_session, revision, &existing_props,
                               subpool));
 
-<<<<<<< HEAD
-  /* Ok, we're done with the data, now we just need to copy the remaining 
-     'svn:date' and 'svn:author' revprops and we're all set. */
-  filtered = filter_props(&filtered_count, rev_props, 
-                          filter_include_date_author_log_sync, 
-                          pool);
-  SVN_ERR(write_revprops(&filtered_count, rb->to_session, revision, filtered, 
-                         pool));
-
-  svn_pool_clear(subpool);
-
-  /* Remove all extra properties in TARGET. */
-
-  SVN_ERR(remove_props_not_in_source(rb->to_session, revision, 
-                                     rev_props, existing_props, pool));
-
-  /* Ok, we're done, bring the last-merged-rev property up to date. */
-
-=======
 
   /* Ok, we're done with the data, now we just need to copy the remaining
      'svn:date' and 'svn:author' revprops and we're all set.
@@ -1489,7 +1086,6 @@
   svn_pool_clear(subpool);
 
   /* Ok, we're done, bring the last-merged-rev property up to date. */
->>>>>>> 6215c21a
   SVN_ERR(svn_ra_change_rev_prop
           (rb->to_session,
            0,
@@ -1500,19 +1096,11 @@
 
   /* And finally drop the currently copying prop, since we're done
      with this revision. */
-<<<<<<< HEAD
-
-=======
->>>>>>> 6215c21a
   SVN_ERR(svn_ra_change_rev_prop(rb->to_session, 0,
                                  SVNSYNC_PROP_CURRENTLY_COPYING,
                                  NULL, subpool));
 
   /* Notify the user that we copied revision properties. */
-<<<<<<< HEAD
-
-=======
->>>>>>> 6215c21a
   if (! rb->sb->quiet)
     SVN_ERR(log_properties_copied(filtered_count > 0, revision, subpool));
 
@@ -1532,18 +1120,11 @@
   svn_string_t *last_merged_rev;
   svn_revnum_t from_latest;
   svn_ra_session_t *from_session;
-<<<<<<< HEAD
-  subcommand_baton_t *baton = b;
-=======
->>>>>>> 6215c21a
   svn_string_t *currently_copying;
   svn_revnum_t to_latest, copying, last_merged;
   svn_revnum_t start_revision, end_revision;
   replay_baton_t *rb;
-<<<<<<< HEAD
-=======
   int normalized_rev_props_count = 0;
->>>>>>> 6215c21a
 
   SVN_ERR(open_source_session(&from_session,
                               &last_merged_rev, to_session,
@@ -1596,12 +1177,8 @@
           if (copying > last_merged)
             {
               SVN_ERR(copy_revprops(from_session, to_session,
-<<<<<<< HEAD
-                                    to_latest, TRUE, baton->quiet, 
-=======
                                     to_latest, TRUE, baton->quiet,
                                     &normalized_rev_props_count,
->>>>>>> 6215c21a
                                     pool));
               last_merged = copying;
               last_merged_rev = svn_string_create
@@ -1645,21 +1222,6 @@
      into the destination repository. */
   rb = make_replay_baton(from_session, to_session, baton, pool);
 
-<<<<<<< HEAD
-  rb = make_replay_baton(from_session, to_session, 
-                         baton, pool);
-    
-  start_revision = atol(last_merged_rev->data) + 1;
-  end_revision = from_latest;
-  
-  SVN_ERR(check_cancel(NULL));
-
-  SVN_ERR(svn_ra_replay_range(from_session, start_revision, end_revision, 
-                              0, TRUE,
-                              replay_rev_started, replay_rev_finished, 
-                              rb, 
-                              pool));
-=======
   /* For compatibility with older svnserve versions, check first if we
      support adding revprops to the commit. */
   SVN_ERR(svn_ra_has_capability(rb->to_session,
@@ -1681,7 +1243,6 @@
                                     rb->normalized_node_props_count,
                                     pool));
 
->>>>>>> 6215c21a
 
   return SVN_NO_ERROR;
 }
@@ -1740,11 +1301,7 @@
   svn_revnum_t step = 1;
   int normalized_rev_props_count = 0;
 
-<<<<<<< HEAD
-  SVN_ERR(open_source_session(&from_session, &last_merged_rev, 
-=======
   SVN_ERR(open_source_session(&from_session, &last_merged_rev,
->>>>>>> 6215c21a
                               to_session,
                               &(baton->source_callbacks), baton->config,
                               baton, pool));
@@ -1774,12 +1331,8 @@
       int normalized_count;
       SVN_ERR(check_cancel(NULL));
       SVN_ERR(copy_revprops(from_session, to_session, i, FALSE,
-<<<<<<< HEAD
-                            baton->quiet, pool));
-=======
                             baton->quiet, &normalized_count, pool));
       normalized_rev_props_count += normalized_count;
->>>>>>> 6215c21a
     }
 
   /* Notify about normalized props, if any. */
