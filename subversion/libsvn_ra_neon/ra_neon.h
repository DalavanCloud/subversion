--- conflicted
+++ resolved
@@ -745,10 +745,7 @@
                                ne_xml_parser *xml_parser,
                                const char *url);
 
-<<<<<<< HEAD
-=======
 /* ### Related to svn_ra_neon__xml_elmid? */
->>>>>>> 8d8a5012
 /* ### add SVN_RA_NEON_ to these to prefix conflicts with (sys) headers? */
 enum {
   /* Redefine Neon elements */
