/*
 * options.c :  routines for performing OPTIONS server requests
 *
 * ====================================================================
<<<<<<< HEAD
 *    Licensed to the Apache Software Foundation (ASF) under one
 *    or more contributor license agreements.  See the NOTICE file
 *    distributed with this work for additional information
 *    regarding copyright ownership.  The ASF licenses this file
 *    to you under the Apache License, Version 2.0 (the
 *    "License"); you may not use this file except in compliance
 *    with the License.  You may obtain a copy of the License at
=======
 * Copyright (c) 2000-2006, 2009 CollabNet.  All rights reserved.
>>>>>>> d3608daf
 *
 *      http://www.apache.org/licenses/LICENSE-2.0
 *
 *    Unless required by applicable law or agreed to in writing,
 *    software distributed under the License is distributed on an
 *    "AS IS" BASIS, WITHOUT WARRANTIES OR CONDITIONS OF ANY
 *    KIND, either express or implied.  See the License for the
 *    specific language governing permissions and limitations
 *    under the License.
 * ====================================================================
 */



#include "svn_pools.h"
#include "svn_error.h"
#include "svn_dirent_uri.h"
#include "svn_private_config.h"
#include "../libsvn_ra/ra_loader.h"

#include "ra_neon.h"


static const svn_ra_neon__xml_elm_t options_elements[] =
{
  { "DAV:", "activity-collection-set", ELEM_activity_coll_set, 0 },
  { "DAV:", "href", ELEM_href, SVN_RA_NEON__XML_CDATA },
  { "DAV:", "options-response", ELEM_options_response, 0 },

  { NULL }
};

typedef struct {
  /*WARNING: WANT_CDATA should stay the first element in the baton:
    svn_ra_neon__xml_collect_cdata() assumes the baton starts with a stringbuf.
  */
  svn_stringbuf_t *want_cdata;
  svn_stringbuf_t *cdata;
  apr_pool_t *pool;
  svn_string_t *activity_coll;
} options_ctx_t;

static int
validate_element(svn_ra_neon__xml_elmid parent, svn_ra_neon__xml_elmid child)
{
  switch (parent)
    {
    case ELEM_root:
      if (child == ELEM_options_response)
        return child;
      else
        return SVN_RA_NEON__XML_INVALID;

    case ELEM_options_response:
      if (child == ELEM_activity_coll_set)
        return child;
      else
        return SVN_RA_NEON__XML_DECLINE; /* not concerned with other response */

    case ELEM_activity_coll_set:
      if (child == ELEM_href)
        return child;
      else
        return SVN_RA_NEON__XML_DECLINE; /* not concerned with unknown crud */

    default:
      return SVN_RA_NEON__XML_DECLINE;
    }

  /* NOTREACHED */
}

static svn_error_t *
start_element(int *elem, void *baton, int parent,
              const char *nspace, const char *name, const char **atts)
{
  options_ctx_t *oc = baton;
  const svn_ra_neon__xml_elm_t *elm
    = svn_ra_neon__lookup_xml_elem(options_elements, nspace, name);

  *elem = elm ? validate_element(parent, elm->id) : SVN_RA_NEON__XML_DECLINE;
  if (*elem < 1) /* Not a valid element */
    return SVN_NO_ERROR;

  if (elm->id == ELEM_href)
    oc->want_cdata = oc->cdata;
  else
    oc->want_cdata = NULL;

  return SVN_NO_ERROR;
}

static svn_error_t *
end_element(void *baton, int state,
            const char *nspace, const char *name)
{
  options_ctx_t *oc = baton;

  if (state == ELEM_href)
    oc->activity_coll = svn_string_create(svn_uri_canonicalize(oc->cdata->data,
                                                               oc->pool),
                                          oc->pool);

  return SVN_NO_ERROR;
}


/** Capabilities exchange. */

/* Both server and repository support the capability. */
static const char *capability_yes = "yes";
/* Either server or repository does not support the capability. */
static const char *capability_no = "no";
/* Server supports the capability, but don't yet know if repository does. */
static const char *capability_server_yes = "server-yes";


/* Store in RAS the capabilities and other interesting tidbits of
   information discovered from REQ's headers.  Use POOL for temporary
   allocation only.

   Also, set *YOUNGEST_REV to the current youngest revision if we can
   detect that from the OPTIONS exchange; set it to SVN_INVALID_REVNUM
   otherwise.  */
static void
parse_capabilities(ne_request *req,
                   svn_ra_neon__session_t *ras,
                   svn_revnum_t *youngest_rev,
                   apr_pool_t *pool)
{
  const char *val;

  *youngest_rev = SVN_INVALID_REVNUM;

  /* Start out assuming all capabilities are unsupported. */
  apr_hash_set(ras->capabilities, SVN_RA_CAPABILITY_DEPTH,
               APR_HASH_KEY_STRING, capability_no);
  apr_hash_set(ras->capabilities, SVN_RA_CAPABILITY_MERGEINFO,
               APR_HASH_KEY_STRING, capability_no);
  apr_hash_set(ras->capabilities, SVN_RA_CAPABILITY_LOG_REVPROPS,
               APR_HASH_KEY_STRING, capability_no);

  /* Then find out which ones are supported. */
  val = ne_get_response_header(req, "dav");
  if (val)
    {
      /* Multiple headers of the same name will have been merged
         together by the time we see them (either by an intermediary,
         as is permitted in HTTP, or by neon) -- merged in the sense
         that if a header "foo" appears multiple times, all the values
         will be concatenated together, with spaces at the splice
         points.  For example, if the server sent:

            DAV: 1,2
            DAV: version-control,checkout,working-resource
            DAV: merge,baseline,activity,version-controlled-collection
            DAV: http://subversion.tigris.org/xmlns/dav/svn/depth

          Here we might see:

          val == "1,2, version-control,checkout,working-resource, merge,baseline,activity,version-controlled-collection, http://subversion.tigris.org/xmlns/dav/svn/depth, <http://apache.org/dav/propset/fs/1>"

          (Deliberately not line-wrapping that, so you can see what
          we're about to parse.)
      */

      apr_array_header_t *vals =
        svn_cstring_split(val, ",", TRUE, pool);

      /* Right now we only have a few capabilities to detect, so
         just seek for them directly.  This could be written
         slightly more efficiently, but that wouldn't be worth it
         until we have many more capabilities. */

      if (svn_cstring_match_glob_list(SVN_DAV_NS_DAV_SVN_DEPTH, vals))
        apr_hash_set(ras->capabilities, SVN_RA_CAPABILITY_DEPTH,
                     APR_HASH_KEY_STRING, capability_yes);

      if (svn_cstring_match_glob_list(SVN_DAV_NS_DAV_SVN_MERGEINFO, vals))
        /* The server doesn't know what repository we're referring
           to, so it can't just say capability_yes. */
        apr_hash_set(ras->capabilities, SVN_RA_CAPABILITY_MERGEINFO,
                     APR_HASH_KEY_STRING, capability_server_yes);

      if (svn_cstring_match_glob_list(SVN_DAV_NS_DAV_SVN_LOG_REVPROPS, vals))
        apr_hash_set(ras->capabilities, SVN_RA_CAPABILITY_LOG_REVPROPS,
                     APR_HASH_KEY_STRING, capability_yes);

      if (svn_cstring_match_glob_list(SVN_DAV_NS_DAV_SVN_PARTIAL_REPLAY,
                                      vals))
        apr_hash_set(ras->capabilities, SVN_RA_CAPABILITY_PARTIAL_REPLAY,
                     APR_HASH_KEY_STRING, capability_yes);
    }

  /* Not strictly capabilities, but while we're here, we might as well... */
  if ((val = ne_get_response_header(req, SVN_DAV_YOUNGEST_REV_HEADER)))
    {
      *youngest_rev = SVN_STR_TO_REV(val);
    }
  if ((val = ne_get_response_header(req, SVN_DAV_REPOS_UUID_HEADER)))
    {
      ras->uuid = apr_pstrdup(ras->pool, val);
    }
  if ((val = ne_get_response_header(req, SVN_DAV_ROOT_URI_HEADER)))
    {
      ne_uri root = ras->root;
      char *root_uri;

      root.path = (char *)val;
      root_uri = ne_uri_unparse(&root);
      ras->repos_root = apr_pstrdup(ras->pool, root_uri);
      free(root_uri);
    }

  /* HTTP v2 stuff */
  if ((val = ne_get_response_header(req, SVN_DAV_ME_RESOURCE_HEADER)))
    {
      ras->me_resource = apr_pstrdup(ras->pool, val);
    }
  if ((val = ne_get_response_header(req, SVN_DAV_REV_ROOT_STUB_HEADER)))
    {
      ras->rev_root_stub = apr_pstrdup(ras->pool, val);
    }
  if ((val = ne_get_response_header(req, SVN_DAV_REV_STUB_HEADER)))
    {
      ras->rev_stub = apr_pstrdup(ras->pool, val);
    }
  if ((val = ne_get_response_header(req, SVN_DAV_TXN_ROOT_STUB_HEADER)))
    {
      ras->txn_root_stub = apr_pstrdup(ras->pool, val);
    }
  if ((val = ne_get_response_header(req, SVN_DAV_TXN_STUB_HEADER)))
    {
      ras->txn_stub = apr_pstrdup(ras->pool, val);
    }
}


svn_error_t *
svn_ra_neon__exchange_capabilities(svn_ra_neon__session_t *ras,
                                   svn_revnum_t *youngest_rev,
                                   apr_pool_t *pool)
{
  svn_ra_neon__request_t* req;
  svn_error_t *err = SVN_NO_ERROR;
  ne_xml_parser *parser = NULL;
  options_ctx_t oc = { 0 };
  int status_code;

  oc.pool = pool;
  oc.cdata = svn_stringbuf_create("", pool);

  *youngest_rev = SVN_INVALID_REVNUM;

  req = svn_ra_neon__request_create(ras, "OPTIONS", ras->url->data, pool);

  /* ### Use a symbolic name somewhere for this MIME type? */
  ne_add_request_header(req->ne_req, "Content-Type", "text/xml");

  /* Create a parser to read the normal response body */
  parser = svn_ra_neon__xml_parser_create(req, ne_accept_2xx, start_element,
                                          svn_ra_neon__xml_collect_cdata,
                                          end_element, &oc);

  /* Run the request and get the resulting status code. */
  if ((err = svn_ra_neon__request_dispatch(&status_code, req, NULL,
                                           "<?xml version=\"1.0\" "
                                           "encoding=\"utf-8\"?>"
                                           "<D:options xmlns:D=\"DAV:\">"
                                           "<D:activity-collection-set/>"
                                           "</D:options>",
                                           200, 0, pool)))
    goto cleanup;

  /* Was there an XML parse error somewhere? */
<<<<<<< HEAD
  err = svn_ra_neon__check_parse_error("OPTIONS", parser, ras->url->data);
  if (err)
    goto cleanup;
=======
  msg = ne_xml_get_error(parser);
  if (msg && *msg)
    {
      err = svn_error_createf(SVN_ERR_RA_DAV_REQUEST_FAILED, NULL,
                              _("The %s request returned invalid XML "
                                "in the response: %s (%s)"),
                              "OPTIONS", msg, ras->url->data);
      goto cleanup;
    }
>>>>>>> d3608daf

  /* We asked for, and therefore expect, to have found an activity
     collection in the response.  */
  if (oc.activity_coll == NULL)
    {
      err = svn_error_create(SVN_ERR_RA_DAV_OPTIONS_REQ_FAILED, NULL,
                             _("The OPTIONS response did not include the "
                               "requested activity-collection-set; this often "
                               "means that the URL is not WebDAV-enabled"));
      goto cleanup;
    }

  ras->act_coll = apr_pstrdup(ras->pool, oc.activity_coll->data);
  parse_capabilities(req->ne_req, ras, youngest_rev, pool);

 cleanup:
  svn_ra_neon__request_destroy(req);

  return err;
}


svn_error_t *
svn_ra_neon__get_activity_collection(const svn_string_t **activity_coll,
                                     svn_ra_neon__session_t *ras,
                                     apr_pool_t *pool)
{
  svn_revnum_t ignored_revnum;
  if (! ras->act_coll)
    SVN_ERR(svn_ra_neon__exchange_capabilities(ras, &ignored_revnum, pool));
  *activity_coll = svn_string_create(ras->act_coll, pool);
  return SVN_NO_ERROR;
}


svn_error_t *
svn_ra_neon__has_capability(svn_ra_session_t *session,
                            svn_boolean_t *has,
                            const char *capability,
                            apr_pool_t *pool)
{
  svn_ra_neon__session_t *ras = session->priv;
  const char *cap_result;

  /* This capability doesn't rely on anything server side. */
  if (strcmp(capability, SVN_RA_CAPABILITY_COMMIT_REVPROPS) == 0)
    {
      *has = TRUE;
      return SVN_NO_ERROR;
    }

 cap_result = apr_hash_get(ras->capabilities,
                           capability,
                           APR_HASH_KEY_STRING);

  /* If any capability is unknown, they're all unknown, so ask. */
  if (cap_result == NULL)
    {
      svn_revnum_t ignored_revnum;
      SVN_ERR(svn_ra_neon__exchange_capabilities(ras, &ignored_revnum, pool));
    }


  /* Try again, now that we've fetched the capabilities. */
  cap_result = apr_hash_get(ras->capabilities,
                            capability, APR_HASH_KEY_STRING);

  /* Some capabilities depend on the repository as well as the server.
     NOTE: ../libsvn_ra_serf/serf.c:svn_ra_serf__has_capability()
     has a very similar code block.  If you change something here,
     check there as well. */
  if (cap_result == capability_server_yes)
    {
      if (strcmp(capability, SVN_RA_CAPABILITY_MERGEINFO) == 0)
        {
          /* Handle mergeinfo specially.  Mergeinfo depends on the
             repository as well as the server, but the server routine
             that answered our svn_ra_neon__exchange_capabilities() call
             above didn't even know which repository we were interested in
             -- it just told us whether the server supports mergeinfo.
             If the answer was 'no', there's no point checking the
             particular repository; but if it was 'yes, we still must
             change it to 'no' iff the repository itself doesn't
             support mergeinfo. */
          svn_mergeinfo_catalog_t ignored;
          svn_error_t *err;
          apr_array_header_t *paths = apr_array_make(pool, 1,
                                                     sizeof(char *));
          APR_ARRAY_PUSH(paths, const char *) = "";

          err = svn_ra_neon__get_mergeinfo(session, &ignored, paths, 0,
                                           FALSE, FALSE, pool);

          if (err)
            {
              if (err->apr_err == SVN_ERR_UNSUPPORTED_FEATURE)
                {
                  svn_error_clear(err);
                  cap_result = capability_no;
                }
              else if (err->apr_err == SVN_ERR_FS_NOT_FOUND)
                {
                  /* Mergeinfo requests use relative paths, and
                     anyway we're in r0, so this is a likely error,
                     but it means the repository supports mergeinfo! */
                  svn_error_clear(err);
                  cap_result = capability_yes;
                }
              else
                return err;

            }
          else
            cap_result = capability_yes;

          apr_hash_set(ras->capabilities,
                       SVN_RA_CAPABILITY_MERGEINFO, APR_HASH_KEY_STRING,
                       cap_result);
        }
      else
        {
          return svn_error_createf
            (SVN_ERR_UNKNOWN_CAPABILITY, NULL,
             _("Don't know how to handle '%s' for capability '%s'"),
             capability_server_yes, capability);
        }
    }

  if (cap_result == capability_yes)
    {
      *has = TRUE;
    }
  else if (cap_result == capability_no)
    {
      *has = FALSE;
    }
  else if (cap_result == NULL)
    {
      return svn_error_createf
        (SVN_ERR_UNKNOWN_CAPABILITY, NULL,
         _("Don't know anything about capability '%s'"), capability);
    }
  else  /* "can't happen" */
    {
      /* Well, let's hope it's a string. */
      return svn_error_createf
        (SVN_ERR_RA_DAV_OPTIONS_REQ_FAILED, NULL,
         _("Attempt to fetch capability '%s' resulted in '%s'"),
         capability, cap_result);
    }

  return SVN_NO_ERROR;
}<|MERGE_RESOLUTION|>--- conflicted
+++ resolved
@@ -2,26 +2,17 @@
  * options.c :  routines for performing OPTIONS server requests
  *
  * ====================================================================
-<<<<<<< HEAD
- *    Licensed to the Apache Software Foundation (ASF) under one
- *    or more contributor license agreements.  See the NOTICE file
- *    distributed with this work for additional information
- *    regarding copyright ownership.  The ASF licenses this file
- *    to you under the Apache License, Version 2.0 (the
- *    "License"); you may not use this file except in compliance
- *    with the License.  You may obtain a copy of the License at
-=======
  * Copyright (c) 2000-2006, 2009 CollabNet.  All rights reserved.
->>>>>>> d3608daf
  *
- *      http://www.apache.org/licenses/LICENSE-2.0
+ * This software is licensed as described in the file COPYING, which
+ * you should have received as part of this distribution.  The terms
+ * are also available at http://subversion.tigris.org/license-1.html.
+ * If newer versions of this license are posted there, you may use a
+ * newer version instead, at your option.
  *
- *    Unless required by applicable law or agreed to in writing,
- *    software distributed under the License is distributed on an
- *    "AS IS" BASIS, WITHOUT WARRANTIES OR CONDITIONS OF ANY
- *    KIND, either express or implied.  See the License for the
- *    specific language governing permissions and limitations
- *    under the License.
+ * This software consists of voluntary contributions made by many
+ * individuals.  For exact contribution history, see the revision
+ * history and logs, available at http://subversion.tigris.org/.
  * ====================================================================
  */
 
@@ -30,7 +21,6 @@
 
 #include "svn_pools.h"
 #include "svn_error.h"
-#include "svn_dirent_uri.h"
 #include "svn_private_config.h"
 #include "../libsvn_ra/ra_loader.h"
 
@@ -113,9 +103,7 @@
   options_ctx_t *oc = baton;
 
   if (state == ELEM_href)
-    oc->activity_coll = svn_string_create(svn_uri_canonicalize(oc->cdata->data,
-                                                               oc->pool),
-                                          oc->pool);
+    oc->activity_coll = svn_string_create_from_buf(oc->cdata, oc->pool);
 
   return SVN_NO_ERROR;
 }
@@ -132,22 +120,14 @@
 static const char *capability_server_yes = "server-yes";
 
 
-/* Store in RAS the capabilities and other interesting tidbits of
-   information discovered from REQ's headers.  Use POOL for temporary
-   allocation only.
-
-   Also, set *YOUNGEST_REV to the current youngest revision if we can
-   detect that from the OPTIONS exchange; set it to SVN_INVALID_REVNUM
-   otherwise.  */
+/* Store in RAS the capabilities discovered from REQ's headers.
+   Use POOL for temporary allocation only. */
 static void
 parse_capabilities(ne_request *req,
                    svn_ra_neon__session_t *ras,
-                   svn_revnum_t *youngest_rev,
                    apr_pool_t *pool)
 {
-  const char *val;
-
-  *youngest_rev = SVN_INVALID_REVNUM;
+  const char *header_value;
 
   /* Start out assuming all capabilities are unsupported. */
   apr_hash_set(ras->capabilities, SVN_RA_CAPABILITY_DEPTH,
@@ -158,8 +138,8 @@
                APR_HASH_KEY_STRING, capability_no);
 
   /* Then find out which ones are supported. */
-  val = ne_get_response_header(req, "dav");
-  if (val)
+  header_value = ne_get_response_header(req, "dav");
+  if (header_value)
     {
       /* Multiple headers of the same name will have been merged
          together by the time we see them (either by an intermediary,
@@ -175,14 +155,14 @@
 
           Here we might see:
 
-          val == "1,2, version-control,checkout,working-resource, merge,baseline,activity,version-controlled-collection, http://subversion.tigris.org/xmlns/dav/svn/depth, <http://apache.org/dav/propset/fs/1>"
+          header_value == "1,2, version-control,checkout,working-resource, merge,baseline,activity,version-controlled-collection, http://subversion.tigris.org/xmlns/dav/svn/depth, <http://apache.org/dav/propset/fs/1>"
 
           (Deliberately not line-wrapping that, so you can see what
           we're about to parse.)
       */
 
       apr_array_header_t *vals =
-        svn_cstring_split(val, ",", TRUE, pool);
+        svn_cstring_split(header_value, ",", TRUE, pool);
 
       /* Right now we only have a few capabilities to detect, so
          just seek for them directly.  This could be written
@@ -208,66 +188,22 @@
         apr_hash_set(ras->capabilities, SVN_RA_CAPABILITY_PARTIAL_REPLAY,
                      APR_HASH_KEY_STRING, capability_yes);
     }
-
-  /* Not strictly capabilities, but while we're here, we might as well... */
-  if ((val = ne_get_response_header(req, SVN_DAV_YOUNGEST_REV_HEADER)))
-    {
-      *youngest_rev = SVN_STR_TO_REV(val);
-    }
-  if ((val = ne_get_response_header(req, SVN_DAV_REPOS_UUID_HEADER)))
-    {
-      ras->uuid = apr_pstrdup(ras->pool, val);
-    }
-  if ((val = ne_get_response_header(req, SVN_DAV_ROOT_URI_HEADER)))
-    {
-      ne_uri root = ras->root;
-      char *root_uri;
-
-      root.path = (char *)val;
-      root_uri = ne_uri_unparse(&root);
-      ras->repos_root = apr_pstrdup(ras->pool, root_uri);
-      free(root_uri);
-    }
-
-  /* HTTP v2 stuff */
-  if ((val = ne_get_response_header(req, SVN_DAV_ME_RESOURCE_HEADER)))
-    {
-      ras->me_resource = apr_pstrdup(ras->pool, val);
-    }
-  if ((val = ne_get_response_header(req, SVN_DAV_REV_ROOT_STUB_HEADER)))
-    {
-      ras->rev_root_stub = apr_pstrdup(ras->pool, val);
-    }
-  if ((val = ne_get_response_header(req, SVN_DAV_REV_STUB_HEADER)))
-    {
-      ras->rev_stub = apr_pstrdup(ras->pool, val);
-    }
-  if ((val = ne_get_response_header(req, SVN_DAV_TXN_ROOT_STUB_HEADER)))
-    {
-      ras->txn_root_stub = apr_pstrdup(ras->pool, val);
-    }
-  if ((val = ne_get_response_header(req, SVN_DAV_TXN_STUB_HEADER)))
-    {
-      ras->txn_stub = apr_pstrdup(ras->pool, val);
-    }
 }
 
 
 svn_error_t *
 svn_ra_neon__exchange_capabilities(svn_ra_neon__session_t *ras,
-                                   svn_revnum_t *youngest_rev,
                                    apr_pool_t *pool)
 {
   svn_ra_neon__request_t* req;
   svn_error_t *err = SVN_NO_ERROR;
   ne_xml_parser *parser = NULL;
   options_ctx_t oc = { 0 };
+  const char *msg;
   int status_code;
 
   oc.pool = pool;
   oc.cdata = svn_stringbuf_create("", pool);
-
-  *youngest_rev = SVN_INVALID_REVNUM;
 
   req = svn_ra_neon__request_create(ras, "OPTIONS", ras->url->data, pool);
 
@@ -290,11 +226,6 @@
     goto cleanup;
 
   /* Was there an XML parse error somewhere? */
-<<<<<<< HEAD
-  err = svn_ra_neon__check_parse_error("OPTIONS", parser, ras->url->data);
-  if (err)
-    goto cleanup;
-=======
   msg = ne_xml_get_error(parser);
   if (msg && *msg)
     {
@@ -304,7 +235,6 @@
                               "OPTIONS", msg, ras->url->data);
       goto cleanup;
     }
->>>>>>> d3608daf
 
   /* We asked for, and therefore expect, to have found an activity
      collection in the response.  */
@@ -318,7 +248,7 @@
     }
 
   ras->act_coll = apr_pstrdup(ras->pool, oc.activity_coll->data);
-  parse_capabilities(req->ne_req, ras, youngest_rev, pool);
+  parse_capabilities(req->ne_req, ras, pool);
 
  cleanup:
   svn_ra_neon__request_destroy(req);
@@ -332,9 +262,8 @@
                                      svn_ra_neon__session_t *ras,
                                      apr_pool_t *pool)
 {
-  svn_revnum_t ignored_revnum;
   if (! ras->act_coll)
-    SVN_ERR(svn_ra_neon__exchange_capabilities(ras, &ignored_revnum, pool));
+    SVN_ERR(svn_ra_neon__exchange_capabilities(ras, pool));
   *activity_coll = svn_string_create(ras->act_coll, pool);
   return SVN_NO_ERROR;
 }
@@ -362,10 +291,7 @@
 
   /* If any capability is unknown, they're all unknown, so ask. */
   if (cap_result == NULL)
-    {
-      svn_revnum_t ignored_revnum;
-      SVN_ERR(svn_ra_neon__exchange_capabilities(ras, &ignored_revnum, pool));
-    }
+    SVN_ERR(svn_ra_neon__exchange_capabilities(ras, pool));
 
 
   /* Try again, now that we've fetched the capabilities. */
