--- conflicted
+++ resolved
@@ -216,13 +216,8 @@
                         : APR_READ | APR_BUFFERED;
 
       /* We may have to *temporarily* enable write access. */
-<<<<<<< HEAD
       err = writable ? auto_make_writable(path, file_pool, scratch_pool)
-                     : SVN_NO_ERROR; 
-=======
-      err = writable ? auto_make_writable(path, result_pool, scratch_pool)
                      : SVN_NO_ERROR;
->>>>>>> 355d94d0
 
       /* open the revision file in buffered r/o or r/w mode */
       if (!err)
