--- conflicted
+++ resolved
@@ -486,12 +486,8 @@
                                     scratch_pool));
   APR_ARRAY_PUSH(entries, svn_fs_x__p2l_entry_t *) = new_entry;
 
-<<<<<<< HEAD
   SVN_ERR(svn_fs_x__rev_file_get(&file, rev_file));
   SVN_ERR(copy_file_data(context, temp_file, file, entry->size,
-=======
-  SVN_ERR(copy_file_data(context, temp_file, rev_file->file, entry->size,
->>>>>>> 355d94d0
                          scratch_pool));
 
   return SVN_NO_ERROR;
