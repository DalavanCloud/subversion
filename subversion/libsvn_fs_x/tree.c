/* tree.c : tree-like filesystem, built on DAG filesystem
 *
 * ====================================================================
 *    Licensed to the Apache Software Foundation (ASF) under one
 *    or more contributor license agreements.  See the NOTICE file
 *    distributed with this work for additional information
 *    regarding copyright ownership.  The ASF licenses this file
 *    to you under the Apache License, Version 2.0 (the
 *    "License"); you may not use this file except in compliance
 *    with the License.  You may obtain a copy of the License at
 *
 *      http://www.apache.org/licenses/LICENSE-2.0
 *
 *    Unless required by applicable law or agreed to in writing,
 *    software distributed under the License is distributed on an
 *    "AS IS" BASIS, WITHOUT WARRANTIES OR CONDITIONS OF ANY
 *    KIND, either express or implied.  See the License for the
 *    specific language governing permissions and limitations
 *    under the License.
 * ====================================================================
 */


/* The job of this layer is to take a filesystem with lots of node
   sharing going on --- the real DAG filesystem as it appears in the
   database --- and make it look and act like an ordinary tree
   filesystem, with no sharing.

   We do just-in-time cloning: you can walk from some unfinished
   transaction's root down into directories and files shared with
   committed revisions; as soon as you try to change something, the
   appropriate nodes get cloned (and parent directory entries updated)
   invisibly, behind your back.  Any other references you have to
   nodes that have been cloned by other changes, even made by other
   processes, are automatically updated to point to the right clones.  */


#include <stdlib.h>
#include <string.h>
#include <assert.h>
#include <apr_pools.h>
#include <apr_hash.h>

#include "svn_hash.h"
#include "svn_private_config.h"
#include "svn_pools.h"
#include "svn_error.h"
#include "svn_path.h"
#include "svn_mergeinfo.h"
#include "svn_fs.h"
#include "svn_props.h"
#include "svn_sorts.h"

#include "fs.h"
#include "dag.h"
#include "dag_cache.h"
#include "lock.h"
#include "tree.h"
#include "fs_x.h"
#include "fs_id.h"
#include "temp_serializer.h"
#include "cached_data.h"
#include "transaction.h"
#include "pack.h"
#include "util.h"

#include "private/svn_mergeinfo_private.h"
#include "private/svn_subr_private.h"
#include "private/svn_fs_util.h"
#include "private/svn_fspath.h"
#include "../libsvn_fs/fs-loader.h"



/* The root structures.

   Why do they contain different data?  Well, transactions are mutable
   enough that it isn't safe to cache the DAG node for the root
   directory or the hash of copyfrom data: somebody else might modify
   them concurrently on disk!  (Why is the DAG node cache safer than
   the root DAG node?  When cloning transaction DAG nodes in and out
   of the cache, all of the possibly-mutable data from the
   svn_fs_x__noderev_t inside the dag_node_t is dropped.)  Additionally,
   revisions are immutable enough that their DAG node cache can be
   kept in the FS object and shared among multiple revision root
   objects.
*/
typedef dag_node_t fs_rev_root_data_t;

typedef struct fs_txn_root_data_t
{
  /* TXN_ID value from the main struct but as a struct instead of a string */
  svn_fs_x__txn_id_t txn_id;
} fs_txn_root_data_t;

static svn_fs_root_t *
make_revision_root(svn_fs_t *fs,
                   svn_revnum_t rev,
                   apr_pool_t *result_pool);

static svn_error_t *
make_txn_root(svn_fs_root_t **root_p,
              svn_fs_t *fs,
              svn_fs_x__txn_id_t txn_id,
              svn_revnum_t base_rev,
              apr_uint32_t flags,
              apr_pool_t *result_pool);

static svn_error_t *
x_closest_copy(svn_fs_root_t **root_p,
               const char **path_p,
               svn_fs_root_t *root,
               const char *path,
               apr_pool_t *pool);


/* Creating transaction and revision root nodes.  */

svn_error_t *
svn_fs_x__txn_root(svn_fs_root_t **root_p,
                   svn_fs_txn_t *txn,
                   apr_pool_t *pool)
{
  apr_uint32_t flags = 0;
  apr_hash_t *txnprops;

  /* Look for the temporary txn props representing 'flags'. */
  SVN_ERR(svn_fs_x__txn_proplist(&txnprops, txn, pool));
  if (txnprops)
    {
      if (svn_hash_gets(txnprops, SVN_FS__PROP_TXN_CHECK_OOD))
        flags |= SVN_FS_TXN_CHECK_OOD;

      if (svn_hash_gets(txnprops, SVN_FS__PROP_TXN_CHECK_LOCKS))
        flags |= SVN_FS_TXN_CHECK_LOCKS;
    }

  return make_txn_root(root_p, txn->fs, svn_fs_x__txn_get_id(txn),
                       txn->base_rev, flags, pool);
}


svn_error_t *
svn_fs_x__revision_root(svn_fs_root_t **root_p,
                        svn_fs_t *fs,
                        svn_revnum_t rev,
                        apr_pool_t *pool)
{
  SVN_ERR(svn_fs__check_fs(fs, TRUE));
  SVN_ERR(svn_fs_x__ensure_revision_exists(rev, fs, pool));

  *root_p = make_revision_root(fs, rev, pool);

  return SVN_NO_ERROR;
}



/* Getting dag nodes for roots.  */

/* Return the transaction ID to a given transaction ROOT. */
svn_fs_x__txn_id_t
svn_fs_x__root_txn_id(svn_fs_root_t *root)
{
  fs_txn_root_data_t *frd = root->fsap_data;
  assert(root->is_txn_root);

  return frd->txn_id;
}

/* Return the change set to a given ROOT. */
svn_fs_x__change_set_t
svn_fs_x__root_change_set(svn_fs_root_t *root)
{
  if (root->is_txn_root)
    return svn_fs_x__change_set_by_txn(svn_fs_x__root_txn_id(root));

  return svn_fs_x__change_set_by_rev(root->rev);
}




/* Traversing directory paths.  */

/* Return a text string describing the absolute path of parent path
   DAG_PATH.  It will be allocated in POOL. */
static const char *
parent_path_path(svn_fs_x__dag_path_t *dag_path,
                 apr_pool_t *pool)
{
  const char *path_so_far = "/";
  if (dag_path->parent)
    path_so_far = parent_path_path(dag_path->parent, pool);
  return dag_path->entry
    ? svn_fspath__join(path_so_far, dag_path->entry, pool)
    : path_so_far;
}


/* Return the FS path for the parent path chain object CHILD relative
   to its ANCESTOR in the same chain, allocated in POOL.  */
static const char *
parent_path_relpath(svn_fs_x__dag_path_t *child,
                    svn_fs_x__dag_path_t *ancestor,
                    apr_pool_t *pool)
{
  const char *path_so_far = "";
  svn_fs_x__dag_path_t *this_node = child;
  while (this_node != ancestor)
    {
      assert(this_node != NULL);
      path_so_far = svn_relpath_join(this_node->entry, path_so_far, pool);
      this_node = this_node->parent;
    }
  return path_so_far;
}





/* Populating the `changes' table. */

/* Add a change to the changes table in FS, keyed on transaction id
   TXN_ID, and indicated that a change of kind CHANGE_KIND occurred on
   PATH (whose node revision id is--or was, in the case of a
   deletion--NODEREV_ID), and optionally that TEXT_MODs, PROP_MODs or
   MERGEINFO_MODs occurred.  If the change resulted from a copy,
   COPYFROM_REV and COPYFROM_PATH specify under which revision and path
   the node was copied from.  If this was not part of a copy, COPYFROM_REV
   should be SVN_INVALID_REVNUM.  Use SCRATCH_POOL for temporary allocations.
 */
static svn_error_t *
add_change(svn_fs_t *fs,
           svn_fs_x__txn_id_t txn_id,
           const char *path,
           const svn_fs_x__id_t *noderev_id,
           svn_fs_path_change_kind_t change_kind,
           svn_boolean_t text_mod,
           svn_boolean_t prop_mod,
           svn_boolean_t mergeinfo_mod,
           svn_node_kind_t node_kind,
           svn_revnum_t copyfrom_rev,
           const char *copyfrom_path,
           apr_pool_t *scratch_pool)
{
  return svn_fs_x__add_change(fs, txn_id,
                              svn_fs__canonicalize_abspath(path,
                                                           scratch_pool),
                              noderev_id, change_kind,
                              text_mod, prop_mod, mergeinfo_mod,
                              node_kind, copyfrom_rev, copyfrom_path,
                              scratch_pool);
}



/* Generic node operations.  */

/* Get the id of a node referenced by path PATH in ROOT.  Return the
   id in *ID_P allocated in POOL. */
static svn_error_t *
x_node_id(const svn_fs_id_t **id_p,
          svn_fs_root_t *root,
          const char *path,
          apr_pool_t *pool)
{
  svn_fs_x__id_t noderev_id;

  if ((! root->is_txn_root)
      && (path[0] == '\0' || ((path[0] == '/') && (path[1] == '\0'))))
    {
      /* Optimize the case where we don't need any db access at all.
         The root directory ("" or "/") node is stored in the
         svn_fs_root_t object, and never changes when it's a revision
         root, so we can just reach in and grab it directly. */
      svn_fs_x__init_rev_root(&noderev_id, root->rev);
    }
  else
    {
      apr_pool_t *scratch_pool = svn_pool_create(pool);
      dag_node_t *node;

      SVN_ERR(svn_fs_x__get_temp_dag_node(&node, root, path, scratch_pool));
      noderev_id = *svn_fs_x__dag_get_id(node);
      svn_pool_destroy(scratch_pool);
    }

  *id_p = svn_fs_x__id_create(svn_fs_x__id_create_context(root->fs, pool),
                              &noderev_id, pool);

  return SVN_NO_ERROR;
}

static svn_error_t *
x_node_relation(svn_fs_node_relation_t *relation,
                svn_fs_root_t *root_a,
                const char *path_a,
                svn_fs_root_t *root_b,
                const char *path_b,
                apr_pool_t *scratch_pool)
{
  dag_node_t *node;
  svn_fs_x__id_t noderev_id_a, noderev_id_b, node_id_a, node_id_b;

  /* Root paths are a common special case. */
  svn_boolean_t a_is_root_dir
    = (path_a[0] == '\0') || ((path_a[0] == '/') && (path_a[1] == '\0'));
  svn_boolean_t b_is_root_dir
    = (path_b[0] == '\0') || ((path_b[0] == '/') && (path_b[1] == '\0'));

  /* Path from different repository are always unrelated. */
  if (root_a->fs != root_b->fs)
    {
      *relation = svn_fs_node_unrelated;
      return SVN_NO_ERROR;
    }

  /* Are both (!) root paths? Then, they are related and we only test how
   * direct the relation is. */
  if (a_is_root_dir && b_is_root_dir)
    {
      svn_boolean_t different_txn
        = root_a->is_txn_root && root_b->is_txn_root
            && strcmp(root_a->txn, root_b->txn);

      /* For txn roots, root->REV is the base revision of that TXN. */
      *relation = (   (root_a->rev == root_b->rev)
                   && (root_a->is_txn_root == root_b->is_txn_root)
                   && !different_txn)
                ? svn_fs_node_unchanged
                : svn_fs_node_common_ancestor;
      return SVN_NO_ERROR;
    }

  /* We checked for all separations between ID spaces (repos, txn).
   * Now, we can simply test for the ID values themselves. */
  SVN_ERR(svn_fs_x__get_temp_dag_node(&node, root_a, path_a, scratch_pool));
  noderev_id_a = *svn_fs_x__dag_get_id(node);
  node_id_a = *svn_fs_x__dag_get_node_id(node);

  SVN_ERR(svn_fs_x__get_temp_dag_node(&node, root_b, path_b, scratch_pool));
  noderev_id_b = *svn_fs_x__dag_get_id(node);
  node_id_b = *svn_fs_x__dag_get_node_id(node);

  /* In FSX, even in-txn IDs are globally unique.
   * So, we can simply compare them. */
  if (svn_fs_x__id_eq(&noderev_id_a, &noderev_id_b))
    *relation = svn_fs_node_unchanged;
  else if (svn_fs_x__id_eq(&node_id_a, &node_id_b))
    *relation = svn_fs_node_common_ancestor;
  else
    *relation = svn_fs_node_unrelated;

  return SVN_NO_ERROR;
}

svn_error_t *
svn_fs_x__node_created_rev(svn_revnum_t *revision,
                           svn_fs_root_t *root,
                           const char *path,
                           apr_pool_t *scratch_pool)
{
  dag_node_t *node;

  SVN_ERR(svn_fs_x__get_temp_dag_node(&node, root, path, scratch_pool));
  *revision = svn_fs_x__dag_get_revision(node);

  return SVN_NO_ERROR;
}


/* Set *CREATED_PATH to the path at which PATH under ROOT was created.
   Return a string allocated in POOL. */
static svn_error_t *
x_node_created_path(const char **created_path,
                    svn_fs_root_t *root,
                    const char *path,
                    apr_pool_t *pool)
{
  dag_node_t *node;

  SVN_ERR(svn_fs_x__get_temp_dag_node(&node, root, path, pool));
  *created_path = apr_pstrdup(pool, svn_fs_x__dag_get_created_path(node));

  return SVN_NO_ERROR;
}


/* Set *KIND_P to the type of node located at PATH under ROOT.
   Perform temporary allocations in SCRATCH_POOL. */
static svn_error_t *
node_kind(svn_node_kind_t *kind_p,
          svn_fs_root_t *root,
          const char *path,
          apr_pool_t *scratch_pool)
{
  dag_node_t *node;

  /* Get the node id. */
  SVN_ERR(svn_fs_x__get_temp_dag_node(&node, root, path, scratch_pool));

  /* Use the node id to get the real kind. */
  *kind_p = svn_fs_x__dag_node_kind(node);

  return SVN_NO_ERROR;
}


/* Set *KIND_P to the type of node present at PATH under ROOT.  If
   PATH does not exist under ROOT, set *KIND_P to svn_node_none.  Use
   SCRATCH_POOL for temporary allocation. */
svn_error_t *
svn_fs_x__check_path(svn_node_kind_t *kind_p,
                     svn_fs_root_t *root,
                     const char *path,
                     apr_pool_t *scratch_pool)
{
  svn_error_t *err = node_kind(kind_p, root, path, scratch_pool);
  if (err &&
      ((err->apr_err == SVN_ERR_FS_NOT_FOUND)
       || (err->apr_err == SVN_ERR_FS_NOT_DIRECTORY)))
    {
      svn_error_clear(err);
      err = SVN_NO_ERROR;
      *kind_p = svn_node_none;
    }

  return svn_error_trace(err);
}

/* Set *VALUE_P to the value of the property named PROPNAME of PATH in
   ROOT.  If the node has no property by that name, set *VALUE_P to
   zero.  Allocate the result in POOL. */
static svn_error_t *
x_node_prop(svn_string_t **value_p,
            svn_fs_root_t *root,
            const char *path,
            const char *propname,
            apr_pool_t *pool)
{
  dag_node_t *node;
  apr_hash_t *proplist;
  apr_pool_t *scratch_pool = svn_pool_create(pool);

  SVN_ERR(svn_fs_x__get_temp_dag_node(&node, root, path, scratch_pool));
  SVN_ERR(svn_fs_x__dag_get_proplist(&proplist, node, scratch_pool,
                                     scratch_pool));
  *value_p = NULL;
  if (proplist)
    *value_p = svn_string_dup(svn_hash_gets(proplist, propname), pool);

  svn_pool_destroy(scratch_pool);
  return SVN_NO_ERROR;
}


/* Set *TABLE_P to the entire property list of PATH under ROOT, as an
   APR hash table allocated in POOL.  The resulting property table
   maps property names to pointers to svn_string_t objects containing
   the property value. */
static svn_error_t *
x_node_proplist(apr_hash_t **table_p,
                svn_fs_root_t *root,
                const char *path,
                apr_pool_t *pool)
{
  dag_node_t *node;
  apr_pool_t *scratch_pool = svn_pool_create(pool);

  SVN_ERR(svn_fs_x__get_temp_dag_node(&node, root, path, scratch_pool));
  SVN_ERR(svn_fs_x__dag_get_proplist(table_p, node, pool, scratch_pool));

  svn_pool_destroy(scratch_pool);
  return SVN_NO_ERROR;
}

static svn_error_t *
x_node_has_props(svn_boolean_t *has_props,
                 svn_fs_root_t *root,
                 const char *path,
                 apr_pool_t *scratch_pool)
{
  apr_hash_t *props;

  SVN_ERR(x_node_proplist(&props, root, path, scratch_pool));

  *has_props = (0 < apr_hash_count(props));

  return SVN_NO_ERROR;
}

static svn_error_t *
increment_mergeinfo_up_tree(svn_fs_x__dag_path_t *pp,
                            apr_int64_t increment,
                            apr_pool_t *scratch_pool)
{
  apr_pool_t *iterpool = svn_pool_create(scratch_pool);

  for (; pp; pp = pp->parent)
    {
      svn_pool_clear(iterpool);
      SVN_ERR(svn_fs_x__dag_increment_mergeinfo_count(pp->node,
                                                      increment,
                                                      iterpool));
    }

  svn_pool_destroy(iterpool);
  return SVN_NO_ERROR;
}

/* Change, add, or delete a node's property value.  The affected node
   is PATH under ROOT, the property value to modify is NAME, and VALUE
   points to either a string value to set the new contents to, or NULL
   if the property should be deleted.  Perform temporary allocations
   in SCRATCH_POOL. */
static svn_error_t *
x_change_node_prop(svn_fs_root_t *root,
                   const char *path,
                   const char *name,
                   const svn_string_t *value,
                   apr_pool_t *scratch_pool)
{
  svn_fs_x__dag_path_t *dag_path;
  apr_hash_t *proplist;
  svn_fs_x__txn_id_t txn_id;
  svn_boolean_t mergeinfo_mod = FALSE;
  apr_pool_t *subpool = svn_pool_create(scratch_pool);

  if (! root->is_txn_root)
    return SVN_FS__NOT_TXN(root);
  txn_id = svn_fs_x__root_txn_id(root);

  SVN_ERR(svn_fs_x__get_dag_path(&dag_path, root, path, 0, TRUE, subpool,
                                 subpool));

  /* Check (non-recursively) to see if path is locked; if so, check
     that we can use it. */
  if (root->txn_flags & SVN_FS_TXN_CHECK_LOCKS)
    SVN_ERR(svn_fs_x__allow_locked_operation(path, root->fs, FALSE, FALSE,
                                             subpool));

  SVN_ERR(svn_fs_x__make_path_mutable(root, dag_path, path, subpool,
                                      subpool));
  SVN_ERR(svn_fs_x__dag_get_proplist(&proplist, dag_path->node, subpool,
                                     subpool));

  /* If there's no proplist, but we're just deleting a property, exit now. */
  if ((! proplist) && (! value))
    return SVN_NO_ERROR;

  /* Now, if there's no proplist, we know we need to make one. */
  if (! proplist)
    proplist = apr_hash_make(subpool);

  if (strcmp(name, SVN_PROP_MERGEINFO) == 0)
    {
      apr_int64_t increment = 0;
      svn_boolean_t had_mergeinfo
        = svn_fs_x__dag_has_mergeinfo(dag_path->node);

      if (value && !had_mergeinfo)
        increment = 1;
      else if (!value && had_mergeinfo)
        increment = -1;

      if (increment != 0)
        {
          SVN_ERR(increment_mergeinfo_up_tree(dag_path, increment, subpool));
          SVN_ERR(svn_fs_x__dag_set_has_mergeinfo(dag_path->node,
                                                  (value != NULL), subpool));
        }

      mergeinfo_mod = TRUE;
    }

  /* Set the property. */
  svn_hash_sets(proplist, name, value);

  /* Overwrite the node's proplist. */
  SVN_ERR(svn_fs_x__dag_set_proplist(dag_path->node, proplist,
                                     subpool));

  /* Make a record of this modification in the changes table. */
  SVN_ERR(add_change(root->fs, txn_id, path,
                     svn_fs_x__dag_get_id(dag_path->node),
                     svn_fs_path_change_modify, FALSE, TRUE, mergeinfo_mod,
                     svn_fs_x__dag_node_kind(dag_path->node),
                     SVN_INVALID_REVNUM, NULL, subpool));

  svn_pool_destroy(subpool);
  return SVN_NO_ERROR;
}


/* Determine if the properties of two path/root combinations are
   different.  Set *CHANGED_P to TRUE if the properties at PATH1 under
   ROOT1 differ from those at PATH2 under ROOT2, or FALSE otherwise.
   Both roots must be in the same filesystem. */
static svn_error_t *
x_props_changed(svn_boolean_t *changed_p,
                svn_fs_root_t *root1,
                const char *path1,
                svn_fs_root_t *root2,
                const char *path2,
                svn_boolean_t strict,
                apr_pool_t *scratch_pool)
{
  dag_node_t *node1, *node2;
  apr_pool_t *subpool = svn_pool_create(scratch_pool);

  /* Check that roots are in the same fs. */
  if (root1->fs != root2->fs)
    return svn_error_create
      (SVN_ERR_FS_GENERAL, NULL,
       _("Cannot compare property value between two different filesystems"));

  SVN_ERR(svn_fs_x__get_dag_node(&node1, root1, path1, subpool, subpool));
  SVN_ERR(svn_fs_x__get_temp_dag_node(&node2, root2, path2, subpool));
  SVN_ERR(svn_fs_x__dag_things_different(changed_p, NULL, node1, node2,
                                         strict, subpool));
  svn_pool_destroy(subpool);

  return SVN_NO_ERROR;
}



/* Merges and commits. */

/* Set *NODE to the root node of ROOT.  */
static svn_error_t *
get_root(dag_node_t **node,
         svn_fs_root_t *root,
         apr_pool_t *result_pool,
         apr_pool_t *scratch_pool)
{
  return svn_fs_x__get_dag_node(node, root, "/", result_pool, scratch_pool);
}


/* Set the contents of CONFLICT_PATH to PATH, and return an
   SVN_ERR_FS_CONFLICT error that indicates that there was a conflict
   at PATH.  Perform all allocations in POOL (except the allocation of
   CONFLICT_PATH, which should be handled outside this function).  */
static svn_error_t *
conflict_err(svn_stringbuf_t *conflict_path,
             const char *path)
{
  svn_stringbuf_set(conflict_path, path);
  return svn_error_createf(SVN_ERR_FS_CONFLICT, NULL,
                           _("Conflict at '%s'"), path);
}

/* Compare the directory representations at nodes LHS and RHS in FS and set
 * *CHANGED to TRUE, if at least one entry has been added or removed them.
 * Use SCRATCH_POOL for temporary allocations.
 */
static svn_error_t *
compare_dir_structure(svn_boolean_t *changed,
                      svn_fs_t *fs,
                      dag_node_t *lhs,
                      dag_node_t *rhs,
                      apr_pool_t *scratch_pool)
{
  apr_array_header_t *lhs_entries;
  apr_array_header_t *rhs_entries;
  int i;
  apr_pool_t *iterpool = svn_pool_create(scratch_pool);

  SVN_ERR(svn_fs_x__dag_dir_entries(&lhs_entries, lhs, scratch_pool,
                                    iterpool));
  SVN_ERR(svn_fs_x__dag_dir_entries(&rhs_entries, rhs, scratch_pool,
                                    iterpool));

  /* different number of entries -> some addition / removal */
  if (lhs_entries->nelts != rhs_entries->nelts)
    {
      svn_pool_destroy(iterpool);
      *changed = TRUE;

      return SVN_NO_ERROR;
    }

  /* Since directories are sorted by name, we can simply compare their
     entries one-by-one without binary lookup etc. */
  for (i = 0; i < lhs_entries->nelts; ++i)
    {
      svn_fs_x__dirent_t *lhs_entry
        = APR_ARRAY_IDX(lhs_entries, i, svn_fs_x__dirent_t *);
      svn_fs_x__dirent_t *rhs_entry
        = APR_ARRAY_IDX(rhs_entries, i, svn_fs_x__dirent_t *);

      if (strcmp(lhs_entry->name, rhs_entry->name) == 0)
        {
          dag_node_t *lhs_node, *rhs_node;

          /* Unchanged entry? */
          if (!svn_fs_x__id_eq(&lhs_entry->id, &rhs_entry->id))
            continue;

          /* We get here rarely. */
          svn_pool_clear(iterpool);

          /* Modified but not copied / replaced or anything? */
          SVN_ERR(svn_fs_x__dag_get_node(&lhs_node, fs, &lhs_entry->id,
                                         iterpool, iterpool));
          SVN_ERR(svn_fs_x__dag_get_node(&rhs_node, fs, &rhs_entry->id,
                                         iterpool, iterpool));
          if (svn_fs_x__dag_same_line_of_history(lhs_node, rhs_node))
            continue;
        }

      /* This is a different entry. */
      *changed = TRUE;
      svn_pool_destroy(iterpool);

      return SVN_NO_ERROR;
    }

  svn_pool_destroy(iterpool);
  *changed = FALSE;

  return SVN_NO_ERROR;
}

/* Merge changes between ANCESTOR and SOURCE into TARGET.  ANCESTOR
 * and TARGET must be distinct node revisions.  TARGET_PATH should
 * correspond to TARGET's full path in its filesystem, and is used for
 * reporting conflict location.
 *
 * SOURCE, TARGET, and ANCESTOR are generally directories; this
 * function recursively merges the directories' contents.  If any are
 * files, this function simply returns an error whenever SOURCE,
 * TARGET, and ANCESTOR are all distinct node revisions.
 *
 * If there are differences between ANCESTOR and SOURCE that conflict
 * with changes between ANCESTOR and TARGET, this function returns an
 * SVN_ERR_FS_CONFLICT error, and updates CONFLICT_P to the name of the
 * conflicting node in TARGET, with TARGET_PATH prepended as a path.
 *
 * If there are no conflicting differences, CONFLICT_P is updated to
 * the empty string.
 *
 * CONFLICT_P must point to a valid svn_stringbuf_t.
 *
 * Do any necessary temporary allocation in POOL.
 */
static svn_error_t *
merge(svn_stringbuf_t *conflict_p,
      const char *target_path,
      dag_node_t *target,
      dag_node_t *source,
      dag_node_t *ancestor,
      svn_fs_x__txn_id_t txn_id,
      apr_int64_t *mergeinfo_increment_out,
      apr_pool_t *pool)
{
  const svn_fs_x__id_t *source_id, *target_id, *ancestor_id;
  apr_array_header_t *s_entries, *t_entries, *a_entries;
  int i, s_idx = -1, t_idx = -1;
  svn_fs_t *fs;
  apr_pool_t *iterpool;
  apr_int64_t mergeinfo_increment = 0;

  /* Make sure everyone comes from the same filesystem. */
  fs = svn_fs_x__dag_get_fs(ancestor);
  if ((fs != svn_fs_x__dag_get_fs(source))
      || (fs != svn_fs_x__dag_get_fs(target)))
    {
      return svn_error_create
        (SVN_ERR_FS_CORRUPT, NULL,
         _("Bad merge; ancestor, source, and target not all in same fs"));
    }

  /* We have the same fs, now check it. */
  SVN_ERR(svn_fs__check_fs(fs, TRUE));

  source_id   = svn_fs_x__dag_get_id(source);
  target_id   = svn_fs_x__dag_get_id(target);
  ancestor_id = svn_fs_x__dag_get_id(ancestor);

  /* It's improper to call this function with ancestor == target. */
  if (svn_fs_x__id_eq(ancestor_id, target_id))
    {
      svn_string_t *id_str = svn_fs_x__id_unparse(target_id, pool);
      return svn_error_createf
        (SVN_ERR_FS_GENERAL, NULL,
         _("Bad merge; target '%s' has id '%s', same as ancestor"),
         target_path, id_str->data);
    }

  svn_stringbuf_setempty(conflict_p);

  /* Base cases:
   * Either no change made in source, or same change as made in target.
   * Both mean nothing to merge here.
   */
  if (svn_fs_x__id_eq(ancestor_id, source_id)
      || (svn_fs_x__id_eq(source_id, target_id)))
    return SVN_NO_ERROR;

  /* Else proceed, knowing all three are distinct node revisions.
   *
   * How to merge from this point:
   *
   * if (not all 3 are directories)
   *   {
   *     early exit with conflict;
   *   }
   *
   * // Property changes may only be made to up-to-date
   * // directories, because once the client commits the prop
   * // change, it bumps the directory's revision, and therefore
   * // must be able to depend on there being no other changes to
   * // that directory in the repository.
   * if (target's property list differs from ancestor's)
   *    conflict;
   *
   * For each entry NAME in the directory ANCESTOR:
   *
   *   Let ANCESTOR-ENTRY, SOURCE-ENTRY, and TARGET-ENTRY be the IDs of
   *   the name within ANCESTOR, SOURCE, and TARGET respectively.
   *   (Possibly null if NAME does not exist in SOURCE or TARGET.)
   *
   *   If ANCESTOR-ENTRY == SOURCE-ENTRY, then:
   *     No changes were made to this entry while the transaction was in
   *     progress, so do nothing to the target.
   *
   *   Else if ANCESTOR-ENTRY == TARGET-ENTRY, then:
   *     A change was made to this entry while the transaction was in
   *     process, but the transaction did not touch this entry.  Replace
   *     TARGET-ENTRY with SOURCE-ENTRY.
   *
   *   Else:
   *     Changes were made to this entry both within the transaction and
   *     to the repository while the transaction was in progress.  They
   *     must be merged or declared to be in conflict.
   *
   *     If SOURCE-ENTRY and TARGET-ENTRY are both null, that's a
   *     double delete; flag a conflict.
   *
   *     If any of the three entries is of type file, declare a conflict.
   *
   *     If either SOURCE-ENTRY or TARGET-ENTRY is not a direct
   *     modification of ANCESTOR-ENTRY (determine by comparing the
   *     node-id fields), declare a conflict.  A replacement is
   *     incompatible with a modification or other replacement--even
   *     an identical replacement.
   *
   *     Direct modifications were made to the directory ANCESTOR-ENTRY
   *     in both SOURCE and TARGET.  Recursively merge these
   *     modifications.
   *
   * For each leftover entry NAME in the directory SOURCE:
   *
   *   If NAME exists in TARGET, declare a conflict.  Even if SOURCE and
   *   TARGET are adding exactly the same thing, two additions are not
   *   auto-mergeable with each other.
   *
   *   Add NAME to TARGET with the entry from SOURCE.
   *
   * Now that we are done merging the changes from SOURCE into the
   * directory TARGET, update TARGET's predecessor to be SOURCE.
   */

  if ((svn_fs_x__dag_node_kind(source) != svn_node_dir)
      || (svn_fs_x__dag_node_kind(target) != svn_node_dir)
      || (svn_fs_x__dag_node_kind(ancestor) != svn_node_dir))
    {
      return conflict_err(conflict_p, target_path);
    }


  /* Possible early merge failure: if target and ancestor have
     different property lists, then the merge should fail.
     Propchanges can *only* be committed on an up-to-date directory.
     ### TODO: see issue #418 about the inelegance of this.

     Another possible, similar, early merge failure: if source and
     ancestor have different property lists (meaning someone else
     changed directory properties while our commit transaction was
     happening), the merge should fail.  See issue #2751.
  */
  {
    svn_fs_x__noderev_t *tgt_nr, *anc_nr, *src_nr;
    svn_boolean_t same;
    apr_pool_t *scratch_pool;

    /* Get node revisions for our id's. */
    scratch_pool = svn_pool_create(pool);
    SVN_ERR(svn_fs_x__get_node_revision(&tgt_nr, fs, target_id,
                                        pool, scratch_pool));
    svn_pool_clear(scratch_pool);
    SVN_ERR(svn_fs_x__get_node_revision(&anc_nr, fs, ancestor_id,
                                        pool, scratch_pool));
    svn_pool_clear(scratch_pool);
    SVN_ERR(svn_fs_x__get_node_revision(&src_nr, fs, source_id,
                                        pool, scratch_pool));
    svn_pool_destroy(scratch_pool);

    /* Now compare the prop-keys of the skels.  Note that just because
       the keys are different -doesn't- mean the proplists have
       different contents. */
    SVN_ERR(svn_fs_x__prop_rep_equal(&same, fs, src_nr, anc_nr, TRUE, pool));
    if (! same)
      return conflict_err(conflict_p, target_path);

    /* The directory entries got changed in the repository but the directory
       properties did not. */
    SVN_ERR(svn_fs_x__prop_rep_equal(&same, fs, tgt_nr, anc_nr, TRUE, pool));
    if (! same)
      {
        /* There is an incoming prop change for this directory.
           We will accept it only if the directory changes were mere updates
           to its entries, i.e. there were no additions or removals.
           Those could cause update problems to the working copy. */
        svn_boolean_t changed;
        SVN_ERR(compare_dir_structure(&changed, fs, source, ancestor, pool));

        if (changed)
          return conflict_err(conflict_p, target_path);
      }
  }

  /* ### todo: it would be more efficient to simply check for a NULL
     entries hash where necessary below than to allocate an empty hash
     here, but another day, another day... */
  iterpool = svn_pool_create(pool);
  SVN_ERR(svn_fs_x__dag_dir_entries(&s_entries, source, pool, iterpool));
  SVN_ERR(svn_fs_x__dag_dir_entries(&t_entries, target, pool, iterpool));
  SVN_ERR(svn_fs_x__dag_dir_entries(&a_entries, ancestor, pool, iterpool));

  /* for each entry E in a_entries... */
  for (i = 0; i < a_entries->nelts; ++i)
    {
      svn_fs_x__dirent_t *s_entry, *t_entry, *a_entry;
      svn_pool_clear(iterpool);

      a_entry = APR_ARRAY_IDX(a_entries, i, svn_fs_x__dirent_t *);
      s_entry = svn_fs_x__find_dir_entry(s_entries, a_entry->name, &s_idx);
      t_entry = svn_fs_x__find_dir_entry(t_entries, a_entry->name, &t_idx);

      /* No changes were made to this entry while the transaction was
         in progress, so do nothing to the target. */
      if (s_entry && svn_fs_x__id_eq(&a_entry->id, &s_entry->id))
        continue;

      /* A change was made to this entry while the transaction was in
         process, but the transaction did not touch this entry. */
      else if (t_entry && svn_fs_x__id_eq(&a_entry->id, &t_entry->id))
        {
          dag_node_t *t_ent_node;
          SVN_ERR(svn_fs_x__dag_get_node(&t_ent_node, fs, &t_entry->id,
                                         iterpool, iterpool));
          mergeinfo_increment
            -= svn_fs_x__dag_get_mergeinfo_count(t_ent_node);

          if (s_entry)
            {
              dag_node_t *s_ent_node;
              SVN_ERR(svn_fs_x__dag_get_node(&s_ent_node, fs, &s_entry->id,
                                             iterpool, iterpool));

              mergeinfo_increment
                += svn_fs_x__dag_get_mergeinfo_count(s_ent_node);

              SVN_ERR(svn_fs_x__dag_set_entry(target, a_entry->name,
                                              &s_entry->id,
                                              s_entry->kind,
                                              txn_id,
                                              iterpool));
            }
          else
            {
              SVN_ERR(svn_fs_x__dag_delete(target, a_entry->name, txn_id,
                                           iterpool));
            }
        }

      /* Changes were made to this entry both within the transaction
         and to the repository while the transaction was in progress.
         They must be merged or declared to be in conflict. */
      else
        {
          dag_node_t *s_ent_node, *t_ent_node, *a_ent_node;
          const char *new_tpath;
          apr_int64_t sub_mergeinfo_increment;

          /* If SOURCE-ENTRY and TARGET-ENTRY are both null, that's a
             double delete; if one of them is null, that's a delete versus
             a modification. In any of these cases, flag a conflict. */
          if (s_entry == NULL || t_entry == NULL)
            return conflict_err(conflict_p,
                                svn_fspath__join(target_path,
                                                 a_entry->name,
                                                 iterpool));

          /* If any of the three entries is of type file, flag a conflict. */
          if (s_entry->kind == svn_node_file
              || t_entry->kind == svn_node_file
              || a_entry->kind == svn_node_file)
            return conflict_err(conflict_p,
                                svn_fspath__join(target_path,
                                                 a_entry->name,
                                                 iterpool));

          /* Fetch DAG nodes to efficiently access ID parts. */
          SVN_ERR(svn_fs_x__dag_get_node(&s_ent_node, fs, &s_entry->id,
                                         iterpool, iterpool));
          SVN_ERR(svn_fs_x__dag_get_node(&t_ent_node, fs, &t_entry->id,
                                         iterpool, iterpool));
          SVN_ERR(svn_fs_x__dag_get_node(&a_ent_node, fs, &a_entry->id,
                                         iterpool, iterpool));

          /* If either SOURCE-ENTRY or TARGET-ENTRY is not a direct
             modification of ANCESTOR-ENTRY, declare a conflict. */
          if (   !svn_fs_x__dag_same_line_of_history(s_ent_node, a_ent_node)
              || !svn_fs_x__dag_same_line_of_history(t_ent_node, a_ent_node))
            return conflict_err(conflict_p,
                                svn_fspath__join(target_path,
                                                 a_entry->name,
                                                 iterpool));

          /* Direct modifications were made to the directory
             ANCESTOR-ENTRY in both SOURCE and TARGET.  Recursively
             merge these modifications. */
          new_tpath = svn_fspath__join(target_path, t_entry->name, iterpool);
          SVN_ERR(merge(conflict_p, new_tpath,
                        t_ent_node, s_ent_node, a_ent_node,
                        txn_id,
                        &sub_mergeinfo_increment,
                        iterpool));
          mergeinfo_increment += sub_mergeinfo_increment;
        }
    }

  /* For each entry E in source but not in ancestor */
  for (i = 0; i < s_entries->nelts; ++i)
    {
      svn_fs_x__dirent_t *a_entry, *s_entry, *t_entry;
      dag_node_t *s_ent_node;

      svn_pool_clear(iterpool);

      s_entry = APR_ARRAY_IDX(s_entries, i, svn_fs_x__dirent_t *);
      a_entry = svn_fs_x__find_dir_entry(a_entries, s_entry->name, &s_idx);
      t_entry = svn_fs_x__find_dir_entry(t_entries, s_entry->name, &t_idx);

      /* Process only entries in source that are NOT in ancestor. */
      if (a_entry)
        continue;

      /* If NAME exists in TARGET, declare a conflict. */
      if (t_entry)
        return conflict_err(conflict_p,
                            svn_fspath__join(target_path,
                                             t_entry->name,
                                             iterpool));

      SVN_ERR(svn_fs_x__dag_get_node(&s_ent_node, fs, &s_entry->id,
                                     iterpool, iterpool));
      mergeinfo_increment += svn_fs_x__dag_get_mergeinfo_count(s_ent_node);

      SVN_ERR(svn_fs_x__dag_set_entry
              (target, s_entry->name, &s_entry->id, s_entry->kind,
               txn_id, iterpool));
    }
  svn_pool_destroy(iterpool);

  SVN_ERR(svn_fs_x__dag_update_ancestry(target, source, pool));

  SVN_ERR(svn_fs_x__dag_increment_mergeinfo_count(target,
                                                  mergeinfo_increment,
                                                  pool));

  if (mergeinfo_increment_out)
    *mergeinfo_increment_out = mergeinfo_increment;

  return SVN_NO_ERROR;
}

/* Merge changes between an ancestor and SOURCE_NODE into
   TXN.  The ancestor is either ANCESTOR_NODE, or if
   that is null, TXN's base node.

   If the merge is successful, TXN's base will become
   SOURCE_NODE, and its root node will have a new ID, a
   successor of SOURCE_NODE.

   If a conflict results, update *CONFLICT to the path in the txn that
   conflicted; see the CONFLICT_P parameter of merge() for details. */
static svn_error_t *
merge_changes(dag_node_t *ancestor_node,
              dag_node_t *source_node,
              svn_fs_txn_t *txn,
              svn_stringbuf_t *conflict,
              apr_pool_t *scratch_pool)
{
  dag_node_t *txn_root_node;
  svn_fs_t *fs = txn->fs;
  svn_fs_x__txn_id_t txn_id = svn_fs_x__txn_get_id(txn);
<<<<<<< HEAD

  SVN_ERR(svn_fs_x__dag_root(&txn_root_node, fs,
                             svn_fs_x__change_set_by_txn(txn_id),
                             scratch_pool, scratch_pool));
=======
  svn_boolean_t related;

  SVN_ERR(svn_fs_x__dag_txn_root(&txn_root_node, fs, txn_id, scratch_pool,
                                 scratch_pool));
>>>>>>> 355d94d0

  if (ancestor_node == NULL)
    {
      svn_revnum_t base_rev;
      SVN_ERR(svn_fs_x__get_base_rev(&base_rev, fs, txn_id, scratch_pool));
      SVN_ERR(svn_fs_x__dag_root(&ancestor_node, fs,
                                 svn_fs_x__change_set_by_rev(base_rev),
                                 scratch_pool, scratch_pool));
    }

  if (!svn_fs_x__dag_related_node(ancestor_node, txn_root_node))
    {
      /* If no changes have been made in TXN since its current base,
         then it can't conflict with any changes since that base.
         The caller isn't supposed to call us in that case. */
      SVN_ERR_MALFUNCTION();
    }
  else
    SVN_ERR(merge(conflict, "/", txn_root_node,
                  source_node, ancestor_node, txn_id, NULL, scratch_pool));

  return SVN_NO_ERROR;
}


svn_error_t *
svn_fs_x__commit_txn(const char **conflict_p,
                     svn_revnum_t *new_rev,
                     svn_fs_txn_t *txn,
                     apr_pool_t *pool)
{
  /* How do commits work in Subversion?
   *
   * When you're ready to commit, here's what you have:
   *
   *    1. A transaction, with a mutable tree hanging off it.
   *    2. A base revision, against which TXN_TREE was made.
   *    3. A latest revision, which may be newer than the base rev.
   *
   * The problem is that if latest != base, then one can't simply
   * attach the txn root as the root of the new revision, because that
   * would lose all the changes between base and latest.  It is also
   * not acceptable to insist that base == latest; in a busy
   * repository, commits happen too fast to insist that everyone keep
   * their entire tree up-to-date at all times.  Non-overlapping
   * changes should not interfere with each other.
   *
   * The solution is to merge the changes between base and latest into
   * the txn tree [see the function merge()].  The txn tree is the
   * only one of the three trees that is mutable, so it has to be the
   * one to adjust.
   *
   * You might have to adjust it more than once, if a new latest
   * revision gets committed while you were merging in the previous
   * one.  For example:
   *
   *    1. Jane starts txn T, based at revision 6.
   *    2. Someone commits (or already committed) revision 7.
   *    3. Jane's starts merging the changes between 6 and 7 into T.
   *    4. Meanwhile, someone commits revision 8.
   *    5. Jane finishes the 6-->7 merge.  T could now be committed
   *       against a latest revision of 7, if only that were still the
   *       latest.  Unfortunately, 8 is now the latest, so...
   *    6. Jane starts merging the changes between 7 and 8 into T.
   *    7. Meanwhile, no one commits any new revisions.  Whew.
   *    8. Jane commits T, creating revision 9, whose tree is exactly
   *       T's tree, except immutable now.
   *
   * Lather, rinse, repeat.
   */

  svn_error_t *err = SVN_NO_ERROR;
  svn_stringbuf_t *conflict = svn_stringbuf_create_empty(pool);
  svn_fs_t *fs = txn->fs;
  svn_fs_x__data_t *ffd = fs->fsap_data;

  /* Limit memory usage when the repository has a high commit rate and
     needs to run the following while loop multiple times.  The memory
     growth without an iteration pool is very noticeable when the
     transaction modifies a node that has 20,000 sibling nodes. */
  apr_pool_t *iterpool = svn_pool_create(pool);

  /* Initialize output params. */
  *new_rev = SVN_INVALID_REVNUM;
  if (conflict_p)
    *conflict_p = NULL;

  while (1729)
    {
      svn_revnum_t youngish_rev;
      svn_fs_root_t *youngish_root;
      dag_node_t *youngish_root_node;

      svn_pool_clear(iterpool);

      /* Get the *current* youngest revision.  We call it "youngish"
         because new revisions might get committed after we've
         obtained it. */

      SVN_ERR(svn_fs_x__youngest_rev(&youngish_rev, fs, iterpool));
      SVN_ERR(svn_fs_x__revision_root(&youngish_root, fs, youngish_rev,
                                      iterpool));

      /* Get the dag node for the youngest revision.  Later we'll use
         it as the SOURCE argument to a merge, and if the merge
         succeeds, this youngest root node will become the new base
         root for the svn txn that was the target of the merge (but
         note that the youngest rev may have changed by then -- that's
         why we're careful to get this root in its own bdb txn
         here). */
      SVN_ERR(get_root(&youngish_root_node, youngish_root, iterpool,
                       iterpool));

      /* Try to merge.  If the merge succeeds, the base root node of
         TARGET's txn will become the same as youngish_root_node, so
         any future merges will only be between that node and whatever
         the root node of the youngest rev is by then. */
      err = merge_changes(NULL, youngish_root_node, txn, conflict, iterpool);
      if (err)
        {
          if ((err->apr_err == SVN_ERR_FS_CONFLICT) && conflict_p)
            *conflict_p = conflict->data;
          goto cleanup;
        }
      txn->base_rev = youngish_rev;

      /* Try to commit. */
      err = svn_fs_x__commit(new_rev, fs, txn, iterpool);
      if (err && (err->apr_err == SVN_ERR_FS_TXN_OUT_OF_DATE))
        {
          /* Did someone else finish committing a new revision while we
             were in mid-merge or mid-commit?  If so, we'll need to
             loop again to merge the new changes in, then try to
             commit again.  Or if that's not what happened, then just
             return the error. */
          svn_revnum_t youngest_rev;
          SVN_ERR(svn_fs_x__youngest_rev(&youngest_rev, fs, iterpool));
          if (youngest_rev == youngish_rev)
            goto cleanup;
          else
            svn_error_clear(err);
        }
      else if (err)
        {
          goto cleanup;
        }
      else
        {
          err = SVN_NO_ERROR;
          goto cleanup;
        }
    }

 cleanup:

  svn_pool_destroy(iterpool);

  SVN_ERR(err);

  if (ffd->pack_after_commit)
    {
      SVN_ERR(svn_fs_x__pack(fs, NULL, NULL, NULL, NULL, pool));
    }

  return SVN_NO_ERROR;
}


/* Merge changes between two nodes into a third node.  Given nodes
   SOURCE_PATH under SOURCE_ROOT, TARGET_PATH under TARGET_ROOT and
   ANCESTOR_PATH under ANCESTOR_ROOT, modify target to contain all the
   changes between the ancestor and source.  If there are conflicts,
   return SVN_ERR_FS_CONFLICT and set *CONFLICT_P to a textual
   description of the offending changes.  Perform any temporary
   allocations in POOL. */
static svn_error_t *
x_merge(const char **conflict_p,
        svn_fs_root_t *source_root,
        const char *source_path,
        svn_fs_root_t *target_root,
        const char *target_path,
        svn_fs_root_t *ancestor_root,
        const char *ancestor_path,
        apr_pool_t *pool)
{
  dag_node_t *source, *ancestor;
  svn_fs_txn_t *txn;
  svn_error_t *err;
  svn_stringbuf_t *conflict = svn_stringbuf_create_empty(pool);

  if (! target_root->is_txn_root)
    return SVN_FS__NOT_TXN(target_root);

  /* Paranoia. */
  if ((source_root->fs != ancestor_root->fs)
      || (target_root->fs != ancestor_root->fs))
    {
      return svn_error_create
        (SVN_ERR_FS_CORRUPT, NULL,
         _("Bad merge; ancestor, source, and target not all in same fs"));
    }

  /* ### kff todo: is there any compelling reason to get the nodes in
     one db transaction?  Right now we don't; txn_body_get_root() gets
     one node at a time.  This will probably need to change:

     Jim Blandy <jimb@zwingli.cygnus.com> writes:
     > svn_fs_merge needs to be a single transaction, to protect it against
     > people deleting parents of nodes it's working on, etc.
  */

  /* Get the ancestor node. */
  SVN_ERR(get_root(&ancestor, ancestor_root, pool, pool));

  /* Get the source node. */
  SVN_ERR(get_root(&source, source_root, pool, pool));

  /* Open a txn for the txn root into which we're merging. */
  SVN_ERR(svn_fs_x__open_txn(&txn, ancestor_root->fs, target_root->txn,
                             pool));

  /* Merge changes between ANCESTOR and SOURCE into TXN. */
  err = merge_changes(ancestor, source, txn, conflict, pool);
  if (err)
    {
      if ((err->apr_err == SVN_ERR_FS_CONFLICT) && conflict_p)
        *conflict_p = conflict->data;
      return svn_error_trace(err);
    }

  return SVN_NO_ERROR;
}

svn_error_t *
svn_fs_x__deltify(svn_fs_t *fs,
                  svn_revnum_t revision,
                  apr_pool_t *scratch_pool)
{
  /* Deltify is a no-op for fs_x. */

  return SVN_NO_ERROR;
}



/* Directories.  */

/* Set *TABLE_P to a newly allocated APR hash table containing the
   entries of the directory at PATH in ROOT.  The keys of the table
   are entry names, as byte strings, excluding the final null
   character; the table's values are pointers to svn_fs_svn_fs_x__dirent_t
   structures.  Allocate the table and its contents in POOL. */
static svn_error_t *
x_dir_entries(apr_hash_t **table_p,
              svn_fs_root_t *root,
              const char *path,
              apr_pool_t *pool)
{
  dag_node_t *node;
  apr_hash_t *hash = svn_hash__make(pool);
  apr_array_header_t *table;
  int i;
  svn_fs_x__id_context_t *context = NULL;
  apr_pool_t *scratch_pool = svn_pool_create(pool);

  /* Get the entries for this path in the caller's pool. */
  SVN_ERR(svn_fs_x__get_temp_dag_node(&node, root, path, scratch_pool));
  SVN_ERR(svn_fs_x__dag_dir_entries(&table, node, scratch_pool,
                                    scratch_pool));

  if (table->nelts)
    context = svn_fs_x__id_create_context(root->fs, pool);

  /* Convert directory array to hash. */
  for (i = 0; i < table->nelts; ++i)
    {
      svn_fs_x__dirent_t *entry
        = APR_ARRAY_IDX(table, i, svn_fs_x__dirent_t *);
      apr_size_t len = strlen(entry->name);

      svn_fs_dirent_t *api_dirent = apr_pcalloc(pool, sizeof(*api_dirent));
      api_dirent->name = apr_pstrmemdup(pool, entry->name, len);
      api_dirent->kind = entry->kind;
      api_dirent->id = svn_fs_x__id_create(context, &entry->id, pool);

      apr_hash_set(hash, api_dirent->name, len, api_dirent);
    }

  *table_p = hash;
  svn_pool_destroy(scratch_pool);

  return SVN_NO_ERROR;
}

static svn_error_t *
x_dir_optimal_order(apr_array_header_t **ordered_p,
                    svn_fs_root_t *root,
                    apr_hash_t *entries,
                    apr_pool_t *result_pool,
                    apr_pool_t *scratch_pool)
{
  *ordered_p = svn_fs_x__order_dir_entries(root->fs, entries, result_pool,
                                           scratch_pool);

  return SVN_NO_ERROR;
}

/* Create a new directory named PATH in ROOT.  The new directory has
   no entries, and no properties.  ROOT must be the root of a
   transaction, not a revision.  Do any necessary temporary allocation
   in SCRATCH_POOL.  */
static svn_error_t *
x_make_dir(svn_fs_root_t *root,
           const char *path,
           apr_pool_t *scratch_pool)
{
  svn_fs_x__dag_path_t *dag_path;
  dag_node_t *sub_dir;
  svn_fs_x__txn_id_t txn_id = svn_fs_x__root_txn_id(root);
  apr_pool_t *subpool = svn_pool_create(scratch_pool);

  SVN_ERR(svn_fs_x__get_dag_path(&dag_path, root, path,
                                 svn_fs_x__dag_path_last_optional,
                                 TRUE, subpool, subpool));

  /* Check (recursively) to see if some lock is 'reserving' a path at
     that location, or even some child-path; if so, check that we can
     use it. */
  if (root->txn_flags & SVN_FS_TXN_CHECK_LOCKS)
    SVN_ERR(svn_fs_x__allow_locked_operation(path, root->fs, TRUE, FALSE,
                                             subpool));

  /* If there's already a sub-directory by that name, complain.  This
     also catches the case of trying to make a subdirectory named `/'.  */
  if (dag_path->node)
    return SVN_FS__ALREADY_EXISTS(root, path);

  /* Create the subdirectory.  */
  SVN_ERR(svn_fs_x__make_path_mutable(root, dag_path->parent, path, subpool,
                                      subpool));
  SVN_ERR(svn_fs_x__dag_make_dir(&sub_dir,
                                 dag_path->parent->node,
                                 parent_path_path(dag_path->parent,
                                                  subpool),
                                 dag_path->entry,
                                 txn_id,
                                 subpool, subpool));

  /* Add this directory to the path cache. */
  svn_fs_x__update_dag_cache(sub_dir);

  /* Make a record of this modification in the changes table. */
  SVN_ERR(add_change(root->fs, txn_id, path, svn_fs_x__dag_get_id(sub_dir),
                     svn_fs_path_change_add, FALSE, FALSE, FALSE,
                     svn_node_dir, SVN_INVALID_REVNUM, NULL, subpool));

  svn_pool_destroy(subpool);
  return SVN_NO_ERROR;
}


/* Delete the node at PATH under ROOT.  ROOT must be a transaction
   root.  Perform temporary allocations in SCRATCH_POOL. */
static svn_error_t *
x_delete_node(svn_fs_root_t *root,
              const char *path,
              apr_pool_t *scratch_pool)
{
  svn_fs_x__dag_path_t *dag_path;
  svn_fs_x__txn_id_t txn_id;
  apr_int64_t mergeinfo_count = 0;
  svn_node_kind_t kind;
  apr_pool_t *subpool = svn_pool_create(scratch_pool);

  if (! root->is_txn_root)
    return SVN_FS__NOT_TXN(root);

  txn_id = svn_fs_x__root_txn_id(root);
  SVN_ERR(svn_fs_x__get_dag_path(&dag_path, root, path, 0, TRUE, subpool,
                                 subpool));
  kind = svn_fs_x__dag_node_kind(dag_path->node);

  /* We can't remove the root of the filesystem.  */
  if (! dag_path->parent)
    return svn_error_create(SVN_ERR_FS_ROOT_DIR, NULL,
                            _("The root directory cannot be deleted"));

  /* Check to see if path (or any child thereof) is locked; if so,
     check that we can use the existing lock(s). */
  if (root->txn_flags & SVN_FS_TXN_CHECK_LOCKS)
    SVN_ERR(svn_fs_x__allow_locked_operation(path, root->fs, TRUE, FALSE,
                                             subpool));

  /* Make the parent directory mutable, and do the deletion.  */
  SVN_ERR(svn_fs_x__make_path_mutable(root, dag_path->parent, path, subpool,
                                      subpool));
  mergeinfo_count = svn_fs_x__dag_get_mergeinfo_count(dag_path->node);
  SVN_ERR(svn_fs_x__dag_delete(dag_path->parent->node,
                               dag_path->entry,
                               txn_id, subpool));

  /* Remove this node and any children from the path cache. */
  svn_fs_x__invalidate_dag_cache(root, parent_path_path(dag_path, subpool));

  /* Update mergeinfo counts for parents */
  if (mergeinfo_count > 0)
    SVN_ERR(increment_mergeinfo_up_tree(dag_path->parent,
                                        -mergeinfo_count,
                                        subpool));

  /* Make a record of this modification in the changes table. */
  SVN_ERR(add_change(root->fs, txn_id, path,
                     svn_fs_x__dag_get_id(dag_path->node),
                     svn_fs_path_change_delete, FALSE, FALSE, FALSE, kind,
                     SVN_INVALID_REVNUM, NULL, subpool));

  svn_pool_destroy(subpool);
  return SVN_NO_ERROR;
}


/* Set *SAME_P to TRUE if FS1 and FS2 have the same UUID, else set to FALSE.
   Use SCRATCH_POOL for temporary allocation only.
   Note: this code is duplicated between libsvn_fs_x and libsvn_fs_base. */
static svn_error_t *
x_same_p(svn_boolean_t *same_p,
         svn_fs_t *fs1,
         svn_fs_t *fs2,
         apr_pool_t *scratch_pool)
{
  *same_p = ! strcmp(fs1->uuid, fs2->uuid);
  return SVN_NO_ERROR;
}

/* Copy the node at FROM_PATH under FROM_ROOT to TO_PATH under
   TO_ROOT.  If PRESERVE_HISTORY is set, then the copy is recorded in
   the copies table.  Perform temporary allocations in SCRATCH_POOL. */
static svn_error_t *
copy_helper(svn_fs_root_t *from_root,
            const char *from_path,
            svn_fs_root_t *to_root,
            const char *to_path,
            svn_boolean_t preserve_history,
            apr_pool_t *scratch_pool)
{
  dag_node_t *from_node;
  svn_fs_x__dag_path_t *to_dag_path;
  svn_fs_x__txn_id_t txn_id = svn_fs_x__root_txn_id(to_root);
  svn_boolean_t same_p;

  /* Use an error check, not an assert, because even the caller cannot
     guarantee that a filesystem's UUID has not changed "on the fly". */
  SVN_ERR(x_same_p(&same_p, from_root->fs, to_root->fs, scratch_pool));
  if (! same_p)
    return svn_error_createf
      (SVN_ERR_UNSUPPORTED_FEATURE, NULL,
       _("Cannot copy between two different filesystems ('%s' and '%s')"),
       from_root->fs->path, to_root->fs->path);

  /* more things that we can't do ATM */
  if (from_root->is_txn_root)
    return svn_error_create
      (SVN_ERR_UNSUPPORTED_FEATURE, NULL,
       _("Copy from mutable tree not currently supported"));

  if (! to_root->is_txn_root)
    return svn_error_create
      (SVN_ERR_UNSUPPORTED_FEATURE, NULL,
       _("Copy immutable tree not supported"));

  /* Get the NODE for FROM_PATH in FROM_ROOT.*/
  SVN_ERR(svn_fs_x__get_dag_node(&from_node, from_root, from_path,
                                 scratch_pool, scratch_pool));

  /* Build up the parent path from TO_PATH in TO_ROOT.  If the last
     component does not exist, it's not that big a deal.  We'll just
     make one there. */
  SVN_ERR(svn_fs_x__get_dag_path(&to_dag_path, to_root, to_path,
                                 svn_fs_x__dag_path_last_optional, TRUE,
                                 scratch_pool, scratch_pool));

  /* Check to see if path (or any child thereof) is locked; if so,
     check that we can use the existing lock(s). */
  if (to_root->txn_flags & SVN_FS_TXN_CHECK_LOCKS)
    SVN_ERR(svn_fs_x__allow_locked_operation(to_path, to_root->fs,
                                             TRUE, FALSE, scratch_pool));

  /* If the destination node already exists as the same node as the
     source (in other words, this operation would result in nothing
     happening at all), just do nothing an return successfully,
     proud that you saved yourself from a tiresome task. */
  if (to_dag_path->node &&
      svn_fs_x__id_eq(svn_fs_x__dag_get_id(from_node),
                      svn_fs_x__dag_get_id(to_dag_path->node)))
    return SVN_NO_ERROR;

  if (! from_root->is_txn_root)
    {
      svn_fs_path_change_kind_t kind;
      dag_node_t *new_node;
      const char *from_canonpath;
      apr_int64_t mergeinfo_start;
      apr_int64_t mergeinfo_end;

      /* If TO_PATH already existed prior to the copy, note that this
         operation is a replacement, not an addition. */
      if (to_dag_path->node)
        {
          kind = svn_fs_path_change_replace;
          mergeinfo_start
            = svn_fs_x__dag_get_mergeinfo_count(to_dag_path->node);
        }
      else
        {
          kind = svn_fs_path_change_add;
          mergeinfo_start = 0;
        }

      mergeinfo_end = svn_fs_x__dag_get_mergeinfo_count(from_node);

      /* Make sure the target node's parents are mutable.  */
      SVN_ERR(svn_fs_x__make_path_mutable(to_root, to_dag_path->parent,
                                          to_path, scratch_pool,
                                          scratch_pool));

      /* Canonicalize the copyfrom path. */
      from_canonpath = svn_fs__canonicalize_abspath(from_path, scratch_pool);

      SVN_ERR(svn_fs_x__dag_copy(to_dag_path->parent->node,
                                 to_dag_path->entry,
                                 from_node,
                                 preserve_history,
                                 from_root->rev,
                                 from_canonpath,
                                 txn_id, scratch_pool));

      if (kind != svn_fs_path_change_add)
        svn_fs_x__invalidate_dag_cache(to_root,
                                       parent_path_path(to_dag_path,
                                                        scratch_pool));

      if (mergeinfo_start != mergeinfo_end)
        SVN_ERR(increment_mergeinfo_up_tree(to_dag_path->parent,
                                            mergeinfo_end - mergeinfo_start,
                                            scratch_pool));

      /* Make a record of this modification in the changes table. */
      SVN_ERR(svn_fs_x__get_dag_node(&new_node, to_root, to_path,
                                     scratch_pool, scratch_pool));
      SVN_ERR(add_change(to_root->fs, txn_id, to_path,
                         svn_fs_x__dag_get_id(new_node), kind, FALSE,
                         FALSE, FALSE, svn_fs_x__dag_node_kind(from_node),
                         from_root->rev, from_canonpath, scratch_pool));
    }
  else
    {
      /* See IZ Issue #436 */
      /* Copying from transaction roots not currently available.

         ### cmpilato todo someday: make this not so. :-) Note that
         when copying from mutable trees, you have to make sure that
         you aren't creating a cyclic graph filesystem, and a simple
         referencing operation won't cut it.  Currently, we should not
         be able to reach this clause, and the interface reports that
         this only works from immutable trees anyway, but JimB has
         stated that this requirement need not be necessary in the
         future. */

      SVN_ERR_MALFUNCTION();
    }

  return SVN_NO_ERROR;
}


/* Create a copy of FROM_PATH in FROM_ROOT named TO_PATH in TO_ROOT.
   If FROM_PATH is a directory, copy it recursively.  Temporary
   allocations are from SCRATCH_POOL.*/
static svn_error_t *
x_copy(svn_fs_root_t *from_root,
       const char *from_path,
       svn_fs_root_t *to_root,
       const char *to_path,
       apr_pool_t *scratch_pool)
{
  apr_pool_t *subpool = svn_pool_create(scratch_pool);

  SVN_ERR(copy_helper(from_root,
                      svn_fs__canonicalize_abspath(from_path, subpool),
                      to_root,
                      svn_fs__canonicalize_abspath(to_path, subpool),
                      TRUE, subpool));

  svn_pool_destroy(subpool);

  return SVN_NO_ERROR;
}


/* Create a copy of FROM_PATH in FROM_ROOT named TO_PATH in TO_ROOT.
   If FROM_PATH is a directory, copy it recursively.  No history is
   preserved.  Temporary allocations are from SCRATCH_POOL. */
static svn_error_t *
x_revision_link(svn_fs_root_t *from_root,
                svn_fs_root_t *to_root,
                const char *path,
                apr_pool_t *scratch_pool)
{
  apr_pool_t *subpool;

  if (! to_root->is_txn_root)
    return SVN_FS__NOT_TXN(to_root);

  subpool = svn_pool_create(scratch_pool);

  path = svn_fs__canonicalize_abspath(path, subpool);
  SVN_ERR(copy_helper(from_root, path, to_root, path, FALSE, subpool));

  svn_pool_destroy(subpool);

  return SVN_NO_ERROR;
}


/* Discover the copy ancestry of PATH under ROOT.  Return a relevant
   ancestor/revision combination in *PATH_P and *REV_P.  Temporary
   allocations are in POOL. */
static svn_error_t *
x_copied_from(svn_revnum_t *rev_p,
              const char **path_p,
              svn_fs_root_t *root,
              const char *path,
              apr_pool_t *pool)
{
  dag_node_t *node;

  /* There is no cached entry, look it up the old-fashioned way. */
  SVN_ERR(svn_fs_x__get_temp_dag_node(&node, root, path, pool));
  *rev_p = svn_fs_x__dag_get_copyfrom_rev(node);
  *path_p = svn_fs_x__dag_get_copyfrom_path(node);

  return SVN_NO_ERROR;
}



/* Files.  */

/* Create the empty file PATH under ROOT.  Temporary allocations are
   in SCRATCH_POOL. */
static svn_error_t *
x_make_file(svn_fs_root_t *root,
            const char *path,
            apr_pool_t *scratch_pool)
{
  svn_fs_x__dag_path_t *dag_path;
  dag_node_t *child;
  svn_fs_x__txn_id_t txn_id = svn_fs_x__root_txn_id(root);
  apr_pool_t *subpool = svn_pool_create(scratch_pool);

  SVN_ERR(svn_fs_x__get_dag_path(&dag_path, root, path,
                                 svn_fs_x__dag_path_last_optional,
                                 TRUE, subpool, subpool));

  /* If there's already a file by that name, complain.
     This also catches the case of trying to make a file named `/'.  */
  if (dag_path->node)
    return SVN_FS__ALREADY_EXISTS(root, path);

  /* Check (non-recursively) to see if path is locked;  if so, check
     that we can use it. */
  if (root->txn_flags & SVN_FS_TXN_CHECK_LOCKS)
    SVN_ERR(svn_fs_x__allow_locked_operation(path, root->fs, FALSE, FALSE,
                                             subpool));

  /* Create the file.  */
  SVN_ERR(svn_fs_x__make_path_mutable(root, dag_path->parent, path, subpool,
                                      subpool));
  SVN_ERR(svn_fs_x__dag_make_file(&child,
                                  dag_path->parent->node,
                                  parent_path_path(dag_path->parent,
                                                   subpool),
                                  dag_path->entry,
                                  txn_id,
                                  subpool, subpool));

  /* Add this file to the path cache. */
  svn_fs_x__update_dag_cache(child);

  /* Make a record of this modification in the changes table. */
  SVN_ERR(add_change(root->fs, txn_id, path, svn_fs_x__dag_get_id(child),
                     svn_fs_path_change_add, TRUE, FALSE, FALSE,
                     svn_node_file, SVN_INVALID_REVNUM, NULL, subpool));

  svn_pool_destroy(subpool);
  return SVN_NO_ERROR;
}


/* Set *LENGTH_P to the size of the file PATH under ROOT.  Temporary
   allocations are in SCRATCH_POOL. */
static svn_error_t *
x_file_length(svn_filesize_t *length_p,
              svn_fs_root_t *root,
              const char *path,
              apr_pool_t *scratch_pool)
{
  dag_node_t *file;

  /* First create a dag_node_t from the root/path pair. */
  SVN_ERR(svn_fs_x__get_temp_dag_node(&file, root, path, scratch_pool));

  /* Now fetch its length */
  return svn_fs_x__dag_file_length(length_p, file);
}


/* Set *CHECKSUM to the checksum of type KIND for PATH under ROOT, or
   NULL if that information isn't available.  Temporary allocations
   are from POOL. */
static svn_error_t *
x_file_checksum(svn_checksum_t **checksum,
                svn_checksum_kind_t kind,
                svn_fs_root_t *root,
                const char *path,
                apr_pool_t *pool)
{
  dag_node_t *file;

  SVN_ERR(svn_fs_x__get_temp_dag_node(&file, root, path, pool));
  return svn_fs_x__dag_file_checksum(checksum, file, kind, pool);
}


/* --- Machinery for svn_fs_file_contents() ---  */

/* Set *CONTENTS to a readable stream that will return the contents of
   PATH under ROOT.  The stream is allocated in POOL. */
static svn_error_t *
x_file_contents(svn_stream_t **contents,
                svn_fs_root_t *root,
                const char *path,
                apr_pool_t *pool)
{
  dag_node_t *node;
  svn_stream_t *file_stream;

  /* First create a dag_node_t from the root/path pair. */
  SVN_ERR(svn_fs_x__get_temp_dag_node(&node, root, path, pool));

  /* Then create a readable stream from the dag_node_t. */
  SVN_ERR(svn_fs_x__dag_get_contents(&file_stream, node, pool));

  *contents = file_stream;
  return SVN_NO_ERROR;
}

/* --- End machinery for svn_fs_file_contents() ---  */


/* --- Machinery for svn_fs_try_process_file_contents() ---  */

static svn_error_t *
x_try_process_file_contents(svn_boolean_t *success,
                            svn_fs_root_t *root,
                            const char *path,
                            svn_fs_process_contents_func_t processor,
                            void* baton,
                            apr_pool_t *pool)
{
  dag_node_t *node;
  SVN_ERR(svn_fs_x__get_temp_dag_node(&node, root, path, pool));

  return svn_fs_x__dag_try_process_file_contents(success, node,
                                                 processor, baton, pool);
}

/* --- End machinery for svn_fs_try_process_file_contents() ---  */


/* --- Machinery for svn_fs_apply_textdelta() ---  */


/* Local baton type for all the helper functions below. */
typedef struct txdelta_baton_t
{
  /* This is the custom-built window consumer given to us by the delta
     library;  it uniquely knows how to read data from our designated
     "source" stream, interpret the window, and write data to our
     designated "target" stream (in this case, our repos file.) */
  svn_txdelta_window_handler_t interpreter;
  void *interpreter_baton;

  /* The original file info */
  svn_fs_root_t *root;
  const char *path;

  /* Derived from the file info */
  dag_node_t *node;

  svn_stream_t *source_stream;
  svn_stream_t *target_stream;

  /* MD5 digest for the base text against which a delta is to be
     applied, and for the resultant fulltext, respectively.  Either or
     both may be null, in which case ignored. */
  svn_checksum_t *base_checksum;
  svn_checksum_t *result_checksum;

  /* Pool used by db txns */
  apr_pool_t *pool;

} txdelta_baton_t;


/* The main window handler returned by svn_fs_apply_textdelta. */
static svn_error_t *
window_consumer(svn_txdelta_window_t *window, void *baton)
{
  txdelta_baton_t *tb = (txdelta_baton_t *) baton;

  /* Send the window right through to the custom window interpreter.
     In theory, the interpreter will then write more data to
     cb->target_string. */
  SVN_ERR(tb->interpreter(window, tb->interpreter_baton));

  /* Is the window NULL?  If so, we're done.  The stream has already been
     closed by the interpreter. */
  if (! window)
    SVN_ERR(svn_fs_x__dag_finalize_edits(tb->node, tb->result_checksum,
                                         tb->pool));

  return SVN_NO_ERROR;
}

/* Helper function for fs_apply_textdelta.  BATON is of type
   txdelta_baton_t. */
static svn_error_t *
apply_textdelta(void *baton,
                apr_pool_t *scratch_pool)
{
  txdelta_baton_t *tb = (txdelta_baton_t *) baton;
  svn_fs_x__dag_path_t *dag_path;
  svn_fs_x__txn_id_t txn_id = svn_fs_x__root_txn_id(tb->root);

  /* Call open_path with no flags, as we want this to return an error
     if the node for which we are searching doesn't exist. */
  SVN_ERR(svn_fs_x__get_dag_path(&dag_path, tb->root, tb->path, 0, TRUE,
                                 scratch_pool, scratch_pool));

  /* Check (non-recursively) to see if path is locked; if so, check
     that we can use it. */
  if (tb->root->txn_flags & SVN_FS_TXN_CHECK_LOCKS)
    SVN_ERR(svn_fs_x__allow_locked_operation(tb->path, tb->root->fs,
                                             FALSE, FALSE, scratch_pool));

  /* Now, make sure this path is mutable. */
  SVN_ERR(svn_fs_x__make_path_mutable(tb->root, dag_path, tb->path,
                                      scratch_pool, scratch_pool));
  tb->node = svn_fs_x__dag_dup(dag_path->node, tb->pool);

  if (tb->base_checksum)
    {
      svn_checksum_t *checksum;

      /* Until we finalize the node, its data_key points to the old
         contents, in other words, the base text. */
      SVN_ERR(svn_fs_x__dag_file_checksum(&checksum, tb->node,
                                          tb->base_checksum->kind,
                                          scratch_pool));
      if (!svn_checksum_match(tb->base_checksum, checksum))
        return svn_checksum_mismatch_err(tb->base_checksum, checksum,
                                         scratch_pool,
                                         _("Base checksum mismatch on '%s'"),
                                         tb->path);
    }

  /* Make a readable "source" stream out of the current contents of
     ROOT/PATH; obviously, this must done in the context of a db_txn.
     The stream is returned in tb->source_stream. */
  SVN_ERR(svn_fs_x__dag_get_contents(&(tb->source_stream),
                                     tb->node, tb->pool));

  /* Make a writable "target" stream */
  SVN_ERR(svn_fs_x__dag_get_edit_stream(&(tb->target_stream), tb->node,
                                        tb->pool));

  /* Now, create a custom window handler that uses our two streams. */
  svn_txdelta_apply(tb->source_stream,
                    tb->target_stream,
                    NULL,
                    tb->path,
                    tb->pool,
                    &(tb->interpreter),
                    &(tb->interpreter_baton));

  /* Make a record of this modification in the changes table. */
  return add_change(tb->root->fs, txn_id, tb->path,
                    svn_fs_x__dag_get_id(tb->node),
                    svn_fs_path_change_modify, TRUE, FALSE, FALSE,
                    svn_node_file, SVN_INVALID_REVNUM, NULL, scratch_pool);
}


/* Set *CONTENTS_P and *CONTENTS_BATON_P to a window handler and baton
   that will accept text delta windows to modify the contents of PATH
   under ROOT.  Allocations are in POOL. */
static svn_error_t *
x_apply_textdelta(svn_txdelta_window_handler_t *contents_p,
                  void **contents_baton_p,
                  svn_fs_root_t *root,
                  const char *path,
                  svn_checksum_t *base_checksum,
                  svn_checksum_t *result_checksum,
                  apr_pool_t *pool)
{
  apr_pool_t *scratch_pool = svn_pool_create(pool);
  txdelta_baton_t *tb = apr_pcalloc(pool, sizeof(*tb));

  tb->root = root;
  tb->path = svn_fs__canonicalize_abspath(path, pool);
  tb->pool = pool;
  tb->base_checksum = svn_checksum_dup(base_checksum, pool);
  tb->result_checksum = svn_checksum_dup(result_checksum, pool);

  SVN_ERR(apply_textdelta(tb, scratch_pool));

  *contents_p = window_consumer;
  *contents_baton_p = tb;

  svn_pool_destroy(scratch_pool);
  return SVN_NO_ERROR;
}

/* --- End machinery for svn_fs_apply_textdelta() ---  */

/* --- Machinery for svn_fs_apply_text() ---  */

/* Baton for svn_fs_apply_text(). */
typedef struct text_baton_t
{
  /* The original file info */
  svn_fs_root_t *root;
  const char *path;

  /* Derived from the file info */
  dag_node_t *node;

  /* The returned stream that will accept the file's new contents. */
  svn_stream_t *stream;

  /* The actual fs stream that the returned stream will write to. */
  svn_stream_t *file_stream;

  /* MD5 digest for the final fulltext written to the file.  May
     be null, in which case ignored. */
  svn_checksum_t *result_checksum;

  /* Pool used by db txns */
  apr_pool_t *pool;
} text_baton_t;


/* A wrapper around svn_fs_x__dag_finalize_edits, but for
 * fulltext data, not text deltas.  Closes BATON->file_stream.
 *
 * Note: If you're confused about how this function relates to another
 * of similar name, think of it this way:
 *
 * svn_fs_apply_textdelta() ==> ... ==> txn_body_txdelta_finalize_edits()
 * svn_fs_apply_text()      ==> ... ==> txn_body_fulltext_finalize_edits()
 */

/* Write function for the publically returned stream. */
static svn_error_t *
text_stream_writer(void *baton,
                   const char *data,
                   apr_size_t *len)
{
  text_baton_t *tb = baton;

  /* Psst, here's some data.  Pass it on to the -real- file stream. */
  return svn_stream_write(tb->file_stream, data, len);
}

/* Close function for the publically returned stream. */
static svn_error_t *
text_stream_closer(void *baton)
{
  text_baton_t *tb = baton;

  /* Close the internal-use stream.  ### This used to be inside of
     txn_body_fulltext_finalize_edits(), but that invoked a nested
     Berkeley DB transaction -- scandalous! */
  SVN_ERR(svn_stream_close(tb->file_stream));

  /* Need to tell fs that we're done sending text */
  return svn_fs_x__dag_finalize_edits(tb->node, tb->result_checksum,
                                       tb->pool);
}


/* Helper function for fs_apply_text.  BATON is of type
   text_baton_t. */
static svn_error_t *
apply_text(void *baton,
           apr_pool_t *scratch_pool)
{
  text_baton_t *tb = baton;
  svn_fs_x__dag_path_t *dag_path;
  svn_fs_x__txn_id_t txn_id = svn_fs_x__root_txn_id(tb->root);

  /* Call open_path with no flags, as we want this to return an error
     if the node for which we are searching doesn't exist. */
  SVN_ERR(svn_fs_x__get_dag_path(&dag_path, tb->root, tb->path, 0, TRUE,
                                 scratch_pool, scratch_pool));

  /* Check (non-recursively) to see if path is locked; if so, check
     that we can use it. */
  if (tb->root->txn_flags & SVN_FS_TXN_CHECK_LOCKS)
    SVN_ERR(svn_fs_x__allow_locked_operation(tb->path, tb->root->fs,
                                             FALSE, FALSE, scratch_pool));

  /* Now, make sure this path is mutable. */
  SVN_ERR(svn_fs_x__make_path_mutable(tb->root, dag_path, tb->path,
                                      scratch_pool, scratch_pool));
  tb->node = svn_fs_x__dag_dup(dag_path->node, tb->pool);

  /* Make a writable stream for replacing the file's text. */
  SVN_ERR(svn_fs_x__dag_get_edit_stream(&(tb->file_stream), tb->node,
                                        tb->pool));

  /* Create a 'returnable' stream which writes to the file_stream. */
  tb->stream = svn_stream_create(tb, tb->pool);
  svn_stream_set_write(tb->stream, text_stream_writer);
  svn_stream_set_close(tb->stream, text_stream_closer);

  /* Make a record of this modification in the changes table. */
  return add_change(tb->root->fs, txn_id, tb->path,
                    svn_fs_x__dag_get_id(tb->node),
                    svn_fs_path_change_modify, TRUE, FALSE, FALSE,
                    svn_node_file, SVN_INVALID_REVNUM, NULL, scratch_pool);
}


/* Return a writable stream that will set the contents of PATH under
   ROOT.  RESULT_CHECKSUM is the MD5 checksum of the final result.
   Temporary allocations are in POOL. */
static svn_error_t *
x_apply_text(svn_stream_t **contents_p,
             svn_fs_root_t *root,
             const char *path,
             svn_checksum_t *result_checksum,
             apr_pool_t *pool)
{
  apr_pool_t *scratch_pool = svn_pool_create(pool);
  text_baton_t *tb = apr_pcalloc(pool, sizeof(*tb));

  tb->root = root;
  tb->path = svn_fs__canonicalize_abspath(path, pool);
  tb->pool = pool;
  tb->result_checksum = svn_checksum_dup(result_checksum, pool);

  SVN_ERR(apply_text(tb, scratch_pool));

  *contents_p = tb->stream;

  svn_pool_destroy(scratch_pool);
  return SVN_NO_ERROR;
}

/* --- End machinery for svn_fs_apply_text() ---  */


/* Check if the contents of PATH1 under ROOT1 are different from the
   contents of PATH2 under ROOT2.  If they are different set
   *CHANGED_P to TRUE, otherwise set it to FALSE. */
static svn_error_t *
x_contents_changed(svn_boolean_t *changed_p,
                   svn_fs_root_t *root1,
                   const char *path1,
                   svn_fs_root_t *root2,
                   const char *path2,
                   svn_boolean_t strict,
                   apr_pool_t *scratch_pool)
{
  dag_node_t *node1, *node2;
  apr_pool_t *subpool = svn_pool_create(scratch_pool);

  /* Check that roots are in the same fs. */
  if (root1->fs != root2->fs)
    return svn_error_create
      (SVN_ERR_FS_GENERAL, NULL,
       _("Cannot compare file contents between two different filesystems"));

  /* Check that both paths are files. */
  {
    svn_node_kind_t kind;

    SVN_ERR(svn_fs_x__check_path(&kind, root1, path1, subpool));
    if (kind != svn_node_file)
      return svn_error_createf
        (SVN_ERR_FS_GENERAL, NULL, _("'%s' is not a file"), path1);

    SVN_ERR(svn_fs_x__check_path(&kind, root2, path2, subpool));
    if (kind != svn_node_file)
      return svn_error_createf
        (SVN_ERR_FS_GENERAL, NULL, _("'%s' is not a file"), path2);
  }

  SVN_ERR(svn_fs_x__get_dag_node(&node1, root1, path1, subpool, subpool));
  SVN_ERR(svn_fs_x__get_temp_dag_node(&node2, root2, path2, subpool));
  SVN_ERR(svn_fs_x__dag_things_different(NULL, changed_p, node1, node2,
                                         strict, subpool));

  svn_pool_destroy(subpool);
  return SVN_NO_ERROR;
}



/* Public interface to computing file text deltas.  */

static svn_error_t *
x_get_file_delta_stream(svn_txdelta_stream_t **stream_p,
                        svn_fs_root_t *source_root,
                        const char *source_path,
                        svn_fs_root_t *target_root,
                        const char *target_path,
                        apr_pool_t *pool)
{
  dag_node_t *source_node, *target_node;
  apr_pool_t *scratch_pool = svn_pool_create(pool);

  if (source_root && source_path)
    SVN_ERR(svn_fs_x__get_dag_node(&source_node, source_root, source_path,
                                   scratch_pool, scratch_pool));
  else
    source_node = NULL;
  SVN_ERR(svn_fs_x__get_temp_dag_node(&target_node, target_root, target_path,
                                      scratch_pool));

  /* Create a delta stream that turns the source into the target.  */
  SVN_ERR(svn_fs_x__dag_get_file_delta_stream(stream_p, source_node,
                                              target_node, pool,
                                              scratch_pool));

  svn_pool_destroy(scratch_pool);
  return SVN_NO_ERROR;
}



/* Finding Changes */

/* Copy CHANGE into a FS API object allocated in RESULT_POOL and return
   it in *RESULT_P.  Pass CONTEXT to the ID API object being created. */
static svn_error_t *
construct_fs_path_change(svn_fs_path_change2_t **result_p,
                         svn_fs_x__id_context_t *context,
                         svn_fs_x__change_t *change,
                         apr_pool_t *result_pool)
{
  const svn_fs_id_t *id
    = svn_fs_x__id_create(context, &change->noderev_id, result_pool);
  svn_fs_path_change2_t *result
    = svn_fs__path_change_create_internal(id, change->change_kind,
                                          result_pool);

  result->text_mod = change->text_mod;
  result->prop_mod = change->prop_mod;
  result->node_kind = change->node_kind;

  result->copyfrom_known = change->copyfrom_known;
  result->copyfrom_rev = change->copyfrom_rev;
  result->copyfrom_path = change->copyfrom_path;

  result->mergeinfo_mod = change->mergeinfo_mod;

  *result_p = result;

  return SVN_NO_ERROR;
}

/* Set *CHANGED_PATHS_P to a newly allocated hash containing
   descriptions of the paths changed under ROOT.  The hash is keyed
   with const char * paths and has svn_fs_path_change2_t * values.  Use
   POOL for all allocations. */
static svn_error_t *
x_paths_changed(apr_hash_t **changed_paths_p,
                svn_fs_root_t *root,
                apr_pool_t *pool)
{
  apr_hash_t *changed_paths;
  svn_fs_path_change2_t *path_change;
  svn_fs_x__id_context_t *context
    = svn_fs_x__id_create_context(root->fs, pool);

  if (root->is_txn_root)
    {
      apr_hash_index_t *hi;
      SVN_ERR(svn_fs_x__txn_changes_fetch(&changed_paths, root->fs,
                                          svn_fs_x__root_txn_id(root),
                                          pool));
      for (hi = apr_hash_first(pool, changed_paths);
           hi;
           hi = apr_hash_next(hi))
        {
          svn_fs_x__change_t *change = apr_hash_this_val(hi);
          SVN_ERR(construct_fs_path_change(&path_change, context, change,
                                           pool));
          apr_hash_set(changed_paths,
                       apr_hash_this_key(hi), apr_hash_this_key_len(hi),
                       path_change);
        }
    }
  else
    {
      apr_array_header_t *changes;
      int i;

      SVN_ERR(svn_fs_x__get_changes(&changes, root->fs, root->rev, pool));

      changed_paths = svn_hash__make(pool);
      for (i = 0; i < changes->nelts; ++i)
        {
          svn_fs_x__change_t *change = APR_ARRAY_IDX(changes, i,
                                                     svn_fs_x__change_t *);
          SVN_ERR(construct_fs_path_change(&path_change, context, change,
                                           pool));
          apr_hash_set(changed_paths, change->path.data, change->path.len,
                       path_change);
        }
    }

  *changed_paths_p = changed_paths;

  return SVN_NO_ERROR;
}



/* Our coolio opaque history object. */
typedef struct fs_history_data_t
{
  /* filesystem object */
  svn_fs_t *fs;

  /* path and revision of historical location */
  const char *path;
  svn_revnum_t revision;

  /* internal-use hints about where to resume the history search. */
  const char *path_hint;
  svn_revnum_t rev_hint;

  /* FALSE until the first call to svn_fs_history_prev(). */
  svn_boolean_t is_interesting;

  /* If not SVN_INVALID_REVISION, we know that the next copy operation
     is at this revision. */
  svn_revnum_t next_copy;

  /* If used, see svn_fs_x__id_used, this is the noderev ID of
     PATH@REVISION. */
  svn_fs_x__id_t current_id;

} fs_history_data_t;

static svn_fs_history_t *
assemble_history(svn_fs_t *fs,
                 const char *path,
                 svn_revnum_t revision,
                 svn_boolean_t is_interesting,
                 const char *path_hint,
                 svn_revnum_t rev_hint,
                 svn_revnum_t next_copy,
                 const svn_fs_x__id_t *current_id,
                 apr_pool_t *result_pool);


/* Set *HISTORY_P to an opaque node history object which represents
   PATH under ROOT.  ROOT must be a revision root.  Use POOL for all
   allocations. */
static svn_error_t *
x_node_history(svn_fs_history_t **history_p,
               svn_fs_root_t *root,
               const char *path,
               apr_pool_t *result_pool,
               apr_pool_t *scratch_pool)
{
  svn_node_kind_t kind;

  /* We require a revision root. */
  if (root->is_txn_root)
    return svn_error_create(SVN_ERR_FS_NOT_REVISION_ROOT, NULL, NULL);

  /* And we require that the path exist in the root. */
  SVN_ERR(svn_fs_x__check_path(&kind, root, path, scratch_pool));
  if (kind == svn_node_none)
    return SVN_FS__NOT_FOUND(root, path);

  /* Okay, all seems well.  Build our history object and return it. */
  *history_p = assemble_history(root->fs, path, root->rev, FALSE, NULL,
                                SVN_INVALID_REVNUM, SVN_INVALID_REVNUM,
                                NULL, result_pool);
  return SVN_NO_ERROR;
}

/* Find the youngest copyroot for path DAG_PATH or its parents in
   filesystem FS, and store the copyroot in *REV_P and *PATH_P. */
static svn_error_t *
find_youngest_copyroot(svn_revnum_t *rev_p,
                       const char **path_p,
                       svn_fs_t *fs,
                       svn_fs_x__dag_path_t *dag_path)
{
  svn_revnum_t rev_mine;
  svn_revnum_t rev_parent = SVN_INVALID_REVNUM;
  const char *path_mine;
  const char *path_parent = NULL;

  /* First find our parent's youngest copyroot. */
  if (dag_path->parent)
    SVN_ERR(find_youngest_copyroot(&rev_parent, &path_parent, fs,
                                   dag_path->parent));

  /* Find our copyroot. */
  svn_fs_x__dag_get_copyroot(&rev_mine, &path_mine, dag_path->node);

  /* If a parent and child were copied to in the same revision, prefer
     the child copy target, since it is the copy relevant to the
     history of the child. */
  if (rev_mine >= rev_parent)
    {
      *rev_p = rev_mine;
      *path_p = path_mine;
    }
  else
    {
      *rev_p = rev_parent;
      *path_p = path_parent;
    }

  return SVN_NO_ERROR;
}


static svn_error_t *
x_closest_copy(svn_fs_root_t **root_p,
               const char **path_p,
               svn_fs_root_t *root,
               const char *path,
               apr_pool_t *pool)
{
  svn_fs_t *fs = root->fs;
  svn_fs_x__dag_path_t *dag_path, *copy_dst_dag_path;
  svn_revnum_t copy_dst_rev, created_rev;
  const char *copy_dst_path;
  svn_fs_root_t *copy_dst_root;
  dag_node_t *copy_dst_node;
  apr_pool_t *scratch_pool = svn_pool_create(pool);

  /* Initialize return values. */
  *root_p = NULL;
  *path_p = NULL;

  SVN_ERR(svn_fs_x__get_dag_path(&dag_path, root, path, 0, FALSE,
                                 scratch_pool, scratch_pool));

  /* Find the youngest copyroot in the path of this node-rev, which
     will indicate the target of the innermost copy affecting the
     node-rev. */
  SVN_ERR(find_youngest_copyroot(&copy_dst_rev, &copy_dst_path,
                                 fs, dag_path));
  if (copy_dst_rev == 0)  /* There are no copies affecting this node-rev. */
    {
      svn_pool_destroy(scratch_pool);
      return SVN_NO_ERROR;
    }

  /* It is possible that this node was created from scratch at some
     revision between COPY_DST_REV and REV.  Make sure that PATH
     exists as of COPY_DST_REV and is related to this node-rev. */
  SVN_ERR(svn_fs_x__revision_root(&copy_dst_root, fs, copy_dst_rev, pool));
  SVN_ERR(svn_fs_x__get_dag_path(&copy_dst_dag_path, copy_dst_root, path,
                                 svn_fs_x__dag_path_allow_null, FALSE,
                                 scratch_pool, scratch_pool));
  if (copy_dst_dag_path == NULL)
    {
      svn_pool_destroy(scratch_pool);
      return SVN_NO_ERROR;
    }

  copy_dst_node = copy_dst_dag_path->node;
  if (!svn_fs_x__dag_related_node(copy_dst_node, dag_path->node))
    {
      svn_pool_destroy(scratch_pool);
      return SVN_NO_ERROR;
    }

  /* One final check must be done here.  If you copy a directory and
     create a new entity somewhere beneath that directory in the same
     txn, then we can't claim that the copy affected the new entity.
     For example, if you do:

        copy dir1 dir2
        create dir2/new-thing
        commit

     then dir2/new-thing was not affected by the copy of dir1 to dir2.
     We detect this situation by asking if PATH@COPY_DST_REV's
     created-rev is COPY_DST_REV, and that node-revision has no
     predecessors, then there is no relevant closest copy.
  */
  created_rev = svn_fs_x__dag_get_revision(copy_dst_node);
  if (created_rev == copy_dst_rev)
    if (!svn_fs_x__id_used(svn_fs_x__dag_get_predecessor_id(copy_dst_node)))
      {
        svn_pool_destroy(scratch_pool);
        return SVN_NO_ERROR;
      }

  /* The copy destination checks out.  Return it. */
  *root_p = copy_dst_root;
  *path_p = apr_pstrdup(pool, copy_dst_path);

  svn_pool_destroy(scratch_pool);
  return SVN_NO_ERROR;
}


static svn_error_t *
x_node_origin_rev(svn_revnum_t *revision,
                  svn_fs_root_t *root,
                  const char *path,
                  apr_pool_t *scratch_pool)
{
  svn_fs_x__id_t node_id;
  dag_node_t *node;

  SVN_ERR(svn_fs_x__get_temp_dag_node(&node, root, path, scratch_pool));
  node_id = *svn_fs_x__dag_get_node_id(node);

  *revision = svn_fs_x__get_revnum(node_id.change_set);

  return SVN_NO_ERROR;
}


static svn_error_t *
history_prev(svn_fs_history_t **prev_history,
             svn_fs_history_t *history,
             svn_boolean_t cross_copies,
             apr_pool_t *result_pool,
             apr_pool_t *scratch_pool)
{
  fs_history_data_t *fhd = history->fsap_data;
  const char *commit_path, *src_path, *path = fhd->path;
  svn_revnum_t commit_rev, src_rev, dst_rev;
  svn_revnum_t revision = fhd->revision;
  svn_fs_t *fs = fhd->fs;
  svn_fs_x__dag_path_t *dag_path;
  dag_node_t *node;
  svn_fs_root_t *root;
  svn_boolean_t reported = fhd->is_interesting;
  svn_revnum_t copyroot_rev;
  const char *copyroot_path;
  svn_fs_x__id_t pred_id;

  /* Initialize our return value. */
  *prev_history = NULL;

  /* When following history, there tend to be long sections of linear
     history where there are no copies at PATH or its parents.  Within
     these sections, we only need to follow the node history. */
  if (   SVN_IS_VALID_REVNUM(fhd->next_copy)
      && revision > fhd->next_copy
      && svn_fs_x__id_used(&fhd->current_id))
    {
      /* We know the last reported node (CURRENT_ID) and the NEXT_COPY
         revision is somewhat further in the past. */
      svn_fs_x__noderev_t *noderev;
      assert(reported);

      /* Get the previous node change.  If there is none, then we already
         reported the initial addition and this history traversal is done. */
      SVN_ERR(svn_fs_x__get_node_revision(&noderev, fs, &fhd->current_id,
                                          scratch_pool, scratch_pool));
      if (! svn_fs_x__id_used(&noderev->predecessor_id))
        return SVN_NO_ERROR;

      /* If the previous node change is younger than the next copy, it is
         part of the linear history section. */
      commit_rev = svn_fs_x__get_revnum(noderev->predecessor_id.change_set);
      if (commit_rev > fhd->next_copy)
        {
          /* Within the linear history, simply report all node changes and
             continue with the respective predecessor. */
          *prev_history = assemble_history(fs, noderev->created_path,
                                           commit_rev, TRUE, NULL,
                                           SVN_INVALID_REVNUM,
                                           fhd->next_copy,
                                           &noderev->predecessor_id,
                                           result_pool);

          return SVN_NO_ERROR;
        }

     /* We hit a copy. Fall back to the standard code path. */
    }

  /* If our last history report left us hints about where to pickup
     the chase, then our last report was on the destination of a
     copy.  If we are crossing copies, start from those locations,
     otherwise, we're all done here.  */
  if (fhd->path_hint && SVN_IS_VALID_REVNUM(fhd->rev_hint))
    {
      reported = FALSE;
      if (! cross_copies)
        return SVN_NO_ERROR;
      path = fhd->path_hint;
      revision = fhd->rev_hint;
    }

  /* Construct a ROOT for the current revision. */
  SVN_ERR(svn_fs_x__revision_root(&root, fs, revision, scratch_pool));

  /* Open PATH/REVISION, and get its node and a bunch of other
     goodies.  */
  SVN_ERR(svn_fs_x__get_dag_path(&dag_path, root, path, 0, FALSE,
                                 scratch_pool, scratch_pool));
  node = dag_path->node;
  commit_path = svn_fs_x__dag_get_created_path(node);
  commit_rev = svn_fs_x__dag_get_revision(node);
  svn_fs_x__id_reset(&pred_id);

  /* The Subversion filesystem is written in such a way that a given
     line of history may have at most one interesting history point
     per filesystem revision.  Either that node was edited (and
     possibly copied), or it was copied but not edited.  And a copy
     source cannot be from the same revision as its destination.  So,
     if our history revision matches its node's commit revision, we
     know that ... */
  if (revision == commit_rev)
    {
      if (! reported)
        {
          /* ... we either have not yet reported on this revision (and
             need now to do so) ... */
          *prev_history = assemble_history(fs, commit_path,
                                           commit_rev, TRUE, NULL,
                                           SVN_INVALID_REVNUM,
                                           SVN_INVALID_REVNUM, NULL,
                                           result_pool);
          return SVN_NO_ERROR;
        }
      else
        {
          /* ... or we *have* reported on this revision, and must now
             progress toward this node's predecessor (unless there is
             no predecessor, in which case we're all done!). */
          pred_id = *svn_fs_x__dag_get_predecessor_id(node);
          if (!svn_fs_x__id_used(&pred_id))
            return SVN_NO_ERROR;

          /* Replace NODE and friends with the information from its
             predecessor. */
          SVN_ERR(svn_fs_x__dag_get_node(&node, fs, &pred_id, scratch_pool,
                                         scratch_pool));
          commit_path = svn_fs_x__dag_get_created_path(node);
          commit_rev = svn_fs_x__dag_get_revision(node);
        }
    }

  /* Find the youngest copyroot in the path of this node, including
     itself. */
  SVN_ERR(find_youngest_copyroot(&copyroot_rev, &copyroot_path, fs,
                                 dag_path));

  /* Initialize some state variables. */
  src_path = NULL;
  src_rev = SVN_INVALID_REVNUM;
  dst_rev = SVN_INVALID_REVNUM;

  if (copyroot_rev > commit_rev)
    {
      const char *remainder_path;
      const char *copy_dst, *copy_src;
      svn_fs_root_t *copyroot_root;

      SVN_ERR(svn_fs_x__revision_root(&copyroot_root, fs, copyroot_rev,
                                       scratch_pool));
      SVN_ERR(svn_fs_x__get_temp_dag_node(&node, copyroot_root,
                                          copyroot_path, scratch_pool));
      copy_dst = svn_fs_x__dag_get_created_path(node);

      /* If our current path was the very destination of the copy,
         then our new current path will be the copy source.  If our
         current path was instead the *child* of the destination of
         the copy, then figure out its previous location by taking its
         path relative to the copy destination and appending that to
         the copy source.  Finally, if our current path doesn't meet
         one of these other criteria ... ### for now just fallback to
         the old copy hunt algorithm. */
      remainder_path = svn_fspath__skip_ancestor(copy_dst, path);

      if (remainder_path)
        {
          /* If we get here, then our current path is the destination
             of, or the child of the destination of, a copy.  Fill
             in the return values and get outta here.  */
          src_rev = svn_fs_x__dag_get_copyfrom_rev(node);
          copy_src = svn_fs_x__dag_get_copyfrom_path(node);

          dst_rev = copyroot_rev;
          src_path = svn_fspath__join(copy_src, remainder_path, scratch_pool);
        }
    }

  /* If we calculated a copy source path and revision, we'll make a
     'copy-style' history object. */
  if (src_path && SVN_IS_VALID_REVNUM(src_rev))
    {
      svn_boolean_t retry = FALSE;

      /* It's possible for us to find a copy location that is the same
         as the history point we've just reported.  If that happens,
         we simply need to take another trip through this history
         search. */
      if ((dst_rev == revision) && reported)
        retry = TRUE;

      *prev_history = assemble_history(fs, path, dst_rev, ! retry,
                                       src_path, src_rev,
                                       SVN_INVALID_REVNUM, NULL,
                                       result_pool);
    }
  else
    {
      /* We know the next copy revision.  If we are not at the copy rev
         itself, we will also know the predecessor node ID and the next
         invocation will use the optimized "linear history" code path. */
      *prev_history = assemble_history(fs, commit_path, commit_rev, TRUE,
                                       NULL, SVN_INVALID_REVNUM,
                                       copyroot_rev, &pred_id, result_pool);
    }

  return SVN_NO_ERROR;
}


/* Implement svn_fs_history_prev, set *PREV_HISTORY_P to a new
   svn_fs_history_t object that represents the predecessory of
   HISTORY.  If CROSS_COPIES is true, *PREV_HISTORY_P may be related
   only through a copy operation.  Perform all allocations in POOL. */
static svn_error_t *
fs_history_prev(svn_fs_history_t **prev_history_p,
                svn_fs_history_t *history,
                svn_boolean_t cross_copies,
                apr_pool_t *result_pool,
                apr_pool_t *scratch_pool)
{
  svn_fs_history_t *prev_history = NULL;
  fs_history_data_t *fhd = history->fsap_data;
  svn_fs_t *fs = fhd->fs;

  /* Special case: the root directory changes in every single
     revision, no exceptions.  And, the root can't be the target (or
     child of a target -- duh) of a copy.  So, if that's our path,
     then we need only decrement our revision by 1, and there you go. */
  if (strcmp(fhd->path, "/") == 0)
    {
      if (! fhd->is_interesting)
        prev_history = assemble_history(fs, "/", fhd->revision,
                                        1, NULL, SVN_INVALID_REVNUM,
                                        SVN_INVALID_REVNUM, NULL,
                                        result_pool);
      else if (fhd->revision > 0)
        prev_history = assemble_history(fs, "/", fhd->revision - 1,
                                        1, NULL, SVN_INVALID_REVNUM,
                                        SVN_INVALID_REVNUM, NULL,
                                        result_pool);
    }
  else
    {
      apr_pool_t *iterpool = svn_pool_create(scratch_pool);
      prev_history = history;

      while (1)
        {
          svn_pool_clear(iterpool);
          SVN_ERR(history_prev(&prev_history, prev_history, cross_copies,
                               result_pool, iterpool));

          if (! prev_history)
            break;
          fhd = prev_history->fsap_data;
          if (fhd->is_interesting)
            break;
        }

      svn_pool_destroy(iterpool);
    }

  *prev_history_p = prev_history;
  return SVN_NO_ERROR;
}


/* Set *PATH and *REVISION to the path and revision for the HISTORY
   object.  Allocate *PATH in RESULT_POOL. */
static svn_error_t *
fs_history_location(const char **path,
                    svn_revnum_t *revision,
                    svn_fs_history_t *history,
                    apr_pool_t *result_pool)
{
  fs_history_data_t *fhd = history->fsap_data;

  *path = apr_pstrdup(result_pool, fhd->path);
  *revision = fhd->revision;
  return SVN_NO_ERROR;
}

static history_vtable_t history_vtable = {
  fs_history_prev,
  fs_history_location
};

/* Return a new history object (marked as "interesting") for PATH and
   REVISION, allocated in RESULT_POOL, and with its members set to the
   values of the parameters provided.  Note that PATH and PATH_HINT get
   normalized and duplicated in RESULT_POOL. */
static svn_fs_history_t *
assemble_history(svn_fs_t *fs,
                 const char *path,
                 svn_revnum_t revision,
                 svn_boolean_t is_interesting,
                 const char *path_hint,
                 svn_revnum_t rev_hint,
                 svn_revnum_t next_copy,
                 const svn_fs_x__id_t *current_id,
                 apr_pool_t *result_pool)
{
  svn_fs_history_t *history = apr_pcalloc(result_pool, sizeof(*history));
  fs_history_data_t *fhd = apr_pcalloc(result_pool, sizeof(*fhd));
  fhd->path = svn_fs__canonicalize_abspath(path, result_pool);
  fhd->revision = revision;
  fhd->is_interesting = is_interesting;
  fhd->path_hint = path_hint
                 ? svn_fs__canonicalize_abspath(path_hint, result_pool)
                 : NULL;
  fhd->rev_hint = rev_hint;
  fhd->next_copy = next_copy;
  fhd->fs = fs;

  if (current_id)
    fhd->current_id = *current_id;
  else
    svn_fs_x__id_reset(&fhd->current_id);

  history->vtable = &history_vtable;
  history->fsap_data = fhd;
  return history;
}


/* mergeinfo queries */


/* DIR_DAG is a directory DAG node which has mergeinfo in its
   descendants.  This function iterates over its children.  For each
   child with immediate mergeinfo, it adds its mergeinfo to
   RESULT_CATALOG.  appropriate arguments.  For each child with
   descendants with mergeinfo, it recurses.  Note that it does *not*
   call the action on the path for DIR_DAG itself.

   POOL is used for temporary allocations, including the mergeinfo
   hashes passed to actions; RESULT_POOL is used for the mergeinfo added
   to RESULT_CATALOG.
 */
static svn_error_t *
crawl_directory_dag_for_mergeinfo(svn_fs_root_t *root,
                                  const char *this_path,
                                  dag_node_t *dir_dag,
                                  svn_mergeinfo_catalog_t result_catalog,
                                  apr_pool_t *result_pool,
                                  apr_pool_t *scratch_pool)
{
  apr_array_header_t *entries;
  int i;
  apr_pool_t *iterpool = svn_pool_create(scratch_pool);

  SVN_ERR(svn_fs_x__dag_dir_entries(&entries, dir_dag, scratch_pool,
                                    iterpool));
  for (i = 0; i < entries->nelts; ++i)
    {
      svn_fs_x__dirent_t *dirent
        = APR_ARRAY_IDX(entries, i, svn_fs_x__dirent_t *);
      const char *kid_path;
      dag_node_t *kid_dag;

      svn_pool_clear(iterpool);

      kid_path = svn_fspath__join(this_path, dirent->name, iterpool);
      SVN_ERR(svn_fs_x__get_temp_dag_node(&kid_dag, root, kid_path,
                                          iterpool));

      if (svn_fs_x__dag_has_mergeinfo(kid_dag))
        {
          /* Save this particular node's mergeinfo. */
          apr_hash_t *proplist;
          svn_mergeinfo_t kid_mergeinfo;
          svn_string_t *mergeinfo_string;
          svn_error_t *err;

          SVN_ERR(svn_fs_x__dag_get_proplist(&proplist, kid_dag, iterpool,
                                             iterpool));
          mergeinfo_string = svn_hash_gets(proplist, SVN_PROP_MERGEINFO);
          if (!mergeinfo_string)
            {
              svn_string_t *idstr
                = svn_fs_x__id_unparse(&dirent->id, iterpool);
              return svn_error_createf
                (SVN_ERR_FS_CORRUPT, NULL,
                 _("Node-revision #'%s' claims to have mergeinfo but doesn't"),
                 idstr->data);
            }

          /* Issue #3896: If a node has syntactically invalid mergeinfo, then
             treat it as if no mergeinfo is present rather than raising a parse
             error. */
          err = svn_mergeinfo_parse(&kid_mergeinfo,
                                    mergeinfo_string->data,
                                    result_pool);
          if (err)
            {
              if (err->apr_err == SVN_ERR_MERGEINFO_PARSE_ERROR)
                svn_error_clear(err);
              else
                return svn_error_trace(err);
              }
          else
            {
              svn_hash_sets(result_catalog, apr_pstrdup(result_pool, kid_path),
                            kid_mergeinfo);
            }
        }

      if (svn_fs_x__dag_has_descendants_with_mergeinfo(kid_dag))
        SVN_ERR(crawl_directory_dag_for_mergeinfo(root,
                                                  kid_path,
                                                  kid_dag,
                                                  result_catalog,
                                                  result_pool,
                                                  iterpool));
    }

  svn_pool_destroy(iterpool);
  return SVN_NO_ERROR;
}

/* Calculates the mergeinfo for PATH under REV_ROOT using inheritance
   type INHERIT.  Returns it in *MERGEINFO, or NULL if there is none.
   The result is allocated in RESULT_POOL; SCRATCH_POOL is
   used for temporary allocations.
 */
static svn_error_t *
get_mergeinfo_for_path(svn_mergeinfo_t *mergeinfo,
                       svn_fs_root_t *rev_root,
                       const char *path,
                       svn_mergeinfo_inheritance_t inherit,
                       svn_boolean_t adjust_inherited_mergeinfo,
                       apr_pool_t *result_pool,
                       apr_pool_t *scratch_pool)
{
  svn_fs_x__dag_path_t *dag_path, *nearest_ancestor;
  apr_hash_t *proplist;
  svn_string_t *mergeinfo_string;

  *mergeinfo = NULL;
  SVN_ERR(svn_fs_x__get_dag_path(&dag_path, rev_root, path, 0, FALSE,
                                 scratch_pool, scratch_pool));

  if (inherit == svn_mergeinfo_nearest_ancestor && ! dag_path->parent)
    return SVN_NO_ERROR;

  if (inherit == svn_mergeinfo_nearest_ancestor)
    nearest_ancestor = dag_path->parent;
  else
    nearest_ancestor = dag_path;

  while (TRUE)
    {
      if (svn_fs_x__dag_has_mergeinfo(nearest_ancestor->node))
        break;

      /* No need to loop if we're looking for explicit mergeinfo. */
      if (inherit == svn_mergeinfo_explicit)
        {
          return SVN_NO_ERROR;
        }

      nearest_ancestor = nearest_ancestor->parent;

      /* Run out?  There's no mergeinfo. */
      if (!nearest_ancestor)
        {
          return SVN_NO_ERROR;
        }
    }

  SVN_ERR(svn_fs_x__dag_get_proplist(&proplist, nearest_ancestor->node,
                                     scratch_pool, scratch_pool));
  mergeinfo_string = svn_hash_gets(proplist, SVN_PROP_MERGEINFO);
  if (!mergeinfo_string)
    return svn_error_createf
      (SVN_ERR_FS_CORRUPT, NULL,
       _("Node-revision '%s@%ld' claims to have mergeinfo but doesn't"),
       parent_path_path(nearest_ancestor, scratch_pool), rev_root->rev);

  /* Parse the mergeinfo; store the result in *MERGEINFO. */
  {
    /* Issue #3896: If a node has syntactically invalid mergeinfo, then
       treat it as if no mergeinfo is present rather than raising a parse
       error. */
    svn_error_t *err = svn_mergeinfo_parse(mergeinfo,
                                           mergeinfo_string->data,
                                           result_pool);
    if (err)
      {
        if (err->apr_err == SVN_ERR_MERGEINFO_PARSE_ERROR)
          {
            svn_error_clear(err);
            err = NULL;
            *mergeinfo = NULL;
          }
        return svn_error_trace(err);
      }
  }

  /* If our nearest ancestor is the very path we inquired about, we
     can return the mergeinfo results directly.  Otherwise, we're
     inheriting the mergeinfo, so we need to a) remove non-inheritable
     ranges and b) telescope the merged-from paths. */
  if (adjust_inherited_mergeinfo && (nearest_ancestor != dag_path))
    {
      svn_mergeinfo_t tmp_mergeinfo;

      SVN_ERR(svn_mergeinfo_inheritable2(&tmp_mergeinfo, *mergeinfo,
                                         NULL, SVN_INVALID_REVNUM,
                                         SVN_INVALID_REVNUM, TRUE,
                                         scratch_pool, scratch_pool));
      SVN_ERR(svn_fs__append_to_merged_froms(mergeinfo, tmp_mergeinfo,
                                             parent_path_relpath(
                                               dag_path, nearest_ancestor,
                                               scratch_pool),
                                             result_pool));
    }

  return SVN_NO_ERROR;
}

/* Adds mergeinfo for each descendant of PATH (but not PATH itself)
   under ROOT to RESULT_CATALOG.  Returned values are allocated in
   RESULT_POOL; temporary values in POOL. */
static svn_error_t *
add_descendant_mergeinfo(svn_mergeinfo_catalog_t result_catalog,
                         svn_fs_root_t *root,
                         const char *path,
                         apr_pool_t *result_pool,
                         apr_pool_t *scratch_pool)
{
  dag_node_t *this_dag;

  SVN_ERR(svn_fs_x__get_temp_dag_node(&this_dag, root, path, scratch_pool));
  if (svn_fs_x__dag_has_descendants_with_mergeinfo(this_dag))
    SVN_ERR(crawl_directory_dag_for_mergeinfo(root,
                                              path,
                                              this_dag,
                                              result_catalog,
                                              result_pool,
                                              scratch_pool));
  return SVN_NO_ERROR;
}


/* Get the mergeinfo for a set of paths, returned in
   *MERGEINFO_CATALOG.  Returned values are allocated in
   POOL, while temporary values are allocated in a sub-pool. */
static svn_error_t *
get_mergeinfos_for_paths(svn_fs_root_t *root,
                         svn_mergeinfo_catalog_t *mergeinfo_catalog,
                         const apr_array_header_t *paths,
                         svn_mergeinfo_inheritance_t inherit,
                         svn_boolean_t include_descendants,
                         svn_boolean_t adjust_inherited_mergeinfo,
                         apr_pool_t *result_pool,
                         apr_pool_t *scratch_pool)
{
  svn_mergeinfo_catalog_t result_catalog = svn_hash__make(result_pool);
  apr_pool_t *iterpool = svn_pool_create(scratch_pool);
  int i;

  for (i = 0; i < paths->nelts; i++)
    {
      svn_error_t *err;
      svn_mergeinfo_t path_mergeinfo;
      const char *path = APR_ARRAY_IDX(paths, i, const char *);

      svn_pool_clear(iterpool);

      err = get_mergeinfo_for_path(&path_mergeinfo, root, path,
                                   inherit, adjust_inherited_mergeinfo,
                                   result_pool, iterpool);
      if (err)
        {
          if (err->apr_err == SVN_ERR_MERGEINFO_PARSE_ERROR)
            {
              svn_error_clear(err);
              err = NULL;
              path_mergeinfo = NULL;
            }
          else
            {
              return svn_error_trace(err);
            }
        }

      if (path_mergeinfo)
        svn_hash_sets(result_catalog, path, path_mergeinfo);
      if (include_descendants)
        SVN_ERR(add_descendant_mergeinfo(result_catalog, root, path,
                                         result_pool, scratch_pool));
    }
  svn_pool_destroy(iterpool);

  *mergeinfo_catalog = result_catalog;
  return SVN_NO_ERROR;
}


/* Implements svn_fs_get_mergeinfo. */
static svn_error_t *
x_get_mergeinfo(svn_mergeinfo_catalog_t *catalog,
                svn_fs_root_t *root,
                const apr_array_header_t *paths,
                svn_mergeinfo_inheritance_t inherit,
                svn_boolean_t include_descendants,
                svn_boolean_t adjust_inherited_mergeinfo,
                apr_pool_t *result_pool,
                apr_pool_t *scratch_pool)
{
  /* We require a revision root. */
  if (root->is_txn_root)
    return svn_error_create(SVN_ERR_FS_NOT_REVISION_ROOT, NULL, NULL);

  /* Retrieve a path -> mergeinfo hash mapping. */
  return get_mergeinfos_for_paths(root, catalog, paths,
                                  inherit,
                                  include_descendants,
                                  adjust_inherited_mergeinfo,
                                  result_pool, scratch_pool);
}


/* The vtable associated with root objects. */
static root_vtable_t root_vtable = {
  x_paths_changed,
  svn_fs_x__check_path,
  x_node_history,
  x_node_id,
  x_node_relation,
  svn_fs_x__node_created_rev,
  x_node_origin_rev,
  x_node_created_path,
  x_delete_node,
  x_copy,
  x_revision_link,
  x_copied_from,
  x_closest_copy,
  x_node_prop,
  x_node_proplist,
  x_node_has_props,
  x_change_node_prop,
  x_props_changed,
  x_dir_entries,
  x_dir_optimal_order,
  x_make_dir,
  x_file_length,
  x_file_checksum,
  x_file_contents,
  x_try_process_file_contents,
  x_make_file,
  x_apply_textdelta,
  x_apply_text,
  x_contents_changed,
  x_get_file_delta_stream,
  x_merge,
  x_get_mergeinfo,
};

/* Construct a new root object in FS, allocated from RESULT_POOL.  */
static svn_fs_root_t *
make_root(svn_fs_t *fs,
          apr_pool_t *result_pool)
{
  svn_fs_root_t *root = apr_pcalloc(result_pool, sizeof(*root));

  root->fs = fs;
  root->pool = result_pool;
  root->vtable = &root_vtable;

  return root;
}


/* Construct a root object referring to the root of revision REV in FS.
   Create the new root in RESULT_POOL.  */
static svn_fs_root_t *
make_revision_root(svn_fs_t *fs,
                   svn_revnum_t rev,
                   apr_pool_t *result_pool)
{
  svn_fs_root_t *root = make_root(fs, result_pool);

  root->is_txn_root = FALSE;
  root->rev = rev;

  return root;
}


/* Construct a root object referring to the root of the transaction
   named TXN and based on revision BASE_REV in FS, with FLAGS to
   describe transaction's behavior.  Create the new root in RESULT_POOL.  */
static svn_error_t *
make_txn_root(svn_fs_root_t **root_p,
              svn_fs_t *fs,
              svn_fs_x__txn_id_t txn_id,
              svn_revnum_t base_rev,
              apr_uint32_t flags,
              apr_pool_t *result_pool)
{
  svn_fs_root_t *root = make_root(fs, result_pool);
  fs_txn_root_data_t *frd = apr_pcalloc(root->pool, sizeof(*frd));
  frd->txn_id = txn_id;

  root->is_txn_root = TRUE;
  root->txn = svn_fs_x__txn_name(txn_id, root->pool);
  root->txn_flags = flags;
  root->rev = base_rev;
  root->fsap_data = frd;

  *root_p = root;
  return SVN_NO_ERROR;
}



/* Verify. */
static const char *
stringify_node(dag_node_t *node,
               apr_pool_t *result_pool)
{
  /* ### TODO: print some PATH@REV to it, too. */
  return svn_fs_x__id_unparse(svn_fs_x__dag_get_id(node), result_pool)->data;
}

/* Check metadata sanity on NODE, and on its children.  Manually verify
   information for DAG nodes in revision REV, and trust the metadata
   accuracy for nodes belonging to older revisions.  To detect cycles,
   provide all parent dag_node_t * in PARENT_NODES. */
static svn_error_t *
verify_node(dag_node_t *node,
            svn_revnum_t rev,
            apr_array_header_t *parent_nodes,
            apr_pool_t *scratch_pool)
{
  svn_boolean_t has_mergeinfo;
  apr_int64_t mergeinfo_count;
  svn_fs_x__id_t pred_id;
  svn_fs_t *fs = svn_fs_x__dag_get_fs(node);
  int pred_count;
  svn_node_kind_t kind;
  apr_pool_t *iterpool = svn_pool_create(scratch_pool);
  int i;

  /* Detect (non-)DAG cycles. */
  for (i = 0; i < parent_nodes->nelts; ++i)
    {
      dag_node_t *parent = APR_ARRAY_IDX(parent_nodes, i, dag_node_t *);
      if (svn_fs_x__id_eq(svn_fs_x__dag_get_id(parent),
                          svn_fs_x__dag_get_id(node)))
        return svn_error_createf(SVN_ERR_FS_CORRUPT, NULL,
                                "Node is its own direct or indirect parent '%s'",
                                stringify_node(node, iterpool));
    }

  /* Fetch some data. */
  has_mergeinfo = svn_fs_x__dag_has_mergeinfo(node);
  mergeinfo_count = svn_fs_x__dag_get_mergeinfo_count(node);
  pred_id = *svn_fs_x__dag_get_predecessor_id(node);
  pred_count = svn_fs_x__dag_get_predecessor_count(node);
  kind = svn_fs_x__dag_node_kind(node);

  /* Sanity check. */
  if (mergeinfo_count < 0)
    return svn_error_createf(SVN_ERR_FS_CORRUPT, NULL,
                             "Negative mergeinfo-count %" APR_INT64_T_FMT
                             " on node '%s'",
                             mergeinfo_count, stringify_node(node, iterpool));

  /* Issue #4129. (This check will explicitly catch non-root instances too.) */
  if (svn_fs_x__id_used(&pred_id))
    {
      dag_node_t *pred;
      int pred_pred_count;
      SVN_ERR(svn_fs_x__dag_get_node(&pred, fs, &pred_id, iterpool,
                                     iterpool));
      pred_pred_count = svn_fs_x__dag_get_predecessor_count(pred);
      if (pred_pred_count+1 != pred_count)
        return svn_error_createf(SVN_ERR_FS_CORRUPT, NULL,
                                 "Predecessor count mismatch: "
                                 "%s has %d, but %s has %d",
                                 stringify_node(node, iterpool), pred_count,
                                 stringify_node(pred, iterpool),
                                 pred_pred_count);
    }

  /* Kind-dependent verifications. */
  if (kind == svn_node_none)
    {
      return svn_error_createf(SVN_ERR_FS_CORRUPT, NULL,
                               "Node '%s' has kind 'none'",
                               stringify_node(node, iterpool));
    }
  if (kind == svn_node_file)
    {
      if (has_mergeinfo != mergeinfo_count) /* comparing int to bool */
        return svn_error_createf(SVN_ERR_FS_CORRUPT, NULL,
                                 "File node '%s' has inconsistent mergeinfo: "
                                 "has_mergeinfo=%d, "
                                 "mergeinfo_count=%" APR_INT64_T_FMT,
                                 stringify_node(node, iterpool),
                                 has_mergeinfo, mergeinfo_count);
    }
  if (kind == svn_node_dir)
    {
      apr_array_header_t *entries;
      apr_int64_t children_mergeinfo = 0;
      APR_ARRAY_PUSH(parent_nodes, dag_node_t*) = node;

      SVN_ERR(svn_fs_x__dag_dir_entries(&entries, node, scratch_pool,
                                        iterpool));

      /* Compute CHILDREN_MERGEINFO. */
      for (i = 0; i < entries->nelts; ++i)
        {
          svn_fs_x__dirent_t *dirent
            = APR_ARRAY_IDX(entries, i, svn_fs_x__dirent_t *);
          dag_node_t *child;
          apr_int64_t child_mergeinfo;

          svn_pool_clear(iterpool);

          /* Compute CHILD_REV. */
          if (svn_fs_x__get_revnum(dirent->id.change_set) == rev)
            {
              SVN_ERR(svn_fs_x__dag_get_node(&child, fs, &dirent->id,
                                             iterpool, iterpool));
              SVN_ERR(verify_node(child, rev, parent_nodes, iterpool));
              child_mergeinfo = svn_fs_x__dag_get_mergeinfo_count(child);
            }
          else
            {
              SVN_ERR(svn_fs_x__get_mergeinfo_count(&child_mergeinfo, fs,
                                                    &dirent->id, iterpool));
            }

          children_mergeinfo += child_mergeinfo;
        }

      /* Side-effect of issue #4129. */
      if (children_mergeinfo+has_mergeinfo != mergeinfo_count)
        return svn_error_createf(SVN_ERR_FS_CORRUPT, NULL,
                                 "Mergeinfo-count discrepancy on '%s': "
                                 "expected %" APR_INT64_T_FMT "+%d, "
                                 "counted %" APR_INT64_T_FMT,
                                 stringify_node(node, iterpool),
                                 mergeinfo_count, has_mergeinfo,
                                 children_mergeinfo);

      /* If we don't make it here, there was an error / corruption.
       * In that case, nobody will need PARENT_NODES anymore. */
      apr_array_pop(parent_nodes);
    }

  svn_pool_destroy(iterpool);
  return SVN_NO_ERROR;
}

svn_error_t *
svn_fs_x__verify_root(svn_fs_root_t *root,
                      apr_pool_t *scratch_pool)
{
  dag_node_t *root_dir;
  apr_array_header_t *parent_nodes;

  /* Issue #4129: bogus pred-counts and minfo-cnt's on the root node-rev
     (and elsewhere).  This code makes more thorough checks than the
     commit-time checks in validate_root_noderev(). */

  /* Callers should disable caches by setting SVN_FS_CONFIG_FSX_CACHE_NS;
     see r1462436.

     When this code is called in the library, we want to ensure we
     use the on-disk data --- rather than some data that was read
     in the possibly-distance past and cached since. */
  SVN_ERR(svn_fs_x__dag_root(&root_dir, root->fs,
                             svn_fs_x__root_change_set(root),
                             scratch_pool, scratch_pool));

  /* Recursively verify ROOT_DIR. */
  parent_nodes = apr_array_make(scratch_pool, 16, sizeof(dag_node_t *));
  SVN_ERR(verify_node(root_dir, root->rev, parent_nodes, scratch_pool));

  /* Verify explicitly the predecessor of the root. */
  {
    svn_fs_x__id_t pred_id;
    svn_boolean_t has_predecessor;

    /* Only r0 should have no predecessor. */
    pred_id = *svn_fs_x__dag_get_predecessor_id(root_dir);
    has_predecessor = svn_fs_x__id_used(&pred_id);
    if (!root->is_txn_root && has_predecessor != !!root->rev)
      return svn_error_createf(SVN_ERR_FS_CORRUPT, NULL,
                               "r%ld's root node's predecessor is "
                               "unexpectedly '%s'",
                               root->rev,
                               (has_predecessor
                                 ? svn_fs_x__id_unparse(&pred_id,
                                                        scratch_pool)->data
                                 : "(null)"));
    if (root->is_txn_root && !has_predecessor)
      return svn_error_createf(SVN_ERR_FS_CORRUPT, NULL,
                               "Transaction '%s''s root node's predecessor is "
                               "unexpectedly NULL",
                               root->txn);

    /* Check the predecessor's revision. */
    if (has_predecessor)
      {
        svn_revnum_t pred_rev = svn_fs_x__get_revnum(pred_id.change_set);
        if (! root->is_txn_root && pred_rev+1 != root->rev)
          /* Issue #4129. */
          return svn_error_createf(SVN_ERR_FS_CORRUPT, NULL,
                                   "r%ld's root node's predecessor is r%ld"
                                   " but should be r%ld",
                                   root->rev, pred_rev, root->rev - 1);
        if (root->is_txn_root && pred_rev != root->rev)
          return svn_error_createf(SVN_ERR_FS_CORRUPT, NULL,
                                   "Transaction '%s''s root node's predecessor"
                                   " is r%ld"
                                   " but should be r%ld",
                                   root->txn, pred_rev, root->rev);
      }
  }

  return SVN_NO_ERROR;
}<|MERGE_RESOLUTION|>--- conflicted
+++ resolved
@@ -1108,17 +1108,10 @@
   dag_node_t *txn_root_node;
   svn_fs_t *fs = txn->fs;
   svn_fs_x__txn_id_t txn_id = svn_fs_x__txn_get_id(txn);
-<<<<<<< HEAD
 
   SVN_ERR(svn_fs_x__dag_root(&txn_root_node, fs,
                              svn_fs_x__change_set_by_txn(txn_id),
                              scratch_pool, scratch_pool));
-=======
-  svn_boolean_t related;
-
-  SVN_ERR(svn_fs_x__dag_txn_root(&txn_root_node, fs, txn_id, scratch_pool,
-                                 scratch_pool));
->>>>>>> 355d94d0
 
   if (ancestor_node == NULL)
     {
