/*
 * blame-cmd.c -- Display blame information
 *
 * ====================================================================
 * Copyright (c) 2000-2008 CollabNet.  All rights reserved.
 *
 * This software is licensed as described in the file COPYING, which
 * you should have received as part of this distribution.  The terms
 * are also available at http://subversion.tigris.org/license-1.html.
 * If newer versions of this license are posted there, you may use a
 * newer version instead, at your option.
 *
 * This software consists of voluntary contributions made by many
 * individuals.  For exact contribution history, see the revision
 * history and logs, available at http://subversion.tigris.org/.
 * ====================================================================
 */


/*** Includes. ***/

#include "svn_client.h"
#include "svn_error.h"
#include "svn_path.h"
#include "svn_pools.h"
#include "svn_cmdline.h"
#include "svn_xml.h"
#include "svn_time.h"
#include "cl.h"

#include "svn_private_config.h"

typedef struct
{
  svn_cl__opt_state_t *opt_state;
  svn_stream_t *out;
  svn_stringbuf_t *sbuf;
} blame_baton_t;


/*** Code. ***/

/* This implements the svn_client_blame_receiver2_t interface, printing
   XML to stdout. */
static svn_error_t *
blame_receiver_xml(void *baton,
                   apr_int64_t line_no,
                   svn_revnum_t revision,
                   const char *author,
                   const char *date,
                   svn_revnum_t merged_revision,
                   const char *merged_author,
                   const char *merged_date,
                   const char *merged_path,
                   const char *line,
                   apr_pool_t *pool)
{
  svn_cl__opt_state_t *opt_state =
    ((blame_baton_t *) baton)->opt_state;
  svn_stringbuf_t *sb = ((blame_baton_t *) baton)->sbuf;

  /* "<entry ...>" */
  /* line_no is 0-based, but the rest of the world is probably Pascal
     programmers, so we make them happy and output 1-based line numbers. */
  svn_xml_make_open_tag(&sb, pool, svn_xml_normal, "entry",
                        "line-number",
                        apr_psprintf(pool, "%" APR_INT64_T_FMT,
                                     line_no + 1),
                        NULL);

  if (SVN_IS_VALID_REVNUM(revision))
    svn_cl__print_xml_commit(&sb, revision, author, date, pool);
<<<<<<< HEAD

  if (opt_state->use_merge_history && SVN_IS_VALID_REVNUM(merged_revision))
    {
      /* "<merged>" */
      svn_xml_make_open_tag(&sb, pool, svn_xml_normal, "merged",
                            "path", merged_path, NULL);

      svn_cl__print_xml_commit(&sb, merged_revision, merged_author,
                               merged_date, pool);

      /* "</merged>" */
      svn_xml_make_close_tag(&sb, pool, "merged");
      
=======

  if (opt_state->use_merge_history && SVN_IS_VALID_REVNUM(merged_revision))
    {
      /* "<merged>" */
      svn_xml_make_open_tag(&sb, pool, svn_xml_normal, "merged",
                            "path", merged_path, NULL);

      svn_cl__print_xml_commit(&sb, merged_revision, merged_author,
                               merged_date, pool);

      /* "</merged>" */
      svn_xml_make_close_tag(&sb, pool, "merged");

>>>>>>> 8595db6c
    }

  /* "</entry>" */
  svn_xml_make_close_tag(&sb, pool, "entry");

  SVN_ERR(svn_cl__error_checked_fputs(sb->data, stdout));
  svn_stringbuf_setempty(sb);

  return SVN_NO_ERROR;
}


static svn_error_t *
print_line_info(svn_stream_t *out,
                svn_revnum_t revision,
                const char *author,
                const char *date,
                const char *path,
                svn_boolean_t verbose,
                apr_pool_t *pool)
{
  apr_time_t atime;
  const char *time_utf8;
  const char *time_stdout;
  const char *rev_str = SVN_IS_VALID_REVNUM(revision)
    ? apr_psprintf(pool, "%6ld", revision)
                        : "     -";

  if (verbose)
    {
      if (date)
        {
          SVN_ERR(svn_time_from_cstring(&atime, date, pool));
          time_utf8 = svn_time_to_human_cstring(atime, pool);
          SVN_ERR(svn_cmdline_cstring_from_utf8(&time_stdout, time_utf8,
                                                pool));
        } else
          /* ### This is a 44 characters long string. It assumes the current
             format of svn_time_to_human_cstring and also 3 letter
             abbreviations for the month and weekday names.  Else, the
             line contents will be misaligned. */
          time_stdout = "                                           -";
<<<<<<< HEAD
      SVN_ERR(svn_stream_printf(out, pool, "%s %10s %s ", rev_str, 
=======
      SVN_ERR(svn_stream_printf(out, pool, "%s %10s %s ", rev_str,
>>>>>>> 8595db6c
                                author ? author : "         -",
                                time_stdout));

      if (path)
<<<<<<< HEAD
        SVN_ERR(svn_stream_printf(out, pool, "%-16s ", path));
    }
  else
    {
      return svn_stream_printf(out, pool, "%s %10s ", rev_str, 
=======
        SVN_ERR(svn_stream_printf(out, pool, "%-14s ", path));
    }
  else
    {
      return svn_stream_printf(out, pool, "%s %10s ", rev_str,
>>>>>>> 8595db6c
                               author ? author : "         -");
    }

  return SVN_NO_ERROR;
<<<<<<< HEAD
}

/* This implements the svn_client_blame_receiver2_t interface. */
static svn_error_t *
blame_receiver(void *baton,
               apr_int64_t line_no,
               svn_revnum_t revision,
               const char *author,
               const char *date,
               svn_revnum_t merged_revision,
               const char *merged_author,
               const char *merged_date,
               const char *merged_path,
               const char *line,
               apr_pool_t *pool)
{
  svn_cl__opt_state_t *opt_state =
    ((blame_baton_t *) baton)->opt_state;
  svn_stream_t *out = ((blame_baton_t *)baton)->out;
 
  if (opt_state->use_merge_history)
    SVN_ERR(print_line_info(out, merged_revision, merged_author, merged_date,
                            merged_path, opt_state->verbose, pool));
  else
    SVN_ERR(print_line_info(out, revision, author, date, NULL,
                            opt_state->verbose, pool));

  return svn_stream_printf(out, pool, "%s%s", line, APR_EOL_STR);
=======
>>>>>>> 8595db6c
}

/* This implements the svn_client_blame_receiver2_t interface. */
static svn_error_t *
blame_receiver(void *baton,
               apr_int64_t line_no,
               svn_revnum_t revision,
               const char *author,
               const char *date,
               svn_revnum_t merged_revision,
               const char *merged_author,
               const char *merged_date,
               const char *merged_path,
               const char *line,
               apr_pool_t *pool)
{
  svn_cl__opt_state_t *opt_state =
    ((blame_baton_t *) baton)->opt_state;
  svn_stream_t *out = ((blame_baton_t *)baton)->out;
  svn_boolean_t use_merged = FALSE;

  if (opt_state->use_merge_history)
    {
      /* Choose which revision to use.  If they aren't equal, prefer the
         earliest revision.  Since we do a forward blame, we want to the first
         revision which put the line in its current state, so we use the
         earliest revision.  If we ever switch to a backward blame algorithm,
         we may need to adjust this. */
      if (merged_revision < revision)
        {
          svn_stream_printf(out, pool, "G ");
          use_merged = TRUE;
        }
      else
        svn_stream_printf(out, pool, "  ");
    }
 
  if (use_merged)
    SVN_ERR(print_line_info(out, merged_revision, merged_author, merged_date,
                            merged_path, opt_state->verbose, pool));
  else
    SVN_ERR(print_line_info(out, revision, author, date, NULL,
                            opt_state->verbose, pool));

  return svn_stream_printf(out, pool, "%s%s", line, APR_EOL_STR);
}


/* This implements the `svn_opt_subcommand_t' interface. */
svn_error_t *
svn_cl__blame(apr_getopt_t *os,
              void *baton,
              apr_pool_t *pool)
{
  svn_cl__opt_state_t *opt_state = ((svn_cl__cmd_baton_t *) baton)->opt_state;
  svn_client_ctx_t *ctx = ((svn_cl__cmd_baton_t *) baton)->ctx;
  apr_pool_t *subpool;
  apr_array_header_t *targets;
  blame_baton_t bl;
  int i;
  svn_boolean_t end_revision_unspecified = FALSE;
  svn_diff_file_options_t *diff_options = svn_diff_file_options_create(pool);

  SVN_ERR(svn_cl__args_to_target_array_print_reserved(&targets, os,
                                                      opt_state->targets, 
                                                      pool));

  /* Blame needs a file on which to operate. */
  if (! targets->nelts)
    return svn_error_create(SVN_ERR_CL_INSUFFICIENT_ARGS, 0, NULL);

  if (opt_state->end_revision.kind == svn_opt_revision_unspecified)
    {
      if (opt_state->start_revision.kind != svn_opt_revision_unspecified)
        {
          /* In the case that -rX was specified, we actually want to set the
             range to be -r1:X. */

          opt_state->end_revision = opt_state->start_revision;
          opt_state->start_revision.kind = svn_opt_revision_number;
          opt_state->start_revision.value.number = 1;
        }
      else
        end_revision_unspecified = TRUE;
    }

  if (opt_state->start_revision.kind == svn_opt_revision_unspecified)
    {
      opt_state->start_revision.kind = svn_opt_revision_number;
      opt_state->start_revision.value.number = 1;
    }

  /* The final conclusion from issue #2431 is that blame info
     is client output (unlike 'svn cat' which plainly cats the file),
     so the EOL style should be the platform local one.
  */
  if (! opt_state->xml)
    SVN_ERR(svn_stream_for_stdout(&bl.out, pool));
  else
    bl.sbuf = svn_stringbuf_create("", pool);

  bl.opt_state = opt_state;

  subpool = svn_pool_create(pool);

  if (opt_state->extensions)
    {
      apr_array_header_t *opts;
      opts = svn_cstring_split(opt_state->extensions, " \t\n\r", TRUE, pool);
      SVN_ERR(svn_diff_file_options_parse(diff_options, opts, pool));
    }

  if (opt_state->xml)
    {
      if (opt_state->verbose)
        return svn_error_create(SVN_ERR_CL_ARG_PARSING_ERROR, NULL,
                                _("'verbose' option invalid in XML mode"));

      /* If output is not incremental, output the XML header and wrap
         everything in a top-level element.  This makes the output in
         its entirety a well-formed XML document. */
      if (! opt_state->incremental)
        SVN_ERR(svn_cl__xml_print_header("blame", pool));
    }
  else
    {
      if (opt_state->incremental)
        return svn_error_create(SVN_ERR_CL_ARG_PARSING_ERROR, NULL,
                                _("'incremental' option only valid in XML "
                                  "mode"));
    }

  for (i = 0; i < targets->nelts; i++)
    {
      svn_error_t *err;
      const char *target = APR_ARRAY_IDX(targets, i, const char *);
      const char *truepath;
      svn_opt_revision_t peg_revision;
      svn_client_blame_receiver2_t receiver;

      svn_pool_clear(subpool);
      SVN_ERR(svn_cl__check_cancel(ctx->cancel_baton));

      /* Check for a peg revision. */
      SVN_ERR(svn_opt_parse_path(&peg_revision, &truepath, target,
                                 subpool));

      if (end_revision_unspecified)
        {
          if (peg_revision.kind != svn_opt_revision_unspecified)
            opt_state->end_revision = peg_revision;
          else if (svn_path_is_url(target))
            opt_state->end_revision.kind = svn_opt_revision_head;
          else
            opt_state->end_revision.kind = svn_opt_revision_base;
        }

      if (opt_state->xml)
        {
          /* "<target ...>" */
          /* We don't output this tag immediately, which avoids creating
             a target element if this path is skipped. */
          const char *outpath = truepath;
          if (! svn_path_is_url(target))
            outpath = svn_path_local_style(truepath, subpool);
          svn_xml_make_open_tag(&bl.sbuf, pool, svn_xml_normal, "target",
                                "path", outpath, NULL);

          receiver = blame_receiver_xml;
        }
      else
        receiver = blame_receiver;

      err = svn_client_blame4(truepath,
                              &peg_revision,
                              &opt_state->start_revision,
                              &opt_state->end_revision,
                              diff_options,
                              opt_state->force,
                              opt_state->use_merge_history,
                              receiver,
                              &bl,
                              ctx,
                              subpool);

      if (err)
        {
          if (err->apr_err == SVN_ERR_CLIENT_IS_BINARY_FILE)
            {
              svn_error_clear(err);
              SVN_ERR(svn_cmdline_fprintf(stderr, subpool,
                                          _("Skipping binary file: '%s'\n"),
                                          target));
            }
          else
            {
              return err;
            }
        }
      else if (opt_state->xml)
        {
          /* "</target>" */
          svn_xml_make_close_tag(&(bl.sbuf), pool, "target");
          SVN_ERR(svn_cl__error_checked_fputs(bl.sbuf->data, stdout));
        }

      if (opt_state->xml)
        svn_stringbuf_setempty(bl.sbuf);
    }
  svn_pool_destroy(subpool);
  if (opt_state->xml && ! opt_state->incremental)
    SVN_ERR(svn_cl__xml_print_footer("blame", pool));

  return SVN_NO_ERROR;
}<|MERGE_RESOLUTION|>--- conflicted
+++ resolved
@@ -2,17 +2,22 @@
  * blame-cmd.c -- Display blame information
  *
  * ====================================================================
- * Copyright (c) 2000-2008 CollabNet.  All rights reserved.
+ *    Licensed to the Apache Software Foundation (ASF) under one
+ *    or more contributor license agreements.  See the NOTICE file
+ *    distributed with this work for additional information
+ *    regarding copyright ownership.  The ASF licenses this file
+ *    to you under the Apache License, Version 2.0 (the
+ *    "License"); you may not use this file except in compliance
+ *    with the License.  You may obtain a copy of the License at
  *
- * This software is licensed as described in the file COPYING, which
- * you should have received as part of this distribution.  The terms
- * are also available at http://subversion.tigris.org/license-1.html.
- * If newer versions of this license are posted there, you may use a
- * newer version instead, at your option.
+ *      http://www.apache.org/licenses/LICENSE-2.0
  *
- * This software consists of voluntary contributions made by many
- * individuals.  For exact contribution history, see the revision
- * history and logs, available at http://subversion.tigris.org/.
+ *    Unless required by applicable law or agreed to in writing,
+ *    software distributed under the License is distributed on an
+ *    "AS IS" BASIS, WITHOUT WARRANTIES OR CONDITIONS OF ANY
+ *    KIND, either express or implied.  See the License for the
+ *    specific language governing permissions and limitations
+ *    under the License.
  * ====================================================================
  */
 
@@ -22,44 +27,50 @@
 
 #include "svn_client.h"
 #include "svn_error.h"
+#include "svn_dirent_uri.h"
 #include "svn_path.h"
 #include "svn_pools.h"
+#include "svn_props.h"
 #include "svn_cmdline.h"
+#include "svn_sorts.h"
 #include "svn_xml.h"
 #include "svn_time.h"
 #include "cl.h"
 
 #include "svn_private_config.h"
 
-typedef struct
+typedef struct blame_baton_t
 {
   svn_cl__opt_state_t *opt_state;
   svn_stream_t *out;
   svn_stringbuf_t *sbuf;
+
+  int rev_maxlength;
 } blame_baton_t;
 
  
 /*** Code. ***/
 
-/* This implements the svn_client_blame_receiver2_t interface, printing
+/* This implements the svn_client_blame_receiver3_t interface, printing
    XML to stdout. */
 static svn_error_t *
 blame_receiver_xml(void *baton,
+                   svn_revnum_t start_revnum,
+                   svn_revnum_t end_revnum,
                    apr_int64_t line_no,
                    svn_revnum_t revision,
-                   const char *author,
-                   const char *date,
+                   apr_hash_t *rev_props,
                    svn_revnum_t merged_revision,
-                   const char *merged_author,
-                   const char *merged_date,
+                   apr_hash_t *merged_rev_props,
                    const char *merged_path,
                    const char *line,
+                   svn_boolean_t local_change,
                    apr_pool_t *pool)
 {
-  svn_cl__opt_state_t *opt_state =
-    ((blame_baton_t *) baton)->opt_state;
-  svn_stringbuf_t *sb = ((blame_baton_t *) baton)->sbuf;
+  blame_baton_t *bb = baton;
+  svn_cl__opt_state_t *opt_state = bb->opt_state;
+  svn_stringbuf_t *sb = bb->sbuf;
 
   /* "<entry ...>" */
   /* line_no is 0-based, but the rest of the world is probably Pascal
@@ -68,39 +79,32 @@
                         "line-number",
                         apr_psprintf(pool, "%" APR_INT64_T_FMT,
                                      line_no + 1),
-                        NULL);
+                        SVN_VA_NULL);
 
   if (SVN_IS_VALID_REVNUM(revision))
-    svn_cl__print_xml_commit(&sb, revision, author, date, pool);
-<<<<<<< HEAD
+    svn_cl__print_xml_commit(&sb, revision,
+                             svn_prop_get_value(rev_props,
+                                                SVN_PROP_REVISION_AUTHOR),
+                             svn_prop_get_value(rev_props,
+                                                SVN_PROP_REVISION_DATE),
+                             pool);
 
   if (opt_state->use_merge_history && SVN_IS_VALID_REVNUM(merged_revision))
     {
       /* "<merged>" */
       svn_xml_make_open_tag(&sb, pool, svn_xml_normal, "merged",
-                            "path", merged_path, NULL);
-
-      svn_cl__print_xml_commit(&sb, merged_revision, merged_author,
-                               merged_date, pool);
+                            "path", merged_path, SVN_VA_NULL);
+
+      svn_cl__print_xml_commit(&sb, merged_revision,
+                             svn_prop_get_value(merged_rev_props,
+                                                SVN_PROP_REVISION_AUTHOR),
+                             svn_prop_get_value(merged_rev_props,
+                                                SVN_PROP_REVISION_DATE),
+                             pool);
 
       /* "</merged>" */
       svn_xml_make_close_tag(&sb, pool, "merged");
-      
-=======
-
-  if (opt_state->use_merge_history && SVN_IS_VALID_REVNUM(merged_revision))
-    {
-      /* "<merged>" */
-      svn_xml_make_open_tag(&sb, pool, svn_xml_normal, "merged",
-                            "path", merged_path, NULL);
-
-      svn_cl__print_xml_commit(&sb, merged_revision, merged_author,
-                               merged_date, pool);
-
-      /* "</merged>" */
-      svn_xml_make_close_tag(&sb, pool, "merged");
-
->>>>>>> 8595db6c
+
     }
 
   /* "</entry>" */
@@ -120,106 +124,85 @@
                 const char *date,
                 const char *path,
                 svn_boolean_t verbose,
+                int rev_maxlength,
                 apr_pool_t *pool)
 {
-  apr_time_t atime;
   const char *time_utf8;
   const char *time_stdout;
-  const char *rev_str = SVN_IS_VALID_REVNUM(revision)
-    ? apr_psprintf(pool, "%6ld", revision)
-                        : "     -";
+  const char *rev_str;
+
+  rev_str = SVN_IS_VALID_REVNUM(revision)
+    ? apr_psprintf(pool, "%*ld", rev_maxlength, revision)
+    : apr_psprintf(pool, "%*s", rev_maxlength, "-");
 
   if (verbose)
     {
       if (date)
         {
-          SVN_ERR(svn_time_from_cstring(&atime, date, pool));
-          time_utf8 = svn_time_to_human_cstring(atime, pool);
+          SVN_ERR(svn_cl__time_cstring_to_human_cstring(&time_utf8,
+                                                        date, pool));
           SVN_ERR(svn_cmdline_cstring_from_utf8(&time_stdout, time_utf8,
                                                 pool));
-        } else
+        }
+      else
+        {
           /* ### This is a 44 characters long string. It assumes the current
              format of svn_time_to_human_cstring and also 3 letter
              abbreviations for the month and weekday names.  Else, the
              line contents will be misaligned. */
           time_stdout = "                                           -";
-<<<<<<< HEAD
-      SVN_ERR(svn_stream_printf(out, pool, "%s %10s %s ", rev_str, 
-=======
+        }
+
       SVN_ERR(svn_stream_printf(out, pool, "%s %10s %s ", rev_str,
->>>>>>> 8595db6c
                                 author ? author : "         -",
                                 time_stdout));
 
       if (path)
-<<<<<<< HEAD
-        SVN_ERR(svn_stream_printf(out, pool, "%-16s ", path));
+        SVN_ERR(svn_stream_printf(out, pool, "%-14s ", path));
     }
   else
     {
-      return svn_stream_printf(out, pool, "%s %10s ", rev_str, 
-=======
-        SVN_ERR(svn_stream_printf(out, pool, "%-14s ", path));
-    }
-  else
-    {
-      return svn_stream_printf(out, pool, "%s %10s ", rev_str,
->>>>>>> 8595db6c
+      return svn_stream_printf(out, pool, "%s %10.10s ", rev_str,
                                author ? author : "         -");
     }
 
   return SVN_NO_ERROR;
-<<<<<<< HEAD
 }
 
-/* This implements the svn_client_blame_receiver2_t interface. */
+/* This implements the svn_client_blame_receiver3_t interface. */
 static svn_error_t *
 blame_receiver(void *baton,
+               svn_revnum_t start_revnum,
+               svn_revnum_t end_revnum,
                apr_int64_t line_no,
                svn_revnum_t revision,
-               const char *author,
-               const char *date,
+               apr_hash_t *rev_props,
                svn_revnum_t merged_revision,
-               const char *merged_author,
-               const char *merged_date,
+               apr_hash_t *merged_rev_props,
                const char *merged_path,
                const char *line,
+               svn_boolean_t local_change,
                apr_pool_t *pool)
 {
-  svn_cl__opt_state_t *opt_state =
-    ((blame_baton_t *) baton)->opt_state;
-  svn_stream_t *out = ((blame_baton_t *)baton)->out;
- 
-  if (opt_state->use_merge_history)
-    SVN_ERR(print_line_info(out, merged_revision, merged_author, merged_date,
-                            merged_path, opt_state->verbose, pool));
-  else
-    SVN_ERR(print_line_info(out, revision, author, date, NULL,
-                            opt_state->verbose, pool));
-
-  return svn_stream_printf(out, pool, "%s%s", line, APR_EOL_STR);
-=======
->>>>>>> 8595db6c
-}
-
-/* This implements the svn_client_blame_receiver2_t interface. */
-static svn_error_t *
-blame_receiver(void *baton,
-               apr_int64_t line_no,
-               svn_revnum_t revision,
-               const char *author,
-               const char *date,
-               svn_revnum_t merged_revision,
-               const char *merged_author,
-               const char *merged_date,
-               const char *merged_path,
-               const char *line,
-               apr_pool_t *pool)
-{
-  svn_cl__opt_state_t *opt_state =
-    ((blame_baton_t *) baton)->opt_state;
-  svn_stream_t *out = ((blame_baton_t *)baton)->out;
+  blame_baton_t *bb = baton;
+  svn_cl__opt_state_t *opt_state = bb->opt_state;
+  svn_stream_t *out = bb->out;
   svn_boolean_t use_merged = FALSE;
+
+  if (!bb->rev_maxlength)
+    {
+      svn_revnum_t max_revnum = MAX(start_revnum, end_revnum);
+      /* The standard column width for the revision number is 6 characters.
+         If the revision number can potentially be larger (i.e. if the end_revnum
+          is larger than 1000000), we increase the column width as needed. */
+
+      bb->rev_maxlength = 6;
+      while (max_revnum >= 1000000)
+        {
+          bb->rev_maxlength++;
+          max_revnum = max_revnum / 10;
+        }
+    }
 
   if (opt_state->use_merge_history)
     {
@@ -230,19 +213,31 @@
          we may need to adjust this. */
       if (merged_revision < revision)
         {
-          svn_stream_printf(out, pool, "G ");
+          SVN_ERR(svn_stream_puts(out, "G "));
           use_merged = TRUE;
         }
       else
-        svn_stream_printf(out, pool, "  ");
-    }
- 
+        SVN_ERR(svn_stream_puts(out, "  "));
+    }
+
   if (use_merged)
-    SVN_ERR(print_line_info(out, merged_revision, merged_author, merged_date,
-                            merged_path, opt_state->verbose, pool));
+    SVN_ERR(print_line_info(out, merged_revision,
+                            svn_prop_get_value(merged_rev_props,
+                                               SVN_PROP_REVISION_AUTHOR),
+                            svn_prop_get_value(merged_rev_props,
+                                               SVN_PROP_REVISION_DATE),
+                            merged_path, opt_state->verbose,
+                            bb->rev_maxlength,
+                            pool));
   else
-    SVN_ERR(print_line_info(out, revision, author, date, NULL,
-                            opt_state->verbose, pool));
+    SVN_ERR(print_line_info(out, revision,
+                            svn_prop_get_value(rev_props,
+                                               SVN_PROP_REVISION_AUTHOR),
+                            svn_prop_get_value(rev_props,
+                                               SVN_PROP_REVISION_DATE),
+                            NULL, opt_state->verbose,
+                            bb->rev_maxlength,
+                            pool));
 
   return svn_stream_printf(out, pool, "%s%s", line, APR_EOL_STR);
 }
@@ -262,10 +257,11 @@
   int i;
   svn_boolean_t end_revision_unspecified = FALSE;
   svn_diff_file_options_t *diff_options = svn_diff_file_options_create(pool);
+  svn_boolean_t seen_nonexistent_target = FALSE;
 
   SVN_ERR(svn_cl__args_to_target_array_print_reserved(&targets, os,
-                                                      opt_state->targets, 
-                                                      pool));
+                                                      opt_state->targets,
+                                                      ctx, FALSE, pool));
 
   /* Blame needs a file on which to operate. */
   if (! targets->nelts)
@@ -299,9 +295,10 @@
   if (! opt_state->xml)
     SVN_ERR(svn_stream_for_stdout(&bl.out, pool));
   else
-    bl.sbuf = svn_stringbuf_create("", pool);
+    bl.sbuf = svn_stringbuf_create_empty(pool);
 
   bl.opt_state = opt_state;
+  bl.rev_maxlength = 0;
 
   subpool = svn_pool_create(pool);
 
@@ -338,7 +335,7 @@
       const char *target = APR_ARRAY_IDX(targets, i, const char *);
       const char *truepath;
       svn_opt_revision_t peg_revision;
-      svn_client_blame_receiver2_t receiver;
+      svn_client_blame_receiver3_t receiver;
 
       svn_pool_clear(subpool);
       SVN_ERR(svn_cl__check_cancel(ctx->cancel_baton));
@@ -354,7 +351,7 @@
           else if (svn_path_is_url(target))
             opt_state->end_revision.kind = svn_opt_revision_head;
           else
-            opt_state->end_revision.kind = svn_opt_revision_base;
+            opt_state->end_revision.kind = svn_opt_revision_working;
         }
 
       if (opt_state->xml)
@@ -364,16 +361,16 @@
              a target element if this path is skipped. */
           const char *outpath = truepath;
           if (! svn_path_is_url(target))
-            outpath = svn_path_local_style(truepath, subpool);
+            outpath = svn_dirent_local_style(truepath, subpool);
           svn_xml_make_open_tag(&bl.sbuf, pool, svn_xml_normal, "target",
-                                "path", outpath, NULL);
+                                "path", outpath, SVN_VA_NULL);
 
           receiver = blame_receiver_xml;
         }
       else
         receiver = blame_receiver;
 
-      err = svn_client_blame4(truepath,
+      err = svn_client_blame5(truepath,
                               &peg_revision,
                               &opt_state->start_revision,
                               &opt_state->end_revision,
@@ -391,12 +388,24 @@
             {
               svn_error_clear(err);
               SVN_ERR(svn_cmdline_fprintf(stderr, subpool,
-                                          _("Skipping binary file: '%s'\n"),
+                                          _("Skipping binary file "
+                                            "(use --force to treat as text): "
+                                            "'%s'\n"),
                                           target));
+            }
+          else if (err->apr_err == SVN_ERR_WC_PATH_NOT_FOUND ||
+                   err->apr_err == SVN_ERR_ENTRY_NOT_FOUND ||
+                   err->apr_err == SVN_ERR_FS_NOT_FILE ||
+                   err->apr_err == SVN_ERR_FS_NOT_FOUND)
+            {
+              svn_handle_warning2(stderr, err, "svn: ");
+              svn_error_clear(err);
+              err = NULL;
+              seen_nonexistent_target = TRUE;
             }
           else
             {
-              return err;
+              return svn_error_trace(err);
             }
         }
       else if (opt_state->xml)
@@ -413,5 +422,11 @@
   if (opt_state->xml && ! opt_state->incremental)
     SVN_ERR(svn_cl__xml_print_footer("blame", pool));
 
-  return SVN_NO_ERROR;
+  if (seen_nonexistent_target)
+    return svn_error_create(
+      SVN_ERR_ILLEGAL_TARGET, NULL,
+      _("Could not perform blame on all targets because some "
+        "targets don't exist"));
+  else
+    return SVN_NO_ERROR;
 }