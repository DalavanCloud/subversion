/*
 * main.c:  Subversion command line client.
 *
 * ====================================================================
 *    Licensed to the Apache Software Foundation (ASF) under one
 *    or more contributor license agreements.  See the NOTICE file
 *    distributed with this work for additional information
 *    regarding copyright ownership.  The ASF licenses this file
 *    to you under the Apache License, Version 2.0 (the
 *    "License"); you may not use this file except in compliance
 *    with the License.  You may obtain a copy of the License at
 *
 *      http://www.apache.org/licenses/LICENSE-2.0
 *
 *    Unless required by applicable law or agreed to in writing,
 *    software distributed under the License is distributed on an
 *    "AS IS" BASIS, WITHOUT WARRANTIES OR CONDITIONS OF ANY
 *    KIND, either express or implied.  See the License for the
 *    specific language governing permissions and limitations
 *    under the License.
 * ====================================================================
 */

/* ==================================================================== */



/*** Includes. ***/

#include <string.h>
#include <assert.h>

#include <apr_strings.h>
#include <apr_tables.h>
#include <apr_general.h>
#include <apr_signal.h>

#include "svn_cmdline.h"
#include "svn_pools.h"
#include "svn_wc.h"
#include "svn_client.h"
#include "svn_config.h"
#include "svn_string.h"
#include "svn_dirent_uri.h"
#include "svn_path.h"
#include "svn_delta.h"
#include "svn_diff.h"
#include "svn_error.h"
#include "svn_io.h"
#include "svn_opt.h"
#include "svn_utf.h"
#include "svn_auth.h"
#include "svn_hash.h"
#include "svn_version.h"
#include "cl.h"

#include "private/svn_opt_private.h"
#include "private/svn_cmdline_private.h"

#include "svn_private_config.h"


/*** Option Processing ***/

/* Add an identifier here for long options that don't have a short
   option. Options that have both long and short options should just
   use the short option letter as identifier.  */
typedef enum svn_cl__longopt_t {
  opt_auth_password = SVN_OPT_FIRST_LONGOPT_ID,
  opt_auth_username,
  opt_autoprops,
  opt_changelist,
  opt_config_dir,
  opt_config_options,
  /* diff options */
  opt_diff_cmd,
  opt_internal_diff,
  opt_no_diff_deleted,
  opt_show_copies_as_adds,
  opt_notice_ancestry,
  opt_summarize,
  opt_use_git_diff_format,
  opt_ignore_properties,
  opt_properties_only,
  opt_patch_compatible,
  /* end of diff options */
  opt_dry_run,
  opt_editor_cmd,
  opt_encoding,
  opt_force_log,
  opt_force,
  opt_keep_changelists,
  opt_ignore_ancestry,
  opt_ignore_externals,
  opt_incremental,
  opt_merge_cmd,
  opt_native_eol,
  opt_new_cmd,
  opt_no_auth_cache,
  opt_no_autoprops,
  opt_no_ignore,
  opt_no_unlock,
  opt_non_interactive,
  opt_old_cmd,
  opt_record_only,
  opt_relocate,
  opt_remove,
  opt_revprop,
  opt_stop_on_copy,
  opt_strict,
  opt_targets,
  opt_depth,
  opt_set_depth,
  opt_version,
  opt_xml,
  opt_keep_local,
  opt_with_revprop,
  opt_with_all_revprops,
  opt_with_no_revprops,
  opt_parents,
  opt_accept,
  opt_show_revs,
  opt_reintegrate,
  opt_trust_server_cert,
<<<<<<< HEAD
  opt_show_copies_as_adds
=======
  opt_strip,
  opt_ignore_keywords,
  opt_reverse_diff,
  opt_ignore_whitespace,
  opt_diff,
  opt_allow_mixed_revisions,
  opt_include_externals,
  opt_symmetric,
  opt_search,
  opt_isearch,
>>>>>>> 4cf18c3e
} svn_cl__longopt_t;


/* Option codes and descriptions for the command line client.
 *
 * The entire list must be terminated with an entry of nulls.
 */
const apr_getopt_option_t svn_cl__options[] =
{
  {"force",         opt_force, 0, N_("force operation to run")},
  {"force-log",     opt_force_log, 0,
                    N_("force validity of log message source")},
  {"help",          'h', 0, N_("show help on a subcommand")},
  {NULL,            '?', 0, N_("show help on a subcommand")},
  {"message",       'm', 1, N_("specify log message ARG")},
  {"quiet",         'q', 0, N_("print nothing, or only summary information")},
  {"recursive",     'R', 0, N_("descend recursively, same as --depth=infinity")},
  {"non-recursive", 'N', 0, N_("obsolete; try --depth=files or --depth=immediates")},
  {"change",        'c', 1,
                    N_("the change made by revision ARG (like -r ARG-1:ARG)\n"
                       "                             "
                       "If ARG is negative this is like -r ARG:ARG-1\n"
                       "                             "
                       "If ARG is of the form ARG1-ARG2 then this is like\n"
                       "                             "
                       "ARG1:ARG2, where ARG1 is inclusive")},
  {"revision",      'r', 1,
                    N_("ARG (some commands also take ARG1:ARG2 range)\n"
                       "                             "
                       "A revision argument can be one of:\n"
                       "                             "
                       "   NUMBER       revision number\n"
                       "                             "
                       "   '{' DATE '}' revision at start of the date\n"
                       "                             "
                       "   'HEAD'       latest in repository\n"
                       "                             "
                       "   'BASE'       base rev of item's working copy\n"
                       "                             "
                       "   'COMMITTED'  last commit at or before BASE\n"
                       "                             "
                       "   'PREV'       revision just before COMMITTED")},
  {"file",          'F', 1, N_("read log message from file ARG")},
  {"incremental",   opt_incremental, 0,
                    N_("give output suitable for concatenation")},
  {"encoding",      opt_encoding, 1,
                    N_("treat value as being in charset encoding ARG")},
  {"version",       opt_version, 0, N_("show program version information")},
  {"verbose",       'v', 0, N_("print extra information")},
  {"show-updates",  'u', 0, N_("display update information")},
  {"username",      opt_auth_username, 1, N_("specify a username ARG")},
  {"password",      opt_auth_password, 1, N_("specify a password ARG")},
  {"extensions",    'x', 1,
                    N_("Default: '-u'. When Subversion is invoking an\n"
                       "                             "
                       "external diff program, ARG is simply passed along\n"
                       "                             "
                       "to the program. But when Subversion is using its\n"
                       "                             "
                       "default internal diff implementation, or when\n"
                       "                             "
                       "Subversion is displaying blame annotations, ARG\n"
                       "                             "
                       "could be any of the following:\n"
                       "                             "
                       "   -u (--unified):\n"
                       "                             "
                       "      Output 3 lines of unified context.\n"
                       "                             "
                       "   -b (--ignore-space-change):\n"
                       "                             "
                       "      Ignore changes in the amount of white space.\n"
                       "                             "
                       "   -w (--ignore-all-space):\n"
                       "                             "
                       "      Ignore all white space.\n"
                       "                             "
                       "   --ignore-eol-style:\n"
                       "                             "
                       "      Ignore changes in EOL style.\n"
                       "                             "
                       "   -p (--show-c-function):\n"
                       "                             "
                       "      Show C function name in diff output.")},
  {"targets",       opt_targets, 1,
                    N_("pass contents of file ARG as additional args")},
  {"depth",         opt_depth, 1,
                    N_("limit operation by depth ARG ('empty', 'files',\n"
                       "                             "
                       "'immediates', or 'infinity')")},
  {"set-depth",     opt_set_depth, 1,
                    N_("set new working copy depth to ARG ('exclude',\n"
                       "                             "
                       "'empty', 'files', 'immediates', or 'infinity')")},
  {"xml",           opt_xml, 0, N_("output in XML")},
  {"strict",        opt_strict, 0, N_("use strict semantics")},
  {"stop-on-copy",  opt_stop_on_copy, 0,
                    N_("do not cross copies while traversing history")},
  {"no-ignore",     opt_no_ignore, 0,
                    N_("disregard default and svn:ignore property ignores")},
  {"no-auth-cache", opt_no_auth_cache, 0,
                    N_("do not cache authentication tokens")},
  {"trust-server-cert", opt_trust_server_cert, 0,
                    N_("accept SSL server certificates from unknown\n"
                       "                             "
                       "certificate authorities without prompting (but only\n"
                       "                             "
                       "with '--non-interactive')") },
  {"non-interactive", opt_non_interactive, 0,
                    N_("do no interactive prompting")},
  {"dry-run",       opt_dry_run, 0,
                    N_("try operation but make no changes")},
  {"ignore-ancestry", opt_ignore_ancestry, 0,
                    N_("ignore ancestry when calculating merges")},
  {"ignore-externals", opt_ignore_externals, 0,
                    N_("ignore externals definitions")},
  {"diff3-cmd",     opt_merge_cmd, 1, N_("use ARG as merge command")},
  {"editor-cmd",    opt_editor_cmd, 1, N_("use ARG as external editor")},
  {"record-only",   opt_record_only, 0,
                    N_("merge only mergeinfo differences")},
  {"old",           opt_old_cmd, 1, N_("use ARG as the older target")},
  {"new",           opt_new_cmd, 1, N_("use ARG as the newer target")},
  {"revprop",       opt_revprop, 0,
                    N_("operate on a revision property (use with -r)")},
  {"relocate",      opt_relocate, 0, N_("relocate via URL-rewriting")},
  {"config-dir",    opt_config_dir, 1,
                    N_("read user configuration files from directory ARG")},
  {"config-option", opt_config_options, 1,
                    N_("set user configuration option in the format:\n"
                       "                             "
                       "    FILE:SECTION:OPTION=[VALUE]\n"
                       "                             "
                       "For example:\n"
                       "                             "
                       "    servers:global:http-library=serf")},
  {"auto-props",    opt_autoprops, 0, N_("enable automatic properties")},
  {"no-auto-props", opt_no_autoprops, 0, N_("disable automatic properties")},
  {"native-eol",    opt_native_eol, 1,
                    N_("use a different EOL marker than the standard\n"
                       "                             "
                       "system marker for files with the svn:eol-style\n"
                       "                             "
                       "property set to 'native'.\n"
                       "                             "
                       "ARG may be one of 'LF', 'CR', 'CRLF'")},
  {"limit",         'l', 1, N_("maximum number of log entries")},
  {"no-unlock",     opt_no_unlock, 0, N_("don't unlock the targets")},
  {"remove",         opt_remove, 0, N_("remove changelist association")},
  {"changelist",    opt_changelist, 1,
                    N_("operate only on members of changelist ARG")},
  {"keep-changelists", opt_keep_changelists, 0,
                    N_("don't delete changelists after commit")},
  {"keep-local",    opt_keep_local, 0, N_("keep path in working copy")},
  {"with-all-revprops",  opt_with_all_revprops, 0,
                    N_("retrieve all revision properties")},
  {"with-no-revprops",  opt_with_no_revprops, 0,
                    N_("retrieve no revision properties")},
  {"with-revprop",  opt_with_revprop, 1,
                    N_("set revision property ARG in new revision\n"
                       "                             "
                       "using the name[=value] format")},
  {"parents",       opt_parents, 0, N_("make intermediate directories")},
  {"use-merge-history", 'g', 0,
                    N_("use/display additional information from merge\n"
                       "                             "
                       "history")},
  {"accept",        opt_accept, 1,
                    N_("specify automatic conflict resolution action\n"
                       "                             "
                       "('postpone', 'working', 'base', 'mine-conflict',\n"
                       "                             "
                       "'theirs-conflict', 'mine-full', 'theirs-full',\n"
                       "                             "
                       "'edit', 'launch')\n"
                       "                             "
                       "(shorthand: 'p', 'mc', 'tc', 'mf', 'tf', 'e', 'l')"
                       )},
  {"show-revs",     opt_show_revs, 1,
                    N_("specify which collection of revisions to display\n"
                       "                             "
                       "('merged', 'eligible')")},
  {"reintegrate",   opt_reintegrate, 0,
<<<<<<< HEAD
                    N_("lump-merge all of source URL's unmerged changes")},
  {"strip",         'p', 1,
                    N_("number of leading path components to strip\n"
                       "                             "
                       "from pathnames. Specifying -p0 gives the entire\n"
                       "                             "
                       "path unmodified. Specifying -p1 causes the path\n"
                       "                             "
                       "    doc/fudge/crunchy.html\n"
                       "                             "
                       "to be interpreted as\n"
                       "                             "
                       "    fudge/crunchy.html\n"
                       "                             "
                       "while -p2 would give just crunchy.html\n")},
  {"show-copies-as-adds", opt_show_copies_as_adds, 0,
                    N_("don't diff copied or moved files with their source")},
=======
                    N_("merge a branch back into its parent branch")},
  {"strip",         opt_strip, 1,
                    N_("number of leading path components to strip from\n"
                       "                             "
                       "paths parsed from the patch file. --strip 0\n"
                       "                             "
                       "is the default and leaves paths unmodified.\n"
                       "                             "
                       "--strip 1 would change the path\n"
                       "                             "
                       "'doc/fudge/crunchy.html' to 'fudge/crunchy.html'.\n"
                       "                             "
                       "--strip 2 would leave just 'crunchy.html'\n"
                       "                             "
                       "The expected component separator is '/' on all\n"
                       "                             "
                       "platforms. A leading '/' counts as one component.")},
  {"ignore-keywords", opt_ignore_keywords, 0,
                    N_("don't expand keywords")},
  {"reverse-diff", opt_reverse_diff, 0,
                    N_("apply the unidiff in reverse")},
  {"ignore-whitespace", opt_ignore_whitespace, 0,
                       N_("ignore whitespace during pattern matching")},
  {"diff", opt_diff, 0, N_("produce diff output")}, /* maps to show_diff */
  /* diff options */
  {"diff-cmd",      opt_diff_cmd, 1, N_("use ARG as diff command")},
  {"internal-diff", opt_internal_diff, 0,
                       N_("override diff-cmd specified in config file")},
  {"no-diff-deleted", opt_no_diff_deleted, 0,
                    N_("do not print differences for deleted files")},
  {"show-copies-as-adds", opt_show_copies_as_adds, 0,
                    N_("don't diff copied or moved files with their source")},
  {"notice-ancestry", opt_notice_ancestry, 0,
                    N_("notice ancestry when calculating differences")},
  {"summarize",     opt_summarize, 0, N_("show a summary of the results")},
  {"git", opt_use_git_diff_format, 0,
                       N_("use git's extended diff format")},
  {"ignore-properties", opt_ignore_properties, 0,
                    N_("ignore properties during the operation")},
  {"properties-only", opt_properties_only, 0,
                       N_("show only properties during the operation")},
  {"patch-compatible", opt_patch_compatible, 0,
                       N_("generate diff suitable for generic third-party\n"
                       "                             "
                       "patch tools; currently the same as\n"
                       "                             "
                       "--show-copies-as-adds --ignore-properties"
                       )},
  /* end of diff options */
  {"allow-mixed-revisions", opt_allow_mixed_revisions, 0,
                       N_("Allow merge into mixed-revision working copy.\n"
                       "                             "
                       "Use of this option is not recommended!\n"
                       "                             "
                       "Please run 'svn update' instead.")},
  {"include-externals", opt_include_externals, 0,
                       N_("Also commit file and dir externals reached by\n"
                       "                             "
                       "recursion. This does not include externals with a\n"
                       "                             "
                       "fixed revision. (See the svn:externals property)")},
  {"symmetric", opt_symmetric, 0,
                       N_("Symmetric merge")},
  {"search", opt_search, 1,
                       N_("use ARG as search pattern (glob syntax)")},

  {"isearch", opt_isearch, 1,
                       N_("like --search, but case-insensitive")}, 
>>>>>>> 4cf18c3e

  /* Long-opt Aliases
   *
   * These have NULL desriptions, but an option code that matches some
   * other option (whose description should probably mention its aliases).
  */

  {"cl",            opt_changelist, 1, NULL},

  {0,               0, 0, 0},
};



/*** Command dispatch. ***/

/* Our array of available subcommands.
 *
 * The entire list must be terminated with an entry of nulls.
 *
 * In most of the help text "PATH" is used where a working copy path is
 * required, "URL" where a repository URL is required and "TARGET" when
 * either a path or a url can be used.  Hmm, should this be part of the
 * help text?
 */

/* Options that apply to all commands.  (While not every command may
   currently require authentication or be interactive, allowing every
   command to take these arguments allows scripts to just pass them
   willy-nilly to every invocation of 'svn') . */
const int svn_cl__global_options[] =
{ opt_auth_username, opt_auth_password, opt_no_auth_cache, opt_non_interactive,
  opt_trust_server_cert, opt_config_dir, opt_config_options, 0
};

/* Options for giving a log message.  (Some of these also have other uses.)
 */
#define SVN_CL__LOG_MSG_OPTIONS 'm', 'F', \
                                opt_force_log, \
                                opt_editor_cmd, \
                                opt_encoding, \
                                opt_with_revprop

const svn_opt_subcommand_desc2_t svn_cl__cmd_table[] =
{
  { "add", svn_cl__add, {0}, N_
    ("Put files and directories under version control, scheduling\n"
     "them for addition to repository.  They will be added in next commit.\n"
     "usage: add PATH...\n"),
    {opt_targets, 'N', opt_depth, 'q', opt_force, opt_no_ignore, opt_autoprops,
     opt_no_autoprops, opt_parents },
     {{opt_parents, N_("add intermediate parents")}} },

  { "blame", svn_cl__blame, {"praise", "annotate", "ann"}, N_
    ("Output the content of specified files or\n"
     "URLs with revision and author information in-line.\n"
     "usage: blame TARGET[@REV]...\n"
     "\n"
     "  If specified, REV determines in which revision the target is first\n"
     "  looked up.\n"),
    {'r', 'v', 'g', opt_incremental, opt_xml, 'x', opt_force} },

  { "cat", svn_cl__cat, {0}, N_
    ("Output the content of specified files or URLs.\n"
     "usage: cat TARGET[@REV]...\n"
     "\n"
     "  If specified, REV determines in which revision the target is first\n"
     "  looked up.\n"),
    {'r'} },

  { "changelist", svn_cl__changelist, {"cl"}, N_
    ("Associate (or dissociate) changelist CLNAME with the named files.\n"
     "usage: 1. changelist CLNAME PATH...\n"
     "       2. changelist --remove PATH...\n"),
    { 'q', 'R', opt_depth, opt_remove, opt_targets, opt_changelist} },

  { "checkout", svn_cl__checkout, {"co"}, N_
    ("Check out a working copy from a repository.\n"
     "usage: checkout URL[@REV]... [PATH]\n"
     "\n"
     "  If specified, REV determines in which revision the URL is first\n"
     "  looked up.\n"
     "\n"
     "  If PATH is omitted, the basename of the URL will be used as\n"
     "  the destination. If multiple URLs are given each will be checked\n"
     "  out into a sub-directory of PATH, with the name of the sub-directory\n"
     "  being the basename of the URL.\n"
     "\n"
     "  If --force is used, unversioned obstructing paths in the working\n"
     "  copy destination do not automatically cause the check out to fail.\n"
     "  If the obstructing path is the same type (file or directory) as the\n"
     "  corresponding path in the repository it becomes versioned but its\n"
     "  contents are left 'as-is' in the working copy.  This means that an\n"
     "  obstructing directory's unversioned children may also obstruct and\n"
     "  become versioned.  For files, any content differences between the\n"
     "  obstruction and the repository are treated like a local modification\n"
     "  to the working copy.  All properties from the repository are applied\n"
     "  to the obstructing path.\n"
     "\n"
     "  See also 'svn help update' for a list of possible characters\n"
     "  reporting the action taken.\n"),
    {'r', 'q', 'N', opt_depth, opt_force, opt_ignore_externals} },

  { "cleanup", svn_cl__cleanup, {0}, N_
    ("Recursively clean up the working copy, removing locks, resuming\n"
     "unfinished operations, etc.\n"
     "usage: cleanup [WCPATH...]\n"),
    {opt_merge_cmd} },

  { "commit", svn_cl__commit, {"ci"},
    N_("Send changes from your working copy to the repository.\n"
       "usage: commit [PATH...]\n"
       "\n"
       "  A log message must be provided, but it can be empty.  If it is not\n"
       "  given by a --message or --file option, an editor will be started.\n"
       "  If any targets are (or contain) locked items, those will be\n"
       "  unlocked after a successful commit.\n"),
    {'q', 'N', opt_depth, opt_targets, opt_no_unlock, SVN_CL__LOG_MSG_OPTIONS,
     opt_changelist, opt_keep_changelists, opt_include_externals} },

  { "copy", svn_cl__copy, {"cp"}, N_
    ("Duplicate something in working copy or repository, remembering\n"
     "history.\n"
     "usage: copy SRC[@REV]... DST\n"
     "\n"
     "When copying multiple sources, they will be added as children of DST,\n"
     "which must be a directory.\n"
     "\n"
     "  SRC and DST can each be either a working copy (WC) path or URL:\n"
     "    WC  -> WC:   copy and schedule for addition (with history)\n"
     "    WC  -> URL:  immediately commit a copy of WC to URL\n"
     "    URL -> WC:   check out URL into WC, schedule for addition\n"
     "    URL -> URL:  complete server-side copy;  used to branch and tag\n"
     "  All the SRCs must be of the same type.\n"
     "\n"
     "WARNING: For compatibility with previous versions of Subversion,\n"
     "copies performed using two working copy paths (WC -> WC) will not\n"
     "contact the repository.  As such, they may not, by default, be able\n"
     "to propagate merge tracking information from the source of the copy\n"
     "to the destination.\n"),
    {'r', 'q', opt_ignore_externals, opt_parents, SVN_CL__LOG_MSG_OPTIONS} },

  { "delete", svn_cl__delete, {"del", "remove", "rm"}, N_
    ("Remove files and directories from version control.\n"
     "usage: 1. delete PATH...\n"
     "       2. delete URL...\n"
     "\n"
     "  1. Each item specified by a PATH is scheduled for deletion upon\n"
     "    the next commit.  Files, and directories that have not been\n"
     "    committed, are immediately removed from the working copy\n"
     "    unless the --keep-local option is given.\n"
     "    PATHs that are, or contain, unversioned or modified items will\n"
     "    not be removed unless the --force or --keep-local option is given.\n"
     "\n"
     "  2. Each item specified by a URL is deleted from the repository\n"
     "    via an immediate commit.\n"),
    {opt_force, 'q', opt_targets, SVN_CL__LOG_MSG_OPTIONS, opt_keep_local} },

  { "diff", svn_cl__diff, {"di"}, N_
    ("Display the differences between two revisions or paths.\n"
     "usage: 1. diff [-c M | -r N[:M]] [TARGET[@REV]...]\n"
     "       2. diff [-r N[:M]] --old=OLD-TGT[@OLDREV] [--new=NEW-TGT[@NEWREV]] \\\n"
     "               [PATH...]\n"
     "       3. diff OLD-URL[@OLDREV] NEW-URL[@NEWREV]\n"
     "\n"
     "  1. Display the changes made to TARGETs as they are seen in REV between\n"
     "     two revisions.  TARGETs may be all working copy paths or all URLs.\n"
     "     If TARGETs are working copy paths, N defaults to BASE and M to the\n"
     "     working copy; if URLs, N must be specified and M defaults to HEAD.\n"
     "     The '-c M' option is equivalent to '-r N:M' where N = M-1.\n"
     "     Using '-c -M' does the reverse: '-r M:N' where N = M-1.\n"
     "\n"
     "  2. Display the differences between OLD-TGT as it was seen in OLDREV and\n"
     "     NEW-TGT as it was seen in NEWREV.  PATHs, if given, are relative to\n"
     "     OLD-TGT and NEW-TGT and restrict the output to differences for those\n"
     "     paths.  OLD-TGT and NEW-TGT may be working copy paths or URL[@REV].\n"
     "     NEW-TGT defaults to OLD-TGT if not specified.  -r N makes OLDREV default\n"
     "     to N, -r N:M makes OLDREV default to N and NEWREV default to M.\n"
     "\n"
     "  3. Shorthand for 'svn diff --old=OLD-URL[@OLDREV] --new=NEW-URL[@NEWREV]'\n"
     "\n"
     "  Use just 'svn diff' to display local modifications in a working copy.\n"),
<<<<<<< HEAD
    {'r', 'c', opt_old_cmd, opt_new_cmd, 'N', opt_depth, opt_diff_cmd, 'x',
     opt_no_diff_deleted, opt_show_copies_as_adds, opt_notice_ancestry,
     opt_summarize, opt_changelist, opt_force, opt_xml} },
=======
    {'r', 'c', opt_old_cmd, opt_new_cmd, 'N', opt_depth, opt_diff_cmd,
     opt_internal_diff, 'x', opt_no_diff_deleted, opt_ignore_properties,
     opt_properties_only,
     opt_show_copies_as_adds, opt_notice_ancestry, opt_summarize, opt_changelist,
     opt_force, opt_xml, opt_use_git_diff_format, opt_patch_compatible} },
>>>>>>> 4cf18c3e
  { "export", svn_cl__export, {0}, N_
    ("Create an unversioned copy of a tree.\n"
     "usage: 1. export [-r REV] URL[@PEGREV] [PATH]\n"
     "       2. export [-r REV] PATH1[@PEGREV] [PATH2]\n"
     "\n"
     "  1. Exports a clean directory tree from the repository specified by\n"
     "     URL, at revision REV if it is given, otherwise at HEAD, into\n"
     "     PATH. If PATH is omitted, the last component of the URL is used\n"
     "     for the local directory name.\n"
     "\n"
     "  2. Exports a clean directory tree from the working copy specified by\n"
     "     PATH1, at revision REV if it is given, otherwise at WORKING, into\n"
     "     PATH2.  If PATH2 is omitted, the last component of the PATH1 is used\n"
     "     for the local directory name. If REV is not specified, all local\n"
     "     changes will be preserved.  Files not under version control will\n"
     "     not be copied.\n"
     "\n"
     "  If specified, PEGREV determines in which revision the target is first\n"
     "  looked up.\n"),
    {'r', 'q', 'N', opt_depth, opt_force, opt_native_eol, opt_ignore_externals,
     opt_ignore_keywords} },

  { "help", svn_cl__help, {"?", "h"}, N_
    ("Describe the usage of this program or its subcommands.\n"
     "usage: help [SUBCOMMAND...]\n"),
    {0} },
  /* This command is also invoked if we see option "--help", "-h" or "-?". */

  { "import", svn_cl__import, {0}, N_
    ("Commit an unversioned file or tree into the repository.\n"
     "usage: import [PATH] URL\n"
     "\n"
     "  Recursively commit a copy of PATH to URL.\n"
     "  If PATH is omitted '.' is assumed.\n"
     "  Parent directories are created as necessary in the repository.\n"
     "  If PATH is a directory, the contents of the directory are added\n"
     "  directly under URL.\n"
     "  Unversionable items such as device files and pipes are ignored\n"
     "  if --force is specified.\n"),
    {'q', 'N', opt_depth, opt_autoprops, opt_force, opt_no_autoprops,
     SVN_CL__LOG_MSG_OPTIONS, opt_no_ignore} },

  { "info", svn_cl__info, {0}, N_
    ("Display information about a local or remote item.\n"
     "usage: info [TARGET[@REV]...]\n"
     "\n"
     "  Print information about each TARGET (default: '.').\n"
     "  TARGET may be either a working-copy path or URL.  If specified, REV\n"
     "  determines in which revision the target is first looked up.\n"),
    {'r', 'R', opt_depth, opt_targets, opt_incremental, opt_xml, opt_changelist}
  },

  { "list", svn_cl__list, {"ls"}, N_
    ("List directory entries in the repository.\n"
     "usage: list [TARGET[@REV]...]\n"
     "\n"
     "  List each TARGET file and the contents of each TARGET directory as\n"
     "  they exist in the repository.  If TARGET is a working copy path, the\n"
     "  corresponding repository URL will be used. If specified, REV determines\n"
     "  in which revision the target is first looked up.\n"
     "\n"
     "  The default TARGET is '.', meaning the repository URL of the current\n"
     "  working directory.\n"
     "\n"
     "  With --verbose, the following fields will be shown for each item:\n"
     "\n"
     "    Revision number of the last commit\n"
     "    Author of the last commit\n"
     "    If locked, the letter 'O'.  (Use 'svn info URL' to see details)\n"
     "    Size (in bytes)\n"
     "    Date and time of the last commit\n"),
    {'r', 'v', 'R', opt_depth, opt_incremental, opt_xml} },

  { "lock", svn_cl__lock, {0}, N_
    ("Lock working copy paths or URLs in the repository, so that\n"
     "no other user can commit changes to them.\n"
     "usage: lock TARGET...\n"
     "\n"
     "  Use --force to steal the lock from another user or working copy.\n"),
    { opt_targets, 'm', 'F', opt_force_log, opt_encoding, opt_force },
    {{'F', N_("read lock comment from file ARG")},
     {'m', N_("specify lock comment ARG")},
     {opt_force_log, N_("force validity of lock comment source")}} },

  { "log", svn_cl__log, {0}, N_
    ("Show the log messages for a set of revision(s) and/or path(s).\n"
     "usage: 1. log [PATH][@REV]\n"
     "       2. log URL[@REV] [PATH...]\n"
     "\n"
     "  1. Print the log messages for the URL corresponding to PATH\n"
     "     (default: '.'). If specified, REV is the revision in which the\n"
     "     URL is first looked up, and the default revision range is REV:1.\n"
     "     If REV is not specified, the default revision range is BASE:1,\n"
     "     since the URL might not exist in the HEAD revision.\n"
     "\n"
     "  2. Print the log messages for the PATHs (default: '.') under URL.\n"
     "     If specified, REV is the revision in which the URL is first\n"
     "     looked up, and the default revision range is REV:1; otherwise,\n"
     "     the URL is looked up in HEAD, and the default revision range is\n"
     "     HEAD:1.\n"
     "\n"
     "  Multiple '-c' or '-r' options may be specified (but not a\n"
     "  combination of '-c' and '-r' options), and mixing of forward and\n"
     "  reverse ranges is allowed.\n"
     "\n"
     "  With -v, also print all affected paths with each log message.\n"
     "  With -q, don't print the log message body itself (note that this is\n"
     "  compatible with -v).\n"
     "\n"
     "  Each log message is printed just once, even if more than one of the\n"
     "  affected paths for that revision were explicitly requested.  Logs\n"
     "  follow copy history by default.  Use --stop-on-copy to disable this\n"
     "  behavior, which can be useful for determining branchpoints.\n"
     "\n"
     "  The --depth option is only valid in combination with the --diff option\n"
     "  and limits the scope of the displayed diff to the specified depth.\n"
     "\n"
     "  If the --search option is used, log messages are displayed only if the\n"
     "  provided search pattern matches the author, date, log message text,\n"
     "  or, if the --verbose option is also provided, a changed path.\n"
     "  The search pattern may include glob syntax wildcards:\n"
     "      ?      matches any single character\n"
     "      *      matches a sequence of arbitrary characters\n"
     "      [...]  matches any of the characters listed inside the brackets\n"
     "  If --limit is used in combination with --search, --limit restricts the\n"
     "  number of log messages searched, rather than restricting the output\n"
     "  to a particular number of matching log messages.\n"
     "\n"
     "  Examples:\n"
     "\n"
     "    Show the latest 5 log messages for the current working copy\n"
     "    directory and display paths changed in each commit:\n"
     "      svn log -l 5 -v\n"
     "\n"
     "    Show the log for bar.c as of revision 42:\n"
     "      svn log bar.c@42\n"
     "\n"
     "    Show log messages and diffs for each commit to foo.c:\n"
     "      svn log --diff http://www.example.com/repo/project/foo.c\n"
     "    (Because the above command uses a full URL it does not require\n"
     "     a working copy.)\n"
     "\n"
     "    Show log messages for the children foo.c and bar.c of the directory\n"
     "    '/trunk' as it appeared in revision 50, using the ^/ URL shortcut:\n"
     "      svn log ^/trunk@50 foo.c bar.c\n"
     "\n"
     "    Show the log messages for any incoming changes to foo.c during the\n"
     "    next 'svn update':\n"
     "      svn log -r BASE:HEAD foo.c\n"
     "\n"
     "    Show the log message for the revision in which /branches/foo\n"
     "    was created:\n"
     "      svn log --stop-on-copy --limit 1 -r0:HEAD ^/branches/foo\n"),
    {'r', 'q', 'v', 'g', 'c', opt_targets, opt_stop_on_copy, opt_incremental,
     opt_xml, 'l', opt_with_all_revprops, opt_with_no_revprops, opt_with_revprop,
     opt_depth, opt_diff, opt_diff_cmd, opt_internal_diff, 'x', opt_search,
     opt_isearch},
    {{opt_with_revprop, N_("retrieve revision property ARG")},
     {'c', N_("the change made in revision ARG")}} },

  { "merge", svn_cl__merge, {0}, N_
    ( /* For this large section, let's keep it unindented for easier
       * viewing/editing. It has been vim-treated with a textwidth=75 and 'gw'
       * (with quotes and newlines removed). */
"Merge changes into a working copy.\n"
"usage: 1. merge SOURCE[@REV] [TARGET_WCPATH]\n"
"          (the 'sync' merge)\n"
"       2. merge [-c M[,N...] | -r N:M ...] SOURCE[@REV] [TARGET_WCPATH]\n"
"          (the 'cherry-pick' merge)\n"
"       3. merge --reintegrate SOURCE[@REV] [TARGET_WCPATH]\n"
"          (the 'reintegrate' merge)\n"
"       4. merge SOURCE1[@N] SOURCE2[@M] [TARGET_WCPATH]\n"
"          (the '2-URL' merge)\n"
"\n"
"  1. This form is called a 'sync' (or 'catch-up') merge:\n"
"\n"
"       svn merge SOURCE[@REV] [TARGET_WCPATH]\n"
"\n"
"     A sync merge is used to fetch all the latest changes made on a parent\n"
"     branch. In other words, the target branch has originally been created\n"
"     by copying the source branch, and any changes committed on the source\n"
"     branch since branching are applied to the target branch. This uses\n"
"     merge tracking to skip all those revisions that have already been\n"
"     merged, so a sync merge can be repeated periodically to stay up-to-\n"
"     date with the source branch.\n"
"\n"
"     SOURCE specifies the branch from where the changes will be pulled, and\n"
"     TARGET_WCPATH specifies a working copy of the target branch to which\n"
"     the changes will be applied. Normally SOURCE and TARGET_WCPATH should\n"
"     each correspond to the root of a branch. (If you want to merge only a\n"
"     subtree, then the subtree path must be included in both SOURCE and\n"
"     TARGET_WCPATH; this is discouraged, to avoid subtree mergeinfo.)\n"
"\n"
"     SOURCE is usually a URL. The optional '@REV' specifies both the peg\n"
"     revision of the URL and the latest revision that will be considered\n"
"     for merging; if REV is not specified, the HEAD revision is assumed. If\n"
"     SOURCE is a working copy path, the corresponding URL of the path is\n"
"     used, and the default value of 'REV' is the base revision (usually the\n"
"     revision last updated to).\n"
"\n"
"     TARGET_WCPATH is a working copy path; if omitted, '.' is assumed.\n"
"\n"
"       - Sync Merge Example -\n"
"\n"
"     A feature is being developed on a branch called 'feature', which has\n"
"     originally been a copy of trunk. The feature branch has been regularly\n"
"     synced with trunk to keep up with the changes made there. The previous\n"
"     sync merges are not shown on this diagram, and the last of them was\n"
"     done when HEAD was r100. Currently, HEAD is r200.\n"
"\n"
"                feature  +------------------------o-----\n"
"                        /                         ^\n"
"                       /            ............  |\n"
"                      /            .            . /\n"
"         trunk ------+------------L--------------R------\n"
"                                r100           r200\n"
"\n"
"     Subversion will locate all the changes on 'trunk' that have not yet\n"
"     been merged into the 'feature' branch. In this case that is a single\n"
"     range, r100:200. In the diagram above, L marks the left side\n"
"     (trunk@100) and R marks the right side (trunk@200) of the merge. The\n"
"     difference between L and R will be applied to the target working copy\n"
"     path. In this case, the working copy is a clean checkout of the entire\n"
"     'feature' branch.\n"
"\n"
"     To perform this sync merge, have a clean working copy of the feature\n"
"     branch and run the following command in its top-level directory:\n"
"\n"
"         svn merge ^/trunk\n"
"\n"
"     Note that the merge is now only in your local working copy and still\n"
"     needs to be committed to the repository so that it can be seen by\n"
"     others. You can review the changes and you may have to resolve\n"
"     conflicts before you commit the merge.\n"
"\n"
"\n"
"  2. This form is called a 'cherry-pick' merge:\n"
"\n"
"       svn merge [-c M[,N...] | -r N:M ...] SOURCE[@REV] [TARGET_WCPATH]\n"
"\n"
"     A cherry-pick merge is used to merge specific revisions (or revision\n"
"     ranges) from one branch to another. By default, this uses merge\n"
"     tracking to automatically skip any revisions that have already been\n"
"     merged to the target; you can use the --ignore-ancestry option to\n"
"     disable such skipping.\n"
"\n"
"     SOURCE is usually a URL. The optional '@REV' specifies only the peg\n"
"     revision of the URL and does not affect the merge range; if REV is not\n"
"     specified, the HEAD revision is assumed. If SOURCE is a working copy\n"
"     path, the corresponding URL of the path is used, and the default value\n"
"     of 'REV' is the base revision (usually the revision last updated to).\n"
"\n"
"     TARGET_WCPATH is a working copy path; if omitted, '.' is assumed.\n"
"\n"
"     The revision ranges to be merged are specified by the '-r' and/or '-c'\n"
"     options. '-r N:M' refers to the difference in the history of the\n"
"     source branch between revisions N and M. You can use '-c M' to merge\n"
"     single revisions: '-c M' is equivalent to '-r <M-1>:M'. Each such\n"
"     difference is applied to TARGET_WCPATH.\n"
"\n"
"     If the mergeinfo in TARGET_WCPATH indicates that revisions within the\n"
"     range were already merged, changes made in those revisions are not\n"
"     merged again. If needed, the range is broken into multiple sub-ranges,\n"
"     and each sub-range is merged separately.\n"
"\n"
"     A 'reverse range' can be used to undo changes. For example, when\n"
"     source and target refer to the same branch, a previously committed\n"
"     revision can be 'undone'. In a reverse range, N is greater than M in\n"
"     '-r N:M', or the '-c' option is used with a negative number: '-c -M'\n"
"     is equivalent to '-r M:<M-1>'.\n"
"\n"
"     Multiple '-c' and/or '-r' options may be specified and mixing of\n"
"     forward and reverse ranges is allowed.\n"
"\n"
"       - Cherry-pick Merge Example -\n"
"\n"
"     A bug has been fixed on trunk in revision 50. This fix needs to\n"
"     be merged from trunk onto the release branch.\n"
"\n"
"            1.x-release  +-----------------------o-----\n"
"                        /                        ^\n"
"                       /                         |\n"
"                      /                          |\n"
"         trunk ------+--------------------------LR-----\n"
"                                                r50\n"
"\n"
"     In the above diagram, L marks the left side (trunk@49) and R marks the\n"
"     right side (trunk@50) of the merge. The difference between the left\n"
"     and right side is applied to the target working copy path.\n"
"\n"
"     Note that the difference between revision 49 and 50 is exactly those\n"
"     changes that were committed in revision 50, not including changes\n"
"     committed in revision 49.\n"
"\n"
"     To perform the merge, have a clean working copy of the release branch\n"
"     and run the following command in its top-level directory; remember\n"
"     that the default target is '.':\n"
"\n"
"         svn merge -c50 ^/trunk\n"
"\n"
"     You can also cherry-pick several revisions and/or revision ranges:\n"
"\n"
"         svn merge -c50,54,60 -r65:68 ^/trunk\n"
"\n"
"\n"
"  3. This form is called a 'reintegrate merge':\n"
"\n"
"       svn merge --reintegrate SOURCE[@REV] [TARGET_WCPATH]\n"
"\n"
"     In a reintegrate merge, an (e.g. feature) branch is merged back to its\n"
"     originating branch. In other words, the source branch has originally\n"
"     been created by copying the target branch, development has concluded\n"
"     on the source branch and it should now be merged back into the target\n"
"     branch.\n"
"     \n"
"     SOURCE is the URL of a branch to be merged back. If REV is specified,\n"
"     it is used as the peg revision for SOURCE; if REV is not specified,\n"
"     the HEAD revision is assumed.\n"
"\n"
"     TARGET_WCPATH is a working copy of the branch the changes will be\n"
"     applied to.\n"
"\n"
"       - Reintegrate Merge Example -\n"
"\n"
"     A feature has been developed on a branch called 'feature'. The feature\n"
"     branch started as a copy of trunk@W. Work on the feature has completed\n"
"     and it should be merged back into the trunk.\n"
"\n"
"     The feature branch was last synced with trunk up to revision X. So the\n"
"     difference between trunk@X and feature@HEAD contains the complete set\n"
"     of changes that implement the feature, and no other changes. These\n"
"     changes are applied to trunk.\n"
"\n"
"                feature  +--------------------------------R\n"
"                        /                                . \\\n"
"                       /                    .............   \\\n"
"                      /                    .                 v\n"
"         trunk ------+--------------------L------------------o\n"
"                    rW                   rX\n"
"\n"
"     In the diagram above, L marks the left side (trunk@X) and R marks the\n"
"     right side (feature@HEAD) of the merge. The difference between the\n"
"     left and right side is merged into trunk, the target.\n"
"\n"
"     To perform the merge, have a clean working copy of trunk and run the\n"
"     following command in its top-level directory:\n"
"\n"
"         svn merge --reintegrate ^/feature\n"
"\n"
"     To prevent unnecessary merge conflicts, a reintegrate merge requires\n"
"     that TARGET_WCPATH is not a mixed-revision working copy, has no local\n"
"     modifications, and has no switched subtrees.\n"
"\n"
"     A reintegrate merge also requires that the source branch is coherently\n"
"     synced with the target -- in the above example, this means that all\n"
"     revisions between the branch point W and the last merged revision X\n"
"     are merged to the feature branch, so that there are no unmerged\n"
"     revisions in-between.\n"
"\n"
"     After the reintegrate merge, the feature branch cannot be synced to\n"
"     the trunk again without merge conflicts. If further work must be done\n"
"     on the feature branch, it should be deleted and then re-created.\n"
"\n"
"\n"
"  4. This form is called a '2-URL merge':\n"
"\n"
"       svn merge SOURCE1[@N] SOURCE2[@M] [TARGET_WCPATH]\n"
"\n"
"     Two source URLs are specified, together with two revisions N and M.\n"
"     The two sources are compared at the specified revisions, and the\n"
"     difference is applied to TARGET_WCPATH, which is a path to a working\n"
"     copy of another branch. The three branches involved can be completely\n"
"     unrelated.\n"
"\n"
"     You should use this merge variant only if the other variants do not\n"
"     apply to your situation, as this variant can be quite complex to\n"
"     master.\n"
"\n"
"     If TARGET_WCPATH is omitted, a default value of '.' is assumed.\n"
"     However, in the special case where both sources refer to a file node\n"
"     with the same basename and a similarly named file is also found within\n"
"     '.', the differences will be applied to that local file.  The source\n"
"     revisions default to HEAD if omitted.\n"
"\n"
"     The sources can also be specified as working copy paths, in which case\n"
"     the URLs of the merge sources are derived from the working copies.\n"
"\n"
"       - 2-URL Merge Example -\n"
"\n"
"     Two features have been developed on separate branches called 'foo' and\n"
"     'bar'. It has since become clear that 'bar' should be combined with\n"
"     the 'foo' branch for further development before reintegration.\n"
"\n"
"     Although both feature branches originate from trunk, they are not\n"
"     directly related -- one is not a direct copy of the other. A 2-URL\n"
"     merge is necessary.\n"
"\n"
"     The 'bar' branch has been synced with trunk up to revision 500.\n"
"     (If this revision number is not known, it can be located using the\n"
"     'svn log' and/or 'svn mergeinfo' commands.)\n"
"     The difference between trunk@500 and bar@HEAD contains the complete\n"
"     set of changes related to feature 'bar', and no other changes. These\n"
"     changes are applied to the 'foo' branch.\n"
"\n"
"                           foo  +-----------------------------------o\n"
"                               /                                    ^\n"
"                              /                                    /\n"
"                             /              r500                  /\n"
"         trunk ------+------+-----------------L--------->        /\n"
"                      \\                        .                /\n"
"                       \\                        ............   /\n"
"                        \\                                   . /\n"
"                    bar  +-----------------------------------R\n"
"\n"
"     In the diagram above, L marks the left side (trunk@500) and R marks\n"
"     the right side (bar@HEAD) of the merge. The difference between the\n"
"     left and right side is applied to the target working copy path, in\n"
"     this case a working copy of the 'foo' branch.\n"
"\n"
"     To perform the merge, have a clean working copy of the 'foo' branch\n"
"     and run the following command in its top-level directory:\n"
"\n"
"         svn merge ^/trunk@500 ^/bar\n"
"\n"
"     The exact changes applied by a 2-URL merge can be previewed with svn's\n"
"     diff command, which is a good idea to verify if you do not have the\n"
"     luxury of a clean working copy to merge to. In this case:\n"
"\n"
"         svn diff ^/trunk@500 ^/bar@HEAD\n"
"\n"
"\n"
"  The following applies to all types of merges:\n"
"\n"
"  To prevent unnecessary merge conflicts, svn merge requires that\n"
"  TARGET_WCPATH is not a mixed-revision working copy. Running 'svn update'\n"
"  before starting a merge ensures that all items in the working copy are\n"
"  based on the same revision.\n"
"\n"
"  If possible, you should have no local modifications in the merge's target\n"
"  working copy prior to the merge, to keep things simpler. It will be\n"
"  easier to revert the merge and to understand the branch's history.\n"
"\n"
"  Switched sub-paths should also be avoided during merging, as they may\n"
"  cause incomplete merges and create subtree mergeinfo.\n"
"\n"
"  For each merged item a line will be printed with characters reporting the\n"
"  action taken. These characters have the following meaning:\n"
"\n"
"    A  Added\n"
"    D  Deleted\n"
"    U  Updated\n"
"    C  Conflict\n"
"    G  Merged\n"
"    E  Existed\n"
"    R  Replaced\n"
"\n"
"  Characters in the first column report about the item itself.\n"
"  Characters in the second column report about properties of the item.\n"
"  A 'C' in the third column indicates a tree conflict, while a 'C' in\n"
"  the first and second columns indicate textual conflicts in files\n"
"  and in property values, respectively.\n"
"\n"
"    - Merge Tracking -\n"
"\n"
"  Subversion uses the svn:mergeinfo property to track merge history. This\n"
"  property is considered at the start of a merge to determine what to merge\n"
"  and it is updated at the conclusion of the merge to describe the merge\n"
"  that took place. Mergeinfo is used only if the two sources are on the\n"
"  same line of history -- if the first source is an ancestor of the second,\n"
"  or vice-versa (i.e. if one has originally been created by copying the\n"
"  other). This is verified and enforced when using sync merges and\n"
"  reintegrate merges.\n"
"\n"
"  The --ignore-ancestry option prevents merge tracking and thus ignores\n"
"  mergeinfo, neither considering it nor recording it.\n"
"\n"
"    - Merging from foreign repositories -\n"
"\n"
"  Subversion does support merging from foreign repositories.\n"
"  While all merge source URLs must point to the same repository, the merge\n"
"  target working copy may come from a different repository than the source.\n"
"  However, there are some caveats. Most notably, copies made in the\n"
"  merge source will be transformed into plain additions in the merge\n"
"  target. Also, merge-tracking is not supported for merges from foreign\n"
"  repositories.\n"),
    {'r', 'c', 'N', opt_depth, 'q', opt_force, opt_dry_run, opt_merge_cmd,
     opt_record_only, 'x', opt_ignore_ancestry, opt_accept, opt_reintegrate,
     opt_allow_mixed_revisions, opt_symmetric} },

  { "mergeinfo", svn_cl__mergeinfo, {0}, N_
    ("Display merge-related information.\n"
     "usage: mergeinfo SOURCE[@REV] [TARGET[@REV]]\n"
     "\n"
     "  Display information related to merges (or potential merges) between\n"
<<<<<<< HEAD
     "  SOURCE and TARGET (default: '.').  If the --show-revs option\n"
     "  is not provided, display revisions which have been merged from\n"
     "  SOURCE to TARGET; otherwise, display the type of information\n"
     "  specified by the --show-revs option.\n"),
=======
     "  SOURCE and TARGET (default: '.').  Display the type of information\n"
     "  specified by the --show-revs option.  If --show-revs isn't passed,\n"
     "  it defaults to --show-revs='merged'.\n"
     "\n"
     "  If --revision (-r) is provided, filter the displayed information to\n"
     "  show only that which is associated with the revisions within the\n"
     "  specified range.  Revision numbers, dates, and the 'HEAD' keyword are\n"
     "  valid range values.\n"
     "\n"
     "  The depth can be 'empty' or 'infinity'; the default is 'empty'.\n"),
>>>>>>> 4cf18c3e
    {'r', 'R', opt_depth, opt_show_revs} },

  { "mkdir", svn_cl__mkdir, {0}, N_
    ("Create a new directory under version control.\n"
     "usage: 1. mkdir PATH...\n"
     "       2. mkdir URL...\n"
     "\n"
     "  Create version controlled directories.\n"
     "\n"
     "  1. Each directory specified by a working copy PATH is created locally\n"
     "    and scheduled for addition upon the next commit.\n"
     "\n"
     "  2. Each directory specified by a URL is created in the repository via\n"
     "    an immediate commit.\n"
     "\n"
     "  In both cases, all the intermediate directories must already exist,\n"
     "  unless the --parents option is given.\n"),
    {'q', opt_parents, SVN_CL__LOG_MSG_OPTIONS} },

  { "move", svn_cl__move, {"mv", "rename", "ren"}, N_
    ("Move and/or rename something in working copy or repository.\n"
     "usage: move SRC... DST\n"
     "\n"
     "When moving multiple sources, they will be added as children of DST,\n"
     "which must be a directory.\n"
     "\n"
     "  Note:  this subcommand is equivalent to a 'copy' and 'delete'.\n"
     "  Note:  the --revision option has no use and is deprecated.\n"
     "\n"
     "  SRC and DST can both be working copy (WC) paths or URLs:\n"
     "    WC  -> WC:   move and schedule for addition (with history)\n"
     "    URL -> URL:  complete server-side rename.\n"
     "  All the SRCs must be of the same type.\n"),
    {'r', 'q', opt_force, opt_parents, SVN_CL__LOG_MSG_OPTIONS} },

#ifdef SVN_WITH_EXPERIMENTAL_OBLITERATE
  { "obliterate", svn_cl__obliterate, {0}, N_
    ("Permanently delete a specific node-revision from the repository.\n"
     "usage: obliterate URL@REV\n"),
    {0} },
#endif

  { "patch", svn_cl__patch, {0}, N_
    ("Apply a patch to a working copy.\n"
     "usage: patch PATCHFILE [WCPATH]\n"
     "\n"
     "  Apply a unidiff patch in PATCHFILE to the working copy WCPATH.\n"
     "  If WCPATH is omitted, '.' is assumed.\n"
     "\n"
     "  A unidiff patch suitable for application to a working copy can be\n"
     "  produced with the 'svn diff' command or third-party diffing tools.\n"
     "  Any non-unidiff content of PATCHFILE is ignored.\n"
     "\n"
<<<<<<< HEAD
     "  If a change does not match at its exact line offset, it may be applied\n"
     "  earlier or later in the file if a match is found elsewhere for the\n"
     "  surrounding lines of context provided in the unidiff.\n"
     "  If no matching context can be found for a change, the change will\n"
     "  produce a text conflict at its exact line offset.\n"
=======
     "  Changes listed in the patch will either be applied or rejected.\n"
     "  If a change does not match at its exact line offset, it may be applied\n"
     "  earlier or later in the file if a match is found elsewhere for the\n"
     "  surrounding lines of context provided by the patch.\n"
     "  A change may also be applied with fuzz, which means that one\n"
     "  or more lines of context are ignored when matching the change.\n"
     "  If no matching context can be found for a change, the change conflicts\n"
     "  and will be written to a reject file with the extension .svnpatch.rej.\n"
>>>>>>> 4cf18c3e
     "\n"
     "  For each patched file a line will be printed with characters reporting\n"
     "  the action taken. These characters have the following meaning:\n"
     "\n"
     "    A  Added\n"
     "    D  Deleted\n"
     "    U  Updated\n"
     "    C  Conflict\n"
<<<<<<< HEAD
     "    G  Merged\n"
     "\n"
     "  If a unidiff removes all content from a file, that file is scheduled\n"
     "  for deletion. If a unidiff creates a new file, that file is scheduled\n"
     "  for addition. Use 'svn revert' to undo deletions and additions you\n"
     "  do not agree with.\n"
     ),
    {'q', opt_dry_run, opt_accept, opt_merge_cmd, 'p'} },
=======
     "    G  Merged (with local uncommitted changes)\n"
     "\n"
     "  Changes applied with an offset or fuzz are reported on lines starting\n"
     "  with the '>' symbol. You should review such changes carefully.\n"
     "\n"
     "  If the patch removes all content from a file, that file is scheduled\n"
     "  for deletion. If the patch creates a new file, that file is scheduled\n"
     "  for addition. Use 'svn revert' to undo deletions and additions you\n"
     "  do not agree with.\n"
     "\n"
     "  Hint: If the patch file was created with Subversion, it will contain\n"
     "        the number of a revision N the patch will cleanly apply to\n"
     "        (look for lines like '--- foo/bar.txt        (revision N)').\n"
     "        To avoid rejects, first update to the revision N using\n"
     "        'svn update -r N', apply the patch, and then update back to the\n"
     "        HEAD revision. This way, conflicts can be resolved interactively.\n"
     ),
    {'q', opt_dry_run, opt_strip, opt_reverse_diff,
     opt_ignore_whitespace} },
>>>>>>> 4cf18c3e

  { "propdel", svn_cl__propdel, {"pdel", "pd"}, N_
    ("Remove a property from files, dirs, or revisions.\n"
     "usage: 1. propdel PROPNAME [PATH...]\n"
     "       2. propdel PROPNAME --revprop -r REV [TARGET]\n"
     "\n"
     "  1. Removes versioned props in working copy.\n"
     "  2. Removes unversioned remote prop on repos revision.\n"
     "     TARGET only determines which repository to access.\n"),
    {'q', 'R', opt_depth, 'r', opt_revprop, opt_changelist} },

  { "propedit", svn_cl__propedit, {"pedit", "pe"}, N_
    ("Edit a property with an external editor.\n"
     "usage: 1. propedit PROPNAME TARGET...\n"
     "       2. propedit PROPNAME --revprop -r REV [TARGET]\n"
     "\n"
     "  1. Edits versioned prop in working copy or repository.\n"
     "  2. Edits unversioned remote prop on repos revision.\n"
     "     TARGET only determines which repository to access.\n"
     "\n"
     "See 'svn help propset' for more on setting properties.\n"),
    {'r', opt_revprop, SVN_CL__LOG_MSG_OPTIONS, opt_force} },

  { "propget", svn_cl__propget, {"pget", "pg"}, N_
    ("Print the value of a property on files, dirs, or revisions.\n"
     "usage: 1. propget PROPNAME [TARGET[@REV]...]\n"
     "       2. propget PROPNAME --revprop -r REV [TARGET]\n"
     "\n"
     "  1. Prints versioned props. If specified, REV determines in which\n"
     "     revision the target is first looked up.\n"
     "  2. Prints unversioned remote prop on repos revision.\n"
     "     TARGET only determines which repository to access.\n"
     "\n"
     "  With --verbose, the target path and the property name are printed on\n"
     "  separate lines before each value, like 'svn proplist --verbose'.\n"
     "  Otherwise, if there is more than one TARGET or a depth other than\n"
     "  'empty', the target path is printed on the same line before each value.\n"
     "\n"
     "  By default, an extra newline is printed after the property value so that\n"
     "  the output looks pretty.  With a single TARGET and depth 'empty', you can\n"
     "  use the --strict option to disable this (useful when redirecting a binary\n"
     "  property value to a file, for example).\n"),
    {'v', 'R', opt_depth, 'r', opt_revprop, opt_strict, opt_xml,
     opt_changelist },
    {{'v', N_("print path, name and value on separate lines")},
     {opt_strict, N_("don't print an extra newline")}} },

  { "proplist", svn_cl__proplist, {"plist", "pl"}, N_
    ("List all properties on files, dirs, or revisions.\n"
     "usage: 1. proplist [TARGET[@REV]...]\n"
     "       2. proplist --revprop -r REV [TARGET]\n"
     "\n"
     "  1. Lists versioned props. If specified, REV determines in which\n"
     "     revision the target is first looked up.\n"
     "  2. Lists unversioned remote props on repos revision.\n"
     "     TARGET only determines which repository to access.\n"
     "\n"
     "  With --verbose, the property values are printed as well, like 'svn propget\n"
     "  --verbose'.  With --quiet, the paths are not printed.\n"),
    {'v', 'R', opt_depth, 'r', 'q', opt_revprop, opt_xml, opt_changelist },
    {{'v', N_("print path, name and value on separate lines")},
     {'q', N_("don't print the path")}} },

  { "propset", svn_cl__propset, {"pset", "ps"}, N_
    ("Set the value of a property on files, dirs, or revisions.\n"
     "usage: 1. propset PROPNAME PROPVAL PATH...\n"
     "       2. propset PROPNAME --revprop -r REV PROPVAL [TARGET]\n"
     "\n"
     "  1. Changes a versioned file or directory property in a working copy.\n"
     "  2. Changes an unversioned property on a repository revision.\n"
     "     (TARGET only determines which repository to access.)\n"
     "\n"
     "  The value may be provided with the --file option instead of PROPVAL.\n"
     "\n"
     "  Note: svn recognizes the following special versioned properties\n"
     "  but will store any arbitrary properties set:\n"
     "    svn:ignore     - A newline separated list of file glob patterns to ignore.\n"
     "    svn:keywords   - Keywords to be expanded.  Valid keywords are:\n"
     "      URL, HeadURL             - The URL for the head version of the object.\n"
     "      Author, LastChangedBy    - The last person to modify the file.\n"
     "      Date, LastChangedDate    - The date/time the object was last modified.\n"
     "      Rev, Revision,           - The last revision the object changed.\n"
     "      LastChangedRevision\n"
     "      Id                       - A compressed summary of the previous\n"
     "                                   4 keywords.\n"
     "      Header                   - Similar to Id but includes the full URL.\n"
     "    svn:executable - If present, make the file executable.  Use\n"
     "      'svn propdel svn:executable PATH...' to clear.\n"
     "    svn:eol-style  - One of 'native', 'LF', 'CR', 'CRLF'.\n"
     "    svn:mime-type  - The mimetype of the file.  Used to determine\n"
     "      whether to merge the file, and how to serve it from Apache.\n"
     "      A mimetype beginning with 'text/' (or an absent mimetype) is\n"
     "      treated as text.  Anything else is treated as binary.\n"
     "    svn:externals  - A newline separated list of module specifiers,\n"
     "      each of which consists of a URL and a relative directory path,\n"
     "      similar to the syntax of the 'svn checkout' command:\n"
     "        http://example.com/repos/zig foo/bar\n"
     "      A revision to check out can optionally be specified to pin the\n"
     "      external to a known revision:\n"
     "        -r25 http://example.com/repos/zig foo/bar\n"
     "      To unambiguously identify an element at a path which has been\n"
     "      deleted (possibly even deleted multiple times in its history),\n"
     "      an optional peg revision can be appended to the URL:\n"
     "        -r25 http://example.com/repos/zig@42 foo/bar\n"
     "      Relative URLs are indicated by starting the URL with one\n"
     "      of the following strings:\n"
     "        ../  to the parent directory of the extracted external\n"
     "        ^/   to the repository root\n"
     "        //   to the scheme\n"
     "        /    to the server root\n"
     "      The ambiguous format 'relative_path relative_path' is taken as\n"
     "      'relative_url relative_path' with peg revision support.\n"
     "      Lines in externals definitions starting with the '#' character\n"
     "      are considered comments and are ignored.\n"
     "      Subversion 1.4 and earlier only support the following formats\n"
     "      where peg revisions can only be specified using a -r modifier\n"
     "      and where URLs cannot be relative:\n"
     "        foo             http://example.com/repos/zig\n"
     "        foo/bar -r 1234 http://example.com/repos/zag\n"
     "      Use of these formats is discouraged. They should only be used if\n"
     "      interoperability with 1.4 clients is desired.\n"
     "    svn:needs-lock - If present, indicates that the file should be locked\n"
     "      before it is modified.  Makes the working copy file read-only\n"
     "      when it is not locked.  Use 'svn propdel svn:needs-lock PATH...'\n"
     "      to clear.\n"
     "\n"
     "  The svn:keywords, svn:executable, svn:eol-style, svn:mime-type and\n"
     "  svn:needs-lock properties cannot be set on a directory.  A non-recursive\n"
     "  attempt will fail, and a recursive attempt will set the property\n"
     "  only on the file children of the directory.\n"),
    {'F', opt_encoding, 'q', 'r', opt_targets, 'R', opt_depth, opt_revprop,
     opt_force, opt_changelist },
    {{'F', N_("read property value from file ARG")}} },

  { "relocate", svn_cl__relocate, {0}, N_
    ("Relocate the working copy to point to a different repository root URL.\n"
     "usage: 1. relocate FROM-PREFIX TO-PREFIX [PATH...]\n"
     "       2. relocate TO-URL [PATH]\n"
     "\n"
     "  Rewrite working copy URL metadata to reflect a syntactic change only.\n"
     "  This is used when a repository's root URL changes (such as a scheme\n"
     "  or hostname change) but your working copy still reflects the same\n"
     "  directory within the same repository.\n"
     "\n"
     "  1. FROM-PREFIX and TO-PREFIX are initial substrings of the working\n"
     "     copy's current and new URLs, respectively.  (You may specify the\n"
     "     complete old and new URLs if you wish.)  Use 'svn info' to determine\n"
     "     the current working copy URL.\n"
     "\n"
     "  2. TO-URL is the (complete) new repository URL to use for PATH.\n"
     "\n"
     "  Examples:\n"
     "    svn relocate http:// svn:// project1 project2\n"
     "    svn relocate http://www.example.com/repo/project \\\n"
     "                 svn://svn.example.com/repo/project\n"),
    {opt_ignore_externals} },

  { "resolve", svn_cl__resolve, {0}, N_
    ("Resolve conflicts on working copy files or directories.\n"
     "usage: resolve [PATH...]\n"
     "\n"
     "  If no arguments are given, perform interactive conflict resolution for\n"
     "  all conflicted paths in the working copy, with default depth 'infinity'.\n"
     "  The --accept=ARG option prevents prompting and forces conflicts on PATH\n"
     "  to resolved in the manner specified by ARG, with default depth 'empty'.\n"),
    {opt_targets, 'R', opt_depth, 'q', opt_accept},
    {{opt_accept, N_("specify automatic conflict resolution source\n"
                     "                             "
                     "('base', 'working', 'mine-conflict',\n"
                     "                             "
                     "'theirs-conflict', 'mine-full', 'theirs-full')")}} },

  { "resolved", svn_cl__resolved, {0}, N_
    ("Remove 'conflicted' state on working copy files or directories.\n"
     "usage: resolved PATH...\n"
     "\n"
     "  Note:  this subcommand does not semantically resolve conflicts or\n"
     "  remove conflict markers; it merely removes the conflict-related\n"
     "  artifact files and allows PATH to be committed again.  It has been\n"
     "  deprecated in favor of running 'svn resolve --accept working'.\n"),
    {opt_targets, 'R', opt_depth, 'q'} },

  { "revert", svn_cl__revert, {0}, N_
    ("Restore pristine working copy file (undo most local edits).\n"
     "usage: revert PATH...\n"
     "\n"
     "  Note:  this subcommand does not require network access, and resolves\n"
     "  any conflicted states.\n"),
    {opt_targets, 'R', opt_depth, 'q', opt_changelist} },

  { "status", svn_cl__status, {"stat", "st"}, N_
    ("Print the status of working copy files and directories.\n"
     "usage: status [PATH...]\n"
     "\n"
     "  With no args, print only locally modified items (no network access).\n"
     "  With -q, print only summary information about locally modified items.\n"
     "  With -u, add working revision and server out-of-date information.\n"
     "  With -v, print full revision information on every item.\n"
     "\n"
     "  The first seven columns in the output are each one character wide:\n"
     "    First column: Says if item was added, deleted, or otherwise changed\n"
     "      ' ' no modifications\n"
     "      'A' Added\n"
     "      'C' Conflicted\n"
     "      'D' Deleted\n"
     "      'I' Ignored\n"
     "      'M' Modified\n"
     "      'R' Replaced\n"
     "      'X' an unversioned directory created by an externals definition\n"
     "      '?' item is not under version control\n"
     "      '!' item is missing (removed by non-svn command) or incomplete\n"
     "      '~' versioned item obstructed by some item of a different kind\n"
     "    Second column: Modifications of a file's or directory's properties\n"
     "      ' ' no modifications\n"
     "      'C' Conflicted\n"
     "      'M' Modified\n"
     "    Third column: Whether the working copy directory is locked\n"
     "      ' ' not locked\n"
     "      'L' locked\n"
     "    Fourth column: Scheduled commit will contain addition-with-history\n"
     "      ' ' no history scheduled with commit\n"
     "      '+' history scheduled with commit\n"
     "    Fifth column: Whether the item is switched or a file external\n"
     "      ' ' normal\n"
     "      'S' the item has a Switched URL relative to the parent\n"
     "      'X' a versioned file created by an eXternals definition\n"
     "    Sixth column: Repository lock token\n"
     "      (without -u)\n"
     "      ' ' no lock token\n"
     "      'K' lock token present\n"
     "      (with -u)\n"
     "      ' ' not locked in repository, no lock token\n"
     "      'K' locked in repository, lock toKen present\n"
     "      'O' locked in repository, lock token in some Other working copy\n"
     "      'T' locked in repository, lock token present but sTolen\n"
     "      'B' not locked in repository, lock token present but Broken\n"
     "    Seventh column: Whether the item is the victim of a tree conflict\n"
     "      ' ' normal\n"
     "      'C' tree-Conflicted\n"
     "    If the item is a tree conflict victim, an additional line is printed\n"
     "    after the item's status line, explaining the nature of the conflict.\n"
     "\n"
     "  The out-of-date information appears in the ninth column (with -u):\n"
     "      '*' a newer revision exists on the server\n"
     "      ' ' the working copy is up to date\n"
     "\n"
     "  Remaining fields are variable width and delimited by spaces:\n"
     "    The working revision (with -u or -v; '-' if the item is copied)\n"
     "    The last committed revision and last committed author (with -v)\n"
     "    The working copy path is always the final field, so it can\n"
     "      include spaces.\n"
     "\n"
     "  The presence of a question mark ('?') where a working revision, last\n"
     "  committed revision, or last committed author was expected indicates\n"
     "  that the information is unknown or irrelevant given the state of the\n"
     "  item (for example, when the item is the result of a copy operation).\n"
     "  The question mark serves as a visual placeholder to facilitate parsing.\n"
     "\n"
     "  Example output:\n"
     "    svn status wc\n"
     "     M      wc/bar.c\n"
     "    A  +    wc/qax.c\n"
     "\n"
     "    svn status -u wc\n"
     "     M             965   wc/bar.c\n"
     "            *      965   wc/foo.c\n"
     "    A  +             -   wc/qax.c\n"
     "    Status against revision:   981\n"
     "\n"
     "    svn status --show-updates --verbose wc\n"
     "     M             965      938 kfogel       wc/bar.c\n"
     "            *      965      922 sussman      wc/foo.c\n"
     "    A  +             -      687 joe          wc/qax.c\n"
     "                   965      687 joe          wc/zig.c\n"
     "    Status against revision:   981\n"
     "\n"
     "    svn status\n"
     "     M      wc/bar.c\n"
     "    !     C wc/qaz.c\n"
     "          >   local missing, incoming edit upon update\n"
     "    D       wc/qax.c\n"),
    { 'u', 'v', 'N', opt_depth, 'q', opt_no_ignore, opt_incremental, opt_xml,
      opt_ignore_externals, opt_changelist},
    {{'q', N_("don't print unversioned items")}} },

  { "switch", svn_cl__switch, {"sw"}, N_
    ("Update the working copy to a different URL within the same repository.\n"
     "usage: 1. switch URL[@PEGREV] [PATH]\n"
     "       2. switch --relocate FROM-PREFIX TO-PREFIX [PATH...]\n"
     "\n"
     "  1. Update the working copy to mirror a new URL within the repository.\n"
     "     This behavior is similar to 'svn update', and is the way to\n"
     "     move a working copy to a branch or tag within the same repository.\n"
     "     If specified, PEGREV determines in which revision the target is first\n"
     "     looked up.\n"
     "\n"
     "     If --force is used, unversioned obstructing paths in the working\n"
     "     copy do not automatically cause a failure if the switch attempts to\n"
     "     add the same path.  If the obstructing path is the same type (file\n"
     "     or directory) as the corresponding path in the repository it becomes\n"
     "     versioned but its contents are left 'as-is' in the working copy.\n"
     "     This means that an obstructing directory's unversioned children may\n"
     "     also obstruct and become versioned.  For files, any content differences\n"
     "     between the obstruction and the repository are treated like a local\n"
     "     modification to the working copy.  All properties from the repository\n"
     "     are applied to the obstructing path.\n"
     "\n"
     "     Use the --set-depth option to set a new working copy depth on the\n"
     "     targets of this operation.\n"
     "\n"
     "     By default, Subversion will refuse to switch a working copy path to\n"
     "     a new URL with which it shares no common version control ancestry.\n"
     "     Use the '--ignore-ancestry' option to override this sanity check.\n"
     "\n"
     "  2. The '--relocate' option is deprecated. This syntax is equivalent to\n"
     "     'svn relocate FROM-PREFIX TO-PREFIX [PATH]'.\n"
     "\n"
     "  See also 'svn help update' for a list of possible characters\n"
     "  reporting the action taken.\n"
     "\n"
     "  Examples:\n"
     "    svn switch ^/branches/1.x-release\n"
     "    svn switch --relocate http:// svn://\n"
     "    svn switch --relocate http://www.example.com/repo/project \\\n"
     "                          svn://svn.example.com/repo/project\n"),
    { 'r', 'N', opt_depth, opt_set_depth, 'q', opt_merge_cmd, opt_relocate,
      opt_ignore_externals, opt_ignore_ancestry, opt_force, opt_accept} },

  { "unlock", svn_cl__unlock, {0}, N_
    ("Unlock working copy paths or URLs.\n"
     "usage: unlock TARGET...\n"
     "\n"
     "  Use --force to break the lock.\n"),
    { opt_targets, opt_force } },

  { "update", svn_cl__update, {"up"},  N_
    ("Bring changes from the repository into the working copy.\n"
     "usage: update [PATH...]\n"
     "\n"
     "  If no revision is given, bring working copy up-to-date with HEAD rev.\n"
     "  Else synchronize working copy to revision given by -r.\n"
     "\n"
     "  For each updated item a line will be printed with characters reporting\n"
     "  the action taken. These characters have the following meaning:\n"
     "\n"
     "    A  Added\n"
     "    D  Deleted\n"
     "    U  Updated\n"
     "    C  Conflict\n"
     "    G  Merged\n"
     "    E  Existed\n"
     "    R  Replaced\n"
     "\n"
     "  Characters in the first column report about the item itself.\n"
     "  Characters in the second column report about properties of the item.\n"
     "  A 'B' in the third column signifies that the lock for the file has\n"
     "  been broken or stolen.\n"
     "  A 'C' in the fourth column indicates a tree conflict, while a 'C' in\n"
     "  the first and second columns indicate textual conflicts in files\n"
     "  and in property values, respectively.\n"
     "\n"
     "  If --force is used, unversioned obstructing paths in the working\n"
     "  copy do not automatically cause a failure if the update attempts to\n"
     "  add the same path.  If the obstructing path is the same type (file\n"
     "  or directory) as the corresponding path in the repository it becomes\n"
     "  versioned but its contents are left 'as-is' in the working copy.\n"
     "  This means that an obstructing directory's unversioned children may\n"
     "  also obstruct and become versioned.  For files, any content differences\n"
     "  between the obstruction and the repository are treated like a local\n"
     "  modification to the working copy.  All properties from the repository\n"
     "  are applied to the obstructing path.  Obstructing paths are reported\n"
     "  in the first column with code 'E'.\n"
     "\n"
     "  If the specified update target is missing from the working copy but its\n"
     "  immediate parent directory is present, checkout the target into its\n"
     "  parent directory at the specified depth.  If --parents is specified,\n"
     "  create any missing parent directories of the target by checking them\n"
     "  out, too, at depth=empty.\n"
     "\n"
     "  Use the --set-depth option to set a new working copy depth on the\n"
     "  targets of this operation.\n"),
    {'r', 'N', opt_depth, opt_set_depth, 'q', opt_merge_cmd, opt_force,
     opt_ignore_externals, opt_changelist, opt_editor_cmd, opt_accept,
     opt_parents} },

  { "upgrade", svn_cl__upgrade, {0}, N_
    ("Upgrade the metadata storage format for a working copy.\n"
     "usage: upgrade [WCPATH...]\n"
     "\n"
     "  Local modifications are preserved.\n"),
    { 'q' } },

  { NULL, NULL, {0}, NULL, {0} }
};


/* Version compatibility check */
static svn_error_t *
check_lib_versions(void)
{
  static const svn_version_checklist_t checklist[] =
    {
      { "svn_subr",   svn_subr_version },
      { "svn_client", svn_client_version },
      { "svn_wc",     svn_wc_version },
      { "svn_ra",     svn_ra_version },
      { "svn_delta",  svn_delta_version },
      { "svn_diff",   svn_diff_version },
      { NULL, NULL }
    };

  SVN_VERSION_DEFINE(my_version);
  return svn_ver_check_list(&my_version, checklist);
}


/* A flag to see if we've been cancelled by the client or not. */
static volatile sig_atomic_t cancelled = FALSE;

/* A signal handler to support cancellation. */
static void
signal_handler(int signum)
{
  apr_signal(signum, SIG_IGN);
  cancelled = TRUE;
}

/* Our cancellation callback. */
svn_error_t *
svn_cl__check_cancel(void *baton)
{
  if (cancelled)
    return svn_error_create(SVN_ERR_CANCELLED, NULL, _("Caught signal"));
  else
    return SVN_NO_ERROR;
}


/*** Main. ***/

int
main(int argc, const char *argv[])
{
  svn_error_t *err;
  apr_pool_t *pool;
  int opt_id;
  apr_getopt_t *os;
  svn_cl__opt_state_t opt_state = { 0, { 0 } };
  svn_client_ctx_t *ctx;
  apr_array_header_t *received_opts;
  int i;
  const svn_opt_subcommand_desc2_t *subcommand = NULL;
  const char *dash_m_arg = NULL, *dash_F_arg = NULL;
  svn_cl__cmd_baton_t command_baton;
  svn_auth_baton_t *ab;
  svn_config_t *cfg_config;
  svn_boolean_t descend = TRUE;
  svn_boolean_t interactive_conflicts = FALSE;
  svn_boolean_t use_notifier = TRUE;
  apr_hash_t *changelists;

  /* Initialize the app. */
  if (svn_cmdline_init("svn", stderr) != EXIT_SUCCESS)
    return EXIT_FAILURE;

  /* Create our top-level pool.  Use a separate mutexless allocator,
   * given this application is single threaded.
   */
  pool = apr_allocator_owner_get(svn_pool_create_allocator(FALSE));
  received_opts = apr_array_make(pool, SVN_OPT_MAX_OPTIONS, sizeof(int));

  /* Check library versions */
  err = check_lib_versions();
  if (err)
    return svn_cmdline_handle_exit_error(err, pool, "svn: ");

#if defined(WIN32) || defined(__CYGWIN__)
  /* Set the working copy administrative directory name. */
  if (getenv("SVN_ASP_DOT_NET_HACK"))
    {
      err = svn_wc_set_adm_dir("_svn", pool);
      if (err)
        return svn_cmdline_handle_exit_error(err, pool, "svn: ");
    }
#endif

  /* Initialize the RA library. */
  err = svn_ra_initialize(pool);
  if (err)
    return svn_cmdline_handle_exit_error(err, pool, "svn: ");

  /* Init our changelists hash. */
  changelists = apr_hash_make(pool);

  /* Begin processing arguments. */
  opt_state.start_revision.kind = svn_opt_revision_unspecified;
  opt_state.end_revision.kind = svn_opt_revision_unspecified;
  opt_state.revision_ranges =
    apr_array_make(pool, 0, sizeof(svn_opt_revision_range_t *));
  opt_state.depth = svn_depth_unknown;
  opt_state.set_depth = svn_depth_unknown;
  opt_state.accept_which = svn_cl__accept_unspecified;
  opt_state.show_revs = svn_cl__show_revs_merged;

  /* No args?  Show usage. */
  if (argc <= 1)
    {
      svn_cl__help(NULL, NULL, pool);
      svn_pool_destroy(pool);
      return EXIT_FAILURE;
    }

  /* Else, parse options. */
  err = svn_cmdline__getopt_init(&os, argc, argv, pool);
  if (err)
    return svn_cmdline_handle_exit_error(err, pool, "svn: ");

  os->interleave = 1;
  while (1)
    {
      const char *opt_arg;
      const char *utf8_opt_arg;

      /* Parse the next option. */
      apr_status_t apr_err = apr_getopt_long(os, svn_cl__options, &opt_id,
                                             &opt_arg);
      if (APR_STATUS_IS_EOF(apr_err))
        break;
      else if (apr_err)
        {
          svn_cl__help(NULL, NULL, pool);
          svn_pool_destroy(pool);
          return EXIT_FAILURE;
        }

      /* Stash the option code in an array before parsing it. */
      APR_ARRAY_PUSH(received_opts, int) = opt_id;

      switch (opt_id) {
      case 'l':
        {
          err = svn_cstring_atoi(&opt_state.limit, opt_arg);
          if (err)
            {
              err = svn_error_create(SVN_ERR_CL_ARG_PARSING_ERROR, err,
                                     _("Non-numeric limit argument given"));
              return svn_cmdline_handle_exit_error(err, pool, "svn: ");
            }
          if (opt_state.limit <= 0)
            {
              err = svn_error_create(SVN_ERR_INCORRECT_PARAMS, NULL,
                                    _("Argument to --limit must be positive"));
              return svn_cmdline_handle_exit_error(err, pool, "svn: ");
            }
        }
        break;
      case 'm':
        /* Note that there's no way here to detect if the log message
           contains a zero byte -- if it does, then opt_arg will just
           be shorter than the user intended.  Oh well. */
        opt_state.message = apr_pstrdup(pool, opt_arg);
        dash_m_arg = opt_arg;
        break;
      case 'c':
        {
          apr_array_header_t *change_revs =
            svn_cstring_split(opt_arg, ", \n\r\t\v", TRUE, pool);

          if (opt_state.old_target)
            {
              err = svn_error_create
                (SVN_ERR_CL_ARG_PARSING_ERROR, NULL,
                 _("Can't specify -c with --old"));
              return svn_cmdline_handle_exit_error(err, pool, "svn: ");
            }

          for (i = 0; i < change_revs->nelts; i++)
            {
              char *end;
              svn_revnum_t changeno, changeno_end;
              const char *change_str =
                APR_ARRAY_IDX(change_revs, i, const char *);
              const char *s = change_str;
              svn_boolean_t is_negative;

              /* Check for a leading minus to allow "-c -r42".
               * The is_negative flag is used to handle "-c -42" and "-c -r42".
               * The "-c r-42" case is handled by strtol() returning a
               * negative number. */
              is_negative = (*s == '-');
              if (is_negative)
                s++;

              /* Allow any number of 'r's to prefix a revision number. */
              while (*s == 'r')
                s++;
              changeno = changeno_end = strtol(s, &end, 10);
              if (end != s && *end == '-')
                {
                  if (changeno < 0 || is_negative)
                    {
                      err = svn_error_createf(SVN_ERR_CL_ARG_PARSING_ERROR,
                                              NULL,
                                              _("Negative number in range (%s)"
                                                " not supported with -c"),
                                              change_str);
                      return svn_cmdline_handle_exit_error(err, pool, "svn: ");
                    }
                  s = end + 1;
                  while (*s == 'r')
                    s++;
                  changeno_end = strtol(s, &end, 10);
                }
              if (end == change_str || *end != '\0')
                {
                  err = svn_error_createf(SVN_ERR_CL_ARG_PARSING_ERROR, NULL,
                                          _("Non-numeric change argument (%s) "
                                            "given to -c"), change_str);
                  return svn_cmdline_handle_exit_error(err, pool, "svn: ");
                }

              if (changeno == 0)
                {
                  err = svn_error_create(SVN_ERR_CL_ARG_PARSING_ERROR, NULL,
                                         _("There is no change 0"));
                  return svn_cmdline_handle_exit_error(err, pool, "svn: ");
                }

              if (is_negative)
                changeno = -changeno;

              /* Figure out the range:
                    -c N  -> -r N-1:N
                    -c -N -> -r N:N-1
                    -c M-N -> -r M-1:N for M < N
                    -c M-N -> -r M:N-1 for M > N
                    -c -M-N -> error (too confusing/no valid use case)
              */
              if (changeno > 0)
                {
                  if (changeno <= changeno_end)
                    changeno--;
                  else
                    changeno_end--;
                }
              else
                {
                  changeno = -changeno;
                  changeno_end = changeno - 1;
                }

              opt_state.used_change_arg = TRUE;
              APR_ARRAY_PUSH(opt_state.revision_ranges,
                             svn_opt_revision_range_t *)
                = svn_opt__revision_range_from_revnums(changeno, changeno_end,
                                                       pool);
            }
        }
        break;
      case 'r':
        opt_state.used_revision_arg = TRUE;
        if (svn_opt_parse_revision_to_range(opt_state.revision_ranges,
                                            opt_arg, pool) != 0)
          {
            err = svn_utf_cstring_to_utf8(&utf8_opt_arg, opt_arg, pool);
            if (! err)
              err = svn_error_createf
                (SVN_ERR_CL_ARG_PARSING_ERROR, NULL,
                 _("Syntax error in revision argument '%s'"),
                 utf8_opt_arg);
            return svn_cmdline_handle_exit_error(err, pool, "svn: ");
          }
        break;
      case 'v':
        opt_state.verbose = TRUE;
        break;
      case 'u':
        opt_state.update = TRUE;
        break;
      case 'h':
      case '?':
        opt_state.help = TRUE;
        break;
      case 'q':
        opt_state.quiet = TRUE;
        break;
      case opt_incremental:
        opt_state.incremental = TRUE;
        break;
      case 'F':
        err = svn_utf_cstring_to_utf8(&utf8_opt_arg, opt_arg, pool);
        if (! err)
          err = svn_stringbuf_from_file2(&(opt_state.filedata),
                                         utf8_opt_arg, pool);
        if (err)
          return svn_cmdline_handle_exit_error(err, pool, "svn: ");
        dash_F_arg = opt_arg;
        break;
      case opt_targets:
        {
          svn_stringbuf_t *buffer, *buffer_utf8;

          /* We need to convert to UTF-8 now, even before we divide
             the targets into an array, because otherwise we wouldn't
             know what delimiter to use for svn_cstring_split().  */

          err = svn_utf_cstring_to_utf8(&utf8_opt_arg, opt_arg, pool);

          if (! err)
            err = svn_stringbuf_from_file2(&buffer, utf8_opt_arg, pool);
          if (! err)
            err = svn_utf_stringbuf_to_utf8(&buffer_utf8, buffer, pool);
          if (err)
            return svn_cmdline_handle_exit_error(err, pool, "svn: ");
          opt_state.targets = svn_cstring_split(buffer_utf8->data, "\n\r",
                                                TRUE, pool);
        }
        break;
      case opt_force:
        opt_state.force = TRUE;
        break;
      case opt_force_log:
        opt_state.force_log = TRUE;
        break;
      case opt_dry_run:
        opt_state.dry_run = TRUE;
        break;
      case opt_revprop:
        opt_state.revprop = TRUE;
        break;
      case 'R':
        opt_state.depth = svn_depth_infinity;
        break;
      case 'N':
        descend = FALSE;
        break;
      case opt_depth:
        err = svn_utf_cstring_to_utf8(&utf8_opt_arg, opt_arg, pool);
        if (err)
          return svn_cmdline_handle_exit_error
            (svn_error_createf(SVN_ERR_CL_ARG_PARSING_ERROR, NULL,
                               _("Error converting depth "
                                 "from locale to UTF-8")), pool, "svn: ");
        opt_state.depth = svn_depth_from_word(utf8_opt_arg);
        if (opt_state.depth == svn_depth_unknown
            || opt_state.depth == svn_depth_exclude)
          {
            return svn_cmdline_handle_exit_error
              (svn_error_createf(SVN_ERR_CL_ARG_PARSING_ERROR, NULL,
                                 _("'%s' is not a valid depth; try "
                                   "'empty', 'files', 'immediates', "
                                   "or 'infinity'"),
                                 utf8_opt_arg), pool, "svn: ");
          }
        break;
      case opt_set_depth:
        err = svn_utf_cstring_to_utf8(&utf8_opt_arg, opt_arg, pool);
        if (err)
          return svn_cmdline_handle_exit_error
            (svn_error_createf(SVN_ERR_CL_ARG_PARSING_ERROR, NULL,
                               _("Error converting depth "
                                 "from locale to UTF-8")), pool, "svn: ");
        opt_state.set_depth = svn_depth_from_word(utf8_opt_arg);
        /* svn_depth_exclude is okay for --set-depth. */
        if (opt_state.set_depth == svn_depth_unknown)
          {
            return svn_cmdline_handle_exit_error
              (svn_error_createf(SVN_ERR_CL_ARG_PARSING_ERROR, NULL,
                                 _("'%s' is not a valid depth; try "
                                   "'exclude', 'empty', 'files', "
                                   "'immediates', or 'infinity'"),
                                 utf8_opt_arg), pool, "svn: ");
          }
        break;
      case opt_version:
        opt_state.version = TRUE;
        break;
      case opt_auth_username:
        err = svn_utf_cstring_to_utf8(&opt_state.auth_username,
                                      opt_arg, pool);
        if (err)
          return svn_cmdline_handle_exit_error(err, pool, "svn: ");
        break;
      case opt_auth_password:
        err = svn_utf_cstring_to_utf8(&opt_state.auth_password,
                                      opt_arg, pool);
        if (err)
          return svn_cmdline_handle_exit_error(err, pool, "svn: ");
        break;
      case opt_encoding:
        opt_state.encoding = apr_pstrdup(pool, opt_arg);
        break;
      case opt_xml:
        opt_state.xml = TRUE;
        break;
      case opt_stop_on_copy:
        opt_state.stop_on_copy = TRUE;
        break;
      case opt_strict:
        opt_state.strict = TRUE;
        break;
      case opt_no_ignore:
        opt_state.no_ignore = TRUE;
        break;
      case opt_no_auth_cache:
        opt_state.no_auth_cache = TRUE;
        break;
      case opt_non_interactive:
        opt_state.non_interactive = TRUE;
        break;
      case opt_trust_server_cert:
        opt_state.trust_server_cert = TRUE;
        break;
      case opt_no_diff_deleted:
        opt_state.diff.no_diff_deleted = TRUE;
        break;
      case opt_ignore_properties:
        opt_state.diff.ignore_properties = TRUE;
        break;
      case opt_show_copies_as_adds:
        opt_state.diff.show_copies_as_adds = TRUE;
        break;
      case opt_show_copies_as_adds:
        opt_state.show_copies_as_adds = TRUE;
        break;
      case opt_notice_ancestry:
        opt_state.diff.notice_ancestry = TRUE;
        break;
      case opt_ignore_ancestry:
        opt_state.ignore_ancestry = TRUE;
        break;
      case opt_ignore_externals:
        opt_state.ignore_externals = TRUE;
        break;
      case opt_relocate:
        opt_state.relocate = TRUE;
        break;
      case 'x':
        err = svn_utf_cstring_to_utf8(&opt_state.extensions, opt_arg, pool);
        if (err)
          return svn_cmdline_handle_exit_error(err, pool, "svn: ");
        break;
      case opt_diff_cmd:
        opt_state.diff.diff_cmd = apr_pstrdup(pool, opt_arg);
        break;
      case opt_merge_cmd:
        opt_state.merge_cmd = apr_pstrdup(pool, opt_arg);
        break;
      case opt_record_only:
        opt_state.record_only = TRUE;
        break;
      case opt_symmetric:
        opt_state.symmetric_merge = TRUE;
        break;
      case opt_editor_cmd:
        opt_state.editor_cmd = apr_pstrdup(pool, opt_arg);
        break;
      case opt_old_cmd:
        if (opt_state.used_change_arg)
          {
            err = svn_error_create
              (SVN_ERR_CL_ARG_PARSING_ERROR, NULL,
               _("Can't specify -c with --old"));
            return svn_cmdline_handle_exit_error(err, pool, "svn: ");
          }
        opt_state.old_target = apr_pstrdup(pool, opt_arg);
        break;
      case opt_new_cmd:
        opt_state.new_target = apr_pstrdup(pool, opt_arg);
        break;
      case opt_config_dir:
        {
          const char *path_utf8;
          err = svn_utf_cstring_to_utf8(&path_utf8, opt_arg, pool);
          if (err)
            return svn_cmdline_handle_exit_error(err, pool, "svn: ");
          opt_state.config_dir = svn_dirent_internal_style(path_utf8, pool);
        }
        break;
      case opt_config_options:
        if (!opt_state.config_options)
          opt_state.config_options =
<<<<<<< HEAD
                   apr_array_make(pool, 1, sizeof(svn_cmdline__config_argument_t*));
=======
                   apr_array_make(pool, 1,
                                  sizeof(svn_cmdline__config_argument_t*));
>>>>>>> 4cf18c3e

        err = svn_utf_cstring_to_utf8(&opt_arg, opt_arg, pool);
        if (!err)
          err = svn_cmdline__parse_config_option(opt_state.config_options,
                                                 opt_arg, pool);
        if (err)
          return svn_cmdline_handle_exit_error(err, pool, "svn: ");
        break;
      case opt_autoprops:
        opt_state.autoprops = TRUE;
        break;
      case opt_no_autoprops:
        opt_state.no_autoprops = TRUE;
        break;
      case opt_native_eol:
        if ( !strcmp("LF", opt_arg) || !strcmp("CR", opt_arg) ||
             !strcmp("CRLF", opt_arg))
          opt_state.native_eol = apr_pstrdup(pool, opt_arg);
        else
          {
            err = svn_utf_cstring_to_utf8(&utf8_opt_arg, opt_arg, pool);
            if (! err)
              err = svn_error_createf
                (SVN_ERR_CL_ARG_PARSING_ERROR, NULL,
                 _("Syntax error in native-eol argument '%s'"),
                 utf8_opt_arg);
            return svn_cmdline_handle_exit_error(err, pool, "svn: ");
          }
        break;
      case opt_no_unlock:
        opt_state.no_unlock = TRUE;
        break;
      case opt_summarize:
        opt_state.diff.summarize = TRUE;
        break;
      case opt_remove:
        opt_state.remove = TRUE;
        break;
      case opt_changelist:
        opt_state.changelist = apr_pstrdup(pool, opt_arg);
        apr_hash_set(changelists, opt_state.changelist,
                     APR_HASH_KEY_STRING, (void *)1);
        break;
      case opt_keep_changelists:
        opt_state.keep_changelists = TRUE;
        break;
      case opt_keep_local:
        opt_state.keep_local = TRUE;
        break;
      case opt_with_all_revprops:
        /* If --with-all-revprops is specified along with one or more
         * --with-revprops options, --with-all-revprops takes precedence. */
        opt_state.all_revprops = TRUE;
        break;
      case opt_with_no_revprops:
        opt_state.no_revprops = TRUE;
        break;
      case opt_with_revprop:
        err = svn_opt_parse_revprop(&opt_state.revprop_table, opt_arg, pool);
        if (err != SVN_NO_ERROR)
          return svn_cmdline_handle_exit_error(err, pool, "svn: ");
        break;
      case opt_parents:
        opt_state.parents = TRUE;
        break;
      case 'g':
        opt_state.use_merge_history = TRUE;
        break;
      case opt_accept:
        opt_state.accept_which = svn_cl__accept_from_word(opt_arg);
        if (opt_state.accept_which == svn_cl__accept_invalid)
          return svn_cmdline_handle_exit_error
            (svn_error_createf(SVN_ERR_CL_ARG_PARSING_ERROR, NULL,
                               _("'%s' is not a valid --accept value"),
                               opt_arg),
             pool, "svn: ");
        break;
      case opt_show_revs:
        opt_state.show_revs = svn_cl__show_revs_from_word(opt_arg);
        if (opt_state.show_revs == svn_cl__show_revs_invalid)
          return svn_cmdline_handle_exit_error
            (svn_error_createf(SVN_ERR_CL_ARG_PARSING_ERROR, NULL,
                               _("'%s' is not a valid --show-revs value"),
                               opt_arg),
             pool, "svn: ");
        break;
      case opt_reintegrate:
        opt_state.reintegrate = TRUE;
        break;
<<<<<<< HEAD
      case 'p':
        {
          char *end;
          opt_state.strip_count = (int) strtol(opt_arg, &end, 10);
          if (end == opt_arg || *end != '\0')
            {
              err = svn_error_create(SVN_ERR_CL_ARG_PARSING_ERROR, NULL,
                                     _("Non-numeric strip argument given"));
              return svn_cmdline_handle_exit_error(err, pool, "svn: ");
            }
          if (opt_state.strip_count < 0)
            {
              err = svn_error_create(SVN_ERR_INCORRECT_PARAMS, NULL,
                                    _("Argument to --strip must be positive"));
=======
      case opt_strip:
        {
          err = svn_cstring_atoi(&opt_state.strip, opt_arg);
          if (err)
            {
              err = svn_error_createf(SVN_ERR_CL_ARG_PARSING_ERROR, err,
                                      _("Invalid strip count '%s'"), opt_arg);
              return svn_cmdline_handle_exit_error(err, pool, "svn: ");
            }
          if (opt_state.strip < 0)
            {
              err = svn_error_create(SVN_ERR_INCORRECT_PARAMS, NULL,
                                     _("Argument to --strip must be positive"));
>>>>>>> 4cf18c3e
              return svn_cmdline_handle_exit_error(err, pool, "svn: ");
            }
        }
        break;
<<<<<<< HEAD
=======
      case opt_ignore_keywords:
        opt_state.ignore_keywords = TRUE;
        break;
      case opt_reverse_diff:
        opt_state.reverse_diff = TRUE;
        break;
      case opt_ignore_whitespace:
          opt_state.ignore_whitespace = TRUE;
          break;
      case opt_diff:
          opt_state.show_diff = TRUE;
          break;
      case opt_internal_diff:
        opt_state.diff.internal_diff = TRUE;
        break;
      case opt_patch_compatible:
        opt_state.diff.patch_compatible = TRUE;
        break;
      case opt_use_git_diff_format:
        opt_state.diff.use_git_diff_format = TRUE;
        break;
      case opt_allow_mixed_revisions:
        opt_state.allow_mixed_rev = TRUE;
        break;
      case opt_include_externals:
        opt_state.include_externals = TRUE;
        break;
      case opt_properties_only:
        opt_state.diff.properties_only = TRUE;
        break;
      case opt_search:
        opt_state.search_pattern = opt_arg;
        break;
      case opt_isearch:
        opt_state.search_pattern = opt_arg;
        opt_state.case_insensitive_search = TRUE;
        break;
>>>>>>> 4cf18c3e
      default:
        /* Hmmm. Perhaps this would be a good place to squirrel away
           opts that commands like svn diff might need. Hmmm indeed. */
        break;
      }
    }

  /* Turn our hash of changelists into an array of unique ones. */
  err = svn_hash_keys(&(opt_state.changelists), changelists, pool);
  if (err)
    return svn_cmdline_handle_exit_error(err, pool, "svn: ");

  /* ### This really belongs in libsvn_client.  The trouble is,
     there's no one place there to run it from, no
     svn_client_init().  We'd have to add it to all the public
     functions that a client might call.  It's unmaintainable to do
     initialization from within libsvn_client itself, but it seems
     burdensome to demand that all clients call svn_client_init()
     before calling any other libsvn_client function... On the other
     hand, the alternative is effectively to demand that they call
     svn_config_ensure() instead, so maybe we should have a generic
     init function anyway.  Thoughts?  */
  err = svn_config_ensure(opt_state.config_dir, pool);
  if (err)
    return svn_cmdline_handle_exit_error(err, pool, "svn: ");

  /* If the user asked for help, then the rest of the arguments are
     the names of subcommands to get help on (if any), or else they're
     just typos/mistakes.  Whatever the case, the subcommand to
     actually run is svn_cl__help(). */
  if (opt_state.help)
    subcommand = svn_opt_get_canonical_subcommand2(svn_cl__cmd_table, "help");

  /* If we're not running the `help' subcommand, then look for a
     subcommand in the first argument. */
  if (subcommand == NULL)
    {
      if (os->ind >= os->argc)
        {
          if (opt_state.version)
            {
              /* Use the "help" subcommand to handle the "--version" option. */
              static const svn_opt_subcommand_desc2_t pseudo_cmd =
                { "--version", svn_cl__help, {0}, "",
                  {opt_version,    /* must accept its own option */
                   'q',            /* brief output */
                   opt_config_dir  /* all commands accept this */
                  } };

              subcommand = &pseudo_cmd;
            }
          else
            {
              svn_error_clear
                (svn_cmdline_fprintf(stderr, pool,
                                     _("Subcommand argument required\n")));
              svn_cl__help(NULL, NULL, pool);
              svn_pool_destroy(pool);
              return EXIT_FAILURE;
            }
        }
      else
        {
          const char *first_arg = os->argv[os->ind++];
          subcommand = svn_opt_get_canonical_subcommand2(svn_cl__cmd_table,
                                                         first_arg);
          if (subcommand == NULL)
            {
              const char *first_arg_utf8;
              err = svn_utf_cstring_to_utf8(&first_arg_utf8, first_arg, pool);
              if (err)
                return svn_cmdline_handle_exit_error(err, pool, "svn: ");
              svn_error_clear
                (svn_cmdline_fprintf(stderr, pool,
                                     _("Unknown command: '%s'\n"),
                                     first_arg_utf8));
              svn_cl__help(NULL, NULL, pool);
              svn_pool_destroy(pool);
              return EXIT_FAILURE;
            }
        }
    }

  /* Check that the subcommand wasn't passed any inappropriate options. */
  for (i = 0; i < received_opts->nelts; i++)
    {
      opt_id = APR_ARRAY_IDX(received_opts, i, int);

      /* All commands implicitly accept --help, so just skip over this
         when we see it. Note that we don't want to include this option
         in their "accepted options" list because it would be awfully
         redundant to display it in every commands' help text. */
      if (opt_id == 'h' || opt_id == '?')
        continue;

      if (! svn_opt_subcommand_takes_option3(subcommand, opt_id,
                                             svn_cl__global_options))
        {
          const char *optstr;
          const apr_getopt_option_t *badopt =
            svn_opt_get_option_from_code2(opt_id, svn_cl__options,
                                          subcommand, pool);
          svn_opt_format_option(&optstr, badopt, FALSE, pool);
          if (subcommand->name[0] == '-')
            svn_cl__help(NULL, NULL, pool);
          else
            svn_error_clear
              (svn_cmdline_fprintf
               (stderr, pool, _("Subcommand '%s' doesn't accept option '%s'\n"
                                "Type 'svn help %s' for usage.\n"),
                subcommand->name, optstr, subcommand->name));
          svn_pool_destroy(pool);
          return EXIT_FAILURE;
        }
    }

  /* Only merge and log support multiple revisions/revision ranges. */
  if (subcommand->cmd_func != svn_cl__merge
      && subcommand->cmd_func != svn_cl__log)
    {
      if (opt_state.revision_ranges->nelts > 1)
        {
          err = svn_error_create(SVN_ERR_CL_ARG_PARSING_ERROR, NULL,
                                 _("Multiple revision arguments "
                                   "encountered; can't specify -c twice, "
                                   "or both -c and -r"));
          return svn_cmdline_handle_exit_error(err, pool, "svn: ");
        }
    }

  /* Disallow simultaneous use of both --depth and --set-depth. */
  if ((opt_state.depth != svn_depth_unknown)
      && (opt_state.set_depth != svn_depth_unknown))
    {
      err = svn_error_create(SVN_ERR_CL_ARG_PARSING_ERROR, NULL,
                             _("--depth and --set-depth are mutually "
                               "exclusive"));
      return svn_cmdline_handle_exit_error(err, pool, "svn: ");
    }

  /* Disallow simultaneous use of both --with-all-revprops and
     --with-no-revprops.  */
  if (opt_state.all_revprops && opt_state.no_revprops)
    {
      err = svn_error_create(SVN_ERR_CL_ARG_PARSING_ERROR, NULL,
                             _("--with-all-revprops and --with-no-revprops "
                               "are mutually exclusive"));
      return svn_cmdline_handle_exit_error(err, pool, "svn: ");
    }

  /* Disallow simultaneous use of both --with-revprop and
     --with-no-revprops.  */
  if (opt_state.revprop_table && opt_state.no_revprops)
    {
      err = svn_error_create(SVN_ERR_CL_ARG_PARSING_ERROR, NULL,
                             _("--with-revprop and --with-no-revprops "
                               "are mutually exclusive"));
      return svn_cmdline_handle_exit_error(err, pool, "svn: ");
    }

  /* Disallow simultaneous use of both -m and -F, when they are
     both used to pass a commit message or lock comment.  ('propset'
     takes the property value, not a commit message, from -F.)
   */
  if (opt_state.filedata && opt_state.message
      && subcommand->cmd_func != svn_cl__propset)
    {
      err = svn_error_create(SVN_ERR_CL_ARG_PARSING_ERROR, NULL,
                             _("--message (-m) and --file (-F) "
                               "are mutually exclusive"));
      return svn_cmdline_handle_exit_error(err, pool, "svn: ");
    }

  /* --trust-server-cert can only be used with --non-interactive */
  if (opt_state.trust_server_cert && !opt_state.non_interactive)
    {
      err = svn_error_create(SVN_ERR_CL_ARG_PARSING_ERROR, NULL,
                             _("--trust-server-cert requires "
                               "--non-interactive"));
      return svn_cmdline_handle_exit_error(err, pool, "svn: ");
    }

  /* Disallow simultaneous use of both --diff-cmd and
     --internal-diff.  */
  if (opt_state.diff.diff_cmd && opt_state.diff.internal_diff)
    {
      err = svn_error_create(SVN_ERR_CL_ARG_PARSING_ERROR, NULL,
                             _("--diff-cmd and --internal-diff "
                               "are mutually exclusive"));
      return svn_cmdline_handle_exit_error(err, pool, "svn: ");
    }

  /* Ensure that 'revision_ranges' has at least one item, and make
     'start_revision' and 'end_revision' match that item. */
  if (opt_state.revision_ranges->nelts == 0)
    {
      svn_opt_revision_range_t *range = apr_palloc(pool, sizeof(*range));
      range->start.kind = svn_opt_revision_unspecified;
      range->end.kind = svn_opt_revision_unspecified;
      APR_ARRAY_PUSH(opt_state.revision_ranges,
                     svn_opt_revision_range_t *) = range;
    }
  opt_state.start_revision = APR_ARRAY_IDX(opt_state.revision_ranges, 0,
                                           svn_opt_revision_range_t *)->start;
  opt_state.end_revision = APR_ARRAY_IDX(opt_state.revision_ranges, 0,
                                         svn_opt_revision_range_t *)->end;

  /* Create a client context object. */
  command_baton.opt_state = &opt_state;
  if ((err = svn_client_create_context(&ctx, pool)))
    return svn_cmdline_handle_exit_error(err, pool, "svn: ");
  command_baton.ctx = ctx;

  /* If we're running a command that could result in a commit, verify
     that any log message we were given on the command line makes
     sense (unless we've also been instructed not to care). */
  if ((! opt_state.force_log)
      && (subcommand->cmd_func == svn_cl__commit
          || subcommand->cmd_func == svn_cl__copy
          || subcommand->cmd_func == svn_cl__delete
          || subcommand->cmd_func == svn_cl__import
          || subcommand->cmd_func == svn_cl__mkdir
          || subcommand->cmd_func == svn_cl__move
          || subcommand->cmd_func == svn_cl__lock
          || subcommand->cmd_func == svn_cl__propedit))
    {
      /* If the -F argument is a file that's under revision control,
         that's probably not what the user intended. */
      if (dash_F_arg)
        {
          svn_node_kind_t kind;
          const char *local_abspath;
          const char *fname_utf8 = svn_dirent_internal_style(dash_F_arg, pool);

          err = svn_dirent_get_absolute(&local_abspath, fname_utf8, pool);

          if (!err)
            {
              err = svn_wc_read_kind(&kind, ctx->wc_ctx, local_abspath, FALSE,
                                     pool);

              if (!err && kind != svn_node_none && kind != svn_node_unknown)
                {
                  if (subcommand->cmd_func != svn_cl__lock)
                    {
                      err = svn_error_create(
                         SVN_ERR_CL_LOG_MESSAGE_IS_VERSIONED_FILE, NULL,
                         _("Log message file is a versioned file; "
                           "use '--force-log' to override"));
                    }
                  else
                    {
                      err = svn_error_create(
                         SVN_ERR_CL_LOG_MESSAGE_IS_VERSIONED_FILE, NULL,
                         _("Lock comment file is a versioned file; "
                           "use '--force-log' to override"));
                    }
                  return svn_cmdline_handle_exit_error(err, pool, "svn: ");
                }
            }
          svn_error_clear(err);
        }

      /* If the -m argument is a file at all, that's probably not what
         the user intended. */
      if (dash_m_arg)
        {
          apr_finfo_t finfo;
          if (apr_stat(&finfo, dash_m_arg,
                       APR_FINFO_MIN, pool) == APR_SUCCESS)
            {
              if (subcommand->cmd_func != svn_cl__lock)
                {
                  err = svn_error_create
                    (SVN_ERR_CL_LOG_MESSAGE_IS_PATHNAME, NULL,
                     _("The log message is a pathname "
                       "(was -F intended?); use '--force-log' to override"));
                }
              else
                {
                  err = svn_error_create
                    (SVN_ERR_CL_LOG_MESSAGE_IS_PATHNAME, NULL,
                     _("The lock comment is a pathname "
                       "(was -F intended?); use '--force-log' to override"));
                }
              return svn_cmdline_handle_exit_error(err, pool, "svn: ");
            }
        }
    }

  /* Relocation is infinite-depth only. */
  if (opt_state.relocate)
    {
      if (opt_state.depth != svn_depth_unknown)
        {
          err = svn_error_create(SVN_ERR_CL_MUTUALLY_EXCLUSIVE_ARGS, NULL,
                                 _("--relocate and --depth are mutually "
                                   "exclusive"));
          return svn_cmdline_handle_exit_error(err, pool, "svn: ");
        }
      if (! descend)
        {
          err = svn_error_create(
                    SVN_ERR_CL_MUTUALLY_EXCLUSIVE_ARGS, NULL,
                    _("--relocate and --non-recursive (-N) are mutually "
                      "exclusive"));
          return svn_cmdline_handle_exit_error(err, pool, "svn: ");
        }
    }

  /* Only a few commands can accept a revision range; the rest can take at
     most one revision number. */
  if (subcommand->cmd_func != svn_cl__blame
      && subcommand->cmd_func != svn_cl__diff
      && subcommand->cmd_func != svn_cl__log
      && subcommand->cmd_func != svn_cl__mergeinfo
      && subcommand->cmd_func != svn_cl__merge)
    {
      if (opt_state.end_revision.kind != svn_opt_revision_unspecified)
        {
          err = svn_error_create(SVN_ERR_CLIENT_REVISION_RANGE, NULL, NULL);
          return svn_cmdline_handle_exit_error(err, pool, "svn: ");
        }
    }

  /* -N has a different meaning depending on the command */
  if (descend == FALSE)
    {
      if (subcommand->cmd_func == svn_cl__status)
        {
          opt_state.depth = svn_depth_immediates;
        }
      else if (subcommand->cmd_func == svn_cl__revert
               || subcommand->cmd_func == svn_cl__add
               || subcommand->cmd_func == svn_cl__commit)
        {
          /* In pre-1.5 Subversion, some commands treated -N like
             --depth=empty, so force that mapping here.  Anyway, with
             revert it makes sense to be especially conservative,
             since revert can lose data. */
          opt_state.depth = svn_depth_empty;
        }
      else
        {
          opt_state.depth = svn_depth_files;
        }
    }

  err = svn_config_get_config(&(ctx->config),
                              opt_state.config_dir, pool);
  if (err)
    {
      /* Fallback to default config if the config directory isn't readable
         or is not a directory. */
      if (APR_STATUS_IS_EACCES(err->apr_err)
          || SVN__APR_STATUS_IS_ENOTDIR(err->apr_err))
        {
          svn_handle_warning2(stderr, err, "svn: ");
          svn_error_clear(err);
        }
      else
        return svn_cmdline_handle_exit_error(err, pool, "svn: ");
    }

  cfg_config = apr_hash_get(ctx->config, SVN_CONFIG_CATEGORY_CONFIG,
                            APR_HASH_KEY_STRING);

  /* Update the options in the config */
  if (opt_state.config_options)
    {
      svn_error_clear(
          svn_cmdline__apply_config_options(ctx->config,
                                            opt_state.config_options,
                                            "svn: ", "--config-option"));
    }

  /* XXX: Only diff_cmd for now, overlay rest later and stop passing
     opt_state altogether? */
  if (opt_state.diff.diff_cmd)
    svn_config_set(cfg_config, SVN_CONFIG_SECTION_HELPERS,
                   SVN_CONFIG_OPTION_DIFF_CMD, opt_state.diff.diff_cmd);
  if (opt_state.merge_cmd)
    svn_config_set(cfg_config, SVN_CONFIG_SECTION_HELPERS,
                   SVN_CONFIG_OPTION_DIFF3_CMD, opt_state.merge_cmd);
  if (opt_state.diff.internal_diff)
    svn_config_set(cfg_config, SVN_CONFIG_SECTION_HELPERS,
                   SVN_CONFIG_OPTION_DIFF_CMD, NULL);

  /* Check for mutually exclusive args --auto-props and --no-auto-props */
  if (opt_state.autoprops && opt_state.no_autoprops)
    {
      err = svn_error_create(SVN_ERR_CL_MUTUALLY_EXCLUSIVE_ARGS, NULL,
                             _("--auto-props and --no-auto-props are "
                               "mutually exclusive"));
      return svn_cmdline_handle_exit_error(err, pool, "svn: ");
    }

  /* The --reintegrate option is mutually exclusive with both
     --ignore-ancestry and --record-only. */
  if (opt_state.reintegrate)
    {
      if (opt_state.ignore_ancestry)
        {
          if (opt_state.record_only)
            {
              err = svn_error_create(SVN_ERR_CL_MUTUALLY_EXCLUSIVE_ARGS, NULL,
                                     _("--reintegrate cannot be used with "
                                       "--ignore-ancestry or "
                                       "--record-only"));
              return svn_cmdline_handle_exit_error(err, pool, "svn: ");
            }
          else
            {
              err = svn_error_create(SVN_ERR_CL_MUTUALLY_EXCLUSIVE_ARGS, NULL,
                                     _("--reintegrate cannot be used with "
                                       "--ignore-ancestry"));
              return svn_cmdline_handle_exit_error(err, pool, "svn: ");
            }
          }
      else if (opt_state.record_only)
        {
          err = svn_error_create(SVN_ERR_CL_MUTUALLY_EXCLUSIVE_ARGS, NULL,
                                 _("--reintegrate cannot be used with "
                                   "--record-only"));
          return svn_cmdline_handle_exit_error(err, pool, "svn: ");
        }
    }

  /* Update auto-props-enable option, and populate the MIME types map,
     for add/import commands */
  if (subcommand->cmd_func == svn_cl__add
      || subcommand->cmd_func == svn_cl__import)
    {
      const char *mimetypes_file;
      svn_config_get(cfg_config, &mimetypes_file,
                     SVN_CONFIG_SECTION_MISCELLANY,
                     SVN_CONFIG_OPTION_MIMETYPES_FILE, FALSE);
      if (mimetypes_file && *mimetypes_file)
        {
          if ((err = svn_io_parse_mimetypes_file(&(ctx->mimetypes_map),
                                                 mimetypes_file, pool)))
            svn_handle_error2(err, stderr, TRUE, "svn: ");
        }

      if (opt_state.autoprops)
        {
          svn_config_set_bool(cfg_config, SVN_CONFIG_SECTION_MISCELLANY,
                              SVN_CONFIG_OPTION_ENABLE_AUTO_PROPS, TRUE);
        }
      if (opt_state.no_autoprops)
        {
          svn_config_set_bool(cfg_config, SVN_CONFIG_SECTION_MISCELLANY,
                              SVN_CONFIG_OPTION_ENABLE_AUTO_PROPS, FALSE);
        }
    }

  /* Update the 'keep-locks' runtime option */
  if (opt_state.no_unlock)
    svn_config_set_bool(cfg_config, SVN_CONFIG_SECTION_MISCELLANY,
                        SVN_CONFIG_OPTION_NO_UNLOCK, TRUE);

  /* Set the log message callback function.  Note that individual
     subcommands will populate the ctx->log_msg_baton3. */
  ctx->log_msg_func3 = svn_cl__get_log_message;

  /* Set up the notifier.

     In general, we use it any time we aren't in --quiet mode.  'svn
     status' is unique, though, in that we don't want it in --quiet mode
     unless we're also in --verbose mode.  When in --xml mode,
     though, we never want it.  */
  if (opt_state.quiet)
    use_notifier = FALSE;
  if ((subcommand->cmd_func == svn_cl__status) && opt_state.verbose)
    use_notifier = TRUE;
  if (opt_state.xml)
    use_notifier = FALSE;
  if (use_notifier)
    {
      err = svn_cl__get_notifier(&ctx->notify_func2, &ctx->notify_baton2, pool);
      if (err)
        return svn_cmdline_handle_exit_error(err, pool, "svn: ");
    }

  /* Set up our cancellation support. */
  ctx->cancel_func = svn_cl__check_cancel;
  apr_signal(SIGINT, signal_handler);
#ifdef SIGBREAK
  /* SIGBREAK is a Win32 specific signal generated by ctrl-break. */
  apr_signal(SIGBREAK, signal_handler);
#endif
#ifdef SIGHUP
  apr_signal(SIGHUP, signal_handler);
#endif
#ifdef SIGTERM
  apr_signal(SIGTERM, signal_handler);
#endif

#ifdef SIGPIPE
  /* Disable SIGPIPE generation for the platforms that have it. */
  apr_signal(SIGPIPE, SIG_IGN);
#endif

#ifdef SIGXFSZ
  /* Disable SIGXFSZ generation for the platforms that have it, otherwise
   * working with large files when compiled against an APR that doesn't have
   * large file support will crash the program, which is uncool. */
  apr_signal(SIGXFSZ, SIG_IGN);
#endif

  /* Set up Authentication stuff. */
  if ((err = svn_cmdline_create_auth_baton(&ab,
                                           opt_state.non_interactive,
                                           opt_state.auth_username,
                                           opt_state.auth_password,
                                           opt_state.config_dir,
                                           opt_state.no_auth_cache,
                                           opt_state.trust_server_cert,
                                           cfg_config,
                                           ctx->cancel_func,
                                           ctx->cancel_baton,
                                           pool)))
    svn_handle_error2(err, stderr, TRUE, "svn: ");

  ctx->auth_baton = ab;

  /* Set up conflict resolution callback. */
  if ((err = svn_config_get_bool(cfg_config, &interactive_conflicts,
                                 SVN_CONFIG_SECTION_MISCELLANY,
                                 SVN_CONFIG_OPTION_INTERACTIVE_CONFLICTS,
                                 TRUE)))  /* ### interactivity on by default.
                                                 we can change this. */
    svn_handle_error2(err, stderr, TRUE, "svn: ");

  if ((opt_state.accept_which == svn_cl__accept_unspecified
       && (!interactive_conflicts || opt_state.non_interactive))
      || opt_state.accept_which == svn_cl__accept_postpone)
    {
      /* If no --accept option at all and we're non-interactive, we're
         leaving the conflicts behind, so don't need the callback.  Same if
         the user said to postpone. */
      ctx->conflict_func = NULL;
      ctx->conflict_baton = NULL;
      ctx->conflict_func2 = NULL;
      ctx->conflict_baton2 = NULL;
    }
  else
    {
      svn_cl__conflict_baton_t * conflict_baton2;
      svn_cmdline_prompt_baton_t *pb = apr_palloc(pool, sizeof(*pb));
      pb->cancel_func = ctx->cancel_func;
      pb->cancel_baton = ctx->cancel_baton;

      if (opt_state.non_interactive)
        {
          if (opt_state.accept_which == svn_cl__accept_edit)
            return svn_cmdline_handle_exit_error
              (svn_error_createf(SVN_ERR_CL_ARG_PARSING_ERROR, NULL,
                                 _("--accept=%s incompatible with"
                                   " --non-interactive"), SVN_CL__ACCEPT_EDIT),
               pool, "svn: ");
          if (opt_state.accept_which == svn_cl__accept_launch)
            return svn_cmdline_handle_exit_error
              (svn_error_createf(SVN_ERR_CL_ARG_PARSING_ERROR, NULL,
                                 _("--accept=%s incompatible with"
                                   " --non-interactive"),
                                 SVN_CL__ACCEPT_LAUNCH),
               pool, "svn: ");
        }

      ctx->conflict_func = NULL;
      ctx->conflict_baton = NULL;
      ctx->conflict_func2 = svn_cl__conflict_handler;
      SVN_INT_ERR(svn_cl__conflict_baton_make(&conflict_baton2,
                                              opt_state.accept_which,
                                              ctx->config,
                                              opt_state.editor_cmd,
                                              pb,
                                              pool));
      ctx->conflict_baton2 = conflict_baton2;
    }

  /* And now we finally run the subcommand. */
  err = (*subcommand->cmd_func)(os, &command_baton, pool);
  if (err)
    {
      /* For argument-related problems, suggest using the 'help'
         subcommand. */
      if (err->apr_err == SVN_ERR_CL_INSUFFICIENT_ARGS
          || err->apr_err == SVN_ERR_CL_ARG_PARSING_ERROR)
        {
          err = svn_error_quick_wrap(
                  err, apr_psprintf(pool,
                                    _("Try 'svn help %s' for more information"),
                                    subcommand->name));
        }
      if (err->apr_err == SVN_ERR_WC_UPGRADE_REQUIRED)
        {
          err = svn_error_quick_wrap(err,
                                     _("Please see the 'svn upgrade' command"));
        }

      /* Tell the user about 'svn cleanup' if any error on the stack
         was about locked working copies. */
      if (svn_error_find_cause(err, SVN_ERR_WC_LOCKED))
        {
          err = svn_error_quick_wrap(
                  err, _("Run 'svn cleanup' to remove locks "
                         "(type 'svn help cleanup' for details)"));
        }

      /* Issue #3014:
       * Don't print anything on broken pipes. The pipe was likely
       * closed by the process at the other end. We expect that
       * process to perform error reporting as necessary.
       *
       * ### This assumes that there is only one error in a chain for
       * ### SVN_ERR_IO_PIPE_WRITE_ERROR. See svn_cmdline_fputs(). */
      if (err->apr_err != SVN_ERR_IO_PIPE_WRITE_ERROR)
        svn_handle_error2(err, stderr, FALSE, "svn: ");

      svn_error_clear(err);
      svn_pool_destroy(pool);
      return EXIT_FAILURE;
    }
  else
    {
      /* Ensure that stdout is flushed, so the user will see any write errors.
         This makes sure that output is not silently lost. */
      err = svn_cmdline_fflush(stdout);
      if (err)
        return svn_cmdline_handle_exit_error(err, pool, "svn: ");

      svn_pool_destroy(pool);
      return EXIT_SUCCESS;
    }
}<|MERGE_RESOLUTION|>--- conflicted
+++ resolved
@@ -124,9 +124,6 @@
   opt_show_revs,
   opt_reintegrate,
   opt_trust_server_cert,
-<<<<<<< HEAD
-  opt_show_copies_as_adds
-=======
   opt_strip,
   opt_ignore_keywords,
   opt_reverse_diff,
@@ -137,7 +134,6 @@
   opt_symmetric,
   opt_search,
   opt_isearch,
->>>>>>> 4cf18c3e
 } svn_cl__longopt_t;
 
 
@@ -320,25 +316,6 @@
                        "                             "
                        "('merged', 'eligible')")},
   {"reintegrate",   opt_reintegrate, 0,
-<<<<<<< HEAD
-                    N_("lump-merge all of source URL's unmerged changes")},
-  {"strip",         'p', 1,
-                    N_("number of leading path components to strip\n"
-                       "                             "
-                       "from pathnames. Specifying -p0 gives the entire\n"
-                       "                             "
-                       "path unmodified. Specifying -p1 causes the path\n"
-                       "                             "
-                       "    doc/fudge/crunchy.html\n"
-                       "                             "
-                       "to be interpreted as\n"
-                       "                             "
-                       "    fudge/crunchy.html\n"
-                       "                             "
-                       "while -p2 would give just crunchy.html\n")},
-  {"show-copies-as-adds", opt_show_copies_as_adds, 0,
-                    N_("don't diff copied or moved files with their source")},
-=======
                     N_("merge a branch back into its parent branch")},
   {"strip",         opt_strip, 1,
                     N_("number of leading path components to strip from\n"
@@ -407,7 +384,6 @@
 
   {"isearch", opt_isearch, 1,
                        N_("like --search, but case-insensitive")}, 
->>>>>>> 4cf18c3e
 
   /* Long-opt Aliases
    *
@@ -591,17 +567,11 @@
      "  3. Shorthand for 'svn diff --old=OLD-URL[@OLDREV] --new=NEW-URL[@NEWREV]'\n"
      "\n"
      "  Use just 'svn diff' to display local modifications in a working copy.\n"),
-<<<<<<< HEAD
-    {'r', 'c', opt_old_cmd, opt_new_cmd, 'N', opt_depth, opt_diff_cmd, 'x',
-     opt_no_diff_deleted, opt_show_copies_as_adds, opt_notice_ancestry,
-     opt_summarize, opt_changelist, opt_force, opt_xml} },
-=======
     {'r', 'c', opt_old_cmd, opt_new_cmd, 'N', opt_depth, opt_diff_cmd,
      opt_internal_diff, 'x', opt_no_diff_deleted, opt_ignore_properties,
      opt_properties_only,
      opt_show_copies_as_adds, opt_notice_ancestry, opt_summarize, opt_changelist,
      opt_force, opt_xml, opt_use_git_diff_format, opt_patch_compatible} },
->>>>>>> 4cf18c3e
   { "export", svn_cl__export, {0}, N_
     ("Create an unversioned copy of a tree.\n"
      "usage: 1. export [-r REV] URL[@PEGREV] [PATH]\n"
@@ -1096,12 +1066,6 @@
      "usage: mergeinfo SOURCE[@REV] [TARGET[@REV]]\n"
      "\n"
      "  Display information related to merges (or potential merges) between\n"
-<<<<<<< HEAD
-     "  SOURCE and TARGET (default: '.').  If the --show-revs option\n"
-     "  is not provided, display revisions which have been merged from\n"
-     "  SOURCE to TARGET; otherwise, display the type of information\n"
-     "  specified by the --show-revs option.\n"),
-=======
      "  SOURCE and TARGET (default: '.').  Display the type of information\n"
      "  specified by the --show-revs option.  If --show-revs isn't passed,\n"
      "  it defaults to --show-revs='merged'.\n"
@@ -1112,7 +1076,6 @@
      "  valid range values.\n"
      "\n"
      "  The depth can be 'empty' or 'infinity'; the default is 'empty'.\n"),
->>>>>>> 4cf18c3e
     {'r', 'R', opt_depth, opt_show_revs} },
 
   { "mkdir", svn_cl__mkdir, {0}, N_
@@ -1148,13 +1111,6 @@
      "  All the SRCs must be of the same type.\n"),
     {'r', 'q', opt_force, opt_parents, SVN_CL__LOG_MSG_OPTIONS} },
 
-#ifdef SVN_WITH_EXPERIMENTAL_OBLITERATE
-  { "obliterate", svn_cl__obliterate, {0}, N_
-    ("Permanently delete a specific node-revision from the repository.\n"
-     "usage: obliterate URL@REV\n"),
-    {0} },
-#endif
-
   { "patch", svn_cl__patch, {0}, N_
     ("Apply a patch to a working copy.\n"
      "usage: patch PATCHFILE [WCPATH]\n"
@@ -1166,13 +1122,6 @@
      "  produced with the 'svn diff' command or third-party diffing tools.\n"
      "  Any non-unidiff content of PATCHFILE is ignored.\n"
      "\n"
-<<<<<<< HEAD
-     "  If a change does not match at its exact line offset, it may be applied\n"
-     "  earlier or later in the file if a match is found elsewhere for the\n"
-     "  surrounding lines of context provided in the unidiff.\n"
-     "  If no matching context can be found for a change, the change will\n"
-     "  produce a text conflict at its exact line offset.\n"
-=======
      "  Changes listed in the patch will either be applied or rejected.\n"
      "  If a change does not match at its exact line offset, it may be applied\n"
      "  earlier or later in the file if a match is found elsewhere for the\n"
@@ -1181,7 +1130,6 @@
      "  or more lines of context are ignored when matching the change.\n"
      "  If no matching context can be found for a change, the change conflicts\n"
      "  and will be written to a reject file with the extension .svnpatch.rej.\n"
->>>>>>> 4cf18c3e
      "\n"
      "  For each patched file a line will be printed with characters reporting\n"
      "  the action taken. These characters have the following meaning:\n"
@@ -1190,16 +1138,6 @@
      "    D  Deleted\n"
      "    U  Updated\n"
      "    C  Conflict\n"
-<<<<<<< HEAD
-     "    G  Merged\n"
-     "\n"
-     "  If a unidiff removes all content from a file, that file is scheduled\n"
-     "  for deletion. If a unidiff creates a new file, that file is scheduled\n"
-     "  for addition. Use 'svn revert' to undo deletions and additions you\n"
-     "  do not agree with.\n"
-     ),
-    {'q', opt_dry_run, opt_accept, opt_merge_cmd, 'p'} },
-=======
      "    G  Merged (with local uncommitted changes)\n"
      "\n"
      "  Changes applied with an offset or fuzz are reported on lines starting\n"
@@ -1219,7 +1157,6 @@
      ),
     {'q', opt_dry_run, opt_strip, opt_reverse_diff,
      opt_ignore_whitespace} },
->>>>>>> 4cf18c3e
 
   { "propdel", svn_cl__propdel, {"pdel", "pd"}, N_
     ("Remove a property from files, dirs, or revisions.\n"
@@ -2043,9 +1980,6 @@
       case opt_show_copies_as_adds:
         opt_state.diff.show_copies_as_adds = TRUE;
         break;
-      case opt_show_copies_as_adds:
-        opt_state.show_copies_as_adds = TRUE;
-        break;
       case opt_notice_ancestry:
         opt_state.diff.notice_ancestry = TRUE;
         break;
@@ -2103,12 +2037,8 @@
       case opt_config_options:
         if (!opt_state.config_options)
           opt_state.config_options =
-<<<<<<< HEAD
-                   apr_array_make(pool, 1, sizeof(svn_cmdline__config_argument_t*));
-=======
                    apr_array_make(pool, 1,
                                   sizeof(svn_cmdline__config_argument_t*));
->>>>>>> 4cf18c3e
 
         err = svn_utf_cstring_to_utf8(&opt_arg, opt_arg, pool);
         if (!err)
@@ -2198,22 +2128,6 @@
       case opt_reintegrate:
         opt_state.reintegrate = TRUE;
         break;
-<<<<<<< HEAD
-      case 'p':
-        {
-          char *end;
-          opt_state.strip_count = (int) strtol(opt_arg, &end, 10);
-          if (end == opt_arg || *end != '\0')
-            {
-              err = svn_error_create(SVN_ERR_CL_ARG_PARSING_ERROR, NULL,
-                                     _("Non-numeric strip argument given"));
-              return svn_cmdline_handle_exit_error(err, pool, "svn: ");
-            }
-          if (opt_state.strip_count < 0)
-            {
-              err = svn_error_create(SVN_ERR_INCORRECT_PARAMS, NULL,
-                                    _("Argument to --strip must be positive"));
-=======
       case opt_strip:
         {
           err = svn_cstring_atoi(&opt_state.strip, opt_arg);
@@ -2227,13 +2141,10 @@
             {
               err = svn_error_create(SVN_ERR_INCORRECT_PARAMS, NULL,
                                      _("Argument to --strip must be positive"));
->>>>>>> 4cf18c3e
               return svn_cmdline_handle_exit_error(err, pool, "svn: ");
             }
         }
         break;
-<<<<<<< HEAD
-=======
       case opt_ignore_keywords:
         opt_state.ignore_keywords = TRUE;
         break;
@@ -2271,7 +2182,6 @@
         opt_state.search_pattern = opt_arg;
         opt_state.case_insensitive_search = TRUE;
         break;
->>>>>>> 4cf18c3e
       default:
         /* Hmmm. Perhaps this would be a good place to squirrel away
            opts that commands like svn diff might need. Hmmm indeed. */
