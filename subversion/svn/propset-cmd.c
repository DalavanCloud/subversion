--- conflicted
+++ resolved
@@ -100,15 +100,7 @@
 
   SVN_ERR(svn_cl__args_to_target_array_print_reserved(&targets, os,
                                                       opt_state->targets,
-<<<<<<< HEAD
                                                       ctx, scratch_pool));
-
-  if (! opt_state->quiet)
-    SVN_ERR(svn_cl__get_notifier(&ctx->notify_func2, &ctx->notify_baton2,
-                                 FALSE, FALSE, FALSE, scratch_pool));
-=======
-                                                      ctx, pool));
->>>>>>> 0213fdc3
 
   /* Implicit "." is okay for revision properties; it just helps
      us find the right repository. */
@@ -128,19 +120,8 @@
       /* Let libsvn_client do the real work. */
       SVN_ERR(svn_client_revprop_set2(pname_utf8, propval, NULL,
                                       URL, &(opt_state->start_revision),
-<<<<<<< HEAD
                                       &rev, opt_state->force, ctx,
                                       scratch_pool));
-=======
-                                      &rev, opt_state->force, ctx, pool));
-      if (! opt_state->quiet)
-        {
-          SVN_ERR
-            (svn_cmdline_printf
-             (pool, _("property '%s' set on repository revision %ld\n"),
-              pname_utf8, rev));
-        }
->>>>>>> 0213fdc3
     }
   else if (opt_state->start_revision.kind != svn_opt_revision_unspecified)
     {
@@ -196,21 +177,15 @@
       for (i = 0; i < targets->nelts; i++)
         {
           const char *target = APR_ARRAY_IDX(targets, i, const char *);
-          svn_commit_info_t *commit_info;
 
           svn_pool_clear(iterpool);
           SVN_ERR(svn_cl__check_cancel(ctx->cancel_baton));
-          SVN_ERR(svn_cl__try(svn_client_propset3
-                              (&commit_info, pname_utf8, propval, target,
+          SVN_ERR(svn_cl__try(svn_client_propset4(
+                               pname_utf8, propval, target,
                                opt_state->depth, opt_state->force,
                                SVN_INVALID_REVNUM, opt_state->changelists,
-<<<<<<< HEAD
                                NULL, ctx, iterpool),
                               NULL, opt_state->quiet,
-=======
-                               NULL, ctx, subpool),
-                              &success, opt_state->quiet,
->>>>>>> 0213fdc3
                               SVN_ERR_UNVERSIONED_RESOURCE,
                               SVN_ERR_ENTRY_NOT_FOUND,
                               SVN_NO_ERROR));
