/*
 * changelist-cmd.c -- Associate (or deassociate) a wc path with a changelist.
 *
 * ====================================================================
 *    Licensed to the Apache Software Foundation (ASF) under one
 *    or more contributor license agreements.  See the NOTICE file
 *    distributed with this work for additional information
 *    regarding copyright ownership.  The ASF licenses this file
 *    to you under the Apache License, Version 2.0 (the
 *    "License"); you may not use this file except in compliance
 *    with the License.  You may obtain a copy of the License at
 *
 *      http://www.apache.org/licenses/LICENSE-2.0
 *
 *    Unless required by applicable law or agreed to in writing,
 *    software distributed under the License is distributed on an
 *    "AS IS" BASIS, WITHOUT WARRANTIES OR CONDITIONS OF ANY
 *    KIND, either express or implied.  See the License for the
 *    specific language governing permissions and limitations
 *    under the License.
 * ====================================================================
 */

#include "svn_client.h"
#include "svn_error_codes.h"
#include "svn_error.h"
#include "svn_utf.h"

#include "cl.h"

#include "svn_private_config.h"




/* This implements the `svn_opt_subcommand_t' interface. */
svn_error_t *
svn_cl__changelist(apr_getopt_t *os,
                   void *baton,
                   apr_pool_t *pool)
{
  const char *changelist_name = NULL;
  svn_cl__opt_state_t *opt_state = ((svn_cl__cmd_baton_t *) baton)->opt_state;
  svn_client_ctx_t *ctx = ((svn_cl__cmd_baton_t *) baton)->ctx;
  apr_array_header_t *targets;
  svn_depth_t depth = opt_state->depth;

  /* If we're not removing changelists, then our first argument should
     be the name of a changelist. */

  if (! opt_state->remove)
    {
      apr_array_header_t *args;
      SVN_ERR(svn_opt_parse_num_args(&args, os, 1, pool));
      changelist_name = APR_ARRAY_IDX(args, 0, const char *);
<<<<<<< HEAD
      if (changelist_name[0] == '\0')
        return svn_error_create(SVN_ERR_CL_ARG_PARSING_ERROR, NULL,
                                _("Changelist names must not be empty"));
=======
>>>>>>> 0213fdc3
      SVN_ERR(svn_utf_cstring_to_utf8(&changelist_name,
                                      changelist_name, pool));
    }

  /* Parse the remaining arguments as paths. */
  SVN_ERR(svn_cl__args_to_target_array_print_reserved(&targets, os,
                                                      opt_state->targets,
                                                      ctx, pool));

  /* Changelist has no implicit dot-target `.', so don't you put that
     code here! */
  if (! targets->nelts)
    return svn_error_create(SVN_ERR_CL_INSUFFICIENT_ARGS, 0, NULL);

  if (! opt_state->quiet)
    SVN_ERR(svn_cl__get_notifier(&ctx->notify_func2, &ctx->notify_baton2,
                                 FALSE, FALSE, FALSE, pool));
  else
    /* FIXME: This is required because svn_client_create_context()
       always initializes ctx->notify_func2 to a wrapper function
       which calls ctx->notify_func() if it isn't NULL.  In other
       words, typically, ctx->notify_func2 is never NULL.  This isn't
       usually a problem, but the changelist logic generates
       svn_error_t's as part of its notification.

       So, svn_wc_set_changelist() checks its notify_func (our
       ctx->notify_func2) for NULL-ness, and seeing non-NULL-ness,
       generates a notificaton object and svn_error_t to describe some
       problem.  It passes that off to its notify_func (our
       ctx->notify_func2) which drops the notification on the floor
       (because it wraps a NULL ctx->notify_func).  But svn_error_t's
       dropped on the floor cause SEGFAULTs at pool cleanup time --
       they need instead to be cleared.

       SOOOooo... we set our ctx->notify_func2 to NULL so the WC code
       doesn't even generate the errors.  */
    ctx->notify_func2 = NULL;

  if (depth == svn_depth_unknown)
    depth = svn_depth_empty;

  SVN_ERR(svn_cl__eat_peg_revisions(&targets, targets, pool));

  if (changelist_name)
    {
      return svn_cl__try
              (svn_client_add_to_changelist(targets, changelist_name,
                                            depth, opt_state->changelists,
                                            ctx, pool),
               NULL, opt_state->quiet,
               SVN_ERR_UNVERSIONED_RESOURCE,
               SVN_ERR_WC_PATH_NOT_FOUND,
               SVN_NO_ERROR);
    }
  else
    {
<<<<<<< HEAD
      return svn_cl__try
=======
      SVN_ERR(svn_cl__try
>>>>>>> 0213fdc3
              (svn_client_remove_from_changelists(targets, depth,
                                                  opt_state->changelists,
                                                  ctx, pool),
               NULL, opt_state->quiet,
               SVN_ERR_UNVERSIONED_RESOURCE,
               SVN_ERR_WC_PATH_NOT_FOUND,
               SVN_NO_ERROR);
    }
}<|MERGE_RESOLUTION|>--- conflicted
+++ resolved
@@ -24,6 +24,7 @@
 #include "svn_client.h"
 #include "svn_error_codes.h"
 #include "svn_error.h"
+#include "svn_path.h"
 #include "svn_utf.h"
 
 #include "cl.h"
@@ -45,6 +46,7 @@
   svn_client_ctx_t *ctx = ((svn_cl__cmd_baton_t *) baton)->ctx;
   apr_array_header_t *targets;
   svn_depth_t depth = opt_state->depth;
+  int i;
 
   /* If we're not removing changelists, then our first argument should
      be the name of a changelist. */
@@ -54,12 +56,9 @@
       apr_array_header_t *args;
       SVN_ERR(svn_opt_parse_num_args(&args, os, 1, pool));
       changelist_name = APR_ARRAY_IDX(args, 0, const char *);
-<<<<<<< HEAD
       if (changelist_name[0] == '\0')
         return svn_error_create(SVN_ERR_CL_ARG_PARSING_ERROR, NULL,
                                 _("Changelist names must not be empty"));
-=======
->>>>>>> 0213fdc3
       SVN_ERR(svn_utf_cstring_to_utf8(&changelist_name,
                                       changelist_name, pool));
     }
@@ -74,10 +73,20 @@
   if (! targets->nelts)
     return svn_error_create(SVN_ERR_CL_INSUFFICIENT_ARGS, 0, NULL);
 
-  if (! opt_state->quiet)
-    SVN_ERR(svn_cl__get_notifier(&ctx->notify_func2, &ctx->notify_baton2,
-                                 FALSE, FALSE, FALSE, pool));
-  else
+  /* Don't even attempt to modify the working copy if any of the
+   * targets look like URLs. URLs are invalid input. */
+  for (i = 0; i < targets->nelts; i++)
+    {
+      const char *target = APR_ARRAY_IDX(targets, i, const char *);
+
+      if (svn_path_is_url(target))
+        return svn_error_return(svn_error_createf(SVN_ERR_CL_ARG_PARSING_ERROR,
+                                                  NULL,
+                                                  _("'%s' is not a local path"),
+                                                  target));
+    }
+
+  if (opt_state->quiet)
     /* FIXME: This is required because svn_client_create_context()
        always initializes ctx->notify_func2 to a wrapper function
        which calls ctx->notify_func() if it isn't NULL.  In other
@@ -116,11 +125,7 @@
     }
   else
     {
-<<<<<<< HEAD
       return svn_cl__try
-=======
-      SVN_ERR(svn_cl__try
->>>>>>> 0213fdc3
               (svn_client_remove_from_changelists(targets, depth,
                                                   opt_state->changelists,
                                                   ctx, pool),
