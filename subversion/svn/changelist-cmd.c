--- conflicted
+++ resolved
@@ -44,37 +44,7 @@
   svn_cl__opt_state_t *opt_state = ((svn_cl__cmd_baton_t *) baton)->opt_state;
   svn_client_ctx_t *ctx = ((svn_cl__cmd_baton_t *) baton)->ctx;
   apr_array_header_t *targets;
-<<<<<<< HEAD
-  apr_array_header_t *changelist_targets = NULL, *combined_targets = NULL;
-  apr_array_header_t *paths;
-  int i;
-
-  /* Before allowing svn_opt_args_to_target_array2() to canonicalize
-     all the targets, we need to build a list of targets made of both
-     ones the user typed, as well as any specified by --changelist.  */
-  if (opt_state->changelist)
-    {
-      SVN_ERR(svn_client_get_changelist(&changelist_targets,
-                                        opt_state->changelist,
-                                        "",
-                                        ctx,
-                                        pool));
-      if (apr_is_empty_array(changelist_targets))
-        return svn_error_createf(SVN_ERR_UNKNOWN_CHANGELIST, NULL,
-                                 _("Unknown changelist '%s'"),
-                                 opt_state->changelist);
-    }
-
-  if (opt_state->targets && changelist_targets)
-    combined_targets = apr_array_append(pool, opt_state->targets,
-                                        changelist_targets);
-  else if (opt_state->targets)
-    combined_targets = opt_state->targets;
-  else if (changelist_targets)
-    combined_targets = changelist_targets;
-=======
   svn_depth_t depth = opt_state->depth;
->>>>>>> 6215c21a
 
   /* If we're not removing changelists, then our first argument should
      be the name of a changelist. */
