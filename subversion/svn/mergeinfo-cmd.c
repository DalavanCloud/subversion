--- conflicted
+++ resolved
@@ -69,13 +69,8 @@
   const char *source, *target;
   svn_opt_revision_t src_peg_revision, tgt_peg_revision;
   /* Default to depth empty. */
-<<<<<<< HEAD
-  svn_depth_t depth = opt_state->depth == svn_depth_unknown
-    ? svn_depth_empty : opt_state->depth;
-=======
   svn_depth_t depth = (opt_state->depth == svn_depth_unknown)
                       ? svn_depth_empty : opt_state->depth;
->>>>>>> 4cf18c3e
 
   SVN_ERR(svn_cl__args_to_target_array_print_reserved(&targets, os,
                                                       opt_state->targets,
@@ -129,21 +124,6 @@
   /* Do the real work, depending on the requested data flavor. */
   if (opt_state->show_revs == svn_cl__show_revs_merged)
     {
-<<<<<<< HEAD
-      SVN_ERR(svn_client_mergeinfo_log(target, TRUE, &tgt_peg_revision,
-                                       source, &src_peg_revision,
-                                       print_log_rev, NULL,
-                                       TRUE, depth, NULL, ctx,
-                                       pool));
-    }
-  else if (opt_state->show_revs == svn_cl__show_revs_eligible)
-    {
-      SVN_ERR(svn_client_mergeinfo_log(target, FALSE, &tgt_peg_revision,
-                                       source, &src_peg_revision,
-                                       print_log_rev, NULL,
-                                       TRUE, depth, NULL, ctx,
-                                       pool));
-=======
       SVN_ERR(svn_client_mergeinfo_log2(TRUE, target, &tgt_peg_revision,
                                         source, &src_peg_revision,
                                         &(opt_state->start_revision),
@@ -161,7 +141,6 @@
                                         print_log_rev, NULL,
                                         TRUE, depth, NULL, ctx,
                                         pool));
->>>>>>> 4cf18c3e
     }
   return SVN_NO_ERROR;
 }