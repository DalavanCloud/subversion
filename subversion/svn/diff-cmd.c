/*
 * diff-cmd.c -- Display context diff of a file
 *
 * ====================================================================
 *    Licensed to the Apache Software Foundation (ASF) under one
 *    or more contributor license agreements.  See the NOTICE file
 *    distributed with this work for additional information
 *    regarding copyright ownership.  The ASF licenses this file
 *    to you under the Apache License, Version 2.0 (the
 *    "License"); you may not use this file except in compliance
 *    with the License.  You may obtain a copy of the License at
 *
 *      http://www.apache.org/licenses/LICENSE-2.0
 *
 *    Unless required by applicable law or agreed to in writing,
 *    software distributed under the License is distributed on an
 *    "AS IS" BASIS, WITHOUT WARRANTIES OR CONDITIONS OF ANY
 *    KIND, either express or implied.  See the License for the
 *    specific language governing permissions and limitations
 *    under the License.
 * ====================================================================
 */

/* ==================================================================== */



/*** Includes. ***/

#include "svn_pools.h"
#include "svn_client.h"
#include "svn_string.h"
#include "svn_dirent_uri.h"
#include "svn_path.h"
#include "svn_error_codes.h"
#include "svn_error.h"
#include "svn_types.h"
#include "svn_cmdline.h"
#include "svn_xml.h"
#include "cl.h"

#include "svn_private_config.h"


/*** Code. ***/

/* Convert KIND into a single character for display to the user. */
static char
kind_to_char(svn_client_diff_summarize_kind_t kind)
{
  switch (kind)
    {
      case svn_client_diff_summarize_kind_modified:
        return 'M';

      case svn_client_diff_summarize_kind_added:
        return 'A';

      case svn_client_diff_summarize_kind_deleted:
        return 'D';

      default:
        return ' ';
    }
}

/* Convert KIND into a word describing the kind to the user. */
static const char *
kind_to_word(svn_client_diff_summarize_kind_t kind)
{
  switch (kind)
    {
      case svn_client_diff_summarize_kind_modified: return "modified";
      case svn_client_diff_summarize_kind_added:    return "added";
      case svn_client_diff_summarize_kind_deleted:  return "deleted";
      default:                                      return "none";
    }
}

/* Print summary information about a given change as XML, implements the
 * svn_client_diff_summarize_func_t interface. The @a baton is a 'char *'
 * representing the either the path to the working copy root or the url
 * the path the working copy root corresponds to. */
static svn_error_t *
summarize_xml(const svn_client_diff_summarize_t *summary,
              void *baton,
              apr_pool_t *pool)
{
  /* Full path to the object being diffed.  This is created by taking the
   * baton, and appending the target's relative path. */
  const char *path = *(const char **)baton;
  svn_stringbuf_t *sb = svn_stringbuf_create_empty(pool);

  /* Tack on the target path, so we can differentiate between different parts
   * of the output when we're given multiple targets. */
<<<<<<< HEAD
  path = svn_cl__path_join(path, summary->path, pool);
=======
  if (svn_path_is_url(path))
    {
      path = svn_path_url_add_component2(path, summary->path, pool);
    }
  else
    {
      path = svn_dirent_join(path, summary->path, pool);
>>>>>>> 4cf18c3e

      /* Convert non-urls to local style, so that things like ""
         show up as "." */
      path = svn_dirent_local_style(path, pool);
    }

  svn_xml_make_open_tag(&sb, pool, svn_xml_protect_pcdata, "path",
                        "kind", svn_cl__node_kind_str_xml(summary->node_kind),
                        "item", kind_to_word(summary->summarize_kind),
                        "props", summary->prop_changed ? "modified" : "none",
                        NULL);

  svn_xml_escape_cdata_cstring(&sb, path, pool);
  svn_xml_make_close_tag(&sb, pool, "path");

  return svn_cl__error_checked_fputs(sb->data, stdout);
}

/* Print summary information about a given change, implements the
 * svn_client_diff_summarize_func_t interface. */
static svn_error_t *
summarize_regular(const svn_client_diff_summarize_t *summary,
                  void *baton,
                  apr_pool_t *pool)
{
  const char *path = *(const char **)baton;

  /* Tack on the target path, so we can differentiate between different parts
   * of the output when we're given multiple targets. */
<<<<<<< HEAD
  path = svn_uri_join(path, summary->path, pool);
=======
  if (svn_path_is_url(path))
    {
      path = svn_path_url_add_component2(path, summary->path, pool);
    }
  else
    {
      path = svn_dirent_join(path, summary->path, pool);
>>>>>>> 4cf18c3e

      /* Convert non-urls to local style, so that things like ""
         show up as "." */
      path = svn_dirent_local_style(path, pool);
    }

  /* Note: This output format tries to look like the output of 'svn status',
   *       thus the blank spaces where information that is not relevant to
   *       a diff summary would go. */

  SVN_ERR(svn_cmdline_printf(pool,
                             "%c%c      %s\n",
                             kind_to_char(summary->summarize_kind),
                             summary->prop_changed ? 'M' : ' ',
                             path));

  return svn_cmdline_fflush(stdout);
}

/* An svn_opt_subcommand_t to handle the 'diff' command.
   This implements the `svn_opt_subcommand_t' interface. */
svn_error_t *
svn_cl__diff(apr_getopt_t *os,
             void *baton,
             apr_pool_t *pool)
{
  svn_cl__opt_state_t *opt_state = ((svn_cl__cmd_baton_t *) baton)->opt_state;
  svn_client_ctx_t *ctx = ((svn_cl__cmd_baton_t *) baton)->ctx;
  apr_array_header_t *options;
  apr_array_header_t *targets;
  svn_stream_t *outstream;
  svn_stream_t *errstream;
  const char *old_target, *new_target;
  apr_pool_t *iterpool;
  svn_boolean_t pegged_diff = FALSE;
  svn_boolean_t show_copies_as_adds =
    opt_state->diff.patch_compatible || opt_state->diff.show_copies_as_adds;
  svn_boolean_t ignore_properties =
    opt_state->diff.patch_compatible || opt_state->diff.ignore_properties;
  int i;
  const svn_client_diff_summarize_func_t summarize_func =
    (opt_state->xml ? summarize_xml : summarize_regular);

  if (opt_state->extensions)
    options = svn_cstring_split(opt_state->extensions, " \t\n\r", TRUE, pool);
  else
    options = NULL;

  /* Get streams representing stdout and stderr, which is where
     we'll have the external 'diff' program print to. */
  SVN_ERR(svn_stream_for_stdout(&outstream, pool));
  SVN_ERR(svn_stream_for_stderr(&errstream, pool));

  if (opt_state->xml)
    {
      svn_stringbuf_t *sb;

      /* Check that the --summarize is passed as well. */
      if (!opt_state->diff.summarize)
        return svn_error_create(SVN_ERR_CL_ARG_PARSING_ERROR, NULL,
                                _("'--xml' option only valid with "
                                  "'--summarize' option"));

      SVN_ERR(svn_cl__xml_print_header("diff", pool));

      sb = svn_stringbuf_create_empty(pool);
      svn_xml_make_open_tag(&sb, pool, svn_xml_normal, "paths", NULL);
      SVN_ERR(svn_cl__error_checked_fputs(sb->data, stdout));
    }

  SVN_ERR(svn_cl__args_to_target_array_print_reserved(&targets, os,
                                                      opt_state->targets,
                                                      ctx, FALSE, pool));

  if (! opt_state->old_target && ! opt_state->new_target
      && (targets->nelts == 2)
      && svn_path_is_url(APR_ARRAY_IDX(targets, 0, const char *))
      && svn_path_is_url(APR_ARRAY_IDX(targets, 1, const char *))
      && opt_state->start_revision.kind == svn_opt_revision_unspecified
      && opt_state->end_revision.kind == svn_opt_revision_unspecified)
    {
      /* The 'svn diff OLD_URL[@OLDREV] NEW_URL[@NEWREV]' case matches. */

      SVN_ERR(svn_opt_parse_path(&opt_state->start_revision, &old_target,
                                 APR_ARRAY_IDX(targets, 0, const char *),
                                 pool));
      SVN_ERR(svn_opt_parse_path(&opt_state->end_revision, &new_target,
                                 APR_ARRAY_IDX(targets, 1, const char *),
                                 pool));
      targets->nelts = 0;

      if (opt_state->start_revision.kind == svn_opt_revision_unspecified)
        opt_state->start_revision.kind = svn_opt_revision_head;
      if (opt_state->end_revision.kind == svn_opt_revision_unspecified)
        opt_state->end_revision.kind = svn_opt_revision_head;
    }
  else if (opt_state->old_target)
    {
      apr_array_header_t *tmp, *tmp2;
      svn_opt_revision_t old_rev, new_rev;

      /* The 'svn diff --old=OLD[@OLDREV] [--new=NEW[@NEWREV]]
         [PATH...]' case matches. */

      tmp = apr_array_make(pool, 2, sizeof(const char *));
      APR_ARRAY_PUSH(tmp, const char *) = (opt_state->old_target);
      APR_ARRAY_PUSH(tmp, const char *) = (opt_state->new_target
                                            ? opt_state->new_target
                                           : APR_ARRAY_IDX(tmp, 0,
                                                           const char *));

      SVN_ERR(svn_cl__args_to_target_array_print_reserved(&tmp2, os, tmp,
                                                          ctx, FALSE, pool));

      /* Check if either or both targets were skipped (e.g. because they
       * were .svn directories). */
      if (tmp2->nelts < 2)
        return svn_error_create(SVN_ERR_CL_INSUFFICIENT_ARGS, NULL, NULL);

      SVN_ERR(svn_opt_parse_path(&old_rev, &old_target,
                                 APR_ARRAY_IDX(tmp2, 0, const char *),
                                 pool));
      if (old_rev.kind != svn_opt_revision_unspecified)
        opt_state->start_revision = old_rev;
      SVN_ERR(svn_opt_parse_path(&new_rev, &new_target,
                                 APR_ARRAY_IDX(tmp2, 1, const char *),
                                 pool));
      if (new_rev.kind != svn_opt_revision_unspecified)
        opt_state->end_revision = new_rev;

      if (opt_state->start_revision.kind == svn_opt_revision_unspecified)
        opt_state->start_revision.kind = svn_path_is_url(old_target)
          ? svn_opt_revision_head : svn_opt_revision_base;

      if (opt_state->end_revision.kind == svn_opt_revision_unspecified)
        opt_state->end_revision.kind = svn_path_is_url(new_target)
          ? svn_opt_revision_head : svn_opt_revision_working;
    }
  else if (opt_state->new_target)
    {
      return svn_error_create(SVN_ERR_CL_ARG_PARSING_ERROR, NULL,
                              _("'--new' option only valid with "
                                "'--old' option"));
    }
  else
    {
      svn_boolean_t working_copy_present;

      /* The 'svn diff [-r N[:M]] [TARGET[@REV]...]' case matches. */

      /* Here each target is a pegged object. Find out the starting
         and ending paths for each target. */

      svn_opt_push_implicit_dot_target(targets, pool);

      old_target = "";
      new_target = "";

      SVN_ERR(svn_cl__assert_homogeneous_target_type(targets));

      working_copy_present = ! svn_path_is_url(APR_ARRAY_IDX(targets, 0,
                                                             const char *));

      if (opt_state->start_revision.kind == svn_opt_revision_unspecified
          && working_copy_present)
        opt_state->start_revision.kind = svn_opt_revision_base;
      if (opt_state->end_revision.kind == svn_opt_revision_unspecified)
        opt_state->end_revision.kind = working_copy_present
          ? svn_opt_revision_working : svn_opt_revision_head;

      /* Determine if we need to do pegged diffs. */
      if ((opt_state->start_revision.kind != svn_opt_revision_base
           && opt_state->start_revision.kind != svn_opt_revision_working)
          || (opt_state->end_revision.kind != svn_opt_revision_base
              && opt_state->end_revision.kind != svn_opt_revision_working))
        pegged_diff = TRUE;

    }

  svn_opt_push_implicit_dot_target(targets, pool);

  iterpool = svn_pool_create(pool);

  for (i = 0; i < targets->nelts; ++i)
    {
      const char *path = APR_ARRAY_IDX(targets, i, const char *);
      const char *target1, *target2;

      svn_pool_clear(iterpool);
      if (! pegged_diff)
        {
          /* We can't be tacking URLs onto base paths! */
          if (svn_path_is_url(path))
            return svn_error_createf(SVN_ERR_CL_ARG_PARSING_ERROR, NULL,
                                     _("Path '%s' not relative to base URLs"),
                                     path);

<<<<<<< HEAD
          target1 = svn_cl__path_join(old_target, path, iterpool);
          target2 = svn_cl__path_join(new_target, path, iterpool);
=======
          if (svn_path_is_url(old_target))
            target1 = svn_path_url_add_component2(
                          old_target,
                          svn_relpath_canonicalize(path, iterpool),
                          iterpool);
          else
            target1 = svn_dirent_join(old_target, path, iterpool);

          if (svn_path_is_url(new_target))
            target2 = svn_path_url_add_component2(
                          new_target,
                          svn_relpath_canonicalize(path, iterpool),
                          iterpool);
          else
            target2 = svn_dirent_join(new_target, path, iterpool);
>>>>>>> 4cf18c3e

          if (opt_state->diff.summarize)
            SVN_ERR(svn_client_diff_summarize2
                    (target1,
                     &opt_state->start_revision,
                     target2,
                     &opt_state->end_revision,
                     opt_state->depth,
                     ! opt_state->diff.notice_ancestry,
                     opt_state->changelists,
                     summarize_func, &target1,
                     ctx, iterpool));
          else
<<<<<<< HEAD
            SVN_ERR(svn_client_diff5
                    (options,
=======
            SVN_ERR(svn_client_diff6(
                     options,
>>>>>>> 4cf18c3e
                     target1,
                     &(opt_state->start_revision),
                     target2,
                     &(opt_state->end_revision),
                     NULL,
                     opt_state->depth,
<<<<<<< HEAD
                     ! opt_state->notice_ancestry,
                     opt_state->no_diff_deleted,
                     opt_state->show_copies_as_adds,
=======
                     ! opt_state->diff.notice_ancestry,
                     opt_state->diff.no_diff_deleted,
                     show_copies_as_adds,
>>>>>>> 4cf18c3e
                     opt_state->force,
                     ignore_properties,
                     opt_state->diff.properties_only,
                     opt_state->diff.use_git_diff_format,
                     svn_cmdline_output_encoding(pool),
                     outstream,
                     errstream,
                     opt_state->changelists,
                     ctx, iterpool));
        }
      else
        {
          const char *truepath;
          svn_opt_revision_t peg_revision;

          /* First check for a peg revision. */
          SVN_ERR(svn_opt_parse_path(&peg_revision, &truepath, path,
                                     iterpool));

          /* Set the default peg revision if one was not specified. */
          if (peg_revision.kind == svn_opt_revision_unspecified)
            peg_revision.kind = svn_path_is_url(path)
              ? svn_opt_revision_head : svn_opt_revision_working;

          if (opt_state->diff.summarize)
            SVN_ERR(svn_client_diff_summarize_peg2
                    (truepath,
                     &peg_revision,
                     &opt_state->start_revision,
                     &opt_state->end_revision,
                     opt_state->depth,
                     ! opt_state->diff.notice_ancestry,
                     opt_state->changelists,
                     summarize_func, &truepath,
                     ctx, iterpool));
          else
<<<<<<< HEAD
            SVN_ERR(svn_client_diff_peg5
                    (options,
=======
            SVN_ERR(svn_client_diff_peg6(
                     options,
>>>>>>> 4cf18c3e
                     truepath,
                     &peg_revision,
                     &opt_state->start_revision,
                     &opt_state->end_revision,
                     NULL,
                     opt_state->depth,
<<<<<<< HEAD
                     ! opt_state->notice_ancestry,
                     opt_state->no_diff_deleted,
                     opt_state->show_copies_as_adds,
=======
                     ! opt_state->diff.notice_ancestry,
                     opt_state->diff.no_diff_deleted,
                     show_copies_as_adds,
>>>>>>> 4cf18c3e
                     opt_state->force,
                     ignore_properties,
                     opt_state->diff.properties_only,
                     opt_state->diff.use_git_diff_format,
                     svn_cmdline_output_encoding(pool),
                     outstream,
                     errstream,
                     opt_state->changelists,
                     ctx, iterpool));
        }
    }

  if (opt_state->xml)
    {
      svn_stringbuf_t *sb = svn_stringbuf_create_empty(pool);
      svn_xml_make_close_tag(&sb, pool, "paths");
      SVN_ERR(svn_cl__error_checked_fputs(sb->data, stdout));
      SVN_ERR(svn_cl__xml_print_footer("diff", pool));
    }

  svn_pool_destroy(iterpool);

  return SVN_NO_ERROR;
}<|MERGE_RESOLUTION|>--- conflicted
+++ resolved
@@ -95,9 +95,6 @@
 
   /* Tack on the target path, so we can differentiate between different parts
    * of the output when we're given multiple targets. */
-<<<<<<< HEAD
-  path = svn_cl__path_join(path, summary->path, pool);
-=======
   if (svn_path_is_url(path))
     {
       path = svn_path_url_add_component2(path, summary->path, pool);
@@ -105,7 +102,6 @@
   else
     {
       path = svn_dirent_join(path, summary->path, pool);
->>>>>>> 4cf18c3e
 
       /* Convert non-urls to local style, so that things like ""
          show up as "." */
@@ -135,9 +131,6 @@
 
   /* Tack on the target path, so we can differentiate between different parts
    * of the output when we're given multiple targets. */
-<<<<<<< HEAD
-  path = svn_uri_join(path, summary->path, pool);
-=======
   if (svn_path_is_url(path))
     {
       path = svn_path_url_add_component2(path, summary->path, pool);
@@ -145,7 +138,6 @@
   else
     {
       path = svn_dirent_join(path, summary->path, pool);
->>>>>>> 4cf18c3e
 
       /* Convert non-urls to local style, so that things like ""
          show up as "." */
@@ -343,10 +335,6 @@
                                      _("Path '%s' not relative to base URLs"),
                                      path);
 
-<<<<<<< HEAD
-          target1 = svn_cl__path_join(old_target, path, iterpool);
-          target2 = svn_cl__path_join(new_target, path, iterpool);
-=======
           if (svn_path_is_url(old_target))
             target1 = svn_path_url_add_component2(
                           old_target,
@@ -362,7 +350,6 @@
                           iterpool);
           else
             target2 = svn_dirent_join(new_target, path, iterpool);
->>>>>>> 4cf18c3e
 
           if (opt_state->diff.summarize)
             SVN_ERR(svn_client_diff_summarize2
@@ -376,28 +363,17 @@
                      summarize_func, &target1,
                      ctx, iterpool));
           else
-<<<<<<< HEAD
-            SVN_ERR(svn_client_diff5
-                    (options,
-=======
             SVN_ERR(svn_client_diff6(
                      options,
->>>>>>> 4cf18c3e
                      target1,
                      &(opt_state->start_revision),
                      target2,
                      &(opt_state->end_revision),
                      NULL,
                      opt_state->depth,
-<<<<<<< HEAD
-                     ! opt_state->notice_ancestry,
-                     opt_state->no_diff_deleted,
-                     opt_state->show_copies_as_adds,
-=======
                      ! opt_state->diff.notice_ancestry,
                      opt_state->diff.no_diff_deleted,
                      show_copies_as_adds,
->>>>>>> 4cf18c3e
                      opt_state->force,
                      ignore_properties,
                      opt_state->diff.properties_only,
@@ -434,28 +410,17 @@
                      summarize_func, &truepath,
                      ctx, iterpool));
           else
-<<<<<<< HEAD
-            SVN_ERR(svn_client_diff_peg5
-                    (options,
-=======
             SVN_ERR(svn_client_diff_peg6(
                      options,
->>>>>>> 4cf18c3e
                      truepath,
                      &peg_revision,
                      &opt_state->start_revision,
                      &opt_state->end_revision,
                      NULL,
                      opt_state->depth,
-<<<<<<< HEAD
-                     ! opt_state->notice_ancestry,
-                     opt_state->no_diff_deleted,
-                     opt_state->show_copies_as_adds,
-=======
                      ! opt_state->diff.notice_ancestry,
                      opt_state->diff.no_diff_deleted,
                      show_copies_as_adds,
->>>>>>> 4cf18c3e
                      opt_state->force,
                      ignore_properties,
                      opt_state->diff.properties_only,
