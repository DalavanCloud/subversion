/*
 * diff-cmd.c -- Display context diff of a file
 *
 * ====================================================================
 *    Licensed to the Apache Software Foundation (ASF) under one
 *    or more contributor license agreements.  See the NOTICE file
 *    distributed with this work for additional information
 *    regarding copyright ownership.  The ASF licenses this file
 *    to you under the Apache License, Version 2.0 (the
 *    "License"); you may not use this file except in compliance
 *    with the License.  You may obtain a copy of the License at
 *
 *      http://www.apache.org/licenses/LICENSE-2.0
 *
 *    Unless required by applicable law or agreed to in writing,
 *    software distributed under the License is distributed on an
 *    "AS IS" BASIS, WITHOUT WARRANTIES OR CONDITIONS OF ANY
 *    KIND, either express or implied.  See the License for the
 *    specific language governing permissions and limitations
 *    under the License.
 * ====================================================================
 */

/* ==================================================================== */



/*** Includes. ***/

#include "svn_pools.h"
#include "svn_client.h"
#include "svn_string.h"
#include "svn_dirent_uri.h"
#include "svn_path.h"
#include "svn_error_codes.h"
#include "svn_error.h"
#include "svn_types.h"
#include "svn_cmdline.h"
#include "svn_xml.h"
#include "cl.h"

#include "svn_private_config.h"


/*** Code. ***/

/* Convert KIND into a single character for display to the user. */
static char
kind_to_char(svn_client_diff_summarize_kind_t kind)
{
  switch (kind)
    {
      case svn_client_diff_summarize_kind_modified:
        return 'M';

      case svn_client_diff_summarize_kind_added:
        return 'A';

      case svn_client_diff_summarize_kind_deleted:
        return 'D';

      default:
        return ' ';
    }
}

/* Convert KIND into a word describing the kind to the user. */
static const char *
kind_to_word(svn_client_diff_summarize_kind_t kind)
{
  switch (kind)
    {
      case svn_client_diff_summarize_kind_modified: return "modified";
      case svn_client_diff_summarize_kind_added:    return "added";
      case svn_client_diff_summarize_kind_deleted:  return "deleted";
      default:                                      return "none";
    }
}

/* Print summary information about a given change as XML, implements the
 * svn_client_diff_summarize_func_t interface. The @a baton is a 'char *'
 * representing the either the path to the working copy root or the url
 * the path the working copy root corresponds to. */
static svn_error_t *
summarize_xml(const svn_client_diff_summarize_t *summary,
                   void *baton,
                   apr_pool_t *pool)
{
  /* Full path to the object being diffed.  This is created by taking the
   * baton, and appending the target's relative path. */
  const char *path = baton;
  svn_stringbuf_t *sb = svn_stringbuf_create("", pool);

  /* Tack on the target path, so we can differentiate between different parts
   * of the output when we're given multiple targets. */
  path = svn_cl__path_join(path, summary->path, pool);

  /* Convert non-urls to local style, so that things like "" show up as "." */
  if (! svn_path_is_url(path))
    path = svn_dirent_local_style(path, pool);

  svn_xml_make_open_tag(&sb, pool, svn_xml_protect_pcdata, "path",
                        "kind", svn_cl__node_kind_str_xml(summary->node_kind),
                        "item", kind_to_word(summary->summarize_kind),
                        "props", summary->prop_changed ? "modified" : "none",
                        NULL);

  svn_xml_escape_cdata_cstring(&sb, path, pool);
  svn_xml_make_close_tag(&sb, pool, "path");

  return svn_cl__error_checked_fputs(sb->data, stdout);
}

/* Print summary information about a given change, implements the
 * svn_client_diff_summarize_func_t interface. */
static svn_error_t *
summarize_regular(const svn_client_diff_summarize_t *summary,
               void *baton,
               apr_pool_t *pool)
{
  const char *path = baton;

  /* Tack on the target path, so we can differentiate between different parts
   * of the output when we're given multiple targets. */
  path = svn_uri_join(path, summary->path, pool);

  /* Convert non-urls to local style, so that things like "" show up as "." */
  if (! svn_path_is_url(path))
    path = svn_dirent_local_style(path, pool);

  /* Note: This output format tries to look like the output of 'svn status',
   *       thus the blank spaces where information that is not relevant to
   *       a diff summary would go. */

  SVN_ERR(svn_cmdline_printf(pool,
                             "%c%c      %s\n",
                             kind_to_char(summary->summarize_kind),
                             summary->prop_changed ? 'M' : ' ',
                             path));

  return svn_cmdline_fflush(stdout);
}

/* An svn_opt_subcommand_t to handle the 'diff' command.
   This implements the `svn_opt_subcommand_t' interface. */
svn_error_t *
svn_cl__diff(apr_getopt_t *os,
             void *baton,
             apr_pool_t *pool)
{
  svn_cl__opt_state_t *opt_state = ((svn_cl__cmd_baton_t *) baton)->opt_state;
  svn_client_ctx_t *ctx = ((svn_cl__cmd_baton_t *) baton)->ctx;
  apr_array_header_t *options;
  apr_array_header_t *targets;
  apr_file_t *outfile, *errfile;
  apr_status_t status;
  const char *old_target, *new_target;
  apr_pool_t *iterpool;
  svn_boolean_t pegged_diff = FALSE;
  int i;
  const svn_client_diff_summarize_func_t summarize_func =
    (opt_state->xml ? summarize_xml : summarize_regular);

  /* Fall back to "" to get options initialized either way. */
  {
    const char *optstr = opt_state->extensions ? opt_state->extensions : "";
    options = svn_cstring_split(optstr, " \t\n\r", TRUE, pool);
  }

  /* Get an apr_file_t representing stdout and stderr, which is where
     we'll have the external 'diff' program print to. */
  if ((status = apr_file_open_stdout(&outfile, pool)))
    return svn_error_wrap_apr(status, _("Can't open stdout"));
  if ((status = apr_file_open_stderr(&errfile, pool)))
    return svn_error_wrap_apr(status, _("Can't open stderr"));

  if (opt_state->xml)
    {
      svn_stringbuf_t *sb;

      /* Check that the --summarize is passed as well. */
      if (!opt_state->summarize)
        return svn_error_create(SVN_ERR_CL_ARG_PARSING_ERROR, NULL,
                                _("'--xml' option only valid with "
                                  "'--summarize' option"));

      SVN_ERR(svn_cl__xml_print_header("diff", pool));

      sb = svn_stringbuf_create("", pool);
      svn_xml_make_open_tag(&sb, pool, svn_xml_normal, "paths", NULL);
      SVN_ERR(svn_cl__error_checked_fputs(sb->data, stdout));
    }

  SVN_ERR(svn_cl__args_to_target_array_print_reserved(&targets, os,
                                                      opt_state->targets,
                                                      ctx, pool));

  if (! opt_state->old_target && ! opt_state->new_target
      && (targets->nelts == 2)
      && svn_path_is_url(APR_ARRAY_IDX(targets, 0, const char *))
      && svn_path_is_url(APR_ARRAY_IDX(targets, 1, const char *))
      && opt_state->start_revision.kind == svn_opt_revision_unspecified
      && opt_state->end_revision.kind == svn_opt_revision_unspecified)
    {
      /* The 'svn diff OLD_URL[@OLDREV] NEW_URL[@NEWREV]' case matches. */

      SVN_ERR(svn_opt_parse_path(&opt_state->start_revision, &old_target,
                                 APR_ARRAY_IDX(targets, 0, const char *),
                                 pool));
      SVN_ERR(svn_opt_parse_path(&opt_state->end_revision, &new_target,
                                 APR_ARRAY_IDX(targets, 1, const char *),
                                 pool));
      targets->nelts = 0;

      if (opt_state->start_revision.kind == svn_opt_revision_unspecified)
        opt_state->start_revision.kind = svn_opt_revision_head;
      if (opt_state->end_revision.kind == svn_opt_revision_unspecified)
        opt_state->end_revision.kind = svn_opt_revision_head;
    }
  else if (opt_state->old_target)
    {
      apr_array_header_t *tmp, *tmp2;
      svn_opt_revision_t old_rev, new_rev;

      /* The 'svn diff --old=OLD[@OLDREV] [--new=NEW[@NEWREV]]
         [PATH...]' case matches. */

      tmp = apr_array_make(pool, 2, sizeof(const char *));
      APR_ARRAY_PUSH(tmp, const char *) = (opt_state->old_target);
      APR_ARRAY_PUSH(tmp, const char *) = (opt_state->new_target
                                            ? opt_state->new_target
                                           : APR_ARRAY_IDX(tmp, 0,
                                                           const char *));

      SVN_ERR(svn_cl__args_to_target_array_print_reserved(&tmp2, os, tmp,
                                                          ctx, pool));
      SVN_ERR(svn_opt_parse_path(&old_rev, &old_target,
                                 APR_ARRAY_IDX(tmp2, 0, const char *),
                                 pool));
      if (old_rev.kind != svn_opt_revision_unspecified)
        opt_state->start_revision = old_rev;
      SVN_ERR(svn_opt_parse_path(&new_rev, &new_target,
                                 APR_ARRAY_IDX(tmp2, 1, const char *),
                                 pool));
      if (new_rev.kind != svn_opt_revision_unspecified)
        opt_state->end_revision = new_rev;

      if (opt_state->start_revision.kind == svn_opt_revision_unspecified)
        opt_state->start_revision.kind = svn_path_is_url(old_target)
          ? svn_opt_revision_head : svn_opt_revision_base;

      if (opt_state->end_revision.kind == svn_opt_revision_unspecified)
        opt_state->end_revision.kind = svn_path_is_url(new_target)
          ? svn_opt_revision_head : svn_opt_revision_working;
    }
  else if (opt_state->new_target)
    {
      return svn_error_create(SVN_ERR_CL_ARG_PARSING_ERROR, NULL,
                              _("'--new' option only valid with "
                                "'--old' option"));
    }
  else
    {
      svn_boolean_t working_copy_present = FALSE, url_present = FALSE;

      /* The 'svn diff [-r N[:M]] [TARGET[@REV]...]' case matches. */

      /* Here each target is a pegged object. Find out the starting
         and ending paths for each target. */

      svn_opt_push_implicit_dot_target(targets, pool);

      old_target = "";
      new_target = "";

      /* Check to see if at least one of our paths is a working copy
         path. */
      for (i = 0; i < targets->nelts; ++i)
        {
          const char *path = APR_ARRAY_IDX(targets, i, const char *);
          if (! svn_path_is_url(path))
            working_copy_present = TRUE;
          else
            url_present = TRUE;
        }

      if (url_present && working_copy_present)
        return svn_error_createf(SVN_ERR_UNSUPPORTED_FEATURE, NULL,
                                 _("Target lists to diff may not contain "
                                   "both working copy paths and URLs"));

      if (opt_state->start_revision.kind == svn_opt_revision_unspecified
          && working_copy_present)
          opt_state->start_revision.kind = svn_opt_revision_base;
      if (opt_state->end_revision.kind == svn_opt_revision_unspecified)
        opt_state->end_revision.kind = working_copy_present
          ? svn_opt_revision_working : svn_opt_revision_head;

      /* Determine if we need to do pegged diffs. */
      if ((opt_state->start_revision.kind != svn_opt_revision_base
           && opt_state->start_revision.kind != svn_opt_revision_working)
          || (opt_state->end_revision.kind != svn_opt_revision_base
              && opt_state->end_revision.kind != svn_opt_revision_working))
        pegged_diff = TRUE;

    }

  svn_opt_push_implicit_dot_target(targets, pool);

  iterpool = svn_pool_create(pool);

  for (i = 0; i < targets->nelts; ++i)
    {
      const char *path = APR_ARRAY_IDX(targets, i, const char *);
      const char *target1, *target2;

      svn_pool_clear(iterpool);
      if (! pegged_diff)
        {
          /* We can't be tacking URLs onto base paths! */
          if (svn_path_is_url(path))
            return svn_error_createf(SVN_ERR_CL_ARG_PARSING_ERROR, NULL,
                                     _("Path '%s' not relative to base URLs"),
                                     path);

<<<<<<< HEAD
          target1 = svn_cl__path_join(old_target, path, iterpool);
          target2 = svn_cl__path_join(new_target, path, iterpool);
=======
          target1 = svn_path_join(old_target, path, iterpool);
          target2 = svn_path_join(new_target, path, iterpool);
>>>>>>> d3608daf

          if (opt_state->summarize)
            SVN_ERR(svn_client_diff_summarize2
                    (target1,
                     &opt_state->start_revision,
                     target2,
                     &opt_state->end_revision,
                     opt_state->depth,
                     ! opt_state->notice_ancestry,
                     opt_state->changelists,
                     summarize_func,
                     (void *) target1,
                     ctx, iterpool));
          else
            SVN_ERR(svn_client_diff5
                    (options,
                     target1,
                     &(opt_state->start_revision),
                     target2,
                     &(opt_state->end_revision),
                     NULL,
                     opt_state->depth,
                     ! opt_state->notice_ancestry,
                     opt_state->no_diff_deleted,
                     opt_state->show_copies_as_adds,
                     opt_state->force,
                     svn_cmdline_output_encoding(pool),
                     outfile,
                     errfile,
                     opt_state->changelists,
                     ctx, iterpool));
        }
      else
        {
          const char *truepath;
          svn_opt_revision_t peg_revision;

          /* First check for a peg revision. */
          SVN_ERR(svn_opt_parse_path(&peg_revision, &truepath, path,
                                     iterpool));

          /* Set the default peg revision if one was not specified. */
          if (peg_revision.kind == svn_opt_revision_unspecified)
            peg_revision.kind = svn_path_is_url(path)
              ? svn_opt_revision_head : svn_opt_revision_working;

          if (opt_state->summarize)
            SVN_ERR(svn_client_diff_summarize_peg2
                    (truepath,
                     &peg_revision,
                     &opt_state->start_revision,
                     &opt_state->end_revision,
                     opt_state->depth,
                     ! opt_state->notice_ancestry,
                     opt_state->changelists,
                     summarize_func,
                     (void *) truepath,
                     ctx, iterpool));
          else
            SVN_ERR(svn_client_diff_peg5
                    (options,
                     truepath,
                     &peg_revision,
                     &opt_state->start_revision,
                     &opt_state->end_revision,
                     NULL,
                     opt_state->depth,
                     ! opt_state->notice_ancestry,
                     opt_state->no_diff_deleted,
                     opt_state->show_copies_as_adds,
                     opt_state->force,
                     svn_cmdline_output_encoding(pool),
                     outfile,
                     errfile,
                     opt_state->changelists,
                     ctx, iterpool));
        }
    }

  if (opt_state->xml)
    {
      svn_stringbuf_t *sb = svn_stringbuf_create("", pool);
      svn_xml_make_close_tag(&sb, pool, "paths");
      SVN_ERR(svn_cl__error_checked_fputs(sb->data, stdout));
      SVN_ERR(svn_cl__xml_print_footer("diff", pool));
    }

  svn_pool_destroy(iterpool);

  return SVN_NO_ERROR;
}<|MERGE_RESOLUTION|>--- conflicted
+++ resolved
@@ -2,22 +2,17 @@
  * diff-cmd.c -- Display context diff of a file
  *
  * ====================================================================
- *    Licensed to the Apache Software Foundation (ASF) under one
- *    or more contributor license agreements.  See the NOTICE file
- *    distributed with this work for additional information
- *    regarding copyright ownership.  The ASF licenses this file
- *    to you under the Apache License, Version 2.0 (the
- *    "License"); you may not use this file except in compliance
- *    with the License.  You may obtain a copy of the License at
+ * Copyright (c) 2000-2007 CollabNet.  All rights reserved.
  *
- *      http://www.apache.org/licenses/LICENSE-2.0
+ * This software is licensed as described in the file COPYING, which
+ * you should have received as part of this distribution.  The terms
+ * are also available at http://subversion.tigris.org/license-1.html.
+ * If newer versions of this license are posted there, you may use a
+ * newer version instead, at your option.
  *
- *    Unless required by applicable law or agreed to in writing,
- *    software distributed under the License is distributed on an
- *    "AS IS" BASIS, WITHOUT WARRANTIES OR CONDITIONS OF ANY
- *    KIND, either express or implied.  See the License for the
- *    specific language governing permissions and limitations
- *    under the License.
+ * This software consists of voluntary contributions made by many
+ * individuals.  For exact contribution history, see the revision
+ * history and logs, available at http://subversion.tigris.org/.
  * ====================================================================
  */
 
@@ -31,7 +26,6 @@
 #include "svn_pools.h"
 #include "svn_client.h"
 #include "svn_string.h"
-#include "svn_dirent_uri.h"
 #include "svn_path.h"
 #include "svn_error_codes.h"
 #include "svn_error.h"
@@ -95,11 +89,11 @@
 
   /* Tack on the target path, so we can differentiate between different parts
    * of the output when we're given multiple targets. */
-  path = svn_cl__path_join(path, summary->path, pool);
+  path = svn_path_join(path, summary->path, pool);
 
   /* Convert non-urls to local style, so that things like "" show up as "." */
   if (! svn_path_is_url(path))
-    path = svn_dirent_local_style(path, pool);
+    path = svn_path_local_style(path, pool);
 
   svn_xml_make_open_tag(&sb, pool, svn_xml_protect_pcdata, "path",
                         "kind", svn_cl__node_kind_str_xml(summary->node_kind),
@@ -124,11 +118,11 @@
 
   /* Tack on the target path, so we can differentiate between different parts
    * of the output when we're given multiple targets. */
-  path = svn_uri_join(path, summary->path, pool);
+  path = svn_path_join(path, summary->path, pool);
 
   /* Convert non-urls to local style, so that things like "" show up as "." */
   if (! svn_path_is_url(path))
-    path = svn_dirent_local_style(path, pool);
+    path = svn_path_local_style(path, pool);
 
   /* Note: This output format tries to look like the output of 'svn status',
    *       thus the blank spaces where information that is not relevant to
@@ -325,13 +319,8 @@
                                      _("Path '%s' not relative to base URLs"),
                                      path);
 
-<<<<<<< HEAD
-          target1 = svn_cl__path_join(old_target, path, iterpool);
-          target2 = svn_cl__path_join(new_target, path, iterpool);
-=======
           target1 = svn_path_join(old_target, path, iterpool);
           target2 = svn_path_join(new_target, path, iterpool);
->>>>>>> d3608daf
 
           if (opt_state->summarize)
             SVN_ERR(svn_client_diff_summarize2
@@ -346,7 +335,7 @@
                      (void *) target1,
                      ctx, iterpool));
           else
-            SVN_ERR(svn_client_diff5
+            SVN_ERR(svn_client_diff4
                     (options,
                      target1,
                      &(opt_state->start_revision),
@@ -356,7 +345,6 @@
                      opt_state->depth,
                      ! opt_state->notice_ancestry,
                      opt_state->no_diff_deleted,
-                     opt_state->show_copies_as_adds,
                      opt_state->force,
                      svn_cmdline_output_encoding(pool),
                      outfile,
@@ -391,7 +379,7 @@
                      (void *) truepath,
                      ctx, iterpool));
           else
-            SVN_ERR(svn_client_diff_peg5
+            SVN_ERR(svn_client_diff_peg4
                     (options,
                      truepath,
                      &peg_revision,
@@ -401,7 +389,6 @@
                      opt_state->depth,
                      ! opt_state->notice_ancestry,
                      opt_state->no_diff_deleted,
-                     opt_state->show_copies_as_adds,
                      opt_state->force,
                      svn_cmdline_output_encoding(pool),
                      outfile,
