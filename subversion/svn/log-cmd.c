--- conflicted
+++ resolved
@@ -2,11 +2,7 @@
  * log-cmd.c -- Display log messages
  *
  * ====================================================================
-<<<<<<< HEAD
- * Copyright (c) 2000-2008 CollabNet.  All rights reserved.
-=======
  * Copyright (c) 2000-2009 CollabNet.  All rights reserved.
->>>>>>> e363d545
  *
  * This software is licensed as described in the file COPYING, which
  * you should have received as part of this distribution.  The terms
