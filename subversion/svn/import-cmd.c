--- conflicted
+++ resolved
@@ -2,17 +2,22 @@
  * import-cmd.c -- Import a file or tree into the repository.
  *
  * ====================================================================
- * Copyright (c) 2000-2004 CollabNet.  All rights reserved.
+ *    Licensed to the Apache Software Foundation (ASF) under one
+ *    or more contributor license agreements.  See the NOTICE file
+ *    distributed with this work for additional information
+ *    regarding copyright ownership.  The ASF licenses this file
+ *    to you under the Apache License, Version 2.0 (the
+ *    "License"); you may not use this file except in compliance
+ *    with the License.  You may obtain a copy of the License at
  *
- * This software is licensed as described in the file COPYING, which
- * you should have received as part of this distribution.  The terms
- * are also available at http://subversion.tigris.org/license-1.html.
- * If newer versions of this license are posted there, you may use a
- * newer version instead, at your option.
+ *      http://www.apache.org/licenses/LICENSE-2.0
  *
- * This software consists of voluntary contributions made by many
- * individuals.  For exact contribution history, see the revision
- * history and logs, available at http://subversion.tigris.org/.
+ *    Unless required by applicable law or agreed to in writing,
+ *    software distributed under the License is distributed on an
+ *    "AS IS" BASIS, WITHOUT WARRANTIES OR CONDITIONS OF ANY
+ *    KIND, either express or implied.  See the License for the
+ *    specific language governing permissions and limitations
+ *    under the License.
  * ====================================================================
  */
 
@@ -45,7 +50,6 @@
   apr_array_header_t *targets;
   const char *path;
   const char *url;
-  svn_commit_info_t *commit_info = NULL;
 
   /* Import takes two arguments, for example
    *
@@ -76,8 +80,8 @@
    */
 
   SVN_ERR(svn_cl__args_to_target_array_print_reserved(&targets, os,
-                                                      opt_state->targets, 
-                                                      pool));
+                                                      opt_state->targets,
+                                                      ctx, FALSE, pool));
 
   if (targets->nelts < 1)
     return svn_error_create
@@ -98,14 +102,11 @@
       url = APR_ARRAY_IDX(targets, 1, const char *);
     }
 
+  SVN_ERR(svn_cl__check_target_is_local_path(path));
+
   if (! svn_path_is_url(url))
-    return svn_error_createf
-      (SVN_ERR_CL_ARG_PARSING_ERROR, NULL,
-       _("Invalid URL '%s'"), url);
-
-  if (! opt_state->quiet)
-    svn_cl__get_notifier(&ctx->notify_func2, &ctx->notify_baton2,
-                         FALSE, FALSE, FALSE, pool);
+    return svn_error_createf(SVN_ERR_CL_ARG_PARSING_ERROR, NULL,
+                             _("Invalid URL '%s'"), url);
 
   if (opt_state->depth == svn_depth_unknown)
     opt_state->depth = svn_depth_infinity;
@@ -113,28 +114,21 @@
   SVN_ERR(svn_cl__make_log_msg_baton(&(ctx->log_msg_baton3), opt_state,
                                      NULL, ctx->config, pool));
 
-  ctx->revprop_table = opt_state->revprop_table;
-
   SVN_ERR(svn_cl__cleanup_log_msg
           (ctx->log_msg_baton3,
-<<<<<<< HEAD
-           /* ### TODO(sd): take a real depth?  But I'm not sure how
-              ### useful that would be for an import.  I could see
-              ### svn_depth_files being useful for import, but we
-              ### don't have that (yet). */
-=======
->>>>>>> 8595db6c
-           svn_client_import3(&commit_info,
-                              path,
+           svn_client_import5(path,
                               url,
                               opt_state->depth,
                               opt_state->no_ignore,
+                              opt_state->no_autoprops,
                               opt_state->force,
+                              opt_state->revprop_table,
+                              NULL, NULL,  /* filter callback / baton */
+                              (opt_state->quiet
+                               ? NULL : svn_cl__print_commit_info),
+                              NULL,
                               ctx,
-                              pool)));
-
-  if (commit_info && ! opt_state->quiet)
-    SVN_ERR(svn_cl__print_commit_info(commit_info, pool));
+                              pool), pool));
 
   return SVN_NO_ERROR;
 }