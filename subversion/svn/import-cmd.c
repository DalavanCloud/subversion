--- conflicted
+++ resolved
@@ -104,15 +104,9 @@
 
   SVN_ERR(svn_cl__check_target_is_local_path(path));
 
-<<<<<<< HEAD
-  if (! opt_state->quiet)
-    SVN_ERR(svn_cl__get_notifier(&ctx->notify_func2, &ctx->notify_baton2,
-                                 FALSE, FALSE, FALSE, pool));
-=======
   if (! svn_path_is_url(url))
     return svn_error_createf(SVN_ERR_CL_ARG_PARSING_ERROR, NULL,
                              _("Invalid URL '%s'"), url);
->>>>>>> 4cf18c3e
 
   if (opt_state->depth == svn_depth_unknown)
     opt_state->depth = svn_depth_infinity;
