--- conflicted
+++ resolved
@@ -149,7 +149,10 @@
   opt_pin_externals,
   opt_show_item,
   opt_adds_as_modification,
-  opt_vacuum_pristines
+  opt_vacuum_pristines,
+  opt_delete,
+  opt_keep_shelved,
+  opt_list
 } svn_cl__longopt_t;
 
 
@@ -475,15 +478,12 @@
   {"vacuum-pristines", opt_vacuum_pristines, 0,
                        N_("remove unreferenced pristines from .svn directory")},
 
-<<<<<<< HEAD
-=======
 #ifdef WITH_SHELVE_V1
   {"list", opt_list, 0, N_("list shelved patches")},
   {"keep-shelved", opt_keep_shelved, 0, N_("do not delete the shelved patch")},
   {"delete", opt_delete, 0, N_("delete the shelved patch")},
 #endif
 
->>>>>>> 2759f7c7
   /* Long-opt Aliases
    *
    * These have NULL desriptions, but an option code that matches some
@@ -1697,10 +1697,7 @@
      "  the output of 'svn help merge' for 'undo'.\n"),
     {opt_targets, 'R', opt_depth, 'q', opt_changelist} },
 
-<<<<<<< HEAD
-=======
 #ifndef WITH_SHELVE_V1
->>>>>>> 2759f7c7
   { "shelf-diff", svn_cl__shelf_diff, {0}, N_
     ("Show shelved changes as a diff.\n"
      "usage: shelf-diff NAME [VERSION]\n"
@@ -1726,8 +1723,6 @@
   { "shelf-list", svn_cl__shelf_list, {"shelves"}, N_
     ("List shelves.\n"
      "usage: shelf-list\n"
-<<<<<<< HEAD
-=======
      "\n"
      "  List shelves. Include the first line of any log message\n"
      "  and some details about the contents of the shelf, unless '-q' is\n"
@@ -1820,84 +1815,50 @@
      "usage: 1. shelve [--keep-local] NAME [PATH...]\n"
      "       2. shelve --delete NAME\n"
      "       3. shelve --list\n"
->>>>>>> 2759f7c7
-     "\n"
-     "  List shelves. Include the first line of any log message\n"
-     "  and some details about the contents of the shelf, unless '-q' is\n"
-     "  given.\n"
-     "\n"
-     "  The shelving feature is EXPERIMENTAL. This command is likely to change\n"
-     "  in the next release, and there is no promise of backward compatibility.\n"
-    ),
-    {'q'}
-  },
-
-  { "shelf-log", svn_cl__shelf_log, {0}, N_
-    ("Show the versions of a shelf.\n"
-     "usage: shelf-log NAME\n"
-     "\n"
-     "  Show all versions of shelf NAME.\n"
-     "\n"
-     "  The shelving feature is EXPERIMENTAL. This command is likely to change\n"
-     "  in the next release, and there is no promise of backward compatibility.\n"
-    ),
-    {'q'}
-  },
-
-  { "shelf-save", svn_cl__shelf_save, {0}, N_
-    ("Copy local changes onto a new version of a shelf.\n"
-     "usage: shelf-log NAME\n"
-     "\n"
-     "  Save local changes in the given PATHs as a new version of shelf NAME.\n"
-     "  A new log message can be given with -m, -F, etc.\n"
-     "\n"
-     "  The same as 'svn shelve --keep-local'.\n"
-     "\n"
-     "  The shelving feature is EXPERIMENTAL. This command is likely to change\n"
-     "  in the next release, and there is no promise of backward compatibility.\n"
-    ),
-    {'q', opt_dry_run,
-     opt_depth, opt_targets, opt_changelist,
-     /* almost SVN_CL__LOG_MSG_OPTIONS but not currently opt_with_revprop: */
-     'm', 'F', opt_force_log, opt_editor_cmd, opt_encoding,
-    }
-  },
-
-  { "shelve", svn_cl__shelf_shelve, {0}, N_
-    ("Move local changes onto a shelf.\n"
-     "usage: shelve [--keep-local] NAME [PATH...]\n"
-     "\n"
-     "  Save the local changes in the given PATHs to a shelf named NAME.\n"
-     "  Revert those changes from the WC unless '--keep-local' is given.\n"
-     "  If a log message is given with '-m' or '-F', replace the shelf's\n"
-     "  current log message (if any).\n"
-     "\n"
-     "  'svn shelve --keep-local' is the same as 'svn shelf-save'.\n"
+     "\n"
+     "  1. Save the local change in the given PATHs to a patch file, and\n"
+     "     revert that change from the WC unless '--keep-local' is given.\n"
+     "     If a log message is given with '-m' or '-F', include it at the\n"
+     "     beginning of the patch file.\n"
+     "\n"
+     "  2. Delete the shelved change NAME.\n"
+     "     (A backup is kept, named with a '.bak' extension.)\n"
+     "\n"
+     "  3. List shelved changes. Include the first line of any log message\n"
+     "     and some details about the contents of the change, unless '-q' is\n"
+     "     given.\n"
      "\n"
      "  The kinds of change you can shelve are those supported by 'svn diff'\n"
      "  and 'svn patch'. The following are currently NOT supported:\n"
      "     mergeinfo changes, copies, moves, mkdir, rmdir,\n"
      "     'binary' content, uncommittable states\n"
      "\n"
-     "  To bring back shelved changes, use 'svn unshelve NAME'.\n"
-     "\n"
-     "  Shelves are stored in <WC>/.svn/shelves/\n"
+     "  To bring back a shelved change, use 'svn unshelve NAME'.\n"
+     "\n"
+     "  A shelved change is stored as a patch file, .svn/shelves/NAME.patch\n"
      "\n"
      "  The shelving feature is EXPERIMENTAL. This command is likely to change\n"
      "  in the next release, and there is no promise of backward compatibility.\n"
     ),
-    {'q', opt_dry_run, opt_keep_local,
+    {opt_delete, opt_list, 'q', opt_dry_run, opt_keep_local,
      opt_depth, opt_targets, opt_changelist,
      /* almost SVN_CL__LOG_MSG_OPTIONS but not currently opt_with_revprop: */
      'm', 'F', opt_force_log, opt_editor_cmd, opt_encoding,
     } },
 
-  { "unshelve", svn_cl__shelf_unshelve, {0}, N_
-    ("Copy shelved changes back into the WC.\n"
-     "usage: unshelve [NAME [VERSION]]\n"
-     "\n"
-     "  Apply the shelf named NAME to the working copy.\n"
-     "  NAME defaults to the newest shelf.\n"
+  { "unshelve", svn_cl__unshelve, {0}, N_
+    ("Bring a shelved change back to a local change in the WC.\n"
+     "usage: 1. unshelve [--keep-shelved] [NAME]\n"
+     "       2. unshelve --list\n"
+     "\n"
+     "  1. Apply the shelved change NAME to the working copy.\n"
+     "     Delete the patch unless the '--keep-shelved' option is given.\n"
+     "     (A backup is kept, named with a '.bak' extension.)\n"
+     "     NAME defaults to the most recent shelved change.\n"
+     "\n"
+     "  2. List shelved changes. Include the first line of any log message\n"
+     "     and some details about the contents of the change, unless '-q' is\n"
+     "     given.\n"
      "\n"
      "  Any conflict between the change being unshelved and a change\n"
      "  already in the WC is handled the same way as by 'svn patch',\n"
@@ -1906,9 +1867,6 @@
      "  The shelving feature is EXPERIMENTAL. This command is likely to change\n"
      "  in the next release, and there is no promise of backward compatibility.\n"
     ),
-<<<<<<< HEAD
-    {'q', opt_dry_run} },
-=======
     {opt_keep_shelved, opt_list, 'q', opt_dry_run} },
 
   { "shelves", svn_cl__shelves, {0}, N_
@@ -1920,7 +1878,6 @@
     ),
     {'q'} },
 #endif
->>>>>>> 2759f7c7
 
   { "status", svn_cl__status, {"stat", "st"}, N_
     ("Print the status of working copy files and directories.\n"
@@ -2473,6 +2430,9 @@
       case opt_dry_run:
         opt_state.dry_run = TRUE;
         break;
+      case opt_list:
+        opt_state.list = TRUE;
+        break;
       case opt_revprop:
         opt_state.revprop = TRUE;
         break;
@@ -2656,6 +2616,7 @@
         opt_state.diff.summarize = TRUE;
         break;
       case opt_remove:
+      case opt_delete:
         opt_state.remove = TRUE;
         break;
       case opt_changelist:
@@ -2671,6 +2632,7 @@
         opt_state.keep_changelists = TRUE;
         break;
       case opt_keep_local:
+      case opt_keep_shelved:
         opt_state.keep_local = TRUE;
         break;
       case opt_with_all_revprops:
@@ -3184,10 +3146,6 @@
           || subcommand->cmd_func == svn_cl__move
           || subcommand->cmd_func == svn_cl__lock
           || subcommand->cmd_func == svn_cl__propedit
-<<<<<<< HEAD
-          || subcommand->cmd_func == svn_cl__shelf_save
-          || subcommand->cmd_func == svn_cl__shelf_shelve))
-=======
 #ifndef WITH_SHELVE_V1
           || subcommand->cmd_func == svn_cl__shelf_save
           || subcommand->cmd_func == svn_cl__shelf_shelve
@@ -3195,7 +3153,6 @@
           || subcommand->cmd_func == svn_cl__shelve
 #endif
          ))
->>>>>>> 2759f7c7
     {
       /* If the -F argument is a file that's under revision control,
          that's probably not what the user intended. */
