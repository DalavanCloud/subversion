/*
 * svn.c:  Subversion command line client main file.
 *
 * ====================================================================
 *    Licensed to the Apache Software Foundation (ASF) under one
 *    or more contributor license agreements.  See the NOTICE file
 *    distributed with this work for additional information
 *    regarding copyright ownership.  The ASF licenses this file
 *    to you under the Apache License, Version 2.0 (the
 *    "License"); you may not use this file except in compliance
 *    with the License.  You may obtain a copy of the License at
 *
 *      http://www.apache.org/licenses/LICENSE-2.0
 *
 *    Unless required by applicable law or agreed to in writing,
 *    software distributed under the License is distributed on an
 *    "AS IS" BASIS, WITHOUT WARRANTIES OR CONDITIONS OF ANY
 *    KIND, either express or implied.  See the License for the
 *    specific language governing permissions and limitations
 *    under the License.
 * ====================================================================
 */

/* ==================================================================== */



/*** Includes. ***/

#include <string.h>
#include <assert.h>

#include <apr_strings.h>
#include <apr_tables.h>
#include <apr_general.h>

#include "svn_cmdline.h"
#include "svn_pools.h"
#include "svn_wc.h"
#include "svn_client.h"
#include "svn_config.h"
#include "svn_string.h"
#include "svn_dirent_uri.h"
#include "svn_path.h"
#include "svn_delta.h"
#include "svn_diff.h"
#include "svn_error.h"
#include "svn_io.h"
#include "svn_opt.h"
#include "svn_utf.h"
#include "svn_auth.h"
#include "svn_hash.h"
#include "svn_version.h"
#include "cl.h"

#include "private/svn_opt_private.h"
#include "private/svn_cmdline_private.h"
#include "private/svn_subr_private.h"
#include "private/svn_utf_private.h"

#include "svn_private_config.h"


/*** Option Processing ***/

/* Add an identifier here for long options that don't have a short
   option. Options that have both long and short options should just
   use the short option letter as identifier.  */
typedef enum svn_cl__longopt_t {
  opt_auth_password = SVN_OPT_FIRST_LONGOPT_ID,
  opt_auth_username,
  opt_autoprops,
  opt_changelist,
  opt_config_dir,
  opt_config_options,
  /* diff options */
  opt_diff_cmd,
  opt_internal_diff,
  opt_no_diff_added,
  opt_no_diff_deleted,
  opt_show_copies_as_adds,
  opt_notice_ancestry,
  opt_summarize,
  opt_use_git_diff_format,
  opt_ignore_properties,
  opt_properties_only,
  opt_patch_compatible,
  /* end of diff options */
  opt_dry_run,
  opt_editor_cmd,
  opt_encoding,
  opt_force_log,
  opt_force,
  opt_keep_changelists,
  opt_ignore_ancestry,
  opt_ignore_externals,
  opt_incremental,
  opt_merge_cmd,
  opt_native_eol,
  opt_new_cmd,
  opt_no_auth_cache,
  opt_no_autoprops,
  opt_no_ignore,
  opt_no_unlock,
  opt_non_interactive,
  opt_force_interactive,
  opt_old_cmd,
  opt_record_only,
  opt_relocate,
  opt_remove,
  opt_revprop,
  opt_stop_on_copy,
  opt_strict,                   /* ### DEPRECATED */
  opt_targets,
  opt_depth,
  opt_set_depth,
  opt_version,
  opt_xml,
  opt_keep_local,
  opt_with_revprop,
  opt_with_all_revprops,
  opt_with_no_revprops,
  opt_parents,
  opt_accept,
  opt_show_revs,
  opt_reintegrate,
  opt_trust_server_cert,
  opt_trust_server_cert_failures,
  opt_strip,
  opt_ignore_keywords,
  opt_reverse_diff,
  opt_ignore_whitespace,
  opt_diff,
  opt_allow_mixed_revisions,
  opt_include_externals,
  opt_show_inherited_props,
  opt_search,
  opt_search_and,
  opt_mergeinfo_log,
  opt_remove_unversioned,
  opt_remove_ignored,
  opt_no_newline,
  opt_show_passwords,
  opt_pin_externals,
  opt_show_item,
  opt_adds_as_modification,
  opt_vacuum_pristines,
  opt_delete,
  opt_list
} svn_cl__longopt_t;


/* Option codes and descriptions for the command line client.
 *
 * The entire list must be terminated with an entry of nulls.
 */
const apr_getopt_option_t svn_cl__options[] =
{
  {"force",         opt_force, 0, N_("force operation to run")},
  {"force-log",     opt_force_log, 0,
                    N_("force validity of log message source")},
  {"help",          'h', 0, N_("show help on a subcommand")},
  {NULL,            '?', 0, N_("show help on a subcommand")},
  {"message",       'm', 1, N_("specify log message ARG")},
  {"quiet",         'q', 0, N_("print nothing, or only summary information")},
  {"recursive",     'R', 0, N_("descend recursively, same as --depth=infinity")},
  {"non-recursive", 'N', 0, N_("obsolete; try --depth=files or --depth=immediates")},
  {"change",        'c', 1,
                    N_("the change made by revision ARG (like -r ARG-1:ARG)\n"
                       "                             "
                       "If ARG is negative this is like -r ARG:ARG-1\n"
                       "                             "
                       "If ARG is of the form ARG1-ARG2 then this is like\n"
                       "                             "
                       "ARG1:ARG2, where ARG1 is inclusive")},
  {"revision",      'r', 1,
                    N_("ARG (some commands also take ARG1:ARG2 range)\n"
                       "                             "
                       "A revision argument can be one of:\n"
                       "                             "
                       "   NUMBER       revision number\n"
                       "                             "
                       "   '{' DATE '}' revision at start of the date\n"
                       "                             "
                       "   'HEAD'       latest in repository\n"
                       "                             "
                       "   'BASE'       base rev of item's working copy\n"
                       "                             "
                       "   'COMMITTED'  last commit at or before BASE\n"
                       "                             "
                       "   'PREV'       revision just before COMMITTED")},
  {"file",          'F', 1, N_("read log message from file ARG")},
  {"incremental",   opt_incremental, 0,
                    N_("give output suitable for concatenation")},
  {"encoding",      opt_encoding, 1,
                    N_("treat value as being in charset encoding ARG")},
  {"version",       opt_version, 0, N_("show program version information")},
  {"verbose",       'v', 0, N_("print extra information")},
  {"show-updates",  'u', 0, N_("display update information")},
  {"username",      opt_auth_username, 1, N_("specify a username ARG")},
  {"password",      opt_auth_password, 1,
                    N_("specify a password ARG (caution: on many operating\n"
                       "                             "
                       "systems, other users will be able to see this)")},
  {"extensions",    'x', 1,
                    N_("Specify differencing options for external diff or\n"
                       "                             "
                       "internal diff or blame. Default: '-u'. Options are\n"
                       "                             "
                       "separated by spaces. Internal diff and blame take:\n"
                       "                             "
                       "  -u, --unified: Show 3 lines of unified context\n"
                       "                             "
                       "  -b, --ignore-space-change: Ignore changes in\n"
                       "                             "
                       "    amount of white space\n"
                       "                             "
                       "  -w, --ignore-all-space: Ignore all white space\n"
                       "                             "
                       "  --ignore-eol-style: Ignore changes in EOL style\n"
                       "                             "
                       "  -U ARG, --context ARG: Show ARG lines of context\n"
                       "                             "
                       "  -p, --show-c-function: Show C function name")},
  {"targets",       opt_targets, 1,
                    N_("pass contents of file ARG as additional args")},
  {"depth",         opt_depth, 1,
                    N_("limit operation by depth ARG ('empty', 'files',\n"
                       "                             "
                       "'immediates', or 'infinity')")},
  {"set-depth",     opt_set_depth, 1,
                    N_("set new working copy depth to ARG ('exclude',\n"
                       "                             "
                       "'empty', 'files', 'immediates', or 'infinity')")},
  {"xml",           opt_xml, 0, N_("output in XML")},
  {"strict",        opt_strict, 0, N_("DEPRECATED")},
  {"stop-on-copy",  opt_stop_on_copy, 0,
                    N_("do not cross copies while traversing history")},
  {"no-ignore",     opt_no_ignore, 0,
                    N_("disregard default and svn:ignore and\n"
                       "                             "
                       "svn:global-ignores property ignores")},
  {"no-auth-cache", opt_no_auth_cache, 0,
                    N_("do not cache authentication tokens")},
  {"trust-server-cert", opt_trust_server_cert, 0,
                    N_("deprecated; same as\n"
                       "                             "
                       "--trust-server-cert-failures=unknown-ca")},
  {"trust-server-cert-failures", opt_trust_server_cert_failures, 1,
                    N_("with --non-interactive, accept SSL server\n"
                       "                             "
                       "certificates with failures; ARG is comma-separated\n"
                       "                             "
                       "list of 'unknown-ca' (Unknown Authority),\n"
                       "                             "
                       "'cn-mismatch' (Hostname mismatch), 'expired'\n"
                       "                             "
                       "(Expired certificate), 'not-yet-valid' (Not yet\n"
                       "                             "
                       "valid certificate) and 'other' (all other not\n"
                       "                             "
                       "separately classified certificate errors).")},
  {"non-interactive", opt_non_interactive, 0,
                    N_("do no interactive prompting (default is to prompt\n"
                       "                             "
                       "only if standard input is a terminal device)")},
  {"force-interactive", opt_force_interactive, 0,
                    N_("do interactive prompting even if standard input\n"
                       "                             "
                       "is not a terminal device")},
  {"dry-run",       opt_dry_run, 0,
                    N_("try operation but make no changes")},
  {"ignore-ancestry", opt_ignore_ancestry, 0,
                    N_("disable merge tracking; diff nodes as if related")},
  {"ignore-externals", opt_ignore_externals, 0,
                    N_("ignore externals definitions")},
  {"diff3-cmd",     opt_merge_cmd, 1, N_("use ARG as merge command")},
  {"editor-cmd",    opt_editor_cmd, 1, N_("use ARG as external editor")},
  {"record-only",   opt_record_only, 0,
                    N_("merge only mergeinfo differences")},
  {"old",           opt_old_cmd, 1, N_("use ARG as the older target")},
  {"new",           opt_new_cmd, 1, N_("use ARG as the newer target")},
  {"revprop",       opt_revprop, 0,
                    N_("operate on a revision property (use with -r)")},
  {"relocate",      opt_relocate, 0, N_("relocate via URL-rewriting")},
  {"config-dir",    opt_config_dir, 1,
                    N_("read user configuration files from directory ARG")},
  {"config-option", opt_config_options, 1,
                    N_("set user configuration option in the format:\n"
                       "                             "
                       "    FILE:SECTION:OPTION=[VALUE]\n"
                       "                             "
                       "For example:\n"
                       "                             "
                       "    servers:global:http-library=serf")},
  {"auto-props",    opt_autoprops, 0, N_("enable automatic properties")},
  {"no-auto-props", opt_no_autoprops, 0, N_("disable automatic properties")},
  {"native-eol",    opt_native_eol, 1,
                    N_("use a different EOL marker than the standard\n"
                       "                             "
                       "system marker for files with the svn:eol-style\n"
                       "                             "
                       "property set to 'native'.\n"
                       "                             "
                       "ARG may be one of 'LF', 'CR', 'CRLF'")},
  {"limit",         'l', 1, N_("maximum number of log entries")},
  {"no-unlock",     opt_no_unlock, 0, N_("don't unlock the targets")},
  {"remove",         opt_remove, 0, N_("remove changelist association")},
  {"changelist",    opt_changelist, 1,
                    N_("operate only on members of changelist ARG")},
  {"keep-changelists", opt_keep_changelists, 0,
                    N_("don't delete changelists after commit")},
  {"keep-local",    opt_keep_local, 0, N_("keep path in working copy")},
  {"with-all-revprops",  opt_with_all_revprops, 0,
                    N_("retrieve all revision properties")},
  {"with-no-revprops",  opt_with_no_revprops, 0,
                    N_("retrieve no revision properties")},
  {"with-revprop",  opt_with_revprop, 1,
                    N_("set revision property ARG in new revision\n"
                       "                             "
                       "using the name[=value] format")},
  {"parents",       opt_parents, 0, N_("make intermediate directories")},
  {"use-merge-history", 'g', 0,
                    N_("use/display additional information from merge\n"
                       "                             "
                       "history")},
  {"accept",        opt_accept, 1,
                    N_("specify automatic conflict resolution action\n"
                       "                             "
                       "('postpone', 'working', 'base', 'mine-conflict',\n"
                       "                             "
                       "'theirs-conflict', 'mine-full', 'theirs-full',\n"
                       "                             "
                       "'edit', 'launch', 'recommended') (shorthand:\n"
                       "                             "
                       "'p', 'mc', 'tc', 'mf', 'tf', 'e', 'l', 'r')"
                       )},
  {"show-revs",     opt_show_revs, 1,
                    N_("specify which collection of revisions to display\n"
                       "                             "
                       "('merged', 'eligible')")},
  {"reintegrate",   opt_reintegrate, 0,
                    N_("deprecated")},
  {"strip",         opt_strip, 1,
                    N_("number of leading path components to strip from\n"
                       "                             "
                       "paths parsed from the patch file. --strip 0\n"
                       "                             "
                       "is the default and leaves paths unmodified.\n"
                       "                             "
                       "--strip 1 would change the path\n"
                       "                             "
                       "'doc/fudge/crunchy.html' to 'fudge/crunchy.html'.\n"
                       "                             "
                       "--strip 2 would leave just 'crunchy.html'\n"
                       "                             "
                       "The expected component separator is '/' on all\n"
                       "                             "
                       "platforms. A leading '/' counts as one component.")},
  {"ignore-keywords", opt_ignore_keywords, 0,
                    N_("don't expand keywords")},
  {"reverse-diff", opt_reverse_diff, 0,
                    N_("apply the unidiff in reverse")},
  {"ignore-whitespace", opt_ignore_whitespace, 0,
                       N_("ignore whitespace during pattern matching")},
  {"diff", opt_diff, 0, N_("produce diff output")}, /* maps to show_diff */
  /* diff options */
  {"diff-cmd",      opt_diff_cmd, 1, N_("use ARG as diff command")},
  {"internal-diff", opt_internal_diff, 0,
                       N_("override diff-cmd specified in config file")},
  {"no-diff-added", opt_no_diff_added, 0,
                    N_("do not print differences for added files")},
  {"no-diff-deleted", opt_no_diff_deleted, 0,
                    N_("do not print differences for deleted files")},
  {"show-copies-as-adds", opt_show_copies_as_adds, 0,
                    N_("don't diff copied or moved files with their source")},
  {"notice-ancestry", opt_notice_ancestry, 0,
                    N_("diff unrelated nodes as delete and add")},
  {"summarize",     opt_summarize, 0, N_("show a summary of the results")},
  {"git", opt_use_git_diff_format, 0,
                       N_("use git's extended diff format")},
  {"ignore-properties", opt_ignore_properties, 0,
                    N_("ignore properties during the operation")},
  {"properties-only", opt_properties_only, 0,
                       N_("show only properties during the operation")},
  {"patch-compatible", opt_patch_compatible, 0,
                       N_("generate diff suitable for generic third-party\n"
                       "                             "
                       "patch tools; currently the same as\n"
                       "                             "
                       "--show-copies-as-adds --ignore-properties"
                       )},
  /* end of diff options */
  {"allow-mixed-revisions", opt_allow_mixed_revisions, 0,
                       N_("Allow operation on mixed-revision working copy.\n"
                       "                             "
                       "Use of this option is not recommended!\n"
                       "                             "
                       "Please run 'svn update' instead.")},
  {"include-externals", opt_include_externals, 0,
                       N_("also operate on externals defined by\n"
                       "                             "
                       "svn:externals properties")},
  {"show-inherited-props", opt_show_inherited_props, 0,
                       N_("retrieve properties set on parents of the target")},
  {"search", opt_search, 1,
                       N_("use ARG as search pattern (glob syntax, case-\n"
                       "                             "
                       "and accent-insensitive, may require quotation marks\n"
                       "                             "
                       "to prevent shell expansion)")},
  {"search-and", opt_search_and, 1,
                       N_("combine ARG with the previous search pattern")},
  {"log", opt_mergeinfo_log, 0,
                       N_("show revision log message, author and date")},
  {"remove-unversioned", opt_remove_unversioned, 0,
                       N_("remove unversioned items")},
  {"remove-ignored", opt_remove_ignored, 0, N_("remove ignored items")},
  {"no-newline", opt_no_newline, 0, N_("do not output the trailing newline")},
  {"show-passwords", opt_show_passwords, 0, N_("show cached passwords")},
  {"pin-externals", opt_pin_externals, 0,
                       N_("pin externals with no explicit revision to their\n"
                          "                             "
                          "current revision (recommended when tagging)")},
  {"show-item", opt_show_item, 1,
                       N_("print only the item identified by ARG:\n"
                          "                             "
                          "   'kind'       node kind of TARGET\n"
                          "                             "
                          "   'url'        URL of TARGET in the repository\n"
                          "                             "
                          "   'relative-url'\n"
                          "                             "
                          "                repository-relative URL of TARGET\n"
                          "                             "
                          "   'repos-root-url'\n"
                          "                             "
                          "                root URL of repository\n"
                          "                             "
                          "   'repos-uuid' UUID of repository\n"
                          "                             "
                          "   'revision'   specified or implied revision\n"
                          "                             "
                          "   'last-changed-revision'\n"
                          "                             "
                          "                last change of TARGET at or before\n"
                          "                             "
                          "                'revision'\n"
                          "                             "
                          "   'last-changed-date'\n"
                          "                             "
                          "                date of 'last-changed-revision'\n"
                          "                             "
                          "   'last-changed-author'\n"
                          "                             "
                          "                author of 'last-changed-revision'\n"
                          "                             "
                          "   'wc-root'    root of TARGET's working copy")},

  {"adds-as-modification", opt_adds_as_modification, 0,
                       N_("Local additions are merged with incoming additions "
                       "                             "
                       "instead of causing a tree conflict. Use of this\n"
                       "                             "
                       "option is not recommended! Use 'svn resolve' to\n"
                       "                             "
                       "resolve tree conflicts instead.")},

  {"vacuum-pristines", opt_vacuum_pristines, 0,
                       N_("remove unreferenced pristines from .svn directory")},

  {"list", opt_list, 0, N_("list shelves or checkpoints")},
  {"delete", opt_delete, 0, N_("delete a shelf")},

  /* Long-opt Aliases
   *
   * These have NULL desriptions, but an option code that matches some
   * other option (whose description should probably mention its aliases).
  */

  {"cl",            opt_changelist, 1, NULL},

  {0,               0, 0, 0},
};



/*** Command dispatch. ***/

/* Our array of available subcommands.
 *
 * The entire list must be terminated with an entry of nulls.
 *
 * In most of the help text "PATH" is used where a working copy path is
 * required, "URL" where a repository URL is required and "TARGET" when
 * either a path or a url can be used.  Hmm, should this be part of the
 * help text?
 */

/* Options that apply to all commands.  (While not every command may
   currently require authentication or be interactive, allowing every
   command to take these arguments allows scripts to just pass them
   willy-nilly to every invocation of 'svn') . */
const int svn_cl__global_options[] =
{ opt_auth_username, opt_auth_password, opt_no_auth_cache, opt_non_interactive,
  opt_force_interactive, opt_trust_server_cert,
  opt_trust_server_cert_failures,
  opt_config_dir, opt_config_options, 0
};

/* Options for giving a log message.  (Some of these also have other uses.)
 */
#define SVN_CL__LOG_MSG_OPTIONS 'm', 'F', \
                                opt_force_log, \
                                opt_editor_cmd, \
                                opt_encoding, \
                                opt_with_revprop

const svn_opt_subcommand_desc2_t svn_cl__cmd_table[] =
{
  { "add", svn_cl__add, {0}, N_
    ("Put files and directories under version control, scheduling\n"
     "them for addition to repository.  They will be added in next commit.\n"
     "usage: add PATH...\n"),
    {opt_targets, 'N', opt_depth, 'q', opt_force, opt_no_ignore, opt_autoprops,
     opt_no_autoprops, opt_parents },
     {{opt_parents, N_("add intermediate parents")}} },

  { "auth", svn_cl__auth, {0}, N_
   ("Manage cached authentication credentials.\n"
    "usage: 1. svn auth [PATTERN ...]\n"
    "usage: 2. svn auth --remove PATTERN [PATTERN ...]\n"
    "\n"
    "  With no arguments, list all cached authentication credentials.\n"
    "  Authentication credentials include usernames, passwords,\n"
    "  SSL certificates, and SSL client-certificate passphrases.\n"
    "  If PATTERN is specified, only list credentials with attributes matching one\n"
    "  or more patterns. With the --remove option, remove cached authentication\n"
    "  credentials matching one or more patterns.\n"
    "\n"
    "  If more than one pattern is specified credentials are considered only if they\n"
    "  match all specified patterns. Patterns are matched case-sensitively and may\n"
    "  contain glob wildcards:\n"
    "    ?      matches any single character\n"
    "    *      matches a sequence of arbitrary characters\n"
    "    [abc]  matches any of the characters listed inside the brackets\n"
    "  Note that wildcards will usually need to be quoted or escaped on the\n"
    "  command line because many command shells will interfere by trying to\n"
    "  expand them.\n"),
    { opt_remove, opt_show_passwords },
    { {opt_remove, N_("remove matching authentication credentials")} }

    },

  { "blame", svn_cl__blame, {"praise", "annotate", "ann"}, N_
    ("Show when each line of a file was last (or\n"
     "next) changed.\n"
     "usage: blame [-rM:N] TARGET[@REV]...\n"
     "\n"
     "  Annotate each line of a file with the revision number and author of the\n"
     "  last change (or optionally the next change) to that line.\n"
     "\n"
     "  With no revision range (same as -r0:REV), or with '-r M:N' where M < N,\n"
     "  annotate each line that is present in revision N of the file, with\n"
     "  the last revision at or before rN that changed or added the line,\n"
     "  looking back no further than rM.\n"
     "\n"
     "  With a reverse revision range '-r M:N' where M > N,\n"
     "  annotate each line that is present in revision N of the file, with\n"
     "  the next revision after rN that changed or deleted the line,\n"
     "  looking forward no further than rM.\n"
     "\n"
     "  If specified, REV determines in which revision the target is first\n"
     "  looked up.\n"
     "\n"
     "  Write the annotated result to standard output.\n"),
    {'r', 'v', 'g', opt_incremental, opt_xml, 'x', opt_force} },

  { "cat", svn_cl__cat, {0}, N_
    ("Output the content of specified files or URLs.\n"
     "usage: cat TARGET[@REV]...\n"
     "\n"
     "  If specified, REV determines in which revision the target is first\n"
     "  looked up.\n"),
    {'r', opt_ignore_keywords} },

  { "changelist", svn_cl__changelist, {"cl"}, N_
    ("Associate (or dissociate) changelist CLNAME with the named files.\n"
     "usage: 1. changelist CLNAME PATH...\n"
     "       2. changelist --remove PATH...\n"),
    { 'q', 'R', opt_depth, opt_remove, opt_targets, opt_changelist} },

  { "checkout", svn_cl__checkout, {"co"}, N_
    ("Check out a working copy from a repository.\n"
     "usage: checkout URL[@REV]... [PATH]\n"
     "\n"
     "  If specified, REV determines in which revision the URL is first\n"
     "  looked up.\n"
     "\n"
     "  If PATH is omitted, the basename of the URL will be used as\n"
     "  the destination. If multiple URLs are given each will be checked\n"
     "  out into a sub-directory of PATH, with the name of the sub-directory\n"
     "  being the basename of the URL.\n"
     "\n"
     "  If --force is used, unversioned obstructing paths in the working\n"
     "  copy destination do not automatically cause the check out to fail.\n"
     "  If the obstructing path is the same type (file or directory) as the\n"
     "  corresponding path in the repository it becomes versioned but its\n"
     "  contents are left 'as-is' in the working copy.  This means that an\n"
     "  obstructing directory's unversioned children may also obstruct and\n"
     "  become versioned.  For files, any content differences between the\n"
     "  obstruction and the repository are treated like a local modification\n"
     "  to the working copy.  All properties from the repository are applied\n"
     "  to the obstructing path.\n"
     "\n"
     "  See also 'svn help update' for a list of possible characters\n"
     "  reporting the action taken.\n"),
    {'r', 'q', 'N', opt_depth, opt_force, opt_ignore_externals} },

  { "cleanup", svn_cl__cleanup, {0}, N_
    ("Either recover from an interrupted operation that left the working copy locked,\n"
     "or remove unwanted files.\n"
     "usage: 1. cleanup [WCPATH...]\n"
     "       2. cleanup --remove-unversioned [WCPATH...]\n"
     "          cleanup --remove-ignored [WCPATH...]\n"
     "       3. cleanup --vacuum-pristines [WCPATH...]\n"
     "\n"
     "  1. When none of the options --remove-unversioned, --remove-ignored, and\n"
     "    --vacuum-pristines is specified, remove all write locks (shown as 'L' by\n"
     "    the 'svn status' command) from the working copy.  Usually, this is only\n"
     "    necessary if a Subversion client has crashed while using the working copy,\n"
     "    leaving it in an unusable state.\n"
     "\n"
     "    WARNING: There is no mechanism that will protect write locks still\n"
     "             being used by other Subversion clients. Running this command\n"
     "             without any options while another client is using the working\n"
     "             copy can corrupt the working copy beyond repair!\n"
     "\n"
     "  2. If the --remove-unversioned option or the --remove-ignored option\n"
     "    is given, remove any unversioned or ignored items within WCPATH.\n"
     "    Note that the 'svn status' command shows unversioned items as '?',\n"
     "    and ignored items as 'I' if the --no-ignore option is given to it.\n"
     "\n"
     "  3. If the --vacuum-pristines option is given, remove pristine copies of\n"
     "    files which are stored inside the .svn directory and which are no longer\n"
     "    referenced by any file in the working copy.\n"),
    { opt_remove_unversioned, opt_remove_ignored, opt_vacuum_pristines,
      opt_include_externals, 'q', opt_merge_cmd }, 
    { { opt_merge_cmd, N_("deprecated and ignored") } } },
      
  { "commit", svn_cl__commit, {"ci"},
    N_("Send changes from your working copy to the repository.\n"
       "usage: commit [PATH...]\n"
       "\n"
       "  A log message must be provided, but it can be empty.  If it is not\n"
       "  given by a --message or --file option, an editor will be started.\n"
       "\n"
       "  If any targets are (or contain) locked items, those will be\n"
       "  unlocked after a successful commit, unless --no-unlock is given.\n"
       "\n"
       "  If --include-externals is given, also commit file and directory\n"
       "  externals reached by recursion. Do not commit externals with a\n"
       "  fixed revision.\n"),
    {'q', 'N', opt_depth, opt_targets, opt_no_unlock, SVN_CL__LOG_MSG_OPTIONS,
     opt_changelist, opt_keep_changelists, opt_include_externals} },

  { "copy", svn_cl__copy, {"cp"}, N_
    ("Copy files and directories in a working copy or repository.\n"
     "usage: copy SRC[@REV]... DST\n"
     "\n"
     "  SRC and DST can each be either a working copy (WC) path or URL:\n"
     "    WC  -> WC:   copy and schedule for addition (with history)\n"
     "    WC  -> URL:  immediately commit a copy of WC to URL\n"
     "    URL -> WC:   check out URL into WC, schedule for addition\n"
     "    URL -> URL:  complete server-side copy;  used to branch and tag\n"
     "  All the SRCs must be of the same type. If DST is an existing directory,\n"
     "  the sources will be added as children of DST. When copying multiple\n"
     "  sources, DST must be an existing directory.\n"
     "\n"
     "  WARNING: For compatibility with previous versions of Subversion,\n"
     "  copies performed using two working copy paths (WC -> WC) will not\n"
     "  contact the repository.  As such, they may not, by default, be able\n"
     "  to propagate merge tracking information from the source of the copy\n"
     "  to the destination.\n"),
    {'r', 'q', opt_ignore_externals, opt_parents, SVN_CL__LOG_MSG_OPTIONS,
     opt_pin_externals} },

  { "delete", svn_cl__delete, {"del", "remove", "rm"}, N_
    ("Remove files and directories from version control.\n"
     "usage: 1. delete PATH...\n"
     "       2. delete URL...\n"
     "\n"
     "  1. Each item specified by a PATH is scheduled for deletion upon\n"
     "    the next commit.  Files, and directories that have not been\n"
     "    committed, are immediately removed from the working copy\n"
     "    unless the --keep-local option is given.\n"
     "    PATHs that are, or contain, unversioned or modified items will\n"
     "    not be removed unless the --force or --keep-local option is given.\n"
     "\n"
     "  2. Each item specified by a URL is deleted from the repository\n"
     "    via an immediate commit.\n"),
    {opt_force, 'q', opt_targets, SVN_CL__LOG_MSG_OPTIONS, opt_keep_local} },

  { "diff", svn_cl__diff, {"di"}, N_
    ("Display local changes or differences between two revisions or paths.\n"
     "usage: 1. diff\n"
     "       2. diff [-c M | -r N[:M]] [TARGET[@REV]...]\n"
     "       3. diff [-r N[:M]] --old=OLD-TGT[@OLDREV] [--new=NEW-TGT[@NEWREV]] \\\n"
     "               [PATH...]\n"
     "       4. diff OLD-URL[@OLDREV] NEW-URL[@NEWREV]\n"
     "       5. diff OLD-URL[@OLDREV] NEW-PATH[@NEWREV]\n"
     "       6. diff OLD-PATH[@OLDREV] NEW-URL[@NEWREV]\n"
     "\n"
     "  1. Use just 'svn diff' to display local modifications in a working copy.\n"
     "\n"
     "  2. Display the changes made to TARGETs as they are seen in REV between\n"
     "     two revisions.  TARGETs may be all working copy paths or all URLs.\n"
     "     If TARGETs are working copy paths, N defaults to BASE and M to the\n"
     "     working copy; if URLs, N must be specified and M defaults to HEAD.\n"
     "     The '-c M' option is equivalent to '-r N:M' where N = M-1.\n"
     "     Using '-c -M' does the reverse: '-r M:N' where N = M-1.\n"
     "\n"
     "  3. Display the differences between OLD-TGT as it was seen in OLDREV and\n"
     "     NEW-TGT as it was seen in NEWREV.  PATHs, if given, are relative to\n"
     "     OLD-TGT and NEW-TGT and restrict the output to differences for those\n"
     "     paths.  OLD-TGT and NEW-TGT may be working copy paths or URL[@REV].\n"
     "     NEW-TGT defaults to OLD-TGT if not specified.  -r N makes OLDREV default\n"
     "     to N, -r N:M makes OLDREV default to N and NEWREV default to M.\n"
     "     If OLDREV or NEWREV are not specified, they default to WORKING for\n"
     "     working copy targets and to HEAD for URL targets.\n"
     "\n"
     "     Either or both OLD-TGT and NEW-TGT may also be paths to unversioned\n"
     "     targets. Revisions cannot be specified for unversioned targets.\n"
     "     Both targets must be of the same node kind (file or directory).\n"
     "     Diffing unversioned targets against URL targets is not supported.\n"
     "\n"
     "  4. Shorthand for 'svn diff --old=OLD-URL[@OLDREV] --new=NEW-URL[@NEWREV]'\n"
     "  5. Shorthand for 'svn diff --old=OLD-URL[@OLDREV] --new=NEW-PATH[@NEWREV]'\n"
     "  6. Shorthand for 'svn diff --old=OLD-PATH[@OLDREV] --new=NEW-URL[@NEWREV]'\n"),
    {'r', 'c', opt_old_cmd, opt_new_cmd, 'N', opt_depth, opt_diff_cmd,
     opt_internal_diff, 'x', opt_no_diff_added, opt_no_diff_deleted,
     opt_ignore_properties, opt_properties_only,
     opt_show_copies_as_adds, opt_notice_ancestry, opt_summarize, opt_changelist,
     opt_force, opt_xml, opt_use_git_diff_format, opt_patch_compatible} },
  { "export", svn_cl__export, {0}, N_
    ("Create an unversioned copy of a tree.\n"
     "usage: 1. export [-r REV] URL[@PEGREV] [PATH]\n"
     "       2. export [-r REV] PATH1[@PEGREV] [PATH2]\n"
     "\n"
     "  1. Exports a clean directory tree from the repository specified by\n"
     "     URL, at revision REV if it is given, otherwise at HEAD, into\n"
     "     PATH. If PATH is omitted, the last component of the URL is used\n"
     "     for the local directory name.\n"
     "\n"
     "  2. Exports a clean directory tree from the working copy specified by\n"
     "     PATH1, at revision REV if it is given, otherwise at WORKING, into\n"
     "     PATH2.  If PATH2 is omitted, the last component of the PATH1 is used\n"
     "     for the local directory name. If REV is not specified, all local\n"
     "     changes will be preserved.  Files not under version control will\n"
     "     not be copied.\n"
     "\n"
     "  If specified, PEGREV determines in which revision the target is first\n"
     "  looked up.\n"),
    {'r', 'q', 'N', opt_depth, opt_force, opt_native_eol, opt_ignore_externals,
     opt_ignore_keywords} },

  { "help", svn_cl__help, {"?", "h"}, N_
    ("Describe the usage of this program or its subcommands.\n"
     "usage: help [SUBCOMMAND...]\n"),
    {0} },
  /* This command is also invoked if we see option "--help", "-h" or "-?". */

  { "import", svn_cl__import, {0}, N_
    ("Commit an unversioned file or tree into the repository.\n"
     "usage: import [PATH] URL\n"
     "\n"
     "  Recursively commit a copy of PATH to URL.\n"
     "  If PATH is omitted '.' is assumed.\n"
     "  Parent directories are created as necessary in the repository.\n"
     "  If PATH is a directory, the contents of the directory are added\n"
     "  directly under URL.\n"
     "  Unversionable items such as device files and pipes are ignored\n"
     "  if --force is specified.\n"),
    {'q', 'N', opt_depth, opt_autoprops, opt_force, opt_no_autoprops,
     SVN_CL__LOG_MSG_OPTIONS, opt_no_ignore} },

  { "info", svn_cl__info, {0}, N_
    ("Display information about a local or remote item.\n"
     "usage: info [TARGET[@REV]...]\n"
     "\n"
     "  Print information about each TARGET (default: '.').\n"
     "  TARGET may be either a working-copy path or a URL.  If specified, REV\n"
     "  determines in which revision the target is first looked up; the default\n"
     "  is HEAD for a URL or BASE for a WC path.\n"
     "\n"
     "  With --show-item, print only the value of one item of information\n"
     "  about TARGET.\n"),
    {'r', 'R', opt_depth, opt_targets, opt_incremental, opt_xml,
     opt_changelist, opt_include_externals, opt_show_item, opt_no_newline}
  },

  { "list", svn_cl__list, {"ls"}, N_
    ("List directory entries in the repository.\n"
     "usage: list [TARGET[@REV]...]\n"
     "\n"
     "  List each TARGET file and the contents of each TARGET directory as\n"
     "  they exist in the repository.  If TARGET is a working copy path, the\n"
     "  corresponding repository URL will be used. If specified, REV determines\n"
     "  in which revision the target is first looked up.\n"
     "\n"
     "  The default TARGET is '.', meaning the repository URL of the current\n"
     "  working directory.\n"
     "\n"
     "  Multiple --search patterns may be specified and the output will be\n"
     "  reduced to those paths whose last segment - i.e. the file or directory\n"
     "  name - matches at least one of these patterns.\n"
     "\n"
     "  With --verbose, the following fields will be shown for each item:\n"
     "\n"
     "    Revision number of the last commit\n"
     "    Author of the last commit\n"
     "    If locked, the letter 'O'.  (Use 'svn info URL' to see details)\n"
     "    Size (in bytes)\n"
     "    Date and time of the last commit\n"),
    {'r', 'v', 'R', opt_depth, opt_incremental, opt_xml,
     opt_include_externals, opt_search}, },

  { "lock", svn_cl__lock, {0}, N_
    ("Lock working copy paths or URLs in the repository, so that\n"
     "no other user can commit changes to them.\n"
     "usage: lock TARGET...\n"
     "\n"
     "  Use --force to steal a lock from another user or working copy.\n"),
    { opt_targets, 'm', 'F', opt_force_log, opt_encoding, opt_force, 'q' },
    {{'F', N_("read lock comment from file ARG")},
     {'m', N_("specify lock comment ARG")},
     {opt_force_log, N_("force validity of lock comment source")},
     {opt_force, N_("steal locks")}} },

  { "log", svn_cl__log, {0}, N_
    ("Show the log messages for a set of revision(s) and/or path(s).\n"
     "usage: 1. log [PATH][@REV]\n"
     "       2. log URL[@REV] [PATH...]\n"
     "\n"
     "  1. Print the log messages for the URL corresponding to PATH\n"
     "     (default: '.'). If specified, REV is the revision in which the\n"
     "     URL is first looked up, and the default revision range is REV:1.\n"
     "     If REV is not specified, the default revision range is BASE:1,\n"
     "     since the URL might not exist in the HEAD revision.\n"
     "\n"
     "  2. Print the log messages for the PATHs (default: '.') under URL.\n"
     "     If specified, REV is the revision in which the URL is first\n"
     "     looked up, and the default revision range is REV:1; otherwise,\n"
     "     the URL is looked up in HEAD, and the default revision range is\n"
     "     HEAD:1.\n"
     "\n"
     "  Multiple '-c' or '-r' options may be specified (but not a\n"
     "  combination of '-c' and '-r' options), and mixing of forward and\n"
     "  reverse ranges is allowed.\n"
     "\n"
     "  With -v, also print all affected paths with each log message.\n"
     "  Each changed path is preceded with a symbol describing the change:\n"
     "    A: The path was added or copied.\n"
     "    D: The path was deleted.\n"
     "    R: The path was replaced (deleted and re-added in the same revision).\n"
     "    M: The path's file and/or property content was modified.\n"
     "  If an added or replaced path was copied from somewhere else, the copy\n"
     "  source path and revision are shown in parentheses.\n"
     "  If a file or directory was moved from one path to another with 'svn move'\n"
     "  the old path will be listed as deleted and the new path will be listed\n"
     "  as copied from the old path at a prior revision.\n"
     "\n"
     "  With -q, don't print the log message body itself (note that this is\n"
     "  compatible with -v).\n"
     "\n"
     "  Each log message is printed just once, even if more than one of the\n"
     "  affected paths for that revision were explicitly requested.  Logs\n"
     "  follow copy history by default.  Use --stop-on-copy to disable this\n"
     "  behavior, which can be useful for determining branchpoints.\n"
     "\n"
     "  The --depth option is only valid in combination with the --diff option\n"
     "  and limits the scope of the displayed diff to the specified depth.\n"
     "\n"
     "  If the --search option is used, log messages are displayed only if the\n"
     "  provided search pattern matches any of the author, date, log message\n"
     "  text (unless --quiet is used), or, if the --verbose option is also\n"
     "  provided, a changed path.\n"
     "  The search pattern may include \"glob syntax\" wildcards:\n"
     "      ?      matches any single character\n"
     "      *      matches a sequence of arbitrary characters\n"
     "      [abc]  matches any of the characters listed inside the brackets\n"
     "  If multiple --search options are provided, a log message is shown if\n"
     "  it matches any of the provided search patterns. If the --search-and\n"
     "  option is used, that option's argument is combined with the pattern\n"
     "  from the previous --search or --search-and option, and a log message\n"
     "  is shown only if it matches the combined search pattern.\n"
     "  If --limit is used in combination with --search, --limit restricts the\n"
     "  number of log messages searched, rather than restricting the output\n"
     "  to a particular number of matching log messages.\n"
     "\n"
     "  Examples:\n"
     "\n"
     "    Show the latest 5 log messages for the current working copy\n"
     "    directory and display paths changed in each commit:\n"
     "      svn log -l 5 -v\n"
     "\n"
     "    Show the log for bar.c as of revision 42:\n"
     "      svn log bar.c@42\n"
     "\n"
     "    Show log messages and diffs for each commit to foo.c:\n"
     "      svn log --diff http://www.example.com/repo/project/foo.c\n"
     "    (Because the above command uses a full URL it does not require\n"
     "     a working copy.)\n"
     "\n"
     "    Show log messages for the children foo.c and bar.c of the directory\n"
     "    '/trunk' as it appeared in revision 50, using the ^/ URL shortcut:\n"
     "      svn log ^/trunk@50 foo.c bar.c\n"
     "\n"
     "    Show the log messages for any incoming changes to foo.c during the\n"
     "    next 'svn update':\n"
     "      svn log -r BASE:HEAD foo.c\n"
     "\n"
     "    Show the log message for the revision in which /branches/foo\n"
     "    was created:\n"
     "      svn log --stop-on-copy --limit 1 -r0:HEAD ^/branches/foo\n"
     "\n"
     "    If ^/trunk/foo.c was moved to ^/trunk/bar.c' in revision 22, 'svn log -v'\n"
     "    shows a deletion and a copy in its changed paths list, such as:\n"
     "       D /trunk/foo.c\n"
     "       A /trunk/bar.c (from /trunk/foo.c:21)\n"),
    {'r', 'c', 'q', 'v', 'g', opt_targets, opt_stop_on_copy, opt_incremental,
     opt_xml, 'l', opt_with_all_revprops, opt_with_no_revprops,
     opt_with_revprop, opt_depth, opt_diff, opt_diff_cmd,
     opt_internal_diff, 'x', opt_search, opt_search_and },
    {{opt_with_revprop, N_("retrieve revision property ARG")},
     {'c', N_("the change made in revision ARG")},
     {'v', N_("also print all affected paths")},
     {'q', N_("do not print the log message")}} },

  { "merge", svn_cl__merge, {0}, N_
    ( /* For this large section, let's keep it unindented for easier
       * viewing/editing. It has been vim-treated with a textwidth=75 and 'gw'
       * (with quotes and newlines removed). */
"Merge changes into a working copy.\n"
"usage: 1. merge SOURCE[@REV] [TARGET_WCPATH]\n"
"          (the 'complete' merge)\n"
"       2. merge [-c M[,N...] | -r N:M ...] SOURCE[@REV] [TARGET_WCPATH]\n"
"          (the 'cherry-pick' merge)\n"
"       3. merge SOURCE1[@REV1] SOURCE2[@REV2] [TARGET_WCPATH]\n"
"          (the '2-URL' merge)\n"
"\n"
"  1. This form, with one source path and no revision range, is called\n"
"     a 'complete' merge:\n"
"\n"
"       svn merge SOURCE[@REV] [TARGET_WCPATH]\n"
"\n"
"     The complete merge is used for the 'sync' and 'reintegrate' merges\n"
"     in the 'feature branch' pattern described below. It finds all the\n"
"     changes on the source branch that have not already been merged to the\n"
"     target branch, and merges them into the working copy. Merge tracking\n"
"     is used to know which changes have already been merged.\n"
"\n"
"     SOURCE specifies the branch from where the changes will be pulled, and\n"
"     TARGET_WCPATH specifies a working copy of the target branch to which\n"
"     the changes will be applied. Normally SOURCE and TARGET_WCPATH should\n"
"     each correspond to the root of a branch. (If you want to merge only a\n"
"     subtree, then the subtree path must be included in both SOURCE and\n"
"     TARGET_WCPATH; this is discouraged, to avoid subtree mergeinfo.)\n"
"\n"
"     SOURCE is usually a URL. The optional '@REV' specifies both the peg\n"
"     revision of the URL and the latest revision that will be considered\n"
"     for merging; if REV is not specified, the HEAD revision is assumed. If\n"
"     SOURCE is a working copy path, the corresponding URL of the path is\n"
"     used, and the default value of 'REV' is the base revision (usually the\n"
"     revision last updated to).\n"
"\n"
"     TARGET_WCPATH is a working copy path; if omitted, '.' is generally\n"
"     assumed. There are some special cases:\n"
"\n"
"       - If SOURCE is a URL:\n"
"\n"
"           - If the basename of the URL and the basename of '.' are the\n"
"             same, then the differences are applied to '.'. Otherwise,\n"
"             if a file with the same basename as that of the URL is found\n"
"             within '.', then the differences are applied to that file.\n"
"             In all other cases, the target defaults to '.'.\n"
"\n"
"       - If SOURCE is a working copy path:\n"
"\n"
"           - If the source is a file, then differences are applied to that\n"
"             file (useful for reverse-merging earlier changes). Otherwise,\n"
"             if the source is a directory, then the target defaults to '.'.\n"
"\n"
"     In normal usage the working copy should be up to date, at a single\n"
"     revision, with no local modifications and no switched subtrees.\n"
"\n"
"       - The 'Feature Branch' Merging Pattern -\n"
"\n"
"     In this commonly used work flow, known also as the 'development\n"
"     branch' pattern, a developer creates a branch and commits a series of\n"
"     changes that implement a new feature. The developer periodically\n"
"     merges all the latest changes from the parent branch so as to keep the\n"
"     development branch up to date with those changes. When the feature is\n"
"     complete, the developer performs a merge from the feature branch to\n"
"     the parent branch to re-integrate the changes.\n"
"\n"
"         parent --+----------o------o-o-------------o--\n"
"                   \\            \\           \\      /\n"
"                    \\          merge      merge  merge\n"
"                     \\            \\           \\  /\n"
"         feature      +--o-o-------o----o-o----o-------\n"
"\n"
"     A merge from the parent branch to the feature branch is called a\n"
"     'sync' or 'catch-up' merge, and a merge from the feature branch to the\n"
"     parent branch is called a 'reintegrate' merge.\n"
"\n"
"       - Sync Merge Example -\n"
"                                 ............\n"
"                                .            .\n"
"         trunk  --+------------L--------------R------\n"
"                   \\                           \\\n"
"                    \\                          |\n"
"                     \\                         v\n"
"         feature      +------------------------o-----\n"
"                             r100            r200\n"
"\n"
"     Subversion will locate all the changes on 'trunk' that have not yet\n"
"     been merged into the 'feature' branch. In this case that is a single\n"
"     range, r100:200. In the diagram above, L marks the left side (trunk@100)\n"
"     and R marks the right side (trunk@200) of the merge source. The\n"
"     difference between L and R will be applied to the target working copy\n"
"     path. In this case, the working copy is a clean checkout of the entire\n"
"     'feature' branch.\n"
"\n"
"     To perform this sync merge, have a clean working copy of the feature\n"
"     branch and run the following command in its top-level directory:\n"
"\n"
"         svn merge ^/trunk\n"
"\n"
"     Note that the merge is now only in your local working copy and still\n"
"     needs to be committed to the repository so that it can be seen by\n"
"     others. You can review the changes and you may have to resolve\n"
"     conflicts before you commit the merge.\n"
"\n"
"       - Reintegrate Merge Example -\n"
"\n"
"     The feature branch was last synced with trunk up to revision X. So the\n"
"     difference between trunk@X and feature@HEAD contains the complete set\n"
"     of changes that implement the feature, and no other changes. These\n"
"     changes are applied to trunk.\n"
"\n"
"                    rW                   rX\n"
"         trunk ------+--------------------L------------------o\n"
"                      \\                    .                 ^\n"
"                       \\                    .............   /\n"
"                        \\                                . /\n"
"         feature         +--------------------------------R\n"
"\n"
"     In the diagram above, L marks the left side (trunk@X) and R marks the\n"
"     right side (feature@HEAD) of the merge. The difference between the\n"
"     left and right side is merged into trunk, the target.\n"
"\n"
"     To perform the merge, have a clean working copy of trunk and run the\n"
"     following command in its top-level directory:\n"
"\n"
"         svn merge ^/feature\n"
"\n"
"     To prevent unnecessary merge conflicts, a reintegrate merge requires\n"
"     that TARGET_WCPATH is not a mixed-revision working copy, has no local\n"
"     modifications, and has no switched subtrees.\n"
"\n"
"     A reintegrate merge also requires that the source branch is coherently\n"
"     synced with the target -- in the above example, this means that all\n"
"     revisions between the branch point W and the last merged revision X\n"
"     are merged to the feature branch, so that there are no unmerged\n"
"     revisions in-between.\n"
"\n"
"\n"
"  2. This form is called a 'cherry-pick' merge:\n"
"\n"
"       svn merge [-c M[,N...] | -r N:M ...] SOURCE[@REV] [TARGET_WCPATH]\n"
"\n"
"     A cherry-pick merge is used to merge specific revisions (or revision\n"
"     ranges) from one branch to another. By default, this uses merge\n"
"     tracking to automatically skip any revisions that have already been\n"
"     merged to the target; you can use the --ignore-ancestry option to\n"
"     disable such skipping.\n"
"\n"
"     SOURCE is usually a URL. The optional '@REV' specifies only the peg\n"
"     revision of the URL and does not affect the merge range; if REV is not\n"
"     specified, the HEAD revision is assumed. If SOURCE is a working copy\n"
"     path, the corresponding URL of the path is used, and the default value\n"
"     of 'REV' is the base revision (usually the revision last updated to).\n"
"\n"
"     TARGET_WCPATH is a working copy path; if omitted, '.' is generally\n"
"     assumed. The special cases noted above in the 'complete' merge form\n"
"     also apply here.\n"
"\n"
"     The revision ranges to be merged are specified by the '-r' and/or '-c'\n"
"     options. '-r N:M' refers to the difference in the history of the\n"
"     source branch between revisions N and M. You can use '-c M' to merge\n"
"     single revisions: '-c M' is equivalent to '-r <M-1>:M'. Each such\n"
"     difference is applied to TARGET_WCPATH.\n"
"\n"
"     If the mergeinfo in TARGET_WCPATH indicates that revisions within the\n"
"     range were already merged, changes made in those revisions are not\n"
"     merged again. If needed, the range is broken into multiple sub-ranges,\n"
"     and each sub-range is merged separately.\n"
"\n"
"     A 'reverse range' can be used to undo changes. For example, when\n"
"     source and target refer to the same branch, a previously committed\n"
"     revision can be 'undone'. In a reverse range, N is greater than M in\n"
"     '-r N:M', or the '-c' option is used with a negative number: '-c -M'\n"
"     is equivalent to '-r M:<M-1>'. Undoing changes like this is also known\n"
"     as performing a 'reverse merge'.\n"
"\n"
"     Multiple '-c' and/or '-r' options may be specified and mixing of\n"
"     forward and reverse ranges is allowed.\n"
"\n"
"       - Cherry-pick Merge Example -\n"
"\n"
"     A bug has been fixed on trunk in revision 50. This fix needs to\n"
"     be merged from trunk onto the release branch.\n"
"\n"
"            1.x-release  +-----------------------o-----\n"
"                        /                        ^\n"
"                       /                         |\n"
"                      /                          |\n"
"         trunk ------+--------------------------LR-----\n"
"                                                r50\n"
"\n"
"     In the above diagram, L marks the left side (trunk@49) and R marks the\n"
"     right side (trunk@50) of the merge. The difference between the left\n"
"     and right side is applied to the target working copy path.\n"
"\n"
"     Note that the difference between revision 49 and 50 is exactly those\n"
"     changes that were committed in revision 50, not including changes\n"
"     committed in revision 49.\n"
"\n"
"     To perform the merge, have a clean working copy of the release branch\n"
"     and run the following command in its top-level directory; remember\n"
"     that the default target is '.':\n"
"\n"
"         svn merge -c50 ^/trunk\n"
"\n"
"     You can also cherry-pick several revisions and/or revision ranges:\n"
"\n"
"         svn merge -c50,54,60 -r65:68 ^/trunk\n"
"\n"
"\n"
"  3. This form is called a '2-URL merge':\n"
"\n"
"       svn merge SOURCE1[@REV1] SOURCE2[@REV2] [TARGET_WCPATH]\n"
"\n"
"     You should use this merge variant only if the other variants do not\n"
"     apply to your situation, as this variant can be quite complex to\n"
"     master.\n"
"\n"
"     Two source URLs are specified, identifying two trees on the same\n"
"     branch or on different branches. The trees are compared and the\n"
"     difference from SOURCE1@REV1 to SOURCE2@REV2 is applied to the\n"
"     working copy of the target branch at TARGET_WCPATH. The target\n"
"     branch may be the same as one or both sources, or different again.\n"
"     The three branches involved can be completely unrelated.\n"
"\n"
"     TARGET_WCPATH is a working copy path; if omitted, '.' is generally\n"
"     assumed. The special cases noted above in the 'complete' merge form\n"
"     also apply here.\n"
"\n"
"     SOURCE1 and/or SOURCE2 can also be specified as a working copy path,\n"
"     in which case the merge source URL is derived from the working copy.\n"
"\n"
"       - 2-URL Merge Example -\n"
"\n"
"     Two features have been developed on separate branches called 'foo' and\n"
"     'bar'. It has since become clear that 'bar' should be combined with\n"
"     the 'foo' branch for further development before reintegration.\n"
"\n"
"     Although both feature branches originate from trunk, they are not\n"
"     directly related -- one is not a direct copy of the other. A 2-URL\n"
"     merge is necessary.\n"
"\n"
"     The 'bar' branch has been synced with trunk up to revision 500.\n"
"     (If this revision number is not known, it can be located using the\n"
"     'svn log' and/or 'svn mergeinfo' commands.)\n"
"     The difference between trunk@500 and bar@HEAD contains the complete\n"
"     set of changes related to feature 'bar', and no other changes. These\n"
"     changes are applied to the 'foo' branch.\n"
"\n"
"                           foo  +-----------------------------------o\n"
"                               /                                    ^\n"
"                              /                                    /\n"
"                             /              r500                  /\n"
"         trunk ------+------+-----------------L--------->        /\n"
"                      \\                        .                /\n"
"                       \\                        ............   /\n"
"                        \\                                   . /\n"
"                    bar  +-----------------------------------R\n"
"\n"
"     In the diagram above, L marks the left side (trunk@500) and R marks\n"
"     the right side (bar@HEAD) of the merge. The difference between the\n"
"     left and right side is applied to the target working copy path, in\n"
"     this case a working copy of the 'foo' branch.\n"
"\n"
"     To perform the merge, have a clean working copy of the 'foo' branch\n"
"     and run the following command in its top-level directory:\n"
"\n"
"         svn merge ^/trunk@500 ^/bar\n"
"\n"
"     The exact changes applied by a 2-URL merge can be previewed with svn's\n"
"     diff command, which is a good idea to verify if you do not have the\n"
"     luxury of a clean working copy to merge to. In this case:\n"
"\n"
"         svn diff ^/trunk@500 ^/bar@HEAD\n"
"\n"
"\n"
"  The following applies to all types of merges:\n"
"\n"
"  To prevent unnecessary merge conflicts, svn merge requires that\n"
"  TARGET_WCPATH is not a mixed-revision working copy. Running 'svn update'\n"
"  before starting a merge ensures that all items in the working copy are\n"
"  based on the same revision.\n"
"\n"
"  If possible, you should have no local modifications in the merge's target\n"
"  working copy prior to the merge, to keep things simpler. It will be\n"
"  easier to revert the merge and to understand the branch's history.\n"
"\n"
"  Switched sub-paths should also be avoided during merging, as they may\n"
"  cause incomplete merges and create subtree mergeinfo.\n"
"\n"
"  For each merged item a line will be printed with characters reporting the\n"
"  action taken. These characters have the following meaning:\n"
"\n"
"    A  Added\n"
"    D  Deleted\n"
"    U  Updated\n"
"    C  Conflict\n"
"    G  Merged\n"
"    E  Existed\n"
"    R  Replaced\n"
"\n"
"  Characters in the first column report about the item itself.\n"
"  Characters in the second column report about properties of the item.\n"
"  A 'C' in the third column indicates a tree conflict, while a 'C' in\n"
"  the first and second columns indicate textual conflicts in files\n"
"  and in property values, respectively.\n"
"\n"
"    - Merge Tracking -\n"
"\n"
"  Subversion uses the svn:mergeinfo property to track merge history. This\n"
"  property is considered at the start of a merge to determine what to merge\n"
"  and it is updated at the conclusion of the merge to describe the merge\n"
"  that took place. Mergeinfo is used only if the two sources are on the\n"
"  same line of history -- if the first source is an ancestor of the second,\n"
"  or vice-versa (i.e. if one has originally been created by copying the\n"
"  other). This is verified and enforced when using sync merges and\n"
"  reintegrate merges.\n"
"\n"
"  The --ignore-ancestry option prevents merge tracking and thus ignores\n"
"  mergeinfo, neither considering it nor recording it.\n"
"\n"
"    - Merging from foreign repositories -\n"
"\n"
"  Subversion does support merging from foreign repositories.\n"
"  While all merge source URLs must point to the same repository, the merge\n"
"  target working copy may come from a different repository than the source.\n"
"  However, there are some caveats. Most notably, copies made in the\n"
"  merge source will be transformed into plain additions in the merge\n"
"  target. Also, merge-tracking is not supported for merges from foreign\n"
"  repositories.\n"),
    {'r', 'c', 'N', opt_depth, 'q', opt_force, opt_dry_run, opt_merge_cmd,
     opt_record_only, 'x', opt_ignore_ancestry, opt_accept, opt_reintegrate,
     opt_allow_mixed_revisions, 'v'},
    { { opt_force, N_("force deletions even if deleted contents don't match") } }
  },

  { "mergeinfo", svn_cl__mergeinfo, {0}, N_
    ("Display merge-related information.\n"
     "usage: 1. mergeinfo SOURCE[@REV] [TARGET[@REV]]\n"
     "       2. mergeinfo --show-revs=WHICH SOURCE[@REV] [TARGET[@REV]]\n"
     "\n"
     "  1. Summarize the history of merging between SOURCE and TARGET. The graph\n"
     "     shows, from left to right:\n"
     "       the youngest common ancestor of the branches;\n"
     "       the latest full merge in either direction, and thus the common base\n"
     "         that will be used for the next complete merge;\n"
     "       the repository path and revision number of the tip of each branch.\n"
     "\n"
     "  2. Print the revision numbers on SOURCE that have been merged to TARGET\n"
     "     (with --show-revs=merged), or that have not been merged to TARGET\n"
     "     (with --show-revs=eligible). Print only revisions in which there was\n"
     "     at least one change in SOURCE.\n"
     "\n"
     "     If --revision (-r) is provided, filter the displayed information to\n"
     "     show only that which is associated with the revisions within the\n"
     "     specified range.  Revision numbers, dates, and the 'HEAD' keyword are\n"
     "     valid range values.\n"
     "\n"
     "  SOURCE and TARGET are the source and target branch URLs, respectively.\n"
     "  (If a WC path is given, the corresponding base URL is used.) The default\n"
     "  TARGET is the current working directory ('.'). REV specifies the revision\n"
     "  to be considered the tip of the branch; the default for SOURCE is HEAD,\n"
     "  and the default for TARGET is HEAD for a URL or BASE for a WC path.\n"
     "\n"
     "  The depth can be 'empty' or 'infinity'; the default is 'empty'.\n"),
    {'r', 'R', 'q', 'v', opt_depth, opt_show_revs, opt_mergeinfo_log,
      opt_incremental } },

  { "mkdir", svn_cl__mkdir, {0}, N_
    ("Create a new directory under version control.\n"
     "usage: 1. mkdir PATH...\n"
     "       2. mkdir URL...\n"
     "\n"
     "  Create version controlled directories.\n"
     "\n"
     "  1. Each directory specified by a working copy PATH is created locally\n"
     "    and scheduled for addition upon the next commit.\n"
     "\n"
     "  2. Each directory specified by a URL is created in the repository via\n"
     "    an immediate commit.\n"
     "\n"
     "  In both cases, all the intermediate directories must already exist,\n"
     "  unless the --parents option is given.\n"),
    {'q', opt_parents, SVN_CL__LOG_MSG_OPTIONS} },

  { "move", svn_cl__move, {"mv", "rename", "ren"}, N_
    ("Move (rename) an item in a working copy or repository.\n"
     "usage: move SRC... DST\n"
     "\n"
     "  SRC and DST can both be working copy (WC) paths or URLs:\n"
     "    WC  -> WC:  move an item in a working copy, as a local change to\n"
     "                be committed later (with or without further changes)\n"
     "    URL -> URL: move an item in the repository directly, immediately\n"
     "                creating a new revision in the repository\n"
     "  All the SRCs must be of the same type. If DST is an existing directory,\n"
     "  the sources will be added as children of DST. When moving multiple\n"
     "  sources, DST must be an existing directory.\n"
     "\n"
     "  SRC and DST of WC -> WC moves must be committed in the same revision.\n"
     "  Furthermore, WC -> WC moves will refuse to move a mixed-revision subtree.\n"
     "  To avoid unnecessary conflicts, it is recommended to run 'svn update'\n"
     "  to update the subtree to a single revision before moving it.\n"
     "  The --allow-mixed-revisions option is provided for backward compatibility.\n"),
    {'q', opt_force, opt_parents, opt_allow_mixed_revisions,
     SVN_CL__LOG_MSG_OPTIONS, 'r'},
    {{'r', "deprecated and ignored"}} },

  { "patch", svn_cl__patch, {0}, N_
    ("Apply a patch to a working copy.\n"
     "usage: patch PATCHFILE [WCPATH]\n"
     "\n"
     "  Apply a unidiff patch in PATCHFILE to the working copy WCPATH.\n"
     "  If WCPATH is omitted, '.' is assumed.\n"
     "\n"
     "  A unidiff patch suitable for application to a working copy can be\n"
     "  produced with the 'svn diff' command or third-party diffing tools.\n"
     "  Any non-unidiff content of PATCHFILE is ignored, except for Subversion\n"
     "  property diffs as produced by 'svn diff'.\n"
     "\n"
     "  Changes listed in the patch will either be applied or rejected.\n"
     "  If a change does not match at its exact line offset, it may be applied\n"
     "  earlier or later in the file if a match is found elsewhere for the\n"
     "  surrounding lines of context provided by the patch.\n"
     "  A change may also be applied with fuzz, which means that one\n"
     "  or more lines of context are ignored when matching the change.\n"
     "  If no matching context can be found for a change, the change conflicts\n"
     "  and will be written to a reject file with the extension .svnpatch.rej.\n"
     "\n"
     "  For each patched file a line will be printed with characters reporting\n"
     "  the action taken. These characters have the following meaning:\n"
     "\n"
     "    A  Added\n"
     "    D  Deleted\n"
     "    U  Updated\n"
     "    C  Conflict\n"
     "    G  Merged (with local uncommitted changes)\n"
     "\n"
     "  Changes applied with an offset or fuzz are reported on lines starting\n"
     "  with the '>' symbol. You should review such changes carefully.\n"
     "\n"
     "  If the patch removes all content from a file, that file is scheduled\n"
     "  for deletion. If the patch creates a new file, that file is scheduled\n"
     "  for addition. Use 'svn revert' to undo deletions and additions you\n"
     "  do not agree with.\n"
     "\n"
     "  Hint: If the patch file was created with Subversion, it will contain\n"
     "        the number of a revision N the patch will cleanly apply to\n"
     "        (look for lines like '--- foo/bar.txt        (revision N)').\n"
     "        To avoid rejects, first update to the revision N using\n"
     "        'svn update -r N', apply the patch, and then update back to the\n"
     "        HEAD revision. This way, conflicts can be resolved interactively.\n"
     ),
    {'q', opt_dry_run, opt_strip, opt_reverse_diff,
     opt_ignore_whitespace} },

  { "propdel", svn_cl__propdel, {"pdel", "pd"}, N_
    ("Remove a property from files, dirs, or revisions.\n"
     "usage: 1. propdel PROPNAME [PATH...]\n"
     "       2. propdel PROPNAME --revprop -r REV [TARGET]\n"
     "\n"
     "  1. Removes versioned props in working copy.\n"
     "  2. Removes unversioned remote prop on repos revision.\n"
     "     TARGET only determines which repository to access.\n"
     "\n"
     "  See 'svn help propset' for descriptions of the svn:* special properties.\n"),
    {'q', 'R', opt_depth, 'r', opt_revprop, opt_changelist} },

  { "propedit", svn_cl__propedit, {"pedit", "pe"}, N_
    ("Edit a property with an external editor.\n"
     "usage: 1. propedit PROPNAME TARGET...\n"
     "       2. propedit PROPNAME --revprop -r REV [TARGET]\n"
     "\n"
     "  1. Edits versioned prop in working copy or repository.\n"
     "  2. Edits unversioned remote prop on repos revision.\n"
     "     TARGET only determines which repository to access.\n"
     "\n"
     "  See 'svn help propset' for descriptions of the svn:* special properties.\n"),
    {'r', opt_revprop, SVN_CL__LOG_MSG_OPTIONS, opt_force} },

  { "propget", svn_cl__propget, {"pget", "pg"}, N_
    ("Print the value of a property on files, dirs, or revisions.\n"
     "usage: 1. propget PROPNAME [TARGET[@REV]...]\n"
     "       2. propget PROPNAME --revprop -r REV [TARGET]\n"
     "\n"
     "  1. Prints versioned props. If specified, REV determines in which\n"
     "     revision the target is first looked up.\n"
     "  2. Prints unversioned remote prop on repos revision.\n"
     "     TARGET only determines which repository to access.\n"
     "\n"
     "  With --verbose, the target path and the property name are printed on\n"
     "  separate lines before each value, like 'svn proplist --verbose'.\n"
     "  Otherwise, if there is more than one TARGET or a depth other than\n"
     "  'empty', the target path is printed on the same line before each value.\n"
     "\n"
     "  By default, an extra newline is printed after the property value so that\n"
     "  the output looks pretty.  With a single TARGET, depth 'empty' and without\n"
     "  --show-inherited-props, you can use the --no-newline option to disable this\n"
     "  (useful when redirecting a binary property value to a file, for example).\n"
     "\n"
     "  See 'svn help propset' for descriptions of the svn:* special properties.\n"),
    {'v', 'R', opt_depth, 'r', opt_revprop, opt_strict, opt_no_newline, opt_xml,
     opt_changelist, opt_show_inherited_props },
    {{'v', N_("print path, name and value on separate lines")},
     {opt_strict, N_("(deprecated; use --no-newline)")}} },

  { "proplist", svn_cl__proplist, {"plist", "pl"}, N_
    ("List all properties on files, dirs, or revisions.\n"
     "usage: 1. proplist [TARGET[@REV]...]\n"
     "       2. proplist --revprop -r REV [TARGET]\n"
     "\n"
     "  1. Lists versioned props. If specified, REV determines in which\n"
     "     revision the target is first looked up.\n"
     "  2. Lists unversioned remote props on repos revision.\n"
     "     TARGET only determines which repository to access.\n"
     "\n"
     "  With --verbose, the property values are printed as well, like 'svn propget\n"
     "  --verbose'.  With --quiet, the paths are not printed.\n"
     "\n"
     "  See 'svn help propset' for descriptions of the svn:* special properties.\n"),
    {'v', 'R', opt_depth, 'r', 'q', opt_revprop, opt_xml, opt_changelist,
     opt_show_inherited_props },
    {{'v', N_("print path, name and value on separate lines")},
     {'q', N_("don't print the path")}} },

  { "propset", svn_cl__propset, {"pset", "ps"}, N_
    ("Set the value of a property on files, dirs, or revisions.\n"
     "usage: 1. propset PROPNAME PROPVAL PATH...\n"
     "       2. propset PROPNAME --revprop -r REV PROPVAL [TARGET]\n"
     "\n"
     "  1. Changes a versioned file or directory property in a working copy.\n"
     "  2. Changes an unversioned property on a repository revision.\n"
     "     (TARGET only determines which repository to access.)\n"
     "\n"
     "  The value may be provided with the --file option instead of PROPVAL.\n"
     "\n"
     "  Property names starting with 'svn:' are reserved.  Subversion recognizes\n"
     "  the following special versioned properties on a file:\n"
     "    svn:keywords   - Keywords to be expanded.  Valid keywords are:\n"
     "      URL, HeadURL             - The URL for the head version of the file.\n"
     "      Author, LastChangedBy    - The last person to modify the file.\n"
     "      Date, LastChangedDate    - The date/time the file was last modified.\n"
     "      Rev, Revision,           - The last revision the file changed.\n"
     "        LastChangedRevision\n"
     "      Id                       - A compressed summary of the previous four.\n"
     "      Header                   - Similar to Id but includes the full URL.\n"
     "\n"
     "      Custom keywords can be defined with a format string separated from\n"
     "      the keyword name with '='. Valid format substitutions are:\n"
     "        %a   - The author of the revision given by %r.\n"
     "        %b   - The basename of the URL of the file.\n"
     "        %d   - Short format of the date of the revision given by %r.\n"
     "        %D   - Long format of the date of the revision given by %r.\n"
     "        %P   - The file's path, relative to the repository root.\n"
     "        %r   - The number of the revision which last changed the file.\n"
     "        %R   - The URL to the root of the repository.\n"
     "        %u   - The URL of the file.\n"
     "        %_   - A space (keyword definitions cannot contain a literal space).\n"
     "        %%   - A literal '%'.\n"
     "        %H   - Equivalent to %P%_%r%_%d%_%a.\n"
     "        %I   - Equivalent to %b%_%r%_%d%_%a.\n"
     "      Example custom keyword definition: MyKeyword=%r%_%a%_%P\n"
     "      Once a custom keyword has been defined for a file, it can be used\n"
     "      within the file like any other keyword: $MyKeyword$\n"
     "\n"
     "    svn:executable - If present, make the file executable.  Use\n"
     "      'svn propdel svn:executable PATH...' to clear.\n"
     "    svn:eol-style  - One of 'native', 'LF', 'CR', 'CRLF'.\n"
     "    svn:mime-type  - The mimetype of the file.  Used to determine\n"
     "      whether to merge the file, and how to serve it from Apache.\n"
     "      A mimetype beginning with 'text/' (or an absent mimetype) is\n"
     "      treated as text.  Anything else is treated as binary.\n"
     "    svn:needs-lock - If present, indicates that the file should be locked\n"
     "      before it is modified.  Makes the working copy file read-only\n"
     "      when it is not locked.  Use 'svn propdel svn:needs-lock PATH...'\n"
     "      to clear.\n"
     "\n"
     "  Subversion recognizes the following special versioned properties on a\n"
     "  directory:\n"
     "    svn:ignore         - A list of file glob patterns to ignore, one per line.\n"
     "    svn:global-ignores - Like svn:ignore, but inheritable.\n"
     "    svn:auto-props     - Automatically set properties on files when they are\n"
     "      added or imported. Contains key-value pairs, one per line, in the format:\n"
     "        PATTERN = PROPNAME=VALUE[;PROPNAME=VALUE ...]\n"
     "      Example (where a literal ';' is escaped by adding another ';'):\n"
     "        *.html = svn:eol-style=native;svn:mime-type=text/html;; charset=UTF8\n"
     "      Applies recursively to all files added or imported under the directory\n"
     "      it is set on.  See also [auto-props] in the client configuration file.\n"
     "    svn:externals      - A list of module specifiers, one per line, in the\n"
     "      following format similar to the syntax of 'svn checkout':\n"
     "        [-r REV] URL[@PEG] LOCALPATH\n"
     "      Example:\n"
     "        http://example.com/repos/zig foo/bar\n"
     "      The LOCALPATH is relative to the directory having this property.\n"
     "      To pin the external to a known revision, specify the optional REV:\n"
     "        -r25 http://example.com/repos/zig foo/bar\n"
     "      To unambiguously identify an element at a path which may have been\n"
     "      subsequently deleted or renamed, specify the optional PEG revision:\n"
     "        -r25 http://example.com/repos/zig@42 foo/bar\n"
     "      The URL may be a full URL or a relative URL starting with one of:\n"
     "        ../  to the parent directory of the extracted external\n"
     "        ^/   to the repository root\n"
     "        /    to the server root\n"
     "        //   to the URL scheme\n"
     "      ^/../  to a sibling repository beneath the same SVNParentPath location\n"
     "      Use of the following format is discouraged but is supported for\n"
     "      interoperability with Subversion 1.4 and earlier clients:\n"
     "        LOCALPATH [-r PEG] URL\n"
     "      The ambiguous format 'relative_path relative_path' is taken as\n"
     "      'relative_url relative_path' with peg revision support.\n"
     "      Lines starting with a '#' character are ignored.\n"),
    {'F', opt_encoding, 'q', 'r', opt_targets, 'R', opt_depth, opt_revprop,
     opt_force, opt_changelist },
    {{'F', N_("read property value from file ARG")}} },

  { "relocate", svn_cl__relocate, {0}, N_
    ("Relocate the working copy to point to a different repository root URL.\n"
     "usage: 1. relocate FROM-PREFIX TO-PREFIX [PATH...]\n"
     "       2. relocate TO-URL [PATH]\n"
     "\n"
     "  Rewrite working copy URL metadata to reflect a syntactic change only.\n"
     "  This is used when a repository's root URL changes (such as a scheme\n"
     "  or hostname change) but your working copy still reflects the same\n"
     "  directory within the same repository.\n"
     "\n"
     "  1. FROM-PREFIX and TO-PREFIX are initial substrings of the working\n"
     "     copy's current and new URLs, respectively.  (You may specify the\n"
     "     complete old and new URLs if you wish.)  Use 'svn info' to determine\n"
     "     the current working copy URL.\n"
     "\n"
     "  2. TO-URL is the (complete) new repository URL to use for PATH.\n"
     "\n"
     "  Examples:\n"
     "    svn relocate http:// svn:// project1 project2\n"
     "    svn relocate http://www.example.com/repo/project \\\n"
     "                 svn://svn.example.com/repo/project\n"),
    {opt_ignore_externals} },

  { "resolve", svn_cl__resolve, {0}, N_
    ("Resolve conflicts on working copy files or directories.\n"
     "usage: resolve [PATH...]\n"
     "\n"
     "  By default, perform interactive conflict resolution on PATH.\n"
     "  In this mode, the command is recursive by default (depth 'infinity').\n"
     "\n"
     "  The --accept=ARG option prevents interactive prompting and forces\n"
     "  conflicts on PATH to be resolved in the manner specified by ARG.\n"
     "  In this mode, the command is not recursive by default (depth 'empty').\n"
     "\n"
     "  A conflicted path cannot be committed with 'svn commit' until it\n"
     "  has been marked as resolved with 'svn resolve'.\n"
     "\n"
     "  Subversion knows three types of conflicts:\n"
     "  Text conflicts, Property conflicts, and Tree conflicts.\n"
     "\n"
     "  Text conflicts occur when overlapping changes to file contents were\n"
     "  made. Text conflicts are usually resolved by editing the conflicted\n"
     "  file or by using a merge tool (which may be an external program).\n"
     "  'svn resolve' provides options which can be used to automatically\n"
     "  edit files (such as 'mine-full' or 'theirs-conflict'), but these are\n"
     "  only useful in situations where it is acceptable to discard local or\n"
     "  incoming changes altogether.\n"
     "\n"
     "  Property conflicts are usually resolved by editing the value of the\n"
     "  conflicted property (either from the interactive prompt, or with\n"
     "  'svn propedit'). As with text conflicts, options exist to edit a\n"
     "  property automatically, discarding some changes in favour of others.\n"
     "\n"
     "  Tree conflicts occur when a change to the directory structure was\n"
     "  made, and when this change cannot be applied to the working copy\n"
     "  without affecting other changes (text changes, property changes,\n"
     "  or other changes to the directory structure). Brief information about\n"
     "  tree conflicts is shown by the 'svn status' and 'svn info' commands.\n"
     "  In interactive mode, 'svn resolve' will attempt to describe tree conflicts\n"
     "  in detail, and may offer options to resolve the conflict automatically.\n"
     "  It is recommended to use these automatic options whenever possible,\n"
     "  rather than attempting manual tree conflict resolution.\n"
     "\n"
     "  If a tree conflict cannot be resolved automatically, it is recommended\n"
     "  to figure out why the conflict occurred before attempting to resolve it.\n"
     "  The 'svn log -v' command can be used to inspect structural changes\n"
     "  made in past revisions, and perhaps even on other branches.\n"
     "  'svn help log' describes how these structural changes are presented.\n"
     "  Once the conflicting \"incoming\" change has been identified with 'svn log'\n"
     "  the current \"local\" working copy state should be examined and adjusted\n"
     "  in a way such that the conflict is resolved. This may involve editing\n"
     "  files manually or with 'svn merge'. It may be necessary to discard some\n"
     "  local changes with 'svn revert'. Files or directories might have to be\n"
     "  copied, deleted, or moved.\n"),
    {opt_targets, 'R', opt_depth, 'q', opt_accept},
    {{opt_accept, N_("specify automatic conflict resolution source\n"
                     "                             "
                     "('base', 'working', 'mine-conflict',\n"
                     "                             "
                     "'theirs-conflict', 'mine-full', 'theirs-full')")}} },

  { "resolved", svn_cl__resolved, {0}, N_
    ("Remove 'conflicted' state on working copy files or directories.\n"
     "usage: resolved PATH...\n"
     "\n"
     "  Note:  this subcommand does not semantically resolve conflicts or\n"
     "  remove conflict markers; it merely removes the conflict-related\n"
     "  artifact files and allows PATH to be committed again.  It has been\n"
     "  deprecated in favor of running 'svn resolve --accept working'.\n"),
    {opt_targets, 'R', opt_depth, 'q'} },

  { "revert", svn_cl__revert, {0}, N_
    ("Restore pristine working copy state (undo local changes).\n"
     "usage: revert PATH...\n"
     "\n"
     "  Revert changes in the working copy at or within PATH, and remove\n"
     "  conflict markers as well, if any.\n"
     "\n"
     "  This subcommand does not revert already committed changes.\n"
     "  For information about undoing already committed changes, search\n"
     "  the output of 'svn help merge' for 'undo'.\n"),
    {opt_targets, 'R', opt_depth, 'q', opt_changelist} },

  { "savepoint", svn_cl__checkpoint, {"sp", "checkpoint"}, N_
    ("Save and restore local changes.\n"
     "usage: 1. savepoint save NAME [PATH...]\n"
     "       2. savepoint restore NAME [VERSION]\n"
     "       3. savepoint list|--list NAME\n"
     "\n"
     "  1. Save local changes in the given PATHs as a new version of shelf NAME.\n"
     "     A new log message can be given with -m, -F, etc.\n"
     "\n"
     "     The same as 'svn shelve --keep-local'.\n"
     "\n"
     "  2. Apply the VERSION (default: latest) of shelf NAME to the working copy.\n"
     "\n"
     "     The same as 'svn unshelve'.\n"
     "\n"
     "  3. List all versions of shelf NAME.\n"
     "\n"
     "The default PATH is the current working directory.\n"),
    {'q', opt_dry_run,
     opt_depth, opt_targets, opt_changelist,
     SVN_CL__LOG_MSG_OPTIONS,
     opt_list},
    { {opt_list, N_("list all versions of a shelf")} }
  },

  { "shelve", svn_cl__shelve, {0}, N_
    ("Put local changes aside, as if putting them on a shelf.\n"
     "usage: 1. shelve [--keep-local] NAME [PATH...]\n"
     "       2. shelve --delete NAME\n"
     "       3. shelve --list\n"
     "\n"
     "  1. Save the local changes in the given PATHs to a shelf named NAME.\n"
     "     Revert those changes from the WC unless '--keep-local' is given.\n"
     "     If a log message is given with '-m' or '-F', replace the shelf's\n"
     "     current log message (if any).\n"
     "\n"
     "     'svn shelve --keep-local' is like 'svn checkpoint save'.\n"
     "\n"
     "  2. Delete the shelf named NAME.\n"
     "\n"
     "  3. List shelves. Include the first line of any log message\n"
     "     and some details about the contents of the shelf, unless '-q' is\n"
     "     given.\n"
     "\n"
     "  The kinds of change you can shelve are those supported by 'svn diff'\n"
     "  and 'svn patch'. The following are currently NOT supported:\n"
     "     mergeinfo changes, copies, moves, mkdir, rmdir,\n"
     "     'binary' content, uncommittable states\n"
     "\n"
     "  To bring back shelved changes, use 'svn unshelve NAME'.\n"
     "\n"
<<<<<<< HEAD
     "  Shelves are stored in <WC>/.svn/shelves/\n"
=======
     "  A shelved change is stored as a patch file, .svn/shelves/NAME.patch\n"
     "\n"
     "  The shelving feature is EXPERIMENTAL. This command is likely to change\n"
     "  in the next release, and there is no promise of backward compatibility.\n"
>>>>>>> 7ca0edfa
    ),
    {opt_delete, opt_list, 'q', opt_dry_run, opt_keep_local,
     opt_depth, opt_targets, opt_changelist,
     /* almost SVN_CL__LOG_MSG_OPTIONS but not currently opt_with_revprop: */
     'm', 'F', opt_force_log, opt_editor_cmd, opt_encoding,
    } },

  { "unshelve", svn_cl__unshelve, {0}, N_
    ("Bring shelved changes back into the WC.\n"
     "usage: 1. unshelve [NAME]\n"
     "       2. unshelve --list\n"
     "\n"
     "  1. Apply the shelf named NAME to the working copy.\n"
     "     NAME defaults to the most recent shelf.\n"
     "\n"
     "     Like 'svn checkpoint restore'.\n"
     "\n"
     "  2. List shelves. Include the first line of any log message\n"
     "     and some details about the contents of the shelf, unless '-q' is\n"
     "     given.\n"
     "\n"
     "  Any conflict between the change being unshelved and a change\n"
     "  already in the WC is handled the same way as by 'svn patch',\n"
     "  creating a 'reject' file.\n"
     "\n"
     "  The shelving feature is EXPERIMENTAL. This command is likely to change\n"
     "  in the next release, and there is no promise of backward compatibility.\n"
    ),
    {opt_list, 'q', opt_dry_run} },

  { "shelves", svn_cl__shelves, {0}, N_
<<<<<<< HEAD
    ("List shelves.\n"
     "usage: shelves\n"),
    {'q'} },
=======
    ("List shelved changes.\n"
     "usage: shelves\n"
     "\n"
     "  The shelving feature is EXPERIMENTAL. This command is likely to change\n"
     "  in the next release, and there is no promise of backward compatibility.\n"
    ),
    },
>>>>>>> 7ca0edfa

  { "status", svn_cl__status, {"stat", "st"}, N_
    ("Print the status of working copy files and directories.\n"
     "usage: status [PATH...]\n"
     "\n"
     "  With no args, print only locally modified items (no network access).\n"
     "  With -q, print only summary information about locally modified items.\n"
     "  With -u, add working revision and server out-of-date information.\n"
     "  With -v, print full revision information on every item.\n"
     "\n"
     "  The first seven columns in the output are each one character wide:\n"
     "    First column: Says if item was added, deleted, or otherwise changed\n"
     "      ' ' no modifications\n"
     "      'A' Added\n"
     "      'C' Conflicted\n"
     "      'D' Deleted\n"
     "      'I' Ignored\n"
     "      'M' Modified\n"
     "      'R' Replaced\n"
     "      'X' an unversioned directory created by an externals definition\n"
     "      '?' item is not under version control\n"
     "      '!' item is missing (removed by non-svn command) or incomplete\n"
     "      '~' versioned item obstructed by some item of a different kind\n"
     "    Second column: Modifications of a file's or directory's properties\n"
     "      ' ' no modifications\n"
     "      'C' Conflicted\n"
     "      'M' Modified\n"
     "    Third column: Whether the working copy is locked for writing by\n"
     "                  another Subversion client modifying the working copy\n"
     "      ' ' not locked for writing\n"
     "      'L' locked for writing\n"
     "    Fourth column: Scheduled commit will create a copy (addition-with-history)\n"
     "      ' ' no history scheduled with commit (item was newly added)\n"
     "      '+' history scheduled with commit (item was copied)\n"
     "    Fifth column: Whether the item is switched or a file external\n"
     "      ' ' normal\n"
     "      'S' the item has a Switched URL relative to the parent\n"
     "      'X' a versioned file created by an eXternals definition\n"
     "    Sixth column: Whether the item is locked in repository for exclusive commit\n"
     "      (without -u)\n"
     "      ' ' not locked by this working copy\n"
     "      'K' locked by this working copy, but lock might be stolen or broken\n"
     "      (with -u)\n"
     "      ' ' not locked in repository, not locked by this working copy\n"
     "      'K' locked in repository, lock owned by this working copy\n"
     "      'O' locked in repository, lock owned by another working copy\n"
     "      'T' locked in repository, lock owned by this working copy was stolen\n"
     "      'B' not locked in repository, lock owned by this working copy is broken\n"
     "    Seventh column: Whether the item is the victim of a tree conflict\n"
     "      ' ' normal\n"
     "      'C' tree-Conflicted\n"
     "    If the item is a tree conflict victim, an additional line is printed\n"
     "    after the item's status line, explaining the nature of the conflict.\n"
     "\n"
     "  The out-of-date information appears in the ninth column (with -u):\n"
     "      '*' a newer revision exists on the server\n"
     "      ' ' the working copy is up to date\n"
     "\n"
     "  Remaining fields are variable width and delimited by spaces:\n"
     "    The working revision (with -u or -v; '-' if the item is copied)\n"
     "    The last committed revision and last committed author (with -v)\n"
     "    The working copy path is always the final field, so it can\n"
     "      include spaces.\n"
     "\n"
     "  The presence of a question mark ('?') where a working revision, last\n"
     "  committed revision, or last committed author was expected indicates\n"
     "  that the information is unknown or irrelevant given the state of the\n"
     "  item (for example, when the item is the result of a copy operation).\n"
     "  The question mark serves as a visual placeholder to facilitate parsing.\n"
     "\n"
     "  Example output:\n"
     "    svn status wc\n"
     "     M      wc/bar.c\n"
     "    A  +    wc/qax.c\n"
     "\n"
     "    svn status -u wc\n"
     "     M             965   wc/bar.c\n"
     "            *      965   wc/foo.c\n"
     "    A  +             -   wc/qax.c\n"
     "    Status against revision:   981\n"
     "\n"
     "    svn status --show-updates --verbose wc\n"
     "     M             965      938 kfogel       wc/bar.c\n"
     "            *      965      922 sussman      wc/foo.c\n"
     "    A  +             -      687 joe          wc/qax.c\n"
     "                   965      687 joe          wc/zig.c\n"
     "    Status against revision:   981\n"
     "\n"
     "    svn status\n"
     "     M      wc/bar.c\n"
     "    !     C wc/qaz.c\n"
     "          >   local missing, incoming edit upon update\n"
     "    D       wc/qax.c\n"),
    { 'u', 'v', 'N', opt_depth, 'r', 'q', opt_no_ignore, opt_incremental,
      opt_xml, opt_ignore_externals, opt_changelist},
    {{'q', N_("don't print unversioned items")}} },

  { "switch", svn_cl__switch, {"sw"}, N_
    ("Update the working copy to a different URL within the same repository.\n"
     "usage: 1. switch URL[@PEGREV] [PATH]\n"
     "       2. switch --relocate FROM-PREFIX TO-PREFIX [PATH...]\n"
     "\n"
     "  1. Update the working copy to mirror a new URL within the repository.\n"
     "     This behavior is similar to 'svn update', and is the way to\n"
     "     move a working copy to a branch or tag within the same repository.\n"
     "     If specified, PEGREV determines in which revision the target is first\n"
     "     looked up.\n"
     "\n"
     "     If --force is used, unversioned obstructing paths in the working\n"
     "     copy do not automatically cause a failure if the switch attempts to\n"
     "     add the same path.  If the obstructing path is the same type (file\n"
     "     or directory) as the corresponding path in the repository it becomes\n"
     "     versioned but its contents are left 'as-is' in the working copy.\n"
     "     This means that an obstructing directory's unversioned children may\n"
     "     also obstruct and become versioned.  For files, any content differences\n"
     "     between the obstruction and the repository are treated like a local\n"
     "     modification to the working copy.  All properties from the repository\n"
     "     are applied to the obstructing path.\n"
     "\n"
     "     Use the --set-depth option to set a new working copy depth on the\n"
     "     targets of this operation.\n"
     "\n"
     "     By default, Subversion will refuse to switch a working copy path to\n"
     "     a new URL with which it shares no common version control ancestry.\n"
     "     Use the '--ignore-ancestry' option to override this sanity check.\n"
     "\n"
     "  2. The '--relocate' option is deprecated. This syntax is equivalent to\n"
     "     'svn relocate FROM-PREFIX TO-PREFIX [PATH]'.\n"
     "\n"
     "  See also 'svn help update' for a list of possible characters\n"
     "  reporting the action taken.\n"
     "\n"
     "  Examples:\n"
     "    svn switch ^/branches/1.x-release\n"
     "    svn switch --relocate http:// svn://\n"
     "    svn switch --relocate http://www.example.com/repo/project \\\n"
     "                          svn://svn.example.com/repo/project\n"),
    { 'r', 'N', opt_depth, opt_set_depth, 'q', opt_merge_cmd,
      opt_ignore_externals, opt_ignore_ancestry, opt_force, opt_accept,
      opt_relocate },
    {{opt_ignore_ancestry,
     N_("allow switching to a node with no common ancestor")},
     {opt_force,
      N_("handle unversioned obstructions as changes")},
     {opt_relocate,N_("deprecated; use 'svn relocate'")}}
  },

  { "unlock", svn_cl__unlock, {0}, N_
    ("Unlock working copy paths or URLs.\n"
     "usage: unlock TARGET...\n"
     "\n"
     "  Use --force to break a lock held by another user or working copy.\n"),
    { opt_targets, opt_force, 'q' },
    {{opt_force, N_("break locks")}} },

  { "update", svn_cl__update, {"up"},  N_
    ("Bring changes from the repository into the working copy.\n"
     "usage: update [PATH...]\n"
     "\n"
     "  If no revision is given, bring working copy up-to-date with HEAD rev.\n"
     "  Else synchronize working copy to revision given by -r.\n"
     "\n"
     "  For each updated item a line will be printed with characters reporting\n"
     "  the action taken. These characters have the following meaning:\n"
     "\n"
     "    A  Added\n"
     "    D  Deleted\n"
     "    U  Updated\n"
     "    C  Conflict\n"
     "    G  Merged\n"
     "    E  Existed\n"
     "    R  Replaced\n"
     "\n"
     "  Characters in the first column report about the item itself.\n"
     "  Characters in the second column report about properties of the item.\n"
     "  A 'B' in the third column signifies that the lock for the file has\n"
     "  been broken or stolen.\n"
     "  A 'C' in the fourth column indicates a tree conflict, while a 'C' in\n"
     "  the first and second columns indicate textual conflicts in files\n"
     "  and in property values, respectively.\n"
     "\n"
     "  If --force is used, unversioned obstructing paths in the working\n"
     "  copy do not automatically cause a failure if the update attempts to\n"
     "  add the same path.  If the obstructing path is the same type (file\n"
     "  or directory) as the corresponding path in the repository it becomes\n"
     "  versioned but its contents are left 'as-is' in the working copy.\n"
     "  This means that an obstructing directory's unversioned children may\n"
     "  also obstruct and become versioned.  For files, any content differences\n"
     "  between the obstruction and the repository are treated like a local\n"
     "  modification to the working copy.  All properties from the repository\n"
     "  are applied to the obstructing path.  Obstructing paths are reported\n"
     "  in the first column with code 'E'.\n"
     "\n"
     "  If the specified update target is missing from the working copy but its\n"
     "  immediate parent directory is present, checkout the target into its\n"
     "  parent directory at the specified depth.  If --parents is specified,\n"
     "  create any missing parent directories of the target by checking them\n"
     "  out, too, at depth=empty.\n"
     "\n"
     "  Use the --set-depth option to set a new working copy depth on the\n"
     "  targets of this operation.\n"),
    {'r', 'N', opt_depth, opt_set_depth, 'q', opt_merge_cmd, opt_force,
     opt_ignore_externals, opt_changelist, opt_editor_cmd, opt_accept,
     opt_parents, opt_adds_as_modification},
    { {opt_force,
       N_("handle unversioned obstructions as changes")} } },

  { "upgrade", svn_cl__upgrade, {0}, N_
    ("Upgrade the metadata storage format for a working copy.\n"
     "usage: upgrade [WCPATH...]\n"
     "\n"
     "  Local modifications are preserved.\n"),
    { 'q' } },

  { NULL, NULL, {0}, NULL, {0} }
};


/* Version compatibility check */
static svn_error_t *
check_lib_versions(void)
{
  static const svn_version_checklist_t checklist[] =
    {
      { "svn_subr",   svn_subr_version },
      { "svn_client", svn_client_version },
      { "svn_wc",     svn_wc_version },
      { "svn_ra",     svn_ra_version },
      { "svn_delta",  svn_delta_version },
      { "svn_diff",   svn_diff_version },
      { NULL, NULL }
    };
  SVN_VERSION_DEFINE(my_version);

  return svn_ver_check_list2(&my_version, checklist, svn_ver_equal);
}

/* The cancelation handler setup by the cmdline library. */
svn_cancel_func_t svn_cl__check_cancel = NULL;

/* Add a --search argument to OPT_STATE.
 * These options start a new search pattern group. */
static void
add_search_pattern_group(svn_cl__opt_state_t *opt_state,
                         const char *pattern,
                         apr_pool_t *result_pool)
{
  apr_array_header_t *group = NULL;

  if (opt_state->search_patterns == NULL)
    opt_state->search_patterns = apr_array_make(result_pool, 1,
                                                sizeof(apr_array_header_t *));

  group = apr_array_make(result_pool, 1, sizeof(const char *));
  APR_ARRAY_PUSH(group, const char *) = pattern;
  APR_ARRAY_PUSH(opt_state->search_patterns, apr_array_header_t *) = group;
}

/* Add a --search-and argument to OPT_STATE.
 * These patterns are added to an existing pattern group, if any. */
static void
add_search_pattern_to_latest_group(svn_cl__opt_state_t *opt_state,
                                   const char *pattern,
                                   apr_pool_t *result_pool)
{
  apr_array_header_t *group;

  if (opt_state->search_patterns == NULL)
    {
      add_search_pattern_group(opt_state, pattern, result_pool);
      return;
    }

  group = APR_ARRAY_IDX(opt_state->search_patterns,
                        opt_state->search_patterns->nelts - 1,
                        apr_array_header_t *);
  APR_ARRAY_PUSH(group, const char *) = pattern;
}


/*** Main. ***/

/*
 * On success, leave *EXIT_CODE untouched and return SVN_NO_ERROR. On error,
 * either return an error to be displayed, or set *EXIT_CODE to non-zero and
 * return SVN_NO_ERROR.
 */
static svn_error_t *
sub_main(int *exit_code, int argc, const char *argv[], apr_pool_t *pool)
{
  svn_error_t *err;
  int opt_id;
  apr_getopt_t *os;
  svn_cl__opt_state_t opt_state = { 0, { 0 } };
  svn_client_ctx_t *ctx;
  apr_array_header_t *received_opts;
  int i;
  const svn_opt_subcommand_desc2_t *subcommand = NULL;
  const char *dash_F_arg = NULL;
  svn_cl__cmd_baton_t command_baton;
  svn_auth_baton_t *ab;
  svn_config_t *cfg_config;
  svn_boolean_t descend = TRUE;
  svn_boolean_t interactive_conflicts = FALSE;
  svn_boolean_t force_interactive = FALSE;
  svn_cl__conflict_stats_t *conflict_stats
    = svn_cl__conflict_stats_create(pool);
  svn_boolean_t use_notifier = TRUE;
  svn_boolean_t reading_file_from_stdin = FALSE;
  apr_hash_t *changelists;
  apr_hash_t *cfg_hash;
  svn_membuf_t buf;

  received_opts = apr_array_make(pool, SVN_OPT_MAX_OPTIONS, sizeof(int));

  /* Check library versions */
  SVN_ERR(check_lib_versions());

#if defined(WIN32) || defined(__CYGWIN__)
  /* Set the working copy administrative directory name. */
  if (getenv("SVN_ASP_DOT_NET_HACK"))
    {
      SVN_ERR(svn_wc_set_adm_dir("_svn", pool));
    }
#endif

  /* Initialize the RA library. */
  SVN_ERR(svn_ra_initialize(pool));

  /* Init our changelists hash. */
  changelists = apr_hash_make(pool);

  /* Init the temporary buffer. */
  svn_membuf__create(&buf, 0, pool);

  /* Begin processing arguments. */
  opt_state.start_revision.kind = svn_opt_revision_unspecified;
  opt_state.end_revision.kind = svn_opt_revision_unspecified;
  opt_state.revision_ranges =
    apr_array_make(pool, 0, sizeof(svn_opt_revision_range_t *));
  opt_state.depth = svn_depth_unknown;
  opt_state.set_depth = svn_depth_unknown;
  opt_state.accept_which = svn_cl__accept_unspecified;
  opt_state.show_revs = svn_cl__show_revs_invalid;

  /* No args?  Show usage. */
  if (argc <= 1)
    {
      SVN_ERR(svn_cl__help(NULL, NULL, pool));
      *exit_code = EXIT_FAILURE;
      return SVN_NO_ERROR;
    }

  /* Else, parse options. */
  SVN_ERR(svn_cmdline__getopt_init(&os, argc, argv, pool));

  os->interleave = 1;
  while (1)
    {
      const char *opt_arg;
      const char *utf8_opt_arg;

      /* Parse the next option. */
      apr_status_t apr_err = apr_getopt_long(os, svn_cl__options, &opt_id,
                                             &opt_arg);
      if (APR_STATUS_IS_EOF(apr_err))
        break;
      else if (apr_err)
        {
          SVN_ERR(svn_cl__help(NULL, NULL, pool));
          *exit_code = EXIT_FAILURE;
          return SVN_NO_ERROR;
        }

      /* Stash the option code in an array before parsing it. */
      APR_ARRAY_PUSH(received_opts, int) = opt_id;

      switch (opt_id) {
      case 'l':
        {
          SVN_ERR(svn_utf_cstring_to_utf8(&utf8_opt_arg, opt_arg, pool));
          err = svn_cstring_atoi(&opt_state.limit, utf8_opt_arg);
          if (err)
            {
              return svn_error_create(SVN_ERR_CL_ARG_PARSING_ERROR, err,
                                      _("Non-numeric limit argument given"));
            }
          if (opt_state.limit <= 0)
            {
              return svn_error_create(SVN_ERR_INCORRECT_PARAMS, NULL,
                                      _("Argument to --limit must be positive"));
            }
        }
        break;
      case 'm':
        /* We store the raw message here.  We will convert it to UTF-8
         * later, according to the value of the '--encoding' option. */
        opt_state.message = apr_pstrdup(pool, opt_arg);
        break;
      case 'c':
        {
          apr_array_header_t *change_revs;

          SVN_ERR(svn_utf_cstring_to_utf8(&utf8_opt_arg, opt_arg, pool));
          change_revs = svn_cstring_split(utf8_opt_arg, ", \n\r\t\v", TRUE,
                                          pool);

          if (opt_state.old_target)
            {
              return svn_error_create(SVN_ERR_CL_ARG_PARSING_ERROR, NULL,
                                      _("Can't specify -c with --old"));
            }

          for (i = 0; i < change_revs->nelts; i++)
            {
              char *end;
              svn_revnum_t changeno, changeno_end;
              const char *change_str =
                APR_ARRAY_IDX(change_revs, i, const char *);
              const char *s = change_str;
              svn_boolean_t is_negative;

              /* Check for a leading minus to allow "-c -r42".
               * The is_negative flag is used to handle "-c -42" and "-c -r42".
               * The "-c r-42" case is handled by strtol() returning a
               * negative number. */
              is_negative = (*s == '-');
              if (is_negative)
                s++;

              /* Allow any number of 'r's to prefix a revision number. */
              while (*s == 'r')
                s++;
              changeno = changeno_end = strtol(s, &end, 10);
              if (end != s && *end == '-')
                {
                  if (changeno < 0 || is_negative)
                    {
                      return svn_error_createf(SVN_ERR_CL_ARG_PARSING_ERROR,
                                               NULL,
                                               _("Negative number in range (%s)"
                                                 " not supported with -c"),
                                               change_str);
                    }
                  s = end + 1;
                  while (*s == 'r')
                    s++;
                  changeno_end = strtol(s, &end, 10);
                }
              if (end == change_str || *end != '\0')
                {
                  return svn_error_createf(SVN_ERR_CL_ARG_PARSING_ERROR, NULL,
                                           _("Non-numeric change argument (%s) "
                                             "given to -c"), change_str);
                }

              if (changeno == 0)
                {
                  return svn_error_create(SVN_ERR_CL_ARG_PARSING_ERROR, NULL,
                                          _("There is no change 0"));
                }

              if (is_negative)
                changeno = -changeno;

              /* Figure out the range:
                    -c N  -> -r N-1:N
                    -c -N -> -r N:N-1
                    -c M-N -> -r M-1:N for M < N
                    -c M-N -> -r M:N-1 for M > N
                    -c -M-N -> error (too confusing/no valid use case)
              */
              if (changeno > 0)
                {
                  if (changeno <= changeno_end)
                    changeno--;
                  else
                    changeno_end--;
                }
              else
                {
                  changeno = -changeno;
                  changeno_end = changeno - 1;
                }

              opt_state.used_change_arg = TRUE;
              APR_ARRAY_PUSH(opt_state.revision_ranges,
                             svn_opt_revision_range_t *)
                = svn_opt__revision_range_from_revnums(changeno, changeno_end,
                                                       pool);
            }
        }
        break;
      case 'r':
        opt_state.used_revision_arg = TRUE;
        SVN_ERR(svn_utf_cstring_to_utf8(&utf8_opt_arg, opt_arg, pool));
        if (svn_opt_parse_revision_to_range(opt_state.revision_ranges,
                                            utf8_opt_arg, pool) != 0)
          {
            return svn_error_createf(SVN_ERR_CL_ARG_PARSING_ERROR, NULL,
                 _("Syntax error in revision argument '%s'"),
                 utf8_opt_arg);
          }
        break;
      case 'v':
        opt_state.verbose = TRUE;
        break;
      case 'u':
        opt_state.update = TRUE;
        break;
      case 'h':
      case '?':
        opt_state.help = TRUE;
        break;
      case 'q':
        opt_state.quiet = TRUE;
        break;
      case opt_incremental:
        opt_state.incremental = TRUE;
        break;
      case 'F':
        /* We read the raw file content here.  We will convert it to UTF-8
         * later (if it's a log/lock message or an svn:* prop value),
         * according to the value of the '--encoding' option. */
        SVN_ERR(svn_utf_cstring_to_utf8(&utf8_opt_arg, opt_arg, pool));
        SVN_ERR(svn_stringbuf_from_file2(&(opt_state.filedata),
                                         utf8_opt_arg, pool));
        reading_file_from_stdin = (strcmp(utf8_opt_arg, "-") == 0);
        dash_F_arg = utf8_opt_arg;
        break;
      case opt_targets:
        {
          svn_stringbuf_t *buffer, *buffer_utf8;

          SVN_ERR(svn_utf_cstring_to_utf8(&utf8_opt_arg, opt_arg, pool));
          SVN_ERR(svn_stringbuf_from_file2(&buffer, utf8_opt_arg, pool));
          SVN_ERR(svn_utf_stringbuf_to_utf8(&buffer_utf8, buffer, pool));
          opt_state.targets = svn_cstring_split(buffer_utf8->data, "\n\r",
                                                TRUE, pool);
        }
        break;
      case opt_force:
        opt_state.force = TRUE;
        break;
      case opt_force_log:
        opt_state.force_log = TRUE;
        break;
      case opt_dry_run:
        opt_state.dry_run = TRUE;
        break;
      case opt_list:
        opt_state.list = TRUE;
        break;
      case opt_revprop:
        opt_state.revprop = TRUE;
        break;
      case 'R':
        opt_state.depth = svn_depth_infinity;
        break;
      case 'N':
        descend = FALSE;
        break;
      case opt_depth:
        err = svn_utf_cstring_to_utf8(&utf8_opt_arg, opt_arg, pool);
        if (err)
          return svn_error_createf(SVN_ERR_CL_ARG_PARSING_ERROR, err,
                                   _("Error converting depth "
                                     "from locale to UTF-8"));
        opt_state.depth = svn_depth_from_word(utf8_opt_arg);
        if (opt_state.depth == svn_depth_unknown
            || opt_state.depth == svn_depth_exclude)
          {
            return svn_error_createf(SVN_ERR_CL_ARG_PARSING_ERROR, NULL,
                                     _("'%s' is not a valid depth; try "
                                       "'empty', 'files', 'immediates', "
                                       "or 'infinity'"),
                                     utf8_opt_arg);
          }
        break;
      case opt_set_depth:
        err = svn_utf_cstring_to_utf8(&utf8_opt_arg, opt_arg, pool);
        if (err)
          return svn_error_createf(SVN_ERR_CL_ARG_PARSING_ERROR, err,
                                   _("Error converting depth "
                                     "from locale to UTF-8"));
        opt_state.set_depth = svn_depth_from_word(utf8_opt_arg);
        /* svn_depth_exclude is okay for --set-depth. */
        if (opt_state.set_depth == svn_depth_unknown)
          {
            return svn_error_createf(SVN_ERR_CL_ARG_PARSING_ERROR, NULL,
                                     _("'%s' is not a valid depth; try "
                                       "'exclude', 'empty', 'files', "
                                       "'immediates', or 'infinity'"),
                                     utf8_opt_arg);
          }
        break;
      case opt_version:
        opt_state.version = TRUE;
        break;
      case opt_auth_username:
        SVN_ERR(svn_utf_cstring_to_utf8(&opt_state.auth_username,
                                        opt_arg, pool));
        break;
      case opt_auth_password:
        SVN_ERR(svn_utf_cstring_to_utf8(&opt_state.auth_password,
                                        opt_arg, pool));
        break;
      case opt_encoding:
        opt_state.encoding = apr_pstrdup(pool, opt_arg);
        break;
      case opt_xml:
        opt_state.xml = TRUE;
        break;
      case opt_stop_on_copy:
        opt_state.stop_on_copy = TRUE;
        break;
      case opt_no_ignore:
        opt_state.no_ignore = TRUE;
        break;
      case opt_no_auth_cache:
        opt_state.no_auth_cache = TRUE;
        break;
      case opt_non_interactive:
        opt_state.non_interactive = TRUE;
        break;
      case opt_force_interactive:
        force_interactive = TRUE;
        break;
      case opt_trust_server_cert: /* backwards compat to 1.8 */
        opt_state.trust_server_cert_unknown_ca = TRUE;
        break;
      case opt_trust_server_cert_failures:
        SVN_ERR(svn_utf_cstring_to_utf8(&utf8_opt_arg, opt_arg, pool));
        SVN_ERR(svn_cmdline__parse_trust_options(
                      &opt_state.trust_server_cert_unknown_ca,
                      &opt_state.trust_server_cert_cn_mismatch,
                      &opt_state.trust_server_cert_expired,
                      &opt_state.trust_server_cert_not_yet_valid,
                      &opt_state.trust_server_cert_other_failure,
                      utf8_opt_arg, pool));
        break;
      case opt_no_diff_added:
        opt_state.diff.no_diff_added = TRUE;
        break;
      case opt_no_diff_deleted:
        opt_state.diff.no_diff_deleted = TRUE;
        break;
      case opt_ignore_properties:
        opt_state.diff.ignore_properties = TRUE;
        break;
      case opt_show_copies_as_adds:
        opt_state.diff.show_copies_as_adds = TRUE;
        break;
      case opt_notice_ancestry:
        opt_state.diff.notice_ancestry = TRUE;
        break;
      case opt_ignore_ancestry:
        opt_state.ignore_ancestry = TRUE;
        break;
      case opt_ignore_externals:
        opt_state.ignore_externals = TRUE;
        break;
      case opt_relocate:
        opt_state.relocate = TRUE;
        break;
      case 'x':
        SVN_ERR(svn_utf_cstring_to_utf8(&opt_state.extensions,
                                        opt_arg, pool));
        break;
      case opt_diff_cmd:
        opt_state.diff.diff_cmd = apr_pstrdup(pool, opt_arg);
        break;
      case opt_merge_cmd:
        opt_state.merge_cmd = apr_pstrdup(pool, opt_arg);
        break;
      case opt_record_only:
        opt_state.record_only = TRUE;
        break;
      case opt_editor_cmd:
        opt_state.editor_cmd = apr_pstrdup(pool, opt_arg);
        break;
      case opt_old_cmd:
        if (opt_state.used_change_arg)
          {
            return svn_error_create(SVN_ERR_CL_ARG_PARSING_ERROR, NULL,
                                    _("Can't specify -c with --old"));
          }
        SVN_ERR(svn_utf_cstring_to_utf8(&utf8_opt_arg, opt_arg, pool));
        opt_state.old_target = apr_pstrdup(pool, utf8_opt_arg);
        break;
      case opt_new_cmd:
        SVN_ERR(svn_utf_cstring_to_utf8(&utf8_opt_arg, opt_arg, pool));
        opt_state.new_target = apr_pstrdup(pool, utf8_opt_arg);
        break;
      case opt_config_dir:
        SVN_ERR(svn_utf_cstring_to_utf8(&utf8_opt_arg, opt_arg, pool));
        opt_state.config_dir = svn_dirent_internal_style(utf8_opt_arg, pool);
        break;
      case opt_config_options:
        if (!opt_state.config_options)
          opt_state.config_options =
                   apr_array_make(pool, 1,
                                  sizeof(svn_cmdline__config_argument_t*));

        SVN_ERR(svn_utf_cstring_to_utf8(&utf8_opt_arg, opt_arg, pool));
        SVN_ERR(svn_cmdline__parse_config_option(opt_state.config_options,
                                                 utf8_opt_arg, "svn: ", pool));
        break;
      case opt_autoprops:
        opt_state.autoprops = TRUE;
        break;
      case opt_no_autoprops:
        opt_state.no_autoprops = TRUE;
        break;
      case opt_native_eol:
        SVN_ERR(svn_utf_cstring_to_utf8(&utf8_opt_arg, opt_arg, pool));
        if ( !strcmp("LF", utf8_opt_arg) || !strcmp("CR", utf8_opt_arg) ||
             !strcmp("CRLF", utf8_opt_arg))
          opt_state.native_eol = utf8_opt_arg;
        else
          {
            return svn_error_createf(SVN_ERR_CL_ARG_PARSING_ERROR, NULL,
                 _("Syntax error in native-eol argument '%s'"),
                 utf8_opt_arg);
          }
        break;
      case opt_no_unlock:
        opt_state.no_unlock = TRUE;
        break;
      case opt_summarize:
        opt_state.diff.summarize = TRUE;
        break;
      case opt_remove:
      case opt_delete:
        opt_state.remove = TRUE;
        break;
      case opt_changelist:
        SVN_ERR(svn_utf_cstring_to_utf8(&utf8_opt_arg, opt_arg, pool));
        if (utf8_opt_arg[0] == '\0')
          {
            return svn_error_create(SVN_ERR_CL_ARG_PARSING_ERROR, NULL,
                                    _("Changelist names must not be empty"));
          }
        svn_hash_sets(changelists, utf8_opt_arg, (void *)1);
        break;
      case opt_keep_changelists:
        opt_state.keep_changelists = TRUE;
        break;
      case opt_keep_local:
        opt_state.keep_local = TRUE;
        break;
      case opt_with_all_revprops:
        /* If --with-all-revprops is specified along with one or more
         * --with-revprops options, --with-all-revprops takes precedence. */
        opt_state.all_revprops = TRUE;
        break;
      case opt_with_no_revprops:
        opt_state.no_revprops = TRUE;
        break;
      case opt_with_revprop:
        SVN_ERR(svn_opt_parse_revprop(&opt_state.revprop_table,
                                      opt_arg, pool));
        break;
      case opt_parents:
        opt_state.parents = TRUE;
        break;
      case 'g':
        opt_state.use_merge_history = TRUE;
        break;
      case opt_accept:
        SVN_ERR(svn_utf_cstring_to_utf8(&utf8_opt_arg, opt_arg, pool));
        opt_state.accept_which = svn_cl__accept_from_word(utf8_opt_arg);
        if (opt_state.accept_which == svn_cl__accept_invalid)
          return svn_error_createf(SVN_ERR_CL_ARG_PARSING_ERROR, NULL,
                                   _("'%s' is not a valid --accept value"),
                                   utf8_opt_arg);
        break;
      case opt_show_revs:
        SVN_ERR(svn_utf_cstring_to_utf8(&utf8_opt_arg, opt_arg, pool));
        opt_state.show_revs = svn_cl__show_revs_from_word(utf8_opt_arg);
        if (opt_state.show_revs == svn_cl__show_revs_invalid)
          return svn_error_createf(SVN_ERR_CL_ARG_PARSING_ERROR, NULL,
                                   _("'%s' is not a valid --show-revs value"),
                                   utf8_opt_arg);
        break;
      case opt_mergeinfo_log:
        opt_state.mergeinfo_log = TRUE;
        break;
      case opt_reintegrate:
        opt_state.reintegrate = TRUE;
        break;
      case opt_strip:
        {
          SVN_ERR(svn_utf_cstring_to_utf8(&utf8_opt_arg, opt_arg, pool));
          err = svn_cstring_atoi(&opt_state.strip, utf8_opt_arg);
          if (err)
            {
              return svn_error_createf(SVN_ERR_CL_ARG_PARSING_ERROR, err,
                                       _("Invalid strip count '%s'"),
                                       utf8_opt_arg);
            }
          if (opt_state.strip < 0)
            {
              return svn_error_create(SVN_ERR_INCORRECT_PARAMS, NULL,
                                      _("Argument to --strip must be positive"));
            }
        }
        break;
      case opt_ignore_keywords:
        opt_state.ignore_keywords = TRUE;
        break;
      case opt_reverse_diff:
        opt_state.reverse_diff = TRUE;
        break;
      case opt_ignore_whitespace:
          opt_state.ignore_whitespace = TRUE;
          break;
      case opt_diff:
          opt_state.show_diff = TRUE;
          break;
      case opt_internal_diff:
        opt_state.diff.internal_diff = TRUE;
        break;
      case opt_patch_compatible:
        opt_state.diff.patch_compatible = TRUE;
        break;
      case opt_use_git_diff_format:
        opt_state.diff.use_git_diff_format = TRUE;
        break;
      case opt_allow_mixed_revisions:
        opt_state.allow_mixed_rev = TRUE;
        break;
      case opt_include_externals:
        opt_state.include_externals = TRUE;
        break;
      case opt_show_inherited_props:
        opt_state.show_inherited_props = TRUE;
        break;
      case opt_properties_only:
        opt_state.diff.properties_only = TRUE;
        break;
      case opt_search:
        SVN_ERR(svn_utf_cstring_to_utf8(&utf8_opt_arg, opt_arg, pool));
        SVN_ERR(svn_utf__xfrm(&utf8_opt_arg, utf8_opt_arg,
                              strlen(utf8_opt_arg), TRUE, TRUE, &buf));
        add_search_pattern_group(&opt_state,
                                 apr_pstrdup(pool, utf8_opt_arg),
                                 pool);
        break;
      case opt_search_and:
        SVN_ERR(svn_utf_cstring_to_utf8(&utf8_opt_arg, opt_arg, pool));
        SVN_ERR(svn_utf__xfrm(&utf8_opt_arg, utf8_opt_arg,
                              strlen(utf8_opt_arg), TRUE, TRUE, &buf));
        add_search_pattern_to_latest_group(&opt_state,
                                           apr_pstrdup(pool, utf8_opt_arg),
                                           pool);
        break;
      case opt_remove_unversioned:
        opt_state.remove_unversioned = TRUE;
        break;
      case opt_remove_ignored:
        opt_state.remove_ignored = TRUE;
        break;
      case opt_no_newline:
      case opt_strict:          /* ### DEPRECATED */
        opt_state.no_newline = TRUE;
        break;
      case opt_show_passwords:
        opt_state.show_passwords = TRUE;
        break;
      case opt_pin_externals:
        opt_state.pin_externals = TRUE;
        break;
      case opt_show_item:
        SVN_ERR(svn_utf_cstring_to_utf8(&utf8_opt_arg, opt_arg, pool));
        opt_state.show_item = utf8_opt_arg;
        break;
      case opt_adds_as_modification:
        opt_state.adds_as_modification = TRUE;
        break;
      case opt_vacuum_pristines:
        opt_state.vacuum_pristines = TRUE;
        break;
      default:
        /* Hmmm. Perhaps this would be a good place to squirrel away
           opts that commands like svn diff might need. Hmmm indeed. */
        break;
      }
    }

  /* The --non-interactive and --force-interactive options are mutually
   * exclusive. */
  if (opt_state.non_interactive && force_interactive)
    {
      return svn_error_create(SVN_ERR_CL_ARG_PARSING_ERROR, NULL,
                              _("--non-interactive and --force-interactive "
                                "are mutually exclusive"));
    }
  else
    opt_state.non_interactive = !svn_cmdline__be_interactive(
                                  opt_state.non_interactive,
                                  force_interactive);

  /* Turn our hash of changelists into an array of unique ones. */
  SVN_ERR(svn_hash_keys(&(opt_state.changelists), changelists, pool));

  /* ### This really belongs in libsvn_client.  The trouble is,
     there's no one place there to run it from, no
     svn_client_init().  We'd have to add it to all the public
     functions that a client might call.  It's unmaintainable to do
     initialization from within libsvn_client itself, but it seems
     burdensome to demand that all clients call svn_client_init()
     before calling any other libsvn_client function... On the other
     hand, the alternative is effectively to demand that they call
     svn_config_ensure() instead, so maybe we should have a generic
     init function anyway.  Thoughts?  */
  SVN_ERR(svn_config_ensure(opt_state.config_dir, pool));

  /* If the user asked for help, then the rest of the arguments are
     the names of subcommands to get help on (if any), or else they're
     just typos/mistakes.  Whatever the case, the subcommand to
     actually run is svn_cl__help(). */
  if (opt_state.help)
    subcommand = svn_opt_get_canonical_subcommand2(svn_cl__cmd_table, "help");

  /* If we're not running the `help' subcommand, then look for a
     subcommand in the first argument. */
  if (subcommand == NULL)
    {
      if (os->ind >= os->argc)
        {
          if (opt_state.version)
            {
              /* Use the "help" subcommand to handle the "--version" option. */
              static const svn_opt_subcommand_desc2_t pseudo_cmd =
                { "--version", svn_cl__help, {0}, "",
                  {opt_version,    /* must accept its own option */
                   'q',            /* brief output */
                   'v',            /* verbose output */
                   opt_config_dir  /* all commands accept this */
                  } };

              subcommand = &pseudo_cmd;
            }
          else
            {
              svn_error_clear
                (svn_cmdline_fprintf(stderr, pool,
                                     _("Subcommand argument required\n")));
              svn_error_clear(svn_cl__help(NULL, NULL, pool));
              *exit_code = EXIT_FAILURE;
              return SVN_NO_ERROR;
            }
        }
      else
        {
          const char *first_arg;

          SVN_ERR(svn_utf_cstring_to_utf8(&first_arg, os->argv[os->ind++],
                                          pool));
          subcommand = svn_opt_get_canonical_subcommand2(svn_cl__cmd_table,
                                                         first_arg);
          if (subcommand == NULL)
            {
              svn_error_clear
                (svn_cmdline_fprintf(stderr, pool,
                                     _("Unknown subcommand: '%s'\n"),
                                     first_arg));
              svn_error_clear(svn_cl__help(NULL, NULL, pool));

              /* Be kind to people who try 'svn undo'. */
              if (strcmp(first_arg, "undo") == 0)
                {
                  svn_error_clear
                    (svn_cmdline_fprintf(stderr, pool,
                                         _("Undo is done using either the "
                                           "'svn revert' or the 'svn merge' "
                                           "command.\n")));
                }

              *exit_code = EXIT_FAILURE;
              return SVN_NO_ERROR;
            }
        }
    }

  /* Check that the subcommand wasn't passed any inappropriate options. */
  for (i = 0; i < received_opts->nelts; i++)
    {
      opt_id = APR_ARRAY_IDX(received_opts, i, int);

      /* All commands implicitly accept --help, so just skip over this
         when we see it. Note that we don't want to include this option
         in their "accepted options" list because it would be awfully
         redundant to display it in every commands' help text. */
      if (opt_id == 'h' || opt_id == '?')
        continue;

      if (! svn_opt_subcommand_takes_option3(subcommand, opt_id,
                                             svn_cl__global_options))
        {
          const char *optstr;
          const apr_getopt_option_t *badopt =
            svn_opt_get_option_from_code2(opt_id, svn_cl__options,
                                          subcommand, pool);
          svn_opt_format_option(&optstr, badopt, FALSE, pool);
          if (subcommand->name[0] == '-')
            svn_error_clear(svn_cl__help(NULL, NULL, pool));
          else
            svn_error_clear
              (svn_cmdline_fprintf
               (stderr, pool, _("Subcommand '%s' doesn't accept option '%s'\n"
                                "Type 'svn help %s' for usage.\n"),
                subcommand->name, optstr, subcommand->name));
          *exit_code = EXIT_FAILURE;
          return SVN_NO_ERROR;
        }
    }

  /* Only merge and log support multiple revisions/revision ranges. */
  if (subcommand->cmd_func != svn_cl__merge
      && subcommand->cmd_func != svn_cl__log)
    {
      if (opt_state.revision_ranges->nelts > 1)
        {
          return svn_error_create(SVN_ERR_CL_ARG_PARSING_ERROR, NULL,
                                  _("Multiple revision arguments "
                                    "encountered; can't specify -c twice, "
                                    "or both -c and -r"));
        }
    }

  /* Disallow simultaneous use of both --depth and --set-depth. */
  if ((opt_state.depth != svn_depth_unknown)
      && (opt_state.set_depth != svn_depth_unknown))
    {
      return svn_error_create(SVN_ERR_CL_ARG_PARSING_ERROR, NULL,
                              _("--depth and --set-depth are mutually "
                                "exclusive"));
    }

  /* Disallow simultaneous use of both --with-all-revprops and
     --with-no-revprops.  */
  if (opt_state.all_revprops && opt_state.no_revprops)
    {
      return svn_error_create(SVN_ERR_CL_ARG_PARSING_ERROR, NULL,
                              _("--with-all-revprops and --with-no-revprops "
                                "are mutually exclusive"));
    }

  /* Disallow simultaneous use of both --with-revprop and
     --with-no-revprops.  */
  if (opt_state.revprop_table && opt_state.no_revprops)
    {
      return svn_error_create(SVN_ERR_CL_ARG_PARSING_ERROR, NULL,
                              _("--with-revprop and --with-no-revprops "
                                "are mutually exclusive"));
    }

#ifdef SVN_CL__OPTION_WITH_REVPROP_CAN_SET_PROPERTIES_IN_SVN_NAMESPACE
  /* XXX This is incomplete, since we do not yet check for --force, nor
     do all the commands that accept --with-revprop also accept --force. */

  /* Check the spelling of the revision properties given by --with-revprop. */
  if (opt_state.revprop_table)
    {
      apr_hash_index_t *hi;
      for (hi = apr_hash_first(pool, opt_state.revprop_table);
           hi; hi = apr_hash_next(hi))
        {
          SVN_ERR(svn_cl__check_svn_prop_name(apr_hash_this_key(hi),
                                              TRUE, svn_cl__prop_use_use,
                                              pool));
        }
    }
#endif /* SVN_CL__OPTION_WITH_REVPROP_CAN_SET_PROPERTIES_IN_SVN_NAMESPACE */

  /* Disallow simultaneous use of both -m and -F, when they are
     both used to pass a commit message or lock comment.  ('propset'
     takes the property value, not a commit message, from -F.)
   */
  if (opt_state.filedata && opt_state.message
      && subcommand->cmd_func != svn_cl__propset)
    {
      return svn_error_create(SVN_ERR_CL_ARG_PARSING_ERROR, NULL,
                              _("--message (-m) and --file (-F) "
                                "are mutually exclusive"));
    }

  /* --trust-* options can only be used with --non-interactive */
  if (!opt_state.non_interactive)
    {
      if (opt_state.trust_server_cert_unknown_ca
          || opt_state.trust_server_cert_cn_mismatch
          || opt_state.trust_server_cert_expired
          || opt_state.trust_server_cert_not_yet_valid
          || opt_state.trust_server_cert_other_failure)
        return svn_error_create(SVN_ERR_CL_ARG_PARSING_ERROR, NULL,
                                _("--trust-server-cert-failures requires "
                                  "--non-interactive"));
    }

  /* Disallow simultaneous use of both --diff-cmd and
     --internal-diff.  */
  if (opt_state.diff.diff_cmd && opt_state.diff.internal_diff)
    {
      return svn_error_create(SVN_ERR_CL_ARG_PARSING_ERROR, NULL,
                              _("--diff-cmd and --internal-diff "
                                "are mutually exclusive"));
    }

  /* Ensure that 'revision_ranges' has at least one item, and make
     'start_revision' and 'end_revision' match that item. */
  if (opt_state.revision_ranges->nelts == 0)
    {
      svn_opt_revision_range_t *range = apr_palloc(pool, sizeof(*range));
      range->start.kind = svn_opt_revision_unspecified;
      range->end.kind = svn_opt_revision_unspecified;
      APR_ARRAY_PUSH(opt_state.revision_ranges,
                     svn_opt_revision_range_t *) = range;
    }
  opt_state.start_revision = APR_ARRAY_IDX(opt_state.revision_ranges, 0,
                                           svn_opt_revision_range_t *)->start;
  opt_state.end_revision = APR_ARRAY_IDX(opt_state.revision_ranges, 0,
                                         svn_opt_revision_range_t *)->end;

  err = svn_config_get_config(&cfg_hash, opt_state.config_dir, pool);
  if (err)
    {
      /* Fallback to default config if the config directory isn't readable
         or is not a directory. */
      if (APR_STATUS_IS_EACCES(err->apr_err)
          || SVN__APR_STATUS_IS_ENOTDIR(err->apr_err))
        {
          svn_handle_warning2(stderr, err, "svn: ");
          svn_error_clear(err);

          SVN_ERR(svn_config__get_default_config(&cfg_hash, pool));
        }
      else
        return err;
    }

  /* Relocation is infinite-depth only. */
  if (opt_state.relocate)
    {
      if (opt_state.depth != svn_depth_unknown)
        {
          return svn_error_create(SVN_ERR_CL_MUTUALLY_EXCLUSIVE_ARGS, NULL,
                                  _("--relocate and --depth are mutually "
                                    "exclusive"));
        }
      if (! descend)
        {
          return svn_error_create(
                    SVN_ERR_CL_MUTUALLY_EXCLUSIVE_ARGS, NULL,
                    _("--relocate and --non-recursive (-N) are mutually "
                      "exclusive"));
        }
    }

  /* Only a few commands can accept a revision range; the rest can take at
     most one revision number. */
  if (subcommand->cmd_func != svn_cl__blame
      && subcommand->cmd_func != svn_cl__diff
      && subcommand->cmd_func != svn_cl__log
      && subcommand->cmd_func != svn_cl__mergeinfo
      && subcommand->cmd_func != svn_cl__merge)
    {
      if (opt_state.end_revision.kind != svn_opt_revision_unspecified)
        {
          return svn_error_create(SVN_ERR_CLIENT_REVISION_RANGE, NULL, NULL);
        }
    }

  /* -N has a different meaning depending on the command */
  if (!descend)
    {
      if (subcommand->cmd_func == svn_cl__status)
        {
          opt_state.depth = svn_depth_immediates;
        }
      else if (subcommand->cmd_func == svn_cl__revert
               || subcommand->cmd_func == svn_cl__add
               || subcommand->cmd_func == svn_cl__commit)
        {
          /* In pre-1.5 Subversion, some commands treated -N like
             --depth=empty, so force that mapping here.  Anyway, with
             revert it makes sense to be especially conservative,
             since revert can lose data. */
          opt_state.depth = svn_depth_empty;
        }
      else
        {
          opt_state.depth = svn_depth_files;
        }
    }

  /* Update the options in the config */
  if (opt_state.config_options)
    {
      svn_error_clear(
          svn_cmdline__apply_config_options(cfg_hash,
                                            opt_state.config_options,
                                            "svn: ", "--config-option"));
    }

  cfg_config = svn_hash_gets(cfg_hash, SVN_CONFIG_CATEGORY_CONFIG);
#if !defined(SVN_CL_NO_EXCLUSIVE_LOCK)
  {
    const char *exclusive_clients_option;
    apr_array_header_t *exclusive_clients;

    svn_config_get(cfg_config, &exclusive_clients_option,
                   SVN_CONFIG_SECTION_WORKING_COPY,
                   SVN_CONFIG_OPTION_SQLITE_EXCLUSIVE_CLIENTS,
                   NULL);
    exclusive_clients = svn_cstring_split(exclusive_clients_option,
                                          " ,", TRUE, pool);
    for (i = 0; i < exclusive_clients->nelts; ++i)
      {
        const char *exclusive_client = APR_ARRAY_IDX(exclusive_clients, i,
                                                     const char *);

        /* This blocks other clients from accessing the wc.db so it must
           be explicitly enabled.*/
        if (!strcmp(exclusive_client, "svn"))
          svn_config_set(cfg_config,
                         SVN_CONFIG_SECTION_WORKING_COPY,
                         SVN_CONFIG_OPTION_SQLITE_EXCLUSIVE,
                         "true");
      }
  }
#endif

  /* Create a client context object. */
  command_baton.opt_state = &opt_state;
  command_baton.conflict_stats = conflict_stats;
  SVN_ERR(svn_client_create_context2(&ctx, cfg_hash, pool));
  command_baton.ctx = ctx;

  /* If we're running a command that could result in a commit, verify
     that any log message we were given on the command line makes
     sense (unless we've also been instructed not to care).  This may
     access the working copy so do it after setting the locking mode. */
  if ((! opt_state.force_log)
      && (subcommand->cmd_func == svn_cl__commit
          || subcommand->cmd_func == svn_cl__copy
          || subcommand->cmd_func == svn_cl__delete
          || subcommand->cmd_func == svn_cl__import
          || subcommand->cmd_func == svn_cl__mkdir
          || subcommand->cmd_func == svn_cl__move
          || subcommand->cmd_func == svn_cl__lock
          || subcommand->cmd_func == svn_cl__propedit
          || subcommand->cmd_func == svn_cl__checkpoint
          || subcommand->cmd_func == svn_cl__shelve))
    {
      /* If the -F argument is a file that's under revision control,
         that's probably not what the user intended. */
      if (dash_F_arg)
        {
          svn_node_kind_t kind;
          const char *local_abspath;
          const char *fname = svn_dirent_internal_style(dash_F_arg, pool);

          err = svn_dirent_get_absolute(&local_abspath, fname, pool);

          if (!err)
            {
              err = svn_wc_read_kind2(&kind, ctx->wc_ctx, local_abspath, TRUE,
                                      FALSE, pool);

              if (!err && kind != svn_node_none && kind != svn_node_unknown)
                {
                  if (subcommand->cmd_func != svn_cl__lock)
                    {
                      return svn_error_create(
                         SVN_ERR_CL_LOG_MESSAGE_IS_VERSIONED_FILE, NULL,
                         _("Log message file is a versioned file; "
                           "use '--force-log' to override"));
                    }
                  else
                    {
                      return svn_error_create(
                         SVN_ERR_CL_LOG_MESSAGE_IS_VERSIONED_FILE, NULL,
                         _("Lock comment file is a versioned file; "
                           "use '--force-log' to override"));
                    }
                }
            }
          svn_error_clear(err);
        }

      /* If the -m argument is a file at all, that's probably not what
         the user intended. */
      if (opt_state.message)
        {
          apr_finfo_t finfo;
          if (apr_stat(&finfo, opt_state.message /* not converted to UTF-8 */,
                       APR_FINFO_MIN, pool) == APR_SUCCESS)
            {
              if (subcommand->cmd_func != svn_cl__lock)
                {
                  return svn_error_create
                    (SVN_ERR_CL_LOG_MESSAGE_IS_PATHNAME, NULL,
                     _("The log message is a pathname "
                       "(was -F intended?); use '--force-log' to override"));
                }
              else
                {
                  return svn_error_create
                    (SVN_ERR_CL_LOG_MESSAGE_IS_PATHNAME, NULL,
                     _("The lock comment is a pathname "
                       "(was -F intended?); use '--force-log' to override"));
                }
            }
        }
    }

  /* XXX: Only diff_cmd for now, overlay rest later and stop passing
     opt_state altogether? */
  if (opt_state.diff.diff_cmd)
    svn_config_set(cfg_config, SVN_CONFIG_SECTION_HELPERS,
                   SVN_CONFIG_OPTION_DIFF_CMD, opt_state.diff.diff_cmd);
  if (opt_state.merge_cmd)
    svn_config_set(cfg_config, SVN_CONFIG_SECTION_HELPERS,
                   SVN_CONFIG_OPTION_DIFF3_CMD, opt_state.merge_cmd);
  if (opt_state.diff.internal_diff)
    svn_config_set(cfg_config, SVN_CONFIG_SECTION_HELPERS,
                   SVN_CONFIG_OPTION_DIFF_CMD, NULL);

  /* Check for mutually exclusive args --auto-props and --no-auto-props */
  if (opt_state.autoprops && opt_state.no_autoprops)
    {
      return svn_error_create(SVN_ERR_CL_MUTUALLY_EXCLUSIVE_ARGS, NULL,
                              _("--auto-props and --no-auto-props are "
                                "mutually exclusive"));
    }

  /* Update auto-props-enable option, and populate the MIME types map,
     for add/import commands */
  if (subcommand->cmd_func == svn_cl__add
      || subcommand->cmd_func == svn_cl__import)
    {
      const char *mimetypes_file;
      svn_config_get(cfg_config, &mimetypes_file,
                     SVN_CONFIG_SECTION_MISCELLANY,
                     SVN_CONFIG_OPTION_MIMETYPES_FILE, FALSE);
      if (mimetypes_file && *mimetypes_file)
        {
          SVN_ERR(svn_io_parse_mimetypes_file(&(ctx->mimetypes_map),
                                              mimetypes_file, pool));
        }

      if (opt_state.autoprops)
        {
          svn_config_set_bool(cfg_config, SVN_CONFIG_SECTION_MISCELLANY,
                              SVN_CONFIG_OPTION_ENABLE_AUTO_PROPS, TRUE);
        }
      if (opt_state.no_autoprops)
        {
          svn_config_set_bool(cfg_config, SVN_CONFIG_SECTION_MISCELLANY,
                              SVN_CONFIG_OPTION_ENABLE_AUTO_PROPS, FALSE);
        }
    }

  /* Update the 'keep-locks' runtime option */
  if (opt_state.no_unlock)
    svn_config_set_bool(cfg_config, SVN_CONFIG_SECTION_MISCELLANY,
                        SVN_CONFIG_OPTION_NO_UNLOCK, TRUE);

  /* Set the log message callback function.  Note that individual
     subcommands will populate the ctx->log_msg_baton3. */
  ctx->log_msg_func3 = svn_cl__get_log_message;

  /* Set up the notifier.

     In general, we use it any time we aren't in --quiet mode.  'svn
     status' is unique, though, in that we don't want it in --quiet mode
     unless we're also in --verbose mode.  When in --xml mode,
     though, we never want it.  */
  if (opt_state.quiet)
    use_notifier = FALSE;
  if ((subcommand->cmd_func == svn_cl__status) && opt_state.verbose)
    use_notifier = TRUE;
  if (opt_state.xml)
    use_notifier = FALSE;
  if (use_notifier)
    {
      SVN_ERR(svn_cl__get_notifier(&ctx->notify_func2, &ctx->notify_baton2,
                                   conflict_stats, pool));
    }

  /* Set up our cancellation support. */
  svn_cl__check_cancel = svn_cmdline__setup_cancellation_handler();
  ctx->cancel_func = svn_cl__check_cancel;

  /* Set up Authentication stuff. */
  SVN_ERR(svn_cmdline_create_auth_baton2(
            &ab,
            opt_state.non_interactive,
            opt_state.auth_username,
            opt_state.auth_password,
            opt_state.config_dir,
            opt_state.no_auth_cache,
            opt_state.trust_server_cert_unknown_ca,
            opt_state.trust_server_cert_cn_mismatch,
            opt_state.trust_server_cert_expired,
            opt_state.trust_server_cert_not_yet_valid,
            opt_state.trust_server_cert_other_failure,
            cfg_config,
            ctx->cancel_func,
            ctx->cancel_baton,
            pool));

  ctx->auth_baton = ab;

  if (opt_state.non_interactive)
    {
      if (opt_state.accept_which == svn_cl__accept_edit)
        {
          return svn_error_createf(SVN_ERR_CL_ARG_PARSING_ERROR, NULL,
                                   _("--accept=%s incompatible with"
                                     " --non-interactive"),
                                   SVN_CL__ACCEPT_EDIT);
        }
      if (opt_state.accept_which == svn_cl__accept_launch)
        {
          return svn_error_createf(SVN_ERR_CL_ARG_PARSING_ERROR, NULL,
                                   _("--accept=%s incompatible with"
                                     " --non-interactive"),
                                   SVN_CL__ACCEPT_LAUNCH);
        }

      /* The default action when we're non-interactive is to use the
       * recommended conflict resolution (this will postpone conflicts
       * for which no recommended resolution is available). */
      if (opt_state.accept_which == svn_cl__accept_unspecified)
        opt_state.accept_which = svn_cl__accept_recommended;
    }

  /* Check whether interactive conflict resolution is disabled by
   * the configuration file. If no --accept option was specified
   * we postpone all conflicts in this case. */
  SVN_ERR(svn_config_get_bool(cfg_config, &interactive_conflicts,
                              SVN_CONFIG_SECTION_MISCELLANY,
                              SVN_CONFIG_OPTION_INTERACTIVE_CONFLICTS,
                              TRUE));
  if (!interactive_conflicts)
    {
      /* Make 'svn resolve' non-interactive. */
      if (subcommand->cmd_func == svn_cl__resolve)
        opt_state.non_interactive = TRUE;

      /* We're not resolving conflicts interactively. If no --accept option
       * was provided the default behaviour is to postpone all conflicts. */
      if (opt_state.accept_which == svn_cl__accept_unspecified)
        opt_state.accept_which = svn_cl__accept_postpone;
    }

  /* We don't use legacy libsvn_wc conflict handlers by default. */
  {
    ctx->conflict_func = NULL;
    ctx->conflict_baton = NULL;
    ctx->conflict_func2 = NULL;
    ctx->conflict_baton2 = NULL;
  }

  /* And now we finally run the subcommand. */
  err = (*subcommand->cmd_func)(os, &command_baton, pool);
  if (err)
    {
      /* For argument-related problems, suggest using the 'help'
         subcommand. */
      if (err->apr_err == SVN_ERR_CL_INSUFFICIENT_ARGS
          || err->apr_err == SVN_ERR_CL_ARG_PARSING_ERROR)
        {
          err = svn_error_quick_wrapf(
                  err, _("Try 'svn help %s' for more information"),
                  subcommand->name);
        }
      if (err->apr_err == SVN_ERR_WC_UPGRADE_REQUIRED)
        {
          err = svn_error_quick_wrap(err,
                                     _("Please see the 'svn upgrade' command"));
        }

      if (err->apr_err == SVN_ERR_AUTHN_FAILED && opt_state.non_interactive)
        {
          err = svn_error_quick_wrap(err,
                                     _("Authentication failed and interactive"
                                       " prompting is disabled; see the"
                                       " --force-interactive option"));
          if (reading_file_from_stdin)
            err = svn_error_quick_wrap(err,
                                       _("Reading file from standard input "
                                         "because of -F option; this can "
                                         "interfere with interactive "
                                         "prompting"));
        }

      /* Tell the user about 'svn cleanup' if any error on the stack
         was about locked working copies. */
      if (svn_error_find_cause(err, SVN_ERR_WC_LOCKED))
        {
          err = svn_error_quick_wrap(
                  err, _("Run 'svn cleanup' to remove locks "
                         "(type 'svn help cleanup' for details)"));
        }

      if (err->apr_err == SVN_ERR_SQLITE_BUSY)
        {
          err = svn_error_quick_wrap(err,
                                     _("Another process is blocking the "
                                       "working copy database, or the "
                                       "underlying filesystem does not "
                                       "support file locking; if the working "
                                       "copy is on a network filesystem, make "
                                       "sure file locking has been enabled "
                                       "on the file server"));
        }

      if (svn_error_find_cause(err, SVN_ERR_RA_CANNOT_CREATE_TUNNEL) &&
          (opt_state.auth_username || opt_state.auth_password))
        {
          err = svn_error_quick_wrap(
                  err, _("When using svn+ssh:// URLs, keep in mind that the "
                         "--username and --password options are ignored "
                         "because authentication is performed by SSH, not "
                         "Subversion"));
        }

      return err;
    }

  return SVN_NO_ERROR;
}

int
main(int argc, const char *argv[])
{
  apr_pool_t *pool;
  int exit_code = EXIT_SUCCESS;
  svn_error_t *err;

  /* Initialize the app. */
  if (svn_cmdline_init("svn", stderr) != EXIT_SUCCESS)
    return EXIT_FAILURE;

  /* Create our top-level pool.  Use a separate mutexless allocator,
   * given this application is single threaded.
   */
  pool = apr_allocator_owner_get(svn_pool_create_allocator(FALSE));

  err = sub_main(&exit_code, argc, argv, pool);

  /* Flush stdout and report if it fails. It would be flushed on exit anyway
     but this makes sure that output is not silently lost if it fails. */
  err = svn_error_compose_create(err, svn_cmdline_fflush(stdout));

  if (err)
    {
      exit_code = EXIT_FAILURE;
      svn_cmdline_handle_exit_error(err, NULL, "svn: ");
    }

  svn_pool_destroy(pool);

  svn_cmdline__cancellation_exit();

  return exit_code;
}<|MERGE_RESOLUTION|>--- conflicted
+++ resolved
@@ -1675,7 +1675,11 @@
      "\n"
      "  3. List all versions of shelf NAME.\n"
      "\n"
-     "The default PATH is the current working directory.\n"),
+     "The default PATH is the current working directory.\n"
+     "\n"
+     "  The shelving feature is EXPERIMENTAL. This command is likely to change\n"
+     "  in the next release, and there is no promise of backward compatibility.\n"
+    ),
     {'q', opt_dry_run,
      opt_depth, opt_targets, opt_changelist,
      SVN_CL__LOG_MSG_OPTIONS,
@@ -1709,14 +1713,10 @@
      "\n"
      "  To bring back shelved changes, use 'svn unshelve NAME'.\n"
      "\n"
-<<<<<<< HEAD
      "  Shelves are stored in <WC>/.svn/shelves/\n"
-=======
-     "  A shelved change is stored as a patch file, .svn/shelves/NAME.patch\n"
      "\n"
      "  The shelving feature is EXPERIMENTAL. This command is likely to change\n"
      "  in the next release, and there is no promise of backward compatibility.\n"
->>>>>>> 7ca0edfa
     ),
     {opt_delete, opt_list, 'q', opt_dry_run, opt_keep_local,
      opt_depth, opt_targets, opt_changelist,
@@ -1748,19 +1748,13 @@
     {opt_list, 'q', opt_dry_run} },
 
   { "shelves", svn_cl__shelves, {0}, N_
-<<<<<<< HEAD
     ("List shelves.\n"
-     "usage: shelves\n"),
-    {'q'} },
-=======
-    ("List shelved changes.\n"
      "usage: shelves\n"
      "\n"
      "  The shelving feature is EXPERIMENTAL. This command is likely to change\n"
      "  in the next release, and there is no promise of backward compatibility.\n"
     ),
-    },
->>>>>>> 7ca0edfa
+    {'q'} },
 
   { "status", svn_cl__status, {"stat", "st"}, N_
     ("Print the status of working copy files and directories.\n"
