--- conflicted
+++ resolved
@@ -153,13 +153,9 @@
 #ifdef WITH_SHELVE_V1
   opt_delete,
   opt_keep_shelved,
-<<<<<<< HEAD
   opt_list,
+#endif
   opt_compatible_version
-=======
-  opt_list
-#endif
->>>>>>> 1180d012
 } svn_cl__longopt_t;
 
 
