--- conflicted
+++ resolved
@@ -148,11 +148,8 @@
   opt_show_item,
   opt_adds_as_modification,
   opt_vacuum_pristines,
-<<<<<<< HEAD
+  opt_drop,
   opt_compatible_version
-=======
-  opt_drop,
->>>>>>> 9b96cee1
 } svn_cl__longopt_t;
 
 
@@ -478,15 +475,13 @@
   {"vacuum-pristines", opt_vacuum_pristines, 0,
                        N_("remove unreferenced pristines from .svn directory")},
 
-<<<<<<< HEAD
+  {"drop", opt_drop, 0,
+   N_("drop shelf after successful unshelve")},
+
   {"compatible-version", opt_compatible_version, 1,
                        N_("use working copy format compatible with Subversion\n"
                        "                             "
                        "version ARG (\"1.8\", \"1.9.5\", etc.)")},
-=======
-  {"drop", opt_drop, 0,
-                       N_("drop shelf after successful unshelve")},
->>>>>>> 9b96cee1
 
   /* Long-opt Aliases
    *
@@ -637,15 +632,10 @@
      "  to the obstructing path.\n"
      "\n"), N_(
      "  See also 'svn help update' for a list of possible characters\n"
-<<<<<<< HEAD
-     "  reporting the action taken.\n"),
+     "  reporting the action taken.\n"
+    )},
     {'r', 'q', 'N', opt_depth, opt_force, opt_ignore_externals,
      opt_compatible_version} },
-=======
-     "  reporting the action taken.\n"
-    )},
-    {'r', 'q', 'N', opt_depth, opt_force, opt_ignore_externals} },
->>>>>>> 9b96cee1
 
   { "cleanup", svn_cl__cleanup, {0}, {N_(
      "Either recover from an interrupted operation that left the working copy locked,\n"
@@ -2075,16 +2065,10 @@
   { "upgrade", svn_cl__upgrade, {0}, {N_(
      "Upgrade the metadata storage format for a working copy.\n"
      "usage: upgrade [WCPATH...]\n"
-<<<<<<< HEAD
-     "\n"
-     "  Local modifications are preserved.\n"),
+     "\n"), N_(
+     "  Local modifications are preserved.\n"
+    )},
     { 'q', opt_compatible_version } },
-=======
-     "\n"), N_(
-     "  Local modifications are preserved.\n"
-    )},
-    { 'q' } },
->>>>>>> 9b96cee1
 
   { NULL, NULL, {0}, {NULL}, {0} }
 };
