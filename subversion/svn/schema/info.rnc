--- conflicted
+++ resolved
@@ -9,13 +9,8 @@
 
 entry =
   element entry {
-<<<<<<< HEAD
-    attlist.entry, url?, repository?, wc-info?, commit?, conflict?, lock?, 
-    tree-conflicts?
-=======
     attlist.entry, url?, repository?, wc-info?, commit?, conflict?, lock?,
     tree-conflict?
->>>>>>> e363d545
   }
 attlist.entry &=
   ## Local path.
@@ -91,12 +86,6 @@
 ## Depth of this directory, always "infinity" for non-directories
 depth = element depth { "infinity" | "immediates" | "files" | "empty" }
 
-<<<<<<< HEAD
-tree-conflicts =
-  element tree-conflicts { tree-conflict+ }
-
-=======
->>>>>>> e363d545
 tree-conflict =
   element tree-conflict { attlist.tree-conflict }
 
@@ -108,13 +97,7 @@
   ## Operation causing the tree conflict.
   attribute operation { "update" | "merge" | "switch" },
   ## Operation's action on the victim.
-<<<<<<< HEAD
-  attribute action { "edited" | "deleted" },
-  ## Local reason for the conflict.
-  attribute reason { "edited" | "deleted" | "missing" }
-=======
   attribute action { "edit" | "add" | "delete" },
   ## Local reason for the conflict.
   attribute reason { "edit" | "obstruction" | "delete" | "add" |
-                     "missing" | "unversioned" }
->>>>>>> e363d545
+                     "missing" | "unversioned" }