--- conflicted
+++ resolved
@@ -50,15 +50,9 @@
   # Item switched relative to its parent.
   [ a:defaultValue = "false" ]
   attribute switched { "true" | "false" }?,
-<<<<<<< HEAD
-  ## Tree-conflict status of a directory.
-  [ a:defaultValue = "false" ]
-  attribute has-tree-conflicted-children { "true" | "false" }?
-=======
   ## Tree-conflict status of the item.
   [ a:defaultValue = "false" ]
   attribute tree-conflicted { "true" | "false" }?
->>>>>>> e363d545
 
 ## Status in repository (if --update was specified).
 repos-status = element repos-status { attlist.repos-status, lock? }
