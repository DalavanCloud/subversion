--- conflicted
+++ resolved
@@ -2,22 +2,17 @@
  * propedit-cmd.c -- Edit properties of files/dirs using $EDITOR
  *
  * ====================================================================
- *    Licensed to the Apache Software Foundation (ASF) under one
- *    or more contributor license agreements.  See the NOTICE file
- *    distributed with this work for additional information
- *    regarding copyright ownership.  The ASF licenses this file
- *    to you under the Apache License, Version 2.0 (the
- *    "License"); you may not use this file except in compliance
- *    with the License.  You may obtain a copy of the License at
+ * Copyright (c) 2000-2004 CollabNet.  All rights reserved.
  *
- *      http://www.apache.org/licenses/LICENSE-2.0
+ * This software is licensed as described in the file COPYING, which
+ * you should have received as part of this distribution.  The terms
+ * are also available at http://subversion.tigris.org/license-1.html.
+ * If newer versions of this license are posted there, you may use a
+ * newer version instead, at your option.
  *
- *    Unless required by applicable law or agreed to in writing,
- *    software distributed under the License is distributed on an
- *    "AS IS" BASIS, WITHOUT WARRANTIES OR CONDITIONS OF ANY
- *    KIND, either express or implied.  See the License for the
- *    specific language governing permissions and limitations
- *    under the License.
+ * This software consists of voluntary contributions made by many
+ * individuals.  For exact contribution history, see the revision
+ * history and logs, available at http://subversion.tigris.org/.
  * ====================================================================
  */
 
@@ -33,20 +28,15 @@
 #include "svn_pools.h"
 #include "svn_client.h"
 #include "svn_string.h"
-#include "svn_dirent_uri.h"
 #include "svn_path.h"
 #include "svn_error.h"
 #include "svn_utf.h"
 #include "svn_props.h"
 #include "cl.h"
 
-<<<<<<< HEAD
-#include "private/svn_wc_private.h"
-=======
 /* We shouldn't be including a private header here, but it is
  * necessary for fixing issue #3416 */
 #include "private/svn_opt_private.h"
->>>>>>> d3608daf
 
 #include "svn_private_config.h"
 
@@ -99,7 +89,7 @@
       svn_opt_push_implicit_dot_target(targets, pool);
 
       SVN_ERR(svn_cl__revprop_prepare(&opt_state->start_revision, targets,
-                                      &URL, ctx, pool));
+                                      &URL, pool));
 
       /* Fetch the current property. */
       SVN_ERR(svn_client_revprop_get(pname_utf8, &propval,
@@ -184,11 +174,7 @@
              _("Explicit target argument required"));
         }
 
-<<<<<<< HEAD
-      SVN_ERR(svn_opt_eat_peg_revisions(&targets, targets, pool));
-=======
       SVN_ERR(svn_opt__eat_peg_revisions(&targets, targets, pool));
->>>>>>> d3608daf
 
       /* For each target, edit the property PNAME. */
       for (i = 0; i < targets->nelts; i++)
@@ -198,8 +184,8 @@
           svn_string_t *propval, *edited_propval;
           const char *base_dir = target;
           const char *target_local;
-          const char *local_abspath;
-          svn_node_kind_t kind;
+          svn_wc_adm_access_t *adm_access;
+          const svn_wc_entry_t *entry;
           svn_opt_revision_t peg_revision;
           svn_revnum_t base_rev = SVN_INVALID_REVNUM;
 
@@ -239,17 +225,16 @@
                 }
 
               /* Split the path if it is a file path. */
-              SVN_ERR(svn_dirent_get_absolute(&local_abspath, target, subpool));
-
-              SVN_ERR(svn_wc_read_kind(&kind, ctx->wc_ctx, local_abspath, FALSE,
-                                       subpool));
-
-              if (kind == svn_node_none)
-                return svn_error_createf(
-                   SVN_ERR_ENTRY_NOT_FOUND, NULL,
+              SVN_ERR(svn_wc_adm_probe_open3(&adm_access, NULL, target,
+                                             FALSE, 0, ctx->cancel_func,
+                                             ctx->cancel_baton, subpool));
+              SVN_ERR(svn_wc_entry(&entry, target, adm_access, FALSE, subpool));
+              if (! entry)
+                return svn_error_createf
+                  (SVN_ERR_ENTRY_NOT_FOUND, NULL,
                    _("'%s' does not appear to be a working copy path"), target);
-              if (kind == svn_node_file)
-                base_dir = svn_dirent_dirname(target, subpool);
+              if (entry->kind == svn_node_file)
+                svn_path_split(target, &base_dir, NULL, subpool);
             }
 
           /* Run the editor on a temporary file which contains the
@@ -266,7 +251,7 @@
                                                  subpool));
 
           target_local = svn_path_is_url(target) ? target
-            : svn_dirent_local_style(target, subpool);
+            : svn_path_local_style(target, subpool);
 
           /* ...and re-set the property's value accordingly. */
           if (edited_propval && !svn_string_compare(propval, edited_propval))
@@ -291,7 +276,7 @@
                 SVN_ERR(svn_cl__cleanup_log_msg(ctx->log_msg_baton3,
                                                 err, pool));
               else if (err)
-                return svn_error_return(err);
+                return err;
 
               /* Print a message if we successfully committed or if it
                  was just a wc propset (but not if the user aborted an URL
