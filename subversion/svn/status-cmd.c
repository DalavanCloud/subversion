/*
 * status-cmd.c -- Display status information in current directory
 *
 * ====================================================================
 *    Licensed to the Apache Software Foundation (ASF) under one
 *    or more contributor license agreements.  See the NOTICE file
 *    distributed with this work for additional information
 *    regarding copyright ownership.  The ASF licenses this file
 *    to you under the Apache License, Version 2.0 (the
 *    "License"); you may not use this file except in compliance
 *    with the License.  You may obtain a copy of the License at
 *
 *      http://www.apache.org/licenses/LICENSE-2.0
 *
 *    Unless required by applicable law or agreed to in writing,
 *    software distributed under the License is distributed on an
 *    "AS IS" BASIS, WITHOUT WARRANTIES OR CONDITIONS OF ANY
 *    KIND, either express or implied.  See the License for the
 *    specific language governing permissions and limitations
 *    under the License.
 * ====================================================================
 */

/* ==================================================================== */



/*** Includes. ***/

#include "svn_string.h"
#include "svn_wc.h"
#include "svn_client.h"
#include "svn_error_codes.h"
#include "svn_error.h"
#include "svn_pools.h"
#include "svn_xml.h"
#include "svn_dirent_uri.h"
#include "svn_path.h"
#include "svn_cmdline.h"
#include "cl.h"

#include "svn_private_config.h"
#include "private/svn_wc_private.h"



/*** Code. ***/

struct status_baton
{
  /* These fields all correspond to the ones in the
     svn_cl__print_status() interface. */
  svn_boolean_t detailed;
  svn_boolean_t show_last_committed;
  svn_boolean_t skip_unrecognized;
  svn_boolean_t repos_locks;

  apr_hash_t *cached_changelists;
  apr_pool_t *cl_pool;          /* where cached changelists are allocated */

  svn_boolean_t had_print_error;  /* To avoid printing lots of errors if we get
                                     errors while printing to stdout */
  svn_boolean_t xml_mode;

  /* Conflict stats. */
  unsigned int text_conflicts;
  unsigned int prop_conflicts;
  unsigned int tree_conflicts;

  svn_client_ctx_t *ctx;
};


struct status_cache
{
  const char *path;
  svn_client_status_t *status;
};

/* Print conflict stats accumulated in status baton SB.
 * Do temporary allocations in POOL. */
static svn_error_t *
print_conflict_stats(struct status_baton *sb, apr_pool_t *pool)
{
  if (sb->text_conflicts > 0 || sb->prop_conflicts > 0 ||
      sb->tree_conflicts > 0)
      SVN_ERR(svn_cmdline_printf(pool, "%s", _("Summary of conflicts:\n")));

  if (sb->text_conflicts > 0)
    SVN_ERR(svn_cmdline_printf
      (pool, _("  Text conflicts: %u\n"), sb->text_conflicts));

  if (sb->prop_conflicts > 0)
    SVN_ERR(svn_cmdline_printf
      (pool, _("  Property conflicts: %u\n"), sb->prop_conflicts));

  if (sb->tree_conflicts > 0)
    SVN_ERR(svn_cmdline_printf
      (pool, _("  Tree conflicts: %u\n"), sb->tree_conflicts));

  return SVN_NO_ERROR;
}

/* Prints XML target element with path attribute TARGET, using POOL for
   temporary allocations. */
static svn_error_t *
print_start_target_xml(const char *target, apr_pool_t *pool)
{
  svn_stringbuf_t *sb = svn_stringbuf_create("", pool);

  svn_xml_make_open_tag(&sb, pool, svn_xml_normal, "target",
                        "path", target, NULL);

  return svn_cl__error_checked_fputs(sb->data, stdout);
}


/* Finish a target element by optionally printing an against element if
 * REPOS_REV is a valid revision number, and then printing an target end tag.
 * Use POOL for temporary allocations. */
static svn_error_t *
print_finish_target_xml(svn_revnum_t repos_rev,
                        apr_pool_t *pool)
{
  svn_stringbuf_t *sb = svn_stringbuf_create("", pool);

  if (SVN_IS_VALID_REVNUM(repos_rev))
    {
      const char *repos_rev_str;
      repos_rev_str = apr_psprintf(pool, "%ld", repos_rev);
      svn_xml_make_open_tag(&sb, pool, svn_xml_self_closing, "against",
                            "revision", repos_rev_str, NULL);
    }

  svn_xml_make_close_tag(&sb, pool, "target");

  return svn_cl__error_checked_fputs(sb->data, stdout);
}


/* Function which *actually* causes a status structure to be output to
   the user.  Called by both print_status() and svn_cl__status(). */
static svn_error_t *
print_status_normal_or_xml(void *baton,
                           const char *path,
                           const svn_client_status_t *status,
                           apr_pool_t *pool)
{
  struct status_baton *sb = baton;

  if (sb->xml_mode)
    return svn_cl__print_status_xml(path, status, sb->ctx, pool);
  else
    return svn_cl__print_status(path, status, sb->detailed,
                                sb->show_last_committed,
                                sb->skip_unrecognized,
                                sb->repos_locks,
                                &sb->text_conflicts,
                                &sb->prop_conflicts,
                                &sb->tree_conflicts,
                                sb->ctx,
                                pool);
}


/* A status callback function for printing STATUS for PATH. */
static svn_error_t *
print_status(void *baton,
             const char *path,
             const svn_client_status_t *status,
             apr_pool_t *pool)
{
  struct status_baton *sb = baton;

  svn_revnum_t revision;
  svn_revnum_t changed_rev;
  apr_time_t changed_date;
  const char *changed_author;
  const char *local_abspath;

  local_abspath = status->local_abspath;

  /* ### The revision information with associates are based on what
   * ### _read_info() returns. The svn_wc_status_func4_t callback is
   * ### suppposed to handle the gathering of additional information from the
   * ### WORKING nodes on its own. Until we've agreed on how the CLI should
   * ### handle the revision information, we use this appproach to stay compat
   * ### with our testsuite. */
  if (status->versioned
      && !SVN_IS_VALID_REVNUM(status->revision)
      && !status->copied)
    {
      svn_client_status_t *tweaked_status
                 = svn_client_status_dup(status, sb->cl_pool);

      /* Retrieve some data from the original version of the replaced node */
      SVN_ERR(svn_wc__node_get_working_rev_info(&revision, &changed_rev,
                                                &changed_date,
                                                &changed_author,
                                                sb->ctx->wc_ctx,
                                                local_abspath, sb->cl_pool,
                                                pool));
      tweaked_status->revision = revision;
      tweaked_status->changed_rev = changed_rev;
      tweaked_status->changed_date = changed_date;
      tweaked_status->changed_author = changed_author;

      status = tweaked_status;
    }

  /* If the path is part of a changelist, then we don't print
     the item, but instead dup & cache the status structure for later. */
  if (status->changelist)
    {
      /* The hash maps a changelist name to an array of status_cache
         structures. */
      apr_array_header_t *path_array;
      const char *cl_key = apr_pstrdup(sb->cl_pool, status->changelist);
      struct status_cache *scache = apr_pcalloc(sb->cl_pool, sizeof(*scache));
      scache->path = apr_pstrdup(sb->cl_pool, path);
      scache->status = svn_client_status_dup(status, sb->cl_pool);

      path_array =
        apr_hash_get(sb->cached_changelists, cl_key, APR_HASH_KEY_STRING);
      if (path_array == NULL)
        {
          path_array = apr_array_make(sb->cl_pool, 1,
                                      sizeof(struct status_cache *));
          apr_hash_set(sb->cached_changelists, cl_key,
                       APR_HASH_KEY_STRING, path_array);
        }

      APR_ARRAY_PUSH(path_array, struct status_cache *) = scache;
      return SVN_NO_ERROR;
    }

<<<<<<< HEAD
  return print_status_normal_or_xml(baton, path, status, pool);
=======
  print_status_normal_or_xml(baton, path, status);
>>>>>>> 0213fdc3
}

/* This implements the `svn_opt_subcommand_t' interface. */
svn_error_t *
svn_cl__status(apr_getopt_t *os,
               void *baton,
               apr_pool_t *scratch_pool)
{
  svn_cl__opt_state_t *opt_state = ((svn_cl__cmd_baton_t *) baton)->opt_state;
  svn_client_ctx_t *ctx = ((svn_cl__cmd_baton_t *) baton)->ctx;
  apr_array_header_t *targets;
  apr_pool_t *iterpool;
  apr_hash_t *master_cl_hash = apr_hash_make(scratch_pool);
  int i;
  svn_opt_revision_t rev;
  struct status_baton sb;

  SVN_ERR(svn_cl__args_to_target_array_print_reserved(&targets, os,
                                                      opt_state->targets,
<<<<<<< HEAD
                                                      ctx, scratch_pool));
=======
                                                      ctx, pool));
>>>>>>> 0213fdc3

  /* Add "." if user passed 0 arguments */
  svn_opt_push_implicit_dot_target(targets, scratch_pool);

  /* We want our -u statuses to be against HEAD. */
  rev.kind = svn_opt_revision_head;

  /* The notification callback, leave the notifier as NULL in XML mode */
  if (! opt_state->xml)
    SVN_ERR(svn_cl__get_notifier(&ctx->notify_func2, &ctx->notify_baton2,
                                 FALSE, FALSE, FALSE, scratch_pool));

  sb.had_print_error = FALSE;

  if (opt_state->xml)
    {
      /* If output is not incremental, output the XML header and wrap
         everything in a top-level element. This makes the output in
         its entirety a well-formed XML document. */
      if (! opt_state->incremental)
        SVN_ERR(svn_cl__xml_print_header("status", scratch_pool));
    }
  else
    {
      if (opt_state->incremental)
        return svn_error_create(SVN_ERR_CL_ARG_PARSING_ERROR, NULL,
                                _("'incremental' option only valid in XML "
                                  "mode"));
    }

  sb.detailed = (opt_state->verbose || opt_state->update);
  sb.show_last_committed = opt_state->verbose;
  sb.skip_unrecognized = opt_state->quiet;
  sb.repos_locks = opt_state->update;
  sb.xml_mode = opt_state->xml;
  sb.cached_changelists = master_cl_hash;
  sb.cl_pool = scratch_pool;
  sb.text_conflicts = 0;
  sb.prop_conflicts = 0;
  sb.tree_conflicts = 0;
  sb.ctx = ctx;

  SVN_ERR(svn_cl__eat_peg_revisions(&targets, targets, scratch_pool));

  iterpool = svn_pool_create(scratch_pool);
  for (i = 0; i < targets->nelts; i++)
    {
      const char *target = APR_ARRAY_IDX(targets, i, const char *);
      svn_revnum_t repos_rev = SVN_INVALID_REVNUM;

      svn_pool_clear(iterpool);

      SVN_ERR(svn_cl__check_cancel(ctx->cancel_baton));

      if (opt_state->xml)
<<<<<<< HEAD
        SVN_ERR(print_start_target_xml(svn_dirent_local_style(target, iterpool),
                                       iterpool));

      /* Retrieve a hash of status structures with the information
         requested by the user. */
      SVN_ERR(svn_cl__try(svn_client_status5(&repos_rev, ctx, target, &rev,
=======
        SVN_ERR(print_start_target_xml(svn_path_local_style(target, subpool),
                                       subpool));

      /* Retrieve a hash of status structures with the information
         requested by the user. */
      SVN_ERR(svn_cl__try(svn_client_status3(&repos_rev, target, &rev,
                                             print_status, &sb,
>>>>>>> 0213fdc3
                                             opt_state->depth,
                                             opt_state->verbose,
                                             opt_state->update,
                                             opt_state->no_ignore,
                                             opt_state->ignore_externals,
                                             opt_state->changelists,
<<<<<<< HEAD
                                             print_status, &sb,
                                             iterpool),
                          NULL, opt_state->quiet,
                          /* not versioned: */
                          SVN_ERR_WC_NOT_WORKING_COPY,
                          SVN_NO_ERROR));

      if (opt_state->xml)
        SVN_ERR(print_finish_target_xml(repos_rev, iterpool));
=======
                                             ctx, subpool),
                          NULL, opt_state->quiet,
                          /* not versioned: */
                          SVN_ERR_WC_NOT_DIRECTORY,
                          SVN_NO_ERROR));

      if (opt_state->xml)
        SVN_ERR(print_finish_target_xml(repos_rev, subpool));
>>>>>>> 0213fdc3
    }

  /* If any paths were cached because they were associatied with
     changelists, we can now display them as grouped changelists. */
  if (apr_hash_count(master_cl_hash) > 0)
    {
      apr_hash_index_t *hi;
      svn_stringbuf_t *buf;

      if (opt_state->xml)
        buf = svn_stringbuf_create("", scratch_pool);

      for (hi = apr_hash_first(scratch_pool, master_cl_hash); hi;
           hi = apr_hash_next(hi))
        {
          const char *changelist_name = svn__apr_hash_index_key(hi);
          apr_array_header_t *path_array = svn__apr_hash_index_val(hi);
          int j;

          /* ### TODO: For non-XML output, we shouldn't print the
             ### leading \n on the first changelist if there were no
             ### non-changelist entries. */
          if (opt_state->xml)
            {
              svn_stringbuf_set(buf, "");
              svn_xml_make_open_tag(&buf, scratch_pool, svn_xml_normal,
                                    "changelist", "name", changelist_name,
                                    NULL);
              SVN_ERR(svn_cl__error_checked_fputs(buf->data, stdout));
            }
          else
            SVN_ERR(svn_cmdline_printf(scratch_pool,
                                       _("\n--- Changelist '%s':\n"),
                                       changelist_name));

          for (j = 0; j < path_array->nelts; j++)
            {
              struct status_cache *scache =
                APR_ARRAY_IDX(path_array, j, struct status_cache *);
              SVN_ERR(print_status_normal_or_xml(&sb, scache->path,
                                                 scache->status, scratch_pool));
            }

          if (opt_state->xml)
            {
              svn_stringbuf_set(buf, "");
              svn_xml_make_close_tag(&buf, scratch_pool, "changelist");
              SVN_ERR(svn_cl__error_checked_fputs(buf->data, stdout));
            }
        }
    }
  svn_pool_destroy(iterpool);

  if (opt_state->xml && (! opt_state->incremental))
    SVN_ERR(svn_cl__xml_print_footer("status", scratch_pool));

  if (! opt_state->quiet && ! opt_state->xml)
      SVN_ERR(print_conflict_stats(&sb, scratch_pool));

  return SVN_NO_ERROR;
}<|MERGE_RESOLUTION|>--- conflicted
+++ resolved
@@ -236,11 +236,7 @@
       return SVN_NO_ERROR;
     }
 
-<<<<<<< HEAD
   return print_status_normal_or_xml(baton, path, status, pool);
-=======
-  print_status_normal_or_xml(baton, path, status);
->>>>>>> 0213fdc3
 }
 
 /* This implements the `svn_opt_subcommand_t' interface. */
@@ -260,22 +256,13 @@
 
   SVN_ERR(svn_cl__args_to_target_array_print_reserved(&targets, os,
                                                       opt_state->targets,
-<<<<<<< HEAD
                                                       ctx, scratch_pool));
-=======
-                                                      ctx, pool));
->>>>>>> 0213fdc3
 
   /* Add "." if user passed 0 arguments */
   svn_opt_push_implicit_dot_target(targets, scratch_pool);
 
   /* We want our -u statuses to be against HEAD. */
   rev.kind = svn_opt_revision_head;
-
-  /* The notification callback, leave the notifier as NULL in XML mode */
-  if (! opt_state->xml)
-    SVN_ERR(svn_cl__get_notifier(&ctx->notify_func2, &ctx->notify_baton2,
-                                 FALSE, FALSE, FALSE, scratch_pool));
 
   sb.had_print_error = FALSE;
 
@@ -320,29 +307,18 @@
       SVN_ERR(svn_cl__check_cancel(ctx->cancel_baton));
 
       if (opt_state->xml)
-<<<<<<< HEAD
         SVN_ERR(print_start_target_xml(svn_dirent_local_style(target, iterpool),
                                        iterpool));
 
       /* Retrieve a hash of status structures with the information
          requested by the user. */
       SVN_ERR(svn_cl__try(svn_client_status5(&repos_rev, ctx, target, &rev,
-=======
-        SVN_ERR(print_start_target_xml(svn_path_local_style(target, subpool),
-                                       subpool));
-
-      /* Retrieve a hash of status structures with the information
-         requested by the user. */
-      SVN_ERR(svn_cl__try(svn_client_status3(&repos_rev, target, &rev,
-                                             print_status, &sb,
->>>>>>> 0213fdc3
                                              opt_state->depth,
                                              opt_state->verbose,
                                              opt_state->update,
                                              opt_state->no_ignore,
                                              opt_state->ignore_externals,
                                              opt_state->changelists,
-<<<<<<< HEAD
                                              print_status, &sb,
                                              iterpool),
                           NULL, opt_state->quiet,
@@ -352,16 +328,6 @@
 
       if (opt_state->xml)
         SVN_ERR(print_finish_target_xml(repos_rev, iterpool));
-=======
-                                             ctx, subpool),
-                          NULL, opt_state->quiet,
-                          /* not versioned: */
-                          SVN_ERR_WC_NOT_DIRECTORY,
-                          SVN_NO_ERROR));
-
-      if (opt_state->xml)
-        SVN_ERR(print_finish_target_xml(repos_rev, subpool));
->>>>>>> 0213fdc3
     }
 
   /* If any paths were cached because they were associatied with
