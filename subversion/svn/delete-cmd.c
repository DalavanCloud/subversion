/*
 * delete-cmd.c -- Delete/undelete commands
 *
 * ====================================================================
 *    Licensed to the Apache Software Foundation (ASF) under one
 *    or more contributor license agreements.  See the NOTICE file
 *    distributed with this work for additional information
 *    regarding copyright ownership.  The ASF licenses this file
 *    to you under the Apache License, Version 2.0 (the
 *    "License"); you may not use this file except in compliance
 *    with the License.  You may obtain a copy of the License at
 *
 *      http://www.apache.org/licenses/LICENSE-2.0
 *
 *    Unless required by applicable law or agreed to in writing,
 *    software distributed under the License is distributed on an
 *    "AS IS" BASIS, WITHOUT WARRANTIES OR CONDITIONS OF ANY
 *    KIND, either express or implied.  See the License for the
 *    specific language governing permissions and limitations
 *    under the License.
 * ====================================================================
 */

/* ==================================================================== */



/*** Includes. ***/

#include "svn_client.h"
#include "svn_error.h"
#include "svn_path.h"
#include "cl.h"

#include "svn_private_config.h"


/*** Code. ***/

/* This implements the `svn_opt_subcommand_t' interface. */
svn_error_t *
svn_cl__delete(apr_getopt_t *os,
               void *baton,
               apr_pool_t *pool)
{
  svn_cl__opt_state_t *opt_state = ((svn_cl__cmd_baton_t *) baton)->opt_state;
  svn_client_ctx_t *ctx = ((svn_cl__cmd_baton_t *) baton)->ctx;
  apr_array_header_t *targets;
  svn_commit_info_t *commit_info = NULL;
  svn_error_t *err;

  SVN_ERR(svn_cl__args_to_target_array_print_reserved(&targets, os,
                                                      opt_state->targets,
                                                      ctx, pool));

  if (! targets->nelts)
    return svn_error_create(SVN_ERR_CL_INSUFFICIENT_ARGS, 0, NULL);

  if (! opt_state->quiet)
    SVN_ERR(svn_cl__get_notifier(&ctx->notify_func2, &ctx->notify_baton2,
                                 FALSE, FALSE, FALSE, pool));

  if (! svn_path_is_url(APR_ARRAY_IDX(targets, 0, const char *)))
    {
      ctx->log_msg_func3 = NULL;
      if (opt_state->message || opt_state->filedata || opt_state->revprop_table)
        {
          return svn_error_create
            (SVN_ERR_CL_UNNECESSARY_LOG_MESSAGE, NULL,
             _("Local, non-commit operations do not take a log message "
               "or revision properties"));
        }
    }
  else
    {
      SVN_ERR(svn_cl__make_log_msg_baton(&(ctx->log_msg_baton3), opt_state,
                                         NULL, ctx->config, pool));
    }

<<<<<<< HEAD
  SVN_ERR(svn_cl__eat_peg_revisions(&targets, targets, pool));

=======
>>>>>>> 0213fdc3
  err = svn_client_delete3(&commit_info, targets, opt_state->force,
                           opt_state->keep_local, opt_state->revprop_table,
                           ctx, pool);
  if (err)
    err = svn_cl__may_need_force(err);

  if (ctx->log_msg_func3)
    SVN_ERR(svn_cl__cleanup_log_msg(ctx->log_msg_baton3, err, pool));
  else if (err)
    return svn_error_return(err);

  if (commit_info && ! opt_state->quiet)
    SVN_ERR(svn_cl__print_commit_info(commit_info, pool));

  return SVN_NO_ERROR;
}<|MERGE_RESOLUTION|>--- conflicted
+++ resolved
@@ -48,7 +48,6 @@
   svn_cl__opt_state_t *opt_state = ((svn_cl__cmd_baton_t *) baton)->opt_state;
   svn_client_ctx_t *ctx = ((svn_cl__cmd_baton_t *) baton)->ctx;
   apr_array_header_t *targets;
-  svn_commit_info_t *commit_info = NULL;
   svn_error_t *err;
 
   SVN_ERR(svn_cl__args_to_target_array_print_reserved(&targets, os,
@@ -57,10 +56,6 @@
 
   if (! targets->nelts)
     return svn_error_create(SVN_ERR_CL_INSUFFICIENT_ARGS, 0, NULL);
-
-  if (! opt_state->quiet)
-    SVN_ERR(svn_cl__get_notifier(&ctx->notify_func2, &ctx->notify_baton2,
-                                 FALSE, FALSE, FALSE, pool));
 
   if (! svn_path_is_url(APR_ARRAY_IDX(targets, 0, const char *)))
     {
@@ -79,14 +74,10 @@
                                          NULL, ctx->config, pool));
     }
 
-<<<<<<< HEAD
   SVN_ERR(svn_cl__eat_peg_revisions(&targets, targets, pool));
 
-=======
->>>>>>> 0213fdc3
-  err = svn_client_delete3(&commit_info, targets, opt_state->force,
-                           opt_state->keep_local, opt_state->revprop_table,
-                           ctx, pool);
+  err = svn_client_delete4(targets, opt_state->force, opt_state->keep_local,
+                           opt_state->revprop_table, ctx, pool);
   if (err)
     err = svn_cl__may_need_force(err);
 
@@ -95,8 +86,5 @@
   else if (err)
     return svn_error_return(err);
 
-  if (commit_info && ! opt_state->quiet)
-    SVN_ERR(svn_cl__print_commit_info(commit_info, pool));
-
   return SVN_NO_ERROR;
 }