--- conflicted
+++ resolved
@@ -91,12 +91,8 @@
   SVN_ERR(svn_cl__eat_peg_revisions(&targets, targets, pool));
 
   err = svn_client_delete4(targets, opt_state->force, opt_state->keep_local,
-<<<<<<< HEAD
-                           opt_state->revprop_table, ctx, pool);
-=======
                            opt_state->revprop_table, svn_cl__print_commit_info,
                            NULL, ctx, pool);
->>>>>>> f9486e4e
   if (err)
     err = svn_cl__may_need_force(err);
 
