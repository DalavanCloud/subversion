--- conflicted
+++ resolved
@@ -93,8 +93,8 @@
 
   if (! opt_state->quiet)
     {
-      SVN_ERR(svn_cl__get_notifier(&nwb.real_func, &nwb.real_baton, FALSE,
-                                   FALSE, FALSE, pool));
+      nwb.real_func = ctx->notify_func2;
+      nwb.real_baton = ctx->notify_baton2;
       ctx->notify_func2 = notify_wrapper;
       ctx->notify_baton2 = &nwb;
     }
@@ -113,16 +113,6 @@
       SVN_ERR(svn_client_revprop_set2(pname_utf8, NULL, NULL,
                                       URL, &(opt_state->start_revision),
                                       &rev, FALSE, ctx, pool));
-<<<<<<< HEAD
-=======
-      if (! opt_state->quiet)
-        {
-          SVN_ERR(svn_cmdline_printf(pool,
-                                     _("property '%s' deleted from"
-                                       " repository revision %ld\n"),
-                                     pname_utf8, rev));
-        }
->>>>>>> 0213fdc3
     }
   else if (opt_state->start_revision.kind != svn_opt_revision_unspecified)
     {
@@ -141,25 +131,20 @@
       for (i = 0; i < targets->nelts; i++)
         {
           const char *target = APR_ARRAY_IDX(targets, i, const char *);
-          svn_commit_info_t *commit_info;
 
           svn_pool_clear(subpool);
           SVN_ERR(svn_cl__check_cancel(ctx->cancel_baton));
 
           /* Pass FALSE for 'skip_checks' because it doesn't matter here,
              and opt_state->force doesn't apply to this command anyway. */
-          SVN_ERR(svn_cl__try(svn_client_propset3
-                              (&commit_info, pname_utf8,
+          SVN_ERR(svn_cl__try(svn_client_propset4(
+                               pname_utf8,
                                NULL, target,
                                opt_state->depth,
                                FALSE, SVN_INVALID_REVNUM,
                                opt_state->changelists, NULL,
                                ctx, subpool),
-<<<<<<< HEAD
                               NULL, opt_state->quiet,
-=======
-                              &success, opt_state->quiet,
->>>>>>> 0213fdc3
                               SVN_ERR_UNVERSIONED_RESOURCE,
                               SVN_ERR_ENTRY_NOT_FOUND,
                               SVN_NO_ERROR));
