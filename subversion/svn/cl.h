/*
 * cl.h:  shared stuff in the command line program
 *
 * ====================================================================
 *    Licensed to the Apache Software Foundation (ASF) under one
 *    or more contributor license agreements.  See the NOTICE file
 *    distributed with this work for additional information
 *    regarding copyright ownership.  The ASF licenses this file
 *    to you under the Apache License, Version 2.0 (the
 *    "License"); you may not use this file except in compliance
 *    with the License.  You may obtain a copy of the License at
 *
 *      http://www.apache.org/licenses/LICENSE-2.0
 *
 *    Unless required by applicable law or agreed to in writing,
 *    software distributed under the License is distributed on an
 *    "AS IS" BASIS, WITHOUT WARRANTIES OR CONDITIONS OF ANY
 *    KIND, either express or implied.  See the License for the
 *    specific language governing permissions and limitations
 *    under the License.
 * ====================================================================
 */

/* ==================================================================== */



#ifndef SVN_CL_H
#define SVN_CL_H

/*** Includes. ***/
#include <apr_tables.h>
#include <apr_getopt.h>

#include "svn_wc.h"
#include "svn_client.h"
#include "svn_string.h"
#include "svn_opt.h"
#include "svn_auth.h"
#include "svn_cmdline.h"

#ifdef __cplusplus
extern "C" {
#endif /* __cplusplus */


/*** Option processing ***/

/* --accept actions */
typedef enum
{
  /* invalid accept action */
  svn_cl__accept_invalid = -2,

  /* unspecified accept action */
  svn_cl__accept_unspecified = -1,

  /* Leave conflicts alone, for later resolution. */
  svn_cl__accept_postpone,

  /* Resolve the conflict with the pre-conflict base file. */
  svn_cl__accept_base,

  /* Resolve the conflict with the current working file. */
  svn_cl__accept_working,

  /* Resolve the conflicted hunks by choosing the corresponding text
     from the pre-conflict working copy file.

     Note: this is a placeholder, not actually implemented in 1.5. */
  svn_cl__accept_mine_conflict,

  /* Resolve the conflicted hunks by choosing the corresponding text
     from the post-conflict base copy file.

     Note: this is a placeholder, not actually implemented in 1.5. */
  svn_cl__accept_theirs_conflict,

  /* Resolve the conflict by taking the entire pre-conflict working
     copy file. */
  svn_cl__accept_mine_full,

  /* Resolve the conflict by taking the entire post-conflict base file. */
  svn_cl__accept_theirs_full,

  /* Launch user's editor and resolve conflict with edited file. */
  svn_cl__accept_edit,

  /* Launch user's resolver and resolve conflict with edited file. */
  svn_cl__accept_launch

} svn_cl__accept_t;

/* --accept action user input words */
#define SVN_CL__ACCEPT_POSTPONE "postpone"
#define SVN_CL__ACCEPT_BASE "base"
#define SVN_CL__ACCEPT_WORKING "working"
#define SVN_CL__ACCEPT_MINE_CONFLICT "mine-conflict"
#define SVN_CL__ACCEPT_THEIRS_CONFLICT "theirs-conflict"
#define SVN_CL__ACCEPT_MINE_FULL "mine-full"
#define SVN_CL__ACCEPT_THEIRS_FULL "theirs-full"
#define SVN_CL__ACCEPT_EDIT "edit"
#define SVN_CL__ACCEPT_LAUNCH "launch"

/* Return the svn_cl__accept_t value corresponding to WORD, using exact
 * case-sensitive string comparison. Return svn_cl__accept_invalid if WORD
 * is empty or is not one of the known values. */
svn_cl__accept_t
svn_cl__accept_from_word(const char *word);


/*** Mergeinfo flavors. ***/

/* --show-revs values */
typedef enum {
  svn_cl__show_revs_invalid = -1,
  svn_cl__show_revs_merged,
  svn_cl__show_revs_eligible
} svn_cl__show_revs_t;

/* --show-revs user input words */
#define SVN_CL__SHOW_REVS_MERGED   "merged"
#define SVN_CL__SHOW_REVS_ELIGIBLE "eligible"

/* Return svn_cl__show_revs_t value corresponding to word. */
svn_cl__show_revs_t
svn_cl__show_revs_from_word(const char *word);


/*** Command dispatch. ***/

/* Hold results of option processing that are shared by multiple
   commands. */
typedef struct svn_cl__opt_state_t
{
  /* An array of svn_opt_revision_range_t *'s representing revisions
     ranges indicated on the command-line via the -r and -c options.
     For each range in the list, if only one revision was provided
     (-rN), its 'end' member remains 'svn_opt_revision_unspecified'.
     This array always has at least one element, even if that is a
     null range in which both ends are 'svn_opt_revision_unspecified'. */
  apr_array_header_t *revision_ranges;

  /* These are simply a copy of the range start and end values present
     in the first item of the revision_ranges list. */
  svn_opt_revision_t start_revision;
  svn_opt_revision_t end_revision;

  /* Flag which is only set if the '-c' option was used. */
  svn_boolean_t used_change_arg;

  /* Flag which is only set if the '-r' option was used. */
  svn_boolean_t used_revision_arg;

  /* Max number of log messages to get back from svn_client_log2. */
  int limit;

  /* After option processing is done, reflects the switch actually
     given on the command line, or svn_depth_unknown if none. */
  svn_depth_t depth;

  /* Was --no-unlock specified? */
  svn_boolean_t no_unlock;

  const char *message;           /* log message */
  const char *ancestor_path;     /* ### todo: who sets this? */
  svn_boolean_t force;           /* be more forceful, as in "svn rm -f ..." */
  svn_boolean_t force_log;       /* force validity of a suspect log msg file */
  svn_boolean_t incremental;     /* yield output suitable for concatenation */
  svn_boolean_t quiet;           /* sssh...avoid unnecessary output */
  svn_boolean_t non_interactive; /* do no interactive prompting */
  svn_boolean_t version;         /* print version information */
  svn_boolean_t verbose;         /* be verbose */
  svn_boolean_t update;          /* contact the server for the full story */
  svn_boolean_t strict;          /* do strictly what was requested */
  svn_stringbuf_t *filedata;     /* contents of file used as option data */
  const char *encoding;          /* the locale/encoding of the data*/
  svn_boolean_t help;            /* print usage message */
  const char *auth_username;     /* auth username */ /* UTF-8! */
  const char *auth_password;     /* auth password */ /* UTF-8! */
  const char *extensions;        /* subprocess extension args */ /* UTF-8! */
  apr_array_header_t *targets;   /* target list from file */ /* UTF-8! */
  svn_boolean_t xml;             /* output in xml, e.g., "svn log --xml" */
  svn_boolean_t no_ignore;       /* disregard default ignores & svn:ignore's */
  svn_boolean_t no_auth_cache;   /* do not cache authentication information */
  svn_boolean_t no_diff_deleted; /* do not show diffs for deleted files */
  svn_boolean_t show_copies_as_adds; /* do not diff copies with their source */
  svn_boolean_t notice_ancestry; /* notice ancestry for diff-y operations */
  svn_boolean_t ignore_ancestry; /* ignore ancestry for merge-y operations */
  svn_boolean_t ignore_externals;/* ignore externals definitions */
  svn_boolean_t stop_on_copy;    /* don't cross copies during processing */
  svn_boolean_t dry_run;         /* try operation but make no changes */
  svn_boolean_t revprop;         /* operate on a revision property */
  const char *diff_cmd;          /* the external diff command to use */
  const char *merge_cmd;         /* the external merge command to use */
  const char *editor_cmd;        /* the external editor command to use */
  svn_boolean_t record_only;     /* whether to record mergeinfo */
  const char *old_target;        /* diff target */
  const char *new_target;        /* diff target */
  svn_boolean_t relocate;        /* rewrite urls (svn switch) */
  const char *config_dir;        /* over-riding configuration directory */
  apr_array_header_t *config_options; /* over-riding configuration options */
  svn_boolean_t autoprops;       /* enable automatic properties */
  svn_boolean_t no_autoprops;    /* disable automatic properties */
  const char *native_eol;        /* override system standard eol marker */
  svn_boolean_t summarize;       /* create a summary of a diff */
  svn_boolean_t remove;          /* deassociate a changelist */
  apr_array_header_t *changelists; /* changelist filters */
  const char *changelist;        /* operate on this changelist
                                    THIS IS TEMPORARY (LAST OF CHANGELISTS) */
  svn_boolean_t keep_changelists;/* don't remove changelists after commit */
  svn_boolean_t keep_local;      /* delete path only from repository */
  svn_boolean_t all_revprops;    /* retrieve all revprops */
  svn_boolean_t no_revprops;     /* retrieve no revprops */
  apr_hash_t *revprop_table;     /* table of revision properties to get/set */
  svn_boolean_t parents;         /* create intermediate directories */
  svn_boolean_t use_merge_history; /* use/display extra merge information */
  svn_cl__accept_t accept_which; /* how to handle conflicts */
  svn_cl__show_revs_t show_revs; /* mergeinfo flavor */
  svn_depth_t set_depth;         /* new sticky ambient depth value */
  svn_boolean_t reintegrate;     /* use "reintegrate" merge-source heuristic */
  svn_boolean_t trust_server_cert; /* trust server SSL certs that would
                                      otherwise be rejected as "untrusted" */
  int strip; /* number of leading path components to strip */
  svn_boolean_t ignore_keywords;  /* do not expand keywords */
  svn_boolean_t reverse_diff;     /* reverse a diff (e.g. when patching) */
  svn_boolean_t ignore_whitespace; /* don't account for whitespace when
                                      patching */
  svn_boolean_t show_diff;        /* produce diff output (maps to --diff) */
  svn_boolean_t internal_diff;    /* override diff_cmd in config file */
  svn_boolean_t use_git_diff_format; /* Use git's extended diff format */
<<<<<<< HEAD
  svn_boolean_t old_patch_target_names; /* Use target names from old side */
  svn_boolean_t ignore_mergeinfo; /* ignore mergeinfo in reporting commands. */
=======
  svn_boolean_t allow_mixed_rev; /* Allow operation on mixed-revision WC */
>>>>>>> 24c74b66
} svn_cl__opt_state_t;


typedef struct
{
  svn_cl__opt_state_t *opt_state;
  svn_client_ctx_t *ctx;
} svn_cl__cmd_baton_t;


/* Declare all the command procedures */
svn_opt_subcommand_t
  svn_cl__add,
  svn_cl__blame,
  svn_cl__cat,
  svn_cl__changelist,
  svn_cl__checkout,
  svn_cl__cleanup,
  svn_cl__commit,
  svn_cl__copy,
  svn_cl__delete,
  svn_cl__diff,
  svn_cl__export,
  svn_cl__help,
  svn_cl__import,
  svn_cl__info,
  svn_cl__lock,
  svn_cl__log,
  svn_cl__list,
  svn_cl__merge,
  svn_cl__mergeinfo,
  svn_cl__mkdir,
  svn_cl__move,
  svn_cl__obliterate,
  svn_cl__patch,
  svn_cl__propdel,
  svn_cl__propedit,
  svn_cl__propget,
  svn_cl__proplist,
  svn_cl__propset,
  svn_cl__relocate,
  svn_cl__revert,
  svn_cl__resolve,
  svn_cl__resolved,
  svn_cl__status,
  svn_cl__switch,
  svn_cl__unlock,
  svn_cl__update,
  svn_cl__upgrade;


/* See definition in main.c for documentation. */
extern const svn_opt_subcommand_desc2_t svn_cl__cmd_table[];

/* See definition in main.c for documentation. */
extern const int svn_cl__global_options[];

/* See definition in main.c for documentation. */
extern const apr_getopt_option_t svn_cl__options[];


/* A helper for the many subcommands that wish to merely warn when
 * invoked on an unversioned, nonexistent, or otherwise innocuously
 * errorful resource.  Meant to be wrapped with SVN_ERR().
 *
 * If ERR is null, return SVN_NO_ERROR, setting *SUCCESS to TRUE
 * if SUCCESS is not NULL.
 *
 * Else if ERR->apr_err is one of the error codes supplied in varargs,
 * then handle ERR as a warning (unless QUIET is true), clear ERR, and
 * return SVN_NO_ERROR, setting *SUCCESS to FALSE if SUCCESS is not
 * NULL.
 *
 * Else return ERR, setting *SUCCESS to FALSE if SUCCESS is not NULL.
 *
 * Typically, error codes like SVN_ERR_UNVERSIONED_RESOURCE,
 * SVN_ERR_ENTRY_NOT_FOUND, etc, are supplied in varargs.  Don't
 * forget to terminate the argument list with SVN_NO_ERROR.
 */
svn_error_t *
svn_cl__try(svn_error_t *err,
            svn_boolean_t *success,
            svn_boolean_t quiet,
            ...);


/* Our cancellation callback. */
svn_error_t *
svn_cl__check_cancel(void *baton);



/* Various conflict-resolution callbacks. */

typedef struct {
  svn_cl__accept_t accept_which;
  apr_hash_t *config;
  const char *editor_cmd;
  svn_boolean_t external_failed;
  svn_cmdline_prompt_baton_t *pb;
} svn_cl__conflict_baton_t;

/* Create and return a conflict baton, allocated from POOL, with the values
   ACCEPT_WHICH, CONFIG, EDITOR_CMD and PB placed in the same-named fields
   of the baton, and its 'external_failed' field initialised to FALSE. */
svn_cl__conflict_baton_t *
svn_cl__conflict_baton_make(svn_cl__accept_t accept_which,
                            apr_hash_t *config,
                            const char *editor_cmd,
                            svn_cmdline_prompt_baton_t *pb,
                            apr_pool_t *pool);

/* A conflict-resolution callback which prompts the user to choose
   one of the 3 fulltexts, edit the merged file on the spot, or just
   skip the conflict (to be resolved later).
   Implements @c svn_wc_conflict_resolver_func_t. */
svn_error_t *
svn_cl__conflict_handler(svn_wc_conflict_result_t **result,
                         const svn_wc_conflict_description_t *desc,
                         void *baton,
                         apr_pool_t *pool);



/*** Command-line output functions -- printing to the user. ***/

/* Print out commit information found in COMMIT_INFO to the console.
 * POOL is used for temporay allocations.
 * COMMIT_INFO should not be NULL.
 *
 * This function implements svn_commit_callback2_t.
 */
svn_error_t *
svn_cl__print_commit_info(const svn_commit_info_t *commit_info,
                          void *baton,
                          apr_pool_t *pool);


/* Convert the date in DATA to a human-readable UTF-8-encoded string
 * *HUMAN_CSTRING, or set the latter to "(invalid date)" if DATA is not
 * a valid date.  DATA should be as expected by svn_time_from_cstring().
 *
 * Do all allocations in POOL.
 */
svn_error_t *
svn_cl__time_cstring_to_human_cstring(const char **human_cstring,
                                      const char *data,
                                      apr_pool_t *pool);


/* Print STATUS for PATH to stdout for human consumption.  Prints in
   abbreviated format by default, or DETAILED format if flag is set.

   When DETAILED is set, use SHOW_LAST_COMMITTED to toggle display of
   the last-committed-revision and last-committed-author.

   If SKIP_UNRECOGNIZED is TRUE, this function will not print out
   unversioned items found in the working copy.

   When DETAILED is set, and REPOS_LOCKS is set, treat missing repository locks
   as broken WC locks.

   Increment *TEXT_CONFLICTS, *PROP_CONFLICTS, or *TREE_CONFLICTS if
   a conflict was encountered.
   */
svn_error_t *
svn_cl__print_status(const char *path,
                     const svn_client_status_t *status,
                     svn_boolean_t detailed,
                     svn_boolean_t show_last_committed,
                     svn_boolean_t skip_unrecognized,
                     svn_boolean_t repos_locks,
                     unsigned int *text_conflicts,
                     unsigned int *prop_conflicts,
                     unsigned int *tree_conflicts,
                     svn_client_ctx_t *ctx,
                     apr_pool_t *pool);


/* Print STATUS for PATH in XML to stdout.  Use POOL for temporary
   allocations. */
svn_error_t *
svn_cl__print_status_xml(const char *path,
                         const svn_client_status_t *status,
                         svn_client_ctx_t *ctx,
                         apr_pool_t *pool);


/* Print to stdout a hash that maps property names (char *) to property
   values (svn_string_t *).  The names are assumed to be in UTF-8 format;
   the values are either in UTF-8 (the special Subversion props) or
   plain binary values.

   If OUT is not NULL, then write to it rather than stdout.

   If NAMES_ONLY is true, print just names, else print names and
   values. */
svn_error_t *
svn_cl__print_prop_hash(svn_stream_t *out,
                        apr_hash_t *prop_hash,
                        svn_boolean_t names_only,
                        apr_pool_t *pool);

/* Same as svn_cl__print_prop_hash(), only output xml to OUTSTR.  If OUTSTR is
   NULL, allocate it first from pool, otherwise append the xml to it. */
svn_error_t *
svn_cl__print_xml_prop_hash(svn_stringbuf_t **outstr,
                            apr_hash_t *prop_hash,
                            svn_boolean_t names_only,
                            apr_pool_t *pool);

/* Output a commit xml element to OUTSTR.  IF OUTSTR is NULL, allocate it
   first from pool, otherwise appen the xml to it.  If AUTHOR or DATE is
   NULL, it will be omitted. */
void
svn_cl__print_xml_commit(svn_stringbuf_t **outstr,
                         svn_revnum_t revision,
                         const char *author,
                         const char *date,
                         apr_pool_t *pool);

/* Do the following things that are commonly required before accessing revision
   properties.  Ensure that REVISION is specified explicitly and is not
   relative to a working-copy item.  Ensure that exactly one target is
   specified in TARGETS.  Set *URL to the URL of the target.  Return an
   appropriate error if any of those checks or operations fail. Use CTX for
   accessing the working copy
 */
svn_error_t *
svn_cl__revprop_prepare(const svn_opt_revision_t *revision,
                        const apr_array_header_t *targets,
                        const char **URL,
                        svn_client_ctx_t *ctx,
                        apr_pool_t *pool);

/* Search for a text editor command in standard environment variables,
   and invoke it to edit CONTENTS (using a temporary file created in
   directory BASE_DIR).  Return the new contents in *EDITED_CONTENTS,
   or set *EDITED_CONTENTS to NULL if no edit was performed.

   If EDITOR_CMD is not NULL, it is the name of the external editor
   command to use, overriding anything else that might determine the
   editor.

   If TMPFILE_LEFT is NULL, the temporary file will be destroyed.
   Else, the file will be left on disk, and its path returned in
   *TMPFILE_LEFT.

   CONFIG is a hash of svn_config_t * items keyed on a configuration
   category (SVN_CONFIG_CATEGORY_CONFIG et al), and may be NULL.

   If AS_TEXT is TRUE, recode CONTENTS and convert to native eol-style before
   editing and back again afterwards.  In this case, ENCODING determines the
   encoding used during editing.  If non-NULL, use the named encoding, else
   use the system encoding.  If AS_TEXT is FALSE, don't do any translation.
   In that case, ENCODING is ignored.

   Use POOL for all allocations.  Use PREFIX as the prefix for the
   temporary file used by the editor.

   If return error, *EDITED_CONTENTS is not touched. */
svn_error_t *
svn_cl__edit_string_externally(svn_string_t **edited_contents,
                               const char **tmpfile_left,
                               const char *editor_cmd,
                               const char *base_dir,
                               const svn_string_t *contents,
                               const char *prefix,
                               apr_hash_t *config,
                               svn_boolean_t as_text,
                               const char *encoding,
                               apr_pool_t *pool);


/* Search for a text editor command in standard environment variables,
   and invoke it to edit PATH.  Use POOL for all allocations.

   If EDITOR_CMD is not NULL, it is the name of the external editor
   command to use, overriding anything else that might determine the
   editor.

   CONFIG is a hash of svn_config_t * items keyed on a configuration
   category (SVN_CONFIG_CATEGORY_CONFIG et al), and may be NULL.  */
svn_error_t *
svn_cl__edit_file_externally(const char *path,
                             const char *editor_cmd,
                             apr_hash_t *config,
                             apr_pool_t *pool);

/* Search for a merge tool command in environment variables,
   and use it to perform the merge of the four given files.
   WC_PATH is the path of the file that is in conflict, relative
   to the merge target.
   Use POOL for all allocations.

   CONFIG is a hash of svn_config_t * items keyed on a configuration
   category (SVN_CONFIG_CATEGORY_CONFIG et al), and may be NULL.

   Upon success, set *REMAINS_IN_CONFLICT to indicate whether the
   merge result contains conflict markers.
   */
svn_error_t *
svn_cl__merge_file_externally(const char *base_path,
                              const char *their_path,
                              const char *my_path,
                              const char *merged_path,
                              const char *wc_path,
                              apr_hash_t *config,
                              svn_boolean_t *remains_in_conflict,
                              apr_pool_t *pool);



/*** Notification functions to display results on the terminal. */

/* Set *NOTIFY_FUNC_P and *NOTIFY_BATON_P to a notifier/baton for all
 * operations, allocated in POOL.
 *
 * If don't want a summary line at the end of notifications, set
 * SUPPRESS_FINAL_LINE.
 */
svn_error_t *
svn_cl__get_notifier(svn_wc_notify_func2_t *notify_func_p,
                     void **notify_baton_p,
                     svn_boolean_t suppress_final_line,
                     apr_pool_t *pool);

/* Make the notifier for use with BATON print the appropriate summary
 * line at the end of the output.
 */
svn_error_t *
svn_cl__notifier_mark_checkout(void *baton);

/* Make the notifier for use with BATON print the appropriate summary
 * line at the end of the output.
 */
svn_error_t *
svn_cl__notifier_mark_export(void *baton);

/* Baton for use with svn_cl__check_externals_failed_notify_wrapper(). */
struct svn_cl__check_externals_failed_notify_baton
{
  svn_wc_notify_func2_t wrapped_func; /* The "real" notify_func2. */
  void *wrapped_baton;                /* The "real" notify_func2 baton. */
  svn_boolean_t had_externals_error;  /* Did something fail in an external? */
};

/* Notification function wrapper (implements `svn_wc_notify_func2_t').
   Use with an svn_cl__check_externals_failed_notify_baton BATON. */
void
svn_cl__check_externals_failed_notify_wrapper(void *baton,
                                              const svn_wc_notify_t *n,
                                              apr_pool_t *pool);

/* Print conflict stats accumulated in NOTIFY_BATON.
 * Return any error encountered during printing.
 * Do all allocations in POOL.*/
svn_error_t *
svn_cl__print_conflict_stats(void *notify_baton, apr_pool_t *pool);


/*** Log message callback stuffs. ***/

/* Allocate in POOL a baton for use with svn_cl__get_log_message().

   OPT_STATE is the set of command-line options given.

   BASE_DIR is a directory in which to create temporary files if an
   external editor is used to edit the log message.  If BASE_DIR is
   NULL, the current working directory (`.') will be used, and
   therefore the user must have the proper permissions on that
   directory.  ### todo: What *should* happen in the NULL case is that
   we ask APR to tell us where a suitable tmp directory is (like, /tmp
   on Unix and C:\Windows\Temp on Win32 or something), and use it.
   But APR doesn't yet have that capability.

   CONFIG is a client configuration hash of svn_config_t * items keyed
   on config categories, and may be NULL.

   NOTE: While the baton itself will be allocated from POOL, the items
   add to it are added by reference, not duped into POOL!*/
svn_error_t *
svn_cl__make_log_msg_baton(void **baton,
                           svn_cl__opt_state_t *opt_state,
                           const char *base_dir,
                           apr_hash_t *config,
                           apr_pool_t *pool);

/* A function of type svn_client_get_commit_log3_t. */
svn_error_t *
svn_cl__get_log_message(const char **log_msg,
                        const char **tmp_file,
                        const apr_array_header_t *commit_items,
                        void *baton,
                        apr_pool_t *pool);

/* Handle the cleanup of a log message, using the data in the
   LOG_MSG_BATON, in the face of COMMIT_ERR.  This may mean removing a
   temporary file left by an external editor, or it may be a complete
   no-op.  COMMIT_ERR may be NULL to indicate to indicate that the
   function should act as though no commit error occurred. Use POOL
   for temporary allocations.

   All error returns from this function are guaranteed to at least
   include COMMIT_ERR, and perhaps additional errors attached to the
   end of COMMIT_ERR's chain.  */
svn_error_t *
svn_cl__cleanup_log_msg(void *log_msg_baton,
                        svn_error_t *commit_err,
                        apr_pool_t *pool);

/* Add a message about --force if appropriate */
svn_error_t *
svn_cl__may_need_force(svn_error_t *err);

/* Write the STRING to the stdio STREAM, returning an error if it fails.

   This function is equal to svn_cmdline_fputs() minus the utf8->local
   encoding translation.  */
svn_error_t *
svn_cl__error_checked_fputs(const char *string, FILE* stream);

/* If STRING is non-null, append it, wrapped in a simple XML CDATA element
   named TAGNAME, to the string SB.  Use POOL for temporary allocations. */
void
svn_cl__xml_tagged_cdata(svn_stringbuf_t **sb,
                         apr_pool_t *pool,
                         const char *tagname,
                         const char *string);

/* Print the XML prolog and document root element start-tag to stdout, using
   TAGNAME as the root element name.  Use pool for temporary allocations. */
svn_error_t *
svn_cl__xml_print_header(const char *tagname, apr_pool_t *pool);

/* Print the XML document root element end-tag to stdout, using TAGNAME as the
   root element name.  Use pool for temporary allocations. */
svn_error_t *
svn_cl__xml_print_footer(const char *tagname, apr_pool_t *pool);


/* For use in XML output, return a non-localised string representation
 * of KIND, being "none" or "dir" or "file" or, in any other case,
 * the empty string. */
const char *
svn_cl__node_kind_str_xml(svn_node_kind_t kind);

/* Return a (possibly localised) string representation of KIND, being "none" or
   "dir" or "file" or, in any other case, the empty string. */
const char *
svn_cl__node_kind_str_human_readable(svn_node_kind_t kind);


/** Provides an XML name for a given OPERATION.
 * Note: POOL is currently not used.
 */
const char *
svn_cl__operation_str_xml(svn_wc_operation_t operation, apr_pool_t *pool);

/** Return a possibly localized human readable string for
 * a given OPERATION.
 * Note: POOL is currently not used.
 */
const char *
svn_cl__operation_str_human_readable(svn_wc_operation_t operation,
                                     apr_pool_t *pool);


/* If PROPNAME is one of the svn: properties with a boolean value, and
 * PROPVAL looks like an attempt to turn the property off (i.e., it's
 * "off", "no", "false", or ""), then print a warning to the user that
 * setting the property to this value might not do what they expect.
 * Perform temporary allocations in POOL.
 */
void
svn_cl__check_boolean_prop_val(const char *propname,
                               const char *propval,
                               apr_pool_t *pool);

/* De-streamifying wrapper around svn_client_get_changelists(), which
   is called for each target in TARGETS to populate *PATHS (a list of
   paths assigned to one of the CHANGELISTS.
   If all targets are to be included, may set *PATHS to TARGETS without
   reallocating. */
svn_error_t *
svn_cl__changelist_paths(apr_array_header_t **paths,
                         const apr_array_header_t *changelists,
                         const apr_array_header_t *targets,
                         svn_depth_t depth,
                         svn_client_ctx_t *ctx,
                         apr_pool_t *result_pool,
                         apr_pool_t *scratch_pool);

/* Like svn_client_args_to_target_array() but, if the only error is that some
 * arguments are reserved file names, then print warning messages for those
 * targets, store the rest of the targets in TARGETS_P and return success. */
svn_error_t *
svn_cl__args_to_target_array_print_reserved(apr_array_header_t **targets_p,
                                            apr_getopt_t *os,
                                            const apr_array_header_t *known_targets,
                                            svn_client_ctx_t *ctx,
                                            apr_pool_t *pool);

/* Return a string allocated in POOL that is a copy of STR but with each
 * line prefixed with INDENT. A line is all characters up to the first
 * CR-LF, LF-CR, CR or LF, or the end of STR if sooner. */
const char *
svn_cl__indent_string(const char *str,
                      const char *indent,
                      apr_pool_t *pool);


/* Return a string showing NODE's kind, URL and revision, to the extent that
 * that information is available in NODE. If NODE itself is NULL, this prints
 * just a 'none' node kind.
 * WC_REPOS_ROOT_URL should reflect the target working copy's repository
 * root URL. If NODE is from that same URL, the printed URL is abbreviated
 * to caret notation (^/). WC_REPOS_ROOT_URL may be NULL, in which case
 * this function tries to print the conflicted node's complete URL. */
const char *
svn_cl__node_description(const svn_wc_conflict_version_t *node,
                         const char *wc_repos_root_URL,
                         apr_pool_t *pool);

/* Join a BASE path with a COMPONENT, allocating the result in POOL.
 * COMPONENT need not be a single single component: it can be any path,
 * absolute or relative to BASE.
 *
 * This function exists to gather the cases when it could not be determined
 * if BASE is an uri, dirent or relative.
 */
const char *
svn_cl__path_join(const char *base,
                  const char *component,
                  apr_pool_t *pool);

/* Return, in @a *true_targets_p, a copy of @a targets with peg revision
 * specifiers snipped off the end of each element.
 *
 * ### JAF TODO: This function is not good because it does not allow the
 * ### caller to detect if an invalid peg revision was specified.
 * ###
 * ### Callers should never have a need to silently *discard* all peg
 * ### revisions, even if they are doing this *after* saving any peg
 * ### revisions that might be of interest on certain arguments: I don't
 * ### think it can ever be correct to silently ignore a peg revision that
 * ### is specified, whether it makes semantic sense or not.
 * ###
 * ### Instead, callers should parse all the arguments and silently
 * ### ignore an *empty* peg revision part (just an "@", which can be
 * ### used to escape an earlier "@" in the argument) on any argument,
 * ### even an argument on which a peg revision does not make sense,
 * ### but should not silently ignore a non-empty peg when it does not
 * ### make sense.
 * ###
 * ### Something like:
 * ###   For each (URL-like?) argument that doesn't accept a peg rev:
 * ###     Parse into peg-rev and true-path parts;
 * ###     If (peg rev != unspecified)
 * ###       Error("This arg doesn't accept a peg rev.").
 * ###     Use the true-path part.
 *
 * This function is useful for subcommands for which peg revisions
 * do not make any sense. Such subcommands still need to allow peg
 * revisions to be specified on the command line so that users of
 * the command line client can consistently escape '@' characters
 * in filenames by appending an '@' character, regardless of the
 * subcommand being used.
 *
 * If a peg revision is present but cannot be parsed, an error is thrown.
 * The user has likely forgotten to escape an '@' character in a filename.
 *
 * It is safe to pass the address of @a targets as @a true_targets_p.
 *
 * Do all allocations in @a pool. */
svn_error_t *
svn_cl__eat_peg_revisions(apr_array_header_t **true_targets_p,
                          const apr_array_header_t *targets,
                          apr_pool_t *pool);

/* Like svn_opt_parse_path(), but canonicalizes dirent/URL */
svn_error_t *
svn_cl__opt_parse_path(svn_opt_revision_t *rev,
                       const char **truepath,
                       const char *path,
                       apr_pool_t *pool);

/* Return an error if TARGETS contains a mixture of URLs and paths; otherwise
 * return SVN_NO_ERROR. */
svn_error_t *
svn_cl__assert_homogeneous_target_type(const apr_array_header_t *targets);

#ifdef __cplusplus
}
#endif /* __cplusplus */

#endif /* SVN_CL_H */<|MERGE_RESOLUTION|>--- conflicted
+++ resolved
@@ -233,12 +233,8 @@
   svn_boolean_t show_diff;        /* produce diff output (maps to --diff) */
   svn_boolean_t internal_diff;    /* override diff_cmd in config file */
   svn_boolean_t use_git_diff_format; /* Use git's extended diff format */
-<<<<<<< HEAD
-  svn_boolean_t old_patch_target_names; /* Use target names from old side */
+  svn_boolean_t allow_mixed_rev; /* Allow operation on mixed-revision WC */
   svn_boolean_t ignore_mergeinfo; /* ignore mergeinfo in reporting commands. */
-=======
-  svn_boolean_t allow_mixed_rev; /* Allow operation on mixed-revision WC */
->>>>>>> 24c74b66
 } svn_cl__opt_state_t;
 
 
