/*
 * conflict-callbacks.c: conflict resolution callbacks specific to the
 * commandline client.
 *
 * ====================================================================
 * Copyright (c) 2000-2007 CollabNet.  All rights reserved.
 *
 * This software is licensed as described in the file COPYING, which
 * you should have received as part of this distribution.  The terms
 * are also available at http://subversion.tigris.org/license-1.html.
 * If newer versions of this license are posted there, you may use a
 * newer version instead, at your option.
 *
 * This software consists of voluntary contributions made by many
 * individuals.  For exact contribution history, see the revision
 * history and logs, available at http://subversion.tigris.org/.
 * ====================================================================
 */

/* ==================================================================== */



/*** Includes. ***/

#define APR_WANT_STDIO
#define APR_WANT_STRFUNC
#include <apr_want.h>

#include "svn_cmdline.h"
#include "svn_client.h"
#include "svn_types.h"
#include "svn_pools.h"
#include "cl.h"

#include "svn_private_config.h"




svn_cl__conflict_baton_t *
svn_cl__conflict_baton_make(svn_cl__accept_t accept_which,
                            apr_hash_t *config,
                            const char *editor_cmd,
                            svn_cmdline_prompt_baton_t *pb,
                            apr_pool_t *pool)
{
  svn_cl__conflict_baton_t *b = apr_palloc(pool, sizeof(*b));
  b->accept_which = accept_which;
  b->config = config;
  b->editor_cmd = editor_cmd;
  b->external_failed = FALSE;
  b->pb = pb;
  return b;
}

svn_cl__accept_t
svn_cl__accept_from_word(const char *word)
{
  if (strcmp(word, SVN_CL__ACCEPT_POSTPONE) == 0)
    return svn_cl__accept_postpone;
  if (strcmp(word, SVN_CL__ACCEPT_BASE) == 0)
    return svn_cl__accept_base;
  if (strcmp(word, SVN_CL__ACCEPT_WORKING) == 0)
    return svn_cl__accept_working;
#if 0 /* not yet implemented */
  if (strcmp(word, SVN_CL__ACCEPT_MINE_CONFLICT) == 0)
    return svn_cl__accept_mine_conflict;
  if (strcmp(word, SVN_CL__ACCEPT_THEIRS_CONFLICT) == 0)
    return svn_cl__accept_theirs_conflict;
#endif /* 0 */
  if (strcmp(word, SVN_CL__ACCEPT_MINE_FULL) == 0)
    return svn_cl__accept_mine_full;
  if (strcmp(word, SVN_CL__ACCEPT_THEIRS_FULL) == 0)
    return svn_cl__accept_theirs_full;
  if (strcmp(word, SVN_CL__ACCEPT_EDIT) == 0)
    return svn_cl__accept_edit;
  if (strcmp(word, SVN_CL__ACCEPT_LAUNCH) == 0)
    return svn_cl__accept_launch;
  /* word is an invalid action. */
  return svn_cl__accept_invalid;
}


static svn_error_t *
show_diff(svn_boolean_t *performed_edit,
          const svn_wc_conflict_description_t *desc,
          apr_pool_t *pool)
{
  const char *path1, *path2;
  svn_diff_t *diff;
  svn_stream_t *output;
  svn_diff_file_options_t *options;

  if (desc->merged_file && desc->base_file)
    {
      /* Show the conflict markers to the user */
      path1 = desc->base_file;
      path2 = desc->merged_file;
    }
  else
    {
      /* There's no base file, but we can show the
         difference between mine and theirs. */
      path1 = desc->their_file;
      path2 = desc->my_file;
    }

  options = svn_diff_file_options_create(pool);
  options->ignore_eol_style = TRUE;
  SVN_ERR(svn_stream_for_stdout(&output, pool));
  SVN_ERR(svn_diff_file_diff_2(&diff, path1, path2,
                               options, pool));
  SVN_ERR(svn_diff_file_output_unified2(output, diff,
                                        path1, path2,
                                        NULL, NULL,
                                        APR_LOCALE_CHARSET,
                                        pool));

  *performed_edit = TRUE;

  return SVN_NO_ERROR;
}


static svn_error_t *
open_editor(svn_boolean_t *performed_edit,
            const svn_wc_conflict_description_t *desc,
            svn_cl__conflict_baton_t *b,
            apr_pool_t *pool)
{
  svn_error_t *err;

  if (desc->merged_file)
    {
      err = svn_cl__edit_file_externally(desc->merged_file, b->editor_cmd,
                                         b->config, pool);
      if (err && (err->apr_err == SVN_ERR_CL_NO_EXTERNAL_EDITOR))
        {
          SVN_ERR(svn_cmdline_fprintf(stderr, pool, "%s\n",
                                      err->message ? err->message :
                                      _("No editor found.")));
          svn_error_clear(err);
        }
      else if (err && (err->apr_err == SVN_ERR_EXTERNAL_PROGRAM))
        {
          SVN_ERR(svn_cmdline_fprintf(stderr, pool, "%s\n",
                                      err->message ? err->message :
                                      _("Error running editor.")));
          svn_error_clear(err);
        }
      else if (err)
        return err;
      else
        *performed_edit = TRUE;
    }
  else
    SVN_ERR(svn_cmdline_fprintf(stderr, pool,
                                _("Invalid option; there's no "
                                  "merged version to edit.\n\n")));

  return SVN_NO_ERROR;
}


static svn_error_t *
launch_resolver(svn_boolean_t *performed_edit,
                const svn_wc_conflict_description_t *desc,
                svn_cl__conflict_baton_t *b,
                apr_pool_t *pool)
{
<<<<<<< HEAD
  SVN_ERR(svn_cmdline_printf(pool, _("Discovered a conflict.\n\n")));
  SVN_ERR(print_conflict_description(description, pool));
  SVN_ERR(svn_cmdline_printf(pool, "\n\n"));
=======
  svn_error_t *err;

  err = svn_cl__merge_file_externally(desc->base_file, desc->their_file,
                                      desc->my_file, desc->merged_file,
                                      b->config, pool);
  if (err && err->apr_err == SVN_ERR_CL_NO_EXTERNAL_MERGE_TOOL)
    {
      SVN_ERR(svn_cmdline_fprintf(stderr, pool, "%s\n",
                                  err->message ? err->message :
                                  _("No merge tool found.\n")));
      svn_error_clear(err);
    }
  else if (err && err->apr_err == SVN_ERR_EXTERNAL_PROGRAM)
    {
      SVN_ERR(svn_cmdline_fprintf(stderr, pool, "%s\n",
                                  err->message ? err->message :
                             _("Error running merge tool.")));
      svn_error_clear(err);
    }
  else if (err)
    return err;
  else if (performed_edit)
    *performed_edit = TRUE;
>>>>>>> 8595db6c

  return SVN_NO_ERROR;
}


/* Implement svn_wc_conflict_resolver_func_t; resolves based on
   --accept option if given, else by prompting. */
svn_error_t *
svn_cl__conflict_handler(svn_wc_conflict_result_t **result,
                         const svn_wc_conflict_description_t *desc,
                         void *baton,
                         apr_pool_t *pool)
{
  svn_cl__conflict_baton_t *b = baton;
  svn_error_t *err;
  apr_pool_t *subpool;

<<<<<<< HEAD
  /* Handle conflicting file contents, which is the most common case. */
  if ((desc->node_kind == svn_node_file)
      && (desc->action == svn_wc_conflict_action_edit)
      && (desc->reason == svn_wc_conflict_reason_edited))
=======
  /* Start out assuming we're going to postpone the conflict. */
  *result = svn_wc_create_conflict_result(svn_wc_conflict_choose_postpone,
                                          NULL, pool);

  switch (b->accept_which)
>>>>>>> 8595db6c
    {
    case svn_cl__accept_invalid:
    case svn_cl__accept_unspecified:
      /* No (or no valid) --accept option, fall through to prompting. */
      break;
    case svn_cl__accept_postpone:
      (*result)->choice = svn_wc_conflict_choose_postpone;
      return SVN_NO_ERROR;
    case svn_cl__accept_base:
      (*result)->choice = svn_wc_conflict_choose_base;
      return SVN_NO_ERROR;
    case svn_cl__accept_working:
      (*result)->choice = svn_wc_conflict_choose_merged;
      return SVN_NO_ERROR;
    case svn_cl__accept_mine_conflict:
      (*result)->choice = svn_wc_conflict_choose_mine_conflict;
      return SVN_NO_ERROR;
    case svn_cl__accept_theirs_conflict:
      (*result)->choice = svn_wc_conflict_choose_theirs_conflict;
      return SVN_NO_ERROR;
    case svn_cl__accept_mine_full:
      (*result)->choice = svn_wc_conflict_choose_mine_full;
      return SVN_NO_ERROR;
    case svn_cl__accept_theirs_full:
      (*result)->choice = svn_wc_conflict_choose_theirs_full;
      return SVN_NO_ERROR;
    case svn_cl__accept_edit:
      if (desc->merged_file)
        {
          if (b->external_failed)
            {
              (*result)->choice = svn_wc_conflict_choose_postpone;
              return SVN_NO_ERROR;
            }

          err = svn_cl__edit_file_externally(desc->merged_file,
                                             b->editor_cmd, b->config, pool);
          if (err && (err->apr_err == SVN_ERR_CL_NO_EXTERNAL_EDITOR))
            {
              SVN_ERR(svn_cmdline_fprintf(stderr, pool, "%s\n",
                                          err->message ? err->message :
                                          _("No editor found,"
                                            " leaving all conflicts.")));
              svn_error_clear(err);
              b->external_failed = TRUE;
            }
          else if (err && (err->apr_err == SVN_ERR_EXTERNAL_PROGRAM))
            {
              SVN_ERR(svn_cmdline_fprintf(stderr, pool, "%s\n",
                                          err->message ? err->message :
                                          _("Error running editor,"
                                            " leaving all conflicts.")));
              svn_error_clear(err);
              b->external_failed = TRUE;
            }
          else if (err)
            return err;
          (*result)->choice = svn_wc_conflict_choose_merged;
          return SVN_NO_ERROR;
        }
      /* else, fall through to prompting. */
      break;
    case svn_cl__accept_launch:
      if (desc->base_file && desc->their_file
          && desc->my_file && desc->merged_file)
        {
          if (b->external_failed)
            {
              (*result)->choice = svn_wc_conflict_choose_postpone;
              return SVN_NO_ERROR;
            }

          err = svn_cl__merge_file_externally(desc->base_file,
                                              desc->their_file,
                                              desc->my_file,
                                              desc->merged_file,
                                              b->config,
                                              pool);
          if (err && err->apr_err == SVN_ERR_CL_NO_EXTERNAL_MERGE_TOOL)
            {
              SVN_ERR(svn_cmdline_fprintf(stderr, pool, "%s\n",
                                          err->message ? err->message :
                                          _("No merge tool found,"
                                            " leaving all conflicts.")));
              svn_error_clear(err);
              b->external_failed = TRUE;
            }
          else if (err && err->apr_err == SVN_ERR_EXTERNAL_PROGRAM)
            {
              SVN_ERR(svn_cmdline_fprintf(stderr, pool, "%s\n",
                                          err->message ? err->message :
                                          _("Error running merge tool"
                                            " leaving all conflicts.")));
              svn_error_clear(err);
              b->external_failed = TRUE;
            }
          else if (err)
            return err;

          (*result)->choice = svn_wc_conflict_choose_merged;
          return SVN_NO_ERROR;
        }
      /* else, fall through to prompting. */
      break;
    }

  /* We're in interactive mode and either the user gave no --accept
     option or the option did not apply; let's prompt. */
  subpool = svn_pool_create(pool);

  /* Handle the most common cases, which is either:

     Conflicting edits on a file's text, or
     Conflicting edits on a property.
  */
  if (((desc->node_kind == svn_node_file)
       && (desc->action == svn_wc_conflict_action_edit)
       && (desc->reason == svn_wc_conflict_reason_edited))
      || (desc->kind == svn_wc_conflict_kind_property))
  {
      const char *answer;
      char *prompt;
      svn_boolean_t diff_allowed = FALSE;
      svn_boolean_t performed_edit = FALSE;

<<<<<<< HEAD
      SVN_ERR(svn_cmdline_printf(subpool,
                                 _("Conflict discovered in '%s'.\n"),
                                 desc->path));
=======
      if (desc->kind == svn_wc_conflict_kind_text)
        SVN_ERR(svn_cmdline_fprintf(stderr, subpool,
                                    _("Conflict discovered in '%s'.\n"),
                                    desc->path));
      else if (desc->kind == svn_wc_conflict_kind_property)
        {
          SVN_ERR(svn_cmdline_fprintf(stderr, subpool,
                                      _("Conflict for property '%s' discovered"
                                        " on '%s'.\n"),
                                      desc->property_name, desc->path));

          if ((!desc->my_file && desc->their_file)
              || (desc->my_file && !desc->their_file))
            {
              /* One agent wants to change the property, one wants to
                 delete it.  This is not something we can diff, so we
                 just tell the user. */
              svn_stringbuf_t *myval = NULL, *theirval = NULL;

              if (desc->my_file)
                {
                  SVN_ERR(svn_stringbuf_from_file(&myval, desc->my_file,
                                                  subpool));
                  SVN_ERR(svn_cmdline_fprintf(stderr, subpool,
                        _("They want to delete the property, "
                          "you want to change the value to '%s'.\n"),
                          myval->data));
                }
              else
                {
                  SVN_ERR(svn_stringbuf_from_file(&theirval, desc->their_file,
                                                  subpool));
                  SVN_ERR(svn_cmdline_fprintf(stderr, subpool,
                        _("They want to change the property value to '%s', "
                          "you want to delete the property.\n"),
                           theirval->data));
                }
            }
        }
      else
        /* We don't recognize any other sort of conflict yet */
        return SVN_NO_ERROR;

      /* Diffing can happen between base and merged, to show conflict
         markers to the user (this is the typical 3-way merge
         scenario), or if no base is available, we can show a diff
         between mine and theirs. */
      if ((desc->merged_file && desc->base_file)
          || (!desc->base_file && desc->my_file && desc->their_file))
        diff_allowed = TRUE;

>>>>>>> 8595db6c
      while (TRUE)
        {
          svn_pool_clear(subpool);

          prompt = apr_pstrdup(subpool, _("Select: (p) postpone"));
          if (diff_allowed)
            prompt = apr_pstrcat(subpool, prompt,
                                 _(", (df) diff-full, (e) edit"),
                                 NULL);
          else
            prompt = apr_pstrcat(subpool, prompt,
                                 _(", (mf) mine-full, (tf) theirs-full"),
                                 NULL);
          if (performed_edit)
            prompt = apr_pstrcat(subpool, prompt, _(", (r) resolved"), NULL);

          prompt = apr_pstrcat(subpool, prompt, ",\n        ", NULL);
          prompt = apr_pstrcat(subpool, prompt,
                               _("(s) show all options: "),
                               NULL);

          SVN_ERR(svn_cmdline_prompt_user2(&answer, prompt, b->pb, subpool));

          if (strcmp(answer, "s") == 0)
            {
              SVN_ERR(svn_cmdline_fprintf(stderr, subpool,
              _("  (p)  postpone    - mark the conflict to be "
                "resolved later\n"
                "  (df) diff-full   - show all changes made to merged file\n"
                "  (e)  edit        - change merged file in an editor\n"
                "  (r)  resolved    - accept merged version of file\n"
                "  (mf) mine-full   - accept my version of entire file "
                "(ignore their changes)\n"
                "  (tf) theirs-full - accept their version of entire file "
                "(lose my changes)\n"
                "  (l)  launch      - launch external tool to "
                "resolve conflict\n"
                "  (s)  show all    - show this list\n\n")));
            }
          else if (strcmp(answer, "p") == 0)
            {
              /* Do nothing, let file be marked conflicted. */
              (*result)->choice = svn_wc_conflict_choose_postpone;
              break;
            }
          else if (strcmp(answer, "mc") == 0)
            {
              SVN_ERR(svn_cmdline_fprintf
                      (stderr, subpool,
                       _("Sorry, '(mc) mine for conflicts' "
                         "is not yet implemented; see\n"
        "http://subversion.tigris.org/issues/show_bug.cgi?id=3049\n\n")));
              continue;
            }
          else if (strcmp(answer, "tc") == 0)
            {
              SVN_ERR(svn_cmdline_fprintf
                      (stderr, subpool,
                       _("Sorry, '(tc) theirs for conflicts' "
                         "is not yet implemented; see\n"
        "http://subversion.tigris.org/issues/show_bug.cgi?id=3049\n\n")));
              continue;
            }
          else if (strcmp(answer, "mf") == 0)
            {
              (*result)->choice = svn_wc_conflict_choose_mine_full;
              break;
            }
          else if (strcmp(answer, "tf") == 0)
            {
              (*result)->choice = svn_wc_conflict_choose_theirs_full;
              break;
            }
          else if (strcmp(answer, "dc") == 0)
            {
              SVN_ERR(svn_cmdline_fprintf
                      (stderr, subpool,
                       _("Sorry, '(dc) diff of conflicts' "
                         "is not yet implemented; see\n"
        "http://subversion.tigris.org/issues/show_bug.cgi?id=3048\n\n")));
              continue;
            }
          else if (strcmp(answer, "df") == 0)
            {
              if (! diff_allowed)
                {
<<<<<<< HEAD
                  svn_error_t *eerr;
                  eerr = svn_cl__edit_file_externally(desc->merged_file,
                                                      NULL, NULL, subpool);
                  if (eerr && (eerr->apr_err == SVN_ERR_CL_NO_EXTERNAL_EDITOR))
                    {
                      SVN_ERR(svn_cmdline_printf(subpool,
                                                 eerr->message ? eerr->message :
                                                 _("No editor found.")));
                      SVN_ERR(svn_cmdline_printf(subpool, "\n"));
                      svn_error_clear(eerr);
                    }
                  else if (eerr)
                    return eerr;
                  else
                    performed_edit = TRUE;
=======
                  SVN_ERR(svn_cmdline_fprintf(stderr, subpool,
                                 _("Invalid option; there's no "
                                    "merged version to diff.\n\n")));
                  continue;
>>>>>>> 8595db6c
                }

              SVN_ERR(show_diff(&performed_edit, desc, subpool));
            }
          else if (strcmp(answer, "e") == 0)
            {
              SVN_ERR(open_editor(&performed_edit, desc, b, subpool));
            }
          else if (strcmp(answer, "l") == 0)
            {
              if (desc->base_file && desc->their_file && desc->my_file
                    && desc->merged_file)
                SVN_ERR(launch_resolver(&performed_edit, desc, b, subpool));
              else
                SVN_ERR(svn_cmdline_fprintf(stderr, subpool,
                                            _("Invalid option.\n\n")));
            }
          else if (strcmp(answer, "r") == 0)
            {
              /* We only allow the user accept the merged version of
                 the file if they've edited it, or at least looked at
                 the diff. */
              if (performed_edit)
                {
                  (*result)->choice = svn_wc_conflict_choose_merged;
                  break;
                }
              else
                SVN_ERR(svn_cmdline_fprintf(stderr, subpool,
                                            _("Invalid option.\n\n")));
            }
        }
    }
  /*
    Dealing with obstruction of additions can be tricky.  The
    obstructing item could be unversioned, versioned, or even
    schedule-add.  Here's a matrix of how the caller should behave,
    based on results we return.

                         Unversioned       Versioned       Schedule-Add

<<<<<<< HEAD
      choose_user       skip addition,    skip addition     skip addition
                        add existing item

      choose_repos      destroy file,    schedule-delete,   revert add,
=======
      choose_mine       skip addition,    skip addition     skip addition
                        add existing item

      choose_theirs     destroy file,    schedule-delete,   revert add,
>>>>>>> 8595db6c
                        add new item.    add new item.      rm file,
                                                            add new item

      postpone               [              bail out                 ]

   */
  else if ((desc->action == svn_wc_conflict_action_add)
           && (desc->reason == svn_wc_conflict_reason_obstructed))
    {
      const char *answer;
      const char *prompt;

<<<<<<< HEAD
      SVN_ERR(svn_cmdline_printf(subpool,
                                 _("Conflict discovered when trying to add '%s'.\n"
                                   "An object of the same name already exists.\n"),
                                 desc->path));
      prompt = _("Select: (p)ostpone, (m)ine, (t)heirs, (h)elp :");
=======
      SVN_ERR(svn_cmdline_fprintf(
                   stderr, subpool,
                   _("Conflict discovered when trying to add '%s'.\n"
                     "An object of the same name already exists.\n"),
                   desc->path));
      prompt = _("Select: (p) postpone, (mf) mine-full, "
                 "(tf) theirs-full, (h) help:");
>>>>>>> 8595db6c

      while (1)
        {
          svn_pool_clear(subpool);

<<<<<<< HEAD
          SVN_ERR(svn_cmdline_prompt_user(&answer, prompt, subpool));

          if ((strcmp(answer, "h") == 0) || (strcmp(answer, "?") == 0))
            {
              SVN_ERR(svn_cmdline_printf(subpool,
              _("  (p)ostpone - resolve the conflict later\n"
                "  (m)ine     - accept pre-existing item \n"
                "  (t)heirs   - accept incoming item\n"
                "  (h)elp     - show this list\n\n")));
            }
          if (strcmp(answer, "p") == 0)
            {
              *result = svn_wc_conflict_result_conflicted;
              break;
            }
          if (strcmp(answer, "m") == 0)
            {
              *result = svn_wc_conflict_result_choose_user;
              break;
            }
          if (strcmp(answer, "t") == 0)
            {
              *result = svn_wc_conflict_result_choose_repos;
              break;
            }
=======
          SVN_ERR(svn_cmdline_prompt_user2(&answer, prompt, b->pb, subpool));

          if (strcmp(answer, "h") == 0 || strcmp(answer, "?") == 0)
            {
              SVN_ERR(svn_cmdline_fprintf(stderr, subpool,
              _("  (p)  postpone    - resolve the conflict later\n"
                "  (mf) mine-full   - accept pre-existing item "
                "(ignore upstream addition)\n"
                "  (tf) theirs-full - accept incoming item "
                "(overwrite pre-existing item)\n"
                "  (h)  help        - show this help\n\n")));
            }
          if (strcmp(answer, "p") == 0)
            {
              (*result)->choice = svn_wc_conflict_choose_postpone;
              break;
            }
          if (strcmp(answer, "mf") == 0)
            {
              (*result)->choice = svn_wc_conflict_choose_mine_full;
              break;
            }
          if (strcmp(answer, "tf") == 0)
            {
              (*result)->choice = svn_wc_conflict_choose_theirs_full;
              break;
            }
          if (strcmp(answer, "mc") == 0)
            {
              SVN_ERR(svn_cmdline_fprintf
                      (stderr, subpool,
                       _("Sorry, '(mc) mine for conflicts' "
                         "is not yet implemented; see\n"
        "http://subversion.tigris.org/issues/show_bug.cgi?id=3049\n\n")));
              continue;
            }
          if (strcmp(answer, "tc") == 0)
            {
              SVN_ERR(svn_cmdline_fprintf
                      (stderr, subpool,
                       _("Sorry, '(tc) theirs for conflicts' "
                         "is not yet implemented; see\n"
        "http://subversion.tigris.org/issues/show_bug.cgi?id=3049\n\n")));
              continue;
            }
>>>>>>> 8595db6c
        }
    }

  else /* other types of conflicts -- do nothing about them. */
    {
<<<<<<< HEAD
      *result = svn_wc_conflict_result_conflicted;
=======
      (*result)->choice = svn_wc_conflict_choose_postpone;
>>>>>>> 8595db6c
    }

  svn_pool_destroy(subpool);
  return SVN_NO_ERROR;
}<|MERGE_RESOLUTION|>--- conflicted
+++ resolved
@@ -3,156 +3,358 @@
  * commandline client.
  *
  * ====================================================================
- * Copyright (c) 2000-2007 CollabNet.  All rights reserved.
+ *    Licensed to the Apache Software Foundation (ASF) under one
+ *    or more contributor license agreements.  See the NOTICE file
+ *    distributed with this work for additional information
+ *    regarding copyright ownership.  The ASF licenses this file
+ *    to you under the Apache License, Version 2.0 (the
+ *    "License"); you may not use this file except in compliance
+ *    with the License.  You may obtain a copy of the License at
  *
- * This software is licensed as described in the file COPYING, which
- * you should have received as part of this distribution.  The terms
- * are also available at http://subversion.tigris.org/license-1.html.
- * If newer versions of this license are posted there, you may use a
- * newer version instead, at your option.
+ *      http://www.apache.org/licenses/LICENSE-2.0
  *
- * This software consists of voluntary contributions made by many
- * individuals.  For exact contribution history, see the revision
- * history and logs, available at http://subversion.tigris.org/.
+ *    Unless required by applicable law or agreed to in writing,
+ *    software distributed under the License is distributed on an
+ *    "AS IS" BASIS, WITHOUT WARRANTIES OR CONDITIONS OF ANY
+ *    KIND, either express or implied.  See the License for the
+ *    specific language governing permissions and limitations
+ *    under the License.
  * ====================================================================
  */
 
-/* ==================================================================== */
-
-
--
-/*** Includes. ***/
-
-#define APR_WANT_STDIO
+#include <apr_xlate.h>  /* for APR_LOCALE_CHARSET */
+
 #define APR_WANT_STRFUNC
 #include <apr_want.h>
 
+#include "svn_hash.h"
 #include "svn_cmdline.h"
 #include "svn_client.h"
+#include "svn_dirent_uri.h"
 #include "svn_types.h"
 #include "svn_pools.h"
+#include "svn_sorts.h"
+#include "svn_utf.h"
+
 #include "cl.h"
+#include "cl-conflicts.h"
+
+#include "private/svn_cmdline_private.h"
 
 #include "svn_private_config.h"
 
+#define ARRAY_LEN(ary) ((sizeof (ary)) / (sizeof ((ary)[0])))
+#define MAX_ARRAY_LEN(aryx, aryz)               \
+  (ARRAY_LEN((aryx)) > ARRAY_LEN((aryz))        \
+   ? ARRAY_LEN((aryx)) : ARRAY_LEN((aryz)))
+
  
 
-
-svn_cl__conflict_baton_t *
-svn_cl__conflict_baton_make(svn_cl__accept_t accept_which,
-                            apr_hash_t *config,
-                            const char *editor_cmd,
-                            svn_cmdline_prompt_baton_t *pb,
-                            apr_pool_t *pool)
-{
-  svn_cl__conflict_baton_t *b = apr_palloc(pool, sizeof(*b));
-  b->accept_which = accept_which;
-  b->config = config;
-  b->editor_cmd = editor_cmd;
-  b->external_failed = FALSE;
-  b->pb = pb;
-  return b;
+struct svn_cl__interactive_conflict_baton_t {
+  svn_cl__accept_t accept_which;
+  apr_hash_t *config;
+  const char *editor_cmd;
+  svn_boolean_t external_failed;
+  svn_cmdline_prompt_baton_t *pb;
+  const char *path_prefix;
+  svn_boolean_t quit;
+  svn_cl__conflict_stats_t *conflict_stats;
+  svn_boolean_t printed_summary;
+};
+
+svn_error_t *
+svn_cl__get_conflict_func_interactive_baton(
+  svn_cl__interactive_conflict_baton_t **b,
+  svn_cl__accept_t accept_which,
+  apr_hash_t *config,
+  const char *editor_cmd,
+  svn_cl__conflict_stats_t *conflict_stats,
+  svn_cancel_func_t cancel_func,
+  void *cancel_baton,
+  apr_pool_t *result_pool)
+{
+  svn_cmdline_prompt_baton_t *pb = apr_palloc(result_pool, sizeof(*pb));
+  pb->cancel_func = cancel_func;
+  pb->cancel_baton = cancel_baton;
+
+  *b = apr_palloc(result_pool, sizeof(**b));
+  (*b)->accept_which = accept_which;
+  (*b)->config = config;
+  (*b)->editor_cmd = editor_cmd;
+  (*b)->external_failed = FALSE;
+  (*b)->pb = pb;
+  SVN_ERR(svn_dirent_get_absolute(&(*b)->path_prefix, "", result_pool));
+  (*b)->quit = FALSE;
+  (*b)->conflict_stats = conflict_stats;
+  (*b)->printed_summary = FALSE;
+
+  return SVN_NO_ERROR;
 }
 
 svn_cl__accept_t
 svn_cl__accept_from_word(const char *word)
 {
-  if (strcmp(word, SVN_CL__ACCEPT_POSTPONE) == 0)
+  /* Shorthand options are consistent with  svn_cl__conflict_handler(). */
+  if (strcmp(word, SVN_CL__ACCEPT_POSTPONE) == 0
+      || strcmp(word, "p") == 0 || strcmp(word, ":-P") == 0)
     return svn_cl__accept_postpone;
   if (strcmp(word, SVN_CL__ACCEPT_BASE) == 0)
+    /* ### shorthand? */
     return svn_cl__accept_base;
   if (strcmp(word, SVN_CL__ACCEPT_WORKING) == 0)
+    /* ### shorthand? */
     return svn_cl__accept_working;
-#if 0 /* not yet implemented */
-  if (strcmp(word, SVN_CL__ACCEPT_MINE_CONFLICT) == 0)
+  if (strcmp(word, SVN_CL__ACCEPT_MINE_CONFLICT) == 0
+      || strcmp(word, "mc") == 0 || strcmp(word, "X-)") == 0)
     return svn_cl__accept_mine_conflict;
-  if (strcmp(word, SVN_CL__ACCEPT_THEIRS_CONFLICT) == 0)
+  if (strcmp(word, SVN_CL__ACCEPT_THEIRS_CONFLICT) == 0
+      || strcmp(word, "tc") == 0 || strcmp(word, "X-(") == 0)
     return svn_cl__accept_theirs_conflict;
-#endif /* 0 */
-  if (strcmp(word, SVN_CL__ACCEPT_MINE_FULL) == 0)
+  if (strcmp(word, SVN_CL__ACCEPT_MINE_FULL) == 0
+      || strcmp(word, "mf") == 0 || strcmp(word, ":-)") == 0)
     return svn_cl__accept_mine_full;
-  if (strcmp(word, SVN_CL__ACCEPT_THEIRS_FULL) == 0)
+  if (strcmp(word, SVN_CL__ACCEPT_THEIRS_FULL) == 0
+      || strcmp(word, "tf") == 0 || strcmp(word, ":-(") == 0)
     return svn_cl__accept_theirs_full;
-  if (strcmp(word, SVN_CL__ACCEPT_EDIT) == 0)
+  if (strcmp(word, SVN_CL__ACCEPT_EDIT) == 0
+      || strcmp(word, "e") == 0 || strcmp(word, ":-E") == 0)
     return svn_cl__accept_edit;
-  if (strcmp(word, SVN_CL__ACCEPT_LAUNCH) == 0)
+  if (strcmp(word, SVN_CL__ACCEPT_LAUNCH) == 0
+      || strcmp(word, "l") == 0 || strcmp(word, ":-l") == 0)
     return svn_cl__accept_launch;
   /* word is an invalid action. */
   return svn_cl__accept_invalid;
 }
 
 
+/* Print on stdout a diff that shows incoming conflicting changes
+ * corresponding to the conflict described in CONFLICT. */
 static svn_error_t *
-show_diff(svn_boolean_t *performed_edit,
-          const svn_wc_conflict_description_t *desc,
+show_diff(const svn_client_conflict_t *conflict,
+          const char *merged_abspath,
+          const char *path_prefix,
+          svn_cancel_func_t cancel_func,
+          void *cancel_baton,
           apr_pool_t *pool)
 {
   const char *path1, *path2;
+  const char *label1, *label2;
   svn_diff_t *diff;
   svn_stream_t *output;
   svn_diff_file_options_t *options;
-
-  if (desc->merged_file && desc->base_file)
-    {
-      /* Show the conflict markers to the user */
-      path1 = desc->base_file;
-      path2 = desc->merged_file;
+  const char *my_abspath;
+  const char *their_abspath;
+
+  SVN_ERR(svn_client_conflict_text_get_contents(NULL, &my_abspath, NULL,
+                                                &their_abspath,
+                                                conflict, pool, pool));
+  if (merged_abspath)
+    {
+      /* For conflicts recorded by the 'merge' operation, show a diff between
+       * 'mine' (the working version of the file as it appeared before the
+       * 'merge' operation was run) and 'merged' (the version of the file
+       * as it appears after the merge operation).
+       *
+       * For conflicts recorded by the 'update' and 'switch' operations,
+       * show a diff beween 'theirs' (the new pristine version of the
+       * file) and 'merged' (the version of the file as it appears with
+       * local changes merged with the new pristine version).
+       *
+       * This way, the diff is always minimal and clearly identifies changes
+       * brought into the working copy by the update/switch/merge operation. */
+      if (svn_client_conflict_get_operation(conflict) == svn_wc_operation_merge)
+        {
+          path1 = my_abspath;
+          label1 = _("MINE");
+        }
+      else
+        {
+          path1 = their_abspath;
+          label1 = _("THEIRS");
+        }
+      path2 = merged_abspath;
+      label2 = _("MERGED");
     }
   else
     {
-      /* There's no base file, but we can show the
+      /* There's no merged file, but we can show the
          difference between mine and theirs. */
-      path1 = desc->their_file;
-      path2 = desc->my_file;
-    }
+      path1 = their_abspath;
+      label1 = _("THEIRS");
+      path2 = my_abspath;
+      label2 = _("MINE");
+    }
+
+  label1 = apr_psprintf(pool, "%s\t- %s",
+                        svn_cl__local_style_skip_ancestor(
+                          path_prefix, path1, pool), label1);
+  label2 = apr_psprintf(pool, "%s\t- %s",
+                        svn_cl__local_style_skip_ancestor(
+                          path_prefix, path2, pool), label2);
 
   options = svn_diff_file_options_create(pool);
   options->ignore_eol_style = TRUE;
   SVN_ERR(svn_stream_for_stdout(&output, pool));
   SVN_ERR(svn_diff_file_diff_2(&diff, path1, path2,
                                options, pool));
-  SVN_ERR(svn_diff_file_output_unified2(output, diff,
-                                        path1, path2,
-                                        NULL, NULL,
-                                        APR_LOCALE_CHARSET,
-                                        pool));
-
-  *performed_edit = TRUE;
+  return svn_diff_file_output_unified4(output, diff,
+                                       path1, path2,
+                                       label1, label2,
+                                       APR_LOCALE_CHARSET,
+                                       NULL,
+                                       options->show_c_function,
+                                       options->context_size,
+                                       cancel_func, cancel_baton,
+                                       pool);
+}
+
+
+/* Print on stdout just the conflict hunks of a diff among the 'base', 'their'
+ * and 'my' files of CONFLICT. */
+static svn_error_t *
+show_conflicts(const svn_client_conflict_t *conflict,
+               svn_cancel_func_t cancel_func,
+               void *cancel_baton,
+               apr_pool_t *pool)
+{
+  svn_diff_t *diff;
+  svn_stream_t *output;
+  svn_diff_file_options_t *options;
+  const char *base_abspath;
+  const char *my_abspath;
+  const char *their_abspath;
+
+  SVN_ERR(svn_client_conflict_text_get_contents(NULL, &my_abspath,
+                                                &base_abspath, &their_abspath,
+                                                conflict, pool, pool));
+  options = svn_diff_file_options_create(pool);
+  options->ignore_eol_style = TRUE;
+  SVN_ERR(svn_stream_for_stdout(&output, pool));
+  SVN_ERR(svn_diff_file_diff3_2(&diff, base_abspath, my_abspath, their_abspath,
+                                options, pool));
+  /* ### Consider putting the markers/labels from
+     ### svn_wc__merge_internal in the conflict description. */
+  return svn_diff_file_output_merge3(
+           output, diff, base_abspath, my_abspath, their_abspath,
+           _("||||||| ORIGINAL"),
+           _("<<<<<<< MINE (select with 'mc')"),
+           _(">>>>>>> THEIRS (select with 'tc')"),
+           "=======",
+           svn_diff_conflict_display_only_conflicts,
+           cancel_func,
+           cancel_baton,
+           pool);
+}
+
+/* Perform a 3-way merge of the conflicting values of a property,
+ * and write the result to the OUTPUT stream.
+ *
+ * If MERGED_PROPVAL is non-NULL, use it as 'my' version instead of
+ * MY_ABSPATH.
+ *
+ * Assume the values are printable UTF-8 text.
+ */
+static svn_error_t *
+merge_prop_conflict(svn_stream_t *output,
+                    const svn_string_t *base_propval,
+                    const svn_string_t *my_propval,
+                    const svn_string_t *their_propval,
+                    const svn_string_t *merged_propval,
+                    svn_cancel_func_t cancel_func,
+                    void *cancel_baton,
+                    apr_pool_t *pool)
+{
+  svn_diff_file_options_t *options = svn_diff_file_options_create(pool);
+  svn_diff_t *diff;
+
+  /* If any of the property values is missing, use an empty value instead
+   * for the purpose of showing a diff. */
+  if (base_propval == NULL)
+    base_propval = svn_string_create_empty(pool);
+  if (my_propval == NULL)
+    my_propval = svn_string_create_empty(pool);
+  if (my_propval == NULL)
+    my_propval = svn_string_create_empty(pool);
+    
+  options->ignore_eol_style = TRUE;
+  SVN_ERR(svn_diff_mem_string_diff3(&diff, base_propval,
+                                    merged_propval ?
+                                      merged_propval : my_propval,
+                                    their_propval, options, pool));
+  SVN_ERR(svn_diff_mem_string_output_merge3(
+            output, diff, base_propval,
+            merged_propval ? merged_propval : my_propval, their_propval,
+            _("||||||| ORIGINAL"),
+            _("<<<<<<< MINE"),
+            _(">>>>>>> THEIRS"),
+            "=======",
+            svn_diff_conflict_display_modified_original_latest,
+            cancel_func,
+            cancel_baton,
+            pool));
 
   return SVN_NO_ERROR;
 }
 
-
+/* Display the conflicting values of a property as a 3-way diff.
+ *
+ * If MERGED_ABSPATH is non-NULL, show it as 'my' version instead of
+ * DESC->MY_ABSPATH.
+ *
+ * Assume the values are printable UTF-8 text.
+ */
+static svn_error_t *
+show_prop_conflict(const svn_string_t *base_propval,
+                   const svn_string_t *my_propval,
+                   const svn_string_t *their_propval,
+                   const svn_string_t *merged_propval,
+                   svn_cancel_func_t cancel_func,
+                   void *cancel_baton,
+                   apr_pool_t *pool)
+{
+  svn_stream_t *output;
+
+  SVN_ERR(svn_stream_for_stdout(&output, pool));
+  SVN_ERR(merge_prop_conflict(output, base_propval, my_propval, their_propval,
+                              merged_propval, cancel_func, cancel_baton, pool));
+
+  return SVN_NO_ERROR;
+}
+
+/* Run an external editor, passing it the MERGED_ABSPATH, or, if the
+ * 'merged' file is null, return an error. The tool to use is determined by
+ * B->editor_cmd, B->config and environment variables; see
+ * svn_cl__edit_file_externally() for details.
+ *
+ * If the tool runs, set *PERFORMED_EDIT to true; if a tool is not
+ * configured or cannot run, do not touch *PERFORMED_EDIT, report the error
+ * on stderr, and return SVN_NO_ERROR; if any other error is encountered,
+ * return that error. */
 static svn_error_t *
 open_editor(svn_boolean_t *performed_edit,
-            const svn_wc_conflict_description_t *desc,
-            svn_cl__conflict_baton_t *b,
+            const char *merged_abspath,
+            svn_cl__interactive_conflict_baton_t *b,
             apr_pool_t *pool)
 {
   svn_error_t *err;
 
-  if (desc->merged_file)
-    {
-      err = svn_cl__edit_file_externally(desc->merged_file, b->editor_cmd,
-                                         b->config, pool);
-      if (err && (err->apr_err == SVN_ERR_CL_NO_EXTERNAL_EDITOR))
-        {
-          SVN_ERR(svn_cmdline_fprintf(stderr, pool, "%s\n",
-                                      err->message ? err->message :
-                                      _("No editor found.")));
+  if (merged_abspath)
+    {
+      err = svn_cmdline__edit_file_externally(merged_abspath, b->editor_cmd,
+                                              b->config, pool);
+      if (err && (err->apr_err == SVN_ERR_CL_NO_EXTERNAL_EDITOR ||
+                  err->apr_err == SVN_ERR_EXTERNAL_PROGRAM))
+        {
+          char buf[1024];
+          const char *message;
+
+          message = svn_err_best_message(err, buf, sizeof(buf));
+          SVN_ERR(svn_cmdline_fprintf(stderr, pool, "%s\n", message));
           svn_error_clear(err);
         }
-      else if (err && (err->apr_err == SVN_ERR_EXTERNAL_PROGRAM))
-        {
-          SVN_ERR(svn_cmdline_fprintf(stderr, pool, "%s\n",
-                                      err->message ? err->message :
-                                      _("Error running editor.")));
-          svn_error_clear(err);
-        }
       else if (err)
-        return err;
+        return svn_error_trace(err);
       else
         *performed_edit = TRUE;
     }
@@ -164,71 +366,920 @@
   return SVN_NO_ERROR;
 }
 
-
+/* Run an external editor on the merged property value with conflict markers.
+ * Return the edited result in *MERGED_PROPVAL.
+ * If the edit is aborted, set *MERGED_ABSPATH and *MERGED_PROPVAL to NULL.
+ * The tool to use is determined by B->editor_cmd, B->config and
+ * environment variables; see svn_cl__edit_file_externally() for details. */
 static svn_error_t *
-launch_resolver(svn_boolean_t *performed_edit,
-                const svn_wc_conflict_description_t *desc,
-                svn_cl__conflict_baton_t *b,
-                apr_pool_t *pool)
-{
-<<<<<<< HEAD
-  SVN_ERR(svn_cmdline_printf(pool, _("Discovered a conflict.\n\n")));
-  SVN_ERR(print_conflict_description(description, pool));
-  SVN_ERR(svn_cmdline_printf(pool, "\n\n"));
-=======
+edit_prop_conflict(const svn_string_t **merged_propval,
+                   const svn_string_t *base_propval,
+                   const svn_string_t *my_propval,
+                   const svn_string_t *their_propval,
+                   svn_cl__interactive_conflict_baton_t *b,
+                   apr_pool_t *result_pool,
+                   apr_pool_t *scratch_pool)
+{
+  apr_file_t *file;
+  const char *file_path;
+  svn_boolean_t performed_edit = FALSE;
+  svn_stream_t *merged_prop;
+
+  SVN_ERR(svn_io_open_unique_file3(&file, &file_path, NULL,
+                                   svn_io_file_del_on_pool_cleanup,
+                                   result_pool, scratch_pool));
+  merged_prop = svn_stream_from_aprfile2(file, TRUE /* disown */,
+                                         scratch_pool);
+  SVN_ERR(merge_prop_conflict(merged_prop, base_propval, my_propval,
+                              their_propval, NULL,
+                              b->pb->cancel_func,
+                              b->pb->cancel_baton,
+                              scratch_pool));
+  SVN_ERR(svn_stream_close(merged_prop));
+  SVN_ERR(svn_io_file_flush(file, scratch_pool));
+  SVN_ERR(open_editor(&performed_edit, file_path, b, scratch_pool));
+  if (performed_edit)
+    {
+      svn_stringbuf_t *buf;
+
+      SVN_ERR(svn_stringbuf_from_file2(&buf, file_path, scratch_pool));
+      *merged_propval = svn_string_create_from_buf(buf, result_pool); 
+    }
+  else
+    *merged_propval = NULL;
+
+  return SVN_NO_ERROR;
+}
+
+/* Maximum line length for the prompt string. */
+#define MAX_PROMPT_WIDTH 70
+
+/* Description of a resolver option */
+typedef struct resolver_option_t
+{
+  const char *code;        /* one or two characters */
+  const char *short_desc;  /* label in prompt (localized) */
+  const char *long_desc;   /* longer description (localized) */
+  svn_wc_conflict_choice_t choice;
+                           /* or ..._undefined if not a simple choice */
+} resolver_option_t;
+
+/* Resolver options for a text conflict */
+/* (opt->code == "" causes a blank line break in help_string()) */
+static const resolver_option_t text_conflict_options[] =
+{
+  /* Translators: keep long_desc below 70 characters (wrap with a left
+     margin of 9 spaces if needed); don't translate the words within square
+     brackets. */
+  { "e",  N_("edit file"),        N_("change merged file in an editor"
+                                     "  [edit]"),
+                                  svn_wc_conflict_choose_undefined },
+  { "df", N_("show diff"),        N_("show all changes made to merged file"),
+                                  svn_wc_conflict_choose_undefined },
+  { "r",  N_("mark resolved"),   N_("accept merged version of file  [working]"),
+                                  svn_wc_conflict_choose_merged },
+  { "",   "",                     "", svn_wc_conflict_choose_unspecified },
+  { "dc", N_("display conflict"), N_("show all conflicts "
+                                     "(ignoring merged version)"),
+                                  svn_wc_conflict_choose_undefined },
+  { "mc", N_("my side of conflict"), N_("accept my version for all conflicts "
+                                        "(same)  [mine-conflict]"),
+                                  svn_wc_conflict_choose_mine_conflict },
+  { "tc", N_("their side of conflict"), N_("accept their version for all "
+                                           "conflicts (same)"
+                                           "  [theirs-conflict]"),
+                                  svn_wc_conflict_choose_theirs_conflict },
+  { "",   "",                     "", svn_wc_conflict_choose_unspecified },
+  { "mf", N_("my version"),       N_("accept my version of entire file (even "
+                                     "non-conflicts)  [mine-full]"),
+                                  svn_wc_conflict_choose_mine_full },
+  { "tf", N_("their version"),    N_("accept their version of entire file "
+                                     "(same)  [theirs-full]"),
+                                  svn_wc_conflict_choose_theirs_full },
+  { "",   "",                     "", svn_wc_conflict_choose_unspecified },
+  { "m",  N_("merge"),            N_("use merge tool to resolve conflict"),
+                                  svn_wc_conflict_choose_undefined },
+  { "l",  N_("launch tool"),      N_("launch external merge tool to resolve "
+                                     "conflict  [launch]"),
+                                  svn_wc_conflict_choose_undefined },
+  { "i",  N_("internal merge tool"), N_("use built-in merge tool to "
+                                     "resolve conflict"),
+                                  svn_wc_conflict_choose_undefined },
+  { "p",  N_("postpone"),         N_("mark the conflict to be resolved later"
+                                     "  [postpone]"),
+                                  svn_wc_conflict_choose_postpone },
+  { "q",  N_("quit resolution"),  N_("postpone all remaining conflicts"),
+                                  svn_wc_conflict_choose_postpone },
+  { "s",  N_("show all options"), N_("show this list (also 'h', '?')"),
+                                  svn_wc_conflict_choose_undefined },
+  { NULL }
+};
+
+/* Resolver options for a binary file conflict. */
+static const resolver_option_t binary_conflict_options[] =
+{
+  /* Translators: keep long_desc below 70 characters (wrap with a left
+     margin of 9 spaces if needed); don't translate the words within square
+     brackets. */
+  { "r",  N_("mark resolved"),   N_("accept the working copy version of file "
+                                    " [working]"),
+                                  svn_wc_conflict_choose_merged },
+  { "tf", N_("their version"),    N_("accept the incoming version of file "
+                                     " [theirs-full]"),
+                                  svn_wc_conflict_choose_theirs_full },
+  { "p",  N_("postpone"),         N_("mark the conflict to be resolved later "
+                                     " [postpone]"),
+                                  svn_wc_conflict_choose_postpone },
+  { "q",  N_("quit resolution"),  N_("postpone all remaining conflicts"),
+                                  svn_wc_conflict_choose_postpone },
+  { "s",  N_("show all options"), N_("show this list (also 'h', '?')"),
+                                  svn_wc_conflict_choose_undefined },
+  { NULL }
+};
+
+/* Resolver options for a property conflict */
+static const resolver_option_t prop_conflict_options[] =
+{
+  { "mf", N_("my version"),       N_("accept my version of entire property (even "
+                                     "non-conflicts)  [mine-full]"),
+                                  svn_wc_conflict_choose_mine_full },
+  { "tf", N_("their version"),    N_("accept their version of entire property "
+                                     "(same)  [theirs-full]"),
+                                  svn_wc_conflict_choose_theirs_full },
+  { "dc", N_("display conflict"), N_("show conflicts in this property"),
+                                  svn_wc_conflict_choose_undefined },
+  { "e",  N_("edit property"),    N_("change merged property value in an editor"
+                                     "  [edit]"),
+                                  svn_wc_conflict_choose_undefined },
+  { "r",  N_("mark resolved"),    N_("accept edited version of property"),
+                                  svn_wc_conflict_choose_merged },
+  { "p",  N_("postpone"),         N_("mark the conflict to be resolved later"
+                                     "  [postpone]"),
+                                  svn_wc_conflict_choose_postpone },
+  { "q",  N_("quit resolution"),  N_("postpone all remaining conflicts"),
+                                  svn_wc_conflict_choose_postpone },
+  { "h",  N_("help"),             N_("show this help (also '?')"),
+                                  svn_wc_conflict_choose_undefined },
+  { NULL }
+};
+
+/* Resolver options for a tree conflict */
+static const resolver_option_t tree_conflict_options[] =
+{
+  { "r",  N_("mark resolved"),    N_("accept current working copy state"),
+                                  svn_wc_conflict_choose_merged },
+  { "p",  N_("postpone"),         N_("resolve the conflict later  [postpone]"),
+                                  svn_wc_conflict_choose_postpone },
+  { "q",  N_("quit resolution"),  N_("postpone all remaining conflicts"),
+                                  svn_wc_conflict_choose_postpone },
+  { "h",  N_("help"),             N_("show this help (also '?')"),
+                                  svn_wc_conflict_choose_undefined },
+  { NULL }
+};
+
+static const resolver_option_t tree_conflict_options_update_moved_away[] =
+{
+  { "mc", N_("apply update to move destination (recommended)"),
+                                  N_("apply incoming update to move destination"
+                                     "  [mine-conflict]"),
+                                  svn_wc_conflict_choose_mine_conflict },
+  { "p",  N_("postpone"),         N_("resolve the conflict later  [postpone]"),
+                                  svn_wc_conflict_choose_postpone },
+  { "q",  N_("quit resolution"),  N_("postpone all remaining conflicts"),
+                                  svn_wc_conflict_choose_postpone },
+  { "h",  N_("help"),             N_("show this help (also '?')"),
+                                  svn_wc_conflict_choose_undefined },
+  { NULL }
+};
+
+static const resolver_option_t tree_conflict_options_update_edit_deleted_dir[] =
+{
+  { "mc", N_("prepare for updating moved-away children, if any (recommended)"),
+                                  N_("allow updating moved-away children "
+                                     "with 'svn resolve' [mine-conflict]"),
+                                  svn_wc_conflict_choose_mine_conflict },
+  { "p",  N_("postpone"),         N_("resolve the conflict later  [postpone]"),
+                                  svn_wc_conflict_choose_postpone },
+  { "q",  N_("quit resolution"),  N_("postpone all remaining conflicts"),
+                                  svn_wc_conflict_choose_postpone },
+  { "h",  N_("help"),             N_("show this help (also '?')"),
+                                  svn_wc_conflict_choose_undefined },
+  { NULL }
+};
+
+/* Return a pointer to the option description in OPTIONS matching the
+ * one- or two-character OPTION_CODE.  Return NULL if not found. */
+static const resolver_option_t *
+find_option(const resolver_option_t *options,
+            const char *option_code)
+{
+  const resolver_option_t *opt;
+
+  for (opt = options; opt->code; opt++)
+    {
+      /* Ignore code "" (blank lines) which is not a valid answer. */
+      if (opt->code[0] && strcmp(opt->code, option_code) == 0)
+        return opt;
+    }
+  return NULL;
+}
+
+/* Return a prompt string listing the options OPTIONS. If OPTION_CODES is
+ * non-null, select only the options whose codes are mentioned in it. */
+static const char *
+prompt_string(const resolver_option_t *options,
+              const char *const *option_codes,
+              apr_pool_t *pool)
+{
+  const char *result = _("Select:");
+  int left_margin = svn_utf_cstring_utf8_width(result);
+  const char *line_sep = apr_psprintf(pool, "\n%*s", left_margin, "");
+  int this_line_len = left_margin;
+  svn_boolean_t first = TRUE;
+
+  while (1)
+    {
+      const resolver_option_t *opt;
+      const char *s;
+      int slen;
+
+      if (option_codes)
+        {
+          if (! *option_codes)
+            break;
+          opt = find_option(options, *option_codes++);
+        }
+      else
+        {
+          opt = options++;
+          if (! opt->code)
+            break;
+        }
+
+      if (! first)
+        result = apr_pstrcat(pool, result, ",", SVN_VA_NULL);
+      s = apr_psprintf(pool, _(" (%s) %s"),
+                       opt->code, _(opt->short_desc));
+      slen = svn_utf_cstring_utf8_width(s);
+      /* Break the line if adding the next option would make it too long */
+      if (this_line_len + slen > MAX_PROMPT_WIDTH)
+        {
+          result = apr_pstrcat(pool, result, line_sep, SVN_VA_NULL);
+          this_line_len = left_margin;
+        }
+      result = apr_pstrcat(pool, result, s, SVN_VA_NULL);
+      this_line_len += slen;
+      first = FALSE;
+    }
+  return apr_pstrcat(pool, result, ": ", SVN_VA_NULL);
+}
+
+/* Return a help string listing the OPTIONS. */
+static const char *
+help_string(const resolver_option_t *options,
+            apr_pool_t *pool)
+{
+  const char *result = "";
+  const resolver_option_t *opt;
+
+  for (opt = options; opt->code; opt++)
+    {
+      /* Append a line describing OPT, or a blank line if its code is "". */
+      if (opt->code[0])
+        {
+          const char *s = apr_psprintf(pool, "  (%s)", opt->code);
+
+          result = apr_psprintf(pool, "%s%-6s - %s\n",
+                                result, s, _(opt->long_desc));
+        }
+      else
+        {
+          result = apr_pstrcat(pool, result, "\n", SVN_VA_NULL);
+        }
+    }
+  result = apr_pstrcat(pool, result,
+                       _("Words in square brackets are the corresponding "
+                         "--accept option arguments.\n"),
+                       SVN_VA_NULL);
+  return result;
+}
+
+/* Prompt the user with CONFLICT_OPTIONS, restricted to the options listed
+ * in OPTIONS_TO_SHOW if that is non-null.  Set *OPT to point to the chosen
+ * one of CONFLICT_OPTIONS (not necessarily one of OPTIONS_TO_SHOW), or to
+ * NULL if the answer was not one of them.
+ *
+ * If the answer is the (globally recognized) 'help' option, then display
+ * the help (on stderr) and return with *OPT == NULL.
+ */
+static svn_error_t *
+prompt_user(const resolver_option_t **opt,
+            const resolver_option_t *conflict_options,
+            const char *const *options_to_show,
+            void *prompt_baton,
+            apr_pool_t *scratch_pool)
+{
+  const char *prompt
+    = prompt_string(conflict_options, options_to_show, scratch_pool);
+  const char *answer;
+
+  SVN_ERR(svn_cmdline_prompt_user2(&answer, prompt, prompt_baton, scratch_pool));
+  if (strcmp(answer, "h") == 0 || strcmp(answer, "?") == 0)
+    {
+      SVN_ERR(svn_cmdline_fprintf(stderr, scratch_pool, "\n%s\n",
+                                  help_string(conflict_options,
+                                              scratch_pool)));
+      *opt = NULL;
+    }
+  else
+    {
+      *opt = find_option(conflict_options, answer);
+      if (! *opt)
+        {
+          SVN_ERR(svn_cmdline_fprintf(stderr, scratch_pool,
+                                      _("Unrecognized option.\n\n")));
+        }
+    }
+  return SVN_NO_ERROR;
+}
+
+/* Ask the user what to do about the text conflict described by CONFLICT.
+ * Return the answer in RESULT. B is the conflict baton for this
+ * conflict resolution session.
+ * SCRATCH_POOL is used for temporary allocations. */
+static svn_error_t *
+handle_text_conflict(svn_wc_conflict_result_t *result,
+                     const svn_client_conflict_t *conflict,
+                     svn_cl__interactive_conflict_baton_t *b,
+                     apr_pool_t *scratch_pool)
+{
+  apr_pool_t *iterpool = svn_pool_create(scratch_pool);
+  svn_boolean_t diff_allowed = FALSE;
+  /* Have they done something that might have affected the merged
+     file (so that we need to save a .edited copy by setting the
+     result->save_merge flag)? */
+  svn_boolean_t performed_edit = FALSE;
+  /* Have they done *something* (edit, look at diff, etc) to
+     give them a rational basis for choosing (r)esolved? */
+  svn_boolean_t knows_something = FALSE;
+  const char *local_relpath;
+  const char *local_abspath = svn_client_conflict_get_local_abspath(conflict);
+  const char *mime_type = svn_client_conflict_text_get_mime_type(conflict);
+  svn_boolean_t is_binary = mime_type ? svn_mime_type_is_binary(mime_type)
+                                      : FALSE;
+  const char *base_abspath;
+  const char *my_abspath;
+  const char *their_abspath;
+  const char *merged_abspath = svn_client_conflict_get_local_abspath(conflict);
+
+  SVN_ERR(svn_client_conflict_text_get_contents(NULL, &my_abspath,
+                                                &base_abspath, &their_abspath,
+                                                conflict, scratch_pool,
+                                                scratch_pool));
+
+  local_relpath = svn_cl__local_style_skip_ancestor(b->path_prefix,
+                                                    local_abspath,
+                                                    scratch_pool);
+
+  if (is_binary)
+    SVN_ERR(svn_cmdline_fprintf(stderr, scratch_pool,
+                                _("Conflict discovered in binary file '%s'.\n"),
+                                local_relpath));
+  else
+    SVN_ERR(svn_cmdline_fprintf(stderr, scratch_pool,
+                                _("Conflict discovered in file '%s'.\n"),
+                                local_relpath));
+
+  /* ### TODO This whole feature availability check is grossly outdated.
+     DIFF_ALLOWED needs either to be redefined or to go away.
+   */
+
+  /* Diffing can happen between base and merged, to show conflict
+     markers to the user (this is the typical 3-way merge
+     scenario), or if no base is available, we can show a diff
+     between mine and theirs. */
+  if (!is_binary &&
+      ((merged_abspath && base_abspath)
+      || (!base_abspath && my_abspath && their_abspath)))
+    diff_allowed = TRUE;
+
+  while (TRUE)
+    {
+      const char *options[1 + MAX_ARRAY_LEN(binary_conflict_options,
+                                            text_conflict_options)];
+
+      const resolver_option_t *conflict_options = is_binary
+                                                    ? binary_conflict_options
+                                                    : text_conflict_options;
+      const char **next_option = options;
+      const resolver_option_t *opt;
+
+      svn_pool_clear(iterpool);
+
+      *next_option++ = "p";
+      if (diff_allowed)
+        {
+          /* We need one more path for this feature. */
+          if (my_abspath)
+            *next_option++ = "df";
+
+          *next_option++ = "e";
+
+          /* We need one more path for this feature. */
+          if (my_abspath)
+            *next_option++ = "m";
+
+          if (knows_something)
+            *next_option++ = "r";
+
+          *next_option++ = "mc";
+          *next_option++ = "tc";
+        }
+      else
+        {
+          if (knows_something)
+            *next_option++ = "r";
+
+          /* The 'mine-full' option selects the ".mine" file so only offer
+           * it if that file exists. It does not exist for binary files,
+           * for example (questionable historical behaviour since 1.0). */
+          if (my_abspath)
+            *next_option++ = "mf";
+
+          *next_option++ = "tf";
+        }
+      *next_option++ = "s";
+      *next_option++ = NULL;
+
+      SVN_ERR(prompt_user(&opt, conflict_options, options, b->pb, iterpool));
+      if (! opt)
+        continue;
+
+      if (strcmp(opt->code, "q") == 0)
+        {
+          result->choice = opt->choice;
+          b->accept_which = svn_cl__accept_postpone;
+          b->quit = TRUE;
+          break;
+        }
+      else if (strcmp(opt->code, "s") == 0)
+        {
+          SVN_ERR(svn_cmdline_fprintf(stderr, scratch_pool, "\n%s\n",
+                                      help_string(conflict_options,
+                                                  iterpool)));
+        }
+      else if (strcmp(opt->code, "dc") == 0)
+        {
+          if (is_binary)
+            {
+              SVN_ERR(svn_cmdline_fprintf(stderr, iterpool,
+                                          _("Invalid option; cannot "
+                                            "display conflicts for a "
+                                            "binary file.\n\n")));
+              continue;
+            }
+          else if (! (my_abspath && base_abspath && their_abspath))
+            {
+              SVN_ERR(svn_cmdline_fprintf(stderr, iterpool,
+                                          _("Invalid option; original "
+                                            "files not available.\n\n")));
+              continue;
+            }
+          SVN_ERR(show_conflicts(conflict,
+                                 b->pb->cancel_func,
+                                 b->pb->cancel_baton,
+                                 iterpool));
+          knows_something = TRUE;
+        }
+      else if (strcmp(opt->code, "df") == 0)
+        {
+          /* Re-check preconditions. */
+          if (! diff_allowed || ! my_abspath)
+            {
+              SVN_ERR(svn_cmdline_fprintf(stderr, iterpool,
+                             _("Invalid option; there's no "
+                                "merged version to diff.\n\n")));
+              continue;
+            }
+
+          SVN_ERR(show_diff(conflict, merged_abspath, b->path_prefix,
+                            b->pb->cancel_func, b->pb->cancel_baton,
+                            iterpool));
+          knows_something = TRUE;
+        }
+      else if (strcmp(opt->code, "e") == 0 || strcmp(opt->code, ":-E") == 0)
+        {
+          SVN_ERR(open_editor(&performed_edit, merged_abspath, b, iterpool));
+          if (performed_edit)
+            knows_something = TRUE;
+        }
+      else if (strcmp(opt->code, "m") == 0 || strcmp(opt->code, ":-g") == 0 ||
+               strcmp(opt->code, "=>-") == 0 || strcmp(opt->code, ":>.") == 0)
+        {
+          svn_error_t *err;
+
+          /* Re-check preconditions. */
+          if (! my_abspath)
+            {
+              SVN_ERR(svn_cmdline_fprintf(stderr, iterpool,
+                             _("Invalid option; there's no "
+                                "base path to merge.\n\n")));
+              continue;
+            }
+
+          err = svn_cl__merge_file_externally(base_abspath,
+                                              their_abspath,
+                                              my_abspath,
+                                              merged_abspath,
+                                              local_abspath, b->config,
+                                              NULL, iterpool);
+          if (err)
+            {
+              if (err->apr_err == SVN_ERR_CL_NO_EXTERNAL_MERGE_TOOL)
+                {
+                  svn_boolean_t remains_in_conflict = TRUE;
+
+                  /* Try the internal merge tool. */
+                  svn_error_clear(err);
+                  SVN_ERR(svn_cl__merge_file(&remains_in_conflict,
+                                             base_abspath,
+                                             their_abspath,
+                                             my_abspath,
+                                             merged_abspath,
+                                             local_abspath,
+                                             b->path_prefix,
+                                             b->editor_cmd,
+                                             b->config,
+                                             b->pb->cancel_func,
+                                             b->pb->cancel_baton,
+                                             iterpool));
+                  knows_something = !remains_in_conflict;
+                }
+              else if (err->apr_err == SVN_ERR_EXTERNAL_PROGRAM)
+                {
+                  char buf[1024];
+                  const char *message;
+
+                  message = svn_err_best_message(err, buf, sizeof(buf));
+                  SVN_ERR(svn_cmdline_fprintf(stderr, iterpool,
+                                              "%s\n", message));
+                  svn_error_clear(err);
+                  continue;
+                }
+              else
+                return svn_error_trace(err);
+            }
+          else
+            {
+              /* The external merge tool's exit code was either 0 or 1.
+               * The tool may leave the file conflicted by exiting with
+               * exit code 1, and we allow the user to mark the conflict
+               * resolved in this case. */
+              performed_edit = TRUE;
+              knows_something = TRUE;
+            }
+        }
+      else if (strcmp(opt->code, "l") == 0 || strcmp(opt->code, ":-l") == 0)
+        {
+          /* ### This check should be earlier as it's nasty to offer an option
+           *     and then when the user chooses it say 'Invalid option'. */
+          /* ### 'merged_abspath' shouldn't be necessary *before* we launch the
+           *     resolver: it should be the *result* of doing so. */
+          if (base_abspath && their_abspath && my_abspath && merged_abspath)
+            {
+              svn_error_t *err;
+              char buf[1024];
+              const char *message;
+
+              err = svn_cl__merge_file_externally(base_abspath,
+                                                  their_abspath,
+                                                  my_abspath,
+                                                  merged_abspath,
+                                                  local_abspath,
+                                                  b->config, NULL, iterpool);
+              if (err && (err->apr_err == SVN_ERR_CL_NO_EXTERNAL_MERGE_TOOL ||
+                          err->apr_err == SVN_ERR_EXTERNAL_PROGRAM))
+                {
+                  message = svn_err_best_message(err, buf, sizeof(buf));
+                  SVN_ERR(svn_cmdline_fprintf(stderr, iterpool, "%s\n",
+                                              message));
+                  svn_error_clear(err);
+                }
+              else if (err)
+                return svn_error_trace(err);
+              else
+                performed_edit = TRUE;
+
+              if (performed_edit)
+                knows_something = TRUE;
+            }
+          else
+            SVN_ERR(svn_cmdline_fprintf(stderr, iterpool,
+                                        _("Invalid option.\n\n")));
+        }
+      else if (strcmp(opt->code, "i") == 0)
+        {
+          svn_boolean_t remains_in_conflict = TRUE;
+
+          SVN_ERR(svn_cl__merge_file(&remains_in_conflict,
+                                     base_abspath,
+                                     their_abspath,
+                                     my_abspath,
+                                     merged_abspath,
+                                     local_abspath,
+                                     b->path_prefix,
+                                     b->editor_cmd,
+                                     b->config,
+                                     b->pb->cancel_func,
+                                     b->pb->cancel_baton,
+                                     iterpool));
+
+          if (!remains_in_conflict)
+            knows_something = TRUE;
+        }
+      else if (opt->choice != svn_wc_conflict_choose_undefined)
+        {
+          if ((opt->choice == svn_wc_conflict_choose_mine_conflict
+               || opt->choice == svn_wc_conflict_choose_theirs_conflict)
+              && is_binary)
+            {
+              SVN_ERR(svn_cmdline_fprintf(stderr, iterpool,
+                                          _("Invalid option; cannot choose "
+                                            "based on conflicts in a "
+                                            "binary file.\n\n")));
+              continue;
+            }
+
+          /* We only allow the user accept the merged version of
+             the file if they've edited it, or at least looked at
+             the diff. */
+          if (opt->choice == svn_wc_conflict_choose_merged
+              && ! knows_something)
+            {
+              SVN_ERR(svn_cmdline_fprintf(
+                        stderr, iterpool,
+                        _("Invalid option; use diff/edit/merge/launch "
+                          "before choosing 'mark resolved'.\n\n")));
+              continue;
+            }
+
+          result->choice = opt->choice;
+          if (performed_edit)
+            result->save_merged = TRUE;
+          break;
+        }
+    }
+  svn_pool_destroy(iterpool);
+
+  return SVN_NO_ERROR;
+}
+
+/* Ask the user what to do about the property conflict described by CONFLICT.
+ * Return the answer in RESULT. B is the conflict baton for this
+ * conflict resolution session.
+ * SCRATCH_POOL is used for temporary allocations. */
+static svn_error_t *
+handle_prop_conflict(svn_wc_conflict_result_t *result,
+                     const svn_client_conflict_t *conflict,
+                     svn_cl__interactive_conflict_baton_t *b,
+                     apr_pool_t *result_pool,
+                     apr_pool_t *scratch_pool)
+{
+  apr_pool_t *iterpool;
+  const char *message;
+  const svn_string_t *merged_propval = NULL;
+  svn_boolean_t resolved_allowed = FALSE;
+  const svn_string_t *base_propval;
+  const svn_string_t *my_propval;
+  const svn_string_t *their_propval;
+
+  SVN_ERR(svn_client_conflict_prop_get_propvals(NULL, &my_propval,
+                                                &base_propval, &their_propval,
+                                                conflict, scratch_pool));
+
+  SVN_ERR(svn_cmdline_fprintf(stderr, scratch_pool,
+                              _("Conflict for property '%s' discovered"
+                                " on '%s'.\n"),
+                              svn_client_conflict_prop_get_propname(conflict),
+                              svn_cl__local_style_skip_ancestor(
+                                b->path_prefix,
+                                svn_client_conflict_get_local_abspath(conflict),
+                                scratch_pool)));
+
+  SVN_ERR(svn_cl__get_human_readable_prop_conflict_description(&message,
+                                                               conflict,
+                                                               scratch_pool));
+  SVN_ERR(svn_cmdline_fprintf(stderr, scratch_pool, "%s\n", message));
+
+  iterpool = svn_pool_create(scratch_pool);
+  while (TRUE)
+    {
+      const resolver_option_t *opt;
+      const char *options[ARRAY_LEN(prop_conflict_options)];
+      const char **next_option = options;
+
+      *next_option++ = "p";
+      *next_option++ = "mf";
+      *next_option++ = "tf";
+      *next_option++ = "dc";
+      *next_option++ = "e";
+      if (resolved_allowed)
+        *next_option++ = "r";
+      *next_option++ = "q";
+      *next_option++ = "h";
+      *next_option++ = NULL;
+
+      svn_pool_clear(iterpool);
+
+      SVN_ERR(prompt_user(&opt, prop_conflict_options, options, b->pb,
+                          iterpool));
+      if (! opt)
+        continue;
+
+      if (strcmp(opt->code, "q") == 0)
+        {
+          result->choice = opt->choice;
+          b->accept_which = svn_cl__accept_postpone;
+          b->quit = TRUE;
+          break;
+        }
+      else if (strcmp(opt->code, "dc") == 0)
+        {
+          SVN_ERR(show_prop_conflict(base_propval, my_propval, their_propval,
+                                     merged_propval,
+                                     b->pb->cancel_func, b->pb->cancel_baton,
+                                     scratch_pool));
+        }
+      else if (strcmp(opt->code, "e") == 0)
+        {
+          SVN_ERR(edit_prop_conflict(&merged_propval,
+                                     base_propval, my_propval, their_propval,
+                                     b, result_pool, scratch_pool));
+          resolved_allowed = (merged_propval != NULL);
+        }
+      else if (strcmp(opt->code, "r") == 0)
+        {
+          if (! resolved_allowed)
+            {
+              SVN_ERR(svn_cmdline_fprintf(stderr, iterpool,
+                             _("Invalid option; please edit the property "
+                               "first.\n\n")));
+              continue;
+            }
+
+          result->merged_value = merged_propval;
+          result->choice = svn_wc_conflict_choose_merged;
+          break;
+        }
+      else if (opt->choice != svn_wc_conflict_choose_undefined)
+        {
+          result->choice = opt->choice;
+          break;
+        }
+    }
+  svn_pool_destroy(iterpool);
+
+  return SVN_NO_ERROR;
+}
+
+/* Ask the user what to do about the tree conflict described by CONFLICT.
+ * Return the answer in RESULT. B is the conflict baton for this
+ * conflict resolution session.
+ * SCRATCH_POOL is used for temporary allocations. */
+static svn_error_t *
+handle_tree_conflict(svn_wc_conflict_result_t *result,
+                     const svn_client_conflict_t *conflict,
+                     svn_cl__interactive_conflict_baton_t *b,
+                     apr_pool_t *scratch_pool)
+{
+  const char *readable_desc;
+  const char *src_left_version;
+  const char *src_right_version;
+  const char *repos_root_url;
+  const char *repos_relpath;
+  svn_revnum_t peg_rev;
+  svn_node_kind_t node_kind;
+  apr_pool_t *iterpool;
+  
+  SVN_ERR(svn_cl__get_human_readable_tree_conflict_description(
+           &readable_desc, conflict, scratch_pool));
+  SVN_ERR(svn_cmdline_fprintf(
+               stderr, scratch_pool,
+               _("Tree conflict on '%s'\n   > %s\n"),
+               svn_cl__local_style_skip_ancestor(b->path_prefix,
+                 svn_client_conflict_get_local_abspath(conflict), scratch_pool),
+               readable_desc));
+
+  SVN_ERR(svn_client_conflict_get_repos_info(&repos_root_url, NULL, conflict,
+                                             scratch_pool, scratch_pool));
+  SVN_ERR(svn_client_conflict_get_incoming_old_repos_location(&repos_relpath,
+                                                              &peg_rev,
+                                                              &node_kind,
+                                                              conflict,
+                                                              scratch_pool,
+                                                              scratch_pool));
+  src_left_version =
+              svn_cl__node_description(repos_root_url, repos_relpath, peg_rev,
+                                       node_kind, repos_root_url, scratch_pool);
+  if (src_left_version)
+    SVN_ERR(svn_cmdline_fprintf(stderr, scratch_pool, "%s: %s\n",
+                                _("Source  left"), src_left_version));
+
+  SVN_ERR(svn_client_conflict_get_incoming_new_repos_location(&repos_relpath,
+                                                              &peg_rev,
+                                                              &node_kind,
+                                                              conflict,
+                                                              scratch_pool,
+                                                              scratch_pool));
+  src_right_version =
+              svn_cl__node_description(repos_root_url, repos_relpath, peg_rev,
+                                       node_kind, repos_root_url, scratch_pool);
+  if (src_right_version)
+    SVN_ERR(svn_cmdline_fprintf(stderr, scratch_pool, "%s: %s\n",
+                                _("Source right"), src_right_version));
+
+  iterpool = svn_pool_create(scratch_pool);
+  while (1)
+    {
+      const resolver_option_t *opt;
+      const resolver_option_t *tc_opts;
+
+      svn_pool_clear(iterpool);
+
+      tc_opts = tree_conflict_options;
+
+      if (svn_client_conflict_get_operation(conflict) ==
+          svn_wc_operation_update ||
+          svn_client_conflict_get_operation(conflict) ==
+          svn_wc_operation_switch)
+        {
+          svn_wc_conflict_reason_t reason;
+
+          reason = svn_client_conflict_get_local_change(conflict);
+          if (reason == svn_wc_conflict_reason_moved_away)
+            {
+              tc_opts = tree_conflict_options_update_moved_away;
+            }
+          else if (reason == svn_wc_conflict_reason_deleted ||
+                   reason == svn_wc_conflict_reason_replaced)
+            {
+              if (svn_client_conflict_get_incoming_change(conflict) ==
+                  svn_wc_conflict_action_edit &&
+                  svn_client_conflict_tree_get_victim_node_kind(conflict) ==
+                  svn_node_dir)
+                tc_opts = tree_conflict_options_update_edit_deleted_dir;
+            }
+        }
+
+      SVN_ERR(prompt_user(&opt, tc_opts, NULL, b->pb, iterpool));
+      if (! opt)
+        continue;
+
+      if (strcmp(opt->code, "q") == 0)
+        {
+          result->choice = opt->choice;
+          b->accept_which = svn_cl__accept_postpone;
+          b->quit = TRUE;
+          break;
+        }
+      else if (opt->choice != svn_wc_conflict_choose_undefined)
+        {
+          result->choice = opt->choice;
+          break;
+        }
+    }
+  svn_pool_destroy(iterpool);
+
+  return SVN_NO_ERROR;
+}
+
+/* The body of svn_cl__conflict_func_interactive(). */
+static svn_error_t *
+conflict_func_interactive(svn_wc_conflict_result_t **result,
+                          const svn_client_conflict_t *conflict,
+                          void *baton,
+                          apr_pool_t *result_pool,
+                          apr_pool_t *scratch_pool)
+{
+  svn_cl__interactive_conflict_baton_t *b = baton;
   svn_error_t *err;
-
-  err = svn_cl__merge_file_externally(desc->base_file, desc->their_file,
-                                      desc->my_file, desc->merged_file,
-                                      b->config, pool);
-  if (err && err->apr_err == SVN_ERR_CL_NO_EXTERNAL_MERGE_TOOL)
-    {
-      SVN_ERR(svn_cmdline_fprintf(stderr, pool, "%s\n",
-                                  err->message ? err->message :
-                                  _("No merge tool found.\n")));
-      svn_error_clear(err);
-    }
-  else if (err && err->apr_err == SVN_ERR_EXTERNAL_PROGRAM)
-    {
-      SVN_ERR(svn_cmdline_fprintf(stderr, pool, "%s\n",
-                                  err->message ? err->message :
-                             _("Error running merge tool.")));
-      svn_error_clear(err);
-    }
-  else if (err)
-    return err;
-  else if (performed_edit)
-    *performed_edit = TRUE;
->>>>>>> 8595db6c
-
-  return SVN_NO_ERROR;
-}
-
-
-/* Implement svn_wc_conflict_resolver_func_t; resolves based on
-   --accept option if given, else by prompting. */
-svn_error_t *
-svn_cl__conflict_handler(svn_wc_conflict_result_t **result,
-                         const svn_wc_conflict_description_t *desc,
-                         void *baton,
-                         apr_pool_t *pool)
-{
-  svn_cl__conflict_baton_t *b = baton;
-  svn_error_t *err;
-  apr_pool_t *subpool;
-
-<<<<<<< HEAD
-  /* Handle conflicting file contents, which is the most common case. */
-  if ((desc->node_kind == svn_node_file)
-      && (desc->action == svn_wc_conflict_action_edit)
-      && (desc->reason == svn_wc_conflict_reason_edited))
-=======
+  const char *base_abspath = NULL;
+  const char *my_abspath = NULL;
+  const char *their_abspath = NULL;
+  const char *merged_abspath = svn_client_conflict_get_local_abspath(conflict);
+
+  if (svn_client_conflict_get_kind(conflict) == svn_wc_conflict_kind_text)
+    SVN_ERR(svn_client_conflict_text_get_contents(NULL, &my_abspath,
+                                                  &base_abspath,
+                                                  &their_abspath,
+                                                  conflict, scratch_pool,
+                                                  scratch_pool));
+
   /* Start out assuming we're going to postpone the conflict. */
   *result = svn_wc_create_conflict_result(svn_wc_conflict_choose_postpone,
-                                          NULL, pool);
+                                          NULL, result_pool);
 
   switch (b->accept_which)
->>>>>>> 8595db6c
     {
     case svn_cl__accept_invalid:
     case svn_cl__accept_unspecified:
@@ -256,7 +1307,7 @@
       (*result)->choice = svn_wc_conflict_choose_theirs_full;
       return SVN_NO_ERROR;
     case svn_cl__accept_edit:
-      if (desc->merged_file)
+      if (merged_abspath)
         {
           if (b->external_failed)
             {
@@ -264,430 +1315,136 @@
               return SVN_NO_ERROR;
             }
 
-          err = svn_cl__edit_file_externally(desc->merged_file,
-                                             b->editor_cmd, b->config, pool);
-          if (err && (err->apr_err == SVN_ERR_CL_NO_EXTERNAL_EDITOR))
-            {
-              SVN_ERR(svn_cmdline_fprintf(stderr, pool, "%s\n",
-                                          err->message ? err->message :
-                                          _("No editor found,"
-                                            " leaving all conflicts.")));
+          err = svn_cmdline__edit_file_externally(merged_abspath,
+                                                  b->editor_cmd, b->config,
+                                                  scratch_pool);
+          if (err && (err->apr_err == SVN_ERR_CL_NO_EXTERNAL_EDITOR ||
+                      err->apr_err == SVN_ERR_EXTERNAL_PROGRAM))
+            {
+              char buf[1024];
+              const char *message;
+
+              message = svn_err_best_message(err, buf, sizeof(buf));
+              SVN_ERR(svn_cmdline_fprintf(stderr, scratch_pool, "%s\n",
+                                          message));
               svn_error_clear(err);
               b->external_failed = TRUE;
             }
-          else if (err && (err->apr_err == SVN_ERR_EXTERNAL_PROGRAM))
-            {
-              SVN_ERR(svn_cmdline_fprintf(stderr, pool, "%s\n",
-                                          err->message ? err->message :
-                                          _("Error running editor,"
-                                            " leaving all conflicts.")));
-              svn_error_clear(err);
-              b->external_failed = TRUE;
-            }
           else if (err)
-            return err;
+            return svn_error_trace(err);
           (*result)->choice = svn_wc_conflict_choose_merged;
           return SVN_NO_ERROR;
         }
       /* else, fall through to prompting. */
       break;
     case svn_cl__accept_launch:
-      if (desc->base_file && desc->their_file
-          && desc->my_file && desc->merged_file)
-        {
+      if (base_abspath && their_abspath && my_abspath && merged_abspath)
+        {
+          svn_boolean_t remains_in_conflict;
+          const char *local_abspath;
+
           if (b->external_failed)
             {
               (*result)->choice = svn_wc_conflict_choose_postpone;
               return SVN_NO_ERROR;
             }
 
-          err = svn_cl__merge_file_externally(desc->base_file,
-                                              desc->their_file,
-                                              desc->my_file,
-                                              desc->merged_file,
+          local_abspath = svn_client_conflict_get_local_abspath(conflict);
+          err = svn_cl__merge_file_externally(base_abspath,
+                                              their_abspath,
+                                              my_abspath,
+                                              merged_abspath,
+                                              local_abspath,
                                               b->config,
-                                              pool);
-          if (err && err->apr_err == SVN_ERR_CL_NO_EXTERNAL_MERGE_TOOL)
-            {
-              SVN_ERR(svn_cmdline_fprintf(stderr, pool, "%s\n",
-                                          err->message ? err->message :
-                                          _("No merge tool found,"
-                                            " leaving all conflicts.")));
-              svn_error_clear(err);
+                                              &remains_in_conflict,
+                                              scratch_pool);
+          if (err && (err->apr_err == SVN_ERR_CL_NO_EXTERNAL_MERGE_TOOL ||
+                      err->apr_err == SVN_ERR_EXTERNAL_PROGRAM))
+            {
+              char buf[1024];
+              const char *message;
+
+              message = svn_err_best_message(err, buf, sizeof(buf));
+              SVN_ERR(svn_cmdline_fprintf(stderr, scratch_pool, "%s\n",
+                                          message));
               b->external_failed = TRUE;
-            }
-          else if (err && err->apr_err == SVN_ERR_EXTERNAL_PROGRAM)
-            {
-              SVN_ERR(svn_cmdline_fprintf(stderr, pool, "%s\n",
-                                          err->message ? err->message :
-                                          _("Error running merge tool"
-                                            " leaving all conflicts.")));
-              svn_error_clear(err);
-              b->external_failed = TRUE;
+              return svn_error_trace(err);
             }
           else if (err)
-            return err;
-
-          (*result)->choice = svn_wc_conflict_choose_merged;
+            return svn_error_trace(err);
+
+          if (remains_in_conflict)
+            (*result)->choice = svn_wc_conflict_choose_postpone;
+          else
+            (*result)->choice = svn_wc_conflict_choose_merged;
           return SVN_NO_ERROR;
         }
       /* else, fall through to prompting. */
       break;
     }
 
+  /* Print a summary of conflicts before starting interactive resolution */
+  if (! b->printed_summary)
+    {
+      SVN_ERR(svn_cl__print_conflict_stats(b->conflict_stats, scratch_pool));
+      b->printed_summary = TRUE;
+    }
+
   /* We're in interactive mode and either the user gave no --accept
      option or the option did not apply; let's prompt. */
-  subpool = svn_pool_create(pool);
 
   /* Handle the most common cases, which is either:
 
      Conflicting edits on a file's text, or
      Conflicting edits on a property.
   */
-  if (((desc->node_kind == svn_node_file)
-       && (desc->action == svn_wc_conflict_action_edit)
-       && (desc->reason == svn_wc_conflict_reason_edited))
-      || (desc->kind == svn_wc_conflict_kind_property))
-  {
-      const char *answer;
-      char *prompt;
-      svn_boolean_t diff_allowed = FALSE;
-      svn_boolean_t performed_edit = FALSE;
-
-<<<<<<< HEAD
-      SVN_ERR(svn_cmdline_printf(subpool,
-                                 _("Conflict discovered in '%s'.\n"),
-                                 desc->path));
-=======
-      if (desc->kind == svn_wc_conflict_kind_text)
-        SVN_ERR(svn_cmdline_fprintf(stderr, subpool,
-                                    _("Conflict discovered in '%s'.\n"),
-                                    desc->path));
-      else if (desc->kind == svn_wc_conflict_kind_property)
-        {
-          SVN_ERR(svn_cmdline_fprintf(stderr, subpool,
-                                      _("Conflict for property '%s' discovered"
-                                        " on '%s'.\n"),
-                                      desc->property_name, desc->path));
-
-          if ((!desc->my_file && desc->their_file)
-              || (desc->my_file && !desc->their_file))
-            {
-              /* One agent wants to change the property, one wants to
-                 delete it.  This is not something we can diff, so we
-                 just tell the user. */
-              svn_stringbuf_t *myval = NULL, *theirval = NULL;
-
-              if (desc->my_file)
-                {
-                  SVN_ERR(svn_stringbuf_from_file(&myval, desc->my_file,
-                                                  subpool));
-                  SVN_ERR(svn_cmdline_fprintf(stderr, subpool,
-                        _("They want to delete the property, "
-                          "you want to change the value to '%s'.\n"),
-                          myval->data));
-                }
-              else
-                {
-                  SVN_ERR(svn_stringbuf_from_file(&theirval, desc->their_file,
-                                                  subpool));
-                  SVN_ERR(svn_cmdline_fprintf(stderr, subpool,
-                        _("They want to change the property value to '%s', "
-                          "you want to delete the property.\n"),
-                           theirval->data));
-                }
-            }
-        }
-      else
-        /* We don't recognize any other sort of conflict yet */
-        return SVN_NO_ERROR;
-
-      /* Diffing can happen between base and merged, to show conflict
-         markers to the user (this is the typical 3-way merge
-         scenario), or if no base is available, we can show a diff
-         between mine and theirs. */
-      if ((desc->merged_file && desc->base_file)
-          || (!desc->base_file && desc->my_file && desc->their_file))
-        diff_allowed = TRUE;
-
->>>>>>> 8595db6c
-      while (TRUE)
-        {
-          svn_pool_clear(subpool);
-
-          prompt = apr_pstrdup(subpool, _("Select: (p) postpone"));
-          if (diff_allowed)
-            prompt = apr_pstrcat(subpool, prompt,
-                                 _(", (df) diff-full, (e) edit"),
-                                 NULL);
-          else
-            prompt = apr_pstrcat(subpool, prompt,
-                                 _(", (mf) mine-full, (tf) theirs-full"),
-                                 NULL);
-          if (performed_edit)
-            prompt = apr_pstrcat(subpool, prompt, _(", (r) resolved"), NULL);
-
-          prompt = apr_pstrcat(subpool, prompt, ",\n        ", NULL);
-          prompt = apr_pstrcat(subpool, prompt,
-                               _("(s) show all options: "),
-                               NULL);
-
-          SVN_ERR(svn_cmdline_prompt_user2(&answer, prompt, b->pb, subpool));
-
-          if (strcmp(answer, "s") == 0)
-            {
-              SVN_ERR(svn_cmdline_fprintf(stderr, subpool,
-              _("  (p)  postpone    - mark the conflict to be "
-                "resolved later\n"
-                "  (df) diff-full   - show all changes made to merged file\n"
-                "  (e)  edit        - change merged file in an editor\n"
-                "  (r)  resolved    - accept merged version of file\n"
-                "  (mf) mine-full   - accept my version of entire file "
-                "(ignore their changes)\n"
-                "  (tf) theirs-full - accept their version of entire file "
-                "(lose my changes)\n"
-                "  (l)  launch      - launch external tool to "
-                "resolve conflict\n"
-                "  (s)  show all    - show this list\n\n")));
-            }
-          else if (strcmp(answer, "p") == 0)
-            {
-              /* Do nothing, let file be marked conflicted. */
-              (*result)->choice = svn_wc_conflict_choose_postpone;
-              break;
-            }
-          else if (strcmp(answer, "mc") == 0)
-            {
-              SVN_ERR(svn_cmdline_fprintf
-                      (stderr, subpool,
-                       _("Sorry, '(mc) mine for conflicts' "
-                         "is not yet implemented; see\n"
-        "http://subversion.tigris.org/issues/show_bug.cgi?id=3049\n\n")));
-              continue;
-            }
-          else if (strcmp(answer, "tc") == 0)
-            {
-              SVN_ERR(svn_cmdline_fprintf
-                      (stderr, subpool,
-                       _("Sorry, '(tc) theirs for conflicts' "
-                         "is not yet implemented; see\n"
-        "http://subversion.tigris.org/issues/show_bug.cgi?id=3049\n\n")));
-              continue;
-            }
-          else if (strcmp(answer, "mf") == 0)
-            {
-              (*result)->choice = svn_wc_conflict_choose_mine_full;
-              break;
-            }
-          else if (strcmp(answer, "tf") == 0)
-            {
-              (*result)->choice = svn_wc_conflict_choose_theirs_full;
-              break;
-            }
-          else if (strcmp(answer, "dc") == 0)
-            {
-              SVN_ERR(svn_cmdline_fprintf
-                      (stderr, subpool,
-                       _("Sorry, '(dc) diff of conflicts' "
-                         "is not yet implemented; see\n"
-        "http://subversion.tigris.org/issues/show_bug.cgi?id=3048\n\n")));
-              continue;
-            }
-          else if (strcmp(answer, "df") == 0)
-            {
-              if (! diff_allowed)
-                {
-<<<<<<< HEAD
-                  svn_error_t *eerr;
-                  eerr = svn_cl__edit_file_externally(desc->merged_file,
-                                                      NULL, NULL, subpool);
-                  if (eerr && (eerr->apr_err == SVN_ERR_CL_NO_EXTERNAL_EDITOR))
-                    {
-                      SVN_ERR(svn_cmdline_printf(subpool,
-                                                 eerr->message ? eerr->message :
-                                                 _("No editor found.")));
-                      SVN_ERR(svn_cmdline_printf(subpool, "\n"));
-                      svn_error_clear(eerr);
-                    }
-                  else if (eerr)
-                    return eerr;
-                  else
-                    performed_edit = TRUE;
-=======
-                  SVN_ERR(svn_cmdline_fprintf(stderr, subpool,
-                                 _("Invalid option; there's no "
-                                    "merged version to diff.\n\n")));
-                  continue;
->>>>>>> 8595db6c
-                }
-
-              SVN_ERR(show_diff(&performed_edit, desc, subpool));
-            }
-          else if (strcmp(answer, "e") == 0)
-            {
-              SVN_ERR(open_editor(&performed_edit, desc, b, subpool));
-            }
-          else if (strcmp(answer, "l") == 0)
-            {
-              if (desc->base_file && desc->their_file && desc->my_file
-                    && desc->merged_file)
-                SVN_ERR(launch_resolver(&performed_edit, desc, b, subpool));
-              else
-                SVN_ERR(svn_cmdline_fprintf(stderr, subpool,
-                                            _("Invalid option.\n\n")));
-            }
-          else if (strcmp(answer, "r") == 0)
-            {
-              /* We only allow the user accept the merged version of
-                 the file if they've edited it, or at least looked at
-                 the diff. */
-              if (performed_edit)
-                {
-                  (*result)->choice = svn_wc_conflict_choose_merged;
-                  break;
-                }
-              else
-                SVN_ERR(svn_cmdline_fprintf(stderr, subpool,
-                                            _("Invalid option.\n\n")));
-            }
-        }
-    }
-  /*
-    Dealing with obstruction of additions can be tricky.  The
-    obstructing item could be unversioned, versioned, or even
-    schedule-add.  Here's a matrix of how the caller should behave,
-    based on results we return.
-
-                         Unversioned       Versioned       Schedule-Add
-
-<<<<<<< HEAD
-      choose_user       skip addition,    skip addition     skip addition
-                        add existing item
-
-      choose_repos      destroy file,    schedule-delete,   revert add,
-=======
-      choose_mine       skip addition,    skip addition     skip addition
-                        add existing item
-
-      choose_theirs     destroy file,    schedule-delete,   revert add,
->>>>>>> 8595db6c
-                        add new item.    add new item.      rm file,
-                                                            add new item
-
-      postpone               [              bail out                 ]
-
-   */
-  else if ((desc->action == svn_wc_conflict_action_add)
-           && (desc->reason == svn_wc_conflict_reason_obstructed))
-    {
-      const char *answer;
-      const char *prompt;
-
-<<<<<<< HEAD
-      SVN_ERR(svn_cmdline_printf(subpool,
-                                 _("Conflict discovered when trying to add '%s'.\n"
-                                   "An object of the same name already exists.\n"),
-                                 desc->path));
-      prompt = _("Select: (p)ostpone, (m)ine, (t)heirs, (h)elp :");
-=======
-      SVN_ERR(svn_cmdline_fprintf(
-                   stderr, subpool,
-                   _("Conflict discovered when trying to add '%s'.\n"
-                     "An object of the same name already exists.\n"),
-                   desc->path));
-      prompt = _("Select: (p) postpone, (mf) mine-full, "
-                 "(tf) theirs-full, (h) help:");
->>>>>>> 8595db6c
-
-      while (1)
-        {
-          svn_pool_clear(subpool);
-
-<<<<<<< HEAD
-          SVN_ERR(svn_cmdline_prompt_user(&answer, prompt, subpool));
-
-          if ((strcmp(answer, "h") == 0) || (strcmp(answer, "?") == 0))
-            {
-              SVN_ERR(svn_cmdline_printf(subpool,
-              _("  (p)ostpone - resolve the conflict later\n"
-                "  (m)ine     - accept pre-existing item \n"
-                "  (t)heirs   - accept incoming item\n"
-                "  (h)elp     - show this list\n\n")));
-            }
-          if (strcmp(answer, "p") == 0)
-            {
-              *result = svn_wc_conflict_result_conflicted;
-              break;
-            }
-          if (strcmp(answer, "m") == 0)
-            {
-              *result = svn_wc_conflict_result_choose_user;
-              break;
-            }
-          if (strcmp(answer, "t") == 0)
-            {
-              *result = svn_wc_conflict_result_choose_repos;
-              break;
-            }
-=======
-          SVN_ERR(svn_cmdline_prompt_user2(&answer, prompt, b->pb, subpool));
-
-          if (strcmp(answer, "h") == 0 || strcmp(answer, "?") == 0)
-            {
-              SVN_ERR(svn_cmdline_fprintf(stderr, subpool,
-              _("  (p)  postpone    - resolve the conflict later\n"
-                "  (mf) mine-full   - accept pre-existing item "
-                "(ignore upstream addition)\n"
-                "  (tf) theirs-full - accept incoming item "
-                "(overwrite pre-existing item)\n"
-                "  (h)  help        - show this help\n\n")));
-            }
-          if (strcmp(answer, "p") == 0)
-            {
-              (*result)->choice = svn_wc_conflict_choose_postpone;
-              break;
-            }
-          if (strcmp(answer, "mf") == 0)
-            {
-              (*result)->choice = svn_wc_conflict_choose_mine_full;
-              break;
-            }
-          if (strcmp(answer, "tf") == 0)
-            {
-              (*result)->choice = svn_wc_conflict_choose_theirs_full;
-              break;
-            }
-          if (strcmp(answer, "mc") == 0)
-            {
-              SVN_ERR(svn_cmdline_fprintf
-                      (stderr, subpool,
-                       _("Sorry, '(mc) mine for conflicts' "
-                         "is not yet implemented; see\n"
-        "http://subversion.tigris.org/issues/show_bug.cgi?id=3049\n\n")));
-              continue;
-            }
-          if (strcmp(answer, "tc") == 0)
-            {
-              SVN_ERR(svn_cmdline_fprintf
-                      (stderr, subpool,
-                       _("Sorry, '(tc) theirs for conflicts' "
-                         "is not yet implemented; see\n"
-        "http://subversion.tigris.org/issues/show_bug.cgi?id=3049\n\n")));
-              continue;
-            }
->>>>>>> 8595db6c
-        }
-    }
+  if (((svn_client_conflict_get_kind(conflict) == svn_wc_conflict_kind_text)
+       && (svn_client_conflict_get_incoming_change(conflict) ==
+           svn_wc_conflict_action_edit)
+       && (svn_client_conflict_get_local_change(conflict) ==
+           svn_wc_conflict_reason_edited)))
+    SVN_ERR(handle_text_conflict(*result, conflict, b, scratch_pool));
+  else if (svn_client_conflict_get_kind(conflict) ==
+           svn_wc_conflict_kind_property)
+    SVN_ERR(handle_prop_conflict(*result, conflict, b, result_pool,
+                                 scratch_pool));
+  else if (svn_client_conflict_get_kind(conflict) == svn_wc_conflict_kind_tree)
+    SVN_ERR(handle_tree_conflict(*result, conflict, b, scratch_pool));
 
   else /* other types of conflicts -- do nothing about them. */
     {
-<<<<<<< HEAD
-      *result = svn_wc_conflict_result_conflicted;
-=======
       (*result)->choice = svn_wc_conflict_choose_postpone;
->>>>>>> 8595db6c
-    }
-
-  svn_pool_destroy(subpool);
+    }
+
+  return SVN_NO_ERROR;
+}
+
+svn_error_t *
+svn_cl__conflict_func_interactive(svn_wc_conflict_result_t **result,
+                                  const svn_wc_conflict_description2_t *desc,
+                                  void *baton,
+                                  apr_pool_t *result_pool,
+                                  apr_pool_t *scratch_pool)
+{
+  svn_cl__interactive_conflict_baton_t *b = baton;
+  svn_client_conflict_t *conflict;
+
+  SVN_ERR(svn_client_conflict_from_wc_description2_t(&conflict, desc,
+                                                     scratch_pool,
+                                                     scratch_pool));
+  SVN_ERR(conflict_func_interactive(result, conflict, baton,
+                                    result_pool, scratch_pool));
+
+  /* If we are resolving a conflict, adjust the summary of conflicts. */
+  if ((*result)->choice != svn_wc_conflict_choose_postpone)
+    {
+      const char *local_path
+        = svn_cl__local_style_skip_ancestor(
+            b->path_prefix, svn_client_conflict_get_local_abspath(conflict),
+            scratch_pool);
+
+      svn_cl__conflict_stats_resolved(b->conflict_stats, local_path,
+                                      svn_client_conflict_get_kind(conflict));
+    }
   return SVN_NO_ERROR;
 }