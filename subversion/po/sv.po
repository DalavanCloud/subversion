# Swedish translations for subversion package
# Copyright (C) 2004-2005 Collab Net.
# This file is distributed under the same license as the subversion package.
#
# Translation dictionary:
#
# bogus        ogiltig
# (to) branch  (skapa) förgrening
# checkout     checka ut (hämta?)
# commit       arkivera
# diff         skillnad (ev. med diff inom parentes beroedne på sammanhang)
# entry        post
# item         objekt
# label        märke
# lock         lås
# lock token   (???)
# locked       låst
# merge        förena
# obstruct(ed) blockera
# PROPNAME     EGENSKAPSNAMN
# PROPVAL      EGENSKAPSVÄRDE
# relocate     omlokalisera
# REPOS        ARKIV
# REPOS_PATH   ARKIV_SÖKVÄG
# Repository   Arkiv
# repository access (RA) arkivåtkomst
# revert       återställa
# revision     revision (??? version)
# scheduling   schemalägga (planera?)
# stream       ström
# switch       växla (till)
# tag          märke
# text-base    textbas (???)
# to dump      dumpa
# unlock       låsa upp
# update       uppdatera
# usage        användning
# whitespace   tomrum
# working copy (WC) arbetskopia (AK)
#
msgid ""
msgstr ""
"Project-Id-Version: subversion 1.3\n"
"Report-Msgid-Bugs-To: dev@subversion.tigris.org\n"
<<<<<<< HEAD
"POT-Creation-Date: 2005-08-12 08:50+0200\n"
"PO-Revision-Date: 2005-08-12 09:11+0200\n"
=======
"POT-Creation-Date: 2005-10-02 10:57+0200\n"
"PO-Revision-Date: 2005-10-02 11:02+0200\n"
>>>>>>> 35db7218
"Last-Translator: Subversion Developers <dev@subversion.tigris.org>\n"
"Language-Team: Swedish <sv@li.org>\n"
"MIME-Version: 1.0\n"
"Content-Type: text/plain; charset=UTF-8\n"
"Content-Transfer-Encoding: 8bit\n"
"Plural-Forms: nplurals=2; plural=(n != 1);\n"

<<<<<<< HEAD
#: clients/cmdline/blame-cmd.c:236 clients/cmdline/ls-cmd.c:316
msgid "'verbose' option invalid in XML mode"
msgstr "Flaggan \"verbose\" är inte tillåten i XML-läge"

#: clients/cmdline/blame-cmd.c:248 clients/cmdline/ls-cmd.c:328
#: clients/cmdline/status-cmd.c:192
=======
#: clients/cmdline/blame-cmd.c:236 clients/cmdline/ls-cmd.c:294
msgid "'verbose' option invalid in XML mode"
msgstr "Flaggan \"verbose\" är inte tillåten i XML-läge"

#: clients/cmdline/blame-cmd.c:248 clients/cmdline/info-cmd.c:473
#: clients/cmdline/ls-cmd.c:306 clients/cmdline/status-cmd.c:192
>>>>>>> 35db7218
msgid "'incremental' option only valid in XML mode"
msgstr "Flaggan \"incremental\" är endast tillåten i XML-läge"

#: clients/cmdline/blame-cmd.c:307
#, c-format
msgid "Skipping binary file: '%s'\n"
msgstr "Hoppar över binär fil: \"%s\"\n"

#: clients/cmdline/checkout-cmd.c:124 clients/cmdline/switch-cmd.c:125
#, c-format
msgid "'%s' does not appear to be a URL"
msgstr "\"%s\" verkar inte vara en URL"

#: clients/cmdline/copy-cmd.c:106 clients/cmdline/delete-cmd.c:64
#: clients/cmdline/mkdir-cmd.c:66
msgid "Local, non-commit operations do not take a log message"
msgstr ""
"Lokala operationer, som ej medför arkivering, behöver inget loggmeddelande"

#: clients/cmdline/diff-cmd.c:65
#, c-format
msgid "Can't open stdout"
msgstr "Kan inte öppna standard ut"

#: clients/cmdline/diff-cmd.c:67
#, c-format
msgid "Can't open stderr"
msgstr "Kan inte öppna standard fel"

#: clients/cmdline/diff-cmd.c:156
#, c-format
msgid "Target lists to diff may not contain both working copy paths and URLs"
msgstr "Mållistor till diff kan inte innehålla både sökvägar till arbetskopior och URL:er"

#: clients/cmdline/export-cmd.c:82
msgid ""
"Destination directory exists; please remove the directory or use --force to "
"overwrite"
msgstr ""
"Destinationskatalogen finns; ta bort den eller använd --force för att skriva "
"över den"

#: clients/cmdline/help-cmd.c:45
#, c-format
msgid ""
"usage: svn <subcommand> [options] [args]\n"
"Subversion command-line client, version %s.\n"
"Type 'svn help <subcommand>' for help on a specific subcommand.\n"
"\n"
"Most subcommands take file and/or directory arguments, recursing\n"
"on the directories.  If no arguments are supplied to such a\n"
"command, it recurses on the current directory (inclusive) by default.\n"
"\n"
"Available subcommands:\n"
msgstr ""
"användning: svn <underkommando> [flaggor] [argument]\n"
"Subversion kommandoradsklient, version %s.\n"
"Skriv \"svn help <underkommando>\" för att få hjälp med specifika "
"underkommandon.\n"
"\n"
"De flesta underkommandona tar fil- och/eller katalogargument och går ned i\n"
"kataloger rekursivt. Om inga argument ges till sådana kommandon, används\n"
"aktuell katalog rekursivt.\n"
"\n"
"Tillgängliga underkommandon:\n"

#: clients/cmdline/help-cmd.c:56
msgid ""
"Subversion is a tool for version control.\n"
"For additional information, see http://subversion.tigris.org/\n"
msgstr ""
"Subversion är ett verktyg för versionshantering.\n"
"Se http://subversion.tigris.org/ för ytterligare information.\n"

#: clients/cmdline/help-cmd.c:63
msgid ""
"The following repository access (RA) modules are available:\n"
"\n"
msgstr ""
"Följande arkivåtkomstmoduler är tillgängliga:\n"
"\n"

#: clients/cmdline/import-cmd.c:82
msgid "Repository URL required when importing"
msgstr "URL till arkiv måste anges vid import"

#: clients/cmdline/import-cmd.c:86
msgid "Too many arguments to import command"
msgstr "För många argument till import-kommandot"

#: clients/cmdline/import-cmd.c:101
#, c-format
msgid "Invalid URL '%s'"
msgstr "Ogiltig URL \"%s\""

#: clients/cmdline/info-cmd.c:111
#, c-format
msgid "'%s' has invalid revision"
msgstr "\"%s\" har ogiltig revision"

#: clients/cmdline/info-cmd.c:263 svnadmin/main.c:1036
#, c-format
msgid "Path: %s\n"
msgstr "Sökväg: %s\n"

#: clients/cmdline/info-cmd.c:269 svnlook/main.c:802
#, c-format
msgid "Name: %s\n"
msgstr "Namn: %s\n"

#: clients/cmdline/info-cmd.c:273
#, c-format
msgid "URL: %s\n"
msgstr "URL: %s\n"

#: clients/cmdline/info-cmd.c:276
#, c-format
msgid "Repository Root: %s\n"
msgstr "Arkivrot: %s\n"

#: clients/cmdline/info-cmd.c:280
#, c-format
msgid "Repository UUID: %s\n"
msgstr "Arkivets UUID: %s\n"

#: clients/cmdline/info-cmd.c:284
#, c-format
msgid "Revision: %ld\n"
msgstr "Revision: %ld\n"

#: clients/cmdline/info-cmd.c:289
#, c-format
msgid "Node Kind: file\n"
msgstr "Nodtyp: fil\n"

#: clients/cmdline/info-cmd.c:293
#, c-format
msgid "Node Kind: directory\n"
msgstr "Nodtyp: katalog\n"

#: clients/cmdline/info-cmd.c:297
#, c-format
msgid "Node Kind: none\n"
msgstr "Nodtyp: ingen\n"

#: clients/cmdline/info-cmd.c:302
#, c-format
msgid "Node Kind: unknown\n"
msgstr "Nodtyp: okänd\n"

#: clients/cmdline/info-cmd.c:311
#, c-format
msgid "Schedule: normal\n"
msgstr "Schemalagd: normal\n"

#: clients/cmdline/info-cmd.c:315
#, c-format
msgid "Schedule: add\n"
msgstr "Schemalagd: att läggas till\n"

#: clients/cmdline/info-cmd.c:319
#, c-format
msgid "Schedule: delete\n"
msgstr "Schemalagd: att raderas\n"

#: clients/cmdline/info-cmd.c:323
#, c-format
msgid "Schedule: replace\n"
msgstr "Schemalagd: att ersättas\n"

#: clients/cmdline/info-cmd.c:331
#, c-format
msgid "Copied From URL: %s\n"
msgstr "Kopierad från URL: %s\n"

#: clients/cmdline/info-cmd.c:335
#, c-format
msgid "Copied From Rev: %ld\n"
msgstr "Kopierad från Revision: %ld\n"

#: clients/cmdline/info-cmd.c:340
#, c-format
msgid "Last Changed Author: %s\n"
msgstr "Författare till senaste ändringen: %s\n"

#: clients/cmdline/info-cmd.c:344
#, c-format
msgid "Last Changed Rev: %ld\n"
msgstr "Senast ändrad i revision: %ld\n"

#: clients/cmdline/info-cmd.c:349
msgid "Last Changed Date"
msgstr "Datum för senaste ändringen"

#: clients/cmdline/info-cmd.c:355
msgid "Text Last Updated"
msgstr "Innehållet senast uppdaterat"

#: clients/cmdline/info-cmd.c:359
msgid "Properties Last Updated"
msgstr "Egenskaper senast uppdaterade"

#: clients/cmdline/info-cmd.c:362
#, c-format
msgid "Checksum: %s\n"
msgstr "Kontrollsumma: %s\n"

#: clients/cmdline/info-cmd.c:367
#, c-format
msgid "Conflict Previous Base File: %s\n"
msgstr "Konflikt: föregående basfil: %s\n"

#: clients/cmdline/info-cmd.c:373
#, c-format
msgid "Conflict Previous Working File: %s\n"
msgstr "Konflikt: föregående arbetsfil: %s\n"

#: clients/cmdline/info-cmd.c:378
#, c-format
msgid "Conflict Current Base File: %s\n"
msgstr "Konflikt: nuvarande basfil: %s\n"

#: clients/cmdline/info-cmd.c:383
#, c-format
msgid "Conflict Properties File: %s\n"
msgstr "Konfliktegenskapsfil: %s\n"

# ###
#: clients/cmdline/info-cmd.c:391
#, c-format
msgid "Lock Token: %s\n"
msgstr "Låstoken: %s\n"

#: clients/cmdline/info-cmd.c:395
#, c-format
msgid "Lock Owner: %s\n"
msgstr "Låsägare: %s\n"

#: clients/cmdline/info-cmd.c:400
msgid "Lock Created"
msgstr "Lås skapat"

#: clients/cmdline/info-cmd.c:404
msgid "Lock Expires"
msgstr "Låset går ut"

#: clients/cmdline/info-cmd.c:413
#, c-format
msgid ""
"Lock Comment (%i lines):\n"
"%s\n"
msgstr ""
"Låskommentar (%i rader):\n"
"%s\n"

#: clients/cmdline/info-cmd.c:414
#, c-format
msgid ""
"Lock Comment (%i line):\n"
"%s\n"
msgstr ""
"Låskommentar (%i rad):\n"
"%s\n"

#: clients/cmdline/info-cmd.c:505
#, c-format
msgid ""
"%s:  (Not a versioned resource)\n"
"\n"
msgstr ""
"%s:  (Inte en versionshanterad resurs)\n"
"\n"

#: clients/cmdline/info-cmd.c:514
#, c-format
msgid ""
"%s:  (Not a valid URL)\n"
"\n"
msgstr "%s:  (Inte en giltig URL)\n"

#: clients/cmdline/lock-cmd.c:52
msgid "Lock comment contains a zero byte"
msgstr "Låskommentaren innehåller en noll-byte"

#: clients/cmdline/log-cmd.c:162
msgid "(no author)"
msgstr "(författare saknas)"

#: clients/cmdline/log-cmd.c:173
msgid "(no date)"
msgstr "(datum saknas)"

#: clients/cmdline/log-cmd.c:203
#, c-format
msgid "Changed paths:\n"
msgstr "Ändrade sökvägar:\n"

#: clients/cmdline/log-cmd.c:218
#, c-format
msgid " (from %s:%ld)"
msgstr " (från %s:%ld)"

#: clients/cmdline/log-cmd.c:437
msgid "When specifying working copy paths, only one target may be given"
msgstr "Endast ett mål kan anges då sökvägar till arbetskopiro anges"

#: clients/cmdline/log-cmd.c:449
msgid "Only relative paths can be specified after a URL"
msgstr "Endast relativa sökvägar kan anges efter en URL"

#: clients/cmdline/main.c:63
msgid "force operation to run"
msgstr "tvinga operationen att utföras"

#: clients/cmdline/main.c:65
msgid "force validity of log message source"
msgstr "acceptera alltid det angivna loggmeddelandet"

#: clients/cmdline/main.c:66 clients/cmdline/main.c:67 svnadmin/main.c:229
#: svnadmin/main.c:232 svndumpfilter/main.c:781 svndumpfilter/main.c:784
#: svnlook/main.c:93 svnlook/main.c:96
msgid "show help on a subcommand"
msgstr "visa hjälp för ett underkommando"

#: clients/cmdline/main.c:68
msgid "specify commit message ARG"
msgstr "ange loggmeddelande ARG"

#: clients/cmdline/main.c:69
msgid "print as little as possible"
msgstr "visa så lite information som möjligt"

#: clients/cmdline/main.c:70
msgid "descend recursively"
msgstr "gå ned rekursivt"

#: clients/cmdline/main.c:71
msgid "operate on single directory only"
msgstr "arbeta endast med en katalog"

#: clients/cmdline/main.c:73
msgid ""
"ARG (some commands also take ARG1:ARG2 range)\n"
"                             A revision argument can be one of:\n"
"                                NUMBER       revision number\n"
"                                \"{\" DATE \"}\" revision at start of the "
"date\n"
"                                \"HEAD\"       latest in repository\n"
"                                \"BASE\"       base rev of item's working "
"copy\n"
"                                \"COMMITTED\"  last commit at or before "
"BASE\n"
"                                \"PREV\"       revision just before COMMITTED"
msgstr ""
"ARG (en del kommandon accepterar även ett område\n"
"                             (ARG1:ARG2)\n"
"                             Ett revisionsargument kan vara något av:\n"
"                                TAL          revisionsnummer\n"
"                                \"{\"DATUM\"}\"  revision vid början av "
"angiven dag\n"
"                                \"HEAD\"       senaste revisionen i arkivet\n"
"                                \"BASE\"       basrevisionen för objektets\n"
"                                             arbetskopia\n"
"                                \"COMMITTED\"  revisionen för den senaste\n"
"                                             arkiveringen vid eller före "
"BASE\n"
"                                \"PREV\"       revisionen före COMMITTED"

#: clients/cmdline/main.c:87
msgid "read data from file ARG"
msgstr "läs data från filen ARG"

#: clients/cmdline/main.c:89
msgid "give output suitable for concatenation"
msgstr "skapa utdata som kan slås ihop"

#: clients/cmdline/main.c:91
msgid "treat value as being in charset encoding ARG"
msgstr ""
"betrakta värdet som om det använder\n"
"                             teckenkodningen ARG"

#: clients/cmdline/main.c:92
msgid "print client version info"
msgstr "skriv versionsinformation för klienten"

#: clients/cmdline/main.c:93
msgid "print extra information"
msgstr "visa extrainformation"

#: clients/cmdline/main.c:94
msgid "display update information"
msgstr "visa uppdateringsinformation"

#: clients/cmdline/main.c:96
msgid "specify a username ARG"
msgstr "ange ett användarnamn ARG"

#: clients/cmdline/main.c:98
msgid "specify a password ARG"
msgstr "ange ett lösenord ARG"

#: clients/cmdline/main.c:99
msgid "pass ARG to --diff-cmd as options (default: '-u')"
msgstr ""
"skicka ARG till --diff-cmd som flaggor\n"
"                             (standardvärde: \"-u\")"

#: clients/cmdline/main.c:101
msgid "pass contents of file ARG as additional args"
msgstr ""
"använd innehållet i filen ARG som ytterligare\n"
"                             argument"

#: clients/cmdline/main.c:102
msgid "output in XML"
msgstr "visa information som XML"

#: clients/cmdline/main.c:103
msgid "use strict semantics"
msgstr "använd strikt semantik"

#: clients/cmdline/main.c:105
msgid "do not cross copies while traversing history"
msgstr "följ inte kopieringar när historiken gås igenom"

#: clients/cmdline/main.c:107
msgid "disregard default and svn:ignore property ignores"
msgstr "bortse ifrån svn:ignore och standarduteslutningar"

#: clients/cmdline/main.c:109
msgid "do not cache authentication tokens"
msgstr "cacha inte autentiseringsinformation"

#: clients/cmdline/main.c:111
msgid "do no interactive prompting"
msgstr "ställ inga interaktiva frågor"

#: clients/cmdline/main.c:113
msgid "try operation but make no changes"
msgstr "testa operationen, men gör inga ändringar"

#: clients/cmdline/main.c:115 svnlook/main.c:114
msgid "do not print differences for deleted files"
msgstr "visa inte skillnader för raderade filer"

#: clients/cmdline/main.c:117
msgid "notice ancestry when calculating differences"
msgstr "ta hänsyn till ursprung när skillnader beräknas"

#: clients/cmdline/main.c:119
msgid "ignore ancestry when calculating merges"
msgstr "bortse ifrån ursprung när sammanslagningar beräknas"

#: clients/cmdline/main.c:121
msgid "ignore externals definitions"
msgstr "bortse ifrån externals-definitioner"

#: clients/cmdline/main.c:123
msgid "use ARG as diff command"
msgstr "använd ARG som diff-kommando"

#: clients/cmdline/main.c:125
msgid "use ARG as merge command"
msgstr "använd ARG som merge-kommando"

#: clients/cmdline/main.c:127
msgid "use ARG as external editor"
msgstr "använd ARG som extern editor"

#: clients/cmdline/main.c:129
msgid "use ARG as the older target"
msgstr "använd ARG som det äldre målet"

#: clients/cmdline/main.c:131
msgid "use ARG as the newer target"
msgstr "använd ARG som det nyare målet"

#: clients/cmdline/main.c:133
msgid "operate on a revision property (use with -r)"
msgstr "arbeta med en revisionsegenskap (används med -r)"

#: clients/cmdline/main.c:135
msgid "relocate via URL-rewriting"
msgstr "omlokalisera genom att skriva om URL:er"

#: clients/cmdline/main.c:137 svnadmin/main.c:271
msgid "read user configuration files from directory ARG"
msgstr ""
"läs användarens konfigurationsfiler från katalogen\n"
"                             ARG"

#: clients/cmdline/main.c:139
msgid "enable automatic properties"
msgstr "aktivera automatiska egenskaper"

#: clients/cmdline/main.c:141
msgid "disable automatic properties"
msgstr "deaktivera automatiska egenskaper"

#: clients/cmdline/main.c:143
msgid ""
"use a different EOL marker than the standard\n"
"                             system marker for files with the svn:eol-style\n"
"                             property set to 'native'.\n"
"                             ARG may be one of 'LF', 'CR', 'CRLF'"
msgstr ""
"använd andra tecken för radslut än vad systemet\n"
"                             normalt använder för filer med egenskapen\n"
"                             \"eol-style\" satt till \"native\". ARG kan "
"vara\n"
"                             något av \"LF\", \"CR\" och \"CRLF\""

#: clients/cmdline/main.c:151
msgid "maximum number of log entries"
msgstr "maximalt antal loggposter"

#: clients/cmdline/main.c:153
msgid "don't unlock the targets"
msgstr "lås inte upp målen"

#: clients/cmdline/main.c:192
msgid ""
"Put files and directories under version control, scheduling\n"
"them for addition to repository.  They will be added in next commit.\n"
"usage: add PATH...\n"
msgstr ""
"Placera filer och kataloger under versionshantering och schemalägg dem att\n"
"läggas till i arkivet. De kommer att läggas till vid nästa arkivering.\n"
"användning: add PATH...\n"

#: clients/cmdline/main.c:200
msgid ""
"Output the content of specified files or\n"
"URLs with revision and author information in-line.\n"
"usage: blame TARGET[@REV]...\n"
"\n"
"  If specified, REV determines in which revision the target is first\n"
"  looked up.\n"
msgstr ""
"Visa innehållet i angivna filer eller URL:er\n"
"med revisions- och författarinformation i filen.\n"
"användning: blame MÅL[@REV]...\n"
"\n"
"Om REV anges, bestämmer den i vilken revision målet först letas upp.\n"

#: clients/cmdline/main.c:210
msgid ""
"Output the content of specified files or URLs.\n"
"usage: cat TARGET[@REV]...\n"
"\n"
"  If specified, REV determines in which revision the target is first\n"
"  looked up.\n"
msgstr ""
"Visa innehållet i angivna filer eller URL:er.\n"
"användning: cat MÅL[@rEV]...\n"
"\n"
"Om REV anges, bestämmer den i vilken revision målet först letas upp.\n"

#: clients/cmdline/main.c:218
msgid ""
"Check out a working copy from a repository.\n"
"usage: checkout URL[@REV]... [PATH]\n"
"\n"
"  If specified, REV determines in which revision the URL is first\n"
"  looked up.\n"
"\n"
"  If PATH is omitted, the basename of the URL will be used as\n"
"  the destination. If multiple URLs are given each will be checked\n"
"  out into a sub-directory of PATH, with the name of the sub-directory\n"
"  being the basename of the URL.\n"
msgstr ""
"Checka ut en arbetskopia från ett arkiv.\n"
"användning: checkout URL[@REV]... [SÖKVÄG]\n"
"\n"
"  Om REV anges, bestämmer den i vilken revision URL:en först letas upp.\n"
"\n"
"  Om PATH inte anges, kommer basnamnet för URL att användas som "
"destination.\n"
"  Om flera URL:er anges, kommer varje URL att checkas ut i en underkatalog\n"
"  till PATH med basnamnet för URL:en som namn på underkatalogen.\n"

#: clients/cmdline/main.c:232
msgid ""
"Recursively clean up the working copy, removing locks, resuming\n"
"unfinished operations, etc.\n"
"usage: cleanup [PATH...]\n"
msgstr ""
"Städa i arbetskopian och dess underkataloger rekursivt. Lås tas bort,\n"
"avbrutna operationer återupptas o.s.v.\n"
"användning: cleanup [SÖKVÄG...]\n"

#: clients/cmdline/main.c:238
msgid ""
"Send changes from your working copy to the repository.\n"
"usage: commit [PATH...]\n"
"\n"
"  A log message must be provided, but it can be empty.  If it is not\n"
"  given by a --message or --file option, an editor will be started.\n"
"  If any targets are (or contain) locked items, those will be\n"
"  unlocked after a successful commit.\n"
msgstr ""
"Skicka ändringar från arbetskopian till arkivet.\n"
"användning: commit [SÖKVÄG...]\n"
"\n"
"  Ett loggmeddelande måste anges, men det kan vara tomt. Om det inte anges\n"
"  med en --message- eller --file-flagga, startas en editor.\n"
"  Om något mål är låst (eller innehåller låsta objekt), kommer dessa att\n"
"  låsas upp efter en lyckad incheckning.\n"

#: clients/cmdline/main.c:249
msgid ""
"Duplicate something in working copy or repository, remembering history.\n"
"usage: copy SRC DST\n"
"\n"
"  SRC and DST can each be either a working copy (WC) path or URL:\n"
"    WC  -> WC:   copy and schedule for addition (with history)\n"
"    WC  -> URL:  immediately commit a copy of WC to URL\n"
"    URL -> WC:   check out URL into WC, schedule for addition\n"
"    URL -> URL:  complete server-side copy;  used to branch & tag\n"
msgstr ""
"Duplicera något i en arbetskopia eller arkiv och kom ihåg historik.\n"
"användning: copy SRC DST\n"
"\n"
"  SRC och DST kan vardera vara antingen en sökväg i en arbetskopia (AK)\n"
"  eller en URL:\n"
"    AK  -> AK:   kopiera och schemalägg för tillägg (med historik)\n"
"    AK  -> URL:  arkivera genast en kopia av AK till URL\n"
"    URL -> AK:   checka ut URL till AK och schemalägg för tillägg\n"
"    URL -> URL:  kopiering på servern; används för att förgrena och skapa\n"
"                 märken\n"

#: clients/cmdline/main.c:262
msgid ""
"Remove files and directories from version control.\n"
"usage: 1. delete PATH...\n"
"       2. delete URL...\n"
"\n"
"  1. Each item specified by a PATH is scheduled for deletion upon\n"
"    the next commit.  Files, and directories that have not been\n"
"    committed, are immediately removed from the working copy.\n"
"    PATHs that are, or contain, unversioned or modified items will\n"
"    not be removed unless the --force option is given.\n"
"\n"
"  2. Each item specified by a URL is deleted from the repository\n"
"    via an immediate commit.\n"
msgstr ""
"Radera filer och kataloger från versionshantering.\n"
"användning: 1. delete SÖKVÄG...\n"
"            2. delete URL...\n"
"\n"
"  1. Varje objekt som angivits med en sökväg schemaläggs för radering vid\n"
"     nästa arkivering. Filer och kataloger som aldrig arkiverats tas\n"
"     genast bort från arbetskopian. Sökvägar som är, eller innehåller,\n"
"     objekt som ej är versionshanterade eller som är ändrade raderas\n"
"     inte utan att --force-flaggan används.\n"
"\n"
"  2. Varje objekt som anges med en URL raderas från arkivet genom en\n"
"     omedelbar arkivering.\n"

#: clients/cmdline/main.c:278
msgid ""
"Display the differences between two paths.\n"
"usage: 1. diff [-r N[:M]] [TARGET[@REV]...]\n"
"       2. diff [-r N[:M]] --old=OLD-TGT[@OLDREV] [--new=NEW-TGT[@NEWREV]] "
"\\\n"
"               [PATH...]\n"
"       3. diff OLD-URL[@OLDREV] NEW-URL[@NEWREV]\n"
"\n"
"  1. Display the changes made to TARGETs as they are seen in REV between\n"
"     two revisions.  TARGETs may be working copy paths or URLs.\n"
"\n"
"     N defaults to BASE if any TARGET is a working copy path, otherwise it\n"
"     must be specified.  M defaults to the current working version if any\n"
"     TARGET is a working copy path, otherwise it defaults to HEAD.\n"
"\n"
"  2. Display the differences between OLD-TGT as it was seen in OLDREV and\n"
"     NEW-TGT as it was seen in NEWREV.  PATHs, if given, are relative to\n"
"     OLD-TGT and NEW-TGT and restrict the output to differences for those\n"
"     paths.  OLD-TGT and NEW-TGT may be working copy paths or URL[@REV]. \n"
"     NEW-TGT defaults to OLD-TGT if not specified.  -r N makes OLDREV "
"default\n"
"     to N, -r N:M makes OLDREV default to N and NEWREV default to M.\n"
"\n"
"  3. Shorthand for 'svn diff --old=OLD-URL[@OLDREV] --new=NEW-URL[@NEWREV]'\n"
"\n"
"  Use just 'svn diff' to display local modifications in a working copy.\n"
msgstr ""
"Visa skillnaderna mellan två sökvägar.\n"
"användning: 1. diff [-r N[:M]] [MÅL[@REV]...]\n"
"            2. diff [-r N[:M]] --old=GAMMALT-MÅL[@GAMMALREV]\n"
"               [--new=NYTT-MÅL[@NYREV]] [SÖKVÄG...]\n"
"            3. diff GAMMAL-URL[@GAMMALREV] NY-URL[@NYREV]\n"
"\n"
"  1. Visa ändringarna mellan två revisioner i målen MÅL som de ser ut i\n"
"     revision REV. Målen kan vara arbetskopior eller URL:er.\n"
"\n"
"     Standardvärdet för N är BASE om något av målen är en sökväg till en\n"
"     arbetskopia. I annat fall måste N anges. Om M inte anges och något av\n"
"     målen är en sökväg till en arbetskopia, används den aktuella arbets-\n"
"     versionen. Annars är standardvärdet HEAD.\n"
"\n"
"  2. Visa skillnaden mellan GAMMALT_MÅL som den såg ut i GAMMALREV och\n"
"     NYTT-MÅL som den såg ut i NYREV. Om en eller flera sökvägar PATH\n"
"     anges, ska dessa vara relativa GAMMALT_MÅL och NYTT-MÅL och de\n"
"     begränsar i så fall utskriften till skillnaderna i dessa sökvägar.\n"
"     GAMMALT_MÅL och NYTT_MÅL kan vara sökvägar till en arbetskopia\n"
"     eller URL[@REV]. Standardvärdet för NYTT_MÅL är GAMMALT_MÅL. -r N\n"
"     sätter standardvärdet för GAMMALREV till N. -r N:M sätter\n"
"     standardvädet för GAMMALREV till N och för NYREV till M.\n"
"\n"
"  3. Kortare sätt att skriva \"svn diff --old=GAMMAL-URL[@GAMMALREV]\n"
"     --new=NY-URL[@NYREV]\".\n"
"\n"
"  Använd endast \"svn diff\" för att se lokala ändringar i en arbetskopia.\n"

#: clients/cmdline/main.c:318
msgid ""
"Create an unversioned copy of a tree.\n"
"usage: 1. export [-r REV] URL[@PEGREV] [PATH]\n"
"       2. export [-r REV] PATH1[@PEGREV] [PATH2]\n"
"\n"
"  1. Exports a clean directory tree from the repository specified by\n"
"     URL, at revision REV if it is given, otherwise at HEAD, into\n"
"     PATH. If PATH is omitted, the last component of the URL is used\n"
"     for the local directory name.\n"
"\n"
"  2. Exports a clean directory tree from the working copy specified by\n"
"     PATH1, at revision REV if it is given, otherwise at WORKING, into\n"
"     PATH2.  If PATH2 is omitted, the last component of the PATH1 is used\n"
"     for the local directory name. If REV is not specified, all local\n"
"     changes will be preserved.  Files not under version control will\n"
"     not be copied.\n"
"\n"
"  If specified, PEGREV determines in which revision the target is first\n"
"  looked up.\n"
msgstr ""
"Skapa en icke versionshanterad kopia av ett träd.\n"
"användning: 1. export [-r REV] URL[@FIXREV] [SÖKVÄG]\n"
"            2. export [-r REV] SÖKVÄG1[@FIXRREV] [SÖKVÄG2]\n"
"\n"
"  1. Exporterar ett rent katalogträd från arkivet som anges av URL, vid\n"
"     revisionen REV, eller HEAD om REV inte anges, till SÖKVÄG. Om SÖKVÄG\n"
"     utelämnas används den sista delen av URL som lokalt katalognamn.\n"
"\n"
"  2. Exporterar ett rent katalogträd från arbetskopian SÖKVÄG1, vid "
"revision\n"
"     REV, eller WORKING om REV inte anges, till SÖKVÄG2. Om PATH2 utelämnas\n"
"     används den sista delen av PATH1 som lokalt katalognamn. Om REV inte\n"
"     är angiven kommer lokala ändringar att bevaras, men filer som inte är\n"
"     versionshanterade kopieras inte.\n"
"\n"
"  Om FIXREV är angiven, anger den i vilken revision målet först letas upp.\n"

#: clients/cmdline/main.c:347
msgid ""
"Describe the usage of this program or its subcommands.\n"
"usage: help [SUBCOMMAND...]\n"
msgstr ""
"Visa hur detta program eller dess underkommandon används.\n"
"användning: help [UNDERKOMMANDO...]\n"

#: clients/cmdline/main.c:356
msgid ""
"Commit an unversioned file or tree into the repository.\n"
"usage: import [PATH] URL\n"
"\n"
"  Recursively commit a copy of PATH to URL.\n"
"  If PATH is omitted '.' is assumed.\n"
"  Parent directories are created as necessary in the repository.\n"
"  If PATH is a directory, the contents of the directory are added\n"
"  directly under URL.\n"
msgstr ""
"Arkivera en icke versionshanterad fil eller katalog.\n"
"användning: import [SÖKVÄG] URL\n"
"\n"
"  Arkivera en kopia av SÖKVÄG till URL rekursivt.\n"
"  Om SÖKVÄG utelämnas används \".\". Föräldrakataloger skapas där det "
"behövs\n"
"  i arkivet.\n"
"  Om SÖKVÄG är en katalog, läggs katalogens innehåll till direkt under URL.\n"

#: clients/cmdline/main.c:369
msgid ""
"Display information about a local or remote item.\n"
"usage: info [TARGET...]\n"
"\n"
"  Print information about each TARGET (default: '.')\n"
"  TARGET may be either a working-copy path or URL.\n"
msgstr ""
"Visa information om en fil eller katlog - lokal eller från ett arkiv.\n"
"användning: info [MÅL...]\n"
"\n"
"  Skriv ut information om varje angivet MÅL (\".\" om inget anges).\n"
"  MÅL kan antingen vara till en arbertskopia eller en URL.\n"

#: clients/cmdline/main.c:378
#, fuzzy
msgid ""
"List directory entries in the repository.\n"
"usage: list [TARGET[@REV]...]\n"
"\n"
"  List each TARGET file and the contents of each TARGET directory as\n"
"  they exist in the repository.  If TARGET is a working copy path, the\n"
"  corresponding repository URL will be used. If specified, REV determines\n"
"  in which revision the target is first looked up.\n"
"\n"
"  The default TARGET is '.', meaning the repository URL of the current\n"
"  working directory.\n"
"\n"
"  With --verbose, the following fields will be shown for each item:\n"
"\n"
"    Revision number of the last commit\n"
"    Author of the last commit\n"
<<<<<<< HEAD
"    If locked, the owner of the lock\n"
=======
"    If locked, the letter 'O'.  (Use 'svn info URL' to see details)\n"
>>>>>>> 35db7218
"    Size (in bytes)\n"
"    Date and time of the last commit\n"
msgstr ""
"Lista kataloginnehåll i arkivet.\n"
"användning: list [MÅL[@REV]...]\n"
"\n"
"  Lista varje fil MÅL och innehållet i varje katalog MÅL som de ser ut i\n"
"  arkivet. Om MÅL är en sökväg i en arbetskopia, används motsvarande URL\n"
"  URL till arkivet. OM REV anges, avgör den var MÅL först letas upp.\n"
"\n"
"  Standardvärdet för MÅL är \".\", vilket innebär arkiv-URL:en till\n"
"  arbetskopian i aktuell katalog.\n"
"\n"
"  Om --verbose används, visas status med följande fält:\n"
"\n"
"    Revisionsnummer för senaste arkiveringen\n"
"    Författare till senaste arkiveringen\n"
"    Om filen är låst, bokstaven \"O\". (Använd \"svn info URL\" för mer "
"info)\n"
"    Storlek (i byte)\n"
"    Datum och tid för senaste arkiveringen\n"

#: clients/cmdline/main.c:403
msgid ""
"Lock working copy paths or URLs in the repository, so that\n"
"no other user can commit changes to them.\n"
"usage: lock TARGET...\n"
"\n"
"  Use --force to steal the lock from another user or working copy.\n"
msgstr ""
"Lås sökvägar till arbetskopior, eller URL:er, i arkivet så att ingen annan\n"
"användare kan arkivera ändringar till dem.\n"
"användning: lock MÅL...\n"
"\n"
"  Använd -force-flaggan för att stjäla ett lås från en annana användare "
"eller\n"
"  arbetskopia.\n"

#: clients/cmdline/main.c:412
msgid ""
"Show the log messages for a set of revision(s) and/or file(s).\n"
"usage: 1. log [PATH]\n"
"       2. log URL [PATH...]\n"
"\n"
"  1. Print the log messages for a local PATH (default: '.').\n"
"     The default revision range is BASE:1.\n"
"\n"
"  2. Print the log messages for the PATHs (default: '.') under URL.\n"
"     The default revision range is HEAD:1.\n"
"\n"
"  With -v, also print all affected paths with each log message.\n"
"  With -q, don't print the log message body itself (note that this is\n"
"  compatible with -v).\n"
"\n"
"  Each log message is printed just once, even if more than one of the\n"
"  affected paths for that revision were explicitly requested.  Logs\n"
"  follow copy history by default.  Use --stop-on-copy to disable this\n"
"  behavior, which can be useful for determining branchpoints.\n"
"\n"
"  Examples:\n"
"    svn log\n"
"    svn log foo.c\n"
"    svn log http://www.example.com/repo/project/foo.c\n"
"    svn log http://www.example.com/repo/project foo.c bar.c\n"
msgstr ""
"Visa loggmeddelanden för revisioner och/eller filer.\n"
"användning: 1. log [SÖKVÄG]\n"
"            2. log URL [SÖKVÄG...]\n"
"\n"
"  1. Visa loggmeddelanden för en lokal sökväg (\".\" är standardvärdet).\n"
"     Standardvärdet för revisionsområdet är BASE:1.\n"
"\n"
"  2. Visa loggmeddelanden för varje SÖKVÄG (standardvärdet är \".\") under\n"
"     URL. Standardvärdet för revisionsområdet är HEAD:1.\n"
"\n"
"  Om -v används skrivs även alla berörda sökvägar ut med varje "
"loggmeddelande.\n"
"  Om -q används, skrivs inte loggmeddelanden ut (kan användas tillsammans "
"med\n"
"  -v).\n"
"\n"
"  Varje loggmeddelande skrivs endast ut en gång, även om flera av de\n"
"  berörda sökvägarna angavs explicit. Loggar följer kopieringshistorik som\n"
"  standard. Använd --stop-on-copy för att slå av detta, vilket kan vara\n"
"  användbart för att avgöra förgreningspunkter.\n"
"\n"
"  Exempel:\n"
"    svn log\n"
"    svn log foo.c\n"
"    svn log http://www.example.com/repo/project/foo.c\n"
"    svn log http://www.example.com/repo/project foo.c bar.c\n"

#: clients/cmdline/main.c:444
msgid ""
"Apply the differences between two sources to a working copy path.\n"
"usage: 1. merge sourceURL1[@N] sourceURL2[@M] [WCPATH]\n"
"       2. merge sourceWCPATH1@N sourceWCPATH2@M [WCPATH]\n"
"       3. merge -r N:M SOURCE[@REV] [WCPATH]\n"
"\n"
"  1. In the first form, the source URLs are specified at revisions\n"
"     N and M.  These are the two sources to be compared.  The revisions\n"
"     default to HEAD if omitted.\n"
"\n"
"  2. In the second form, the URLs corresponding to the source working\n"
"     copy paths define the sources to be compared.  The revisions must\n"
"     be specified.\n"
"\n"
"  3. In the third form, SOURCE can be a URL, or working copy item\n"
"     in which case the corresponding URL is used.  This URL in\n"
"     revision REV is compared as it existed between revisions N and \n"
"     M.  If REV is not specified, HEAD is assumed.\n"
"\n"
"  WCPATH is the working copy path that will receive the changes.\n"
"  If WCPATH is omitted, a default value of '.' is assumed, unless\n"
"  the sources have identical basenames that match a file within '.':\n"
"  in which case, the differences will be applied to that file.\n"
msgstr ""
"Inför skillnaderna mellan två källor i en arbetskopia.\n"
"användning: 1. merge källURL1[@N] källURL2[@M] [AKSÖKVÄG]\n"
"            2. merge källAKSÖKVÄG1@N källAKSÖKVÄG2@M [AKSÖKVÄG]\n"
"            3. merge -r N:M KÄLLA[REV] [AKSÖKVÄG]\n"
"\n"
"  1. I den första formen anges käll-URL:erna med revisionsnummer N och M.\n"
"     Dessa är de två källor som kommer att jämföras. Revisionsnumren\n"
"     antas vara HEAD om de utelämnas.\n"
"\n"
"  2. I den andra formen bestämmer URL:erna som motsvarar de angivna\n"
"     arbetskopiorna vilka källor som ska jämföras. I detta fall måste\n"
"     revisionsnummer anges.\n"
"\n"
"  3. I den tredje formen kan KÄLLA vara en URL eller en sökväg till en\n"
"     arbetskopia. I det senare fallet används motsvarande URL. Denna URL,\n"
"     vid revision REV, som den såg ut i revisionerna N respektive M "
"bestämmer\n"
"     vad som ska jämföras. Om REV inte anges, används HEAD.\n"
"\n"
"  AKSÖKVÄG är sökvägen till den arbetskopia där ändringarna kommer att\n"
"  införas. Om AKSÖKVÄG utelämnas används \".\" som standardvärde, såvida "
"inte\n"
"  källorna har ett gemensamt basnamn som matchar en fil i \".\";\n"
"  i så fall införs skillnaderna i den filen.\n"

#: clients/cmdline/main.c:474
msgid ""
"Create a new directory under version control.\n"
"usage: 1. mkdir PATH...\n"
"       2. mkdir URL...\n"
"\n"
"  Create version controlled directories.\n"
"\n"
"  1. Each directory specified by a working copy PATH is created locally\n"
"    and scheduled for addition upon the next commit.\n"
"\n"
"  2. Each directory specified by a URL is created in the repository via\n"
"    an immediate commit.\n"
"\n"
"  In both cases, all the intermediate directories must already exist.\n"
msgstr ""
"Skapa en ny versionshanterad katalog.\n"
"användning: 1. mkdir SÖKVÄG...\n"
"            2. mkdir URL...\n"
"\n"
"  Skapa versionshanterade kataloger.\n"
"\n"
"  1. Varje katalog som anges av en sökväg i en arbetskopia, skapas lokalt\n"
"     och schemaläggs att läggas till vid nästa arkivering.\n"
"\n"
"  2. Varje katalog som anges av en URL, skapas i arkivet och arkiveras\n"
"     genast.\n"
"\n"
"  I båda fallen måste katalogerna ovanför de angivna redan finnas.\n"

#: clients/cmdline/main.c:494
msgid ""
"Move and/or rename something in working copy or repository.\n"
"usage: move SRC DST\n"
"\n"
"  Note:  this subcommand is equivalent to a 'copy' and 'delete'.\n"
"\n"
"  SRC and DST can both be working copy (WC) paths or URLs:\n"
"    WC  -> WC:   move and schedule for addition (with history)\n"
"    URL -> URL:  complete server-side rename.\n"
msgstr ""
"Flytta och/eller byt namn på ett objekt i en arbetskopia\n"
"eller arkiv.\n"
"användning: move KÄLLA DEST\n"
"\n"
"  Anmärkning: Detta underkommando är samma sak som \"copy\" följt av \"delete"
"\".\n"
"\n"
"  KÄLLA och DEST kan vara antingen sökvägar i en arbetskopia (AK)\n"
"  eller URL:er:\n"
"    AK  -> AK:   flytta och schemalägg för tillägg (med historik)\n"
"    URL -> URL:  namnbyte på servern\n"

#: clients/cmdline/main.c:506
msgid ""
"Remove PROPNAME from files, dirs, or revisions.\n"
"usage: 1. propdel PROPNAME [PATH...]\n"
"       2. propdel PROPNAME --revprop -r REV [URL]\n"
"\n"
"  1. Removes versioned props in working copy.\n"
"  2. Removes unversioned remote prop on repos revision.\n"
msgstr ""
"Radera PROPNAMN från filer, kataloger eller revisioner.\n"
"användning: 1. propdel PROPNAMN [SÖKVÄG...]\n"
"            2. propdel PROPNAMN --revprop -r REV [URL]\n"
"\n"
"  1. Ta bort versionshanterade egenskaper i arbetskopian.\n"
"  2. Ta bort en icke versionshanterad revisionsegenskap på en revision i\n"
"     arkivet.\n"

#: clients/cmdline/main.c:516
msgid ""
"Edit property PROPNAME with an external editor on targets.\n"
"usage: 1. propedit PROPNAME PATH...\n"
"       2. propedit PROPNAME --revprop -r REV [URL]\n"
"\n"
"  1. Edits versioned props in working copy.\n"
"  2. Edits unversioned remote prop on repos revision.\n"
msgstr ""
"Editera egenskapen PROPNAMN med en extern editor på\n"
"angivna mål.\n"
"användning: 1. propedit PROPNAMN SÖKVÄG...\n"
"            2. propedit PROPNAMN --revprop -r REV [URL]\n"
"\n"
"  1. Editera versionshanterade egenskaper i arbetskopian.\n"
"  2. Editera en icke versionshanterad revisionsegenskap på en revision i\n"
"     arkivet.\n"

#: clients/cmdline/main.c:527
msgid ""
"Print value of PROPNAME on files, dirs, or revisions.\n"
"usage: 1. propget PROPNAME [TARGET[@REV]...]\n"
"       2. propget PROPNAME --revprop -r REV [URL]\n"
"\n"
"  1. Prints versioned prop. If specified, REV determines in which\n"
"     revision the target is first looked up.\n"
"  2. Prints unversioned remote prop on repos revision.\n"
"\n"
"  By default, this subcommand will add an extra newline to the end\n"
"  of the property values so that the output looks pretty.  Also,\n"
"  whenever there are multiple paths involved, each property value\n"
"  is prefixed with the path with which it is associated.  Use\n"
"  the --strict option to disable these beautifications (useful,\n"
"  for example, when redirecting binary property values to a file).\n"
msgstr ""
"Visa värdet på egenskapen PROPNAMN för filer, kataloger\n"
"eller revisioner.\n"
"användning: 1. propget PROPNAMN [SÖKVÄG...]\n"
"            2. propget PROPNAMN --revprop -r REV [URL]\n"
"\n"
"  1. Visa en versionshanterad egenskap i arbetskopian.\n"
"  2. Visa en icke versionshanterad revisionsegenskap för en revision i\n"
"     arkivet.\n"
"\n"
"  Normalt skrivs ett radslut ut efter värdena, så att utskrifterna ser\n"
"  snyggare ut. Om egenskaper för fler än en sökväg skrivs ut, läggs också\n"
"  sökvägen till före det värde som är kopplat till den. Använd flaggan --"
"strict\n"
"  för att slå av dessa \"tillsnyggningar\" (bland annat användbart när "
"binära\n"
"  egenskaper skickas till en fil).\n"

#: clients/cmdline/main.c:545
msgid ""
"List all properties on files, dirs, or revisions.\n"
"usage: 1. proplist [TARGET[@REV]...]\n"
"       2. proplist --revprop -r REV [URL]\n"
"\n"
"  1. Lists versioned props. If specified, REV determines in which\n"
"     revision the target is first looked up.\n"
"  2. Lists unversioned remote props on repos revision.\n"
msgstr ""
"Lista alla egenskaper på filer, kataloger eller\n"
"revisioner.\n"
"användning: 1. proplist [MÅL[@REV]...]\n"
"            2. proplist --revprop -r REV [URL]\n"
"\n"
"  1. Listar versionshanterade egenskaper. Om REV är angiven, bestämmer den "
"i\n"
"    vilken revision MÅL först letas upp.\n"
"  2. Listar icke versionshanterade revisionsegenskaper för en revision i\n"
"     ett arkiv.\n"

#: clients/cmdline/main.c:556
msgid ""
"Set PROPNAME to PROPVAL on files, dirs, or revisions.\n"
"usage: 1. propset PROPNAME [PROPVAL | -F VALFILE] PATH...\n"
"       2. propset PROPNAME --revprop -r REV [PROPVAL | -F VALFILE] [URL]\n"
"\n"
"  1. Creates a versioned, local propchange in working copy.\n"
"  2. Creates an unversioned, remote propchange on repos revision.\n"
"\n"
"  Note: svn recognizes the following special versioned properties\n"
"  but will store any arbitrary properties set:\n"
"    svn:ignore     - A newline separated list of file patterns to ignore.\n"
"    svn:keywords   - Keywords to be expanded.  Valid keywords are:\n"
"      URL, HeadURL             - The URL for the head version of the "
"object.\n"
"      Author, LastChangedBy    - The last person to modify the file.\n"
"      Date, LastChangedDate    - The date/time the object was last "
"modified.\n"
"      Rev, Revision,           - The last revision the object changed.\n"
"      LastChangedRevision\n"
"      Id                       - A compressed summary of the previous\n"
"                                   4 keywords.\n"
"    svn:executable - If present, make the file executable.\n"
"    svn:eol-style  - One of 'native', 'LF', 'CR', 'CRLF'.\n"
"    svn:mime-type  - The mimetype of the file.  Used to determine\n"
"      whether to merge the file, and how to serve it from Apache.\n"
"      A mimetype beginning with 'text/' (or an absent mimetype) is\n"
"      treated as text.  Anything else is treated as binary.\n"
"    svn:externals  - A newline separated list of module specifiers,\n"
"      each of which consists of a relative directory path, optional\n"
"      revision flags, and an URL.  For example\n"
"        foo             http://example.com/repos/zig\n"
"        foo/bar -r 1234 http://example.com/repos/zag\n"
"    svn:needs-lock - If present, indicates that the file should be locked\n"
"      before it is modified.  Makes the working copy file read-only\n"
"      when it is not locked.\n"
"  The svn:keywords, svn:executable, svn:eol-style, svn:mime-type and\n"
"  svn:needs-lock properties cannot be set on a directory.  A non-recursive\n"
"  attempt will fail, and a recursive attempt will set the property\n"
"  only on the file children of the directory.\n"
msgstr ""
"Sätt egenskapen PROPNAME till PROPVAL på filer, kataloger\n"
"eller revisioner.\n"
"användning: 1. propset PROPNAME [PROPVAL | -F VALFILE] PATH...\n"
"            2. propset PROPNAME --revprop -r REV [PROPVAL | -F VALFILE] "
"[URL]\n"
"\n"
"  1. Gör en lokal ändring av en versionshanterad egenskap i en arbetskopia.\n"
"  2. Gör en ändring av en icke versionshanterad revisionsegenskap på en\n"
"     revision i arkivet.\n"
"\n"
"  Anmärkning: svn känner igen följande särskilda versionshanterade "
"egenskaper,\n"
"  men lagrar godtyckliga egenskaper:\n"
"    svn:ignore     - En lista med filmönster att ignorera, avskilda med\n"
"                     radslut.\n"
"    svn:keywords   - Nyckelord som ska expanderas. Giltiga nyckelord är:\n"
"      URL, HeadURL             - URL:en till objektets senaste revision.\n"
"      Author, LastChangedBy    - Den person som gjorde den senaste "
"ändringen.\n"
"      Date, LastChangedDate    - Datum/tid för den senaste ändringen.\n"
"      Rev, Revision            - Den senaste revisionen där objektet "
"ändrades.\n"
"      LastChangedRevision\n"
"      Id                       - Ett sammandrag av de 4 föregående "
"nyckelorden.\n"
"    svn:executable - Om den finns, görs filen exekverbar. Den här "
"egenskapen\n"
"      kan inte sättas på en katalog. Ett icke-rekursivt försök kommer att\n"
"      misslyckas, men om den sätts rekursivt sätts egenskapen för "
"katalogens\n"
"      barn.\n"
"    svn:eol-style  - Något av \"native\", \"CR\", \"LF\" eller \"CRLF\".\n"
"    svn:mime-type  - Filens mime-typ. Används för att avgöra om merge\n"
"      ska göras på filen och hur den skickas via Apache. En mime-typ som\n"
"      inleds med \"text/\" eller som saknas behandlas som text. Allt annat\n"
"      behandlas som binärdata.\n"
"    svn:externals  - En lista, avskild med radslut, med "
"modulspecifikationer,\n"
"      vilka består av en relativ sökväg, valbara revisionsflaggor samt en "
"URL.\n"
"      Exempel:\n"
"        foo             http://example.com/repos/zig\n"
"        foo/bar -r 1234 http://example.com/repos/zag\n"

#: clients/cmdline/main.c:606
msgid ""
"Remove 'conflicted' state on working copy files or directories.\n"
"usage: resolved PATH...\n"
"\n"
"  Note:  this subcommand does not semantically resolve conflicts or\n"
"  remove conflict markers; it merely removes the conflict-related\n"
"  artifact files and allows PATH to be committed again.\n"
msgstr ""
"Ta bort konflikttillstånd på filer eller kataloger i arbetskopian.\n"
"användning: resolved SÖKVÄG...\n"
"\n"
"  Anmärkning: Det här underkommandot löser inga konflikter och tar inte "
"bort\n"
"  konfliktmarkörer; det tar endast bort filerna som skapades då konflikten\n"
"  uppstod och gör så att det går att arkivera SÖKVÄG igen.\n"

#: clients/cmdline/main.c:615
msgid ""
"Restore pristine working copy file (undo most local edits).\n"
"usage: revert PATH...\n"
"\n"
"  Note:  this subcommand does not require network access, and resolves\n"
"  any conflicted states.  However, it does not restore removed directories.\n"
msgstr ""
"Återställ fil i en arbetskopia (ångra de flesta lokala ändringar).\n"
"användning: revert SÖKVÄG...\n"
"\n"
"  Anmärkning: Detta underkommando kräver ingen nätverksåtkomst och\n"
"  löser konflikttillstånd. Dock återställs inte borttagna kataloger.\n"

#: clients/cmdline/main.c:625
msgid ""
"Print the status of working copy files and directories.\n"
"usage: status [PATH...]\n"
"\n"
"  With no args, print only locally modified items (no network access).\n"
"  With -u, add working revision and server out-of-date information.\n"
"  With -v, print full revision information on every item.\n"
"\n"
"  The first six columns in the output are each one character wide:\n"
"    First column: Says if item was added, deleted, or otherwise changed\n"
"      ' ' no modifications\n"
"      'A' Added\n"
"      'C' Conflicted\n"
"      'D' Deleted\n"
"      'I' Ignored\n"
"      'M' Modified\n"
"      'R' Replaced\n"
"      'X' item is unversioned, but is used by an externals definition\n"
"      '?' item is not under version control\n"
"      '!' item is missing (removed by non-svn command) or incomplete\n"
"      '~' versioned item obstructed by some item of a different kind\n"
"    Second column: Modifications of a file's or directory's properties\n"
"      ' ' no modifications\n"
"      'C' Conflicted\n"
"      'M' Modified\n"
"    Third column: Whether the working copy directory is locked\n"
"      ' ' not locked\n"
"      'L' locked\n"
"    Fourth column: Scheduled commit will contain addition-with-history\n"
"      ' ' no history scheduled with commit\n"
"      '+' history scheduled with commit\n"
"    Fifth column: Whether the item is switched relative to its parent\n"
"      ' ' normal\n"
"      'S' switched\n"
"    Sixth column: Repository lock token\n"
"      (without -u)\n"
"      ' ' no lock token\n"
"      'K' lock token present\n"
"      (with -u)\n"
"      ' ' not locked in repository, no lock token\n"
"      'K' locked in repository, lock toKen present\n"
"      'O' locked in repository, lock token in some Other working copy\n"
"      'T' locked in repository, lock token present but sTolen\n"
"      'B' not locked in repository, lock token present but Broken\n"
"\n"
"  The out-of-date information appears in the eighth column (with -u):\n"
"      '*' a newer revision exists on the server\n"
"      ' ' the working copy is up to date\n"
"\n"
"  Remaining fields are variable width and delimited by spaces:\n"
"    The working revision (with -u or -v)\n"
"    The last committed revision and last committed author (with -v)\n"
"    The working copy path is always the final field, so it can\n"
"      include spaces.\n"
"\n"
"  Example output:\n"
"    svn status wc\n"
"     M     wc/bar.c\n"
"    A  +   wc/qax.c\n"
"\n"
"    svn status -u wc\n"
"     M           965    wc/bar.c\n"
"           *     965    wc/foo.c\n"
"    A  +         965    wc/qax.c\n"
"    Status against revision:   981\n"
"\n"
"    svn status --show-updates --verbose wc\n"
"     M           965       938 kfogel       wc/bar.c\n"
"           *     965       922 sussman      wc/foo.c\n"
"    A  +         965       687 joe          wc/qax.c\n"
"                 965       687 joe          wc/zig.c\n"
"    Status against revision:   981\n"
msgstr ""
"Visa status för filer och kataloger i en arbetskopia.\n"
"användning: status [SÖKVÄG...]\n"
"\n"
"  Utan argument visas endast lokala ändringar (kräver inte "
"nätverksåtkomst).\n"
"  Om flaggan -u anges, visas dessutom revisioner i arbetskopian och\n"
"  information om ändringar på servern.\n"
"  Om -v anges, visas fullständig revisionsinformation för varje objekt.\n"
"\n"
"  De sex första kolumnerna är vardera ett tecken breda:\n"
"    Första kolumnen: Visar huruvida objektet har lagts till, raderats eller\n"
"    ändrats\n"
"      \" \" inga ändringar\n"
"      \"A\" tillagt\n"
"      \"C\" i konflikt\n"
"      \"D\" raderat\n"
"      \"I\" ignorerat\n"
"      \"M\" ändrat\n"
"      \"R\" ersatt\n"
"      \"X\" inte versionshanterat, men används av en externals-definition\n"
"      \"?\" inte versionshanterat\n"
"      \"!\" saknas (borttaget utanför svn) eller ofullständigt\n"
"      \"~\" objekt av annan typ blockerar versionshanterat objekt\n"
"    Andra kolumnen: Ändringar av en fils eller katalogs egenskaper\n"
"      \" \" inga ändringar\n"
"      \"C\" i konflikt\n"
"      \"M\" det finns ändringar\n"
"    Tredje kolumen: Visar om katalogen i arbetskopian är låst\n"
"      \" \" olåst\n"
"      \"L\" låst\n"
"    Fjärde kolumnen: Kommande arkiveringar kommer att innehålla tillägg med\n"
"    historik\n"
"      \" \" ingen historik schemalagd\n"
"      \"+\" historik schemalagd\n"
"    Femte kolumnen: Huruvida switch har gjorts på objektet relativt dess\n"
"    förälder\n"
"      \" \" normalt\n"
"      \"S\" switch har gjorts\n"
"    Sjätte kolumnen: Arkivlås\n"
"      (utan -u)\n"
"      ' ' ingen låsidentifierare\n"
"      'K' låsidentifierare finns\n"
"      (med -u)\n"
"      ' ' ej lås i arkivet, ingen låsidentifierare\n"
"      'K' låst i arkivet, låsidentifierare finns\n"
"      'O' låst i arkivet, låsidentifierare i någon annan arbetskopia\n"
"      'T' låst i arkivet; låsidentifierare finns, men låset är stulet\n"
"      'B' ej lås i arkivet, låsidentifierare finns,men låset är uppbrutet\n"
"\n"
"  Information om uppdateringar på servern visas i den nionde kolumnen\n"
"  (om -u angivits):\n"
"      \"*\" en nyare revision finns på servern\n"
"      \" \" arbetskopian är aktuell\n"
"\n"
"  De återstående fälten har varierande längd och avgränsas med mellanslag:\n"
"    Arbetskopians revision (med -u eller -v)\n"
"    Revision och författare för senaste incheckning (med -v)\n"
"    Arbetskopians sökväg står alltid sist, så att den kan innehålla "
"mellanslag.\n"
"\n"
"  Exempel på vad som kan visas:\n"
"    svn status wc\n"
"     M     wc/bar.c\n"
"    A  +   wc/qax.c\n"
"\n"
"    svn status -u wc\n"
"     M           965    wc/bar.c\n"
"           *     965    wc/foo.c\n"
"    A  +         965    wc/qax.c\n"
"    Huvudrevision:   981\n"
"\n"
"    svn status --show-updates --verbose wc\n"
"     M           965       938 kfogel       wc/bar.c\n"
"           *     965       922 sussman      wc/foo.c\n"
"    A  +         965       687 joe          wc/qax.c\n"
"                 965       687 joe          wc/zig.c\n"
"    Huvudrevision:   981\n"

#: clients/cmdline/main.c:702
msgid ""
"Update the working copy to a different URL.\n"
"usage: 1. switch URL [PATH]\n"
"       2. switch --relocate FROM TO [PATH...]\n"
"\n"
"  1. Update the working copy to mirror a new URL within the repository.\n"
"     This behaviour is similar to 'svn update', and is the way to\n"
"     move a working copy to a branch or tag within the same repository.\n"
"\n"
"  2. Rewrite working copy URL metadata to reflect a syntactic change only.\n"
"     This is used when repository's root URL changes (such as a scheme\n"
"     or hostname change) but your working copy still reflects the same\n"
"     directory within the same repository.\n"
msgstr ""
"Uppdatera arbetskopian till en annan URL.\n"
"användning: 1. switch URL [SÖKVÄG]\n"
"            2. switch --relocate FRÅN TILL [SÖKVÄG...]\n"
"\n"
"  1. Uppdatera arbetskopian så att den återspeglar en ny URL i arkivet\n"
"     Detta liknar hur \"svn update\" beter sig och är det sätt på vilket\n"
"     man flyttar en arbetskopia till en förgrening eller märke inom ett\n"
"     och samma arkiv.\n"
"\n"
"  2. Skriv endast om arbetskopians URL-metadata för en syntaxmässig "
"ändring.\n"
"     Detta används när rot-URL:en för ett arkiv ändras (till exempel en\n"
"     schema- eller värdnamnsändring), men din arbetskopia återspeglar\n"
"     fortfarande samma katalog i samma arkiv.\n"

#: clients/cmdline/main.c:723
msgid ""
"Unlock working copy paths or URLs.\n"
"usage: unlock TARGET...\n"
"\n"
"  Use --force to break the lock.\n"
msgstr ""
"Lås upp sökvägar i en arbetskopia eller URL:er.\n"
"användning: unlock MÅL...\n"
"\n"
"Använd --force för att \"bryta upp\" ett låset.\n"

#: clients/cmdline/main.c:731
msgid ""
"Bring changes from the repository into the working copy.\n"
"usage: update [PATH...]\n"
"\n"
"  If no revision given, bring working copy up-to-date with HEAD rev.\n"
"  Else synchronize working copy to revision given by -r.\n"
"\n"
"  For each updated item a line will start with a character reporting the\n"
"  action taken.  These characters have the following meaning:\n"
"\n"
"    A  Added\n"
"    D  Deleted\n"
"    U  Updated\n"
"    C  Conflict\n"
"    G  Merged\n"
"\n"
"  A character in the first column signifies an update to the actual file,\n"
"  while updates to the file's properties are shown in the second column.\n"
"  A 'B' in the third column signifies that the lock for the file has\n"
"  been broken or stolen.\n"
msgstr ""
"Inför ändringar från arkivet i arbetskopian.\n"
"användning: update [SÖKVÄG...]\n"
"\n"
"  Om ingen revision anges, görs arbetskopian aktuell enligt "
"huvudrevisionen.\n"
"  Annars synkroniseras arbetskopian med den revision som anges med -r.\n"
"\n"
"  För varje uppdaterat objekt visas en rad vars första tecken indikerar\n"
"  vad som gjorts. Dessa tecken har följande innebörd:\n"
"\n"
"    A  Tillagt\n"
"    D  Raderat\n"
"    U  Uppdaterat\n"
"    C  Konflikt\n"
"    G  Sammanslaget (merge)\n"
"\n"
"  Ett tecken i den första kolumnen visar en uppdatering av filen,\n"
"  medan uppdateringar av filens egenskaper visas i den andra kolumnen.\n"
"  Ett \"B\" i tredje kolumnen visar att ett lås har blivit stulet eller "
"brutet.\n"

<<<<<<< HEAD
#: clients/cmdline/main.c:797 svnadmin/main.c:77 svnlook/main.c:284
msgid "Caught signal"
msgstr "Fångade signal"

#: clients/cmdline/main.c:895
msgid "Non-numeric limit argument given"
msgstr "Argumentet till limit-flaggan är inget tal"

#: clients/cmdline/main.c:912 svnadmin/main.c:1219
=======
#: clients/cmdline/main.c:797 svnadmin/main.c:78 svnlook/main.c:290
msgid "Caught signal"
msgstr "Fångade signal"

#: clients/cmdline/main.c:905
msgid "Non-numeric limit argument given"
msgstr "Argumentet till limit-flaggan är inget tal"

#: clients/cmdline/main.c:922 svnadmin/main.c:1217
>>>>>>> 35db7218
msgid ""
"Multiple revision arguments encountered; try '-r M:N' instead of '-r M -r N'"
msgstr ""
"Flera revisionsargument påträffades; försök med \"-r M:N\" istället för \"-r "
"M -r N\""

<<<<<<< HEAD
#: clients/cmdline/main.c:924 svnadmin/main.c:1233
=======
#: clients/cmdline/main.c:934 svnadmin/main.c:1231
>>>>>>> 35db7218
#, c-format
msgid "Syntax error in revision argument '%s'"
msgstr "Syntaxfel i revisionsargumentet \"%s\""

<<<<<<< HEAD
#: clients/cmdline/main.c:1072 clients/cmdline/main.c:1082
msgid "--auto-props and --no-auto-props are mutually exclusive"
msgstr "--auto-props och --no-auto-props kan inte användas samtidigt"

#: clients/cmdline/main.c:1098
=======
#: clients/cmdline/main.c:1082 clients/cmdline/main.c:1092
msgid "--auto-props and --no-auto-props are mutually exclusive"
msgstr "--auto-props och --no-auto-props kan inte användas samtidigt"

#: clients/cmdline/main.c:1108
>>>>>>> 35db7218
#, c-format
msgid "Syntax error in native-eol argument '%s'"
msgstr "Syntaxfel i native-eol-argumentet \"%s\""

<<<<<<< HEAD
#: clients/cmdline/main.c:1144 svndumpfilter/main.c:1167 svnlook/main.c:2121
msgid "Subcommand argument required\n"
msgstr "Argument för underkommando krävs\n"

#: clients/cmdline/main.c:1162 svnadmin/main.c:1341 svndumpfilter/main.c:1185
#: svnlook/main.c:2139
=======
#: clients/cmdline/main.c:1155 svndumpfilter/main.c:1192 svnlook/main.c:2146
#, c-format
msgid "Subcommand argument required\n"
msgstr "Argument för underkommando krävs\n"

#: clients/cmdline/main.c:1173 svnadmin/main.c:1339 svndumpfilter/main.c:1210
#: svnlook/main.c:2164
>>>>>>> 35db7218
#, c-format
msgid "Unknown command: '%s'\n"
msgstr "Okänt kommando: \"%s\"\n"

<<<<<<< HEAD
#: clients/cmdline/main.c:1195
=======
#: clients/cmdline/main.c:1206
>>>>>>> 35db7218
#, c-format
msgid ""
"Subcommand '%s' doesn't accept option '%s'\n"
"Type 'svn help %s' for usage.\n"
msgstr ""
"Underkommandot \"%s\" tillåter inte flaggan \"%s\"\n"
"Skriv \"svn help %s\" för användning.\n"

<<<<<<< HEAD
#: clients/cmdline/main.c:1232
=======
#: clients/cmdline/main.c:1243
>>>>>>> 35db7218
msgid "Log message file is a versioned file; use '--force-log' to override"
msgstr ""
"Filen med loggmeddelandet är versionshanterad; använd --force-log för att "
"kringgå"

<<<<<<< HEAD
#: clients/cmdline/main.c:1239
=======
#: clients/cmdline/main.c:1250
>>>>>>> 35db7218
msgid "Lock comment file is a versioned file; use '--force-log' to override"
msgstr ""
"Filen med låskommentaren är versionshanterad; använd --force-log för att "
"kringgå"

<<<<<<< HEAD
#: clients/cmdline/main.c:1260
=======
#: clients/cmdline/main.c:1271
>>>>>>> 35db7218
msgid ""
"The log message is a pathname (was -F intended?); use '--force-log' to "
"override"
msgstr ""
"Loggmeddelandet är en sökväg (avsågs -F?); använd --force-log för att kringgå"

<<<<<<< HEAD
#: clients/cmdline/main.c:1267
=======
#: clients/cmdline/main.c:1278
>>>>>>> 35db7218
msgid ""
"The lock comment is a pathname (was -F intended?); use '--force-log' to "
"override"
msgstr ""
"Låskommentaren är en sökväg (avsågs -F?); använd --force-log för att kringgå"

<<<<<<< HEAD
#: clients/cmdline/main.c:1480
=======
#: clients/cmdline/main.c:1491
>>>>>>> 35db7218
msgid ""
"svn: run 'svn cleanup' to remove locks (type 'svn help cleanup' for "
"details)\n"
msgstr ""
"svn: kör \"svn cleanup\" för att ta bort lås (skriv \"svn help cleanup\" för "
"mer information)\n"

#: clients/cmdline/merge-cmd.c:61
msgid "Second revision required"
msgstr "En andra revision måste anges"

#: clients/cmdline/merge-cmd.c:81 clients/cmdline/merge-cmd.c:106
msgid "Wrong number of paths given"
msgstr "Fel antal sökvägar"

#: clients/cmdline/merge-cmd.c:128
msgid "A working copy merge source needs an explicit revision"
msgstr ""
"En källa för sammanslagning (merge) som är en arbetskopia kräver att en "
"revision anges"

#: clients/cmdline/mkdir-cmd.c:84
msgid "Try 'svn add' or 'svn add --non-recursive' instead?"
msgstr "Försök med \"svn add\" eller \"svn add --non-recursive\" istället?"

#: clients/cmdline/move-cmd.c:69 libsvn_client/copy.c:1214
msgid "Cannot specify revisions (except HEAD) with move operations"
msgstr "Revisioner (förutom HEAD) kan ej anges vid flyttoperationer"

#: clients/cmdline/notify.c:69
#, c-format
msgid "Skipped missing target: '%s'\n"
msgstr "Hoppade över saknat mål: \"%s\"\n"

#: clients/cmdline/notify.c:76
#, c-format
msgid "Skipped '%s'\n"
msgstr "Hoppade över \"%s\"\n"

#: clients/cmdline/notify.c:94
#, c-format
msgid "Restored '%s'\n"
msgstr "Återskapade \"%s\"\n"

#: clients/cmdline/notify.c:100
#, c-format
msgid "Reverted '%s'\n"
msgstr "Återställde \"%s\"\n"

#: clients/cmdline/notify.c:106
#, c-format
msgid "Failed to revert '%s' -- try updating instead.\n"
msgstr "Misslyckades med att återställa \"%s\" -- försök uppdatera istället.\n"

#: clients/cmdline/notify.c:114
#, c-format
msgid "Resolved conflicted state of '%s'\n"
msgstr "Löste konflikttillståndet för \"%s\"\n"

#: clients/cmdline/notify.c:195
#, c-format
msgid ""
"\n"
"Fetching external item into '%s'\n"
msgstr ""
"\n"
"Hämtar externt objekt till \"%s\"\n"

#: clients/cmdline/notify.c:210
#, c-format
msgid "Exported external at revision %ld.\n"
msgstr "Exporterade extern katalog vid revision %ld.\n"

#: clients/cmdline/notify.c:211
#, c-format
msgid "Exported revision %ld.\n"
msgstr "Exporterade revision %ld.\n"

#: clients/cmdline/notify.c:219
#, c-format
msgid "Checked out external at revision %ld.\n"
msgstr "Checkade ut extern katalog vid revision %ld.\n"

#: clients/cmdline/notify.c:220
#, c-format
msgid "Checked out revision %ld.\n"
msgstr "Checkade ut revision %ld.\n"

#: clients/cmdline/notify.c:230
#, c-format
msgid "Updated external to revision %ld.\n"
msgstr "Uppdaterade extern katalog till revision %ld.\n"

#: clients/cmdline/notify.c:231
#, c-format
msgid "Updated to revision %ld.\n"
msgstr "Uppdaterade till revision %ld.\n"

#: clients/cmdline/notify.c:239
#, c-format
msgid "External at revision %ld.\n"
msgstr "Extern katalog är på revision %ld.\n"

#: clients/cmdline/notify.c:240
#, c-format
msgid "At revision %ld.\n"
msgstr "Är på revision %ld.\n"

#: clients/cmdline/notify.c:252
#, c-format
msgid "External export complete.\n"
msgstr "Extern export klar.\n"

#: clients/cmdline/notify.c:253
#, c-format
msgid "Export complete.\n"
msgstr "Export klar.\n"

#: clients/cmdline/notify.c:260
#, c-format
msgid "External checkout complete.\n"
msgstr "Extern utcheckning klar.\n"

#: clients/cmdline/notify.c:261
#, c-format
msgid "Checkout complete.\n"
msgstr "Utcheckning klar.\n"

#: clients/cmdline/notify.c:268
#, c-format
msgid "External update complete.\n"
msgstr "Extern uppdatering klar.\n"

#: clients/cmdline/notify.c:269
#, c-format
msgid "Update complete.\n"
msgstr "Uppdatering klar.\n"

#: clients/cmdline/notify.c:285
#, c-format
msgid ""
"\n"
"Performing status on external item at '%s'\n"
msgstr ""
"\n"
"Utför statuskontroll av extern katalog på \"%s\"\n"

#: clients/cmdline/notify.c:293
#, c-format
msgid "Status against revision: %6ld\n"
msgstr "Status gentemot revision: %6ld\n"

#: clients/cmdline/notify.c:301
#, c-format
msgid "Sending        %s\n"
msgstr "Skickar             %s\n"

#: clients/cmdline/notify.c:310
#, c-format
msgid "Adding  (bin)  %s\n"
msgstr "Lägger till (binär) %s\n"

#: clients/cmdline/notify.c:317
#, c-format
msgid "Adding         %s\n"
msgstr "Lägger till         %s\n"

#: clients/cmdline/notify.c:324
#, c-format
msgid "Deleting       %s\n"
msgstr "Raderar             %s\n"

#: clients/cmdline/notify.c:331
#, c-format
msgid "Replacing      %s\n"
msgstr "Ersätter            %s\n"

#: clients/cmdline/notify.c:341
#, c-format
msgid "Transmitting file data "
msgstr "Skickar filinnehåll "

#: clients/cmdline/notify.c:351
#, c-format
msgid "'%s' locked by user '%s'.\n"
msgstr "'%s' låstes av användaren '%s'.\n"

#: clients/cmdline/notify.c:357
#, c-format
msgid "'%s' unlocked.\n"
msgstr "'%s' låstes upp.\n"

#: clients/cmdline/prompt.c:94
#, c-format
msgid "Can't open stdin"
msgstr "Kan inte öppna standard in"

#: clients/cmdline/prompt.c:112 clients/cmdline/prompt.c:116
#, c-format
msgid "Can't read stdin"
msgstr "Kan inte läsa från standard in"

#: clients/cmdline/prompt.c:153 libsvn_ra_svn/client.c:330
#, c-format
msgid "Can't get password"
msgstr "Kan inte erhålla lösenord"

#: clients/cmdline/prompt.c:175
#, c-format
msgid "Authentication realm: %s\n"
msgstr "Autentiseringsregion (realm): %s\n"

#: clients/cmdline/prompt.c:201 clients/cmdline/prompt.c:224
msgid "Username: "
msgstr "Användarnamn: "

#: clients/cmdline/prompt.c:203
#, c-format
msgid "Password for '%s': "
msgstr "Lösenord för \"%s\": "

#: clients/cmdline/prompt.c:246
#, c-format
msgid "Error validating server certificate for '%s':\n"
msgstr "Fel vid verifiering av servercertifikat för \"%s\":\n"

#: clients/cmdline/prompt.c:252
msgid ""
" - The certificate is not issued by a trusted authority. Use the\n"
"   fingerprint to validate the certificate manually!\n"
msgstr ""
" - Den som utfärdat certifikatet är inte tillförlitlig. Använd "
"fingeravtrycket\n"
"   för att verifiera certifikatet manuellt!\n"

#: clients/cmdline/prompt.c:259
msgid " - The certificate hostname does not match.\n"
msgstr " - Certifikatets värdnamn matchar inte.\n"

#: clients/cmdline/prompt.c:265
msgid " - The certificate is not yet valid.\n"
msgstr " - Certifikatet är inte giltigt ännu.\n"

#: clients/cmdline/prompt.c:271
msgid " - The certificate has expired.\n"
msgstr " - Certifikatet har gått ut.\n"

#: clients/cmdline/prompt.c:277
msgid " - The certificate has an unknown error.\n"
msgstr " - Det finns ett okänt fel på certifikatet.\n"

#: clients/cmdline/prompt.c:282
#, c-format
msgid ""
"Certificate information:\n"
" - Hostname: %s\n"
" - Valid: from %s until %s\n"
" - Issuer: %s\n"
" - Fingerprint: %s\n"
msgstr ""
"Certifikatsinformation:\n"
" - Värdnamn: %s\n"
" - Giltigt: från %s till %s\n"
" - Utfärdat av: %s\n"
" - Fingeravtryck: %s\n"

#: clients/cmdline/prompt.c:297
msgid "(R)eject, accept (t)emporarily or accept (p)ermanently? "
msgstr "väg(R)a, acceptera (T)illfälligt eller acceptera (P)ermanent? "

#: clients/cmdline/prompt.c:301
msgid "(R)eject or accept (t)emporarily? "
msgstr "väg(R)a eller acceptera (T)illfälligt? "

#: clients/cmdline/prompt.c:339
msgid "Client certificate filename: "
msgstr "Filnamn för klientcertifikat: "

#: clients/cmdline/prompt.c:362
#, c-format
msgid "Passphrase for '%s': "
msgstr "Lösenordsfras för \"%s\": "

#: clients/cmdline/propdel-cmd.c:77
#, c-format
msgid "property '%s' deleted from repository revision %ld\n"
msgstr "egenskapen \"%s\" raderades från revision %ld i arkivet\n"

#: clients/cmdline/propdel-cmd.c:86
#, c-format
msgid "Cannot specify revision for deleting versioned property '%s'"
msgstr "Revision kan ej anges vid radering av versionshanterad egenskap \"%s\""

#: clients/cmdline/propdel-cmd.c:116
#, c-format
msgid "property '%s' deleted (recursively) from '%s'.\n"
msgstr "egenskapen \"%s\" raderades (rekursivt) från \"%s\".\n"

#: clients/cmdline/propdel-cmd.c:117
#, c-format
msgid "property '%s' deleted from '%s'.\n"
msgstr "egenskapen \"%s\" raderades från \"%s\".\n"

#: clients/cmdline/propedit-cmd.c:101 clients/cmdline/propedit-cmd.c:225
#: clients/cmdline/propset-cmd.c:85
msgid "Bad encoding option: prop value not stored as UTF8"
msgstr "Felaktig kodningsflagga: egenskapsvärdet lagras ej som UTF8"

#: clients/cmdline/propedit-cmd.c:110
#, c-format
msgid "Set new value for property '%s' on revision %ld\n"
msgstr "Satte nytt värde på egenskapen \"%s\" i revision %ld\n"

#: clients/cmdline/propedit-cmd.c:116
#, c-format
msgid "No changes to property '%s' on revision %ld\n"
msgstr "Inga ändringar av egenskapen \"%s\" i revision %ld\n"

#: clients/cmdline/propedit-cmd.c:124
#, c-format
msgid "Cannot specify revision for editing versioned property '%s'"
msgstr ""
"Revision kan ej anges vid editering av versionshanterad egenskap \"%s\""

#: clients/cmdline/propedit-cmd.c:150 clients/cmdline/propset-cmd.c:158
msgid "Explicit target argument required"
msgstr "Explicit argument för mål krävs"

#: clients/cmdline/propedit-cmd.c:173
#, c-format
msgid "Editing property on non-local target '%s' not yet supported"
msgstr ""
"Att editera egenskap på målet \"%s\" som inte är lokalt stöds inte ännu"

#: clients/cmdline/propedit-cmd.c:200 clients/cmdline/switch-cmd.c:138
#, c-format
msgid "'%s' does not appear to be a working copy path"
msgstr "\"%s\" verkar inte vara en sökväg till en arbetskopia"

#: clients/cmdline/propedit-cmd.c:232
#, c-format
msgid "Set new value for property '%s' on '%s'\n"
msgstr "Satte nytt värde på egenskapen \"%s\" för \"%s\"\n"

#: clients/cmdline/propedit-cmd.c:239
#, c-format
msgid "No changes to property '%s' on '%s'\n"
msgstr "Egenskapen \"%s\" för \"%s\" ändrades ej\n"

#: clients/cmdline/proplist-cmd.c:71
#, c-format
msgid "Unversioned properties on revision %ld:\n"
msgstr "Ej versionshanterade egenskaper på revision %ld:\n"

#: clients/cmdline/props.c:51
msgid ""
"Must specify the revision as a number, a date or 'HEAD' when operating on a "
"revision property"
<<<<<<< HEAD
msgstr "Revision måste anges som ett tal, datum eller som \"HEAD\" vid arbete med revisionsegenskaper"
=======
msgstr ""
"Revision måste anges som ett tal, datum eller som \"HEAD\" vid arbete med "
"revisionsegenskaper"
>>>>>>> 35db7218

#: clients/cmdline/props.c:58
msgid "Wrong number of targets specified"
msgstr "Fel antal mål"

#: clients/cmdline/props.c:67
msgid "Either a URL or versioned item is required"
msgstr "En URL eller ett versionshanterat objekt krävs"

#: clients/cmdline/propset-cmd.c:111
#, c-format
msgid "property '%s' set on repository revision %ld\n"
msgstr "satte egenskapen \"%s\" på revision %ld i arkivet\n"

#: clients/cmdline/propset-cmd.c:119
#, c-format
msgid "Cannot specify revision for setting versioned property '%s'"
msgstr "Revision kan ej anges vid ändring av versionshanterad egenskap \"%s\""

#: clients/cmdline/propset-cmd.c:151
#, c-format
msgid "Explicit target required ('%s' interpreted as prop value)"
msgstr "Mål måste anges (\"%s\" tolkas som egenskapsvärde)"

#: clients/cmdline/propset-cmd.c:184
#, c-format
msgid "property '%s' set (recursively) on '%s'\n"
msgstr "satte egenskapen \"%s\" (rekursivt) på \"%s\"\n"

#: clients/cmdline/propset-cmd.c:185
#, c-format
msgid "property '%s' set on '%s'\n"
msgstr "satte egenskapen \"%s\" på \"%s\"\n"

#: clients/cmdline/revert-cmd.c:61
msgid "Try 'svn revert --recursive' instead?"
msgstr "Försök med \"svn revert --recursive\" istället?"

#: clients/cmdline/status.c:261
#, c-format
msgid "'%s' has lock token, but no lock owner"
msgstr "\"%s\" har lås-token, men ingen låsägare"

#: clients/cmdline/switch-cmd.c:58
#, c-format
msgid "'%s' to '%s' is not a valid relocation"
msgstr "\"%s\" till \"%s\" är ingen giltig omlokalisering"

#: clients/cmdline/util.c:58
#, c-format
msgid ""
"\n"
"Committed revision %ld.\n"
msgstr ""
"\n"
"Arkiverade revision %ld.\n"

#: clients/cmdline/util.c:126
msgid ""
"None of the environment variables SVN_EDITOR, VISUAL or EDITOR is set, and "
"no 'editor-cmd' run-time configuration option was found"
msgstr ""
"Ingen av miljövariablerna SVN_EDITOR, VISUAL eller EDITOR är satt och ingen "
"editor-cmd-inställning hittades"

#: clients/cmdline/util.c:153
<<<<<<< HEAD
=======
#, c-format
>>>>>>> 35db7218
msgid "Can't get working directory"
msgstr "Kan inte erhålla aktuell katalog"

#: clients/cmdline/util.c:164
#, c-format
msgid "Can't change working directory to '%s'"
msgstr "Kan inte byta aktuell katalog till \"%s\""

#: clients/cmdline/util.c:190
#, c-format
msgid "Can't write to '%s'"
msgstr "Kan inte skriva till \"%s\""

#: clients/cmdline/util.c:205 clients/cmdline/util.c:229
<<<<<<< HEAD
#: libsvn_fs_fs/fs_fs.c:1082 libsvn_fs_fs/fs_fs.c:3568 libsvn_subr/io.c:2359
=======
#: libsvn_fs_fs/fs_fs.c:1090 libsvn_fs_fs/fs_fs.c:3595 libsvn_subr/io.c:2359
>>>>>>> 35db7218
#, c-format
msgid "Can't stat '%s'"
msgstr "Kan inte ta status på \"%s\""

#: clients/cmdline/util.c:220
#, c-format
msgid "system('%s') returned %d"
msgstr "system(\"%s\") returnerade %d"

<<<<<<< HEAD
#: clients/cmdline/util.c:285
msgid "Can't restore working directory"
msgstr "Kan inte återställa aktuell katalog"

#: clients/cmdline/util.c:325
msgid "Log message contains a zero byte"
msgstr "Loggmeddelandet innehåller en noll-byte"

#: clients/cmdline/util.c:385
msgid "Your commit message was left in a temporary file:"
msgstr "Ditt loggmeddelande lämnades i en temporär fil:"

#: clients/cmdline/util.c:437
msgid "--This line, and those below, will be ignored--"
msgstr "--Denna och nedanstående rader kommer att tas bort--"

#: clients/cmdline/util.c:550
=======
#: clients/cmdline/util.c:287
#, c-format
msgid "Can't restore working directory"
msgstr "Kan inte återställa aktuell katalog"

#: clients/cmdline/util.c:327
msgid "Log message contains a zero byte"
msgstr "Loggmeddelandet innehåller en noll-byte"

#: clients/cmdline/util.c:387
msgid "Your commit message was left in a temporary file:"
msgstr "Ditt loggmeddelande lämnades i en temporär fil:"

#: clients/cmdline/util.c:439
msgid "--This line, and those below, will be ignored--"
msgstr "--Denna och nedanstående rader kommer att tas bort--"

#: clients/cmdline/util.c:552
>>>>>>> 35db7218
msgid "Cannot invoke editor to get log message when non-interactive"
msgstr ""
"Kan inte köra editorn för att erhålla loggmeddelande i icke-interaktivt läge"

<<<<<<< HEAD
#: clients/cmdline/util.c:563
=======
#: clients/cmdline/util.c:565
>>>>>>> 35db7218
msgid ""
"Could not use external editor to fetch log message; consider setting the "
"$SVN_EDITOR environment variable or using the --message (-m) or --file (-F) "
"options"
msgstr ""
"Kunde inte använda den externa editorn för att erhålla ett loggmeddelande; "
"sätt miljövariabeln $SVN_EDITOR eller använd en av flaggorna --message (-m) "
"eller --file (-F)"

<<<<<<< HEAD
#: clients/cmdline/util.c:598
=======
#: clients/cmdline/util.c:600
>>>>>>> 35db7218
msgid ""
"\n"
"Log message unchanged or not specified\n"
"a)bort, c)ontinue, e)dit\n"
msgstr ""
"\n"
"Loggmeddelandet oförändrat eller inte angivet\n"
"avbryt (a), fortsätt (c), editera (e)\n"

<<<<<<< HEAD
#: clients/cmdline/util.c:651
msgid "Use --force to override this restriction"
msgstr "Använd --force för att komma runt denna begränsning"

#: clients/cmdline/util.c:673 include/svn_error_codes.h:229
#: libsvn_subr/cmdline.c:278 libsvn_subr/cmdline.c:295
=======
#: clients/cmdline/util.c:653
msgid "Use --force to override this restriction"
msgstr "Använd --force för att komma runt denna begränsning"

#: clients/cmdline/util.c:675 include/svn_error_codes.h:229
#: libsvn_subr/cmdline.c:280 libsvn_subr/cmdline.c:297
#, c-format
>>>>>>> 35db7218
msgid "Write error"
msgstr "Fel vid skrivning"

#: include/svn_error_codes.h:152
msgid "Bad parent pool passed to svn_make_pool()"
msgstr "Felaktig föräldrapool skickad till svn_make_pool()"

#: include/svn_error_codes.h:156
msgid "Bogus filename"
msgstr "Felaktigt filnamn"

#: include/svn_error_codes.h:160
msgid "Bogus URL"
msgstr "Felaktig URL"

#: include/svn_error_codes.h:164
msgid "Bogus date"
msgstr "Felaktigt datum"

#: include/svn_error_codes.h:168
msgid "Bogus mime-type"
msgstr "Felaktig mime-typ"

#: include/svn_error_codes.h:174
msgid "Version file format not correct"
msgstr "Felaktigt format på versionsfil"

#: include/svn_error_codes.h:180
msgid "No such XML tag attribute"
msgstr "XML-attribut saknas"

#: include/svn_error_codes.h:184
msgid "<delta-pkg> is missing ancestry"
msgstr "<delta-pkg> saknar ursprung"

#: include/svn_error_codes.h:188
msgid "Unrecognized binary data encoding; can't decode"
msgstr "Okänd kodning av binärdata; kan inte avkoda"

#: include/svn_error_codes.h:192
msgid "XML data was not well-formed"
msgstr "XML var inte välformad"

#: include/svn_error_codes.h:196
msgid "Data cannot be safely XML-escaped"
msgstr "Data kan inte skyddas för lagring som XML"

#: include/svn_error_codes.h:202
msgid "Inconsistent line ending style"
msgstr "Inkonsekventa radslutstecken"

#: include/svn_error_codes.h:206
msgid "Unrecognized line ending style"
msgstr "Okänt sätt att markera radslut"

#: include/svn_error_codes.h:211
msgid "Line endings other than expected"
msgstr "Andra radslutstecken än väntat"

#: include/svn_error_codes.h:215
msgid "Ran out of unique names"
msgstr "Kunde inte generera fler unika namn"

#: include/svn_error_codes.h:220
msgid "Framing error in pipe protocol"
msgstr "Ramfel i rörprotokoll"

#: include/svn_error_codes.h:225
msgid "Read error in pipe"
msgstr "Läsfel i rör"

#: include/svn_error_codes.h:235
msgid "Unexpected EOF on stream"
msgstr "Oväntat filslut i ström"

#: include/svn_error_codes.h:239
msgid "Malformed stream data"
msgstr "Felaktig data i ström"

#: include/svn_error_codes.h:243
msgid "Unrecognized stream data"
msgstr "Okänd data i ström"

#: include/svn_error_codes.h:249
msgid "Unknown svn_node_kind"
msgstr "Okänd svn_node_kind"

#: include/svn_error_codes.h:253
msgid "Unexpected node kind found"
msgstr "Oväntad nodtyp funnen"

#: include/svn_error_codes.h:259
msgid "Can't find an entry"
msgstr "Kan inte hitta post"

#: include/svn_error_codes.h:265
msgid "Entry already exists"
msgstr "Posten finns redan"

#: include/svn_error_codes.h:269
msgid "Entry has no revision"
msgstr "Posten saknar revision"

#: include/svn_error_codes.h:273
msgid "Entry has no URL"
msgstr "Posten saknar URL"

#: include/svn_error_codes.h:277
msgid "Entry has an invalid attribute"
msgstr "Ogiltigt attribut i post"

#: include/svn_error_codes.h:283
msgid "Obstructed update"
msgstr "Blockerad uppdatering"

#: include/svn_error_codes.h:288
msgid "Mismatch popping the WC unwind stack"
msgstr "Fel vid upprullning av arbetskopiestacken"

#: include/svn_error_codes.h:293
msgid "Attempt to pop empty WC unwind stack"
msgstr "Försök att rulla upp tom arbetskopiestack"

#: include/svn_error_codes.h:298
msgid "Attempt to unlock with non-empty unwind stack"
msgstr "Försök att låsa upp icke-tom upprullningsstack"

#: include/svn_error_codes.h:302
msgid "Attempted to lock an already-locked dir"
msgstr "Försök att låsa en katalog som redan var låst"

#: include/svn_error_codes.h:306
msgid "Working copy not locked; this is probably a bug, please report"
msgstr ""
"Arbetskopian är inte låst; detta är troligen en bugg, vänligen rapportera den"

#: include/svn_error_codes.h:311
msgid "Invalid lock"
msgstr "Ogiltigt lås"

#: include/svn_error_codes.h:315
msgid "Path is not a working copy directory"
msgstr "Sökvägen är ingen katalog i en arbetskopia"

#: include/svn_error_codes.h:319
msgid "Path is not a working copy file"
msgstr "Sökväg är inte en fil i en arbetskopia"

#: include/svn_error_codes.h:323
msgid "Problem running log"
msgstr "Problem vid körning av logg"

#: include/svn_error_codes.h:327
msgid "Can't find a working copy path"
msgstr "Kan inte hitta sökväg till arbetskopia"

#: include/svn_error_codes.h:331
msgid "Working copy is not up-to-date"
msgstr "Arbetskopian är inaktuell"

#: include/svn_error_codes.h:335
msgid "Left locally modified or unversioned files"
msgstr "Lämnade kvar lokalt ändrade eller icke versionshanterade filer"

#: include/svn_error_codes.h:339
msgid "Unmergeable scheduling requested on an entry"
msgstr "Schemaläggning som ej kan slås samman begärd på post"

#: include/svn_error_codes.h:343
msgid "Found a working copy path"
msgstr "Hittade sökväg till arbetskopia"

#: include/svn_error_codes.h:347
msgid "A conflict in the working copy obstructs the current operation"
msgstr "En konflikt i arbetskopian blockerar operationen"

#: include/svn_error_codes.h:351
msgid "Working copy is corrupt"
msgstr "Förstörd arbetskopia"

#: include/svn_error_codes.h:355
msgid "Working copy text base is corrupt"
msgstr "Förstörd textbas i arbetskopia"

#: include/svn_error_codes.h:359
msgid "Cannot change node kind"
msgstr "Kan inte ändra nodtyp"

#: include/svn_error_codes.h:363
msgid "Invalid operation on the current working directory"
msgstr "Ogiltig operation på aktuell katalog"

#: include/svn_error_codes.h:367
msgid "Problem on first log entry in a working copy"
msgstr "Problem med första loggposten i arbetskopia"

#: include/svn_error_codes.h:371
msgid "Unsupported working copy format"
msgstr "Formatet på arbetskopian stöds ej"

#: include/svn_error_codes.h:375
msgid "Path syntax not supported in this context"
msgstr "Sökvägssyntax stöds ej i detta sammanhang"

#: include/svn_error_codes.h:380
msgid "Invalid schedule"
msgstr "Ogiltig schemaläggning"

#: include/svn_error_codes.h:385
msgid "Invalid relocation"
msgstr "Ogiltig omlokalisering"

#: include/svn_error_codes.h:391
msgid "General filesystem error"
msgstr "Allmänt filsystemsfel"

#: include/svn_error_codes.h:395
msgid "Error closing filesystem"
msgstr "Fel vid stängning av filsystem"

#: include/svn_error_codes.h:399
msgid "Filesystem is already open"
msgstr "Filsystemet är redan öppet"

#: include/svn_error_codes.h:403
msgid "Filesystem is not open"
msgstr "Filsystemet är ej öppet"

#: include/svn_error_codes.h:407
msgid "Filesystem is corrupt"
msgstr "Förstört filsystem"

#: include/svn_error_codes.h:411
msgid "Invalid filesystem path syntax"
msgstr "Ogiltig syntax för sökväg i filsystem"

#: include/svn_error_codes.h:415
msgid "Invalid filesystem revision number"
msgstr "Ogiltigt revisionsnummer för filsystem"

#: include/svn_error_codes.h:419
msgid "Invalid filesystem transaction name"
msgstr "Ogiltigt transaktionsnamn för filsystem"

#: include/svn_error_codes.h:423
msgid "Filesystem directory has no such entry"
msgstr "Katalog i filsystem saknar post med det namnet"

#: include/svn_error_codes.h:427
msgid "Filesystem has no such representation"
msgstr "Representation saknas i filsystem"

#: include/svn_error_codes.h:431
msgid "Filesystem has no such string"
msgstr "Sträng saknas i filsystem"

#: include/svn_error_codes.h:435
msgid "Filesystem has no such copy"
msgstr "Kopia saknas i filsystem"

#: include/svn_error_codes.h:439
msgid "The specified transaction is not mutable"
msgstr "Angiven transaktion går ej att ändra"

#: include/svn_error_codes.h:443
msgid "Filesystem has no item"
msgstr "Filsystem saknar objekt"

#: include/svn_error_codes.h:447
msgid "Filesystem has no such node-rev-id"
msgstr "node-rev-id saknas i filsystem"

#: include/svn_error_codes.h:451
msgid "String does not represent a node or node-rev-id"
msgstr "Strängen representerar ingen nod eller node-erv-id"

#: include/svn_error_codes.h:455
msgid "Name does not refer to a filesystem directory"
msgstr "Namnet refererar ej till en katalog i filsystemet"

#: include/svn_error_codes.h:459
msgid "Name does not refer to a filesystem file"
msgstr "Namnet refererar ej till en fil i filsystemet"

#: include/svn_error_codes.h:463
msgid "Name is not a single path component"
msgstr "Namnet är ej en ensam sökvägskomponent"

#: include/svn_error_codes.h:467
msgid "Attempt to change immutable filesystem node"
msgstr "Försök att ändra filsystemsnod som ej får ändras"

#: include/svn_error_codes.h:471
msgid "Item already exists in filesystem"
msgstr "Objektet finns redan i filsystemet"

#: include/svn_error_codes.h:475
msgid "Attempt to remove or recreate fs root dir"
msgstr "Försök att ta bort eller omskapa filsystemets rotkatalog"

#: include/svn_error_codes.h:479
msgid "Object is not a transaction root"
msgstr "Objektet är ingen transaktionsrot"

#: include/svn_error_codes.h:483
msgid "Object is not a revision root"
msgstr "Objektet är ingen revisionsrot"

#: include/svn_error_codes.h:487
msgid "Merge conflict during commit"
msgstr "Sammanslagningskonflikt vid arkivering"

#: include/svn_error_codes.h:491
msgid "A representation vanished or changed between reads"
msgstr "Representation försvann eller ändrades mellan läsningar"

#: include/svn_error_codes.h:495
msgid "Tried to change an immutable representation"
msgstr "Försök att ändra representation som ej får ädnras"

#: include/svn_error_codes.h:499
msgid "Malformed skeleton data"
msgstr "Felaktig skelettdata"

#: include/svn_error_codes.h:503
msgid "Transaction is out of date"
msgstr "Transaktionen är inaktuell"

#: include/svn_error_codes.h:507
msgid "Berkeley DB error"
msgstr "Fel i Berkeley DB"

#: include/svn_error_codes.h:511
msgid "Berkeley DB deadlock error"
msgstr "\"Deadlock\" i Berkeley DB"

#: include/svn_error_codes.h:515
msgid "Transaction is dead"
msgstr "Transaktionen är död"

#: include/svn_error_codes.h:519
msgid "Transaction is not dead"
msgstr "Transaktionen är inte död"

#: include/svn_error_codes.h:524
msgid "Unknown FS type"
msgstr "Okänd filsystemstyp"

#: include/svn_error_codes.h:529
msgid "No user associated with filesystem"
msgstr "Ingen användare kopplad till filsystemet"

#: include/svn_error_codes.h:534
msgid "Path is already locked"
msgstr "Sökvägen är redan låst"

#: include/svn_error_codes.h:539 include/svn_error_codes.h:666
msgid "Path is not locked"
msgstr "Sökvägen är inte låst"

#: include/svn_error_codes.h:544
msgid "Lock token is incorrect"
msgstr "Låsidentifieraren är felaktig"

#: include/svn_error_codes.h:549
msgid "No lock token provided"
msgstr "Ingen låsidentifierare tillhandahölls"

#: include/svn_error_codes.h:554
msgid "Username does not match lock owner"
msgstr "Användarnamnet matchar inte låsägaren"

#: include/svn_error_codes.h:559
msgid "Filesystem has no such lock"
msgstr "Låset saknas i filsystemet"

#: include/svn_error_codes.h:564
msgid "Lock has expired"
msgstr "Låset har gått ut"

#: include/svn_error_codes.h:569
msgid "Item is out of date"
msgstr "Objektet är inaktuellt"

#: include/svn_error_codes.h:581
msgid "Unsupported FS format"
msgstr "Formatet på filsystemet stöds ej"

#: include/svn_error_codes.h:587
msgid "The repository is locked, perhaps for db recovery"
msgstr "Arkivet är låst, kanske för reparation"

#: include/svn_error_codes.h:591
msgid "A repository hook failed"
msgstr "Arkivhookskript misslyckades"

#: include/svn_error_codes.h:595
msgid "Incorrect arguments supplied"
msgstr "Felaktiga argument"

#: include/svn_error_codes.h:599
msgid "A report cannot be generated because no data was supplied"
msgstr "Rapport kan ej skapas, då data ej tillhandahölls"

#: include/svn_error_codes.h:603
msgid "Bogus revision report"
msgstr "Felaktig revisionsrapport"

#: include/svn_error_codes.h:612
msgid "Unsupported repository version"
msgstr "Arkivversionen stöds ej"

#: include/svn_error_codes.h:616
msgid "Disabled repository feature"
msgstr "Funktionen är avslagen i arkivet"

#: include/svn_error_codes.h:620
msgid "Error running post-commit hook"
msgstr "Fel vid körning av post-commit-hookskript"

#: include/svn_error_codes.h:625
msgid "Error running post-lock hook"
msgstr "Fel vid körning av post-lock-hookskript"

#: include/svn_error_codes.h:630
msgid "Error running post-unlock hook"
msgstr "Fel vid körning av post-unlock-hookskript"

#: include/svn_error_codes.h:637
msgid "Bad URL passed to RA layer"
msgstr "Felaktig URL skickad till RA-skiktet"

#: include/svn_error_codes.h:641
msgid "Authorization failed"
msgstr "Behörighetskontroll misslyckades"

#: include/svn_error_codes.h:645
msgid "Unknown authorization method"
msgstr "Okänd metod för behörighetskontroll"

#: include/svn_error_codes.h:649
msgid "Repository access method not implemented"
msgstr "Metod för arkivåtkomst ej implementerad"

#: include/svn_error_codes.h:653
msgid "Item is out-of-date"
msgstr "Objektet är inaktuellt"

#: include/svn_error_codes.h:657
msgid "Repository has no UUID"
msgstr "Arkivet saknar unik identifierare (UUID)"

#: include/svn_error_codes.h:661
msgid "Unsupported RA plugin ABI version"
msgstr "ABI-versionen för insticksmodulen för arkivåtkomst stöds ej"

#: include/svn_error_codes.h:673
msgid "RA layer failed to init socket layer"
msgstr "RA-skiktet kunde inte initiera uttagsskiktet (socket layer)"

#: include/svn_error_codes.h:677
msgid "RA layer failed to create HTTP request"
msgstr "RA-skiktet kunde inte skapa en HTTP-förfrågan"

#: include/svn_error_codes.h:681
msgid "RA layer request failed"
msgstr "Förfrågan misslyckad i RA-skiktet"

#: include/svn_error_codes.h:685
msgid "RA layer didn't receive requested OPTIONS info"
msgstr "RA-skiktet mottog ej begärd OPTIONS-information"

#: include/svn_error_codes.h:689
msgid "RA layer failed to fetch properties"
msgstr "RA-skiktet misslyckades med att erhålla egenskaper"

#: include/svn_error_codes.h:693
msgid "RA layer file already exists"
msgstr "RA-skiktsfil finns redan"

#: include/svn_error_codes.h:697
msgid "Invalid configuration value"
msgstr "Ogiltigt konfigurationsvärde"

#: include/svn_error_codes.h:701
msgid "HTTP Path Not Found"
msgstr "HTTP-sökväg finns inte"

#: include/svn_error_codes.h:705
msgid "Failed to execute WebDAV PROPPATCH"
msgstr "Misslyckades med att utföra WebDAV PROPPATCH"

#: include/svn_error_codes.h:710 include/svn_error_codes.h:746
#: libsvn_ra_svn/marshal.c:603 libsvn_ra_svn/marshal.c:711
#: libsvn_ra_svn/marshal.c:738
msgid "Malformed network data"
msgstr "Felaktig nätverksdata"

#: include/svn_error_codes.h:715
msgid "Unable to extract data from response header"
msgstr "Kunde inte läsa data från responshuvud"

#: include/svn_error_codes.h:721 include/svn_error_codes.h:750
msgid "Couldn't find a repository"
msgstr "Kunde inte hitta något arkiv"

#: include/svn_error_codes.h:725
msgid "Couldn't open a repository"
msgstr "Kunde inte öppna arkivet"

#: include/svn_error_codes.h:730
msgid "Special code for wrapping server errors to report to client"
msgstr "Specialkod för att rapportera serverfel till klienten"

#: include/svn_error_codes.h:734
msgid "Unknown svn protocol command"
msgstr "Okänt kommando i svn-protokollet"

#: include/svn_error_codes.h:738
msgid "Network connection closed unexpectedly"
msgstr "Nätverksanslutningen stängdes oväntat"

#: include/svn_error_codes.h:742
msgid "Network read/write error"
msgstr "Läs/skrivfel till nätverket"

#: include/svn_error_codes.h:754
msgid "Client/server version mismatch"
msgstr "Klient- och serverversion stämmer ej överens"

#: include/svn_error_codes.h:762
msgid "Credential data unavailable"
msgstr "Klientreferenser otillgängliga"

#: include/svn_error_codes.h:766
msgid "No authentication provider available"
msgstr "Ingen tillhandahållare av autentisering tillgänglig"

#: include/svn_error_codes.h:770 include/svn_error_codes.h:774
msgid "All authentication providers exhausted"
msgstr "Alla tillhandahållare av autentisering förbrukade"

#: include/svn_error_codes.h:780
msgid "Read access denied for root of edit"
msgstr "Läsning nekas till roten för editeringen"

#: include/svn_error_codes.h:785
msgid "Item is not readable"
msgstr "Objektet är inte läsbart"

#: include/svn_error_codes.h:790
msgid "Item is partially readable"
msgstr "Objektet är delvis läsbart"

#: include/svn_error_codes.h:794
msgid "Invalid authz configuration"
msgstr "Ogiltig auktorisationskonfiguration"

<<<<<<< HEAD
#: include/svn_error_codes.h:794
msgid "Item is not writable"
msgstr "Objektet är inte skrivbart"

#: include/svn_error_codes.h:800
msgid "Svndiff data has invalid header"
msgstr "Svndiff-data har ogiltigt huvud"

#: include/svn_error_codes.h:804
msgid "Svndiff data contains corrupt window"
msgstr "Svndiff-data innehåller trasigt fönster"

#: include/svn_error_codes.h:808
msgid "Svndiff data contains backward-sliding source view"
msgstr "Svndiff-data innehåller källvyer med förflyttningar baklänges"

#: include/svn_error_codes.h:812
msgid "Svndiff data contains invalid instruction"
msgstr "Ogiltig instruktion i svndiff-data"

#: include/svn_error_codes.h:816
msgid "Svndiff data ends unexpectedly"
msgstr "Svndiff-data tog oväntat slut"

#: include/svn_error_codes.h:822
msgid "Apache has no path to an SVN filesystem"
msgstr "Apache saknar sökväg till SVN-filsystem"

#: include/svn_error_codes.h:826
msgid "Apache got a malformed URI"
msgstr "Apache fick en felaktig URI"

#: include/svn_error_codes.h:830
msgid "Activity not found"
msgstr "Aktiviteten hittades ej"

#: include/svn_error_codes.h:834
msgid "Baseline incorrect"
msgstr "Felaktig baseline"

#: include/svn_error_codes.h:838
msgid "Input/output error"
msgstr "In/ut-fel"

#: include/svn_error_codes.h:844
msgid "A path under version control is needed for this operation"
msgstr "Operationen kräver en versionshanterad sökväg"

#: include/svn_error_codes.h:848
msgid "Repository access is needed for this operation"
msgstr "Operationen kräver åtkomst till ett arkiv"

#: include/svn_error_codes.h:852
msgid "Bogus revision information given"
msgstr "Felaktig revisionsinformation angiven"

#: include/svn_error_codes.h:856
msgid "Attempting to commit to a URL more than once"
msgstr "Försöker arkivera till en URL mer än en gång"

#: include/svn_error_codes.h:860
msgid "Operation does not apply to binary file"
msgstr "Operationen kan ej utföras på binär fil"

#: include/svn_error_codes.h:866
msgid "Format of an svn:externals property was invalid"
msgstr "Felaktigt format på svn:externals-egenskap"

#: include/svn_error_codes.h:870
msgid "Attempting restricted operation for modified resource"
msgstr "Operationen tillåter ej att källan är modifierad"

#: include/svn_error_codes.h:874
msgid "Operation does not apply to directory"
msgstr "Operationen kan ej utföras på en katalog"

#: include/svn_error_codes.h:878
msgid "Revision range is not allowed"
msgstr "Revisionsområde otillåtet"

#: include/svn_error_codes.h:882
msgid "Inter-repository relocation not allowed"
msgstr "Omlokalisering mellan arkiv otillåten"

#: include/svn_error_codes.h:886
msgid "Author name cannot contain a newline"
msgstr "Författarnamn kan ej innehålla radslut"

#: include/svn_error_codes.h:890
msgid "Bad property name"
msgstr "Felaktigt egenskapsnamn"

#: include/svn_error_codes.h:895
msgid "Two versioned resources are unrelated"
msgstr "Två orelaterade versionshanterade resurser"

#: include/svn_error_codes.h:900
msgid "Path has no lock token"
msgstr "Sökvägen saknar låsidentifierare"

#: include/svn_error_codes.h:906
msgid "A problem occurred; see later errors for details"
msgstr "Ett problem har inträffat; se vidare fel för mer information"

#: include/svn_error_codes.h:910
msgid "Failure loading plugin"
msgstr "Fel vid inladdning av insticksmodul"

#: include/svn_error_codes.h:914
msgid "Malformed file"
msgstr "Felaktig fil"

#: include/svn_error_codes.h:918
msgid "Incomplete data"
msgstr "Ofullständig data"

#: include/svn_error_codes.h:922
msgid "Incorrect parameters given"
msgstr "Felaktiga parametrar angivna"

#: include/svn_error_codes.h:926
=======
#: include/svn_error_codes.h:799
msgid "Item is not writable"
msgstr "Objektet är inte skrivbart"

#: include/svn_error_codes.h:805
msgid "Svndiff data has invalid header"
msgstr "Svndiff-data har ogiltigt huvud"

#: include/svn_error_codes.h:809
msgid "Svndiff data contains corrupt window"
msgstr "Svndiff-data innehåller trasigt fönster"

#: include/svn_error_codes.h:813
msgid "Svndiff data contains backward-sliding source view"
msgstr "Svndiff-data innehåller källvyer med förflyttningar baklänges"

#: include/svn_error_codes.h:817
msgid "Svndiff data contains invalid instruction"
msgstr "Ogiltig instruktion i svndiff-data"

#: include/svn_error_codes.h:821
msgid "Svndiff data ends unexpectedly"
msgstr "Svndiff-data tog oväntat slut"

#: include/svn_error_codes.h:827
msgid "Apache has no path to an SVN filesystem"
msgstr "Apache saknar sökväg till SVN-filsystem"

#: include/svn_error_codes.h:831
msgid "Apache got a malformed URI"
msgstr "Apache fick en felaktig URI"

#: include/svn_error_codes.h:835
msgid "Activity not found"
msgstr "Aktiviteten hittades ej"

#: include/svn_error_codes.h:839
msgid "Baseline incorrect"
msgstr "Felaktig baseline"

#: include/svn_error_codes.h:843
msgid "Input/output error"
msgstr "In/ut-fel"

#: include/svn_error_codes.h:849
msgid "A path under version control is needed for this operation"
msgstr "Operationen kräver en versionshanterad sökväg"

#: include/svn_error_codes.h:853
msgid "Repository access is needed for this operation"
msgstr "Operationen kräver åtkomst till ett arkiv"

#: include/svn_error_codes.h:857
msgid "Bogus revision information given"
msgstr "Felaktig revisionsinformation angiven"

#: include/svn_error_codes.h:861
msgid "Attempting to commit to a URL more than once"
msgstr "Försöker arkivera till en URL mer än en gång"

#: include/svn_error_codes.h:865
msgid "Operation does not apply to binary file"
msgstr "Operationen kan ej utföras på binär fil"

#: include/svn_error_codes.h:871
msgid "Format of an svn:externals property was invalid"
msgstr "Felaktigt format på svn:externals-egenskap"

#: include/svn_error_codes.h:875
msgid "Attempting restricted operation for modified resource"
msgstr "Operationen tillåter ej att källan är modifierad"

#: include/svn_error_codes.h:879
msgid "Operation does not apply to directory"
msgstr "Operationen kan ej utföras på en katalog"

#: include/svn_error_codes.h:883
msgid "Revision range is not allowed"
msgstr "Revisionsområde otillåtet"

#: include/svn_error_codes.h:887
msgid "Inter-repository relocation not allowed"
msgstr "Omlokalisering mellan arkiv otillåten"

#: include/svn_error_codes.h:891
msgid "Author name cannot contain a newline"
msgstr "Författarnamn kan ej innehålla radslut"

#: include/svn_error_codes.h:895
msgid "Bad property name"
msgstr "Felaktigt egenskapsnamn"

#: include/svn_error_codes.h:900
msgid "Two versioned resources are unrelated"
msgstr "Två orelaterade versionshanterade resurser"

#: include/svn_error_codes.h:905
msgid "Path has no lock token"
msgstr "Sökvägen saknar låsidentifierare"

#: include/svn_error_codes.h:911
msgid "A problem occurred; see later errors for details"
msgstr "Ett problem har inträffat; se vidare fel för mer information"

#: include/svn_error_codes.h:915
msgid "Failure loading plugin"
msgstr "Fel vid inladdning av insticksmodul"

#: include/svn_error_codes.h:919
msgid "Malformed file"
msgstr "Felaktig fil"

#: include/svn_error_codes.h:923
msgid "Incomplete data"
msgstr "Ofullständig data"

#: include/svn_error_codes.h:927
msgid "Incorrect parameters given"
msgstr "Felaktiga parametrar angivna"

#: include/svn_error_codes.h:931
>>>>>>> 35db7218
msgid "Tried a versioning operation on an unversioned resource"
msgstr ""
"Försökte utföra en versionshanteringsoperation på en resurs som ej är "
"versionshanterad"

<<<<<<< HEAD
#: include/svn_error_codes.h:930
msgid "Test failed"
msgstr "Test misslyckades"

#: include/svn_error_codes.h:934
msgid "Trying to use an unsupported feature"
msgstr "Försöker använda en funktion som ej stöds"

#: include/svn_error_codes.h:938
msgid "Unexpected or unknown property kind"
msgstr "Oväntad eller okänd egenskapstyp"

#: include/svn_error_codes.h:942
msgid "Illegal target for the requested operation"
msgstr "Felaktigt mål för begärd operation"

#: include/svn_error_codes.h:946
msgid "MD5 checksum is missing"
msgstr "MD5-kontrollsumma saknas"

#: include/svn_error_codes.h:950
msgid "Directory needs to be empty but is not"
msgstr "Katalogen måste vara tom, men det är den inte"

#: include/svn_error_codes.h:954
msgid "Error calling external program"
msgstr "Fel vid anrop av externt program"

#: include/svn_error_codes.h:958
msgid "Python exception has been set with the error"
msgstr "Python-undantag har satts för felet"

#: include/svn_error_codes.h:962
msgid "A checksum mismatch occurred"
msgstr "Felaktig kontrollsumma"

#: include/svn_error_codes.h:966
msgid "The operation was interrupted"
msgstr "Operationen avbröts"

#: include/svn_error_codes.h:970
msgid "The specified diff option is not supported"
msgstr "Den angivna diff-flaggan stöds ej"

#: include/svn_error_codes.h:974
msgid "Property not found"
msgstr "Egenskapen finns ej"

#: include/svn_error_codes.h:978
msgid "No auth file path available"
msgstr "Sökväg för auth-fil ej tillgänglig"

#: include/svn_error_codes.h:983
msgid "Incompatible library version"
msgstr "Biblioteksversioner inte kompatibla"

#: include/svn_error_codes.h:989
msgid "Client error in parsing arguments"
msgstr "Klientfel vid tolkning av argument"

#: include/svn_error_codes.h:993
msgid "Not enough args provided"
msgstr "Argument saknas"

#: include/svn_error_codes.h:997
msgid "Mutually exclusive arguments specified"
msgstr "De angivna argumenten kan inte användas samtidigt"

#: include/svn_error_codes.h:1001
msgid "Attempted command in administrative dir"
msgstr "Försökte utföra kommando i administrativ katalog"

#: include/svn_error_codes.h:1005
msgid "The log message file is under version control"
msgstr "Filen med loggmeddelandet är versionshanterad"

#: include/svn_error_codes.h:1009
msgid "The log message is a pathname"
msgstr "Logmeddelandet är en sökväg"

#: include/svn_error_codes.h:1013
msgid "Committing in directory scheduled for addition"
msgstr "Arkiverar i katalog schemalagd att läggas till"

#: include/svn_error_codes.h:1017
msgid "No external editor available"
msgstr "Ingen extern editor tillgänglig"

#: include/svn_error_codes.h:1021
msgid "Something is wrong with the log message's contents"
msgstr "Fel i loggmeddelandets innehåll"

#: include/svn_error_codes.h:1025
=======
#: include/svn_error_codes.h:935
msgid "Test failed"
msgstr "Test misslyckades"

#: include/svn_error_codes.h:939
msgid "Trying to use an unsupported feature"
msgstr "Försöker använda en funktion som ej stöds"

#: include/svn_error_codes.h:943
msgid "Unexpected or unknown property kind"
msgstr "Oväntad eller okänd egenskapstyp"

#: include/svn_error_codes.h:947
msgid "Illegal target for the requested operation"
msgstr "Felaktigt mål för begärd operation"

#: include/svn_error_codes.h:951
msgid "MD5 checksum is missing"
msgstr "MD5-kontrollsumma saknas"

#: include/svn_error_codes.h:955
msgid "Directory needs to be empty but is not"
msgstr "Katalogen måste vara tom, men det är den inte"

#: include/svn_error_codes.h:959
msgid "Error calling external program"
msgstr "Fel vid anrop av externt program"

#: include/svn_error_codes.h:963
msgid "Python exception has been set with the error"
msgstr "Python-undantag har satts för felet"

#: include/svn_error_codes.h:967
msgid "A checksum mismatch occurred"
msgstr "Felaktig kontrollsumma"

#: include/svn_error_codes.h:971
msgid "The operation was interrupted"
msgstr "Operationen avbröts"

#: include/svn_error_codes.h:975
msgid "The specified diff option is not supported"
msgstr "Den angivna diff-flaggan stöds ej"

#: include/svn_error_codes.h:979
msgid "Property not found"
msgstr "Egenskapen finns ej"

#: include/svn_error_codes.h:983
msgid "No auth file path available"
msgstr "Sökväg för auth-fil ej tillgänglig"

#: include/svn_error_codes.h:988
msgid "Incompatible library version"
msgstr "Biblioteksversioner inte kompatibla"

#: include/svn_error_codes.h:994
msgid "Client error in parsing arguments"
msgstr "Klientfel vid tolkning av argument"

#: include/svn_error_codes.h:998
msgid "Not enough args provided"
msgstr "Argument saknas"

#: include/svn_error_codes.h:1002
msgid "Mutually exclusive arguments specified"
msgstr "De angivna argumenten kan inte användas samtidigt"

#: include/svn_error_codes.h:1006
msgid "Attempted command in administrative dir"
msgstr "Försökte utföra kommando i administrativ katalog"

#: include/svn_error_codes.h:1010
msgid "The log message file is under version control"
msgstr "Filen med loggmeddelandet är versionshanterad"

#: include/svn_error_codes.h:1014
msgid "The log message is a pathname"
msgstr "Logmeddelandet är en sökväg"

#: include/svn_error_codes.h:1018
msgid "Committing in directory scheduled for addition"
msgstr "Arkiverar i katalog schemalagd att läggas till"

#: include/svn_error_codes.h:1022
msgid "No external editor available"
msgstr "Ingen extern editor tillgänglig"

#: include/svn_error_codes.h:1026
msgid "Something is wrong with the log message's contents"
msgstr "Fel i loggmeddelandets innehåll"

#: include/svn_error_codes.h:1030
>>>>>>> 35db7218
msgid "A log message was given where none was necessary"
msgstr "Ett loggmeddelande angavs utan att det var nödvändigt"

#: libsvn_client/add.c:371
#, c-format
msgid "Error during recursive add of '%s'"
msgstr "Fel vid rekursivt tillägg av \"%s\""

#: libsvn_client/add.c:382
#, c-format
msgid "Can't close directory '%s'"
msgstr "Kan inte stänga katalogen \"%s\""

#: libsvn_client/blame.c:382 libsvn_client/blame.c:774
#, c-format
msgid "Cannot calculate blame information for binary file '%s'"
msgstr "Kan inte beräkna blame-information för den binära fil \"%s\""

#: libsvn_client/blame.c:543
msgid "Start revision must precede end revision"
msgstr "Startrevisionen måste komma före slutrevisionen"

#: libsvn_client/blame.c:659 libsvn_client/cat.c:208
#, c-format
msgid "URL '%s' refers to a directory"
msgstr "URL:en \"%s\" pekar på en katalog"

#: libsvn_client/blame.c:732
#, c-format
msgid "Revision action '%c' for revision %ld of '%s' lacks a prior revision"
msgstr "Saknar tidigare revision för åtgärden \"%c\" i revision %ld av \"%s\""

#: libsvn_client/cat.c:73 libsvn_client/export.c:241
#, c-format
msgid "'%s' is not under version control or doesn't exist"
msgstr "\"%s\" är inte versionshanterad eller finns inte"

#: libsvn_client/cat.c:79
#, c-format
msgid "'%s' refers to a directory"
msgstr "\"%s\" pekar på en katalog"

#: libsvn_client/cat.c:131 libsvn_client/export.c:183
msgid "(local)"
msgstr "(lokal)"

#: libsvn_client/cat.c:248
#, c-format
msgid "Can't seek in '%s'"
msgstr "Kan inte flytta filpositionen i \"%s\""

#: libsvn_client/checkout.c:91
#, c-format
msgid "URL '%s' doesn't exist"
msgstr "URL:en \"%s\" finns inte"

#: libsvn_client/checkout.c:95
#, c-format
msgid "URL '%s' refers to a file, not a directory"
msgstr "URL:en \"%s\" pekar på en fil och ingen katalog"

#: libsvn_client/checkout.c:163
#, c-format
msgid "'%s' is already a working copy for a different URL"
msgstr "\"%s\" är redan en arbetskopia för en annan URL"

#: libsvn_client/checkout.c:167
msgid "; run 'svn update' to complete it"
msgstr "; kör \"svn update\" för att slutföra"

#: libsvn_client/checkout.c:177
#, c-format
msgid "'%s' already exists and is not a directory"
msgstr "\"%s\" finns redan och är ingen katalog"

#: libsvn_client/commit.c:209
#, c-format
msgid "Unknown or unversionable type for '%s'"
msgstr "\"%s\" är av en typ som är okänd eller ej kan versionshanteras"

#: libsvn_client/commit.c:522
msgid "New entry name required when importing a file"
msgstr "Nytt postnamn krävs vid import av en fil"

#: libsvn_client/commit.c:556 libsvn_wc/props.c:1215 libsvn_wc/questions.c:62
#, c-format
msgid "'%s' does not exist"
msgstr "\"%s\" finns inte"

#: libsvn_client/commit.c:616 libsvn_client/copy.c:81 svnlook/main.c:1283
#, c-format
msgid "Path '%s' does not exist"
msgstr "Sökvägen \"%s\" finns inte"

#: libsvn_client/commit.c:746 libsvn_client/copy.c:398
#: libsvn_client/copy.c:414
#, c-format
msgid "Path '%s' already exists"
msgstr "Sökvägen \"%s\" finns redan"

#: libsvn_client/commit.c:761
#, c-format
msgid "'%s' is a reserved name and cannot be imported"
msgstr "\"%s\" är ett reserverat namn och kan inte importeras"

#: libsvn_client/commit.c:874 libsvn_client/copy.c:543
msgid "Commit failed (details follow):"
msgstr "Arkiveringen misslyckades (mer information följer):"

#: libsvn_client/commit.c:882 libsvn_client/copy.c:551
msgid "Commit succeeded, but other errors follow:"
msgstr "Arkiveringen lyckades, men andra fel följer:"

#: libsvn_client/commit.c:889 libsvn_client/copy.c:558
msgid "Error unlocking locked dirs (details follow):"
msgstr "Fel vid upplåsning av låsta kataloger (mer information följer):"

#: libsvn_client/commit.c:900
msgid "Error bumping revisions post-commit (details follow):"
msgstr ""
"Fel vid höjning av revisionsnummer efter arkivering (mer information följer):"

#: libsvn_client/commit.c:911 libsvn_client/copy.c:569
msgid "Error in post-commit clean-up (details follow):"
msgstr "Fel vid städning efter arkivering (mer information följer):"

<<<<<<< HEAD
#: libsvn_client/commit.c:1213
=======
#: libsvn_client/commit.c:1214
>>>>>>> 35db7218
#, c-format
msgid "'%s' is a URL, but URLs cannot be commit targets"
msgstr "\"%s\" är en URL, men URL:er kan inte vara mål vid arkivering"

<<<<<<< HEAD
#: libsvn_client/commit.c:1405
msgid "Are all the targets part of the same working copy?"
msgstr "Ingår samtliga mål i samma arbetskopia?"

#: libsvn_client/commit.c:1420
=======
#: libsvn_client/commit.c:1406
msgid "Are all the targets part of the same working copy?"
msgstr "Ingår samtliga mål i samma arbetskopia?"

#: libsvn_client/commit.c:1421
>>>>>>> 35db7218
msgid "Cannot non-recursively commit a directory deletion"
msgstr ""
"Kan inte arkivera en radering av en katalog utan att det görs rekursivt"

#: libsvn_client/commit_util.c:245 libsvn_client/commit_util.c:256
#, c-format
msgid "Unknown entry kind for '%s'"
msgstr "Okänd posttyp för \"%s\""

#: libsvn_client/commit_util.c:273
#, c-format
msgid "Entry '%s' has unexpectedly changed special status"
msgstr "På posten \"%s\" har specialstatus ändrats oväntat"

#: libsvn_client/commit_util.c:324
#, c-format
msgid "Aborting commit: '%s' remains in conflict"
msgstr "Arkiveringen avbryts: \"%s\" är fortfarande i konflikt"

#: libsvn_client/commit_util.c:390
#, c-format
msgid "Did not expect '%s' to be a working copy root"
msgstr "Väntade inte att \"%s\" skulle vara en rot till en arbetskopia"

#: libsvn_client/commit_util.c:408
#, c-format
msgid "Commit item '%s' has copy flag but no copyfrom URL\n"
msgstr ""
"Arkiveringsobjektet \"%s\" har kopieringsflagga men saknar copyfrom-URL\n"

#: libsvn_client/commit_util.c:683 libsvn_client/commit_util.c:813
#: libsvn_client/copy.c:1072 libsvn_client/delete.c:67
#: libsvn_client/diff.c:1394 libsvn_client/diff.c:1992
#: libsvn_client/diff.c:2514 libsvn_client/diff.c:2623
#: libsvn_client/locking_commands.c:250 libsvn_client/locking_commands.c:274
#: libsvn_client/log.c:129 libsvn_client/prop_commands.c:213
#: libsvn_client/prop_commands.c:446 libsvn_client/prop_commands.c:602
<<<<<<< HEAD
#: libsvn_client/prop_commands.c:951 libsvn_client/ra.c:180
#: libsvn_client/revisions.c:89 libsvn_client/status.c:256
#: libsvn_client/switch.c:104 libsvn_wc/adm_ops.c:2261
#: libsvn_wc/adm_ops.c:2287 libsvn_wc/adm_ops.c:2324 libsvn_wc/copy.c:448
#: libsvn_wc/entries.c:1498 libsvn_wc/entries.c:1990 libsvn_wc/props.c:286
#: libsvn_wc/props.c:1124 libsvn_wc/questions.c:171
=======
#: libsvn_client/prop_commands.c:951 libsvn_client/ra.c:181
#: libsvn_client/revisions.c:89 libsvn_client/status.c:256
#: libsvn_client/switch.c:104 libsvn_wc/adm_ops.c:2247
#: libsvn_wc/adm_ops.c:2273 libsvn_wc/adm_ops.c:2310 libsvn_wc/copy.c:449
#: libsvn_wc/entries.c:1498 libsvn_wc/entries.c:1990 libsvn_wc/props.c:283
#: libsvn_wc/props.c:1142 libsvn_wc/questions.c:171
>>>>>>> 35db7218
#, c-format
msgid "'%s' is not under version control"
msgstr "\"%s\" är inte versionshanterad"

#: libsvn_client/commit_util.c:686
#, c-format
msgid "Entry for '%s' has no URL"
msgstr "Posten för \"%s\" saknar URL"

#: libsvn_client/commit_util.c:719
#, c-format
msgid "'%s' is scheduled for addition within unversioned parent"
msgstr ""
"\"%s\" är schemalagd att läggas till i en förälder som inte är "
"versionshanterad"

#: libsvn_client/commit_util.c:739
#, c-format
msgid ""
"Entry for '%s' is marked as 'copied' but is not itself scheduled\n"
"for addition.  Perhaps you're committing a target that is\n"
"inside an unversioned (or not-yet-versioned) directory?"
msgstr ""
"Posten för \"%s\" är märkt som \"kopierad\", men är inte själv schemalagd "
"att läggas till. Försöker du arkivera något som är inuti en icke (eller inte "
"ännu) versionshanterad katalog?"

#: libsvn_client/commit_util.c:779
#, c-format
msgid ""
"'%s' is not under version control and is not part of the commit, yet its "
"child '%s' is part of the commit"
msgstr ""
"\"%s\" är inte versionshanterad och är ej heller delaktig i arkiveringen, "
"men trots det är dess barn \"%s\" en del av arkiveringen"

#: libsvn_client/commit_util.c:862
#, c-format
msgid "Cannot commit both '%s' and '%s' as they refer to the same URL"
msgstr ""
"Kan inte arkivera både \"%s\" och \"%s\" eftersom de hänvisar till samma URL"

#: libsvn_client/commit_util.c:1007
#, c-format
msgid "Commit item '%s' has copy flag but no copyfrom URL"
msgstr ""
"Arkiveringsobjektet \"%s\" har kopieringsflaggan satt, men saknar \"copyfrom"
"\"-URL"

#: libsvn_client/commit_util.c:1012
#, c-format
msgid "Commit item '%s' has copy flag but an invalid revision"
msgstr "Arkiveringsobjektet \"%s\" har kopieringsflagga men ogiltig revision"

#: libsvn_client/copy.c:101 libsvn_client/copy.c:645 libsvn_client/copy.c:831
#: libsvn_ra_dav/commit.c:1172
#, c-format
msgid "File '%s' already exists"
msgstr "Filen \"%s\" finns redan"

#: libsvn_client/copy.c:144
msgid "Move will not be attempted unless forced"
msgstr "Flytt kommer inte att försökas utan att det framtvingas"

#: libsvn_client/copy.c:328
#, c-format
msgid "Cannot move URL '%s' into itself"
msgstr "Kan inte flytta URL:en \"%s\" till sig själv"

#: libsvn_client/copy.c:359
#, c-format
msgid ""
"Source and dest appear not to be in the same repository (src: '%s'; dst: '%"
"s')"
msgstr ""
"Källan och destinationen verkar inte vara i samma arkiv (källa: \"%s\"; "
"destination: \"%s\")"

#: libsvn_client/copy.c:385
#, c-format
msgid "Path '%s' does not exist in revision %ld"
msgstr "Sökvägen \"%s\" finns inte i revision %ld"

#: libsvn_client/copy.c:419
#, c-format
msgid "Unrecognized node kind of '%s'"
msgstr "Okänd nodtyp för \"%s\""

#: libsvn_client/copy.c:789
#, c-format
msgid "Path '%s' not found in revision %ld"
msgstr "Sökvägen \"%s\" finns inte i revision %ld"

#: libsvn_client/copy.c:794
#, c-format
msgid "Path '%s' not found in head revision"
msgstr "Sökvägen \"%s\" finns inte i den senaste revisionen"

#: libsvn_client/copy.c:840
#, c-format
msgid "'%s' is in the way"
msgstr "\"%s\" är i vägen"

#: libsvn_client/copy.c:857
#, c-format
msgid "Entry for '%s' exists (though the working file is missing)"
msgstr "Posten för \"%s\" finns (fast arbetsfilen saknas)"

#: libsvn_client/copy.c:948
#, c-format
msgid "Source URL '%s' is from foreign repository; leaving it as a disjoint WC"
msgstr ""
"Käll-RUL:en \"%s\" är från ett annat arkiv, låter den vara en separat "
"arbetskopia"

#: libsvn_client/copy.c:1027
#, c-format
msgid "Cannot copy path '%s' into its own child '%s'"
msgstr "Kan inte kopiera sökvägen \"%s\" till dess eget barn \"%s\""

#: libsvn_client/copy.c:1038
#, c-format
msgid "Cannot move path '%s' into itself"
msgstr "Kan inte flytta sökvägen \"%s\" till sig själv"

#: libsvn_client/copy.c:1046
msgid "No support for repos <--> working copy moves"
msgstr "Flytt mellan arbetskipia och arkiv stöds ej"

#: libsvn_client/copy.c:1078
#, c-format
msgid "'%s' does not seem to have a URL associated with it"
msgstr "\"%s\" verkar inte ha någon URL associerad till sig"

#: libsvn_client/delete.c:62
#, c-format
msgid "'%s' is in the way of the resource actually under version control"
msgstr "\"%s\" är i vägen för den versionshanterade resursen"

#: libsvn_client/delete.c:77
#, c-format
msgid "'%s' has local modifications"
msgstr "\"%s\" har lokala ändringar"

#: libsvn_client/diff.c:98
#, c-format
msgid "%sProperty changes on: %s%s"
msgstr "%sEgenskapsändringar för: %s%s"

#: libsvn_client/diff.c:126
#, c-format
msgid "Name: %s%s"
msgstr "Namn: %s%s"

#: libsvn_client/diff.c:202
#, c-format
msgid "URLs have no scheme ('%s' and '%s')"
msgstr "URL:erna har inget schema (\"%s\" och \"%s\")"

#: libsvn_client/diff.c:208 libsvn_client/diff.c:214
#, c-format
msgid "URL has no scheme: '%s'"
msgstr "URL:en har inget schema: \"%s\""

#: libsvn_client/diff.c:221
#, c-format
msgid "Access scheme mixtures not yet supported ('%s' and '%s')"
msgstr "Blandning av åtkomstscheman stöds inte ännu (\"%s\" och \"%s\")"

#: libsvn_client/diff.c:286
#, c-format
msgid "%s\t(revision %ld)"
msgstr "%s\t(revision %ld)"

#: libsvn_client/diff.c:288
#, c-format
msgid "%s\t(working copy)"
msgstr "%s\t(arbetskopia)"

#: libsvn_client/diff.c:432
#, c-format
msgid "Cannot display: file marked as a binary type.%s"
msgstr "Kan inte visa: filen markerad som binär.%s"

#: libsvn_client/diff.c:505
#, c-format
msgid "'%s' is not supported"
msgstr "\"%s\" stöds ej"

#. xgettext: the '.working', '.merge-left.r%ld' and '.merge-right.r%ld'
#. strings are used to tag onto a filename in case of a merge conflict
#: libsvn_client/diff.c:775
msgid ".working"
msgstr ".arbetskopia"

#: libsvn_client/diff.c:777
#, c-format
msgid ".merge-left.r%ld"
msgstr ".sammanslagning-vänster.r%ld"

#: libsvn_client/diff.c:780
#, c-format
msgid ".merge-right.r%ld"
msgstr ".sammanslagning-höger.r%ld"

#: libsvn_client/diff.c:1450 libsvn_client/diff.c:2092
#: libsvn_client/diff.c:2172
msgid "Not all required revisions are specified"
msgstr "Alla revisioner som krävs angavs inte"

#: libsvn_client/diff.c:1721
msgid "Sorry, svn_client_diff3 was called in a way that is not yet supported"
msgstr "Tyvärr anropades svn_client_diff3 på ett sätt som inte stöds ännu"

#: libsvn_client/diff.c:1760
msgid ""
"Only diffs between a path's text-base and its working files are supported at "
"this time"
msgstr ""
"Endast skillnader mellan en arbetskopias textbas och arbetsfilerna stöds för "
"närvarande"

#: libsvn_client/diff.c:1875 libsvn_client/diff.c:1880
#, c-format
msgid "'%s' was not found in the repository at revision %ld"
msgstr "\"%s\" fanns inte i revision %ld i arkivet"

#: libsvn_client/diff.c:1996 libsvn_client/switch.c:108
#, c-format
msgid "Directory '%s' has no URL"
msgstr "Katalogen \"%s\" saknar URL"

#: libsvn_client/diff.c:2183
msgid "At least one revision must be non-local for a pegged diff"
msgstr "Åtminstone en revision måste vara icke-lokal för fixerad diff"

#: libsvn_client/diff.c:2487 libsvn_client/diff.c:2493
#: libsvn_client/diff.c:2608 libsvn_client/locking_commands.c:254
#: libsvn_client/locking_commands.c:278 libsvn_client/ra.c:372
#: libsvn_client/ra.c:733 libsvn_client/ra.c:869
#, c-format
msgid "'%s' has no URL"
msgstr "\"%s\" saknar URL"

#: libsvn_client/export.c:87
#, c-format
msgid "'%s' is not a valid EOL value"
msgstr "\"%s\" är inte ett giltigt radslutsvärde"

#: libsvn_client/export.c:271
msgid "Destination directory exists, and will not be overwritten unless forced"
msgstr ""
"Destinationskatalogen finns och kommer inte att skrivas över om det inte "
"framtvingas"

#: libsvn_client/export.c:369 libsvn_client/export.c:512
#, c-format
msgid "'%s' exists and is not a directory"
msgstr "\"%s\" finns och är ingen katalog"

#: libsvn_client/export.c:373 libsvn_client/export.c:516
#, c-format
msgid "'%s' already exists"
msgstr "\"%s\" finns redan"

<<<<<<< HEAD
#: libsvn_client/export.c:686 libsvn_wc/update_editor.c:1634
#: libsvn_wc/update_editor.c:2407
=======
#: libsvn_client/export.c:686 libsvn_wc/update_editor.c:1635
#: libsvn_wc/update_editor.c:2385
>>>>>>> 35db7218
#, c-format
msgid "Checksum mismatch for '%s'; expected: '%s', actual: '%s'"
msgstr "Felaktig kontrollsumma för \"%s\"; väntade \"%s\", fick \"%s\""

#: libsvn_client/info.c:234
#, c-format
msgid "Cannot read entry for '%s'"
msgstr "Kan inte läsa post för \"%s\""

#: libsvn_client/info.c:321 libsvn_client/info.c:346 libsvn_client/info.c:356
#, c-format
msgid "URL '%s' non-existent in revision '%ld'"
msgstr "URL:en \"%s\" finns inte i revision %ld"

#: libsvn_client/locking_commands.c:200
msgid "No common parent found, unable to operate on disjoint arguments"
msgstr "Ingen gemensam förälder finns; kan inte arbeta med disjunkta argument"

#: libsvn_client/locking_commands.c:302
msgid "Unable to lock/unlock across multiple repositories"
msgstr "Kan inte låsa/låsa upp i flera arkiv samtidigt"

#: libsvn_client/locking_commands.c:343
#, c-format
msgid "'%s' is not locked in this working copy"
msgstr "\"%s\" är inte låst i den här arbetskopian"

#: libsvn_client/locking_commands.c:391
#, c-format
msgid "'%s' is not locked"
msgstr "\"%s\" är inte låst"

#: libsvn_client/locking_commands.c:427 libsvn_fs/fs-loader.c:896
#: libsvn_ra/ra_loader.c:552
msgid "Lock comment has illegal characters"
msgstr "Låskommentaren innehåller ogiltiga tecken"

#: libsvn_client/log.c:72
msgid "Missing required revision specification"
msgstr "Revisionsspecifikation saknas"

#: libsvn_client/log.c:135 libsvn_client/status.c:261
#: libsvn_client/update.c:86
#, c-format
msgid "Entry '%s' has no URL"
msgstr "Posten \"%s\" saknar URL"

#: libsvn_client/log.c:321
msgid "No commits in repository"
msgstr "Intenting har arkiverats i arkivet"

<<<<<<< HEAD
#: libsvn_client/ls.c:140 libsvn_client/ls.c:148
=======
#: libsvn_client/ls.c:137 libsvn_client/ls.c:145
>>>>>>> 35db7218
#, c-format
msgid "URL '%s' non-existent in that revision"
msgstr "URL:en \"%s\" finns inte i den revisionen"

#: libsvn_client/prop_commands.c:104
#, c-format
msgid "'%s' is a wcprop, thus not accessible to clients"
msgstr "'%s' är en wcprop; ej tillgänglig för klienter"

#: libsvn_client/prop_commands.c:183
#, c-format
msgid "Revision property '%s' not allowed in this context"
msgstr "Revisionsegenskapen \"%s\" är inte tillåten här"

#: libsvn_client/prop_commands.c:199
#, c-format
msgid "Setting property on non-local target '%s' is not supported"
msgstr "Att sätta egenskap på målet \"%s\" som inte är lokalt stöds inte ännu"

#: libsvn_client/prop_commands.c:205 libsvn_client/prop_commands.c:280
#, c-format
msgid "Bad property name: '%s'"
msgstr "Felaktigt egenskapsnamn: \"%s\""

#: libsvn_client/prop_commands.c:276
msgid "Value will not be set unless forced"
msgstr "Värdet sätts inte utan att det framtvingas"

#: libsvn_client/prop_commands.c:499 libsvn_client/prop_commands.c:758
#, c-format
msgid "Unknown node kind for '%s'"
msgstr "Okänd nodtyp för \"%s\""

#: libsvn_client/ra.c:132
#, c-format
msgid "Attempt to set wc property '%s' on '%s' in a non-commit operation"
msgstr ""
"Försök att sätta wcporp \"%s\" på \"%s\" under en operation som ej är "
"arkivering"

#: libsvn_client/ra.c:349
#, c-format
msgid "Can't find entry for '%s'"
msgstr "Kan inte hitta post för \"%s\""

#: libsvn_client/ra.c:493
#, c-format
msgid "Missing changed-path information for '%s' in revision %ld"
msgstr "Saknar information om änrade sökvägar för \"%s\" i revision %ld"

#: libsvn_client/ra.c:613
#, c-format
msgid "path '%s' doesn't exist in revision %ld"
msgstr "Sökvägen \"%s\" finns inte i revision %ld"

#: libsvn_client/ra.c:660 libsvn_client/ra.c:817
#, c-format
msgid "Unable to find repository location for '%s' in revision %ld"
msgstr "Kan inte hitta platsen i arkivet för \"%s\" i revision %ld"

#: libsvn_client/ra.c:671
#, c-format
msgid "'%s' in revision %ld is an unrelated object"
msgstr "\"%s\" i revision %ld är ett orelaterat objekt"

#: libsvn_client/ra.c:822
#, c-format
msgid ""
"The location for '%s' for revision %ld does not exist in the repository or "
"refers to an unrelated object"
msgstr ""
"Platsen för \"%s\" i revision %ld finns inte i arkivet eller är ett "
"orelaterat objekt"

#: libsvn_client/relocate.c:53
#, c-format
msgid "The repository at '%s' has uuid '%s', but the WC has '%s'"
msgstr "Arkivet på \"%s\" har uuid \"%s\", men arbetskopian har \"%s\""

#: libsvn_client/revisions.c:105
#, c-format
msgid "Unrecognized revision type requested for '%s'"
msgstr "Okänd revisionstyp begärd för \"%s\""

#: libsvn_delta/svndiff.c:350
#, c-format
msgid "Invalid diff stream: insn %d cannot be decoded"
msgstr "Ogiltig diff-ström: instruktionen %d kan inte avkodas"

#: libsvn_delta/svndiff.c:354
#, c-format
msgid "Invalid diff stream: insn %d has non-positive length"
msgstr "Ogiltig diff-ström: instruktionen %d har ogiltig längd"

#: libsvn_delta/svndiff.c:358
#, c-format
msgid "Invalid diff stream: insn %d overflows the target view"
msgstr "Ogiltig diff-ström: instruktionen %d går utanför målet"

#: libsvn_delta/svndiff.c:367
#, c-format
msgid "Invalid diff stream: [src] insn %d overflows the source view"
msgstr "Ogiltig diff-ström: [src] instruktion %d går utanför källan"

#: libsvn_delta/svndiff.c:374
#, c-format
msgid ""
"Invalid diff stream: [tgt] insn %d starts beyond the target view position"
msgstr "Ogiltig diff-ström: [tgt] instruktionen %d börjar efter målet"

#: libsvn_delta/svndiff.c:381
#, c-format
msgid "Invalid diff stream: [new] insn %d overflows the new data section"
msgstr "Ogiltig diff-ström: [new] instruktionen %d går utanför ny data"

#: libsvn_delta/svndiff.c:391
msgid "Delta does not fill the target window"
msgstr "Deltat fyller inte målfönstret"

#: libsvn_delta/svndiff.c:394
msgid "Delta does not contain enough new data"
msgstr "Deltat innehåller inte tillräckligt med ny data"

#: libsvn_delta/svndiff.c:471
msgid "Svndiff has invalid header"
msgstr "Svndiff har ogiltigt huvud"

#: libsvn_delta/svndiff.c:526 libsvn_delta/svndiff.c:681
msgid "Svndiff contains corrupt window header"
msgstr "Svndiff innehåller trasigt fönsterhuvud"

#: libsvn_delta/svndiff.c:535
msgid "Svndiff has backwards-sliding source views"
msgstr "Svndiff innehåller källvyer med förflyttningar baklänges"

#: libsvn_delta/svndiff.c:583 libsvn_delta/svndiff.c:630
#: libsvn_delta/svndiff.c:703
msgid "Unexpected end of svndiff input"
msgstr "Oväntat slut på svndiff"

#: libsvn_diff/diff_file.c:666
#, c-format
msgid "%s\\ No newline at end of file%s"
msgstr "%s\\ Inget radslut vid filslut%s"

#: libsvn_diff/diff_file.c:1225
#, c-format
msgid "Failed to delete mmap '%s'"
msgstr "Kunde inte ta bort minnesmappning '%s'"

#: libsvn_fs/fs-loader.c:105 libsvn_ra/ra_loader.c:157
#: libsvn_ra/ra_loader.c:170
#, c-format
msgid "'%s' does not define '%s()'"
msgstr "\"%s\" definierar inte \"%s()\""

#: libsvn_fs/fs-loader.c:131
#, c-format
msgid "Failed to load module for FS type '%s'"
msgstr "Kunde inte ladda modulen för filsystemstypen \"%s\""

#: libsvn_fs/fs-loader.c:138
#, c-format
msgid ""
"Mismatched FS module version for '%s': found %d.%d.%d%s, expected %d.%d.%d%s"
msgstr ""
"Versioner stämmer ej i FS-modulen '%s': hittade %d.%d.%d%s, väntade %d.%d.%d%"
"s"

#: libsvn_fs/fs-loader.c:163
#, c-format
msgid "Unknown FS type '%s'"
msgstr "Okänd filsystemstyp \"%s\""

#: libsvn_fs/fs-loader.c:253
#, c-format
msgid "Can't allocate FS mutex"
msgstr "Kan inte allokera mutex för FS-biblioteket"

#: libsvn_fs/fs-loader.c:289
#, c-format
msgid "Can't grab FS mutex"
msgstr "Kan inte allokera mutex för filsystemsbiblioteket"

#: libsvn_fs/fs-loader.c:295
#, c-format
msgid "Can't ungrab FS mutex"
msgstr "Kan inte släppa lås för FS"

#: libsvn_fs/fs-loader.c:902
msgid "Negative expiration date passed to svn_fs_lock"
msgstr "Negativt utgånsgdatum till svn_fs_lock"

#: libsvn_fs_base/bdb/bdb-err.c:101
#, c-format
msgid "Berkeley DB error for filesystem %s while %s:\n"
msgstr "Berkeley DB-fel i filsystemet %s under %s:\n"

#: libsvn_fs_base/bdb/changes-table.c:88
msgid "creating change"
msgstr "skapande av ändring"

#: libsvn_fs_base/bdb/changes-table.c:114
msgid "deleting changes"
msgstr "radering av ändringar"

#: libsvn_fs_base/bdb/changes-table.c:146 libsvn_fs_fs/fs_fs.c:1971
msgid "Missing required node revision ID"
msgstr "Nodrevisions-id saknas"

#: libsvn_fs_base/bdb/changes-table.c:157 libsvn_fs_fs/fs_fs.c:1981
msgid "Invalid change ordering: new node revision ID without delete"
msgstr "Ogiltig ändringsordning: nytt nodrevisions-id utan radering"

#: libsvn_fs_base/bdb/changes-table.c:167 libsvn_fs_fs/fs_fs.c:1992
msgid "Invalid change ordering: non-add change on deleted path"
msgstr "Ogiltig ändringsordning: ändring som inte är tillägg på raderad sökväg"

#: libsvn_fs_base/bdb/changes-table.c:257
#: libsvn_fs_base/bdb/changes-table.c:381
msgid "creating cursor for reading changes"
msgstr "skapande av markör för läsning av ändringar"

#: libsvn_fs_base/bdb/changes-table.c:283
#: libsvn_fs_base/bdb/changes-table.c:402
#, c-format
msgid "Error reading changes for key '%s'"
msgstr "Fel vid läsning av ändringar för nyckeln \"%s\""

#: libsvn_fs_base/bdb/changes-table.c:342
#: libsvn_fs_base/bdb/changes-table.c:425
msgid "fetching changes"
msgstr "hämtning av ändringar"

#: libsvn_fs_base/bdb/changes-table.c:355
#: libsvn_fs_base/bdb/changes-table.c:438
msgid "closing changes cursor"
msgstr "strängning av markör för ändringar"

#: libsvn_fs_base/bdb/copies-table.c:87
msgid "storing copy record"
msgstr "lagring av kopieringspost"

#: libsvn_fs_base/bdb/copies-table.c:112
msgid "allocating new copy ID (getting 'next-key')"
msgstr "allokering av ny copy-id (hämtar 'next-key')"

#: libsvn_fs_base/bdb/copies-table.c:130
msgid "bumping next copy key"
msgstr "ökande av nästa copy-nyckel"

#: libsvn_fs_base/bdb/copies-table.c:169
msgid "deleting entry from 'copies' table"
msgstr "radering av post ur 'copies'-tabellen"

#: libsvn_fs_base/bdb/copies-table.c:197
msgid "reading copy"
msgstr "läsning av kopiering"

#: libsvn_fs_base/bdb/nodes-table.c:99
msgid "allocating new node ID (getting 'next-key')"
msgstr "allokering av nytt nod-id (erhåller next-key)"

#: libsvn_fs_base/bdb/nodes-table.c:117
msgid "bumping next node ID key"
msgstr "ökande av nästa node-ID-nyckel"

#: libsvn_fs_base/bdb/nodes-table.c:154
#, c-format
msgid "Successor id '%s' (for '%s') already exists in filesystem '%s'"
msgstr "Efterföljar-id \"%s\" (för \"%s\") finns redan i filsystemet \"%s\""

#: libsvn_fs_base/bdb/nodes-table.c:180
msgid "deleting entry from 'nodes' table"
msgstr "radering av post från \"nodes\"-tabellen"

#. Handle any other error conditions.
#: libsvn_fs_base/bdb/nodes-table.c:220
msgid "reading node revision"
msgstr "läsning av nodrevision"

#: libsvn_fs_base/bdb/nodes-table.c:252
msgid "storing node revision"
msgstr "lagring av nodrevision"

#: libsvn_fs_base/bdb/reps-table.c:95 libsvn_fs_base/bdb/reps-table.c:202
#, c-format
msgid "No such representation '%s'"
msgstr "Ingen representation \"%s\""

#. Handle any other error conditions.
#: libsvn_fs_base/bdb/reps-table.c:98
msgid "reading representation"
msgstr "läsning av representation"

#: libsvn_fs_base/bdb/reps-table.c:126
msgid "storing representation"
msgstr "lagring av representation"

#: libsvn_fs_base/bdb/reps-table.c:156
msgid "allocating new representation (getting next-key)"
msgstr "allokering av ny representation (erhåller next-key)"

#: libsvn_fs_base/bdb/reps-table.c:177
msgid "bumping next representation key"
msgstr "ökning av nästa representationsnyckel"

#. Handle any other error conditions.
#: libsvn_fs_base/bdb/reps-table.c:205
msgid "deleting representation"
msgstr "radering av representation"

#. Handle any other error conditions.
#: libsvn_fs_base/bdb/rev-table.c:88
msgid "reading filesystem revision"
msgstr "läsning av filsystemsrevision"

#: libsvn_fs_base/bdb/strings-table.c:91
msgid "creating cursor for reading a string"
msgstr "skapande av markör för att läsa en sträng"

#: libsvn_fs_base/bdb/txn-table.c:94
msgid "storing transaction record"
msgstr "lagring av transaktionspost"

#: libsvn_fs_base/bdb/uuids-table.c:112
msgid "get repository uuid"
msgstr "erhållande av arkivets uuid"

#: libsvn_fs_base/bdb/uuids-table.c:140
msgid "set repository uuid"
msgstr "sättande av arkivets uuid"

#: libsvn_fs_base/dag.c:239
#, c-format
msgid "Corrupt DB: initial transaction id not '0' in filesystem '%s'"
msgstr ""
"Trasig databas: första transaktions-idt är ej \"0\" i filsystemet \"%s\""

#: libsvn_fs_base/dag.c:247
#, c-format
msgid "Corrupt DB: initial copy id not '0' in filesystem '%s'"
msgstr "Trasig databas: första id för kopiering ej \"0\" i filsystemet \"%s\""

#: libsvn_fs_base/dag.c:256
#, c-format
msgid "Corrupt DB: initial revision number is not '0' in filesystem '%s'"
msgstr "Trasig databas: första revisionsnumret ej \"0\" i filsystemet \"%s\""

#: libsvn_fs_base/dag.c:304 libsvn_fs_base/dag.c:481 libsvn_fs_fs/dag.c:386
msgid "Attempted to create entry in non-directory parent"
msgstr "Försök att skapa en post i en förälder som inte är en katalog"

#: libsvn_fs_base/dag.c:475 libsvn_fs_fs/dag.c:380
#, c-format
msgid "Attempted to create a node with an illegal name '%s'"
msgstr "Försök att skapa en nod med ogiltigt namn '%s'"

#: libsvn_fs_base/dag.c:487 libsvn_fs_base/dag.c:721 libsvn_fs_fs/dag.c:392
<<<<<<< HEAD
=======
#, c-format
>>>>>>> 35db7218
msgid "Attempted to clone child of non-mutable node"
msgstr "Försök att stänga barn till nod som ej får ändras"

#: libsvn_fs_base/dag.c:494
<<<<<<< HEAD
=======
#, c-format
>>>>>>> 35db7218
msgid "Attempted to create entry that already exists"
msgstr "Försök att skapa en post som redan finns"

#: libsvn_fs_base/dag.c:545 libsvn_fs_fs/dag.c:454
msgid "Attempted to set entry in non-directory node"
msgstr "Försök att sätta post i nod som ej är katalog"

#: libsvn_fs_base/dag.c:551 libsvn_fs_fs/dag.c:460
msgid "Attempted to set entry in immutable node"
msgstr "Försök att sätta post i nod som ej får ändras"

#: libsvn_fs_base/dag.c:615
#, c-format
msgid "Can't set proplist on *immutable* node-revision %s"
msgstr "Kan inte sätta egenskapslista på *icke förändringsbar* nod-revision %s"

#: libsvn_fs_base/dag.c:727
#, c-format
msgid "Attempted to make a child clone with an illegal name '%s'"
msgstr "Försök att skapa en klon av ett barn med ogiltigt namn \"%s\""

#: libsvn_fs_base/dag.c:852
#, c-format
msgid "Attempted to delete entry '%s' from *non*-directory node"
msgstr "Försök att ta bort posten \"%s\" från nod som *ej* är katalog"

#: libsvn_fs_base/dag.c:858
#, c-format
msgid "Attempted to delete entry '%s' from immutable directory node"
msgstr "Försök att ta bort posten \"%s\" från katalognod som ej är ändringsbar"

#: libsvn_fs_base/dag.c:865
#, c-format
msgid "Attempted to delete a node with an illegal name '%s'"
msgstr "Försök att ta bort en nod med ogiltigt namn \"%s\""

#: libsvn_fs_base/dag.c:880 libsvn_fs_base/dag.c:913
#, c-format
msgid "Delete failed: directory has no entry '%s'"
msgstr "Radering misslyckades: katalogen har ingen post \"%s\""

#: libsvn_fs_base/dag.c:962
<<<<<<< HEAD
=======
#, c-format
>>>>>>> 35db7218
msgid "Attempted removal of immutable node"
msgstr "Försök att ta bort icke ändringsbar nod"

#: libsvn_fs_base/dag.c:1082
<<<<<<< HEAD
=======
#, c-format
>>>>>>> 35db7218
msgid "Attempted to get textual contents of a *non*-file node"
msgstr "Försök att erhålla innehållet i en nod som ej är en fil"

#: libsvn_fs_base/dag.c:1117
<<<<<<< HEAD
=======
#, c-format
>>>>>>> 35db7218
msgid "Attempted to get length of a *non*-file node"
msgstr "Försök att erhålla längden på en nod som ej är en fil"

#: libsvn_fs_base/dag.c:1143
<<<<<<< HEAD
=======
#, c-format
>>>>>>> 35db7218
msgid "Attempted to get checksum of a *non*-file node"
msgstr "Försök att erhålla kontrollsumman för en nod som ej är en fil"

#: libsvn_fs_base/dag.c:1174 libsvn_fs_base/dag.c:1228
<<<<<<< HEAD
=======
#, c-format
>>>>>>> 35db7218
msgid "Attempted to set textual contents of a *non*-file node"
msgstr "Försök att sätta innehållet i en nod som ej är en fil"

#: libsvn_fs_base/dag.c:1180 libsvn_fs_base/dag.c:1234
<<<<<<< HEAD
=======
#, c-format
>>>>>>> 35db7218
msgid "Attempted to set textual contents of an immutable node"
msgstr "Försök att sätta innehållet på en icke ändringsbar nod"

#: libsvn_fs_base/dag.c:1257
#, c-format
msgid ""
"Checksum mismatch, rep '%s':\n"
"   expected:  %s\n"
"     actual:  %s\n"
msgstr ""
"Kontrollsumma fel, rep \"%s\"\n"
"   väntad kontrollsumma:    %s\n"
"   erhållen kontrollsumma:  %s\n"

#: libsvn_fs_base/dag.c:1312
#, c-format
msgid "Attempted to open non-existent child node '%s'"
msgstr "Försök att öppna icke existerande barnnod \"%s\""

#: libsvn_fs_base/dag.c:1318
#, c-format
msgid "Attempted to open node with an illegal name '%s'"
msgstr "Försök att öppna nod med ogiltigt namn \"%s\""

#: libsvn_fs_base/err.c:37 libsvn_fs_fs/err.c:39
msgid "Filesystem object has not been opened yet"
msgstr "Filsystemsobjektet har inte öppnats ännu"

#: libsvn_fs_base/err.c:68 libsvn_fs_fs/err.c:70
#, c-format
msgid "Corrupt filesystem revision %ld in filesystem '%s'"
msgstr "Trasig filsystemsrevision %ld i filsystemet \"%s\""

#: libsvn_fs_base/err.c:81 libsvn_fs_fs/err.c:83
#, c-format
msgid "Corrupt clone record for '%s' in transaction '%s' in filesystem '%s'"
msgstr ""
"Trasig kloningspost för \"%s\" i transaktionen \"%s\" i filsystemet \"%s\""

#: libsvn_fs_base/err.c:101 libsvn_fs_fs/err.c:103
#, c-format
msgid "Reference to non-existent node '%s' in filesystem '%s'"
msgstr "Referens till icke existerande nod \"%s\" i filsystemet \"%s\""

#: libsvn_fs_base/err.c:111 libsvn_fs_fs/err.c:113
#, c-format
msgid "Reference to non-existent revision %ld in filesystem '%s'"
msgstr "Referens till revision %ld som inte finns i filsystemet \"%s\""

#: libsvn_fs_base/err.c:122 libsvn_fs_fs/err.c:124
#, c-format
msgid "Malformed ID as key in 'nodes' table of filesystem '%s'"
msgstr "Felaktigt ID som nyckel i \"nodes\"-tabellen i filsystemet \"%s\""

#: libsvn_fs_base/err.c:132 libsvn_fs_fs/err.c:134
#, c-format
msgid "Corrupt value for 'next-id' key in '%s' table of filesystem '%s'"
msgstr ""
"Trasigt värde för \"next-id\"-nyckel i tabellen \"%s\" i filsystemet \"%s\""

#: libsvn_fs_base/err.c:144 libsvn_fs_fs/err.c:146
#, c-format
msgid "Corrupt entry in 'transactions' table for '%s' in filesystem '%s'"
msgstr ""
"Trasig post i tabellen \"transactions\" för \"%s\" i filsystemet \"%s\""

#: libsvn_fs_base/err.c:155 libsvn_fs_fs/err.c:157
#, c-format
msgid "Corrupt entry in 'copies' table for '%s' in filesystem '%s'"
msgstr "Trasig post i tabellen \"copies\" för \"%s\" i filsystemet \"%s\""

#: libsvn_fs_base/err.c:166 libsvn_fs_fs/err.c:190
#, c-format
msgid "File is not mutable: filesystem '%s', revision %ld, path '%s'"
msgstr "Filen får ej ändras: filsystem \"%s\", revision %ld, sökväg \"%s\""

#: libsvn_fs_base/err.c:177 libsvn_fs_fs/err.c:201
#, c-format
msgid "Search for malformed path '%s' in filesystem '%s'"
msgstr "Sökning efter felaktig sökväg \"%s\" i filsystemet \"%s\""

#: libsvn_fs_base/err.c:188 libsvn_fs_fs/err.c:212
#, c-format
msgid "No transaction named '%s' in filesystem '%s'"
msgstr "Ingen transaktion med namnet \"%s\" i filsystemet \"%s\""

#: libsvn_fs_base/err.c:199 libsvn_fs_fs/err.c:223
#, c-format
msgid "Cannot modify transaction named '%s' in filesystem '%s'"
msgstr "Kan inte ändra transaktionen \"%s\" i filsystemet \"%s\""

#: libsvn_fs_base/err.c:210 libsvn_fs_fs/err.c:234
#, c-format
msgid "No copy with id '%s' in filesystem '%s'"
msgstr "Ingen kopia med id \"%s\" i filsystemet \"%s\""

#: libsvn_fs_base/err.c:220 libsvn_fs_fs/err.c:266
#, c-format
msgid "'%s' is not a directory in filesystem '%s'"
msgstr "\"%s\" är ingen katalog i filsystemet \"%s\""

#: libsvn_fs_base/err.c:231 libsvn_fs_fs/err.c:288
#, c-format
msgid "'%s' is not a file in filesystem '%s'"
msgstr "\"%s\" är ingen fil i filsystemet \"%s\""

#: libsvn_fs_base/err.c:242 libsvn_fs_fs/err.c:277
#, c-format
msgid "Token '%s' does not point to any existing lock in filesystem '%s'"
msgstr ""
"Identifieraren \"%s\" pekar inte på något existerande lås i filsystemet \"%s"
"\""

#: libsvn_fs_base/err.c:252
#, c-format
msgid "No token given for path '%s' in filesystem '%s'"
msgstr ""
"Ingen låsidentifierare angiven för sökvägen \"%s\" i filsystemet \"%s\""

#: libsvn_fs_base/err.c:261
#, c-format
msgid "Corrupt lock in 'locks' table for '%s' in filesystem '%s'"
msgstr "Trasigt lås i tabellen \"locks\" för \"%s\" i filsystemet \"%s\""

#: libsvn_fs_base/err.c:271 libsvn_fs_fs/err.c:244
#, c-format
msgid "No lock on path '%s' in filesystem '%s'"
msgstr "Inget lås på sökvägen \"%s\" i filsystemet \"%s\""

#: libsvn_fs_base/err.c:282 libsvn_fs_fs/err.c:179
#, c-format
msgid "Lock has expired:  lock-token '%s' in filesystem '%s'"
msgstr "Låset har gått ut: låsidentifierare \"%s\" i filsystemet \"%s\""

#: libsvn_fs_base/err.c:293 libsvn_fs_fs/err.c:255
#, c-format
msgid "No username is currently associated with filesystem '%s'"
msgstr "Inget användarnamn är kopplat till filsystemet \"%s\""

#: libsvn_fs_base/err.c:305 libsvn_fs_fs/err.c:312
#, c-format
msgid "User '%s' is trying to use a lock owned by '%s' in filesystem '%s'"
msgstr ""
"Användaren \"%s\" försöker använda ett lås som ägs av \"%s\" i filsystemet "
"\"%s\""

#: libsvn_fs_base/err.c:317 libsvn_fs_fs/err.c:299
#, c-format
msgid "Path '%s' is already locked by user '%s' in filesystem '%s'"
msgstr ""
"Sökvägen \"%s\" är redan låst av användaren \"%s\" i filsystemet \"%s\""

#: libsvn_fs_base/fs.c:79
#, c-format
msgid "Bad database version: got %d.%d.%d, should be at least %d.%d.%d"
msgstr "Felaktig databasversion: %d.%d.%d, måste vara minst %d.%d.%d"

#: libsvn_fs_base/fs.c:90
#, c-format
msgid "Bad database version: compiled with %d.%d.%d, running against %d.%d.%d"
msgstr "Felaktig databasversion: kompilerad med %d.%d.%d, kör mot %d.%d.%d"

#: libsvn_fs_base/fs.c:108 libsvn_fs_fs/fs.c:57
msgid "Filesystem object already open"
msgstr "Filsystemet redan öppet"

#: libsvn_fs_base/fs.c:676 libsvn_fs_fs/fs_fs.c:273
#, c-format
msgid "Expected FS format '%d'; found format '%d'"
msgstr "Förväntat format på filsystemet '%d'; hittade '%d'"

#: libsvn_fs_base/fs.c:1059
#, c-format
msgid "Can't open file '%s' for reading"
msgstr "Kan inte öppna filen \"%s\" för läsning"

#: libsvn_fs_base/fs.c:1068
#, c-format
msgid "Can't open file '%s' for writing"
msgstr "Kan inte öppna filen \"%s\" för skrivning"

#: libsvn_fs_base/fs.c:1088
#, c-format
msgid "Error reading file '%s'"
msgstr "Fel vid läsning från filen \"%s\""

#: libsvn_fs_base/fs.c:1099
#, c-format
msgid "Error writing file '%s'"
msgstr "Fel vid skrivning till filen \"%s\""

#: libsvn_fs_base/fs.c:1107 libsvn_fs_base/fs.c:1111 libsvn_subr/io.c:2210
#, c-format
msgid "Can't close file '%s'"
msgstr "Kan inte stänga filen \"%s\""

#: libsvn_fs_base/fs.c:1223
msgid ""
"Error copying logfile;  the DB_LOG_AUTOREMOVE feature \n"
"may be interfering with the hotcopy algorithm.  If \n"
"the problem persists, try deactivating this feature \n"
"in DB_CONFIG"
msgstr ""
"Fel vid kopiering av loggfil; DB_LOG_AUTOREMOVE-funktionen kan fungera "
"dåligt\n"
"med hotcopy-algoritmen. OM problemet kvarstår, försök med att slå av\n"
"funktionen i DB_CONFIG."

#: libsvn_fs_base/fs.c:1242
msgid ""
"Error running catastrophic recovery on hotcopy;  the \n"
"DB_LOG_AUTOREMOVE feature may be interfering with the \n"
"hotcopy algorithm.  If the problem persists, try deactivating \n"
"this feature in DB_CONFIG"
msgstr ""
"Fel vid katastrofåterställning vid \"hotcopy\". DB_LOG_AUTOREMOVE-"
"funktionen\n"
"kan vålla problem för \"hotcopy\"-algoritmen. Prova med att avaktivera\n"
"denna funktion i DB_CONFIG om problemet kvarstår."

#: libsvn_fs_base/fs.c:1357
msgid "Module for working with a Berkeley DB repository."
msgstr "Modul för att arbeta med ett Berkeley DB-arkiv."

#: libsvn_fs_base/fs.c:1390
#, c-format
msgid "Unsupported FS loader version (%d) for bdb"
msgstr "Versionen för FS-laddaren (%d) stöds ej för bdb"

#: libsvn_fs_base/lock.c:449 libsvn_fs_fs/lock.c:615
#, c-format
msgid "Cannot verify lock on path '%s'; no username available"
msgstr "Kan inte kontrollera låset för sökvägen '%s'; användarnamn saknas"

#: libsvn_fs_base/lock.c:455 libsvn_fs_fs/lock.c:621
#, c-format
msgid "User %s does not own lock on path '%s' (currently locked by %s)"
msgstr ""
"Användaren %s äger inget lås på sökvägen \"%s\" (för tillfället låst av %s)"

#: libsvn_fs_base/lock.c:462 libsvn_fs_fs/lock.c:628
#, c-format
msgid "Cannot verify lock on path '%s'; no matching lock-token available"
msgstr ""
"Kan inte kontrollera lås på sökvägen '%s'; ingen matchande låsidentifierare "
"tillgänglig"

#: libsvn_fs_base/reps-strings.c:103
msgid "Representation is not of type 'delta'"
msgstr "Representationen är ej av typen \"delta\""

#: libsvn_fs_base/reps-strings.c:374
msgid "Svndiff source length inconsistency"
msgstr "Längden på Svndiff-källan stämmer ej"

#: libsvn_fs_base/reps-strings.c:501
#, c-format
msgid "Diff version inconsistencies in representation '%s'"
msgstr "Diffversioner stämmer ej i representationen \"%s\""

#: libsvn_fs_base/reps-strings.c:527
#, c-format
msgid ""
"Corruption detected whilst reading delta chain from representation '%s' to '%"
"s'"
msgstr ""
"Trasig data upptäcktes vid läsning av delta-kedja från representationen \"%s"
"\" till \"%s\""

#: libsvn_fs_base/reps-strings.c:775
#, c-format
msgid "Rep contents are too large: got %s, limit is %s"
msgstr "Innehåll i representation är för stort: erhöll %s, gränsen är %s"

#: libsvn_fs_base/reps-strings.c:791
#, c-format
msgid "Failure reading rep '%s'"
msgstr "Fel vid läsning av representationen \"%s\""

#: libsvn_fs_base/reps-strings.c:807 libsvn_fs_base/reps-strings.c:893
#, c-format
msgid ""
"Checksum mismatch on rep '%s':\n"
"   expected:  %s\n"
"     actual:  %s\n"
msgstr ""
"Felaktig kontrollsumma på representationen \"%s\":\n"
"   väntade:  %s\n"
"      fick:  %s\n"

#: libsvn_fs_base/reps-strings.c:907
msgid "Null rep, but offset past zero already"
msgstr "Tom representation, men positionen är redan förbi noll"

#: libsvn_fs_base/reps-strings.c:1020 libsvn_fs_base/reps-strings.c:1216
#, c-format
msgid "Rep '%s' is not mutable"
msgstr "Representationen \"%s\" är ej ändringsbar"

#: libsvn_fs_base/reps-strings.c:1035
#, c-format
msgid "Rep '%s' both mutable and non-fulltext"
msgstr "Representationen \"%s\" är både ändringsbar och ej fulltext"

#: libsvn_fs_base/reps-strings.c:1335
msgid "Failed to get new string key"
msgstr "Misslyckades med att erhålla ny nyckel för strings-tabellen"

#: libsvn_fs_base/reps-strings.c:1410
#, c-format
msgid "Attempt to deltify '%s' against itself"
msgstr "Försök att deltifiera \"%s\" mot sig själv"

#: libsvn_fs_base/reps-strings.c:1476
#, c-format
msgid "Failed to calculate MD5 digest for '%s'"
msgstr "Kunde inte beräkna MD5-kntrollsumma för \"%s\""

#: libsvn_fs_base/revs-txns.c:65 libsvn_fs_fs/revs-txns.c:58
#, c-format
msgid "Transaction is not dead: '%s'"
msgstr "Transaktionen är ej död: \"%s\""

#: libsvn_fs_base/revs-txns.c:68 libsvn_fs_fs/revs-txns.c:61
#, c-format
msgid "Transaction is dead: '%s'"
msgstr "Transaktionen är död: \"%s\""

#: libsvn_fs_base/revs-txns.c:981
msgid "Transaction aborted, but cleanup failed"
msgstr "Transaktionen avbruten, men städning misslyckades"

#: libsvn_fs_base/tree.c:391 libsvn_fs_fs/tree.c:311
#, c-format
msgid "File not found: transaction '%s', path '%s'"
msgstr "Filen finns inte: transaktion \"%s\", sökväg \"%s\""

#: libsvn_fs_base/tree.c:397 libsvn_fs_fs/tree.c:317
#, c-format
msgid "File not found: revision %ld, path '%s'"
msgstr "Filen finns inte: revision %ld, sökväg \"%s\""

#: libsvn_fs_base/tree.c:412 libsvn_fs_fs/tree.c:332
#, c-format
msgid "File already exists: filesystem '%s', transaction '%s', path '%s'"
msgstr "Filen finns redan: filsystem \"%s\", transaktion \"%s\", sökväg \"%s\""

#: libsvn_fs_base/tree.c:418 libsvn_fs_fs/tree.c:338
#, c-format
msgid "File already exists: filesystem '%s', revision %ld, path '%s'"
msgstr "Filen finns redan: filsystem \"%s\", revision %ld, sökväg \"%s\""

#: libsvn_fs_base/tree.c:428 libsvn_fs_fs/tree.c:348
msgid "Root object must be a transaction root"
msgstr "Rotobjektet måste vara en transaktionsrot"

#: libsvn_fs_base/tree.c:837 libsvn_fs_fs/tree.c:757
#, c-format
msgid "Failure opening '%s'"
msgstr "Kan inte öppna \"%s\""

#: libsvn_fs_base/tree.c:1407 libsvn_fs_fs/tree.c:1155
msgid "Cannot compare property value between two different filesystems"
msgstr "Kan inte jämföra egenskapsvärde mellan två olika filsystem"

#: libsvn_fs_base/tree.c:1741
msgid "Corrupt DB: faulty predecessor count"
msgstr "Trasig databas: felaktigt föregångarantal"

#: libsvn_fs_base/tree.c:1796 libsvn_fs_fs/tree.c:1192
#, c-format
msgid "Unexpected immutable node at '%s'"
msgstr "Oväntad icke ändringsbar nod på \"%s\""

#: libsvn_fs_base/tree.c:1817 libsvn_fs_fs/tree.c:1215
#, c-format
msgid "Conflict at '%s'"
msgstr "Konflikt på \"%s\""

<<<<<<< HEAD
#: libsvn_fs_base/tree.c:1867 libsvn_fs_base/tree.c:2570
=======
#: libsvn_fs_base/tree.c:1867 libsvn_fs_base/tree.c:2572
>>>>>>> 35db7218
#: libsvn_fs_fs/tree.c:1264 libsvn_fs_fs/tree.c:1753
msgid "Bad merge; ancestor, source, and target not all in same fs"
msgstr ""
"Felaktig sammanslagning (merge); ursprung, källa och mål är inte samtliga i "
"samma filsystem"

#: libsvn_fs_base/tree.c:1883 libsvn_fs_fs/tree.c:1280
#, c-format
msgid "Bad merge; target '%s' has id '%s', same as ancestor"
msgstr ""
"Felaktig sammanslagning (merge) målet \"%s\" har id \"%s\", samma som "
"ursprunget"

<<<<<<< HEAD
#: libsvn_fs_base/tree.c:2377
=======
#: libsvn_fs_base/tree.c:2379
>>>>>>> 35db7218
#, c-format
msgid "Transaction '%s' out of date with respect to revision '%s'"
msgstr "Transaktionen \"%s\" är inaktuell jämfört med revision \"%s\""

<<<<<<< HEAD
#: libsvn_fs_base/tree.c:2753 libsvn_fs_fs/tree.c:1892
msgid "The root directory cannot be deleted"
msgstr "Rotkatalogen kan inte raderas"

#: libsvn_fs_base/tree.c:2912 libsvn_fs_fs/tree.c:1939
msgid "Copy from mutable tree not currently supported"
msgstr "Kopiering från ändringsbart träd stöds ej för närvarande"

#: libsvn_fs_base/tree.c:3407 libsvn_fs_fs/tree.c:2363
=======
#: libsvn_fs_base/tree.c:2755 libsvn_fs_fs/tree.c:1892
msgid "The root directory cannot be deleted"
msgstr "Rotkatalogen kan inte raderas"

#: libsvn_fs_base/tree.c:2914 libsvn_fs_fs/tree.c:1939
msgid "Copy from mutable tree not currently supported"
msgstr "Kopiering från ändringsbart träd stöds ej för närvarande"

#: libsvn_fs_base/tree.c:3409 libsvn_fs_fs/tree.c:2363
>>>>>>> 35db7218
#, c-format
msgid ""
"Base checksum mismatch on '%s':\n"
"   expected:  %s\n"
"     actual:  %s\n"
msgstr ""
"Baskontrollsumma fel för \"%s\":\n"
"   väntade:    %s\n"
"   erhållen:   %s\n"

<<<<<<< HEAD
#: libsvn_fs_base/tree.c:3660 libsvn_fs_fs/tree.c:2599
msgid "Cannot compare file contents between two different filesystems"
msgstr "Kan inte jämföra filinnehåll mellan två olika filsystem"

#: libsvn_fs_base/tree.c:3669 libsvn_fs_base/tree.c:3674
=======
#: libsvn_fs_base/tree.c:3662 libsvn_fs_fs/tree.c:2599
msgid "Cannot compare file contents between two different filesystems"
msgstr "Kan inte jämföra filinnehåll mellan två olika filsystem"

#: libsvn_fs_base/tree.c:3671 libsvn_fs_base/tree.c:3676
>>>>>>> 35db7218
#: libsvn_fs_fs/tree.c:2608 libsvn_fs_fs/tree.c:2613
#: libsvn_repos/rev_hunt.c:605
#, c-format
msgid "'%s' is not a file"
msgstr "\"%s\" är ingen fil"

#: libsvn_fs_fs/dag.c:436
msgid "Can't get entries of non-directory"
msgstr "Kan inte erhålla poster för något som ej är en katalog"

#: libsvn_fs_fs/dag.c:952
#, c-format
msgid ""
"Checksum mismatch, file '%s':\n"
"   expected:  %s\n"
"     actual:  %s\n"
msgstr ""
"Kontrollsumma fel för filen \"%s\":\n"
"   väntad kontrollsumma:    %s\n"
"   erhållen kontrollsumma:  %s\n"

#: libsvn_fs_fs/err.c:60
#, c-format
msgid "Corrupt node revision for node '%s' in filesystem '%s'"
msgstr "Trasig nodrevision för noden \"%s\" i filsystemet \"%s\""

#: libsvn_fs_fs/err.c:92
#, c-format
msgid "Corrupt node revision id '%s' appears in filesystem '%s'"
msgstr "Trasig nodrevisions-id \"%s\" i filsystemet \"%s\""

#: libsvn_fs_fs/err.c:168
#, c-format
msgid "Corrupt lockfile for path '%s' in filesystem '%s'"
msgstr "Trasig låsfil för säkvägen \"%s\" i filsystemet \"%s\""

#: libsvn_fs_fs/fs.c:98
#, c-format
msgid "Can't fetch FSFS mutex"
msgstr "Kan inte hämta FSFS-lås"

#: libsvn_fs_fs/fs.c:105
#, c-format
msgid "Can't create FSFS mutex"
msgstr "Kan inte skapa FSFS-lås"

#: libsvn_fs_fs/fs.c:109
#, c-format
msgid "Can't store FSFS mutex"
msgstr "Kan inte lagra FSFS-lås"

#: libsvn_fs_fs/fs.c:335
msgid "Module for working with a plain file (FSFS) repository."
msgstr "Modul för att arbeta med ett arkiv bestående av vanliga filer (FSFS)."

#: libsvn_fs_fs/fs.c:368
#, c-format
msgid "Unsupported FS loader version (%d) for fsfs"
msgstr "Versionen för FS-laddaren (%d) stöds ej för fsfs"

#: libsvn_fs_fs/fs_fs.c:463 libsvn_fs_fs/fs_fs.c:477
msgid "Found malformed header in revision file"
msgstr "Hittade felaktigt huvud i revisionsfil"

#: libsvn_fs_fs/fs_fs.c:579 libsvn_fs_fs/fs_fs.c:593 libsvn_fs_fs/fs_fs.c:600
#: libsvn_fs_fs/fs_fs.c:607 libsvn_fs_fs/fs_fs.c:615 libsvn_fs_fs/fs_fs.c:623
msgid "Malformed text rep offset line in node-rev"
msgstr "Felaktig rad med textrep-position i node-rev"

#: libsvn_fs_fs/fs_fs.c:692
msgid "Missing kind field in node-rev"
msgstr "Typfält saknas i node-rev"

#: libsvn_fs_fs/fs_fs.c:723
msgid "Missing cpath in node-rev"
msgstr "cpath saknas i node-rev"

#: libsvn_fs_fs/fs_fs.c:750 libsvn_fs_fs/fs_fs.c:756
msgid "Malformed copyroot line in node-rev"
msgstr "Felaktig copyroot-rad i node-rev"

#: libsvn_fs_fs/fs_fs.c:774 libsvn_fs_fs/fs_fs.c:780
msgid "Malformed copyfrom line in node-rev"
msgstr "Felaktig copyfrom-rad i node-rev"

#: libsvn_fs_fs/fs_fs.c:879 libsvn_fs_fs/fs_fs.c:3189
msgid "Attempted to write to non-transaction"
msgstr "Försök att skriva i något som inte är en transaktion"

#: libsvn_fs_fs/fs_fs.c:963
msgid "Malformed representation header"
msgstr "Felaktigt representationshuvud"

#: libsvn_fs_fs/fs_fs.c:987
msgid "Missing node-id in node-rev"
msgstr "node-id saknas i node-rev"

#: libsvn_fs_fs/fs_fs.c:993
msgid "Corrupt node-id in node-rev"
msgstr "Trasig node-id i node-rev"

#: libsvn_fs_fs/fs_fs.c:1038
#, c-format
msgid "Revision file lacks trailing newline"
msgstr "Avslutande radslut saknas i revisionsfil"

#: libsvn_fs_fs/fs_fs.c:1050
#, c-format
msgid "Final line in revision file longer than 64 characters"
msgstr "Den sista raden i en revisionsfil är längre än 64 tecken"

#: libsvn_fs_fs/fs_fs.c:1063
msgid "Final line in revision file missing space"
msgstr "Den sista raden i en revisionsfil saknar mellanslag"

#: libsvn_fs_fs/fs_fs.c:1093 libsvn_fs_fs/fs_fs.c:3598
#, c-format
msgid "Can't chmod '%s'"
msgstr "Kan inte göra chmod på \"%s\""

#: libsvn_fs_fs/fs_fs.c:1151 libsvn_fs_fs/fs_fs.c:1208 libsvn_repos/log.c:480
#: libsvn_repos/log.c:484
#, c-format
msgid "No such revision %ld"
msgstr "Revisionen %ld finns inte"

#: libsvn_fs_fs/fs_fs.c:1283
msgid "Malformed svndiff data in representation"
msgstr "Felaktigt svndiff-data i representation"

#: libsvn_fs_fs/fs_fs.c:1394 libsvn_fs_fs/fs_fs.c:1407
#: libsvn_fs_fs/fs_fs.c:1438
msgid "Reading one svndiff window read beyond the end of the representation"
msgstr ""
"Hamnade efter slutet på representationen vid läsning av ett svndiff-fönster"

#: libsvn_fs_fs/fs_fs.c:1551
msgid "svndiff data requested non-existent source"
msgstr "svndiff-data krävde icke existerande källdata"

#: libsvn_fs_fs/fs_fs.c:1557
msgid "svndiff requested position beyond end of stream"
msgstr "svndiff krävde data efter slutet av strömmen"

#: libsvn_fs_fs/fs_fs.c:1580 libsvn_fs_fs/fs_fs.c:1597
msgid "svndiff window length is corrupt"
msgstr "Fönsterlängd i svndiff är trasig"

#: libsvn_fs_fs/fs_fs.c:1645
#, c-format
msgid ""
"Checksum mismatch while reading representation:\n"
"   expected:  %s\n"
"     actual:  %s\n"
msgstr ""
"Felaktig kontrollsumma vid läsning av representation:\n"
"   väntade:  %s\n"
"      fick:  %s\n"

#: libsvn_fs_fs/fs_fs.c:1779 libsvn_fs_fs/fs_fs.c:1792
#: libsvn_fs_fs/fs_fs.c:1798
msgid "Directory entry corrupt"
msgstr "Katalogpost trasig"

#: libsvn_fs_fs/fs_fs.c:2134 libsvn_fs_fs/fs_fs.c:2142
#: libsvn_fs_fs/fs_fs.c:2174 libsvn_fs_fs/fs_fs.c:2194
#: libsvn_fs_fs/fs_fs.c:2228 libsvn_fs_fs/fs_fs.c:2233
msgid "Invalid changes line in rev-file"
msgstr "Ogiltig changes-rad i rev-fil"

#: libsvn_fs_fs/fs_fs.c:2167
msgid "Invalid change kind in rev file"
msgstr "Ogiltig ändringstyp i rev-fil"

#: libsvn_fs_fs/fs_fs.c:2187
msgid "Invalid text-mod flag in rev-file"
msgstr "Ogiltig text-mod-flagga i rev-fil"

#: libsvn_fs_fs/fs_fs.c:2207
msgid "Invalid prop-mod flag in rev-file"
msgstr "Ogiltig prop-mod-flagga i rev-fil"

#: libsvn_fs_fs/fs_fs.c:2390
msgid "Copying from transactions not allowed"
msgstr "Det är inte tillåtet att kopiera från transaktioner"

#: libsvn_fs_fs/fs_fs.c:2446
#, c-format
msgid "Unable to create transaction directory in '%s' for revision %ld"
msgstr "Kan inte skapa transaktionskatalog i \"%s\" för revision %ld"

#: libsvn_fs_fs/fs_fs.c:2635 libsvn_fs_fs/fs_fs.c:2642
msgid "next-id file corrupt"
msgstr "next-id-filen är trasig"

#: libsvn_fs_fs/fs_fs.c:2726
msgid "Transaction cleanup failed"
msgstr "Städning efter transaktion misslyckades"

#: libsvn_fs_fs/fs_fs.c:2889
msgid "Invalid change type"
msgstr "Ogiltig ändringstyp"

#: libsvn_fs_fs/fs_fs.c:3208
msgid "Can't set text contents of a directory"
msgstr "Kan inte sätta textinnehåll i en katalog"

#: libsvn_fs_fs/fs_fs.c:3298 libsvn_fs_fs/fs_fs.c:3303
#: libsvn_fs_fs/fs_fs.c:3310
msgid "Corrupt current file"
msgstr "current-filen är trasig"

#: libsvn_fs_fs/fs_fs.c:3736
#, c-format
msgid "Can't grab FSFS repository mutex"
msgstr "Kan inte låsa arkivlås för FSFS"

#: libsvn_fs_fs/fs_fs.c:3750
#, c-format
msgid "Can't ungrab FSFS repository mutex"
msgstr "Kan inte låsa upp arkivlås för FSFS"

#: libsvn_fs_fs/fs_fs.c:3866
msgid "Transaction out of date"
msgstr "Transaktionen är inaktuell"

#: libsvn_fs_fs/fs_fs.c:4138
msgid "No such transaction"
msgstr "Transaktionen finns inte"

#: libsvn_fs_fs/lock.c:230
#, c-format
msgid "Cannot write lock/entries hashfile '%s'"
msgstr "Kan inte skriva fil med låsinformation och poster \"%s\""

#: libsvn_fs_fs/lock.c:286
#, c-format
msgid "Can't parse lock/entries hashfile '%s'"
msgstr "Kan inte anaylsera fil med lås och poster \"%s\""

#: libsvn_fs_fs/lock.c:715 libsvn_fs_fs/lock.c:736
#, c-format
msgid "Path '%s' doesn't exist in HEAD revision"
msgstr "Sökvägen \"%s\" finns inte i huvudrevision"

#: libsvn_fs_fs/lock.c:741
#, c-format
msgid "Lock failed: newer version of '%s' exists"
msgstr "Låsning misslyckades: nyare version av '%s' finns"

<<<<<<< HEAD
#: libsvn_fs_fs/revs-txns.c:214
msgid "Transaction cleanup failed"
msgstr "Städning efter transaktion misslyckades"

=======
>>>>>>> 35db7218
#: libsvn_ra/ra_loader.c:212
#, c-format
msgid "Mismatched RA version for '%s': found %d.%d.%d%s, expected %d.%d.%d%s"
msgstr ""
"Versioner stämmer ej i insticksmodulen '%s' för RA: hittade %d.%d.%d%s, "
"väntade %d.%d.%d%s"

#: libsvn_ra/ra_loader.c:284
#, c-format
msgid "Unrecognized URL scheme for '%s'"
msgstr "Okänt URL-schema för \"%s\""

#: libsvn_ra/ra_loader.c:622
#, c-format
msgid "  - handles '%s' scheme\n"
msgstr "  - hanterar schemat \"%s\"\n"

#: libsvn_ra/ra_loader.c:708
#, c-format
msgid "Unrecognized URL scheme '%s'"
msgstr "Okänt URL-schema \"%s\""

#: libsvn_ra_dav/commit.c:193
#, c-format
msgid "Could not create a request (%s '%s')"
msgstr "Kunde inte skapa en förfrågan (%s \"%s\")"

#: libsvn_ra_dav/commit.c:292
msgid ""
"Could not fetch the Version Resource URL (needed during an import or when it "
"is missing from the local, cached props)"
msgstr ""
"Kunde inte hämta versionsresurs-URL:en (den vehövs vid import, eller då den "
"saknas i den lokala egenskapscachen)"

#: libsvn_ra_dav/commit.c:485
#, c-format
msgid "Could not create a CHECKOUT request (%s)"
msgstr "Kunde inte skapa en CHECKOUT-förfrågan (%s)"

#: libsvn_ra_dav/commit.c:572
#, c-format
msgid "Your file or directory '%s' is probably out-of-date"
msgstr "Filen eller katalogen \"%s\" är troligen inaktuell"

#: libsvn_ra_dav/commit.c:580
msgid "The CHECKOUT response did not contain a 'Location:' header"
msgstr "Svaret för CHECKOUT innehåll inget \"Location:\"-huvud"

#: libsvn_ra_dav/commit.c:879
#, c-format
msgid "Could not create a DELETE request (%s)"
msgstr "Kunde inte skapa en DELETE-förfrågan (%s)"

#: libsvn_ra_dav/commit.c:1310
#, c-format
msgid "Could not write svndiff to temp file"
msgstr "Kunde inte skriva svndiff till temporär fil"

#: libsvn_ra_dav/commit.c:1400
#, c-format
msgid "Could not create a PUT request (%s)"
msgstr "Kunde inte skapa en PUT-förfrågan (%s)"

#: libsvn_ra_dav/commit.c:1564
#, c-format
msgid "applying log message to %s"
msgstr "applicerar loggmeddelande på %s"

#: libsvn_ra_dav/fetch.c:277
msgid "Could not save the URL of the version resource"
msgstr "Kunde inte spara URL:en för versionsresursen"

#: libsvn_ra_dav/fetch.c:398
#, c-format
msgid "Could not get content-type from response."
msgstr "Kunde inte erhålla fältet \"content-type\" från serverns respons"

#: libsvn_ra_dav/fetch.c:443
#, c-format
msgid "Could not create a GET request for '%s'"
msgstr "Kunde inte skapa en GET-förfrågan till \"%s\""

#: libsvn_ra_dav/fetch.c:518
#, c-format
msgid "GET request failed for '%s'"
msgstr "GET-förfrågan misslyckades för \"%s\""

#: libsvn_ra_dav/fetch.c:657
msgid "Could not save file"
msgstr "Kunde inte spara filen"

#: libsvn_ra_dav/fetch.c:898 libsvn_ra_svn/client.c:932
#, c-format
msgid ""
"Checksum mismatch for '%s':\n"
"   expected checksum:  %s\n"
"   actual checksum:    %s\n"
msgstr ""
"Kontrollsumma fel för \"%s\"\n"
"   väntad kontrollsumma:    %s\n"
"   erhållen kontrollsumma:  %s\n"

#: libsvn_ra_dav/fetch.c:1163
msgid "Server does not support date-based operations"
msgstr "Servern stöder ej datumbaserade operationer"

#: libsvn_ra_dav/fetch.c:1170
msgid "Invalid server response to dated-rev request"
msgstr "Ogiltigt svar från servern på dated-rev-förfrågan"

#: libsvn_ra_dav/fetch.c:1309
msgid "'get-locations' REPORT not implemented"
msgstr "\"get-locations\"-rapporten ej implementerad"

#: libsvn_ra_dav/fetch.c:1482 libsvn_ra_dav/session.c:1153
#: libsvn_ra_dav/session.c:1439
msgid "Incomplete lock data returned"
msgstr "Ofullständig låsdata erhölls"

#: libsvn_ra_dav/fetch.c:1651 libsvn_ra_dav/fetch.c:1659
#: libsvn_ra_dav/fetch.c:1663
msgid "Server does not support locking features"
msgstr "Servern stöder ej funktionalitet för låsning"

#: libsvn_ra_dav/fetch.c:1740
msgid ""
"DAV request failed; it's possible that the repository's pre-revprop-change "
"hook either failed or is non-existent"
msgstr ""
"DAV-förfrågan misslyckades; arkivets pre-revprop-change-hookskript kan ha "
"misslyckats eller saknats"

#: libsvn_ra_dav/fetch.c:2474
#, c-format
msgid "Error writing to '%s': unexpected EOF"
msgstr "Fel vid skrivning till \"%s\": oväntat filslut"

#: libsvn_ra_dav/fetch.c:2619
#, c-format
msgid "Unknown XML encoding: '%s'"
msgstr "Okänd XML-kodning: \"%s\""

#: libsvn_ra_dav/fetch.c:2900
#, c-format
msgid "REPORT response handling failed to complete the editor drive"
msgstr ""
"Hanteringen av REPORT-responsen kunde inte slutföra körningen av editorn"

#: libsvn_ra_dav/file_revs.c:360
msgid "'get-file-revs' REPORT not implemented"
msgstr "\"get-file-revs\"-rapporten ej implementerad"

#: libsvn_ra_dav/file_revs.c:376
msgid "The file-revs report didn't contain any revisions"
msgstr "file-revs-rapporten innehöll inga revisioner"

#: libsvn_ra_dav/merge.c:217
#, c-format
msgid ""
"Protocol error: we told the server not to auto-merge any resources, but it "
"said that '%s' was merged"
msgstr ""
"Protokollfel: vi bad servern att inte göra auto-merge på någon resurs, men\n"
"den svarade att merge har gjorts på \"%s\""

#: libsvn_ra_dav/merge.c:226
#, c-format
msgid ""
"Internal error: there is an unknown parent (%d) for the 'DAV:response' "
"element within the MERGE response"
msgstr ""
"Internt fel: okänd förälder (%d) till elementet \"DAV:response\" i MERGE-"
"responsen"

#: libsvn_ra_dav/merge.c:241
#, c-format
msgid ""
"Protocol error: the MERGE response for the '%s' resource did not return all "
"of the properties that we asked for (and need to complete the commit)"
msgstr ""
"Protokollfel: MERGE-responsen för resursen \"%s\" returnerade inte alla\n"
"egenskaper vi bad om (och behöver för att slutföra incheckningen)"

#: libsvn_ra_dav/merge.c:260
#, c-format
msgid "A MERGE response for '%s' is not a child of the destination ('%s')"
msgstr "En MERGE-respons för \"%s\" är inte barn till destinationen (\"%s\")"

#: libsvn_ra_dav/merge.c:481
msgid "The MERGE property response had an error status"
msgstr "MERGE-egenskapsresponsen innehöll en felstatus"

#: libsvn_ra_dav/options.c:130
msgid ""
"The OPTIONS response did not include the requested activity-collection-set; "
"this often means that the URL is not WebDAV-enabled"
msgstr ""
"OPTIONS-responsen innehöll inte den efterfrågade "
"aktivitetskollektionsmängden;\n"
"detta betyder oftast att WebDAV inte är aktiverat för URL:en"

#: libsvn_ra_dav/props.c:585
#, c-format
msgid "Failed to find label '%s' for URL '%s'"
msgstr "Kunde inte hitta etiketten \"%s\" till URL:en \"%s\""

#: libsvn_ra_dav/props.c:614
#, c-format
msgid "'%s' was not present on the resource"
msgstr "\"%s\" fanns inte på resursen"

#: libsvn_ra_dav/props.c:653
#, c-format
msgid "Neon was unable to parse URL '%s'"
msgstr "Neon kunde inte analysera URL:en '%s'"

#: libsvn_ra_dav/props.c:682
msgid "The path was not part of a repository"
msgstr "Sökvägen är inte en del av ett arkiv"

#: libsvn_ra_dav/props.c:693
#, c-format
msgid "No part of path '%s' was found in repository HEAD"
msgstr "Ingen del av sökvägen \"%s\" hittades i arkivets huvudrevision"

#: libsvn_ra_dav/props.c:727 libsvn_ra_dav/props.c:782
msgid "The VCC property was not found on the resource"
msgstr "VCC-egenskapen hittades inte på resursen"

#: libsvn_ra_dav/props.c:795
msgid "The relative-path property was not found on the resource"
msgstr "Egenskapen relative-path hittades inte på resursen"

#: libsvn_ra_dav/props.c:916
msgid "'DAV:baseline-collection' was not present on the baseline resource"
msgstr "\"DAV:baseline-collection\" finns inte på baseline-resursen"

#: libsvn_ra_dav/props.c:935
msgid "'DAV:version-name' was not present on the baseline resource"
msgstr "\"DAV:version-name\" finns inte på baseline-resursen"

#: libsvn_ra_dav/props.c:1103
msgid "At least one property change failed; repository is unchanged"
msgstr "Åtminstone en egenskapsändring misslyckades; arkivet är oförändrat"

#: libsvn_ra_dav/session.c:442
msgid "Invalid URL: illegal character in proxy port number"
msgstr "Felaktig URL: ogiltigt tecken i proxy-portnummer"

#: libsvn_ra_dav/session.c:446
msgid "Invalid URL: negative proxy port number"
msgstr "Felaktig URL: negativt proxy-portnummer"

#: libsvn_ra_dav/session.c:449
msgid ""
"Invalid URL: proxy port number greater than maximum TCP port number 65535"
msgstr ""
"Felaktig URL: portnummer för proxy större än det högsta TCP-portnummret 65535"

#: libsvn_ra_dav/session.c:463
msgid "Invalid config: illegal character in timeout value"
msgstr "Felaktig konfiguration: otillåtet tecken i timeout-värde"

#: libsvn_ra_dav/session.c:467
msgid "Invalid config: negative timeout value"
msgstr "Felaktig konfiguration: negativt timeout-värde"

#: libsvn_ra_dav/session.c:480
msgid "Invalid config: illegal character in debug mask value"
msgstr "Felaktig konfiguration: ogiltigt tecken i debug mask-värde"

#: libsvn_ra_dav/session.c:543
msgid "Module for accessing a repository via WebDAV (DeltaV) protocol."
msgstr "Modul för åtkomst av databas via protokollet WebDAV (DeltaV)."

#: libsvn_ra_dav/session.c:613
msgid "Malformed URL for repository"
msgstr "Felaktig URL för arkiv"

#: libsvn_ra_dav/session.c:621
msgid "Network socket initialization failed"
msgstr "Fel vid initiering av nätverksuttag (socket)"

#: libsvn_ra_dav/session.c:638
msgid "SSL is not supported"
msgstr "SSL stöds ej"

#: libsvn_ra_dav/session.c:784
#, c-format
msgid "Invalid config: unable to load certificate file '%s'"
msgstr "Felaktig konfiguration: kan inte ladda certifikatfilen \"%s\""

#: libsvn_ra_dav/session.c:876
msgid "The UUID property was not found on the resource or any of its parents"
msgstr ""
"UUID-egenskapen hittades inte på resursen eller någon av dess föräldrar"

#: libsvn_ra_dav/session.c:884
msgid "Please upgrade the server to 0.19 or later"
msgstr "Var vänlig uppgradera servern till version 0.19 eller senare"

#: libsvn_ra_dav/session.c:1125 libsvn_ra_dav/session.c:1262
msgid "Failed to parse URI"
msgstr "Misslyckades med att analysera URI"

#: libsvn_ra_dav/session.c:1148
msgid "Lock request failed"
msgstr "Låsförfrågan misslyckades"

#: libsvn_ra_dav/session.c:1277
#, c-format
msgid "'%s' is not locked in the repository"
msgstr "\"%s\" är inte låst i arkivet"

#: libsvn_ra_dav/session.c:1314
msgid "Unlock request failed"
msgstr "Upplåsningsförfrågan misslyckades"

#: libsvn_ra_dav/session.c:1525
msgid "Failed to fetch lock information"
msgstr "Kunde inte hämta låsinformation"

#: libsvn_ra_dav/session.c:1596
#, c-format
msgid "Unsupported RA loader version (%d) for ra_dav"
msgstr "Versionen för RA-laddaren (%d) stöds ej för ra_dav"

#: libsvn_ra_dav/util.c:275
msgid "authorization failed"
msgstr "behörighetskontroll misslyckades"

#: libsvn_ra_dav/util.c:279
msgid "could not connect to server"
msgstr "kunde inte ansluta till server"

#: libsvn_ra_dav/util.c:283
msgid "timed out waiting for server"
msgstr "timeout i väntan på servern"

#: libsvn_ra_dav/util.c:489
#, c-format
msgid "Can't calculate the request body size"
msgstr "Kan inte beräkna storleken på kroppen för förfrågan"

#: libsvn_ra_dav/util.c:725
#, c-format
msgid "Error spooling the %s request response to disk"
msgstr "Fel vid temporärlagring av responsen för %s-förfrågan till disk"

#: libsvn_ra_dav/util.c:773
#, c-format
msgid "'%s' path not found"
msgstr "Sökvägen \"%s\" finns inte"

#. We either have a neon error, or some other error
#. that we didn't expect.
#: libsvn_ra_dav/util.c:778 libsvn_ra_dav/util.c:1011
#, c-format
msgid "%s of '%s'"
msgstr "%s till '%s'"

#: libsvn_ra_dav/util.c:796
#, c-format
msgid "Error reading spooled %s request response"
msgstr "Fel vid läsning av temporärlagrad respons för %s-förfrågan"

#: libsvn_ra_dav/util.c:807
#, c-format
msgid "The %s request returned invalid XML in the response: %s (%s)"
msgstr "Förfrågan %s gav felaktig XML i svaret: %s (%s)"

#: libsvn_ra_dav/util.c:827
#, c-format
msgid "%s request failed on '%s'"
msgstr "%s-förfrågan misslyckades till \"%s\""

#: libsvn_ra_local/ra_plugin.c:103 libsvn_ra_local/ra_plugin.c:576
#, c-format
msgid ""
"'%s'\n"
"is not the same repository as\n"
"'%s'"
msgstr ""
"\"%s\"\n"
"är inte samma arkiv som\n"
"\"%s\""

#. ----------------------------------------------------------------
#. * The RA vtable routines *
#: libsvn_ra_local/ra_plugin.c:245
msgid "Module for accessing a repository on local disk."
msgstr "Modul för åtkomst av arkiv på disk lokalt."

#: libsvn_ra_local/ra_plugin.c:285
msgid "Unable to open an ra_local session to URL"
msgstr "Kunde inte öppna en ra_local-session till URL:en"

#: libsvn_ra_local/ra_plugin.c:1286
#, c-format
msgid "Unsupported RA loader version (%d) for ra_local"
msgstr "Versionen för RA-laddaren (%d) stöds ej för ra_local"

#: libsvn_ra_local/split_url.c:44
#, c-format
msgid "Local URL '%s' does not contain 'file://' prefix"
msgstr "Den lokala URL:en \"%s\" börjar inte med \"file://\""

#: libsvn_ra_local/split_url.c:55
#, c-format
msgid "Local URL '%s' contains only a hostname, no path"
msgstr ""
"Den lokala URL:en \"%s\" innehåller endast ett värdnamn och ingen sökväg"

#: libsvn_ra_local/split_url.c:74
#, c-format
msgid "Local URL '%s' contains unsupported hostname"
msgstr "Den lokala URL:en \"%s\" innehåller värdnamn som inte stöds"

#: libsvn_ra_local/split_url.c:128 libsvn_ra_local/split_url.c:135
#, c-format
msgid "Unable to open repository '%s'"
msgstr "Kunde inte öppna arkivet \"%s\""

#: libsvn_ra_svn/client.c:125
#, c-format
msgid "Unknown hostname '%s'"
msgstr "Okänt värdnamn \"%s\""

#: libsvn_ra_svn/client.c:137
#, c-format
msgid "Can't create socket"
msgstr "Kan inte skapa uttag (socket)"

#: libsvn_ra_svn/client.c:157
#, c-format
msgid "Can't set timeout"
msgstr "Kan inte sätta tidsgräns"

#: libsvn_ra_svn/client.c:161
#, c-format
msgid "Can't connect to host '%s'"
msgstr "Kan inte ansluta till värden \"%s\""

#: libsvn_ra_svn/client.c:182
msgid "Proplist element not a list"
msgstr "Element med egenskaper är ingen lista"

#: libsvn_ra_svn/client.c:206
msgid "Prop diffs element not a list"
msgstr "Element med egenskapsskillnader är ingen lista"

#: libsvn_ra_svn/client.c:244
#, c-format
msgid "Unrecognized node kind '%s' from server"
msgstr "Okänd nodtyp \"%s\" från servern"

#: libsvn_ra_svn/client.c:289 libsvn_ra_svn/client.c:343
#, c-format
msgid "Authentication error from server: %s"
msgstr "Autentiseringsfel från servern: %s"

#: libsvn_ra_svn/client.c:292 libsvn_ra_svn/cram.c:194
#: libsvn_ra_svn/cram.c:212
msgid "Unexpected server response to authentication"
msgstr "Oväntat svar från servern på autentisiering"

#: libsvn_ra_svn/client.c:350
msgid "Cannot negotiate authentication mechanism"
msgstr "Kan inte förhandla om autentiseringsmekanism"

#: libsvn_ra_svn/client.c:481
#, c-format
msgid "Undefined tunnel scheme '%s'"
msgstr "Odefinierat tunnelschema \"%s\""

#: libsvn_ra_svn/client.c:498
#, c-format
msgid "Tunnel scheme %s requires environment variable %s to be defined"
msgstr "Tunnelschemat %s kräver att miljövariabeln %s är definierad"

#: libsvn_ra_svn/client.c:509
#, c-format
msgid "Can't tokenize command '%s'"
msgstr "Kan inte dela upp kommandosträngen \"%s\""

#: libsvn_ra_svn/client.c:538
#, c-format
msgid "Error in child process: %s"
msgstr "Fel i barnprocess: %s"

#: libsvn_ra_svn/client.c:561
#, c-format
msgid "Can't create tunnel"
msgstr "Kan inte skapa tunnel"

#: libsvn_ra_svn/client.c:590
msgid "Module for accessing a repository using the svn network protocol."
msgstr "Modul för åtkomst av ett arkiv över nätverk via protokollet svn."

#: libsvn_ra_svn/client.c:627
#, c-format
msgid "Illegal svn repository URL '%s'"
msgstr "Ogiltig svn-arkiv-URL \"%s\""

#: libsvn_ra_svn/client.c:653
#, c-format
msgid "Server requires minimum version %d"
msgstr "Servern kräver minst version %d"

#: libsvn_ra_svn/client.c:703
msgid "Impossibly long repository root from server"
msgstr "För lång arkivrot från servern"

#: libsvn_ra_svn/client.c:770
msgid "Server did not send repository root"
msgstr "Servern skickade ingen arkivrot"

#: libsvn_ra_svn/client.c:912
msgid "Non-string as part of file contents"
msgstr "Icke-sträng var del av filinnehåll"

#: libsvn_ra_svn/client.c:980
msgid "Dirlist element not a list"
msgstr "Element med kataloglista är ingen lista"

#: libsvn_ra_svn/client.c:1136
msgid "Log entry not a list"
msgstr "Loggposten är ej en lista"

#: libsvn_ra_svn/client.c:1149
msgid "Changed-path entry not a list"
msgstr "Post med ändrade sökvägar är ingen lista"

#: libsvn_ra_svn/client.c:1228
msgid "'stat' not implemented"
msgstr "\"stat\" ej implementerat"

#: libsvn_ra_svn/client.c:1285
msgid "'get-locations' not implemented"
msgstr "\"get-locations\" ej implementerat"

#: libsvn_ra_svn/client.c:1297
msgid "Location entry not a list"
msgstr "Post med information om plats är ingen lista"

#: libsvn_ra_svn/client.c:1347
msgid "'get-file-revs' not implemented"
msgstr "\"get-file-revs\" ej implementerat"

#: libsvn_ra_svn/client.c:1360
msgid "Revision entry not a list"
msgstr "Revisionsposten är ej en lista"

#: libsvn_ra_svn/client.c:1373 libsvn_ra_svn/client.c:1398
msgid "Text delta chunk not a string"
msgstr "Textdeltadel är inte en sträng"

#: libsvn_ra_svn/client.c:1410
msgid "The get-file-revs command didn't return any revisions"
msgstr "get-file-revs-kommandot returnerade inga revisioner"

#: libsvn_ra_svn/client.c:1458
msgid "Server doesn't support the lock command"
msgstr "Servern stöder ej lock-kommandot"

#: libsvn_ra_svn/client.c:1522
msgid "Server doesn't support the unlock command"
msgstr "Servern stöder ej unlock-kommandot"

#: libsvn_ra_svn/client.c:1619
msgid "Lock response not a list"
msgstr "Svar på lock-kommandot är ingen lista"

#: libsvn_ra_svn/client.c:1633
msgid "Unknown status for lock command"
msgstr "Okänd statusindikering för lock-kommandot"

#: libsvn_ra_svn/client.c:1655
msgid "Didn't receive end marker for lock responses"
msgstr "Erhöll ingen slutmarkör i svaret på lock-kommandot"

#: libsvn_ra_svn/client.c:1742
msgid "Unlock response not a list"
msgstr "Svar på unlock-kommandot är ingen lista"

#: libsvn_ra_svn/client.c:1756
msgid "Unknown status for unlock command"
msgstr "Okänd statusindikation för unlock-kommandot"

#: libsvn_ra_svn/client.c:1777
msgid "Didn't receive end marker for unlock responses"
msgstr "Erhöll ingen slutmarkör i svaret på unlock-kommandot"

#: libsvn_ra_svn/client.c:1801 libsvn_ra_svn/client.c:1829
msgid "Server doesn't support the get-lock command"
msgstr "Servern stöder ej get-lock-kommandot"

#: libsvn_ra_svn/client.c:1842
msgid "Lock element not a list"
msgstr "Element med lås är ingen lista"

#: libsvn_ra_svn/client.c:1901
#, c-format
msgid "Unsupported RA loader version (%d) for ra_svn"
msgstr "Versionen för RA-laddaren (%d) stöds ej för ra_svn"

#: libsvn_ra_svn/editor.c:383 libsvn_ra_svn/editorp.c:418
msgid "Invalid file or dir token during edit"
msgstr "Ogiltig fil- eller katalogidentifierare vid editering"

#: libsvn_ra_svn/editor.c:616
msgid "Non-string as part of text delta"
msgstr "Icke-sträng var del av textdelta"

#: libsvn_ra_svn/editorp.c:128
msgid "Successful edit status returned too soon"
msgstr "Status för lyckad editering returnerades för tidigt"

#: libsvn_ra_svn/editorp.c:609
msgid "Apply-textdelta already active"
msgstr "Apply-textdelta redan aktiv"

#: libsvn_ra_svn/editorp.c:631 libsvn_ra_svn/editorp.c:649
msgid "Apply-textdelta not active"
msgstr "Apply-textdelta inte aktiv"

#: libsvn_ra_svn/editorp.c:797 libsvn_ra_svn/marshal.c:836
#, c-format
msgid "Unknown command '%s'"
msgstr "Okänt kommando \"%s\""

#: libsvn_ra_svn/marshal.c:78
msgid "Capability entry is not a word"
msgstr "Capability-post är inte ett ord"

#: libsvn_ra_svn/marshal.c:160
#, c-format
msgid "Can't write to connection"
msgstr "Kan inte skriva till nätverksanslutningen"

#: libsvn_ra_svn/marshal.c:253
#, c-format
msgid "Can't read from connection"
msgstr "Kan inte läsa från nätverksanslutningen"

#: libsvn_ra_svn/marshal.c:256
msgid "Connection closed unexpectedly"
msgstr "Nätverksanslutningen stängdes oväntat"

#: libsvn_ra_svn/marshal.c:500
msgid "String length larger than maximum"
msgstr "Stränglängden är större än vad som maximalt är tillåtet"

#: libsvn_ra_svn/marshal.c:537
msgid "Too many nested items"
msgstr "För många nästlade objekt"

#: libsvn_ra_svn/marshal.c:556
msgid "Number is larger than maximum"
msgstr "Talet är större än vad som maximalt är tillåtet"

#: libsvn_ra_svn/marshal.c:759
msgid "Empty error list"
msgstr "Tom fellista"

#: libsvn_ra_svn/marshal.c:768
msgid "Malformed error list"
msgstr "Felaktig lista med information om fel"

#: libsvn_ra_svn/marshal.c:807
#, c-format
msgid "Unknown status '%s' in command response"
msgstr "Okänd status \"%s\" i kommandorespons"

#: libsvn_repos/commit.c:128
#, c-format
msgid "Out of date: '%s' in transaction '%s'"
msgstr "\"%s\" i transaktionen \"%s\" är inaktuell"

#: libsvn_repos/commit.c:295 libsvn_repos/commit.c:460
#, c-format
msgid "Got source path but no source revision for '%s'"
msgstr "Erhöll källsökväg men ingen källrevision för \"%s\""

#: libsvn_repos/commit.c:327 libsvn_repos/commit.c:491
#, c-format
msgid "Source url '%s' is from different repository"
msgstr "Käll-RUL:en \"%s\" är från ett annat arkiv"

#: libsvn_repos/commit.c:400
#, c-format
msgid "Path '%s' not present"
msgstr "Sökvägen \"%s\" finns inte"

#: libsvn_repos/commit.c:616
#, c-format
msgid ""
"Checksum mismatch for resulting fulltext\n"
"(%s):\n"
"   expected checksum:  %s\n"
"   actual checksum:    %s\n"
msgstr ""
"Kontrollsumma fel för resulterane fulltext\n"
"(\"%s\"):\n"
"   väntad kontrollsumma:    %s\n"
"   erhållen kontrollsumma:  %s\n"

#: libsvn_repos/delta.c:180
msgid "Unable to open root of edit"
msgstr "Kunde inte öppna rot för editering"

#: libsvn_repos/delta.c:231
msgid "Invalid target path"
msgstr "Ogiltig målsökväg"

#: libsvn_repos/delta.c:257
msgid ""
"Invalid editor anchoring; at least one of the input paths is not a directory "
"and there was no source entry"
msgstr ""
"Editeringen börjar på ett ogiltigt ställe; minst en av sökvägarna är ingen "
"katalog och det fanns ingen källpost"

#: libsvn_repos/dump.c:416
#, c-format
msgid ""
"WARNING: Referencing data in revision %ld, which is older than the oldest\n"
"WARNING: dumped revision (%ld).  Loading this dump into an empty repository\n"
"WARNING: will fail.\n"
msgstr ""
"VARNING: Refererar till data i revision %ld, vilken är äldre än den äldsta\n"
"VARNING: dumpade revisionen (%ld). Ett försök att läsa in denna dump i ett\n"
"VARNING: tomt arkiv kommer att misslyckas.\n"

#: libsvn_repos/dump.c:934
#, c-format
msgid "Start revision %ld is greater than end revision %ld"
msgstr "Startrevisionen %ld är större än slutrevisionen %ld"

#: libsvn_repos/dump.c:939
#, c-format
msgid "End revision %ld is invalid (youngest revision is %ld)"
msgstr "Slutrevisionen %ld är ogiltig (den yngsta revisionen är %ld)"

#: libsvn_repos/dump.c:1045
#, c-format
msgid "* Dumped revision %ld.\n"
msgstr "* Dumpade revision %ld.\n"

#: libsvn_repos/dump.c:1046
#, c-format
msgid "* Verified revision %ld.\n"
msgstr "* Verifierade revision %ld.\n"

#: libsvn_repos/fs-wrap.c:57 libsvn_repos/load.c:1218
msgid "Commit succeeded, but post-commit hook failed"
msgstr "Arkiveringen lyckades, men post-commit-hookskript misslyckades"

#: libsvn_repos/fs-wrap.c:157
#, c-format
msgid ""
"Storage of non-regular property '%s' is disallowed through the repository "
"interface, and could indicate a bug in your client"
msgstr ""
"Lagring av egenskapen \"%s\" som ej är \"vanlig\" är inte tillåtet via "
"arkivets gränssnitt och kan tyda på en bugg i din klient"

#: libsvn_repos/fs-wrap.c:296
#, c-format
msgid "Write denied:  not authorized to read all of revision %ld"
msgstr "Skrivning nekad: ej behörig att läsa allt i revision %ld"

#: libsvn_repos/fs-wrap.c:484
#, c-format
msgid "Cannot unlock path '%s', no authenticated username available"
msgstr ""
"Kan inte låsa upp sökvägen '%s', inget autentiserat användarnamn tillgängligt"

#: libsvn_repos/fs-wrap.c:498
msgid "Unlock succeeded, but post-unlock hook failed"
msgstr "Upplåsningen lyckades, men post-unlock-hookskript misslyckades"

#: libsvn_repos/hooks.c:66
#, c-format
msgid "Can't create pipe for hook '%s'"
msgstr "Kan inte skapa rör för hookskriptet \"%s\""

#: libsvn_repos/hooks.c:73
#, c-format
msgid "Can't create null stdout for hook '%s'"
msgstr "Kan inte skapa standard ut till null-enheten för hookskriptet \"%s\""

#: libsvn_repos/hooks.c:85
#, c-format
msgid "Error closing write end of stderr pipe"
msgstr "Fel vid stängning av skrivänden för standard fel-rör"

#: libsvn_repos/hooks.c:90
#, c-format
msgid "Failed to start '%s' hook"
msgstr "Kunde inte starta hookskriptet \"%s\""

#: libsvn_repos/hooks.c:108
#, c-format
msgid ""
"'%s' hook failed with error output:\n"
"%s"
msgstr ""
"Hookskriptet \"%s\" misslyckades med felutskriften:\n"
"%s"

#: libsvn_repos/hooks.c:115
#, c-format
msgid "'%s' hook failed; no error output available"
msgstr "Hookskriptet \"%s\" misslyckades; ingen felutskrift tillgänglig"

#: libsvn_repos/hooks.c:134
#, c-format
msgid "Error closing read end of stderr pipe"
msgstr "Fel vid stängning av läsänden av rör för standard fel"

#: libsvn_repos/hooks.c:138
#, c-format
msgid "Error closing null file"
msgstr "Fel vid stängning av nullenheten"

#: libsvn_repos/hooks.c:220
#, c-format
msgid "Failed to run '%s' hook; broken symlink"
msgstr "Fel vid körning av hooskriptet \"%s\"; bruten länk"

#: libsvn_repos/hooks.c:361
msgid ""
"Repository has not been enabled to accept revision propchanges;\n"
"ask the administrator to create a pre-revprop-change hook"
msgstr ""
"Ändring av revisionsegenskaper är ej påslaget i arkivet; be administratören "
"skapa ett pre-revprop-change-hookskript"

#: libsvn_repos/load.c:157 libsvn_repos/load.c:169
msgid "Found malformed header block in dumpfile stream"
msgstr "Hittade felaktigt huvud i dumpfilsström"

#: libsvn_repos/load.c:187
msgid "Premature end of content data in dumpstream"
msgstr "För tidigt slut på innehåll i dumpström"

#: libsvn_repos/load.c:194
msgid "Dumpstream data appears to be malformed"
msgstr "Dumöströmmen verkar vara felaktig"

#: libsvn_repos/load.c:232
msgid "Incomplete or unterminated property block"
msgstr "ofullständigt eller ej avslutat egenskapsblock"

#: libsvn_repos/load.c:425
msgid "Unexpected EOF writing contents"
msgstr "Oväntat filslut vid skrivning av innehåll"

#: libsvn_repos/load.c:454
msgid "Malformed dumpfile header"
msgstr "Felaktigt huvud i dumpfil"

#: libsvn_repos/load.c:460 libsvn_repos/load.c:502
#, c-format
msgid "Unsupported dumpfile version: %d"
msgstr "Dumpfilsversionen %d stöds ej"

#: libsvn_repos/load.c:600
msgid "Unrecognized record type in stream"
msgstr "Okänd posttyp i ström"

#: libsvn_repos/load.c:712
msgid "Sum of subblock sizes larger than total block content length"
msgstr "Summan av underblockens storlekar större än den totala blocklängden"

#: libsvn_repos/load.c:891
#, c-format
msgid "<<< Started new transaction, based on original revision %ld\n"
msgstr "<<< Startade ny transaktion, baserad på originalrevisionen %ld\n"

#: libsvn_repos/load.c:936
#, c-format
msgid "Relative source revision %ld is not available in current repository"
msgstr "Den relativa källrevisionen %ld är inte tillgänglig i nuvarande arkiv"

#: libsvn_repos/load.c:985
msgid "Malformed dumpstream: Revision 0 must not contain node records"
msgstr "Felaktig dumpström: revision 0 får ej innehålla nodposter"

#: libsvn_repos/load.c:995
#, c-format
msgid "     * editing path : %s ..."
msgstr "     * Editerar sökvägen : %s ..."

#: libsvn_repos/load.c:1002
#, c-format
msgid "     * deleting path : %s ..."
msgstr "     * raderar sökvägen: %s ..."

#: libsvn_repos/load.c:1010
#, c-format
msgid "     * adding path : %s ..."
msgstr "     * lägger till sökvägen %s ..."

#: libsvn_repos/load.c:1019
#, c-format
msgid "     * replacing path : %s ..."
msgstr "     * ersätter sökvägen : %s ..."

#: libsvn_repos/load.c:1029
#, c-format
msgid "Unrecognized node-action on node '%s'"
msgstr "Okänd nodåtgärd på noden \"%s\""

#: libsvn_repos/load.c:1165
msgid " done.\n"
msgstr " klart.\n"

#: libsvn_repos/load.c:1240
#, c-format
msgid ""
"\n"
"------- Committed revision %ld >>>\n"
"\n"
msgstr ""
"\n"
"------- Arkiverade revision %ld >>>\n"
"\n"

#: libsvn_repos/load.c:1246
#, c-format
msgid ""
"\n"
"------- Committed new rev %ld (loaded from original rev %ld) >>>\n"
"\n"
msgstr ""
"\n"
"------- Arkiverade ny revision %ld (från originalrevisionen %ld) >>>\n"
"\n"

#: libsvn_repos/node_tree.c:238
#, c-format
msgid "'%s' not found in filesystem"
msgstr "\"%s\" finns inte i filsystemet"

#: libsvn_repos/replay.c:159
#, c-format
msgid "Filesystem path '%s' is neither a file nor a directory"
msgstr "Sökvägen \"%s\" i filsystemet är varken en fil eller katalog"

#: libsvn_repos/reporter.c:603
#, c-format
msgid "Working copy path '%s' does not exist in repository"
msgstr "Sökvägen \"%s\" finns i arbetskopian men ej i arkivet"

#: libsvn_repos/reporter.c:824
msgid "Not authorized to open root of edit operation"
msgstr "Ej behörig att öppna editeringens rot"

#: libsvn_repos/reporter.c:845
msgid "Cannot replace a directory from within"
msgstr "Kan inte ersätta en katalog från inuti sig själv"

#: libsvn_repos/reporter.c:888
msgid "Invalid report for top level of working copy"
msgstr "Ogiltig rapport arbetskopians toppnivå"

#: libsvn_repos/reporter.c:903
msgid "Two top-level reports with no target"
msgstr "Två toppnivårapporter utan mål"

#: libsvn_repos/repos.c:176
#, c-format
msgid "'%s' exists and is non-empty"
msgstr "\"%s\" finns och är inte tom"

#: libsvn_repos/repos.c:238
msgid "Creating db logs lock file"
msgstr "Skapar låsfil för db-loggar"

#: libsvn_repos/repos.c:256
msgid "Creating db lock file"
msgstr "Skapar låsfil för db"

#: libsvn_repos/repos.c:266
msgid "Creating lock dir"
msgstr "Skapar låskatalog"

#: libsvn_repos/repos.c:307
msgid "Creating hook directory"
msgstr "Skapar katalog för hookskript"

#: libsvn_repos/repos.c:413
msgid "Creating start-commit hook"
msgstr "Skapar start-commit-hookskript"

#: libsvn_repos/repos.c:550
msgid "Creating pre-commit hook"
msgstr "Skapar pre-commit-hookskript"

#: libsvn_repos/repos.c:682
msgid "Creating pre-revprop-change hook"
msgstr "Skapar pre-revprop-change-hookskript"

#: libsvn_repos/repos.c:1057
msgid "Creating post-commit hook"
msgstr "Skapar post-commit-hookskript"

#: libsvn_repos/repos.c:1377
msgid "Creating post-revprop-change hook"
msgstr "Skapar post-revprop-change-hookskript"

#: libsvn_repos/repos.c:1387
msgid "Creating conf directory"
msgstr "Skapar conf-katalog"

#: libsvn_repos/repos.c:1453
msgid "Creating svnserve.conf file"
msgstr "Skapar filen svnserve.conf"

#: libsvn_repos/repos.c:1478
msgid "Creating passwd file"
msgstr "Skapar filen passwd"

#: libsvn_repos/repos.c:1527
msgid "Creating authz file"
msgstr "Skapar fil för behörighetskontroll"

#: libsvn_repos/repos.c:1560
msgid "Could not create top-level directory"
msgstr "Kunde inte skapa toppkatalog"

#: libsvn_repos/repos.c:1564
msgid "Creating DAV sandbox dir"
msgstr "Skapar katalog för DAV"

#: libsvn_repos/repos.c:1645
msgid "Error opening db lockfile"
msgstr "Fel då låsfil för db skulle öppnas"

#: libsvn_repos/repos.c:1676
msgid "Repository creation failed"
msgstr "Kunde inte skapa arkiv"

#: libsvn_repos/repos.c:1756
#, c-format
msgid "Expected format '%d' of repository; found format '%d'"
msgstr "Väntade format \"%d\" av arkivet, fann \"%d\""

#: libsvn_repos/rev_hunt.c:64
#, c-format
msgid "Failed to find time on revision %ld"
msgstr "Kunde inte hitta tiden för revision %ld"

#: libsvn_repos/rev_hunt.c:219
#, c-format
msgid "Invalid start revision %ld"
msgstr "Ogiltig startrevision %ld"

#: libsvn_repos/rev_hunt.c:223
#, c-format
msgid "Invalid end revision %ld"
msgstr "Ogiltig slutrevision %ld"

#: libsvn_repos/rev_hunt.c:315
msgid "Unreadable path encountered; access denied"
msgstr "En sökväg som ej är läsbar har påträffats; åtkomst nekas"

#: libsvn_subr/config.c:632
#, c-format
msgid "Config error: invalid boolean value '%s'"
msgstr "Konfigurationsfel: felaktigt booleskt värde \"%s\""

#: libsvn_subr/config.c:882
#, c-format
msgid "Config error: invalid integer value '%s'"
msgstr "Konfigurationsfel: felaktigt heltal \"%s\""

#: libsvn_subr/config_auth.c:94
msgid "Unable to open auth file for reading"
msgstr "Kunde inte öppna auth-fil för läsning"

#: libsvn_subr/config_auth.c:99
#, c-format
msgid "Error parsing '%s'"
msgstr "Fel vid analys av \"%s\""

#: libsvn_subr/config_auth.c:123
msgid "Unable to locate auth file"
msgstr "Kunde inte hitta auth-filc"

#: libsvn_subr/config_auth.c:134
msgid "Unable to open auth file for writing"
msgstr "Kunde inte öppna auth-fil för skrining"

#: libsvn_subr/config_auth.c:137
#, c-format
msgid "Error writing hash to '%s'"
msgstr "Fel vid skrivning av hash-tabell till \"%s\""

#: libsvn_subr/config_file.c:370
#, c-format
msgid "Can't open config file '%s'"
msgstr "Kan inte öppna konfigurationsfilen \"%s\""

#: libsvn_subr/config_file.c:374
#, c-format
msgid "Can't find config file '%s'"
msgstr "Kan inte hitta konfigurationsfilen \"%s\""

#: libsvn_subr/date.c:204
#, c-format
msgid "Can't manipulate current date"
msgstr "Kan inte manipulera aktuellt datum"

#: libsvn_subr/date.c:278 libsvn_subr/date.c:286
#, c-format
msgid "Can't calculate requested date"
msgstr "Kan inte beräkna begärt datum"

#: libsvn_subr/date.c:281
#, c-format
msgid "Can't expand time"
msgstr "Kan inte dela upp tid"

#: libsvn_subr/error.c:326
msgid "Can't recode error string from APR"
msgstr "Kan inte teckenkonvertera felmeddelande från APR"

#: libsvn_subr/error.c:414
#, c-format
msgid "%swarning: %s\n"
msgstr "%svarning: %s\n"

#: libsvn_subr/io.c:129
#, c-format
msgid "Can't check path '%s'"
msgstr "Kan inte kontrollera sökvägen \"%s\""

#: libsvn_subr/io.c:248 libsvn_subr/io.c:337
#, c-format
msgid "Can't open '%s'"
msgstr "Kan inte öppna \"%s\""

#: libsvn_subr/io.c:262 libsvn_subr/io.c:350
#, c-format
msgid "Unable to make name for '%s'"
msgstr "Kunde inte skapa namn för \"%s\""

#: libsvn_subr/io.c:354 libsvn_subr/io.c:390 libsvn_subr/io.c:418
msgid "Symbolic links are not supported on this platform"
msgstr "Symboliska länkar stöds inte på denna platform"

#: libsvn_subr/io.c:377
#, c-format
msgid "Can't read contents of link"
msgstr "Kan inte läsa innehållet i länk"

#: libsvn_subr/io.c:519 libsvn_subr/io.c:529
#, c-format
msgid "Can't find a temporary directory"
msgstr "Kan inte hitta temporär katalog"

#: libsvn_subr/io.c:566
#, c-format
msgid "Can't copy '%s' to '%s'"
msgstr "Kan inte kopiera \"%s\" till \"%s\""

#: libsvn_subr/io.c:599
#, c-format
msgid "Can't set permissions on '%s'"
msgstr "Kan inte sätta rättigheter på \"%s\""

#: libsvn_subr/io.c:621
#, c-format
msgid "Can't append '%s' to '%s'"
msgstr "Kan inte lägga till \"%s\" till \"%s\""

#: libsvn_subr/io.c:655
#, c-format
msgid "Source '%s' is not a directory"
msgstr "Källan \"%s\" är ingen katalog"

#: libsvn_subr/io.c:661
#, c-format
msgid "Destination '%s' is not a directory"
msgstr "Destinationen \"%s\" är ingen katalog"

#: libsvn_subr/io.c:667
#, c-format
msgid "Destination '%s' already exists"
msgstr "Destinationen \"%s\" finns redan"

#: libsvn_subr/io.c:736 libsvn_subr/io.c:1636 libsvn_subr/io.c:1707
#, c-format
msgid "Can't read directory '%s'"
msgstr "Kan inte läsa katalogen \"%s\""

#: libsvn_subr/io.c:741 libsvn_subr/io.c:1641 libsvn_subr/io.c:1712
#: libsvn_subr/io.c:2750
#, c-format
msgid "Error closing directory '%s'"
msgstr "Fel vid stängning av katalogen \"%s\""

#: libsvn_subr/io.c:767
#, c-format
msgid "Can't make directory '%s'"
msgstr "Kan inte skapa katalogen \"%s\""

#: libsvn_subr/io.c:835
#, c-format
msgid "Can't set access time of '%s'"
msgstr "Kan inte sätta åtkomsttiden på \"%s\""

#: libsvn_subr/io.c:950
#, c-format
msgid "Can't set file '%s' read-only"
msgstr "Kan inte göra \"%s\" skrivskyddad"

#: libsvn_subr/io.c:975
#, c-format
msgid "Can't set file '%s' read-write"
msgstr "Kan inte ta bort skrivskyddet på \"%s\""

#: libsvn_subr/io.c:1025
#, c-format
msgid "Can't get default file perms for file at '%s' (file stat error)"
msgstr "Kan inte erhålla rättigheter för filen \"%s\" (fel vid stat)"

#: libsvn_subr/io.c:1035
#, c-format
msgid "Can't open file at '%s'"
msgstr "Kan inte öppna filen \"%s\""

#: libsvn_subr/io.c:1039
#, c-format
msgid "Can't get file perms for file at '%s' (file stat error)"
msgstr "Kan inte erhålla rättigheter för filen \"%s\" (fel vid stat)"

#: libsvn_subr/io.c:1072 libsvn_subr/io.c:1132
#, c-format
msgid "Can't change read-write perms of file '%s'"
msgstr "Kan inte ändra skrivskyddet på filen \"%s\""

#: libsvn_subr/io.c:1171 libsvn_subr/io.c:1215 libsvn_subr/io.c:1239
#, c-format
msgid "Can't change executability of file '%s'"
msgstr "Kan inte ändra huruvida filen \"%s\" är exekverbar"

#: libsvn_subr/io.c:1266
#, c-format
msgid "Error getting UID of process"
msgstr "Fel vid läsning av processens användarid"

#: libsvn_subr/io.c:1347
#, c-format
msgid "Can't get shared lock on file '%s'"
msgstr "Kan inte ta ut delat lås på filen \"%s\""

#: libsvn_subr/io.c:1351
#, c-format
msgid "Can't get exclusive lock on file '%s'"
msgstr "Kan inte ta ut exklusivt lås på filen \"%s\""

#: libsvn_subr/io.c:1382
#, c-format
msgid "Can't flush file '%s'"
msgstr "Kan inte tömma buffertar för filen \"%s\""

#: libsvn_subr/io.c:1383
#, c-format
msgid "Can't flush stream"
msgstr "Kan inte tömma buffertar för ström"

#: libsvn_subr/io.c:1395 libsvn_subr/io.c:1412
#, c-format
msgid "Can't flush file to disk"
msgstr "Kan inte tömma filbuffertar till disk"

#: libsvn_subr/io.c:1433
msgid "Reading from stdin is currently broken, so disabled"
msgstr ""
"Att läsa från standard in fungerar inte för närvarande och är därför avslaget"

#: libsvn_subr/io.c:1454
#, c-format
msgid "Can't get file name"
msgstr "Kan inte erhålla filnamn"

#: libsvn_subr/io.c:1522
#, c-format
msgid "Can't remove file '%s'"
msgstr "Kan inte radera filen \"%s\""

#: libsvn_subr/io.c:1551
#, c-format
msgid "Can't rewind directory '%s'"
msgstr "Kan inte återspola katalogen \"%s\""

#: libsvn_subr/io.c:1586 libsvn_subr/io.c:2599 libsvn_subr/io.c:2687
#, c-format
msgid "Can't open directory '%s'"
msgstr "Kan inte öppna katalogen \"%s\""

#: libsvn_subr/io.c:1625 libsvn_subr/io.c:1647
#, c-format
msgid "Can't remove '%s'"
msgstr "Kan inte radera \"%s\""

#: libsvn_subr/io.c:1751
#, c-format
msgid "Can't create process '%s' attributes"
msgstr "Kan inte skapa attribut för processen \"%s\""

#: libsvn_subr/io.c:1757
#, c-format
msgid "Can't set process '%s' cmdtype"
msgstr "Kan inte sätta cmdtype för processen \"%s\""

#: libsvn_subr/io.c:1769
#, c-format
msgid "Can't set process '%s' directory"
msgstr "Kan inte sätta katalog för processen \"%s\""

#: libsvn_subr/io.c:1782
#, c-format
msgid "Can't set process '%s' child input"
msgstr "Kan inte sätta standard in för processen \"%s\""

#: libsvn_subr/io.c:1789
#, c-format
msgid "Can't set process '%s' child outfile"
msgstr "Kan inte sätta standard ut för processen \"%s\""

#: libsvn_subr/io.c:1796
#, c-format
msgid "Can't set process '%s' child errfile"
msgstr "Kan inte sätta standard fel för processen \"%s\""

#: libsvn_subr/io.c:1820
#, c-format
msgid "Can't start process '%s'"
msgstr "Kan inte starta processen \"%s\""

#: libsvn_subr/io.c:1842
#, c-format
msgid "Error waiting for process '%s'"
msgstr "Fel då processen \"%s\" inväntades"

#: libsvn_subr/io.c:1850
#, c-format
msgid "Process '%s' failed (exitwhy %d)"
msgstr "Processen '%s' misslyckades (orsak %d)"

#: libsvn_subr/io.c:1857
#, c-format
msgid "Process '%s' returned error exitcode %d"
msgstr "Processen \"%s\" returnerade felstatus %d"

#: libsvn_subr/io.c:1968
#, c-format
msgid "'%s' returned %d"
msgstr "\"%s\" returnerade %d"

#: libsvn_subr/io.c:2071
#, c-format
msgid ""
"Error running '%s':  exitcode was %d, args were:\n"
"in directory '%s', basenames:\n"
"%s\n"
"%s\n"
"%s"
msgstr ""
"Fel vid körning av '%s':  slutstatus är %d, argument:\n"
"i katalogen '%s', basnamn:\n"
"%s\n"
"%s\n"
"%s"

#: libsvn_subr/io.c:2107
#, c-format
msgid "Can't detect MIME type of non-file '%s'"
msgstr "Kan inte känna av MIME-typ på \"%s\", som inte är en fil"

#: libsvn_subr/io.c:2174
#, c-format
msgid "Can't open file '%s'"
msgstr "Kan inte öppna filen \"%s\""

#: libsvn_subr/io.c:2211
#, c-format
msgid "Can't close stream"
msgstr "Kan inte stänga ström"

#: libsvn_subr/io.c:2221 libsvn_subr/io.c:2245 libsvn_subr/io.c:2258
#, c-format
msgid "Can't read file '%s'"
msgstr "Kan inte läsa filen \"%s\""

#: libsvn_subr/io.c:2222 libsvn_subr/io.c:2246 libsvn_subr/io.c:2259
#, c-format
msgid "Can't read stream"
msgstr "Kan inte läsa från ström"

#: libsvn_subr/io.c:2233
#, c-format
msgid "Can't get attribute information from file '%s'"
msgstr "Kan inte erhålla attributinformation från filen \"%s\""

#: libsvn_subr/io.c:2234
#, c-format
msgid "Can't get attribute information from stream"
msgstr "Kan inte erhålla attributinformation från ström"

#: libsvn_subr/io.c:2270
#, c-format
msgid "Can't set position pointer in file '%s'"
msgstr "Kan inte sätta filpekaren i filen \"%s\""

#: libsvn_subr/io.c:2271
#, c-format
msgid "Can't set position pointer in stream"
msgstr "Kan inte sätta filpekaren i ström"

#: libsvn_subr/io.c:2282 libsvn_subr/io.c:2295
#, c-format
msgid "Can't write to file '%s'"
msgstr "Kan inte skriva till filen \"%s\""

#: libsvn_subr/io.c:2283 libsvn_subr/io.c:2296
#, c-format
msgid "Can't write to stream"
msgstr "Kan inte skriva till ström"

#: libsvn_subr/io.c:2336
#, c-format
msgid "Can't read length line in file '%s'"
msgstr "Kan inte läsa längdrad i filen \"%s\""

#: libsvn_subr/io.c:2340
msgid "Can't read length line in stream"
msgstr "Kan inte läsa längdrad i ström"

#: libsvn_subr/io.c:2415
#, c-format
msgid "Can't move '%s' to '%s'"
msgstr "Kan inte flytta \"%s\" till \"%s\""

#: libsvn_subr/io.c:2515
#, c-format
msgid "Can't create directory '%s'"
msgstr "Kan inte skapa katalogen \"%s\""

#: libsvn_subr/io.c:2526 libsvn_wc/copy.c:304
#, c-format
msgid "Can't hide directory '%s'"
msgstr "Kan inte dölja katalogen \"%s\""

#: libsvn_subr/io.c:2539
#, c-format
msgid "Can't stat directory '%s'"
msgstr "Kan inte ta status på katalogen \"%s\""

#: libsvn_subr/io.c:2555
#, c-format
msgid "Can't stat new directory '%s'"
msgstr "Kan inte ta status på den nya katalogen \"%s\""

#: libsvn_subr/io.c:2617
#, c-format
msgid "Can't remove directory '%s'"
msgstr "Kan inte radera katalogen \"%s\""

#: libsvn_subr/io.c:2635
#, c-format
msgid "Can't read directory"
msgstr "Kan inte läsa katalog"

#: libsvn_subr/io.c:2706
#, c-format
msgid "Can't read directory entry in '%s'"
msgstr "Kan inte läsa katalogpost i \"%s\""

#: libsvn_subr/io.c:2831
#, c-format
msgid "Can't check directory '%s'"
msgstr "Kan inte kontrollera katalogen \"%s\""

#: libsvn_subr/io.c:2853
#, c-format
msgid "Version %d is not non-negative"
msgstr "Versionsnumret %d är negativt"

#: libsvn_subr/io.c:2900
#, c-format
msgid "Reading '%s'"
msgstr "Läser \"%s\""

#: libsvn_subr/io.c:2916
#, c-format
msgid "First line of '%s' contains non-digit"
msgstr "Första raden i \"%s\" innehåller något som inte är en siffra"

#: libsvn_subr/nls.c:79
#, c-format
msgid "Can't convert string to UCS-2: '%s'"
msgstr "Kan inte konvertera sträng från UCS-2: \"%s\""

#: libsvn_subr/nls.c:86
msgid "Can't get module file name"
msgstr "Kan inte erhålla modulens filnamn"

#: libsvn_subr/nls.c:101
#, c-format
msgid "Can't convert module path to UTF-8 from UCS-2: '%s'"
msgstr "Kan inte konvertera modulens sökväg till UTF-8 från UCS-2: '%s'"

#: libsvn_subr/opt.c:146
msgid ""
"\n"
"Valid options:\n"
msgstr ""
"\n"
"Giltiga flaggor:\n"

#: libsvn_subr/opt.c:236
msgid " arg"
msgstr " arg"

#: libsvn_subr/opt.c:259
#, c-format
msgid ""
"\"%s\": unknown command.\n"
"\n"
msgstr "\"%s\": okänt kommando.\n"

#: libsvn_subr/opt.c:449
msgid "Too few arguments"
msgstr "För få argument"

#: libsvn_subr/opt.c:530
#, c-format
msgid "Syntax error parsing revision '%s'"
msgstr "Syntaxfel i revisionsargumentet \"%s\""

#: libsvn_subr/opt.c:607
#, c-format
msgid "URL '%s' is not properly URI-encoded"
msgstr "URL:en \"%s\" är inte korrekt URI-kodad"

#: libsvn_subr/opt.c:613
#, c-format
msgid "URL '%s' contains a '..' element"
msgstr "URL:en \"%s\" innehåller ett \"..\"-element"

#: libsvn_subr/opt.c:642
#, c-format
msgid "Error resolving case of '%s'"
msgstr "Kunde inte ta reda på skiftläge för \"%s\""

#: libsvn_subr/opt.c:744
#, c-format
msgid ""
"%s, version %s\n"
"   compiled %s, %s\n"
"\n"
msgstr ""
"%s, version %s\n"
"   kompilerad %s, %s\n"
"\n"

#: libsvn_subr/opt.c:747
msgid ""
"Copyright (C) 2000-2005 CollabNet.\n"
"Subversion is open source software, see http://subversion.tigris.org/\n"
"This product includes software developed by CollabNet (http://www.Collab."
"Net/).\n"
"\n"
msgstr ""
"Copyright (C) 2000-2005 CollabNet.\n"
"Subversion är Open Source-programvara; se http://subversion.tigris.org/.\n"
"Denna produkt innehåller programvara som är utvecklad av CollabNet\n"
"(http://www.Collab.Net/).\n"
"\n"

#: libsvn_subr/opt.c:800
#, c-format
msgid "Type '%s help' for usage.\n"
msgstr "Skriv \"%s help\" för användning.\n"

#: libsvn_subr/path.c:1059
#, c-format
msgid "Couldn't determine absolute path of '%s'"
msgstr "Kunde inte ta reda på absolut sökväg för '%s'"

#: libsvn_subr/path.c:1098
#, c-format
msgid "'%s' is neither a file nor a directory name"
msgstr "\"%s\" är varken ett fil- eller katalognamn"

#: libsvn_subr/path.c:1204
#, c-format
msgid "Can't determine the native path encoding"
msgstr "Kan inte hitta den teckenkodning som ditt system använder för sökvägar"

#: libsvn_subr/path.c:1258
#, c-format
msgid "Invalid control character '0x%02x' in path '%s'"
msgstr "Ogiltigt kontrolltecken \"0x%02x\" i sökvägen \"%s\""

#: libsvn_subr/subst.c:1237 libsvn_wc/props.c:1459
#, c-format
msgid "File '%s' has inconsistent newlines"
msgstr "Filen \"%s\" har inkonsekventa radslut"

#: libsvn_subr/utf.c:157
msgid "Can't lock charset translation mutex"
msgstr "Kan inte låsa lås för teckenkonvertering"

#: libsvn_subr/utf.c:175 libsvn_subr/utf.c:263
msgid "Can't unlock charset translation mutex"
msgstr "Kan inte låsa upp lås för teckenkonvertering"

#: libsvn_subr/utf.c:222
#, c-format
msgid "Can't create a character converter from native encoding to '%s'"
msgstr "Kan inte skapa teckenkonverterare från systemets kodning till \"%s\""

#: libsvn_subr/utf.c:226
#, c-format
msgid "Can't create a character converter from '%s' to native encoding"
msgstr "Kan inte skapa teckenkonverterare från \"%s\" till systemets kodning"

#: libsvn_subr/utf.c:230
#, c-format
msgid "Can't create a character converter from '%s' to '%s'"
msgstr "Kan inte skapa teckenkonverterare från \"%s\" till \"%s\""

#: libsvn_subr/utf.c:454
#, c-format
msgid "Can't convert string from native encoding to '%s':"
msgstr "Kan inte konvertera sträng från systemets kodning till \"%s\":"

#: libsvn_subr/utf.c:458
#, c-format
msgid "Can't convert string from '%s' to native encoding:"
msgstr "Kan inte konvertera sträng från \"%s\" till systemets kodning:"

#: libsvn_subr/utf.c:462
#, c-format
msgid "Can't convert string from '%s' to '%s':"
msgstr "Kan inte konvertera sträng från \"%s\" till \"%s\""

#: libsvn_subr/utf.c:506
#, c-format
msgid ""
"Safe data '%s' was followed by non-ASCII byte %d: unable to convert to/from "
"UTF-8"
msgstr ""
"Giltig data '%s' följdes av icke-ASCII-byte %d: kan inte konvertera till/"
"från UTF-8"

#: libsvn_subr/utf.c:514
#, c-format
msgid ""
"Non-ASCII character (code %d) detected, and unable to convert to/from UTF-8"
msgstr ""
"Tecken som ej tillhör ASCII (kod %d) hittades; kan inte konvertera till/från "
"UTF-8"

#: libsvn_subr/utf.c:556
#, c-format
msgid ""
"Valid UTF-8 data\n"
"(hex:%s)\n"
"followed by invalid UTF-8 sequence\n"
"(hex:%s)"
msgstr ""
"Giltig UTF-8\n"
"(hex:%s)\n"
"följd av ogiltig UTF-8-sekvens\n"
"(hex:%s)"

#: libsvn_subr/validate.c:48
#, c-format
msgid "MIME type '%s' has empty media type"
msgstr "MIME-typen \"%s\" har tom mediatyp"

#: libsvn_subr/validate.c:53
#, c-format
msgid "MIME type '%s' does not contain '/'"
msgstr "MIME-typen \"%s\" innehåller inget \"/\""

#: libsvn_subr/validate.c:58
#, c-format
msgid "MIME type '%s' ends with non-alphanumeric character"
msgstr "MIME-typen \"%s\" slutar med icke-alfanumeriskt tecken"

#: libsvn_subr/version.c:74
#, c-format
msgid "Version mismatch in '%s': found %d.%d.%d%s, expected %d.%d.%d%s"
msgstr "Versioner stämmer ej i '%s': hittade %d.%d.%d%s, väntade %d.%d.%d%s"

#: libsvn_subr/xml.c:400
#, c-format
msgid "Malformed XML: %s at line %d"
msgstr "Felaktig XML: %s på rad %d"

#: libsvn_wc/adm_crawler.c:379
#, c-format
msgid ""
"The entry '%s' is no longer a directory; remove the entry before updating"
msgstr ""
"Posten \"%s\" är inte längre en katalog; ta bort posten före uppdatering"

#: libsvn_wc/adm_crawler.c:633
msgid "Error aborting report"
msgstr "Fel när rapportering avbröts"

#: libsvn_wc/adm_crawler.c:823
#, c-format
msgid "Checksum mismatch for '%s'; expected '%s', actual: '%s'"
msgstr "Felaktig kontrollsumma för \"%s\"; väntade \"%s\", fick \"%s\""

#: libsvn_wc/adm_crawler.c:849
msgid "Error opening local file"
msgstr "Fel när lokal fil skulle öppnas"

<<<<<<< HEAD
#: libsvn_wc/adm_files.c:202
msgid "Bad type indicator"
msgstr "Felaktig typindikator"

#: libsvn_wc/adm_files.c:410
msgid "APR_APPEND not supported for adm files"
msgstr "APR_APPEND stöds ej för administrationsfiler"

#: libsvn_wc/adm_files.c:453
=======
#: libsvn_wc/adm_files.c:102
#, c-format
msgid "'%s' is not a valid administrative directory name"
msgstr "\"%s\" är inget giltigt namn på administrationskatalogen"

#: libsvn_wc/adm_files.c:262
msgid "Bad type indicator"
msgstr "Felaktig typindikator"

#: libsvn_wc/adm_files.c:454
msgid "APR_APPEND not supported for adm files"
msgstr "APR_APPEND stöds ej för administrationsfiler"

#: libsvn_wc/adm_files.c:497
>>>>>>> 35db7218
msgid ""
"Your .svn/tmp directory may be missing or corrupt; run 'svn cleanup' and try "
"again"
msgstr ""
"Din katalog .svn/tmp saknas eller är trasig; kör \"svn cleanup\" och försök "
"igen"

<<<<<<< HEAD
#: libsvn_wc/adm_files.c:628 libsvn_wc/adm_files.c:704 libsvn_wc/lock.c:378
#: libsvn_wc/lock.c:631
=======
#: libsvn_wc/adm_files.c:672 libsvn_wc/lock.c:378 libsvn_wc/lock.c:631
>>>>>>> 35db7218
#, c-format
msgid "'%s' is not a working copy"
msgstr "\"%s\" är ingen arbetskopia"

<<<<<<< HEAD
#: libsvn_wc/adm_files.c:635 libsvn_wc/adm_files.c:711
#: libsvn_wc/adm_files.c:775
msgid "No such thing as 'base' working copy properties!"
msgstr "Det finns inget som heter \"base\"-egenskaper för en arbetskopia!"

#: libsvn_wc/adm_files.c:844 libsvn_wc/util.c:51
=======
#: libsvn_wc/adm_files.c:679 libsvn_wc/adm_files.c:747
#: libsvn_wc/adm_files.c:809
msgid "No such thing as 'base' working copy properties!"
msgstr "Det finns inget som heter \"base\"-egenskaper för en arbetskopia!"

#: libsvn_wc/adm_files.c:878 libsvn_wc/util.c:51
>>>>>>> 35db7218
#, c-format
msgid "'%s' is not a directory"
msgstr "\"%s\" är ingen katalog"

<<<<<<< HEAD
#: libsvn_wc/adm_files.c:898
=======
#: libsvn_wc/adm_files.c:932
>>>>>>> 35db7218
#, c-format
msgid "No entry for '%s'"
msgstr "Ingen post för \"%s\""

<<<<<<< HEAD
#: libsvn_wc/adm_files.c:910
=======
#: libsvn_wc/adm_files.c:944
>>>>>>> 35db7218
#, c-format
msgid "Revision %ld doesn't match existing revision %ld in '%s'"
msgstr "Revisionen %ld matchar inte den existerande revisionen %ld i \"%s\""

<<<<<<< HEAD
#: libsvn_wc/adm_files.c:919
=======
#: libsvn_wc/adm_files.c:953
>>>>>>> 35db7218
#, c-format
msgid "URL '%s' doesn't match existing URL '%s' in '%s'"
msgstr "URL:en \"%s\" matchar inte den existerande URL:en \"%s\" i \"%s\""

#: libsvn_wc/adm_ops.c:223
#, c-format
msgid "Unrecognized node kind: '%s'"
msgstr "Okänd nodtyp: \"%s\""

<<<<<<< HEAD
#: libsvn_wc/adm_ops.c:443 libsvn_wc/update_editor.c:946
#: libsvn_wc/update_editor.c:1347
=======
#: libsvn_wc/adm_ops.c:443 libsvn_wc/update_editor.c:947
#: libsvn_wc/update_editor.c:1348
>>>>>>> 35db7218
#, c-format
msgid "Error writing log file for '%s'"
msgstr "Fel när loggfilen för \"%s\" skrevs"

#: libsvn_wc/adm_ops.c:977
#, c-format
msgid "'%s' not found"
msgstr "\"%s\" finns inte"

#: libsvn_wc/adm_ops.c:981
#, c-format
msgid "Unsupported node kind for path '%s'"
msgstr "Nodtypen för sökvägen \"%s\" stöds inte"

#: libsvn_wc/adm_ops.c:1011
#, c-format
msgid "'%s' is already under version control"
msgstr "\"%s\" är redan versionshanterad"

#: libsvn_wc/adm_ops.c:1023
#, c-format
msgid ""
"Can't replace '%s' with a node of a differing type; commit the deletion, "
"update the parent, and then add '%s'"
msgstr ""
"Kan inte ersätta \"%s\" med en nod av en annan typ; arkivera raderingen, "
"uppdatera föräldern och lägg sedan till \"%s\""

#: libsvn_wc/adm_ops.c:1039
#, c-format
msgid "Can't find parent directory's entry while trying to add '%s'"
msgstr "Kunde inte hitta föräldrakatalogens post när \"%s\" skulle läggas till"

#: libsvn_wc/adm_ops.c:1044
#, c-format
msgid "Can't add '%s' to a parent directory scheduled for deletion"
msgstr ""
"Kan inte lägga till \"%s\" i en föräldrakatalog som är schemalagd för "
"radering"

#: libsvn_wc/adm_ops.c:1060
#, c-format
msgid "The URL '%s' has a different repository root than its parent"
msgstr "URL:en \"%s\" har annan arkivrot än sin förälder"

<<<<<<< HEAD
#: libsvn_wc/adm_ops.c:1334 libsvn_wc/adm_ops.c:1339 libsvn_wc/adm_ops.c:1375
=======
#: libsvn_wc/adm_ops.c:1320 libsvn_wc/adm_ops.c:1325 libsvn_wc/adm_ops.c:1361
>>>>>>> 35db7218
#, c-format
msgid "Error restoring props for '%s'"
msgstr "Fel vid återställande av egenskaper för \"%s\""

<<<<<<< HEAD
#: libsvn_wc/adm_ops.c:1349
=======
#: libsvn_wc/adm_ops.c:1335
>>>>>>> 35db7218
#, c-format
msgid "Error removing props for '%s'"
msgstr "Fel vid radering av egenskaper för \"%s\""

<<<<<<< HEAD
#: libsvn_wc/adm_ops.c:1421
=======
#: libsvn_wc/adm_ops.c:1407
>>>>>>> 35db7218
#, c-format
msgid "Error restoring text for '%s'"
msgstr "Fel vid återställande av texten för \"%s\""

<<<<<<< HEAD
#: libsvn_wc/adm_ops.c:1522
=======
#: libsvn_wc/adm_ops.c:1508
>>>>>>> 35db7218
#, c-format
msgid "Cannot revert: '%s' is not under version control"
msgstr "Kan inte återställa: \"%s\" är inte versionshanterad"

<<<<<<< HEAD
#: libsvn_wc/adm_ops.c:1550
=======
#: libsvn_wc/adm_ops.c:1536
>>>>>>> 35db7218
#, c-format
msgid "Cannot revert '%s': unsupported entry node kind"
msgstr "Kan inte återställa \"%s\": nodtypen stöds inte"

<<<<<<< HEAD
#: libsvn_wc/adm_ops.c:1561
=======
#: libsvn_wc/adm_ops.c:1547
>>>>>>> 35db7218
#, c-format
msgid "Cannot revert '%s': unsupported node kind in working copy"
msgstr "Kan inte återställa \"%s\": nodtyp som inte stöds i arbetskopian"

<<<<<<< HEAD
#: libsvn_wc/adm_ops.c:1609
=======
#: libsvn_wc/adm_ops.c:1595
>>>>>>> 35db7218
msgid ""
"Cannot revert addition of current directory; please try again from the "
"parent directory"
msgstr ""
"Kan inte återställa tillägg av aktuell katalog; försök igen från "
"föräldrakatalogen"

<<<<<<< HEAD
#: libsvn_wc/adm_ops.c:1631
=======
#: libsvn_wc/adm_ops.c:1617
>>>>>>> 35db7218
#, c-format
msgid "Unknown or unexpected kind for path '%s'"
msgstr "Okänd eller oväntad typ för sökvägen \"%s\""

<<<<<<< HEAD
#: libsvn_wc/adm_ops.c:1834
=======
#: libsvn_wc/adm_ops.c:1820
>>>>>>> 35db7218
#, c-format
msgid "File '%s' has local modifications"
msgstr "Filen \"%s\" har lokala ändringar"

#: libsvn_wc/copy.c:148
#, c-format
msgid "'%s' already exists and is in the way"
msgstr "\"%s\" finns redan och är i vägen"

#: libsvn_wc/copy.c:160
#, c-format
msgid ""
"'%s' is scheduled for deletion; it must be committed before it can be "
"overwritten"
msgstr ""
"\"%s\" är schemalagd för radering; den måste arkiveras innan den kan skrivas "
"över"

#: libsvn_wc/copy.c:166
#, c-format
msgid "There is already a versioned item '%s'"
msgstr "Det finns redan ett versionshanterat objekt \"%s\""

#: libsvn_wc/copy.c:177
#, c-format
msgid "Cannot copy or move '%s': it's not under version control"
msgstr "Kan inte kopiera eller flytta \"%s\": den är inte versionshanterad"

#: libsvn_wc/copy.c:184
#, c-format
msgid ""
"Cannot copy or move '%s': it's not in the repository yet; try committing "
"first"
msgstr ""
"Kan inte kopiera eller flytta \"%s\": den är inte i arkivet ännu; arkivera "
"den först"

#: libsvn_wc/copy.c:456
#, c-format
msgid ""
"Cannot copy or move '%s': it is not in the repository yet; try committing "
"first"
msgstr ""
"Kan inte kopiera eller flytta \"%s\": den är inte i arkivet ännu; arkivera "
"den först"

#: libsvn_wc/copy.c:531
#, c-format
msgid "Cannot copy to '%s', as it is not from repository '%s'; it is from '%s'"
msgstr ""
"Kan inte kopiera till \"%s\", då den inte är från arkivet \"%s\", utan från "
"\"%s\""

#: libsvn_wc/copy.c:538
#, c-format
msgid "Cannot copy to '%s' as it is scheduled for deletion"
msgstr "Kan inte kopiera till \"%s\", då den är schemalagd att raderas"

#: libsvn_wc/entries.c:127
#, c-format
msgid "Error writing entries file for '%s'"
msgstr "Fel när postfilen för \"%s\" skulle skrivas"

#: libsvn_wc/entries.c:222
#, c-format
msgid "Entry for '%s' has invalid repository root"
msgstr "Posten för \"%s\" har ogiltig arkivrot"

#: libsvn_wc/entries.c:244
#, c-format
msgid "Entry '%s' has invalid node kind"
msgstr "Posten \"%s\" har ogiltig nodtyp"

#: libsvn_wc/entries.c:269 libsvn_wc/entries.c:319 libsvn_wc/entries.c:359
#: libsvn_wc/entries.c:386 libsvn_wc/entries.c:413
#, c-format
msgid "Entry '%s' has invalid '%s' value"
msgstr "Posten \"%s\" har ogiltigt värde för \"%s\""

#: libsvn_wc/entries.c:627
msgid "Missing default entry"
msgstr "Normalpost saknas"

#: libsvn_wc/entries.c:632
msgid "Default entry has no revision number"
msgstr "Normalposten saknar revisionsnummer"

#: libsvn_wc/entries.c:637
msgid "Default entry is missing URL"
msgstr "Normalposten saknar URL"

#: libsvn_wc/entries.c:725
#, c-format
msgid "XML parser failed in '%s'"
msgstr "XML-tolken misslyckades i \"%s\""

#: libsvn_wc/entries.c:813
#, c-format
msgid "Corrupt working copy: '%s' has no default entry"
msgstr "Trasig arbetskopia: \"%s\" saknar normalpost"

#: libsvn_wc/entries.c:830
#, c-format
msgid "Corrupt working copy: directory '%s' has an invalid schedule"
msgstr "Trasig arbetskopia: katalogen \"%s\" har felaktig schemaläggning"

#: libsvn_wc/entries.c:864
#, c-format
msgid "Corrupt working copy: '%s' in directory '%s' has an invalid schedule"
msgstr ""
"Trasig arbetskopia: \"%s\" i katalogen \"%s\" har felaktig schemaläggning"

#: libsvn_wc/entries.c:873
#, c-format
msgid ""
"Corrupt working copy: '%s' in directory '%s' (which is scheduled for "
"addition) is not itself scheduled for addition"
msgstr ""
"Trasig arbetskopia: \"%s\" i katalogen \"%s\" (som är schemalagd att läggas "
"till) är inte själv schemalagd att läggas till"

#: libsvn_wc/entries.c:881
#, c-format
msgid ""
"Corrupt working copy: '%s' in directory '%s' (which is scheduled for "
"deletion) is not itself scheduled for deletion"
msgstr ""
"Trasig arbetskopia: \"%s\" i katalogen \"%s\" (som är schemalagd att "
"raderas) är inte själv schemalagd att raderas"

#: libsvn_wc/entries.c:889
#, c-format
msgid ""
"Corrupt working copy: '%s' in directory '%s' (which is scheduled for "
"replacement) has an invalid schedule"
msgstr ""
"Trasig arbetskopia: \"%s\" i katalogen \"%s\" (som är schemalagd att "
"ersättas) har ogiltig schemaläggning"

#: libsvn_wc/entries.c:1204
#, c-format
msgid "No default entry in directory '%s'"
msgstr "Ingen normalpost i katalogen \"%s\""

#: libsvn_wc/entries.c:1259
#, c-format
msgid "Error writing to '%s'"
msgstr "Fel vid skrivning till \"%s\""

#: libsvn_wc/entries.c:1525
#, c-format
msgid ""
"Can't add '%s' to deleted directory; try undeleting its parent directory "
"first"
msgstr ""
"Kan inte lägga till \"%s\" i en raderad katalog; försök återställa den "
"raderade föräldrakatalogen först"

#: libsvn_wc/entries.c:1531
#, c-format
msgid ""
"Can't replace '%s' in deleted directory; try undeleting its parent directory "
"first"
msgstr ""
"Kan inte ersätta \"%s\" i en raderad katalog; försök återställa "
"föräldrakatalogen först"

#: libsvn_wc/entries.c:1540
#, c-format
msgid "'%s' is marked as absent, so it cannot be scheduled for addition"
msgstr ""
"\"%s\" är markerad som saknad, så den kan inte schemaläggas att läggas till"

#: libsvn_wc/entries.c:1569
#, c-format
msgid "Entry '%s' is already under version control"
msgstr "Posten \"%s\" är redan versionshanterad"

#: libsvn_wc/entries.c:1661
#, c-format
msgid "Entry '%s' has illegal schedule"
msgstr "Posten \"%s\" har ogiltig schemaläggning"

#: libsvn_wc/entries.c:1802
#, c-format
msgid "No such entry: '%s'"
msgstr "Ingen post med namnet: \"%s\""

#: libsvn_wc/entries.c:1913
#, c-format
msgid "Directory '%s' has no THIS_DIR entry"
msgstr "Katalogen \"%s\" saknar THIS_DIR-post"

#: libsvn_wc/entries.c:2002
#, c-format
msgid "'%s' has an unrecognized node kind"
msgstr "\"%s\" har okänd nodtyp"

#: libsvn_wc/entries.c:2038
#, c-format
msgid "Unexpectedly found '%s': path is marked 'missing'"
msgstr ""
"Hittade \"%s\", vilket var oväntat: sökvägen är markerad som \"saknad\""

#: libsvn_wc/lock.c:159 libsvn_wc/lock.c:360
#, c-format
msgid "Working copy '%s' locked"
msgstr "Arbetskopian \"%s\" är låst"

#: libsvn_wc/lock.c:280
#, c-format
msgid "Path '%s' ends in '%s', which is unsupported for this operation"
msgstr ""
"Sökvägen \"%s\" slutar med \"%s\", vilket inte stöds för den här operationen"

#: libsvn_wc/lock.c:679
#, c-format
msgid "Working copy '%s' is missing or not locked"
msgstr "Arbetskopian \"%s\" saknas eller är inte låst"

#: libsvn_wc/lock.c:1079
#, c-format
msgid "Write-lock stolen in '%s'"
msgstr "Skrivlås stulet i \"%s\""

#: libsvn_wc/lock.c:1087
#, c-format
msgid "No write-lock in '%s'"
msgstr "Inget skrivlås i \"%s\""

#: libsvn_wc/lock.c:1109
#, c-format
msgid "Lock file '%s' is not a regular file"
msgstr "Låsfilen \"%s\" är ingen normal fil"

#: libsvn_wc/log.c:183
msgid "Can't move source to dest"
msgstr "Kan inte flytta källa till mål"

#: libsvn_wc/log.c:339
#, c-format
msgid "In directory '%s'"
msgstr "I katalogen \"%s\""

#: libsvn_wc/log.c:365
#, c-format
msgid "Missing 'left' attribute in '%s'"
msgstr "Attributet \"left\" saknas i \"%s\""

#: libsvn_wc/log.c:372
#, c-format
msgid "Missing 'right' attribute in '%s'"
msgstr "Attributet \"right\" saknas i \"%s\""

#: libsvn_wc/log.c:415
#, c-format
msgid "Missing 'dest' attribute in '%s'"
msgstr "Attributet \"dest\" saknas i \"%s\""

#: libsvn_wc/log.c:475
#, c-format
msgid "Missing 'timestamp' attribute in '%s'"
msgstr "Attributet \"timestamp\" saknas i \"%s\""

#: libsvn_wc/log.c:551 libsvn_wc/log.c:584
#, c-format
msgid "Error checking path '%s'"
msgstr "Fel vid kontroll av sökvägen \"%s\""

#: libsvn_wc/log.c:558 libsvn_wc/log.c:591
#, c-format
msgid "Error getting 'affected time' on '%s'"
msgstr "Fel vid hämtning av senaste modifieringstid från \"%s\""

#: libsvn_wc/log.c:602
#, c-format
msgid "Error modifying entry for '%s'"
msgstr "Fel vid ändring av posten för \"%s\""

#: libsvn_wc/log.c:628
#, c-format
msgid "Error removing lock from entry for '%s'"
msgstr "Fel vid borttagning av lås från posten för \"%s\""

#: libsvn_wc/log.c:759
#, c-format
msgid "Missing 'revision' attribute for '%s'"
msgstr "Attributet \"revision\" saknas för \"%s\""

#: libsvn_wc/log.c:773
#, c-format
msgid "Log command for directory '%s' is mislocated"
msgstr "Loggkommando för katalogen \"%s\" är felplacerat"

#: libsvn_wc/log.c:940 libsvn_wc/log.c:1012
#, c-format
msgid "Error checking existence of '%s'"
msgstr "Fel vid kontroll om \"%s\" finns"

#: libsvn_wc/log.c:951 libsvn_wc/log.c:1023
#, c-format
msgid "Error comparing '%s' and '%s'"
msgstr "Fel då \"%s\" och \"%s\" jämfördes"

#: libsvn_wc/log.c:963
#, c-format
msgid "Error getting 'affected time' for '%s'"
msgstr "Fel vid hämtning av senaste modifieringstid från \"%s\""

#: libsvn_wc/log.c:1034 libsvn_wc/log.c:1121
#, c-format
msgid "Error getting 'affected time' of '%s'"
msgstr "Fel vid hämtning av senaste modifieringstid från \"%s\""

#: libsvn_wc/log.c:1092
#, c-format
msgid "Error replacing text-base of '%s'"
msgstr "Fel när textbasen för \"%s\" ersattes"

#: libsvn_wc/log.c:1161 libsvn_wc/log.c:1210
#, c-format
msgid "Error modifying entry of '%s'"
msgstr "Fel när posten för \"%s\" ändrades"

#: libsvn_wc/log.c:1269
#, c-format
msgid "Log entry missing 'name' attribute (entry '%s' for directory '%s')"
msgstr ""
"Loggposten saknar attributet \"name\" (post \"%s\" för katalogen \"%s\")"

#: libsvn_wc/log.c:1331
#, c-format
msgid "Unrecognized logfile element '%s' in '%s'"
msgstr "Okänt element \"%s\" i loggfilen \"%s\""

#: libsvn_wc/log.c:1342
#, c-format
msgid "Error processing command '%s' in '%s'"
msgstr "Fel när kommandot \"%s\" i \"%s\" utfördes"

#: libsvn_wc/log.c:1464
msgid "Couldn't open log"
msgstr "Kunde inte öppna logg"

#: libsvn_wc/log.c:1475
#, c-format
msgid "Error reading administrative log file in '%s'"
msgstr "Fel vid läsning av administrativ loggfil i \"%s\""

#: libsvn_wc/log.c:1569
#, c-format
msgid "'%s' is not a working copy directory"
msgstr "\"%s\" är ingen katalog i en arbetskopia"

#: libsvn_wc/merge.c:306 libsvn_wc/merge.c:308 libsvn_wc/merge.c:310
#: libsvn_wc/merge.c:312
msgid "Unable to delete temporary file"
msgstr "Kan inte radera temporär fil"

#: libsvn_wc/props.c:100
#, c-format
msgid "Property '%s' locally changed to '%s', but update deletes it\n"
msgstr ""
"Egenskapen \"%s\" ändrad lokalt till \"%s\", men uppdatering raderar den\n"

#: libsvn_wc/props.c:109
#, c-format
msgid "Property '%s' locally deleted, but update sets it to '%s'\n"
msgstr ""
"Egenskapen \"%s\" raderad lokalt, men uppdatering sätter den till \"%s\"\n"

#: libsvn_wc/props.c:125
#, c-format
msgid "Property '%s' locally changed to '%s', but update sets it to '%s'\n"
msgstr ""
"Egenskapen \"%s\" lokalt ändrad till \"%s\", men uppdatering sätter den till "
"\"%s\"\n"

#: libsvn_wc/props.c:172
#, c-format
msgid "Can't parse '%s'"
msgstr "Kan inte tolka \"%s\""

#: libsvn_wc/props.c:198
#, c-format
msgid "Can't write property hash to '%s'"
msgstr "Kan inte skriva egenskapstabell till \"%s\""

#: libsvn_wc/props.c:248
#, c-format
msgid "Can't find entry '%s' in '%s'"
msgstr "Kan inte hitta posten \"%s\" i \"%s\""

<<<<<<< HEAD
#: libsvn_wc/props.c:323 libsvn_wc/props.c:1161 libsvn_wc/update_editor.c:2342
=======
#: libsvn_wc/props.c:320 libsvn_wc/props.c:1179 libsvn_wc/update_editor.c:2320
>>>>>>> 35db7218
#, c-format
msgid "Error writing log for '%s'"
msgstr "Fel vid skrivning av logg för \"%s\""

#: libsvn_wc/props.c:456
#, c-format
msgid ""
"Trying to add new property '%s' with value '%s',\n"
"but property already exists with value '%s'."
msgstr ""
"Försöker lägga till egenskapen \"%s\" med värdet \"%s\",\n"
"men egenskapen finns redan med värdet \"%s\"."

#: libsvn_wc/props.c:480
#, c-format
msgid ""
"Trying to change property '%s' from '%s' to '%s',\n"
"but the property does not exist."
msgstr ""
"Försöker ändra egenskapen \"%s\" från \"%s\" till \"%s\",\n"
"men egenskapen finns inte."

#: libsvn_wc/props.c:509
#, c-format
msgid ""
"Trying to delete property '%s' but value has been modified from '%s' to '%s'."
msgstr ""
"Försöker radera egenskapen \"%s\" men värdet har ändrats från \"%s\" till \"%"
"s\""

#: libsvn_wc/props.c:528
#, c-format
msgid ""
"Trying to change property '%s' from '%s' to '%s',\n"
"but property already exists with value '%s'."
msgstr ""
"Försöker ändra egenskapen \"%s\" från \"%s\" till \"%s\",\n"
"men egenskapen finns redan och har värdet \"%s\"."

#: libsvn_wc/props.c:1220
#, c-format
msgid "Unknown node kind: '%s'"
msgstr "Okänd nodtyp: \"%s\""

#: libsvn_wc/props.c:1256 libsvn_wc/props.c:1278 libsvn_wc/props.c:1362
#: libsvn_wc/props.c:1600
msgid "Failed to load properties from disk"
msgstr "Misslyckades med att läsa egenskaper från disk"

#: libsvn_wc/props.c:1294 libsvn_wc/props.c:1630
#, c-format
msgid "Cannot write property hash for '%s'"
msgstr "Kan inte skriva egenskapstabell för \"%s\""

#: libsvn_wc/props.c:1354 libsvn_wc/props.c:1492
#, c-format
msgid "Property '%s' is an entry property"
msgstr "Egenskapen \"%s\" är en postegenskap"

#: libsvn_wc/props.c:1399
#, c-format
msgid "Cannot set '%s' on a directory ('%s')"
msgstr "Kan inte sätta \"%s\" på en katalog (\"%s\")"

#: libsvn_wc/props.c:1407
#, c-format
msgid "Cannot set '%s' on a file ('%s')"
msgstr "Kan inte sätta \"%s\" på en fil (\"%s\")"

#: libsvn_wc/props.c:1413
#, c-format
msgid "'%s' is not a file or directory"
msgstr "\"%s\" är ingen fil eller katalog"

#: libsvn_wc/props.c:1437
#, c-format
msgid "File '%s' has binary mime type property"
msgstr "Filen \"%s\" har binär mime-typsegenskap"

#: libsvn_wc/props.c:2056
#, c-format
msgid "Error parsing %s property on '%s': '%s'"
msgstr "Fel vid tolkning av egenskapen %s på \"%s\": \"%s\""

#: libsvn_wc/props.c:2069
#, c-format
msgid ""
"Invalid %s property on '%s': target involves '.' or '..' or is an absolute "
"path"
msgstr ""
"Ogiltig egenskap %s på %s: målet innehåller \".\" eller \"..\" eller är en "
"absolut sökväg"

#: libsvn_wc/questions.c:104
#, c-format
msgid ""
"Working copy format of '%s' is too old (%d); please check out your working "
"copy again"
msgstr ""
"Arbetskopian \"%s\" har för gammalt format (%d); checka ut din arbetskopia "
"igen"

#: libsvn_wc/questions.c:112
#, c-format
msgid ""
"This client is too old to work with working copy '%s'; please get a newer "
"Subversion client"
msgstr ""
"Den här klienten är för gammal för att arbeta med arbetskopian \"%s\"; "
"skaffa en nyare Subversion-klient"

#: libsvn_wc/questions.c:352
#, c-format
msgid ""
"Checksum mismatch indicates corrupt text base: '%s'\n"
"   expected:  %s\n"
"     actual:  %s\n"
msgstr ""
"Felaktig kontrollsumma indikerar trasig textbas: \"%s\"\n"
"   väntade:  %s\n"
"      fick:  %s\n"

#: libsvn_wc/relocate.c:68
msgid "Relocate can only change the repository part of an URL"
msgstr ""
"Vid omlokalisering kan endast den del av URL:en ändras som anger arkivet"

#: libsvn_wc/translate.c:124
#, c-format
msgid "'%s' has unknown value for svn:eol-style property"
msgstr "\"%s\" har okänt värde för egenskapen svn:eol-style"

#: libsvn_wc/update_editor.c:387
#, c-format
msgid "No '.' entry in: '%s'"
msgstr "Ingen post för \".\" i: \"%s\""

<<<<<<< HEAD
#: libsvn_wc/update_editor.c:863
=======
#: libsvn_wc/update_editor.c:864
>>>>>>> 35db7218
#, c-format
msgid "Won't delete locally modified directory '%s'"
msgstr "Raderar inte den lokalt ändrade katalogen \"%s\""

<<<<<<< HEAD
#: libsvn_wc/update_editor.c:1049
=======
#: libsvn_wc/update_editor.c:1050
>>>>>>> 35db7218
#, c-format
msgid "Failed to add directory '%s': object of the same name already exists"
msgstr ""
"Kunde inte lägga till katalogen \"%s\": ett objekt med samma namn finns redan"

<<<<<<< HEAD
#: libsvn_wc/update_editor.c:1057
=======
#: libsvn_wc/update_editor.c:1058
>>>>>>> 35db7218
#, c-format
msgid ""
"Failed to add directory '%s': object of the same name as the administrative "
"directory"
msgstr ""
"Kunde inte lägga till katalogen \"%s\": objektet har samma namn som "
"administrationskatalogen"

<<<<<<< HEAD
#: libsvn_wc/update_editor.c:1071
=======
#: libsvn_wc/update_editor.c:1072
>>>>>>> 35db7218
#, c-format
msgid "Failed to add directory '%s': copyfrom arguments not yet supported"
msgstr ""
"Kunde inte lägga till katalogen \"%s\": \"copyfrom\"-argument stöds inte ännu"

<<<<<<< HEAD
#: libsvn_wc/update_editor.c:1092
=======
#: libsvn_wc/update_editor.c:1093
>>>>>>> 35db7218
#, c-format
msgid ""
"Failed to add directory '%s': object of the same name is already scheduled "
"for addition"
msgstr ""
"Kunde inte lägga till katalogen \"%s\": ett objekt med samma namn är redan "
"schemalagt att läggas till"

<<<<<<< HEAD
#: libsvn_wc/update_editor.c:1315
msgid "Couldn't do property merge"
msgstr "Kunde inte slå ihop egenskaper"

#: libsvn_wc/update_editor.c:1409
=======
#: libsvn_wc/update_editor.c:1316
msgid "Couldn't do property merge"
msgstr "Kunde inte slå ihop egenskaper"

#: libsvn_wc/update_editor.c:1410
>>>>>>> 35db7218
#, c-format
msgid ""
"Failed to mark '%s' absent: item of the same name is already scheduled for "
"addition"
msgstr ""
"Kunde inte markera \"%s\" som saknad: ett objekt med det namnet är redan "
"schemalagd att läggas till"

<<<<<<< HEAD
#: libsvn_wc/update_editor.c:1501
=======
#: libsvn_wc/update_editor.c:1502
>>>>>>> 35db7218
#, c-format
msgid "Failed to add file '%s': object of the same name already exists"
msgstr ""
"Kunde inte lägga till filen \"%s\": ett objekt med samma namn finns redan"

<<<<<<< HEAD
#: libsvn_wc/update_editor.c:1522
=======
#: libsvn_wc/update_editor.c:1523
>>>>>>> 35db7218
#, c-format
msgid ""
"Failed to add file '%s': object of the same name is already scheduled for "
"addition"
msgstr ""
"Kunde inte lägga till filen \"%s\": ett objekt med samma namn är redan "
"schemalagt att läggas till"

<<<<<<< HEAD
#: libsvn_wc/update_editor.c:1530
=======
#: libsvn_wc/update_editor.c:1531
>>>>>>> 35db7218
#, c-format
msgid "File '%s' in directory '%s' is not a versioned resource"
msgstr "Filen \"%s\" i katalogen \"%s\" är inte en versionshanterad resurs"

<<<<<<< HEAD
#: libsvn_wc/update_editor.c:1651
=======
#: libsvn_wc/update_editor.c:1643
>>>>>>> 35db7218
#, c-format
msgid "Checksum mismatch for '%s'; recorded: '%s', actual: '%s'"
msgstr "Felaktig kontrollsumma för \"%s\"; lagrad: \"%s\", verklig: \"%s\""

<<<<<<< HEAD
#: libsvn_wc/update_editor.c:1957
msgid "Move failed"
msgstr "Flytt misslyckades"

#: libsvn_wc/update_editor.c:2884
=======
#: libsvn_wc/update_editor.c:2862
>>>>>>> 35db7218
#, c-format
msgid "'%s' has no ancestry information"
msgstr "\"%s\" saknar information om ursprung"

<<<<<<< HEAD
#: libsvn_wc/update_editor.c:2972
=======
#: libsvn_wc/update_editor.c:2950
>>>>>>> 35db7218
#, c-format
msgid "Copyfrom-url '%s' has different repository root than '%s'"
msgstr "Käll-RUL:en \"%s\" har annan arkivrot än \"%s\""

#: libsvn_wc/util.c:83
msgid "Unable to make any directories"
msgstr "Kan inte skapa några kataloger över huvud taget"

#: svnadmin/main.c:95 svndumpfilter/main.c:62
#, c-format
msgid "Can't open stdio file"
msgstr "Kan inte öppna stdio-fil"

#: svnadmin/main.c:124
msgid "Repository argument required"
msgstr "Argument för arkiv krävs"

#: svnadmin/main.c:129
#, c-format
msgid "'%s' is an URL when it should be a path"
msgstr "\"%s\" är en URL när den skulle vara en sökväg"

#: svnadmin/main.c:235 svndumpfilter/main.c:787 svnlook/main.c:99
#: svnserve/main.c:111 svnversion/main.c:182
msgid "show version information"
msgstr "visa versionsinformation"

#: svnadmin/main.c:238
msgid "specify revision number ARG (or X:Y range)"
msgstr "ange revisionsnummer ARG (eller ett område X:Y)"

#: svnadmin/main.c:241
msgid "dump incrementally"
msgstr "dumpa inkrementellt"

#: svnadmin/main.c:244
msgid "use deltas in dump output"
msgstr "använd deltan i utskrift av dump"

#: svnadmin/main.c:247
msgid "bypass the repository hook system"
msgstr "kringgå arkivets hookskript-system"

#: svnadmin/main.c:250
msgid "no progress (only errors) to stderr"
msgstr ""
"ingen förloppsinformation (endast fel) till\n"
"                             standard fel"

#: svnadmin/main.c:253
msgid "ignore any repos UUID found in the stream"
msgstr "bortse från samtliga arkiv-UUID:n i strömmen"

#: svnadmin/main.c:256
msgid "set repos UUID to that found in stream, if any"
msgstr ""
"sätt UUID för arkivet till den som eventuellt\n"
"                             återfinns i strömmen"

#: svnadmin/main.c:259
msgid "type of repository: 'fsfs' (default) or 'bdb'"
msgstr "typ av arkiv: \"fsfs\" (standard) eller \"bdb\""

#: svnadmin/main.c:262
msgid "load at specified directory in repository"
msgstr "läs in till angiven katalog i arkivet"

#: svnadmin/main.c:265
msgid "disable fsync at transaction commit [Berkeley DB]"
msgstr ""
"slå av fsync vid commit av transaktion\n"
"                             [Berkeley DB]"

#: svnadmin/main.c:268
msgid "disable automatic log file removal [Berkeley DB]"
msgstr ""
"slå av automatisk radering av loggfiler\n"
"                             [Berkeley DB]"

#: svnadmin/main.c:274
msgid "remove redundant log files from source repository"
msgstr "ta bort redundanta loggfiler från källdatabasen"

#: svnadmin/main.c:277
msgid "call pre-commit hook before committing revisions"
msgstr "anropa pre-commit-hookskript före arkivering av revisioner"

#: svnadmin/main.c:280
msgid "call post-commit hook after committing revisions"
msgstr "anropa post-commit-hookskript efter arkivering av revisioner"

#: svnadmin/main.c:283
msgid ""
"wait instead of exit if the repository is in\n"
"                             use by another process"
msgstr ""
"vänta istället för att avsluta om arkivet\n"
"                             används av någon annan process"

#: svnadmin/main.c:296
msgid ""
"usage: svnadmin crashtest REPOS_PATH\n"
"\n"
"Open the repository at REPOS_PATH, then abort, thus simulating\n"
"a process that crashes while holding an open repository handle.\n"
msgstr ""
"användning: svnadmin crashtest ARKIV_SÖKVÄG\n"
"\n"
"Öppna arkivet under ARKIV_SÖKVÄG och avbryt därefter, vilket simulerar en\n"
"process som kraschar då den har ett arkiv öppet.\n"

#: svnadmin/main.c:302
msgid ""
"usage: svnadmin create REPOS_PATH\n"
"\n"
"Create a new, empty repository at REPOS_PATH.\n"
msgstr ""
"användning: svnadmin create ARKIV_SÖKVÄG\n"
"\n"
"Skapa ett nytt tomt arkiv under sökvägen ARKIV_SÖKVÄG.\n"
"\n"

#: svnadmin/main.c:308
msgid ""
"usage: svnadmin deltify [-r LOWER[:UPPER]] REPOS_PATH\n"
"\n"
"Run over the requested revision range, performing predecessor delti-\n"
"fication on the paths changed in those revisions.  Deltification in\n"
"essence compresses the repository by only storing the differences or\n"
"delta from the preceding revision.  If no revisions are specified,\n"
"this will simply deltify the HEAD revision.\n"
msgstr ""
"användning: svnadmin deltify [-r BÖRJAN[:SLUT]] ARKIV_SÖKVÄG\n"
"\n"
"Gå igenom det angivna revisionsområdet och utför föregångardeltifiering av\n"
"de sökvägar som ändrats i dessa revisioner. I stora drag komprimerar\n"
"deltifieringen arkivet genom att endast lagra skillnader eller deltan\n"
"jämfört med föregående revision. Om inga revisioner anges, deltifieras\n"
"huvudrevisionen.\n"

#: svnadmin/main.c:317
msgid ""
"usage: svnadmin dump REPOS_PATH [-r LOWER[:UPPER]] [--incremental]\n"
"\n"
"Dump the contents of filesystem to stdout in a 'dumpfile'\n"
"portable format, sending feedback to stderr.  Dump revisions\n"
"LOWER rev through UPPER rev.  If no revisions are given, dump all\n"
"revision trees.  If only LOWER is given, dump that one revision tree.\n"
"If --incremental is passed, then the first revision dumped will be\n"
"a diff against the previous revision, instead of the usual fulltext.\n"
msgstr ""
"användning: svnadmin dump ARKIV_SÖKVÄG [-r BÖRJAN[:SLUT]] [--incremental]\n"
"\n"
"Skriv innehållet i filsystemet till standard ut i ett portabelt\n"
"\"dumpfile\"-format med återkoppling till standard fel. Revisionerna BÖRJAN\n"
"till och med SLUT skrivs ut. Om inga revisioner anges, skrivs samtliga\n"
"revisionsträd. Om endast BÖRJAN anges, skrivs det revisionsträdet. Flaggan\n"
"--incremental gör att den första skrivna revisionen är en diff gentemot\n"
"föregående revision istället för fulltext, vilket annars är fallet.\n"

#: svnadmin/main.c:328
msgid ""
"usage: svnadmin help [SUBCOMMAND...]\n"
"\n"
"Describe the usage of this program or its subcommands.\n"
msgstr ""
"användning: svnadmin help [UNDERKOMMANDO...]\n"
"\n"
"Beskriver hur det här programmet och dess underkommandon används.\n"

#: svnadmin/main.c:333
msgid ""
"usage: svnadmin hotcopy REPOS_PATH NEW_REPOS_PATH\n"
"\n"
"Makes a hot copy of a repository.\n"
msgstr ""
"användning: svnadmin hotcopy ARKIV_SÖKVÄG NY_ARKIV_SÖKVÄG\n"
"\n"
"Gör en \"hot copy\" (kopia samtidigt som arkivet används) av ett arkiv.\n"

#: svnadmin/main.c:338
msgid ""
"usage: svnadmin list-dblogs REPOS_PATH\n"
"\n"
"List all Berkeley DB log files.\n"
"\n"
"WARNING: Modifying or deleting logfiles which are still in use\n"
"will cause your repository to be corrupted.\n"
msgstr ""
"användning: svnadmin list-dblogs ARKIV_SÖKVÄG\n"
"\n"
"Ger en lista av alla Berkeley DB-loggfiler.\n"
"\n"
"VARNING: Att ändra eller ta bort loggfiler som fortfarande används leder\n"
"till att databasen förstörs.\n"

#: svnadmin/main.c:345
msgid ""
"usage: svnadmin list-unused-dblogs REPOS_PATH\n"
"\n"
"List unused Berkeley DB log files.\n"
"\n"
msgstr ""
"användning: svnadmin list-unused-dblogs ARKIV_SÖKVÄG\n"
"\n"
"Ger en lista av Berkeley DB-loggfiler som inte används.\n"
"\n"

#: svnadmin/main.c:350
msgid ""
"usage: svnadmin load REPOS_PATH\n"
"\n"
"Read a 'dumpfile'-formatted stream from stdin, committing\n"
"new revisions into the repository's filesystem.  If the repository\n"
"was previously empty, its UUID will, by default, be changed to the\n"
"one specified in the stream.  Progress feedback is sent to stdout.\n"
msgstr ""
"användning: svnadmin load ARKIV_SÖKVÄG\n"
"\n"
"Läser in en fil i \"dumpfile\"-format från standard in och inför nya "
"revisioner\n"
"i arkivets filsystem. Om arkivet var tomt från början, kommer\n"
"normalt dess UUID att sättas till UUID:n i filen. Förloppet visas på "
"standard\n"
"ut.\n"

#: svnadmin/main.c:361
msgid ""
"usage: svnadmin lslocks REPOS_PATH\n"
"\n"
"Print descriptions of all locks.\n"
msgstr ""
"användning: svnadmin lslocks ARKIV_SÖKVÄG\n"
"\n"
"Visa beskrivningar av samtliga lås.\n"

#: svnadmin/main.c:366
msgid ""
"usage: svnadmin lstxns REPOS_PATH\n"
"\n"
"Print the names of all uncommitted transactions.\n"
msgstr ""
"användning: svnadmin lstxns ARKIV_SÖKVÄG\n"
"\n"
"Visa namnen på alla transaktioner som inte är införda.\n"

#: svnadmin/main.c:371
msgid ""
"usage: svnadmin recover REPOS_PATH\n"
"\n"
"Run the Berkeley DB recovery procedure on a repository.  Do\n"
"this if you've been getting errors indicating that recovery\n"
"ought to be run.  Recovery requires exclusive access and will\n"
"exit if the repository is in use by another process.\n"
msgstr ""
"användning: svnadmin recover ARKIV_SÖKVÄG\n"
"\n"
"Utför Berkeley DB:s rutin för att återskapa databasen. Gör detta om du har\n"
"fått felmeddelanden som talar om att det behövs. Återskapandet kräver "
"enskild\n"
"åtkomst och kommer att avbrytas om databasen används av någon annan "
"process.\n"

#: svnadmin/main.c:379
msgid ""
"usage: svnadmin rmlocks REPOS_PATH LOCKED_PATH...\n"
"\n"
"Unconditionally remove lock from each LOCKED_PATH.\n"
msgstr ""
"användning: svnadmin rmlocks ARKIV_SÖKVÄG LÅST_SÖKVÄG...\n"
"\n"
"Ta ovillkorligen bort lås från varje LÅST_SÖKVÄG.\n"

#: svnadmin/main.c:384
msgid ""
"usage: svnadmin rmtxns REPOS_PATH TXN_NAME...\n"
"\n"
"Delete the named transaction(s).\n"
msgstr ""
"användning: svnadmin rmtxns ARKIV_SÖKVÄG TXN_NAMN...\n"
"\n"
"Ta bort namngivna transaktion(er).\n"

#: svnadmin/main.c:389
msgid ""
"usage: svnadmin setlog REPOS_PATH -r REVISION FILE\n"
"\n"
"Set the log-message on revision REVISION to the contents of FILE.  Use\n"
"--bypass-hooks to avoid triggering the revision-property-related hooks\n"
"(for example, if you do not want an email notification sent\n"
"from your post-revprop-change hook, or because the modification of\n"
"revision properties has not been enabled in the pre-revprop-change\n"
"hook).\n"
"\n"
"NOTE: revision properties are not historied, so this command\n"
"will permanently overwrite the previous log message.\n"
msgstr ""
"användning: svnadmin setlog ARKIV_SÖKVÄG -r REVISION FIL\n"
"\n"
"Sätt loggmeddelandet för revisionen REVISION till innehållet i filen FIL.\n"
"Använd --bypass-hooks för att revisionsegenskapsrelaterade hookskript inte\n"
"ska aktiveras (om du till exempel vill undvika att e-post skickas från\n"
"ditt post-revprop-change-hookskript, eller om ändring av "
"revisionsegenskaper\n"
"ej är påslaget i pre-revprop-change-hookskriptet).\n"
"\n"
"ANMÄRKNING: Historik lagras inte för revisionsegenskaper, så detta kommando\n"
"skriver för alltid över det befintliga loggmeddelandet.\n"

#: svnadmin/main.c:403
msgid ""
"usage: svnadmin verify REPOS_PATH\n"
"\n"
"Verifies the data stored in the repository.\n"
msgstr ""
"användning: svnadmin verify ARKIV_SÖKVÄG\n"
"\n"
"Kontrollerar den data som är lagrad i arkivet.\n"

#: svnadmin/main.c:456
msgid "Invalid revision specifier"
msgstr "Ogiltig revisionsangivelse"

#: svnadmin/main.c:461
#, c-format
msgid "Revisions must not be greater than the youngest revision (%ld)"
msgstr "Revisionerna får ej vara större än den yngsta revisionen (%ld)"

#: svnadmin/main.c:529 svnadmin/main.c:611
msgid "First revision cannot be higher than second"
msgstr "Den första revisionen kan inte vara högre än den andra"

#: svnadmin/main.c:538
#, c-format
msgid "Deltifying revision %ld..."
msgstr "Deltifierar revision %ld..."

#: svnadmin/main.c:542
#, c-format
msgid "done.\n"
msgstr "klart.\n"

#: svnadmin/main.c:642
msgid ""
"general usage: svnadmin SUBCOMMAND REPOS_PATH  [ARGS & OPTIONS ...]\n"
"Type 'svnadmin help <subcommand>' for help on a specific subcommand.\n"
"\n"
"Available subcommands:\n"
msgstr ""
"allmän användning: svnadmin UNDERKOMMANDO ARKIV_SÖKVÄG\n"
"                   [ ARGUMENT & FLAGGOR ...]\n"
"Skriv \"svnadmin help <UNDERKOMMANDO>\" för att få hjälp om ett specifikt\n"
"underkommando.\n"
"\n"
"Tillgängliga underkommandon:\n"

#: svnadmin/main.c:649 svnlook/main.c:1786 svnserve/main.c:158
msgid ""
"The following repository back-end (FS) modules are available:\n"
"\n"
msgstr ""
"Följande arkivåtkomstmoduler är tillgängliga:\n"
"\n"

#: svnadmin/main.c:732
#, c-format
msgid ""
"Repository lock acquired.\n"
"Please wait; recovering the repository may take some time...\n"
msgstr ""
"Arkivlåset har erhållits.\n"
"Vänta; det kan ta tid att återskapa arkivet...\n"

#: svnadmin/main.c:767
msgid ""
"Failed to get exclusive repository access; perhaps another process\n"
"such as httpd, svnserve or svn has it open?"
msgstr ""
"Kunde inte erhålla enskild åtkomst till arkivet; kanske någon annan "
"process,\n"
"såsom httpd, svnserve eller svn har det öppet?"

#: svnadmin/main.c:772
#, c-format
msgid "Waiting on repository lock; perhaps another process has it open?\n"
msgstr "Väntar på arkivlås; kanske någon anna process har arkivet öppen?\n"

#: svnadmin/main.c:779
#, c-format
msgid ""
"\n"
"Recovery completed.\n"
msgstr ""
"\n"
"Återskapande klart.\n"

#: svnadmin/main.c:786
#, c-format
msgid "The latest repos revision is %ld.\n"
msgstr "Den senaste revisionen i arkivet är %ld.\n"

#: svnadmin/main.c:896
#, c-format
msgid "Transaction '%s' removed.\n"
msgstr "Transaktionen \"%s\" borttagen.\n"

#: svnadmin/main.c:920
#, c-format
msgid "Missing revision"
msgstr "Revision saknas"

#: svnadmin/main.c:923
#, c-format
msgid "Only one revision allowed"
msgstr "Endast en revision tillåts"

#: svnadmin/main.c:929
#, c-format
msgid "Exactly one file argument required"
msgstr "Det krävs exakt ett filargument"

#: svnadmin/main.c:1037 svnlook/main.c:1851
#, c-format
msgid "UUID Token: %s\n"
msgstr "UUID-identifierare: %s\n"

#: svnadmin/main.c:1038 svnlook/main.c:1852
#, c-format
msgid "Owner: %s\n"
msgstr "Ägare: %s\n"

#: svnadmin/main.c:1039 svnlook/main.c:1853
#, c-format
msgid "Created: %s\n"
msgstr "Skapat: %s\n"

#: svnadmin/main.c:1040 svnlook/main.c:1854
#, c-format
msgid "Expires: %s\n"
msgstr "Går ut: %s\n"

#: svnadmin/main.c:1042
#, c-format
msgid ""
"Comment (%i lines):\n"
"%s\n"
"\n"
msgstr ""
"Kommentar (%i rader):\n"
"%s\n"
"\n"

#: svnadmin/main.c:1043
#, c-format
msgid ""
"Comment (%i line):\n"
"%s\n"
"\n"
msgstr ""
"Kommentar (%i rad):\n"
"%s\n"
"\n"

#: svnadmin/main.c:1100
#, c-format
msgid "Path '%s' isn't locked.\n"
msgstr "Sökvägen \"%s\" är inte låst.\n"

#: svnadmin/main.c:1112
#, c-format
msgid "Removed lock on '%s'.\n"
msgstr "Tog bort lås på \"%s\".\n"

#: svnadmin/main.c:1322
#, c-format
msgid "subcommand argument required\n"
msgstr "argument för underkommando krävs\n"

#: svnadmin/main.c:1407
#, c-format
msgid ""
"subcommand '%s' doesn't accept option '%s'\n"
"Type 'svnadmin help %s' for usage.\n"
msgstr ""
"underkommandot \"%s\" tillåter inte flaggan \"%s\"\n"
"Skriv \"svnadmin help %s\" för användning.\n"

#: svndumpfilter/main.c:319
msgid "This is an empty revision for padding."
msgstr "Detta är en tom revision för att fylla ut."

#: svndumpfilter/main.c:389
#, c-format
msgid "Revision %ld committed as %ld.\n"
msgstr "Revision %ld incheckad som %ld.\n"

#: svndumpfilter/main.c:412
#, c-format
msgid "Revision %ld skipped.\n"
msgstr "Revision %ld hoppades över.\n"

#: svndumpfilter/main.c:514
#, c-format
msgid "Invalid copy source path '%s'"
msgstr "Ogiltig sökväg som källa för kopiering \"%s\""

#: svndumpfilter/main.c:558
#, c-format
msgid "No valid copyfrom revision in filtered stream"
msgstr "Ingen giltig ursprungsrevision för kopiering i den filtrerade strömmen"

#: svndumpfilter/main.c:663
msgid "Delta property block detected - not supported by svndumpfilter"
msgstr "Egenskapsblock som delta påträffades - stöds ej av svndumpfilter"

#: svndumpfilter/main.c:789
msgid "Do not display filtering statistics."
msgstr "Visa inte filtreringsstatistik."

#: svndumpfilter/main.c:791
msgid "Remove revisions emptied by filtering."
msgstr "Ta bort revisioner som har blivit tomma på grund av filtrering."

#: svndumpfilter/main.c:793
msgid "Renumber revisions left after filtering."
msgstr "Numrera om de revisioner som finns kvar efter filtrering."

#: svndumpfilter/main.c:795
msgid "Don't filter revision properties."
msgstr "Filtrera inte revisionsegenskaper."

#: svndumpfilter/main.c:806
msgid ""
"Filter out nodes with given prefixes from dumpstream.\n"
"usage: svndumpfilter exclude PATH_PREFIX...\n"
msgstr ""
"Filtrera bort noder med angivna prefix från dumpströmmen.\n"
"användning: svndumpfilter exclude SÖKVÄGS_PREFIX...\n"

#: svndumpfilter/main.c:812
msgid ""
"Filter out nodes without given prefixes from dumpstream.\n"
"usage: svndumpfilter include PATH_PREFIX...\n"
msgstr ""
"Filtrera bort noder utan angivna prefix från dumpströmmen.\n"
"användning: svndumpfilter include SÖKVÄGS_PREFIX...\n"

#: svndumpfilter/main.c:818
msgid ""
"Describe the usage of this program or its subcommands.\n"
"usage: svndumpfilter help [SUBCOMMAND...]\n"
msgstr ""
"Visa hur detta program eller dess underkommandon används.\n"
"användning: svndumpfilter help [SUBCOMMAND...]\n"

#: svndumpfilter/main.c:889
msgid ""
"general usage: svndumpfilter SUBCOMMAND [ARGS & OPTIONS ...]\n"
"Type 'svndumpfilter help <subcommand>' for help on a specific subcommand.\n"
"\n"
"Available subcommands:\n"
msgstr ""
"allmän användning: svndumpfilter UNDERKOMMANDO [ARGUMENT & FLAGGOR ...]\n"
"Skriv \"svndumpfilter help <UNDERKOMMANDO>\" för att få hjälp om ett "
"specifikt\n"
"underkommando.\n"
"\n"
"Tillgängliga underkommandon:\n"

#: svndumpfilter/main.c:943
#, c-format
msgid "Excluding (and dropping empty revisions for) prefixes:\n"
msgstr "Utesluter (och tar bort tomma revisioner för) prefix:\n"

#: svndumpfilter/main.c:945
#, c-format
msgid "Excluding prefixes:\n"
msgstr "Utesluter prefix:\n"

#: svndumpfilter/main.c:947
#, c-format
msgid "Including (and dropping empty revisions for) prefixes:\n"
msgstr "Tar med (och tar bort tomma revisioner för) prefix:\n"

#: svndumpfilter/main.c:949
#, c-format
msgid "Including prefixes:\n"
msgstr "Tar med prefix:\n"

#: svndumpfilter/main.c:976
#, c-format
msgid ""
"Dropped %d revision(s).\n"
"\n"
msgstr ""
"Hoppade över %d revision(er).\n"
"\n"

#: svndumpfilter/main.c:982
msgid "Revisions renumbered as follows:\n"
msgstr "Revisionerna har numrerats om enligt följande:\n"

#: svndumpfilter/main.c:1009
#, c-format
msgid "   %ld => (dropped)\n"
msgstr "   %ld => (borttagen)\n"

#: svndumpfilter/main.c:1024
#, c-format
msgid "Dropped %d node(s):\n"
msgstr "Tog bort %d nod(er):\n"

#: svndumpfilter/main.c:1229
#, c-format
msgid ""
"\n"
"Error: no prefixes supplied.\n"
msgstr ""
"\n"
"Fel: inga prefix angivna.\n"

#: svndumpfilter/main.c:1272
#, c-format
msgid ""
"Subcommand '%s' doesn't accept option '%s'\n"
"Type 'svndumpfilter help %s' for usage.\n"
msgstr ""
"Underkommandot \"%s\" tillåter inte flaggan \"%s\"\n"
"Skriv \"svndumpfilter help %s\" för användning.\n"

#: svnlook/main.c:102
msgid "specify revision number ARG"
msgstr "ange revisionsnummer ARG"

#: svnlook/main.c:105
msgid "specify transaction name ARG"
msgstr "ange transaktionsnamn ARG"

#: svnlook/main.c:108
msgid "be verbose"
msgstr "var utförlig"

#: svnlook/main.c:111
msgid "show node revision ids for each path"
msgstr "visa nodrevisions-ID:n för varje sökväg"

#: svnlook/main.c:117
msgid "do not print differences for added files"
msgstr "visa inte skillnader för tillagda filer"

#: svnlook/main.c:120
msgid "print differences against the copy source"
msgstr "visa skillnad gentemot kopians ursprung"

#: svnlook/main.c:123
msgid "operate on a revision property (use with -r or -t)"
msgstr "arbeta med en revisionsegenskap (används med -r eller -t)"

#: svnlook/main.c:126
msgid "show full paths instead of indenting them"
msgstr "visa fullständiga sökvägar istället för indrag"

#: svnlook/main.c:129
msgid "show details for copies"
msgstr "visa detaljer för kopior"

#: svnlook/main.c:142
msgid ""
"usage: svnlook author REPOS_PATH\n"
"\n"
"Print the author.\n"
msgstr ""
"användning: svnlook author ARKIV_SÖKVÄG\n"
"\n"
"Visa författaren.\n"

#: svnlook/main.c:147
msgid ""
"usage: svnlook cat REPOS_PATH FILE_PATH\n"
"\n"
"Print the contents of a file.  Leading '/' on FILE_PATH is optional.\n"
msgstr ""
"användning: svnlook cat ARKIV_SÖKVÄG FIL_SÖKVÄG\n"
"\n"
"Visa innehållet i en fil. Inledande \"/\" är valfritt för FIL_SÖKVÄG.\n"

#: svnlook/main.c:153
msgid ""
"usage: svnlook changed REPOS_PATH\n"
"\n"
"Print the paths that were changed.\n"
msgstr ""
"användning: svnlook changed ARKIV_SÖKVÄG\n"
"\n"
"Visa vilka sökvägar som har ändrats.\n"

#: svnlook/main.c:158
msgid ""
"usage: svnlook date REPOS_PATH\n"
"\n"
"Print the datestamp.\n"
msgstr ""
"användning: svnlook date ARKIV_SÖKVÄG\n"
"\n"
"Visa datumstämpel.\n"

#: svnlook/main.c:163
msgid ""
"usage: svnlook diff REPOS_PATH\n"
"\n"
"Print GNU-style diffs of changed files and properties.\n"
msgstr ""
"användning: svnlook diff ARKIV_SÖKVÄG\n"
"\n"
"Visa diffar i GNU-stil för ändrade filer och egenskaper.\n"

#: svnlook/main.c:169
msgid ""
"usage: svnlook dirs-changed REPOS_PATH\n"
"\n"
"Print the directories that were themselves changed (property edits)\n"
"or whose file children were changed.\n"
msgstr ""
"användning: svnlook dirs-changed ARKIV_SÖKVÄG\n"
"\n"
"Visa kataloger som själva har ändrats (egenskapsändringar) eller vars\n"
"barnfiler har ändrats.\n"

#: svnlook/main.c:175
msgid ""
"usage: svnlook help [SUBCOMMAND...]\n"
"\n"
"Describe the usage of this program or its subcommands.\n"
msgstr ""
"användning: svnlook help [UNDERKOMMANDO...]\n"
"\n"
"Beskriv användningen av detta program eller dess underkommandon.\n"

#: svnlook/main.c:180
msgid ""
"usage: svnlook history REPOS_PATH [PATH_IN_REPOS]\n"
"\n"
"Print information about the history of a path in the repository (or\n"
"the root directory if no path is supplied).\n"
msgstr ""
"användning: svnlook history ARKIV_SÖKVÄG [SÖKVÄG_I_ARKIV]\n"
"\n"
"Visa information om historiken för en sökväg i arkivet (eller rotkatalogen\n"
"om ingen sökväg anges).\n"

#: svnlook/main.c:186
msgid ""
"usage: svnlook info REPOS_PATH\n"
"\n"
"Print the author, datestamp, log message size, and log message.\n"
msgstr ""
"användning: svnlook info ARKIV_SÖKVÄG\n"
"\n"
"Visa författaren, datumstämpeln, loggmeddelandets storlek samt\n"
"själva loggmeddelandet.\n"

#: svnlook/main.c:191
msgid ""
"usage: svnlook lock REPOS_PATH PATH_IN_REPOS\n"
"\n"
"If a lock exists on a path in the repository, describe it.\n"
msgstr ""
"användning: svnlook lock ARKIV_SÖKVÄG SÖKVÄG_I_ARKIV\n"
"\n"
"Om ett lås finns på en sökväg i arkivet, visa information om det.\n"

#: svnlook/main.c:196
msgid ""
"usage: svnlook log REPOS_PATH\n"
"\n"
"Print the log message.\n"
msgstr ""
"användning: svnlook log ARKIV_SÖKVÄG\n"
"\n"
"Visa loggmeddelandet.\n"

#: svnlook/main.c:201
msgid ""
"usage: svnlook propget REPOS_PATH PROPNAME [PATH_IN_REPOS]\n"
"\n"
"Print the raw value of a property on a path in the repository.\n"
"With --revprop, prints the raw value of a revision property.\n"
msgstr ""
"användning: svnlook propget ARKIV_SÖKVÄG EGENSKAPSNAMN\n"
"                                [SÖKVÄG_I_ARKIV]\n"
"\n"
"Skriv ut det råa värdet för en egenskap på en sökväg i arkivet.\n"
"Om --revprop används, skriv ut det råa värdet på en revisionsegenskap.\n"

#: svnlook/main.c:207
msgid ""
"usage: svnlook proplist REPOS_PATH [PATH_IN_REPOS]\n"
"\n"
"List the properties of a path in the repository, or\n"
"with the --revprop option, revision properties.\n"
"With -v, show the property values too.\n"
msgstr ""
"användning: svnlook proplist ARKIV_SÖKVÄG [SÖKVÄG_I_ARKIV]\n"
"\n"
"Lista egenskaperna för en sökväg i arkivet eller, om --revprop anges,\n"
"visa revisionsegenskaper.  -v visar även egenskapernas värden.\n"

#: svnlook/main.c:214
msgid ""
"usage: svnlook tree REPOS_PATH [PATH_IN_REPOS]\n"
"\n"
"Print the tree, starting at PATH_IN_REPOS (if supplied, at the root\n"
"of the tree otherwise), optionally showing node revision ids.\n"
msgstr ""
"användning: svnlook tree ARKIV_SÖKVÄG [SÖKVÄG_I_ARKIV]\n"
"\n"
"Visa trädet, med början i SÖKVÄG_I_ARKIV (om den anges, annars används "
"trädets\n"
"rot). Visa även nodrevisions-ID:n om så önskas.\n"

#: svnlook/main.c:220
msgid ""
"usage: svnlook uuid REPOS_PATH\n"
"\n"
"Print the repository's UUID.\n"
msgstr ""
"användning: svnlook uuid ARKIV_SÖKVÄG\n"
"\n"
"Visa arkivets UUID.\n"

#: svnlook/main.c:225
msgid ""
"usage: svnlook youngest REPOS_PATH\n"
"\n"
"Print the youngest revision number.\n"
msgstr ""
"användning: svnlook youngest ARKIV_SÖKVÄG\n"
"\n"
"Visa det yngsta revisionsnumret.\n"

#: svnlook/main.c:609
#, c-format
msgid "Error creating dir '%s' (path exists)"
msgstr "Fel då katalogen \"%s\" skulle skapas (katalogen finns)"

#: svnlook/main.c:883
#, c-format
msgid "Copied: %s (from rev %ld, %s)\n"
msgstr "Kopierad: %s (från revision %ld, %s)\n"

#: svnlook/main.c:961
msgid "Added"
msgstr "Tillagd"

#: svnlook/main.c:962
msgid "Deleted"
msgstr "Raderad"

#: svnlook/main.c:963
msgid "Modified"
msgstr "Ändrad"

#: svnlook/main.c:964
msgid "Index"
msgstr "Index"

#: svnlook/main.c:976
#, c-format
msgid "(Binary files differ)\n"
msgstr "(Binära filer skiljer sig åt)\n"

#: svnlook/main.c:1105
msgid "unknown"
msgstr "okänd"

#: svnlook/main.c:1250 svnlook/main.c:1343 svnlook/main.c:1413
#, c-format
msgid "Transaction '%s' is not based on a revision; how odd"
msgstr "Transaktionen \"%s\" är inte baserad på en revision; skumt"

#: svnlook/main.c:1280
#, c-format
msgid "'%s' is a URL, probably should be a path"
msgstr "\"%s\" är en URL; ska troligen vara en sökväg"

#: svnlook/main.c:1307
#, c-format
msgid "Path '%s' is not a file"
msgstr "Sökvägen \"%s\" är inte en fil"

#: svnlook/main.c:1393
#, c-format
msgid "Can't create temporary directory"
msgstr "Kan inte skapa temporär katalog"

#: svnlook/main.c:1493
#, c-format
msgid ""
"REVISION   PATH <ID>\n"
"--------   ---------\n"
msgstr ""
"REVISION   SÖKVÄG <ID>\n"
"--------   -----------\n"

#: svnlook/main.c:1498
#, c-format
msgid ""
"REVISION   PATH\n"
"--------   ----\n"
msgstr ""
"REVISION   SÖKVÄG\n"
"--------   ------\n"

#: svnlook/main.c:1543
#, c-format
msgid "Property '%s' not found on revision %ld"
msgstr "Egenskapen \"%s\" finns inte för revision %ld"

#: svnlook/main.c:1547
#, c-format
msgid "Property '%s' not found on path '%s' in revision %ld"
msgstr "Egenskapen \"%s\" finns inte på sökvägen \"%s\" i revision %ld"

#: svnlook/main.c:1716 svnlook/main.c:1930
#, c-format
msgid "Missing repository path argument"
msgstr "Arkivargument saknas"

#: svnlook/main.c:1777
msgid ""
"general usage: svnlook SUBCOMMAND REPOS_PATH [ARGS & OPTIONS ...]\n"
"Note: any subcommand which takes the '--revision' and '--transaction'\n"
"      options will, if invoked without one of those options, act on\n"
"      the repository's youngest revision.\n"
"Type 'svnlook help <subcommand>' for help on a specific subcommand.\n"
"\n"
"Available subcommands:\n"
msgstr ""
"allmän användning: svnlook UNDERKOMMANDO ARKIV_SÖKVÄG [ARGUMENT & "
"FLAGGOR ...]\n"
"Anmärkning: De kommandon som tar --revision- och --transaction-flaggor\n"
"använder arkivets yngsta revision om ingen av dessa anges.\n"
"Skriv \"svnlook help <subcommand>\" för att få hjälp om ett specifikt\n"
"underkommando.\n"
"\n"
"Tillgängliga underkommandon:\n"

#: svnlook/main.c:1832
msgid "Missing path argument"
msgstr "Sökvägsargument saknas"

#: svnlook/main.c:1857
#, c-format
msgid ""
"Comment (%i lines):\n"
"%s\n"
msgstr ""
"Kommentarommentar (%i rader):\n"
"%s\n"

#: svnlook/main.c:1858
#, c-format
msgid ""
"Comment (%i line):\n"
"%s\n"
msgstr ""
"Kommentar (%i rad):\n"
"%s\n"

#: svnlook/main.c:1904
#, c-format
msgid "Missing propname argument"
msgstr "Egenskapsargument saknas"

#: svnlook/main.c:1905
#, c-format
msgid "Missing propname and repository path arguments"
msgstr "Egenskapsnamns- och arkivsökvägsargument saknas"

#: svnlook/main.c:1911
msgid "Missing propname or repository path argument"
msgstr "Egenskapsnamns- eller arkivsökvägsargument saknas"

#: svnlook/main.c:2066
msgid "Invalid revision number supplied"
msgstr "Ogiltigt revisionsnummer angivet"

#: svnlook/main.c:2128
msgid ""
"The '--transaction' (-t) and '--revision' (-r) arguments can not co-exist"
msgstr "Flaggorna --transaction och --revision kan inte anges samtidigt"

#: svnlook/main.c:2197
#, c-format
msgid "Repository argument required\n"
msgstr "Arkivargument krävs\n"

#: svnlook/main.c:2206
#, c-format
msgid "'%s' is a URL when it should be a path\n"
msgstr "\"%s\" är en URL när den skulle vara en sökväg\n"

#: svnlook/main.c:2254
#, c-format
msgid ""
"Subcommand '%s' doesn't accept option '%s'\n"
"Type 'svnlook help %s' for usage.\n"
msgstr ""
"Underkommandot \"%s\" tillåter inte flaggan \"%s\"\n"
"Skriv \"svnlook help %s\" för användning.\n"

#: svnserve/main.c:102
msgid "daemon mode"
msgstr "daemon-läge"

#: svnserve/main.c:104
msgid "listen port (for daemon mode)"
msgstr "lyssningsport (för daemon-läge)"

#: svnserve/main.c:106
msgid "listen hostname or IP address (for daemon mode)"
msgstr ""
"värdnamn eller IP-address att lyssna på\n"
"                             (daemon-läge)"

#: svnserve/main.c:108
msgid "run in foreground (useful for debugging)"
msgstr "kör i förgrunden (användbart för felsökning)"

#: svnserve/main.c:109 svnversion/main.c:181
msgid "display this help"
msgstr "visa denna hjälp"

#: svnserve/main.c:112
msgid "inetd mode"
msgstr "inetd-läge"

#: svnserve/main.c:113
msgid "root of directory to serve"
msgstr "serverns rotkatalog"

#: svnserve/main.c:114
msgid "deprecated; use repository config file"
msgstr "utfasad; använd arkivets konfigurationsfil"

#: svnserve/main.c:115
msgid "tunnel mode"
msgstr "tunnel-läge"

#: svnserve/main.c:117
msgid "tunnel username (default is current uid's name)"
msgstr ""
"användarnamn för tunnel (standard är aktuell\n"
"                             användares namn)"

#: svnserve/main.c:119
msgid "use threads instead of fork"
msgstr "använd trådar istället för att skapa nya processer"

#: svnserve/main.c:121
msgid "listen once (useful for debugging)"
msgstr "lyssna en gång (användbart för felsökning)"

#: svnserve/main.c:132
#, c-format
msgid "Type '%s --help' for usage.\n"
msgstr "Skriv \"%s --help\" för användning.\n"

#: svnserve/main.c:141
msgid ""
"Usage: svnserve [options]\n"
"\n"
"Valid options:\n"
msgstr ""
"Användning: svnserve [flaggor]\n"
"\n"
"Giltiga flaggor:\n"

#: svnserve/main.c:359
#, c-format
msgid ""
"Warning: -R is deprecated.\n"
"Anonymous access is now read-only by default.\n"
"To change, use conf/svnserve.conf in repos:\n"
"  [general]\n"
"  anon-access = read|write|none (default read)\n"
"  auth-access = read|write|none (default write)\n"
"Forcing all access to read-only for now\n"
msgstr ""
"Varning: -R är utfasad.\n"
"Anonym åtkomst är endast för läsning som standard.\n"
"För att ändra detta, använda conf/svnserve.conf i arkivet:\n"
"  [general]\n"
"  anon-access = read|write|none (standard är read)\n"
"  auth-access = read|write|none (standard är write)\n"
"All åtkomst är skrivskoddad\n"

#: svnserve/main.c:379
msgid "You must specify exactly one of -d, -i, -t or -X.\n"
msgstr "Du måste ange precis en av -d, -i, -t eller -X.\n"

#: svnserve/main.c:389
#, c-format
msgid "Option --tunnel-user is only valid in tunnel mode.\n"
msgstr "Flaggan --tunnel-user är endast giltig i tunnel-läge.\n"

#: svnserve/main.c:429
#, c-format
msgid "Can't get address info: %s\n"
msgstr "Kan inte erhålla adressinfo: %s\n"

#: svnserve/main.c:446
#, c-format
msgid "Can't create server socket: %s\n"
msgstr "Kan inte skapa uttag (socket) för servern: %s\n"

#: svnserve/main.c:460
#, c-format
msgid "Can't bind server socket: %s\n"
msgstr "Kan inte knyta adress till serveruttaget (socket): %s\n"

#: svnserve/main.c:503
#, c-format
msgid "Can't accept client connection: %s\n"
msgstr "Kan inte acceptera anslutning från klient: %s\n"

#: svnserve/main.c:558
#, c-format
msgid "Can't create threadattr: %s\n"
msgstr "Kan inte skapa trådattribut: %s\n"

#: svnserve/main.c:567
#, c-format
msgid "Can't set detached state: %s\n"
msgstr "Kan inte koppla låss tråd: %s\n"

#: svnserve/main.c:581
#, c-format
msgid "Can't create thread: %s\n"
msgstr "Kan inte skapa tråd: %s\n"

#: svnversion/main.c:90
#, c-format
msgid "Type 'svnversion --help' for usage.\n"
msgstr "Skriv \"svnversion --help\" för användning.\n"

#: svnversion/main.c:101
#, c-format
msgid ""
"usage: svnversion [OPTIONS] [WC_PATH [TRAIL_URL]]\n"
"\n"
"  Produce a compact 'version number' for the working copy path\n"
"  WC_PATH.  TRAIL_URL is the trailing portion of the URL used to\n"
"  determine if WC_PATH itself is switched (detection of switches\n"
"  within WC_PATH does not rely on TRAIL_URL).  The version number\n"
"  is written to standard output.  For example:\n"
"\n"
"    $ svnversion . /repos/svn/trunk \n"
"    4168\n"
"\n"
"  The version number will be a single number if the working\n"
"  copy is single revision, unmodified, not switched and with\n"
"  an URL that matches the TRAIL_URL argument.  If the working\n"
"  copy is unusual the version number will be more complex:\n"
"\n"
"   4123:4168     mixed revision working copy\n"
"   4168M         modified working copy\n"
"   4123S         switched working copy\n"
"   4123:4168MS   mixed revision, modified, switched working copy\n"
"\n"
"  If invoked on a directory that is not a working copy, an\n"
"  exported directory say, the program will output 'exported'.\n"
"\n"
"  If invoked without arguments WC_PATH will be the current directory.\n"
"\n"
"Valid options:\n"
msgstr ""
"användning: svnversion [FLAGGOR] AK_SÖKVÄG [URL_AVSL]]\n"
"\n"
"  Generera ett kompakt \"versionsnummer\" för sökvägen AK_SÖKVÄG i en\n"
"  arbetskopia. URL_AVSL är den avslutande delen av URL:en som används för "
"att\n"
"  avgöra om switch har gjorts på AK_SÖKVÄG (URL_AVSL behövs inte för att\n"
"  upptäcka \"switchningar\" under AK_SÖKVÄG). Versionsnumret skrivs till\n"
"  standard ut. Exempel:\n"
"\n"
"    $ svnversion . /repos/svn/trunk\n"
"    4168\n"
"\n"
"  Versionsnumret är ett tal om arbetskopian är en enda revision som inte\n"
"  är ändrad, inte \"switchad\" och med en URL som matchar TRAIL_URL. Annars\n"
"  är versionsnumret mer komplext:\n"
"\n"
"    4123:4168     arbetskopia med blandade revisioner\n"
"    4168M         arbetskopia med ändringar\n"
"    4123S         arbetskopia som det har gjorts switch på\n"
"    123:4168MS    arbetskopia med blandade revisioner, ändringar och som det "
"har\n"
"                  gjorts switch på\n"
"\n"
"  Om programmet körs på en katalog som inte är en arbetskopia, till exempel\n"
"  en exporterad katalog, skrivs \"exporterad\" ut.\n"
"\n"
"Giltiga flaggor:\n"

#: svnversion/main.c:179
msgid "do not output the trailing newline"
msgstr "skriv inte ut det avslutande radslutet"

#: svnversion/main.c:180
msgid "last changed rather than current revisions"
msgstr "senast ändrade istället för aktuella revisioner"

#: svnversion/main.c:285
#, c-format
msgid "exported%s"
msgstr "exporterad%s"

#: svnversion/main.c:294
#, c-format
msgid "'%s' not versioned, and not exported\n"
msgstr "\"%s\" är varken versionshanterad eller exporterad\n"<|MERGE_RESOLUTION|>--- conflicted
+++ resolved
@@ -42,13 +42,8 @@
 msgstr ""
 "Project-Id-Version: subversion 1.3\n"
 "Report-Msgid-Bugs-To: dev@subversion.tigris.org\n"
-<<<<<<< HEAD
-"POT-Creation-Date: 2005-08-12 08:50+0200\n"
-"PO-Revision-Date: 2005-08-12 09:11+0200\n"
-=======
 "POT-Creation-Date: 2005-10-02 10:57+0200\n"
 "PO-Revision-Date: 2005-10-02 11:02+0200\n"
->>>>>>> 35db7218
 "Last-Translator: Subversion Developers <dev@subversion.tigris.org>\n"
 "Language-Team: Swedish <sv@li.org>\n"
 "MIME-Version: 1.0\n"
@@ -56,21 +51,12 @@
 "Content-Transfer-Encoding: 8bit\n"
 "Plural-Forms: nplurals=2; plural=(n != 1);\n"
 
-<<<<<<< HEAD
-#: clients/cmdline/blame-cmd.c:236 clients/cmdline/ls-cmd.c:316
-msgid "'verbose' option invalid in XML mode"
-msgstr "Flaggan \"verbose\" är inte tillåten i XML-läge"
-
-#: clients/cmdline/blame-cmd.c:248 clients/cmdline/ls-cmd.c:328
-#: clients/cmdline/status-cmd.c:192
-=======
 #: clients/cmdline/blame-cmd.c:236 clients/cmdline/ls-cmd.c:294
 msgid "'verbose' option invalid in XML mode"
 msgstr "Flaggan \"verbose\" är inte tillåten i XML-läge"
 
 #: clients/cmdline/blame-cmd.c:248 clients/cmdline/info-cmd.c:473
 #: clients/cmdline/ls-cmd.c:306 clients/cmdline/status-cmd.c:192
->>>>>>> 35db7218
 msgid "'incremental' option only valid in XML mode"
 msgstr "Flaggan \"incremental\" är endast tillåten i XML-läge"
 
@@ -103,7 +89,9 @@
 #: clients/cmdline/diff-cmd.c:156
 #, c-format
 msgid "Target lists to diff may not contain both working copy paths and URLs"
-msgstr "Mållistor till diff kan inte innehålla både sökvägar till arbetskopior och URL:er"
+msgstr ""
+"Mållistor till diff kan inte innehålla både sökvägar till arbetskopior och "
+"URL:er"
 
 #: clients/cmdline/export-cmd.c:82
 msgid ""
@@ -868,7 +856,6 @@
 "  MÅL kan antingen vara till en arbertskopia eller en URL.\n"
 
 #: clients/cmdline/main.c:378
-#, fuzzy
 msgid ""
 "List directory entries in the repository.\n"
 "usage: list [TARGET[@REV]...]\n"
@@ -885,11 +872,7 @@
 "\n"
 "    Revision number of the last commit\n"
 "    Author of the last commit\n"
-<<<<<<< HEAD
-"    If locked, the owner of the lock\n"
-=======
 "    If locked, the letter 'O'.  (Use 'svn info URL' to see details)\n"
->>>>>>> 35db7218
 "    Size (in bytes)\n"
 "    Date and time of the last commit\n"
 msgstr ""
@@ -1528,17 +1511,6 @@
 "  Ett \"B\" i tredje kolumnen visar att ett lås har blivit stulet eller "
 "brutet.\n"
 
-<<<<<<< HEAD
-#: clients/cmdline/main.c:797 svnadmin/main.c:77 svnlook/main.c:284
-msgid "Caught signal"
-msgstr "Fångade signal"
-
-#: clients/cmdline/main.c:895
-msgid "Non-numeric limit argument given"
-msgstr "Argumentet till limit-flaggan är inget tal"
-
-#: clients/cmdline/main.c:912 svnadmin/main.c:1219
-=======
 #: clients/cmdline/main.c:797 svnadmin/main.c:78 svnlook/main.c:290
 msgid "Caught signal"
 msgstr "Fångade signal"
@@ -1548,64 +1520,38 @@
 msgstr "Argumentet till limit-flaggan är inget tal"
 
 #: clients/cmdline/main.c:922 svnadmin/main.c:1217
->>>>>>> 35db7218
 msgid ""
 "Multiple revision arguments encountered; try '-r M:N' instead of '-r M -r N'"
 msgstr ""
 "Flera revisionsargument påträffades; försök med \"-r M:N\" istället för \"-r "
 "M -r N\""
 
-<<<<<<< HEAD
-#: clients/cmdline/main.c:924 svnadmin/main.c:1233
-=======
 #: clients/cmdline/main.c:934 svnadmin/main.c:1231
->>>>>>> 35db7218
 #, c-format
 msgid "Syntax error in revision argument '%s'"
 msgstr "Syntaxfel i revisionsargumentet \"%s\""
 
-<<<<<<< HEAD
-#: clients/cmdline/main.c:1072 clients/cmdline/main.c:1082
-msgid "--auto-props and --no-auto-props are mutually exclusive"
-msgstr "--auto-props och --no-auto-props kan inte användas samtidigt"
-
-#: clients/cmdline/main.c:1098
-=======
 #: clients/cmdline/main.c:1082 clients/cmdline/main.c:1092
 msgid "--auto-props and --no-auto-props are mutually exclusive"
 msgstr "--auto-props och --no-auto-props kan inte användas samtidigt"
 
 #: clients/cmdline/main.c:1108
->>>>>>> 35db7218
 #, c-format
 msgid "Syntax error in native-eol argument '%s'"
 msgstr "Syntaxfel i native-eol-argumentet \"%s\""
 
-<<<<<<< HEAD
-#: clients/cmdline/main.c:1144 svndumpfilter/main.c:1167 svnlook/main.c:2121
+#: clients/cmdline/main.c:1155 svndumpfilter/main.c:1192 svnlook/main.c:2146
+#, c-format
 msgid "Subcommand argument required\n"
 msgstr "Argument för underkommando krävs\n"
 
-#: clients/cmdline/main.c:1162 svnadmin/main.c:1341 svndumpfilter/main.c:1185
-#: svnlook/main.c:2139
-=======
-#: clients/cmdline/main.c:1155 svndumpfilter/main.c:1192 svnlook/main.c:2146
-#, c-format
-msgid "Subcommand argument required\n"
-msgstr "Argument för underkommando krävs\n"
-
 #: clients/cmdline/main.c:1173 svnadmin/main.c:1339 svndumpfilter/main.c:1210
 #: svnlook/main.c:2164
->>>>>>> 35db7218
 #, c-format
 msgid "Unknown command: '%s'\n"
 msgstr "Okänt kommando: \"%s\"\n"
 
-<<<<<<< HEAD
-#: clients/cmdline/main.c:1195
-=======
 #: clients/cmdline/main.c:1206
->>>>>>> 35db7218
 #, c-format
 msgid ""
 "Subcommand '%s' doesn't accept option '%s'\n"
@@ -1614,53 +1560,33 @@
 "Underkommandot \"%s\" tillåter inte flaggan \"%s\"\n"
 "Skriv \"svn help %s\" för användning.\n"
 
-<<<<<<< HEAD
-#: clients/cmdline/main.c:1232
-=======
 #: clients/cmdline/main.c:1243
->>>>>>> 35db7218
 msgid "Log message file is a versioned file; use '--force-log' to override"
 msgstr ""
 "Filen med loggmeddelandet är versionshanterad; använd --force-log för att "
 "kringgå"
 
-<<<<<<< HEAD
-#: clients/cmdline/main.c:1239
-=======
 #: clients/cmdline/main.c:1250
->>>>>>> 35db7218
 msgid "Lock comment file is a versioned file; use '--force-log' to override"
 msgstr ""
 "Filen med låskommentaren är versionshanterad; använd --force-log för att "
 "kringgå"
 
-<<<<<<< HEAD
-#: clients/cmdline/main.c:1260
-=======
 #: clients/cmdline/main.c:1271
->>>>>>> 35db7218
 msgid ""
 "The log message is a pathname (was -F intended?); use '--force-log' to "
 "override"
 msgstr ""
 "Loggmeddelandet är en sökväg (avsågs -F?); använd --force-log för att kringgå"
 
-<<<<<<< HEAD
-#: clients/cmdline/main.c:1267
-=======
 #: clients/cmdline/main.c:1278
->>>>>>> 35db7218
 msgid ""
 "The lock comment is a pathname (was -F intended?); use '--force-log' to "
 "override"
 msgstr ""
 "Låskommentaren är en sökväg (avsågs -F?); använd --force-log för att kringgå"
 
-<<<<<<< HEAD
-#: clients/cmdline/main.c:1480
-=======
 #: clients/cmdline/main.c:1491
->>>>>>> 35db7218
 msgid ""
 "svn: run 'svn cleanup' to remove locks (type 'svn help cleanup' for "
 "details)\n"
@@ -2019,13 +1945,9 @@
 msgid ""
 "Must specify the revision as a number, a date or 'HEAD' when operating on a "
 "revision property"
-<<<<<<< HEAD
-msgstr "Revision måste anges som ett tal, datum eller som \"HEAD\" vid arbete med revisionsegenskaper"
-=======
 msgstr ""
 "Revision måste anges som ett tal, datum eller som \"HEAD\" vid arbete med "
 "revisionsegenskaper"
->>>>>>> 35db7218
 
 #: clients/cmdline/props.c:58
 msgid "Wrong number of targets specified"
@@ -2092,10 +2014,7 @@
 "editor-cmd-inställning hittades"
 
 #: clients/cmdline/util.c:153
-<<<<<<< HEAD
-=======
-#, c-format
->>>>>>> 35db7218
+#, c-format
 msgid "Can't get working directory"
 msgstr "Kan inte erhålla aktuell katalog"
 
@@ -2110,11 +2029,7 @@
 msgstr "Kan inte skriva till \"%s\""
 
 #: clients/cmdline/util.c:205 clients/cmdline/util.c:229
-<<<<<<< HEAD
-#: libsvn_fs_fs/fs_fs.c:1082 libsvn_fs_fs/fs_fs.c:3568 libsvn_subr/io.c:2359
-=======
 #: libsvn_fs_fs/fs_fs.c:1090 libsvn_fs_fs/fs_fs.c:3595 libsvn_subr/io.c:2359
->>>>>>> 35db7218
 #, c-format
 msgid "Can't stat '%s'"
 msgstr "Kan inte ta status på \"%s\""
@@ -2124,25 +2039,6 @@
 msgid "system('%s') returned %d"
 msgstr "system(\"%s\") returnerade %d"
 
-<<<<<<< HEAD
-#: clients/cmdline/util.c:285
-msgid "Can't restore working directory"
-msgstr "Kan inte återställa aktuell katalog"
-
-#: clients/cmdline/util.c:325
-msgid "Log message contains a zero byte"
-msgstr "Loggmeddelandet innehåller en noll-byte"
-
-#: clients/cmdline/util.c:385
-msgid "Your commit message was left in a temporary file:"
-msgstr "Ditt loggmeddelande lämnades i en temporär fil:"
-
-#: clients/cmdline/util.c:437
-msgid "--This line, and those below, will be ignored--"
-msgstr "--Denna och nedanstående rader kommer att tas bort--"
-
-#: clients/cmdline/util.c:550
-=======
 #: clients/cmdline/util.c:287
 #, c-format
 msgid "Can't restore working directory"
@@ -2161,16 +2057,11 @@
 msgstr "--Denna och nedanstående rader kommer att tas bort--"
 
 #: clients/cmdline/util.c:552
->>>>>>> 35db7218
 msgid "Cannot invoke editor to get log message when non-interactive"
 msgstr ""
 "Kan inte köra editorn för att erhålla loggmeddelande i icke-interaktivt läge"
 
-<<<<<<< HEAD
-#: clients/cmdline/util.c:563
-=======
 #: clients/cmdline/util.c:565
->>>>>>> 35db7218
 msgid ""
 "Could not use external editor to fetch log message; consider setting the "
 "$SVN_EDITOR environment variable or using the --message (-m) or --file (-F) "
@@ -2180,11 +2071,7 @@
 "sätt miljövariabeln $SVN_EDITOR eller använd en av flaggorna --message (-m) "
 "eller --file (-F)"
 
-<<<<<<< HEAD
-#: clients/cmdline/util.c:598
-=======
 #: clients/cmdline/util.c:600
->>>>>>> 35db7218
 msgid ""
 "\n"
 "Log message unchanged or not specified\n"
@@ -2194,14 +2081,6 @@
 "Loggmeddelandet oförändrat eller inte angivet\n"
 "avbryt (a), fortsätt (c), editera (e)\n"
 
-<<<<<<< HEAD
-#: clients/cmdline/util.c:651
-msgid "Use --force to override this restriction"
-msgstr "Använd --force för att komma runt denna begränsning"
-
-#: clients/cmdline/util.c:673 include/svn_error_codes.h:229
-#: libsvn_subr/cmdline.c:278 libsvn_subr/cmdline.c:295
-=======
 #: clients/cmdline/util.c:653
 msgid "Use --force to override this restriction"
 msgstr "Använd --force för att komma runt denna begränsning"
@@ -2209,7 +2088,6 @@
 #: clients/cmdline/util.c:675 include/svn_error_codes.h:229
 #: libsvn_subr/cmdline.c:280 libsvn_subr/cmdline.c:297
 #, c-format
->>>>>>> 35db7218
 msgid "Write error"
 msgstr "Fel vid skrivning"
 
@@ -2768,129 +2646,6 @@
 msgid "Invalid authz configuration"
 msgstr "Ogiltig auktorisationskonfiguration"
 
-<<<<<<< HEAD
-#: include/svn_error_codes.h:794
-msgid "Item is not writable"
-msgstr "Objektet är inte skrivbart"
-
-#: include/svn_error_codes.h:800
-msgid "Svndiff data has invalid header"
-msgstr "Svndiff-data har ogiltigt huvud"
-
-#: include/svn_error_codes.h:804
-msgid "Svndiff data contains corrupt window"
-msgstr "Svndiff-data innehåller trasigt fönster"
-
-#: include/svn_error_codes.h:808
-msgid "Svndiff data contains backward-sliding source view"
-msgstr "Svndiff-data innehåller källvyer med förflyttningar baklänges"
-
-#: include/svn_error_codes.h:812
-msgid "Svndiff data contains invalid instruction"
-msgstr "Ogiltig instruktion i svndiff-data"
-
-#: include/svn_error_codes.h:816
-msgid "Svndiff data ends unexpectedly"
-msgstr "Svndiff-data tog oväntat slut"
-
-#: include/svn_error_codes.h:822
-msgid "Apache has no path to an SVN filesystem"
-msgstr "Apache saknar sökväg till SVN-filsystem"
-
-#: include/svn_error_codes.h:826
-msgid "Apache got a malformed URI"
-msgstr "Apache fick en felaktig URI"
-
-#: include/svn_error_codes.h:830
-msgid "Activity not found"
-msgstr "Aktiviteten hittades ej"
-
-#: include/svn_error_codes.h:834
-msgid "Baseline incorrect"
-msgstr "Felaktig baseline"
-
-#: include/svn_error_codes.h:838
-msgid "Input/output error"
-msgstr "In/ut-fel"
-
-#: include/svn_error_codes.h:844
-msgid "A path under version control is needed for this operation"
-msgstr "Operationen kräver en versionshanterad sökväg"
-
-#: include/svn_error_codes.h:848
-msgid "Repository access is needed for this operation"
-msgstr "Operationen kräver åtkomst till ett arkiv"
-
-#: include/svn_error_codes.h:852
-msgid "Bogus revision information given"
-msgstr "Felaktig revisionsinformation angiven"
-
-#: include/svn_error_codes.h:856
-msgid "Attempting to commit to a URL more than once"
-msgstr "Försöker arkivera till en URL mer än en gång"
-
-#: include/svn_error_codes.h:860
-msgid "Operation does not apply to binary file"
-msgstr "Operationen kan ej utföras på binär fil"
-
-#: include/svn_error_codes.h:866
-msgid "Format of an svn:externals property was invalid"
-msgstr "Felaktigt format på svn:externals-egenskap"
-
-#: include/svn_error_codes.h:870
-msgid "Attempting restricted operation for modified resource"
-msgstr "Operationen tillåter ej att källan är modifierad"
-
-#: include/svn_error_codes.h:874
-msgid "Operation does not apply to directory"
-msgstr "Operationen kan ej utföras på en katalog"
-
-#: include/svn_error_codes.h:878
-msgid "Revision range is not allowed"
-msgstr "Revisionsområde otillåtet"
-
-#: include/svn_error_codes.h:882
-msgid "Inter-repository relocation not allowed"
-msgstr "Omlokalisering mellan arkiv otillåten"
-
-#: include/svn_error_codes.h:886
-msgid "Author name cannot contain a newline"
-msgstr "Författarnamn kan ej innehålla radslut"
-
-#: include/svn_error_codes.h:890
-msgid "Bad property name"
-msgstr "Felaktigt egenskapsnamn"
-
-#: include/svn_error_codes.h:895
-msgid "Two versioned resources are unrelated"
-msgstr "Två orelaterade versionshanterade resurser"
-
-#: include/svn_error_codes.h:900
-msgid "Path has no lock token"
-msgstr "Sökvägen saknar låsidentifierare"
-
-#: include/svn_error_codes.h:906
-msgid "A problem occurred; see later errors for details"
-msgstr "Ett problem har inträffat; se vidare fel för mer information"
-
-#: include/svn_error_codes.h:910
-msgid "Failure loading plugin"
-msgstr "Fel vid inladdning av insticksmodul"
-
-#: include/svn_error_codes.h:914
-msgid "Malformed file"
-msgstr "Felaktig fil"
-
-#: include/svn_error_codes.h:918
-msgid "Incomplete data"
-msgstr "Ofullständig data"
-
-#: include/svn_error_codes.h:922
-msgid "Incorrect parameters given"
-msgstr "Felaktiga parametrar angivna"
-
-#: include/svn_error_codes.h:926
-=======
 #: include/svn_error_codes.h:799
 msgid "Item is not writable"
 msgstr "Objektet är inte skrivbart"
@@ -3012,107 +2767,11 @@
 msgstr "Felaktiga parametrar angivna"
 
 #: include/svn_error_codes.h:931
->>>>>>> 35db7218
 msgid "Tried a versioning operation on an unversioned resource"
 msgstr ""
 "Försökte utföra en versionshanteringsoperation på en resurs som ej är "
 "versionshanterad"
 
-<<<<<<< HEAD
-#: include/svn_error_codes.h:930
-msgid "Test failed"
-msgstr "Test misslyckades"
-
-#: include/svn_error_codes.h:934
-msgid "Trying to use an unsupported feature"
-msgstr "Försöker använda en funktion som ej stöds"
-
-#: include/svn_error_codes.h:938
-msgid "Unexpected or unknown property kind"
-msgstr "Oväntad eller okänd egenskapstyp"
-
-#: include/svn_error_codes.h:942
-msgid "Illegal target for the requested operation"
-msgstr "Felaktigt mål för begärd operation"
-
-#: include/svn_error_codes.h:946
-msgid "MD5 checksum is missing"
-msgstr "MD5-kontrollsumma saknas"
-
-#: include/svn_error_codes.h:950
-msgid "Directory needs to be empty but is not"
-msgstr "Katalogen måste vara tom, men det är den inte"
-
-#: include/svn_error_codes.h:954
-msgid "Error calling external program"
-msgstr "Fel vid anrop av externt program"
-
-#: include/svn_error_codes.h:958
-msgid "Python exception has been set with the error"
-msgstr "Python-undantag har satts för felet"
-
-#: include/svn_error_codes.h:962
-msgid "A checksum mismatch occurred"
-msgstr "Felaktig kontrollsumma"
-
-#: include/svn_error_codes.h:966
-msgid "The operation was interrupted"
-msgstr "Operationen avbröts"
-
-#: include/svn_error_codes.h:970
-msgid "The specified diff option is not supported"
-msgstr "Den angivna diff-flaggan stöds ej"
-
-#: include/svn_error_codes.h:974
-msgid "Property not found"
-msgstr "Egenskapen finns ej"
-
-#: include/svn_error_codes.h:978
-msgid "No auth file path available"
-msgstr "Sökväg för auth-fil ej tillgänglig"
-
-#: include/svn_error_codes.h:983
-msgid "Incompatible library version"
-msgstr "Biblioteksversioner inte kompatibla"
-
-#: include/svn_error_codes.h:989
-msgid "Client error in parsing arguments"
-msgstr "Klientfel vid tolkning av argument"
-
-#: include/svn_error_codes.h:993
-msgid "Not enough args provided"
-msgstr "Argument saknas"
-
-#: include/svn_error_codes.h:997
-msgid "Mutually exclusive arguments specified"
-msgstr "De angivna argumenten kan inte användas samtidigt"
-
-#: include/svn_error_codes.h:1001
-msgid "Attempted command in administrative dir"
-msgstr "Försökte utföra kommando i administrativ katalog"
-
-#: include/svn_error_codes.h:1005
-msgid "The log message file is under version control"
-msgstr "Filen med loggmeddelandet är versionshanterad"
-
-#: include/svn_error_codes.h:1009
-msgid "The log message is a pathname"
-msgstr "Logmeddelandet är en sökväg"
-
-#: include/svn_error_codes.h:1013
-msgid "Committing in directory scheduled for addition"
-msgstr "Arkiverar i katalog schemalagd att läggas till"
-
-#: include/svn_error_codes.h:1017
-msgid "No external editor available"
-msgstr "Ingen extern editor tillgänglig"
-
-#: include/svn_error_codes.h:1021
-msgid "Something is wrong with the log message's contents"
-msgstr "Fel i loggmeddelandets innehåll"
-
-#: include/svn_error_codes.h:1025
-=======
 #: include/svn_error_codes.h:935
 msgid "Test failed"
 msgstr "Test misslyckades"
@@ -3206,7 +2865,6 @@
 msgstr "Fel i loggmeddelandets innehåll"
 
 #: include/svn_error_codes.h:1030
->>>>>>> 35db7218
 msgid "A log message was given where none was necessary"
 msgstr "Ett loggmeddelande angavs utan att det var nödvändigt"
 
@@ -3333,28 +2991,16 @@
 msgid "Error in post-commit clean-up (details follow):"
 msgstr "Fel vid städning efter arkivering (mer information följer):"
 
-<<<<<<< HEAD
-#: libsvn_client/commit.c:1213
-=======
 #: libsvn_client/commit.c:1214
->>>>>>> 35db7218
 #, c-format
 msgid "'%s' is a URL, but URLs cannot be commit targets"
 msgstr "\"%s\" är en URL, men URL:er kan inte vara mål vid arkivering"
 
-<<<<<<< HEAD
-#: libsvn_client/commit.c:1405
-msgid "Are all the targets part of the same working copy?"
-msgstr "Ingår samtliga mål i samma arbetskopia?"
-
-#: libsvn_client/commit.c:1420
-=======
 #: libsvn_client/commit.c:1406
 msgid "Are all the targets part of the same working copy?"
 msgstr "Ingår samtliga mål i samma arbetskopia?"
 
 #: libsvn_client/commit.c:1421
->>>>>>> 35db7218
 msgid "Cannot non-recursively commit a directory deletion"
 msgstr ""
 "Kan inte arkivera en radering av en katalog utan att det görs rekursivt"
@@ -3392,21 +3038,12 @@
 #: libsvn_client/locking_commands.c:250 libsvn_client/locking_commands.c:274
 #: libsvn_client/log.c:129 libsvn_client/prop_commands.c:213
 #: libsvn_client/prop_commands.c:446 libsvn_client/prop_commands.c:602
-<<<<<<< HEAD
-#: libsvn_client/prop_commands.c:951 libsvn_client/ra.c:180
-#: libsvn_client/revisions.c:89 libsvn_client/status.c:256
-#: libsvn_client/switch.c:104 libsvn_wc/adm_ops.c:2261
-#: libsvn_wc/adm_ops.c:2287 libsvn_wc/adm_ops.c:2324 libsvn_wc/copy.c:448
-#: libsvn_wc/entries.c:1498 libsvn_wc/entries.c:1990 libsvn_wc/props.c:286
-#: libsvn_wc/props.c:1124 libsvn_wc/questions.c:171
-=======
 #: libsvn_client/prop_commands.c:951 libsvn_client/ra.c:181
 #: libsvn_client/revisions.c:89 libsvn_client/status.c:256
 #: libsvn_client/switch.c:104 libsvn_wc/adm_ops.c:2247
 #: libsvn_wc/adm_ops.c:2273 libsvn_wc/adm_ops.c:2310 libsvn_wc/copy.c:449
 #: libsvn_wc/entries.c:1498 libsvn_wc/entries.c:1990 libsvn_wc/props.c:283
 #: libsvn_wc/props.c:1142 libsvn_wc/questions.c:171
->>>>>>> 35db7218
 #, c-format
 msgid "'%s' is not under version control"
 msgstr "\"%s\" är inte versionshanterad"
@@ -3672,13 +3309,8 @@
 msgid "'%s' already exists"
 msgstr "\"%s\" finns redan"
 
-<<<<<<< HEAD
-#: libsvn_client/export.c:686 libsvn_wc/update_editor.c:1634
-#: libsvn_wc/update_editor.c:2407
-=======
 #: libsvn_client/export.c:686 libsvn_wc/update_editor.c:1635
 #: libsvn_wc/update_editor.c:2385
->>>>>>> 35db7218
 #, c-format
 msgid "Checksum mismatch for '%s'; expected: '%s', actual: '%s'"
 msgstr "Felaktig kontrollsumma för \"%s\"; väntade \"%s\", fick \"%s\""
@@ -3730,11 +3362,7 @@
 msgid "No commits in repository"
 msgstr "Intenting har arkiverats i arkivet"
 
-<<<<<<< HEAD
-#: libsvn_client/ls.c:140 libsvn_client/ls.c:148
-=======
 #: libsvn_client/ls.c:137 libsvn_client/ls.c:145
->>>>>>> 35db7218
 #, c-format
 msgid "URL '%s' non-existent in that revision"
 msgstr "URL:en \"%s\" finns inte i den revisionen"
@@ -4094,18 +3722,12 @@
 msgstr "Försök att skapa en nod med ogiltigt namn '%s'"
 
 #: libsvn_fs_base/dag.c:487 libsvn_fs_base/dag.c:721 libsvn_fs_fs/dag.c:392
-<<<<<<< HEAD
-=======
-#, c-format
->>>>>>> 35db7218
+#, c-format
 msgid "Attempted to clone child of non-mutable node"
 msgstr "Försök att stänga barn till nod som ej får ändras"
 
 #: libsvn_fs_base/dag.c:494
-<<<<<<< HEAD
-=======
-#, c-format
->>>>>>> 35db7218
+#, c-format
 msgid "Attempted to create entry that already exists"
 msgstr "Försök att skapa en post som redan finns"
 
@@ -4148,50 +3770,32 @@
 msgstr "Radering misslyckades: katalogen har ingen post \"%s\""
 
 #: libsvn_fs_base/dag.c:962
-<<<<<<< HEAD
-=======
-#, c-format
->>>>>>> 35db7218
+#, c-format
 msgid "Attempted removal of immutable node"
 msgstr "Försök att ta bort icke ändringsbar nod"
 
 #: libsvn_fs_base/dag.c:1082
-<<<<<<< HEAD
-=======
-#, c-format
->>>>>>> 35db7218
+#, c-format
 msgid "Attempted to get textual contents of a *non*-file node"
 msgstr "Försök att erhålla innehållet i en nod som ej är en fil"
 
 #: libsvn_fs_base/dag.c:1117
-<<<<<<< HEAD
-=======
-#, c-format
->>>>>>> 35db7218
+#, c-format
 msgid "Attempted to get length of a *non*-file node"
 msgstr "Försök att erhålla längden på en nod som ej är en fil"
 
 #: libsvn_fs_base/dag.c:1143
-<<<<<<< HEAD
-=======
-#, c-format
->>>>>>> 35db7218
+#, c-format
 msgid "Attempted to get checksum of a *non*-file node"
 msgstr "Försök att erhålla kontrollsumman för en nod som ej är en fil"
 
 #: libsvn_fs_base/dag.c:1174 libsvn_fs_base/dag.c:1228
-<<<<<<< HEAD
-=======
-#, c-format
->>>>>>> 35db7218
+#, c-format
 msgid "Attempted to set textual contents of a *non*-file node"
 msgstr "Försök att sätta innehållet i en nod som ej är en fil"
 
 #: libsvn_fs_base/dag.c:1180 libsvn_fs_base/dag.c:1234
-<<<<<<< HEAD
-=======
-#, c-format
->>>>>>> 35db7218
+#, c-format
 msgid "Attempted to set textual contents of an immutable node"
 msgstr "Försök att sätta innehållet på en icke ändringsbar nod"
 
@@ -4571,11 +4175,7 @@
 msgid "Conflict at '%s'"
 msgstr "Konflikt på \"%s\""
 
-<<<<<<< HEAD
-#: libsvn_fs_base/tree.c:1867 libsvn_fs_base/tree.c:2570
-=======
 #: libsvn_fs_base/tree.c:1867 libsvn_fs_base/tree.c:2572
->>>>>>> 35db7218
 #: libsvn_fs_fs/tree.c:1264 libsvn_fs_fs/tree.c:1753
 msgid "Bad merge; ancestor, source, and target not all in same fs"
 msgstr ""
@@ -4589,26 +4189,11 @@
 "Felaktig sammanslagning (merge) målet \"%s\" har id \"%s\", samma som "
 "ursprunget"
 
-<<<<<<< HEAD
-#: libsvn_fs_base/tree.c:2377
-=======
 #: libsvn_fs_base/tree.c:2379
->>>>>>> 35db7218
 #, c-format
 msgid "Transaction '%s' out of date with respect to revision '%s'"
 msgstr "Transaktionen \"%s\" är inaktuell jämfört med revision \"%s\""
 
-<<<<<<< HEAD
-#: libsvn_fs_base/tree.c:2753 libsvn_fs_fs/tree.c:1892
-msgid "The root directory cannot be deleted"
-msgstr "Rotkatalogen kan inte raderas"
-
-#: libsvn_fs_base/tree.c:2912 libsvn_fs_fs/tree.c:1939
-msgid "Copy from mutable tree not currently supported"
-msgstr "Kopiering från ändringsbart träd stöds ej för närvarande"
-
-#: libsvn_fs_base/tree.c:3407 libsvn_fs_fs/tree.c:2363
-=======
 #: libsvn_fs_base/tree.c:2755 libsvn_fs_fs/tree.c:1892
 msgid "The root directory cannot be deleted"
 msgstr "Rotkatalogen kan inte raderas"
@@ -4618,7 +4203,6 @@
 msgstr "Kopiering från ändringsbart träd stöds ej för närvarande"
 
 #: libsvn_fs_base/tree.c:3409 libsvn_fs_fs/tree.c:2363
->>>>>>> 35db7218
 #, c-format
 msgid ""
 "Base checksum mismatch on '%s':\n"
@@ -4629,19 +4213,11 @@
 "   väntade:    %s\n"
 "   erhållen:   %s\n"
 
-<<<<<<< HEAD
-#: libsvn_fs_base/tree.c:3660 libsvn_fs_fs/tree.c:2599
-msgid "Cannot compare file contents between two different filesystems"
-msgstr "Kan inte jämföra filinnehåll mellan två olika filsystem"
-
-#: libsvn_fs_base/tree.c:3669 libsvn_fs_base/tree.c:3674
-=======
 #: libsvn_fs_base/tree.c:3662 libsvn_fs_fs/tree.c:2599
 msgid "Cannot compare file contents between two different filesystems"
 msgstr "Kan inte jämföra filinnehåll mellan två olika filsystem"
 
 #: libsvn_fs_base/tree.c:3671 libsvn_fs_base/tree.c:3676
->>>>>>> 35db7218
 #: libsvn_fs_fs/tree.c:2608 libsvn_fs_fs/tree.c:2613
 #: libsvn_repos/rev_hunt.c:605
 #, c-format
@@ -4892,13 +4468,6 @@
 msgid "Lock failed: newer version of '%s' exists"
 msgstr "Låsning misslyckades: nyare version av '%s' finns"
 
-<<<<<<< HEAD
-#: libsvn_fs_fs/revs-txns.c:214
-msgid "Transaction cleanup failed"
-msgstr "Städning efter transaktion misslyckades"
-
-=======
->>>>>>> 35db7218
 #: libsvn_ra/ra_loader.c:212
 #, c-format
 msgid "Mismatched RA version for '%s': found %d.%d.%d%s, expected %d.%d.%d%s"
@@ -6629,17 +6198,6 @@
 msgid "Error opening local file"
 msgstr "Fel när lokal fil skulle öppnas"
 
-<<<<<<< HEAD
-#: libsvn_wc/adm_files.c:202
-msgid "Bad type indicator"
-msgstr "Felaktig typindikator"
-
-#: libsvn_wc/adm_files.c:410
-msgid "APR_APPEND not supported for adm files"
-msgstr "APR_APPEND stöds ej för administrationsfiler"
-
-#: libsvn_wc/adm_files.c:453
-=======
 #: libsvn_wc/adm_files.c:102
 #, c-format
 msgid "'%s' is not a valid administrative directory name"
@@ -6654,7 +6212,6 @@
 msgstr "APR_APPEND stöds ej för administrationsfiler"
 
 #: libsvn_wc/adm_files.c:497
->>>>>>> 35db7218
 msgid ""
 "Your .svn/tmp directory may be missing or corrupt; run 'svn cleanup' and try "
 "again"
@@ -6662,58 +6219,32 @@
 "Din katalog .svn/tmp saknas eller är trasig; kör \"svn cleanup\" och försök "
 "igen"
 
-<<<<<<< HEAD
-#: libsvn_wc/adm_files.c:628 libsvn_wc/adm_files.c:704 libsvn_wc/lock.c:378
-#: libsvn_wc/lock.c:631
-=======
 #: libsvn_wc/adm_files.c:672 libsvn_wc/lock.c:378 libsvn_wc/lock.c:631
->>>>>>> 35db7218
 #, c-format
 msgid "'%s' is not a working copy"
 msgstr "\"%s\" är ingen arbetskopia"
 
-<<<<<<< HEAD
-#: libsvn_wc/adm_files.c:635 libsvn_wc/adm_files.c:711
-#: libsvn_wc/adm_files.c:775
-msgid "No such thing as 'base' working copy properties!"
-msgstr "Det finns inget som heter \"base\"-egenskaper för en arbetskopia!"
-
-#: libsvn_wc/adm_files.c:844 libsvn_wc/util.c:51
-=======
 #: libsvn_wc/adm_files.c:679 libsvn_wc/adm_files.c:747
 #: libsvn_wc/adm_files.c:809
 msgid "No such thing as 'base' working copy properties!"
 msgstr "Det finns inget som heter \"base\"-egenskaper för en arbetskopia!"
 
 #: libsvn_wc/adm_files.c:878 libsvn_wc/util.c:51
->>>>>>> 35db7218
 #, c-format
 msgid "'%s' is not a directory"
 msgstr "\"%s\" är ingen katalog"
 
-<<<<<<< HEAD
-#: libsvn_wc/adm_files.c:898
-=======
 #: libsvn_wc/adm_files.c:932
->>>>>>> 35db7218
 #, c-format
 msgid "No entry for '%s'"
 msgstr "Ingen post för \"%s\""
 
-<<<<<<< HEAD
-#: libsvn_wc/adm_files.c:910
-=======
 #: libsvn_wc/adm_files.c:944
->>>>>>> 35db7218
 #, c-format
 msgid "Revision %ld doesn't match existing revision %ld in '%s'"
 msgstr "Revisionen %ld matchar inte den existerande revisionen %ld i \"%s\""
 
-<<<<<<< HEAD
-#: libsvn_wc/adm_files.c:919
-=======
 #: libsvn_wc/adm_files.c:953
->>>>>>> 35db7218
 #, c-format
 msgid "URL '%s' doesn't match existing URL '%s' in '%s'"
 msgstr "URL:en \"%s\" matchar inte den existerande URL:en \"%s\" i \"%s\""
@@ -6723,13 +6254,8 @@
 msgid "Unrecognized node kind: '%s'"
 msgstr "Okänd nodtyp: \"%s\""
 
-<<<<<<< HEAD
-#: libsvn_wc/adm_ops.c:443 libsvn_wc/update_editor.c:946
-#: libsvn_wc/update_editor.c:1347
-=======
 #: libsvn_wc/adm_ops.c:443 libsvn_wc/update_editor.c:947
 #: libsvn_wc/update_editor.c:1348
->>>>>>> 35db7218
 #, c-format
 msgid "Error writing log file for '%s'"
 msgstr "Fel när loggfilen för \"%s\" skrevs"
@@ -6775,65 +6301,37 @@
 msgid "The URL '%s' has a different repository root than its parent"
 msgstr "URL:en \"%s\" har annan arkivrot än sin förälder"
 
-<<<<<<< HEAD
-#: libsvn_wc/adm_ops.c:1334 libsvn_wc/adm_ops.c:1339 libsvn_wc/adm_ops.c:1375
-=======
 #: libsvn_wc/adm_ops.c:1320 libsvn_wc/adm_ops.c:1325 libsvn_wc/adm_ops.c:1361
->>>>>>> 35db7218
 #, c-format
 msgid "Error restoring props for '%s'"
 msgstr "Fel vid återställande av egenskaper för \"%s\""
 
-<<<<<<< HEAD
-#: libsvn_wc/adm_ops.c:1349
-=======
 #: libsvn_wc/adm_ops.c:1335
->>>>>>> 35db7218
 #, c-format
 msgid "Error removing props for '%s'"
 msgstr "Fel vid radering av egenskaper för \"%s\""
 
-<<<<<<< HEAD
-#: libsvn_wc/adm_ops.c:1421
-=======
 #: libsvn_wc/adm_ops.c:1407
->>>>>>> 35db7218
 #, c-format
 msgid "Error restoring text for '%s'"
 msgstr "Fel vid återställande av texten för \"%s\""
 
-<<<<<<< HEAD
-#: libsvn_wc/adm_ops.c:1522
-=======
 #: libsvn_wc/adm_ops.c:1508
->>>>>>> 35db7218
 #, c-format
 msgid "Cannot revert: '%s' is not under version control"
 msgstr "Kan inte återställa: \"%s\" är inte versionshanterad"
 
-<<<<<<< HEAD
-#: libsvn_wc/adm_ops.c:1550
-=======
 #: libsvn_wc/adm_ops.c:1536
->>>>>>> 35db7218
 #, c-format
 msgid "Cannot revert '%s': unsupported entry node kind"
 msgstr "Kan inte återställa \"%s\": nodtypen stöds inte"
 
-<<<<<<< HEAD
-#: libsvn_wc/adm_ops.c:1561
-=======
 #: libsvn_wc/adm_ops.c:1547
->>>>>>> 35db7218
 #, c-format
 msgid "Cannot revert '%s': unsupported node kind in working copy"
 msgstr "Kan inte återställa \"%s\": nodtyp som inte stöds i arbetskopian"
 
-<<<<<<< HEAD
-#: libsvn_wc/adm_ops.c:1609
-=======
 #: libsvn_wc/adm_ops.c:1595
->>>>>>> 35db7218
 msgid ""
 "Cannot revert addition of current directory; please try again from the "
 "parent directory"
@@ -6841,20 +6339,12 @@
 "Kan inte återställa tillägg av aktuell katalog; försök igen från "
 "föräldrakatalogen"
 
-<<<<<<< HEAD
-#: libsvn_wc/adm_ops.c:1631
-=======
 #: libsvn_wc/adm_ops.c:1617
->>>>>>> 35db7218
 #, c-format
 msgid "Unknown or unexpected kind for path '%s'"
 msgstr "Okänd eller oväntad typ för sökvägen \"%s\""
 
-<<<<<<< HEAD
-#: libsvn_wc/adm_ops.c:1834
-=======
 #: libsvn_wc/adm_ops.c:1820
->>>>>>> 35db7218
 #, c-format
 msgid "File '%s' has local modifications"
 msgstr "Filen \"%s\" har lokala ändringar"
@@ -7248,11 +6738,7 @@
 msgid "Can't find entry '%s' in '%s'"
 msgstr "Kan inte hitta posten \"%s\" i \"%s\""
 
-<<<<<<< HEAD
-#: libsvn_wc/props.c:323 libsvn_wc/props.c:1161 libsvn_wc/update_editor.c:2342
-=======
 #: libsvn_wc/props.c:320 libsvn_wc/props.c:1179 libsvn_wc/update_editor.c:2320
->>>>>>> 35db7218
 #, c-format
 msgid "Error writing log for '%s'"
 msgstr "Fel vid skrivning av logg för \"%s\""
@@ -7385,35 +6871,23 @@
 msgid "'%s' has unknown value for svn:eol-style property"
 msgstr "\"%s\" har okänt värde för egenskapen svn:eol-style"
 
-#: libsvn_wc/update_editor.c:387
+#: libsvn_wc/update_editor.c:386
 #, c-format
 msgid "No '.' entry in: '%s'"
 msgstr "Ingen post för \".\" i: \"%s\""
 
-<<<<<<< HEAD
-#: libsvn_wc/update_editor.c:863
-=======
 #: libsvn_wc/update_editor.c:864
->>>>>>> 35db7218
 #, c-format
 msgid "Won't delete locally modified directory '%s'"
 msgstr "Raderar inte den lokalt ändrade katalogen \"%s\""
 
-<<<<<<< HEAD
-#: libsvn_wc/update_editor.c:1049
-=======
 #: libsvn_wc/update_editor.c:1050
->>>>>>> 35db7218
 #, c-format
 msgid "Failed to add directory '%s': object of the same name already exists"
 msgstr ""
 "Kunde inte lägga till katalogen \"%s\": ett objekt med samma namn finns redan"
 
-<<<<<<< HEAD
-#: libsvn_wc/update_editor.c:1057
-=======
 #: libsvn_wc/update_editor.c:1058
->>>>>>> 35db7218
 #, c-format
 msgid ""
 "Failed to add directory '%s': object of the same name as the administrative "
@@ -7422,21 +6896,13 @@
 "Kunde inte lägga till katalogen \"%s\": objektet har samma namn som "
 "administrationskatalogen"
 
-<<<<<<< HEAD
-#: libsvn_wc/update_editor.c:1071
-=======
 #: libsvn_wc/update_editor.c:1072
->>>>>>> 35db7218
 #, c-format
 msgid "Failed to add directory '%s': copyfrom arguments not yet supported"
 msgstr ""
 "Kunde inte lägga till katalogen \"%s\": \"copyfrom\"-argument stöds inte ännu"
 
-<<<<<<< HEAD
-#: libsvn_wc/update_editor.c:1092
-=======
 #: libsvn_wc/update_editor.c:1093
->>>>>>> 35db7218
 #, c-format
 msgid ""
 "Failed to add directory '%s': object of the same name is already scheduled "
@@ -7445,19 +6911,11 @@
 "Kunde inte lägga till katalogen \"%s\": ett objekt med samma namn är redan "
 "schemalagt att läggas till"
 
-<<<<<<< HEAD
-#: libsvn_wc/update_editor.c:1315
-msgid "Couldn't do property merge"
-msgstr "Kunde inte slå ihop egenskaper"
-
-#: libsvn_wc/update_editor.c:1409
-=======
 #: libsvn_wc/update_editor.c:1316
 msgid "Couldn't do property merge"
 msgstr "Kunde inte slå ihop egenskaper"
 
 #: libsvn_wc/update_editor.c:1410
->>>>>>> 35db7218
 #, c-format
 msgid ""
 "Failed to mark '%s' absent: item of the same name is already scheduled for "
@@ -7466,21 +6924,13 @@
 "Kunde inte markera \"%s\" som saknad: ett objekt med det namnet är redan "
 "schemalagd att läggas till"
 
-<<<<<<< HEAD
-#: libsvn_wc/update_editor.c:1501
-=======
 #: libsvn_wc/update_editor.c:1502
->>>>>>> 35db7218
 #, c-format
 msgid "Failed to add file '%s': object of the same name already exists"
 msgstr ""
 "Kunde inte lägga till filen \"%s\": ett objekt med samma namn finns redan"
 
-<<<<<<< HEAD
-#: libsvn_wc/update_editor.c:1522
-=======
 #: libsvn_wc/update_editor.c:1523
->>>>>>> 35db7218
 #, c-format
 msgid ""
 "Failed to add file '%s': object of the same name is already scheduled for "
@@ -7489,42 +6939,22 @@
 "Kunde inte lägga till filen \"%s\": ett objekt med samma namn är redan "
 "schemalagt att läggas till"
 
-<<<<<<< HEAD
-#: libsvn_wc/update_editor.c:1530
-=======
 #: libsvn_wc/update_editor.c:1531
->>>>>>> 35db7218
 #, c-format
 msgid "File '%s' in directory '%s' is not a versioned resource"
 msgstr "Filen \"%s\" i katalogen \"%s\" är inte en versionshanterad resurs"
 
-<<<<<<< HEAD
-#: libsvn_wc/update_editor.c:1651
-=======
 #: libsvn_wc/update_editor.c:1643
->>>>>>> 35db7218
 #, c-format
 msgid "Checksum mismatch for '%s'; recorded: '%s', actual: '%s'"
 msgstr "Felaktig kontrollsumma för \"%s\"; lagrad: \"%s\", verklig: \"%s\""
 
-<<<<<<< HEAD
-#: libsvn_wc/update_editor.c:1957
-msgid "Move failed"
-msgstr "Flytt misslyckades"
-
-#: libsvn_wc/update_editor.c:2884
-=======
 #: libsvn_wc/update_editor.c:2862
->>>>>>> 35db7218
 #, c-format
 msgid "'%s' has no ancestry information"
 msgstr "\"%s\" saknar information om ursprung"
 
-<<<<<<< HEAD
-#: libsvn_wc/update_editor.c:2972
-=======
 #: libsvn_wc/update_editor.c:2950
->>>>>>> 35db7218
 #, c-format
 msgid "Copyfrom-url '%s' has different repository root than '%s'"
 msgstr "Käll-RUL:en \"%s\" har annan arkivrot än \"%s\""
