/*
 * props.h :  properties
 *
 * ====================================================================
 *    Licensed to the Apache Software Foundation (ASF) under one
 *    or more contributor license agreements.  See the NOTICE file
 *    distributed with this work for additional information
 *    regarding copyright ownership.  The ASF licenses this file
 *    to you under the Apache License, Version 2.0 (the
 *    "License"); you may not use this file except in compliance
 *    with the License.  You may obtain a copy of the License at
 *
 *      http://www.apache.org/licenses/LICENSE-2.0
 *
 *    Unless required by applicable law or agreed to in writing,
 *    software distributed under the License is distributed on an
 *    "AS IS" BASIS, WITHOUT WARRANTIES OR CONDITIONS OF ANY
 *    KIND, either express or implied.  See the License for the
 *    specific language governing permissions and limitations
 *    under the License.
 * ====================================================================
 */


#ifndef SVN_LIBSVN_WC_PROPS_H
#define SVN_LIBSVN_WC_PROPS_H

#include <apr_pools.h>

#include "svn_types.h"
#include "svn_string.h"
#include "svn_props.h"

#include "wc_db.h"

#ifdef __cplusplus
extern "C" {
#endif /* __cplusplus */

<<<<<<< HEAD
typedef enum svn_wc__props_kind_t
{
  svn_wc__props_base = 0,
  svn_wc__props_revert,
  svn_wc__props_working
} svn_wc__props_kind_t;
=======
/* BASE_MERGE is a pre-1.7 concept on property merging. It allowed callers
   to alter the pristine properties *outside* of an editor drive. That is
   very dangerous: the pristines should always correspond to something from
   the repository, and that should only arrive through the update editor.
>>>>>>> 4cf18c3e

   For 1.7, we're removing this support. Some old code is being left around
   in case we decide to change this.

   For more information, see ^/notes/api-errata/1.7/wc006.txt
*/
#undef SVN__SUPPORT_BASE_MERGE

/* Internal function for diffing props. See svn_wc_get_prop_diffs2(). */
svn_error_t *
svn_wc__internal_propdiff(apr_array_header_t **propchanges,
                          apr_hash_t **original_props,
                          svn_wc__db_t *db,
                          const char *local_abspath,
                          apr_pool_t *result_pool,
                          apr_pool_t *scratch_pool);


/* Internal function for fetching a property. See svn_wc_prop_get2(). */
svn_error_t *
svn_wc__internal_propget(const svn_string_t **value,
                         svn_wc__db_t *db,
                         const char *local_abspath,
                         const char *name,
                         apr_pool_t *result_pool,
                         apr_pool_t *scratch_pool);


/* Given LOCAL_ABSPATH/DB and an array of PROPCHANGES based on
   SERVER_BASEPROPS, calculate what changes should be applied to the working
   copy.

<<<<<<< HEAD
/* Given LOCAL_ABSPATH/DB and an array of PROPCHANGES based on
   SERVER_BASEPROPS, merge the changes into the working copy.
   Append all necessary log entries except the property changes to
   ENTRY_ACCUM. Return the new property collections to the caller
   via NEW_BASE_PROPS and NEW_ACTUAL_PROPS, so the caller can combine
   the property update with other operations.
=======
   Return working queue operations in WORK_ITEMS and a new set of actual
   (NEW_ACTUAL_PROPS) and pristine properties (NEW_PRISTINE_PROPS).
>>>>>>> 4cf18c3e

   We return the new property collections to the caller, so the caller
   can combine the property update with other operations.

   If SERVER_BASEPROPS is NULL then use the pristine props as PROPCHANGES
   base.

   If BASE_MERGE is FALSE then only change working properties; if TRUE,
   change both the pristine and working properties. (Only the update editor
   should use BASE_MERGE is TRUE)

<<<<<<< HEAD
   If conflicts are found when merging, place them into a temporary
   .prej file, and write log commands to move this file into LOCAL_ABSPATH's
   parent directory, or append the conflicts to the file's already-existing
   .prej file.  Modify base properties unconditionally,
   if BASE_MERGE is TRUE, they do not generate conficts.

   TODO ### LEFT_VERSION and RIGHT_VERSION ...

   TODO ### DRY_RUN ...

   TODO ### CONFLICT_FUNC/CONFLICT_BATON ...

   If STATE is non-null, set *STATE to the state of the local properties
   after the merge.  */
svn_error_t *
svn_wc__merge_props(svn_stringbuf_t **entry_accum,
                    svn_wc_notify_state_t *state,
                    apr_hash_t **new_base_props,
                    apr_hash_t **new_actual_props,
                    svn_wc__db_t *db,
                    const char *local_abspath,
                    const svn_wc_conflict_version_t *left_version,
                    const svn_wc_conflict_version_t *right_version,
                    apr_hash_t *server_baseprops,
                    apr_hash_t *base_props,
                    apr_hash_t *working_props,
                    const apr_array_header_t *propchanges,
                    svn_boolean_t base_merge,
                    svn_boolean_t dry_run,
                    svn_wc_conflict_resolver_func_t conflict_func,
                    void *conflict_baton,
=======
   If conflicts are found when merging, create a temporary .prej file,
   and provide working queue operations to write the conflict information
   into the .prej file later. Modify base properties unconditionally,
   if BASE_MERGE is TRUE, they do not generate conficts.

   TODO ### DRY_RUN ...

   If STATE is non-null, set *STATE to the state of the local properties
   after the merge.  */
svn_error_t *
svn_wc__merge_props(svn_skel_t **conflict_skel,
                    svn_wc_notify_state_t *state,
                    apr_hash_t **new_pristine_props,
                    apr_hash_t **new_actual_props,
                    svn_wc__db_t *db,
                    const char *local_abspath,
                    svn_kind_t kind,
                    apr_hash_t *server_baseprops,
                    apr_hash_t *pristine_props,
                    apr_hash_t *actual_props,
                    const apr_array_header_t *propchanges,
                    svn_boolean_t base_merge,
                    svn_boolean_t dry_run,
>>>>>>> 4cf18c3e
                    svn_cancel_func_t cancel_func,
                    void *cancel_baton,
                    apr_pool_t *result_pool,
                    apr_pool_t *scratch_pool);


<<<<<<< HEAD
/* Set a single 'wcprop' NAME to VALUE for versioned object LOCAL_ABSPATH.
   If VALUE is null, remove property NAME.  */
svn_error_t *svn_wc__wcprop_set(svn_wc__db_t *db,
                                const char *local_abspath,
                                const char *name,
                                const svn_string_t *value,
                                apr_pool_t *scratch_pool);

=======
>>>>>>> 4cf18c3e
/* Given PROPERTIES is array of @c svn_prop_t structures. Returns TRUE if any
   of the PROPERTIES are the known "magic" ones that might require
   changing the working file. */
svn_boolean_t svn_wc__has_magic_property(const apr_array_header_t *properties);

<<<<<<< HEAD
/* Add a working queue item to install PROPS and, if INSTALL_PRISTINE_PROPS is
   true, BASE_PROPS for the LOCAL_ABSPATH in DB, updating the node to reflect
   the changes.  PRISTINE_PROPS must be supplied even if INSTALL_PRISTINE_PROPS
   is false. If FORCE_BASE_INSTALL properties are always installed in BASE_NODE,
   even though WORKING is used as pristine for the current node.
   Use SCRATCH_POOL for temporary allocations. */
svn_error_t *
svn_wc__install_props(svn_wc__db_t *db,
                      const char *local_abspath,
                      apr_hash_t *pristine_props,
                      apr_hash_t *props,
                      svn_boolean_t install_pristine_props,
                      svn_boolean_t force_base_install,
                      apr_pool_t *scratch_pool);

/* Extend LOG_ACCUM with log entries to save the current baseprops of PATH
   as revert props.

   Makes sure the baseprops are destroyed if DESTROY_BASEPROPS is TRUE,
   the baseprops are preserved otherwise.
*/
svn_error_t *
svn_wc__loggy_revert_props_create(svn_stringbuf_t **log_accum,
                                  svn_wc__db_t *db,
                                  const char *local_abspath,
                                  const char *adm_abspath,
                                  apr_pool_t *pool);

/* Extends LOG_ACCUM to make the revert props back into base props,
   deleting the revert props. */
svn_error_t *
svn_wc__loggy_revert_props_restore(svn_stringbuf_t **log_accum,
                                   svn_wc__db_t *db,
                                   const char *local_abspath,
                                   const char *adm_abspath,
                                   apr_pool_t *pool);

/* Extends LOG_ACCUM to delete PROPS_KIND props installed for PATH. */
svn_error_t *
svn_wc__loggy_props_delete(svn_stringbuf_t **log_accum,
                           svn_wc__db_t *db,
                           const char *local_abspath,
                           const char *adm_abspath,
                           svn_wc__props_kind_t props_kind,
                           apr_pool_t *pool);

/* Delete PROPS_KIND props for LOCAL_ABSPATH */
svn_error_t *
svn_wc__props_delete(svn_wc__db_t *db,
                     const char *local_abspath,
                     svn_wc__props_kind_t props_kind,
                     apr_pool_t *pool);

=======
>>>>>>> 4cf18c3e
/* Set *MODIFIED_P TRUE if the props for LOCAL_ABSPATH have been modified. */
svn_error_t *
svn_wc__props_modified(svn_boolean_t *modified_p,
                       svn_wc__db_t *db,
                       const char *local_abspath,
                       apr_pool_t *scratch_pool);

<<<<<<< HEAD
/* Install LOCAL_ABSPATHs working props as base props. */
svn_error_t *
svn_wc__working_props_committed(svn_wc__db_t *db,
                                const char *local_abspath,
                                apr_pool_t *scratch_pool);

/* Load the base and working props for ENTRY at PATH returning
   them in *BASE_PROPS_P and *PROPS_P respectively.
   Any of BASE_PROPS and PROPS may be NULL.
   Returned hashes/values are allocated in RESULT_POOL. All temporary
   allocations are made in SCRATCH_POOL.  */
svn_error_t *
svn_wc__load_props(apr_hash_t **base_props_p,
                   apr_hash_t **props_p,
                   svn_wc__db_t *db,
                   const char *local_abspath,
                   apr_pool_t *result_pool,
                   apr_pool_t *scratch_pool);
=======
/* Internal version of svn_wc_get_pristine_props().  */
svn_error_t *
svn_wc__get_pristine_props(apr_hash_t **props,
                           svn_wc__db_t *db,
                           const char *local_abspath,
                           apr_pool_t *result_pool,
                           apr_pool_t *scratch_pool);
>>>>>>> 4cf18c3e

/* Load the revert props for ENTRY at PATH returning them in *REVERT_PROPS_P.
   Returned hash/values are allocated in RESULT_POOL. All temporary
   allocations are made in SCRATCH_POOL.  */
svn_error_t *
svn_wc__load_revert_props(apr_hash_t **revert_props_p,
                          svn_wc__db_t *db,
                          const char *local_abspath,
                          apr_pool_t *result_pool,
                          apr_pool_t *scratch_pool);

/* Internal version of svn_wc_prop_list2().  */
svn_error_t *
svn_wc__get_actual_props(apr_hash_t **props,
                         svn_wc__db_t *db,
                         const char *local_abspath,
                         apr_pool_t *result_pool,
                         apr_pool_t *scratch_pool);

svn_error_t *
svn_wc__get_prejfile_abspath(const char **prejfile_abspath,
                             svn_wc__db_t *db,
                             const char *local_abspath,
                             apr_pool_t *result_pool,
                             apr_pool_t *scratch_pool);

svn_error_t *
svn_wc__create_prejfile(const char **tmp_prejfile_abspath,
                        svn_wc__db_t *db,
                        const char *local_abspath,
                        const svn_skel_t *conflict_skel,
                        apr_pool_t *result_pool,
                        apr_pool_t *scratch_pool);


/* Just like svn_wc_merge_props3(), but WITH a BASE_MERGE parameter.  */
svn_error_t *
svn_wc__perform_props_merge(svn_wc_notify_state_t *state,
                            svn_wc__db_t *db,
                            const char *local_abspath,
                            const svn_wc_conflict_version_t *left_version,
                            const svn_wc_conflict_version_t *right_version,
                            apr_hash_t *baseprops,
                            const apr_array_header_t *propchanges,
                            svn_boolean_t base_merge,
                            svn_boolean_t dry_run,
                            svn_wc_conflict_resolver_func2_t conflict_func,
                            void *conflict_baton,
                            svn_cancel_func_t cancel_func,
                            void *cancel_baton,
                            apr_pool_t *scratch_pool);

/* Temporary helper for determining where to store pristine properties.
   All calls will eventually be replaced by direct wc_db operations
   of the right type. */
svn_error_t *
svn_wc__prop_pristine_is_working(svn_boolean_t *working,
                                 svn_wc__db_t *db,
                                 const char *local_abspath,
                                 apr_pool_t *scratch_pool);


#ifdef __cplusplus
}
#endif /* __cplusplus */

#endif /* SVN_LIBSVN_WC_PROPS_H */<|MERGE_RESOLUTION|>--- conflicted
+++ resolved
@@ -38,19 +38,10 @@
 extern "C" {
 #endif /* __cplusplus */
 
-<<<<<<< HEAD
-typedef enum svn_wc__props_kind_t
-{
-  svn_wc__props_base = 0,
-  svn_wc__props_revert,
-  svn_wc__props_working
-} svn_wc__props_kind_t;
-=======
 /* BASE_MERGE is a pre-1.7 concept on property merging. It allowed callers
    to alter the pristine properties *outside* of an editor drive. That is
    very dangerous: the pristines should always correspond to something from
    the repository, and that should only arrive through the update editor.
->>>>>>> 4cf18c3e
 
    For 1.7, we're removing this support. Some old code is being left around
    in case we decide to change this.
@@ -83,17 +74,8 @@
    SERVER_BASEPROPS, calculate what changes should be applied to the working
    copy.
 
-<<<<<<< HEAD
-/* Given LOCAL_ABSPATH/DB and an array of PROPCHANGES based on
-   SERVER_BASEPROPS, merge the changes into the working copy.
-   Append all necessary log entries except the property changes to
-   ENTRY_ACCUM. Return the new property collections to the caller
-   via NEW_BASE_PROPS and NEW_ACTUAL_PROPS, so the caller can combine
-   the property update with other operations.
-=======
    Return working queue operations in WORK_ITEMS and a new set of actual
    (NEW_ACTUAL_PROPS) and pristine properties (NEW_PRISTINE_PROPS).
->>>>>>> 4cf18c3e
 
    We return the new property collections to the caller, so the caller
    can combine the property update with other operations.
@@ -105,39 +87,6 @@
    change both the pristine and working properties. (Only the update editor
    should use BASE_MERGE is TRUE)
 
-<<<<<<< HEAD
-   If conflicts are found when merging, place them into a temporary
-   .prej file, and write log commands to move this file into LOCAL_ABSPATH's
-   parent directory, or append the conflicts to the file's already-existing
-   .prej file.  Modify base properties unconditionally,
-   if BASE_MERGE is TRUE, they do not generate conficts.
-
-   TODO ### LEFT_VERSION and RIGHT_VERSION ...
-
-   TODO ### DRY_RUN ...
-
-   TODO ### CONFLICT_FUNC/CONFLICT_BATON ...
-
-   If STATE is non-null, set *STATE to the state of the local properties
-   after the merge.  */
-svn_error_t *
-svn_wc__merge_props(svn_stringbuf_t **entry_accum,
-                    svn_wc_notify_state_t *state,
-                    apr_hash_t **new_base_props,
-                    apr_hash_t **new_actual_props,
-                    svn_wc__db_t *db,
-                    const char *local_abspath,
-                    const svn_wc_conflict_version_t *left_version,
-                    const svn_wc_conflict_version_t *right_version,
-                    apr_hash_t *server_baseprops,
-                    apr_hash_t *base_props,
-                    apr_hash_t *working_props,
-                    const apr_array_header_t *propchanges,
-                    svn_boolean_t base_merge,
-                    svn_boolean_t dry_run,
-                    svn_wc_conflict_resolver_func_t conflict_func,
-                    void *conflict_baton,
-=======
    If conflicts are found when merging, create a temporary .prej file,
    and provide working queue operations to write the conflict information
    into the .prej file later. Modify base properties unconditionally,
@@ -161,85 +110,17 @@
                     const apr_array_header_t *propchanges,
                     svn_boolean_t base_merge,
                     svn_boolean_t dry_run,
->>>>>>> 4cf18c3e
                     svn_cancel_func_t cancel_func,
                     void *cancel_baton,
                     apr_pool_t *result_pool,
                     apr_pool_t *scratch_pool);
 
 
-<<<<<<< HEAD
-/* Set a single 'wcprop' NAME to VALUE for versioned object LOCAL_ABSPATH.
-   If VALUE is null, remove property NAME.  */
-svn_error_t *svn_wc__wcprop_set(svn_wc__db_t *db,
-                                const char *local_abspath,
-                                const char *name,
-                                const svn_string_t *value,
-                                apr_pool_t *scratch_pool);
-
-=======
->>>>>>> 4cf18c3e
 /* Given PROPERTIES is array of @c svn_prop_t structures. Returns TRUE if any
    of the PROPERTIES are the known "magic" ones that might require
    changing the working file. */
 svn_boolean_t svn_wc__has_magic_property(const apr_array_header_t *properties);
 
-<<<<<<< HEAD
-/* Add a working queue item to install PROPS and, if INSTALL_PRISTINE_PROPS is
-   true, BASE_PROPS for the LOCAL_ABSPATH in DB, updating the node to reflect
-   the changes.  PRISTINE_PROPS must be supplied even if INSTALL_PRISTINE_PROPS
-   is false. If FORCE_BASE_INSTALL properties are always installed in BASE_NODE,
-   even though WORKING is used as pristine for the current node.
-   Use SCRATCH_POOL for temporary allocations. */
-svn_error_t *
-svn_wc__install_props(svn_wc__db_t *db,
-                      const char *local_abspath,
-                      apr_hash_t *pristine_props,
-                      apr_hash_t *props,
-                      svn_boolean_t install_pristine_props,
-                      svn_boolean_t force_base_install,
-                      apr_pool_t *scratch_pool);
-
-/* Extend LOG_ACCUM with log entries to save the current baseprops of PATH
-   as revert props.
-
-   Makes sure the baseprops are destroyed if DESTROY_BASEPROPS is TRUE,
-   the baseprops are preserved otherwise.
-*/
-svn_error_t *
-svn_wc__loggy_revert_props_create(svn_stringbuf_t **log_accum,
-                                  svn_wc__db_t *db,
-                                  const char *local_abspath,
-                                  const char *adm_abspath,
-                                  apr_pool_t *pool);
-
-/* Extends LOG_ACCUM to make the revert props back into base props,
-   deleting the revert props. */
-svn_error_t *
-svn_wc__loggy_revert_props_restore(svn_stringbuf_t **log_accum,
-                                   svn_wc__db_t *db,
-                                   const char *local_abspath,
-                                   const char *adm_abspath,
-                                   apr_pool_t *pool);
-
-/* Extends LOG_ACCUM to delete PROPS_KIND props installed for PATH. */
-svn_error_t *
-svn_wc__loggy_props_delete(svn_stringbuf_t **log_accum,
-                           svn_wc__db_t *db,
-                           const char *local_abspath,
-                           const char *adm_abspath,
-                           svn_wc__props_kind_t props_kind,
-                           apr_pool_t *pool);
-
-/* Delete PROPS_KIND props for LOCAL_ABSPATH */
-svn_error_t *
-svn_wc__props_delete(svn_wc__db_t *db,
-                     const char *local_abspath,
-                     svn_wc__props_kind_t props_kind,
-                     apr_pool_t *pool);
-
-=======
->>>>>>> 4cf18c3e
 /* Set *MODIFIED_P TRUE if the props for LOCAL_ABSPATH have been modified. */
 svn_error_t *
 svn_wc__props_modified(svn_boolean_t *modified_p,
@@ -247,26 +128,6 @@
                        const char *local_abspath,
                        apr_pool_t *scratch_pool);
 
-<<<<<<< HEAD
-/* Install LOCAL_ABSPATHs working props as base props. */
-svn_error_t *
-svn_wc__working_props_committed(svn_wc__db_t *db,
-                                const char *local_abspath,
-                                apr_pool_t *scratch_pool);
-
-/* Load the base and working props for ENTRY at PATH returning
-   them in *BASE_PROPS_P and *PROPS_P respectively.
-   Any of BASE_PROPS and PROPS may be NULL.
-   Returned hashes/values are allocated in RESULT_POOL. All temporary
-   allocations are made in SCRATCH_POOL.  */
-svn_error_t *
-svn_wc__load_props(apr_hash_t **base_props_p,
-                   apr_hash_t **props_p,
-                   svn_wc__db_t *db,
-                   const char *local_abspath,
-                   apr_pool_t *result_pool,
-                   apr_pool_t *scratch_pool);
-=======
 /* Internal version of svn_wc_get_pristine_props().  */
 svn_error_t *
 svn_wc__get_pristine_props(apr_hash_t **props,
@@ -274,17 +135,7 @@
                            const char *local_abspath,
                            apr_pool_t *result_pool,
                            apr_pool_t *scratch_pool);
->>>>>>> 4cf18c3e
 
-/* Load the revert props for ENTRY at PATH returning them in *REVERT_PROPS_P.
-   Returned hash/values are allocated in RESULT_POOL. All temporary
-   allocations are made in SCRATCH_POOL.  */
-svn_error_t *
-svn_wc__load_revert_props(apr_hash_t **revert_props_p,
-                          svn_wc__db_t *db,
-                          const char *local_abspath,
-                          apr_pool_t *result_pool,
-                          apr_pool_t *scratch_pool);
 
 /* Internal version of svn_wc_prop_list2().  */
 svn_error_t *
@@ -327,16 +178,6 @@
                             void *cancel_baton,
                             apr_pool_t *scratch_pool);
 
-/* Temporary helper for determining where to store pristine properties.
-   All calls will eventually be replaced by direct wc_db operations
-   of the right type. */
-svn_error_t *
-svn_wc__prop_pristine_is_working(svn_boolean_t *working,
-                                 svn_wc__db_t *db,
-                                 const char *local_abspath,
-                                 apr_pool_t *scratch_pool);
-
-
 #ifdef __cplusplus
 }
 #endif /* __cplusplus */
