--- conflicted
+++ resolved
@@ -3415,8 +3415,9 @@
 {
   const char *repos_relpath;
   svn_revnum_t revision;
-
-  SVN_ERR(read_info(status, kind, &revision, &repos_relpath, copyfrom_id,
+  svn_wc__db_status_t node_status;
+
+  SVN_ERR(read_info(&node_status, kind, &revision, &repos_relpath, copyfrom_id,
                     NULL, NULL, NULL, NULL, NULL, NULL, NULL, NULL, NULL,
                     NULL, NULL, NULL, NULL, NULL, op_root, NULL, NULL,
                     NULL /* have_base */,
@@ -3424,32 +3425,27 @@
                     have_work,
                     wcroot, local_relpath, result_pool, scratch_pool));
 
-  if (*status == svn_wc__db_status_excluded)
+  if (node_status == svn_wc__db_status_excluded)
     {
       /* The parent cannot be excluded, so look at the parent and then
          adjust the relpath */
       const char *parent_relpath, *base_name;
-      svn_wc__db_status_t parent_status;
-      svn_kind_t parent_kind;
-      svn_boolean_t parent_have_work;
 
       svn_dirent_split(&parent_relpath, &base_name, local_relpath,
                        scratch_pool);
       SVN_ERR(get_info_for_copy(copyfrom_id, copyfrom_relpath, copyfrom_rev,
-                                &parent_status,
-                                &parent_kind,
-                                NULL, &parent_have_work,
+                                NULL, NULL, NULL, NULL,
                                 wcroot, parent_relpath,
                                 scratch_pool, scratch_pool));
       if (*copyfrom_relpath)
         *copyfrom_relpath = svn_relpath_join(*copyfrom_relpath, base_name,
                                              result_pool);
     }
-  else if (*status == svn_wc__db_status_added)
+  else if (node_status == svn_wc__db_status_added)
     {
       const char *op_root_relpath;
 
-      SVN_ERR(scan_addition(NULL, &op_root_relpath,
+      SVN_ERR(scan_addition(&node_status, &op_root_relpath,
                             NULL, NULL, /* repos_* */
                             copyfrom_relpath, copyfrom_id, copyfrom_rev,
                             NULL, NULL, NULL, wcroot, local_relpath,
@@ -3463,7 +3459,7 @@
                                result_pool);
         }
     }
-  else if (*status == svn_wc__db_status_deleted)
+  else if (node_status == svn_wc__db_status_deleted)
     {
       const char *base_del_relpath, *work_del_relpath;
 
@@ -3506,6 +3502,9 @@
       *copyfrom_relpath = repos_relpath;
       *copyfrom_rev = revision;
     }
+
+  if (status)
+    *status = node_status;
 
   return SVN_NO_ERROR;
 }
@@ -3663,7 +3662,11 @@
                     dst_op_depth,
                     dst_parent_relpath,
                     presence_map, dst_presence));
-      if (is_move)
+
+      /* ### What about other results from scan_addition()?
+       * ### 'cp A B; mv B C' currently results in C being marked moved-here
+       * ### with no corresponding moved-from. */
+      if (is_move && status != svn_wc__db_status_added)
         SVN_ERR(svn_sqlite__bind_int64(stmt, 7, 1));
 
       SVN_ERR(svn_sqlite__step_done(stmt));
@@ -7435,13 +7438,16 @@
               /* Assume working copy is all one repos_id so that a
                  single cached value is sufficient. */
               if (repos_id != last_repos_id)
-                return svn_error_createf(
+                {
+                  err= svn_error_createf(
                          SVN_ERR_WC_DB_ERROR, NULL,
                          _("The node '%s' comes from unexpected repository "
                            "'%s', expected '%s'; if this node is a file "
                            "external using the correct URL in the external "
                            "definition can fix the problem, see issue #4087"),
                          child_relpath, repos_root_url, last_repos_root_url);
+                  return svn_error_compose_create(err, svn_sqlite__reset(stmt));
+                }
               child->repos_root_url = repos_root_url;
               child->repos_uuid = repos_uuid;
             }
@@ -7504,15 +7510,6 @@
           child_item->info.lock = lock_from_columns(stmt, 15, 16, 17, 18,
                                                     result_pool);
 
-<<<<<<< HEAD
-          /* Moved-to is only stored at op_depth 0. */
-          moved_to_relpath = svn_sqlite__column_text(stmt, 21, NULL);
-          if (moved_to_relpath)
-            child_item->info.moved_to_abspath =
-              svn_dirent_join(wcroot->abspath, moved_to_relpath, result_pool);
-
-=======
->>>>>>> f61a0758
           /* FILE_EXTERNAL flag only on op_depth 0. */
           child_item->info.file_external = svn_sqlite__column_boolean(stmt,
                                                                       22);
@@ -10151,6 +10148,54 @@
   apr_pool_t *result_pool;
 };
 
+/* Helper for scan_deletion_txn. Extracts the moved-to information, if
+   any, from STMT.  Sets *SCAN to FALSE if moved-to was available. */
+static svn_error_t *
+get_moved_to(struct scan_deletion_baton_t *b,
+             svn_boolean_t *scan,
+             svn_sqlite__stmt_t *stmt,
+             const char *current_relpath,
+             svn_wc__db_wcroot_t *wcroot,
+             const char *local_relpath,
+             apr_pool_t *scratch_pool)
+{
+  const char *moved_to_relpath = svn_sqlite__column_text(stmt, 2, NULL);
+
+  if (moved_to_relpath)
+    {
+      const char *moved_to_op_root_relpath = moved_to_relpath;
+           
+      if (strcmp(current_relpath, local_relpath))
+        {
+          /* LOCAL_RELPATH is a child inside the move op-root. */
+          const char *moved_child_relpath;
+
+          /* The CURRENT_RELPATH is the op_root of the delete-half of
+           * the move. LOCAL_RELPATH is a child that was moved along.
+           * Compute the child's new location within the move target. */
+          moved_child_relpath = svn_relpath_skip_ancestor(current_relpath,
+                                                          local_relpath);
+          SVN_ERR_ASSERT(moved_child_relpath &&
+                         strlen(moved_child_relpath) > 0);
+          moved_to_relpath = svn_relpath_join(moved_to_op_root_relpath,
+                                              moved_child_relpath,
+                                              b->result_pool);
+        }
+
+      if (moved_to_op_root_relpath && b->moved_to_op_root_relpath)
+        *b->moved_to_op_root_relpath
+          = apr_pstrdup(b->result_pool, moved_to_op_root_relpath);
+
+      if (moved_to_relpath && b->moved_to_relpath)
+        *b->moved_to_relpath
+          = apr_pstrdup(b->result_pool, moved_to_relpath);
+
+      *scan = FALSE;
+    }
+
+  return SVN_NO_ERROR;
+}
+
 
 static svn_error_t *
 scan_deletion_txn(void *baton,
@@ -10160,11 +10205,10 @@
 {
   struct scan_deletion_baton_t *sd_baton = baton;
   const char *current_relpath = local_relpath;
-  const char *child_relpath = NULL;
-  svn_wc__db_status_t child_presence;
-  svn_boolean_t child_has_base = FALSE;
-  apr_int64_t local_op_depth, op_depth;
-  svn_boolean_t found_moved_to = FALSE;
+  svn_sqlite__stmt_t *stmt;
+  svn_wc__db_status_t work_presence;
+  svn_boolean_t have_row, scan, have_base;
+  apr_int64_t op_depth;
 
   /* Initialize all the OUT parameters.  */
   if (sd_baton->base_del_relpath != NULL)
@@ -10176,204 +10220,132 @@
   if (sd_baton->moved_to_op_root_relpath != NULL)
     *sd_baton->moved_to_op_root_relpath = NULL;
 
-  /* Initialize to something that won't denote an important parent/child
-     transition.  */
-  child_presence = svn_wc__db_status_base_deleted;
-
-  while (TRUE)
-    {
-      svn_sqlite__stmt_t *stmt;
-      svn_boolean_t have_row;
-      svn_boolean_t have_base;
-      svn_wc__db_status_t work_presence;
-
+  /* If looking for moved-to info then we need to scan every path
+     until we find it.  If not looking for moved-to we only need to
+     check op-roots and parents of op-roots. */
+  scan = (sd_baton->moved_to_op_root_relpath || sd_baton->moved_to_relpath);
+
+  SVN_ERR(svn_sqlite__get_statement(&stmt, wcroot->sdb,
+                                    STMT_SELECT_DELETION_INFO));
+  SVN_ERR(svn_sqlite__bindf(stmt, "is", wcroot->wc_id, current_relpath));
+  SVN_ERR(svn_sqlite__step(&have_row, stmt));
+  if (!have_row)
+    return svn_error_createf(SVN_ERR_WC_PATH_NOT_FOUND, svn_sqlite__reset(stmt),
+                             _("The node '%s' was not found."),
+                             path_for_error_message(wcroot, local_relpath,
+                                                    scratch_pool));
+
+  work_presence = svn_sqlite__column_token(stmt, 1, presence_map);
+  have_base = !svn_sqlite__column_is_null(stmt, 0);
+  if (work_presence != svn_wc__db_status_not_present
+      && work_presence != svn_wc__db_status_base_deleted)
+    return svn_error_createf(SVN_ERR_WC_PATH_UNEXPECTED_STATUS,
+                             svn_sqlite__reset(stmt),
+                             _("Expected node '%s' to be deleted."),
+                             path_for_error_message(wcroot, local_relpath,
+                                                    scratch_pool));
+
+  op_depth = svn_sqlite__column_int64(stmt, 3);
+
+  /* Special case: LOCAL_RELPATH not-present within a WORKING tree, we
+     treat this as an op-root.  At commit time we need to explicitly
+     delete such nodes otherwise they will be present in the
+     repository copy. */
+  if (work_presence == svn_wc__db_status_not_present
+      && sd_baton->work_del_relpath && !*sd_baton->work_del_relpath)
+    {
+      *sd_baton->work_del_relpath = apr_pstrdup(sd_baton->result_pool,
+                                                current_relpath);
+
+      if (!scan && !sd_baton->base_del_relpath)
+        {
+          /* We have all we need, exit early */
+          SVN_ERR(svn_sqlite__reset(stmt));
+          return SVN_NO_ERROR;
+        }
+    }
+
+
+  while(TRUE)
+    {
+      svn_error_t *err;
+      const char *parent_relpath;
+      apr_int64_t current_depth = relpath_depth(current_relpath);
+
+      /* Step CURRENT_RELPATH to op-root */
+
+      while(TRUE)
+        {
+          if (scan)
+            {
+              err = get_moved_to(sd_baton, &scan, stmt, current_relpath,
+                                 wcroot, local_relpath, scratch_pool);
+              if (err || (!scan
+                          && !sd_baton->base_del_relpath
+                          && !sd_baton->work_del_relpath))
+                {
+                  /* We have all we need (or an error occurred) */
+                  SVN_ERR(svn_sqlite__reset(stmt));
+                  return svn_error_trace(err);
+                }
+            }
+
+          if(current_depth <= op_depth)
+            break;
+
+          current_relpath = svn_relpath_dirname(current_relpath, scratch_pool);
+          --current_depth;
+
+          if (scan || current_depth == op_depth)
+            {
+              SVN_ERR(svn_sqlite__reset(stmt));
+              SVN_ERR(svn_sqlite__get_statement(&stmt, wcroot->sdb,
+                                                STMT_SELECT_DELETION_INFO));
+              SVN_ERR(svn_sqlite__bindf(stmt, "is", wcroot->wc_id,
+                                        current_relpath));
+              SVN_ERR(svn_sqlite__step(&have_row, stmt));
+              SVN_ERR_ASSERT(have_row);
+              have_base = !svn_sqlite__column_is_null(stmt, 0);
+            }
+        }
+      SVN_ERR(svn_sqlite__reset(stmt));
+
+      /* Now CURRENT_RELPATH is an op-root, have a look at the parent. */
+ 
+      SVN_ERR_ASSERT(current_relpath[0] != '\0'); /* Catch invalid data */
+      parent_relpath = svn_relpath_dirname(current_relpath, scratch_pool);
       SVN_ERR(svn_sqlite__get_statement(&stmt, wcroot->sdb,
                                         STMT_SELECT_DELETION_INFO));
-      SVN_ERR(svn_sqlite__bindf(stmt, "is", wcroot->wc_id, current_relpath));
+      SVN_ERR(svn_sqlite__bindf(stmt, "is", wcroot->wc_id, parent_relpath));
       SVN_ERR(svn_sqlite__step(&have_row, stmt));
-
       if (!have_row)
         {
-          /* There better be a row for the starting node!  */
-          if (current_relpath == local_relpath)
-            return svn_error_createf(SVN_ERR_WC_PATH_NOT_FOUND,
-                                     svn_sqlite__reset(stmt),
-                                     _("The node '%s' was not found."),
-                                     path_for_error_message(wcroot,
-                                                            local_relpath,
-                                                            scratch_pool));
-
-          /* There are no values, so go ahead and reset the stmt now.  */
-          SVN_ERR(svn_sqlite__reset(stmt));
-
-          /* No row means no WORKING node at this path, which means we just
-             fell off the top of the WORKING tree.
-
-             The child cannot be not-present, as that would imply the
-             root of the (added) WORKING subtree was deleted.  */
-          SVN_ERR_ASSERT(child_presence != svn_wc__db_status_not_present);
-
-          /* If the child did not have a BASE node associated with it, then
-             we're looking at a deletion that occurred within an added tree.
-             There is no root of a deleted/replaced BASE tree.
-
-             If the child was base-deleted, then the whole tree is a
-             simple (explicit) deletion of the BASE tree.
-
-             If the child was normal, then it is the root of a replacement,
-             which means an (implicit) deletion of the BASE tree.
-
-             In both cases, set the root of the operation (if we have not
-             already set it as part of a moved-away).  */
-          if (sd_baton->base_del_relpath != NULL
-              && child_has_base
-              && *sd_baton->base_del_relpath == NULL)
+          /* No row means no WORKING node which mean we just fell off
+             the WORKING tree, so CURRENT_RELPATH is the op-root
+             closest to the wc root. */
+          if (have_base && sd_baton->base_del_relpath)
             *sd_baton->base_del_relpath = apr_pstrdup(sd_baton->result_pool,
-                                                      child_relpath);
-
-          /* We found whatever roots we needed. This BASE node and its
-             ancestors are unchanged, so we're done.  */
+                                                      current_relpath);
           break;
         }
 
-      /* We need the presence of the WORKING node. Note that legal values
-         are: normal, not-present, base-deleted, incomplete.  */
-      work_presence = svn_sqlite__column_token(stmt, 1, presence_map);
-
-      /* The starting node should be deleted.  */
-      if (current_relpath == local_relpath
-          && work_presence != svn_wc__db_status_not_present
-          && work_presence != svn_wc__db_status_base_deleted)
-        return svn_error_createf(SVN_ERR_WC_PATH_UNEXPECTED_STATUS,
-                                 svn_sqlite__reset(stmt),
-                                 _("Expected node '%s' to be deleted."),
-                                 path_for_error_message(wcroot,
-                                                        local_relpath,
-                                                        scratch_pool));
-
-      SVN_ERR_ASSERT(work_presence == svn_wc__db_status_normal
-                     || work_presence == svn_wc__db_status_incomplete
-                     || work_presence == svn_wc__db_status_not_present
-                     || work_presence == svn_wc__db_status_base_deleted);
-
-      have_base = !svn_sqlite__column_is_null(stmt,
-                                              0 /* NODES_BASE.presence */);
-      if (have_base)
-        {
-          svn_wc__db_status_t base_presence
-            = svn_sqlite__column_token(stmt, 0, presence_map);
-
-          /* Only "normal" and "not-present" are allowed.  */
-          SVN_ERR_ASSERT(base_presence == svn_wc__db_status_normal
-                         || base_presence == svn_wc__db_status_not_present
-
-                         /* ### there are cases where the BASE node is
-                            ### marked as incomplete. we should treat this
-                            ### as a "normal" node for the purposes of
-                            ### this function. we really should not allow
-                            ### it, but this situation occurs within the
-                            ### following tests:
-                            ###   switch_tests 31
-                            ###   update_tests 46
-                            ###   update_tests 53
-                         */
-                         || base_presence == svn_wc__db_status_incomplete
-                         );
-
-#if 0
-          /* ### see above comment  */
-          if (base_presence == svn_wc__db_status_incomplete)
-            base_presence = svn_wc__db_status_normal;
-#endif
-
-          /* If a BASE node is marked as not-present, then we'll ignore
-             it within this function. That status is simply a bookkeeping
-             gimmick, not a real node that may have been deleted.  */
-        }
-
-      /* Evaluate moved-to information. Once moved-to info has been found, it
-       * must not be overwritten with ancestors' moved-to info. */
-      if ((! found_moved_to)
-          && (sd_baton->moved_to_relpath != NULL
-              || sd_baton->moved_to_op_root_relpath != NULL
-              || sd_baton->base_del_relpath != NULL)
-          && !svn_sqlite__column_is_null(stmt, 2 /* moved_to */))
-        {
-          const char *moved_to_op_root_relpath;
-          const char *moved_to_relpath;
-
-          moved_to_op_root_relpath = svn_sqlite__column_text(stmt, 2,
-                                                             scratch_pool);
-          if (current_relpath == local_relpath)
-            {
-              /* The starting node is the op_root of the delete-half of
-               * the move, so the op_root of the copied-half equals the
-               * moved-to relpath. Note that the moved-to relpath in the DB
-               * is kept up-to-date if a node is moved multiple times. */
-              if (sd_baton->moved_to_relpath)
-                *sd_baton->moved_to_relpath =
-                  apr_pstrdup(sd_baton->result_pool, moved_to_op_root_relpath);
-            }
-          else
-            {
-              const char *moved_child_relpath;
-
-              /* The CURRENT_RELPATH is the op_root of the delete-half of
-               * the move. LOCAL_RELPATH is a child that was moved along.
-               * Compute the child's new location within the move target. */
-              moved_child_relpath = svn_relpath_skip_ancestor(current_relpath,
-                                                              local_relpath);
-              SVN_ERR_ASSERT(moved_child_relpath &&
-                             strlen(moved_child_relpath) > 0);
-              moved_to_relpath = svn_relpath_join(moved_to_op_root_relpath,
-                                                  moved_child_relpath,
-                                                  scratch_pool);
-
-              if (sd_baton->moved_to_relpath)
-                *sd_baton->moved_to_relpath = moved_to_relpath ?
-                  apr_pstrdup(sd_baton->result_pool, moved_to_relpath) : NULL;
-            }
-
-          if (sd_baton->moved_to_op_root_relpath)
-            *sd_baton->moved_to_op_root_relpath = moved_to_op_root_relpath ?
-              apr_pstrdup(sd_baton->result_pool, moved_to_op_root_relpath)
-              : NULL;
-
-          /* If all other out parameters are irrelevant, stop scanning. */
-          if (sd_baton->work_del_relpath == NULL
-              && sd_baton->base_del_relpath == NULL)
-            break;
-
-          found_moved_to = TRUE;
-        }
-
+      /* Still in the WORKING tree so the first time we get here
+         CURRENT_RELPATH is a delete op-root in the WORKING tree. */
+      if (sd_baton->work_del_relpath && !*sd_baton->work_del_relpath)
+        {
+          *sd_baton->work_del_relpath = apr_pstrdup(sd_baton->result_pool,
+                                                    current_relpath);
+
+          if (!scan && !sd_baton->base_del_relpath)
+            break; /* We have all we need */
+        }
+
+      current_relpath = parent_relpath;
       op_depth = svn_sqlite__column_int64(stmt, 3);
-      if (current_relpath == local_relpath)
-        local_op_depth = op_depth;
-
-      if (sd_baton->work_del_relpath && !sd_baton->work_del_relpath[0]
-          && ((op_depth < local_op_depth && op_depth > 0)
-              || child_presence == svn_wc__db_status_not_present))
-        {
-          *sd_baton->work_del_relpath = apr_pstrdup(sd_baton->result_pool,
-                                                    child_relpath);
-        }
-
-      /* We're all done examining the return values.  */
-      SVN_ERR(svn_sqlite__reset(stmt));
-
-      /* Move to the parent node. Remember the information about this node
-         for our parent to use.  */
-      child_relpath = current_relpath;
-      child_presence = work_presence;
-      child_has_base = have_base;
-
-      /* The wcroot can't be deleted, but make sure we don't loop on invalid
-         data */
-      SVN_ERR_ASSERT(current_relpath[0] != '\0');
-
-      current_relpath = svn_relpath_dirname(current_relpath, scratch_pool);
-    }
+      have_base = !svn_sqlite__column_is_null(stmt, 0);
+    }
+
+  SVN_ERR(svn_sqlite__reset(stmt));
 
   return SVN_NO_ERROR;
 }
