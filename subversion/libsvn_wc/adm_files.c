--- conflicted
+++ resolved
@@ -361,13 +361,14 @@
                                "because it has an unexpected status"),
                              svn_dirent_local_style(local_abspath,
                                                     scratch_pool));
+#ifndef SVN_WC__SINGLE_DB
   else
     /* We know that it is a file, so we can't hit the _obstructed stati.
        Also, we should never see _base_deleted here. */
     SVN_ERR_ASSERT(status != svn_wc__db_status_obstructed
                    && status != svn_wc__db_status_obstructed_add
-                   && status != svn_wc__db_status_obstructed_delete
-                   && status != svn_wc__db_status_base_deleted);
+                   && status != svn_wc__db_status_obstructed_delete);
+#endif
 
   if (sha1_checksum)
     SVN_ERR(svn_wc__db_pristine_read(contents, db, local_abspath,
@@ -549,17 +550,6 @@
   /* SVN_WC__ADM_TMP */
   SVN_ERR(make_adm_subdir(path, SVN_WC__ADM_TMP, FALSE, pool));
 
-<<<<<<< HEAD
-#if (SVN_WC__VERSION < 18)
-  /* SVN_WC__ADM_TMP/SVN_WC__ADM_PROP_BASE */
-  SVN_ERR(make_adm_subdir(path, SVN_WC__ADM_PROP_BASE, TRUE, pool));
-
-  /* SVN_WC__ADM_TMP/SVN_WC__ADM_PROPS */
-  SVN_ERR(make_adm_subdir(path, SVN_WC__ADM_PROPS, TRUE, pool));
-#endif
-
-=======
->>>>>>> 26ffa72f
   return SVN_NO_ERROR;
 }
 
@@ -584,17 +574,6 @@
 
   /** Make subdirectories. ***/
 
-<<<<<<< HEAD
-#if (SVN_WC__VERSION < 18)
-  /* SVN_WC__ADM_PROP_BASE */
-  SVN_ERR(make_adm_subdir(local_abspath, SVN_WC__ADM_PROP_BASE, FALSE, pool));
-
-  /* SVN_WC__ADM_PROPS */
-  SVN_ERR(make_adm_subdir(local_abspath, SVN_WC__ADM_PROPS, FALSE, pool));
-#endif
-
-=======
->>>>>>> 26ffa72f
   /* SVN_WC__ADM_PRISTINE */
   SVN_ERR(make_adm_subdir(local_abspath, SVN_WC__ADM_PRISTINE, FALSE, pool));
 
@@ -665,8 +644,11 @@
    * arbitrary revision and the URL may differ if the add is
    * being driven from a merge which will have a different URL. */
   if (status != svn_wc__db_status_deleted
+      && status != svn_wc__db_status_not_present
+#ifndef SVN_WC__SINGLE_DB
       && status != svn_wc__db_status_obstructed_delete
-      && status != svn_wc__db_status_not_present)
+#endif
+      )
     {
       /* ### Should we match copyfrom_revision? */
       if (db_revision != revision)
@@ -752,9 +734,7 @@
                     void *cancel_baton,
                     apr_pool_t *scratch_pool)
 {
-#ifndef SINGLE_DB
   const char *adm_abspath;
-#endif
 
   SVN_ERR_ASSERT(svn_dirent_is_absolute(dir_abspath));
 
@@ -770,11 +750,6 @@
      directory, which also removes the lock */
   SVN_ERR(svn_wc__db_temp_forget_directory(db, dir_abspath, scratch_pool));
 
-<<<<<<< HEAD
-#ifndef SINGLE_DB
-  adm_abspath = svn_wc__adm_child(dir_abspath, NULL, scratch_pool);
-  SVN_ERR(svn_io_remove_dir2(adm_abspath, FALSE, NULL, NULL, scratch_pool));
-=======
 #ifndef SVN_WC__SINGLE_DB
   adm_abspath = svn_wc__adm_child(dir_abspath, NULL, scratch_pool);
   SVN_ERR(svn_io_remove_dir2(adm_abspath, FALSE, NULL, NULL, scratch_pool));
@@ -787,7 +762,6 @@
                                FALSE,
                                cancel_func, cancel_baton,
                                scratch_pool));
->>>>>>> 26ffa72f
 #endif
 
   return SVN_NO_ERROR;
