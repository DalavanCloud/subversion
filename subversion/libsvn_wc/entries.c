--- conflicted
+++ resolved
@@ -712,22 +712,6 @@
   }
   MAYBE_DONE;
 
-  /* Tree conflict data. */
-  SVN_ERR(read_str(&entry->tree_conflict_data, buf, end, pool));
-  MAYBE_DONE;
-
-  /* File external URL and revision. */
-  {
-    const char *str;
-    SVN_ERR(read_str(&str, buf, end, pool));
-    SVN_ERR(unserialize_file_external(&entry->file_external_path,
-                                      &entry->file_external_peg_rev,
-                                      &entry->file_external_rev,
-                                      str,
-                                      pool));
-  }
-  MAYBE_DONE;
-
  done:
   *new_entry = entry;
   return SVN_NO_ERROR;
@@ -1395,11 +1379,8 @@
   const char *endp;
   svn_wc_entry_t *entry;
   int entryno, entries_format;
-<<<<<<< HEAD
-=======
   svn_stream_t *stream;
   svn_string_t *buf;
->>>>>>> e363d545
 
   /* Open the entries file. */
   SVN_ERR(svn_wc__open_adm_stream(&stream, path, SVN_WC__ADM_ENTRIES,
@@ -1419,15 +1400,9 @@
     {
       const char *val;
 
-<<<<<<< HEAD
-      /* Read the format line from the entries file. In case we're in the middle
-         of upgrading a working copy, this line will contain the original format 
-         pre-upgrade. */
-=======
       /* Read the format line from the entries file. In case we're in the
          middle of upgrading a working copy, this line will contain the
          original format pre-upgrade. */
->>>>>>> e363d545
       SVN_ERR(read_val(&val, &curp, endp));
       if (val)
         entries_format = (apr_off_t)apr_strtoi64(val, NULL, 0);
@@ -1435,22 +1410,13 @@
         return svn_error_createf(SVN_ERR_WC_CORRUPT, NULL,
                                  _("Invalid version line in entries file "
                                    "of '%s'"),
-<<<<<<< HEAD
-                                 svn_path_local_style(path, pool));
-=======
                                  svn_path_local_style(path, scratch_pool));
->>>>>>> e363d545
       entryno = 1;
 
       while (curp != endp)
         {
           svn_error_t *err = read_entry(&entry, &curp, endp,
-<<<<<<< HEAD
-                                        entries_format,
-                                        svn_wc_adm_access_pool(adm_access));
-=======
                                         entries_format, result_pool);
->>>>>>> e363d545
           if (! err)
             {
               /* We allow extra fields at the end of the line, for
@@ -3066,12 +3032,8 @@
 
   /* Now we have a `entries' file with exactly one entry, an entry
      for this dir.  Close the file and sync it up. */
-<<<<<<< HEAD
-  return svn_wc__close_adm_file(f, path, SVN_WC__ADM_ENTRIES, 1, pool);
-=======
   return svn_wc__close_adm_stream(stream, temp_file_path, path,
                                   SVN_WC__ADM_ENTRIES, pool);
->>>>>>> e363d545
 }
 
 
