--- conflicted
+++ resolved
@@ -53,10 +53,7 @@
 #define ENTRIES_TAG_ENTRY "entry"
 
 /* Attribute names used in our old XML entries file.  */
-<<<<<<< HEAD
-=======
 #define ENTRIES_ATTR_NAME               "name"
->>>>>>> 4cf18c3e
 #define ENTRIES_ATTR_REPOS              "repos"
 #define ENTRIES_ATTR_UUID               "uuid"
 #define ENTRIES_ATTR_INCOMPLETE         "incomplete"
@@ -64,10 +61,6 @@
 #define ENTRIES_ATTR_LOCK_OWNER         "lock-owner"
 #define ENTRIES_ATTR_LOCK_COMMENT       "lock-comment"
 #define ENTRIES_ATTR_LOCK_CREATION_DATE "lock-creation-date"
-<<<<<<< HEAD
-
-
-=======
 #define ENTRIES_ATTR_DELETED            "deleted"
 #define ENTRIES_ATTR_ABSENT             "absent"
 #define ENTRIES_ATTR_CMT_REV            "committed-rev"
@@ -97,7 +90,6 @@
 
 
 /* */
->>>>>>> 4cf18c3e
 static svn_wc_entry_t *
 alloc_entry(apr_pool_t *pool)
 {
@@ -206,11 +198,7 @@
           apr_pool_t *pool)
 {
   SVN_ERR(read_str(result, buf, end, pool));
-<<<<<<< HEAD
-  if (*result && **result && !svn_relpath_is_canonical(*result, pool))
-=======
   if (*result && **result && !svn_relpath_is_canonical(*result))
->>>>>>> 4cf18c3e
     return svn_error_createf(SVN_ERR_WC_CORRUPT, NULL,
                              _("Entry contains non-canonical path '%s'"),
                              *result);
@@ -829,16 +817,6 @@
      ### not used by loggy; no need to set MODIFY_FLAGS  */
   entry->repos = extract_string(atts, ENTRIES_ATTR_REPOS, pool);
 
-<<<<<<< HEAD
-  /* Set up repository root.  Make sure it is a prefix of url.
-
-     NOTE: we do not set a modify_flags value since this attribute only
-     occurs in old XML entries files.  */
-  entry->repos = extract_string(modify_flags, atts,
-                                ENTRIES_ATTR_REPOS, 0,
-                                FALSE, pool);
-=======
->>>>>>> 4cf18c3e
   if (entry->url && entry->repos
       && !svn_uri__is_ancestor(entry->repos, entry->url))
     return svn_error_createf(SVN_ERR_WC_CORRUPT, NULL,
@@ -893,24 +871,6 @@
   }
 
   /* Is this entry in a state of mental torment (conflict)? */
-<<<<<<< HEAD
-  entry->prejfile = extract_string(modify_flags, atts,
-                                   SVN_WC__ENTRY_ATTR_PREJFILE,
-                                   SVN_WC__ENTRY_MODIFY_PREJFILE,
-                                   TRUE, pool);
-  entry->conflict_old = extract_string(modify_flags, atts,
-                                       SVN_WC__ENTRY_ATTR_CONFLICT_OLD,
-                                       SVN_WC__ENTRY_MODIFY_CONFLICT_OLD,
-                                       TRUE, pool);
-  entry->conflict_new = extract_string(modify_flags, atts,
-                                       SVN_WC__ENTRY_ATTR_CONFLICT_NEW,
-                                       SVN_WC__ENTRY_MODIFY_CONFLICT_NEW,
-                                       TRUE, pool);
-  entry->conflict_wrk = extract_string(modify_flags, atts,
-                                       SVN_WC__ENTRY_ATTR_CONFLICT_WRK,
-                                       SVN_WC__ENTRY_MODIFY_CONFLICT_WRK,
-                                       TRUE, pool);
-=======
   entry->prejfile = extract_string_normalize(atts,
                                              ENTRIES_ATTR_PREJFILE,
                                              pool);
@@ -923,7 +883,6 @@
   entry->conflict_wrk = extract_string_normalize(atts,
                                                  ENTRIES_ATTR_CONFLICT_WRK,
                                                  pool);
->>>>>>> 4cf18c3e
 
   /* Is this entry copied? */
   /* ### not used by loggy; no need to set MODIFY_FLAGS  */
@@ -947,15 +906,6 @@
      ### not used by loggy; no need to set MODIFY_FLAGS  */
   SVN_ERR(do_bool_attr(&entry->deleted, atts, ENTRIES_ATTR_DELETED, name));
 
-<<<<<<< HEAD
-  /* Is this entry incomplete?
-
-     NOTE: we do not set a modify_flags value since this attribute only
-     occurs in old XML entries files.  */
-  SVN_ERR(do_bool_attr(&entry->incomplete,
-                       modify_flags, 0,
-                       atts, ENTRIES_ATTR_INCOMPLETE, name));
-=======
   /* Is this entry absent?
 
      ### not used by loggy; no need to set MODIFY_FLAGS  */
@@ -966,7 +916,6 @@
      ### not used by loggy; no need to set MODIFY_FLAGS  */
   SVN_ERR(do_bool_attr(&entry->incomplete, atts, ENTRIES_ATTR_INCOMPLETE,
                        name));
->>>>>>> 4cf18c3e
 
   /* Attempt to set up timestamps. */
   /* ### not used by loggy; no need to set MODIFY_FLAGS  */
@@ -990,16 +939,8 @@
 
   /* UUID.
 
-<<<<<<< HEAD
-     NOTE: we do not set a modify_flags value since this attribute only
-     occurs in old XML entries files. */
-  entry->uuid = extract_string(modify_flags, atts,
-                               ENTRIES_ATTR_UUID,
-                               0, FALSE, pool);
-=======
      ### not used by loggy; no need to set MODIFY_FLAGS  */
   entry->uuid = extract_string(atts, ENTRIES_ATTR_UUID, pool);
->>>>>>> 4cf18c3e
 
   /* Setup last-committed values. */
   {
@@ -1025,24 +966,10 @@
     entry->cmt_author = extract_string(atts, ENTRIES_ATTR_CMT_AUTHOR, pool);
   }
 
-<<<<<<< HEAD
-  /* NOTE: we do not set modify_flags values since the lock attributes only
-     occur in old XML entries files.  */
-  entry->lock_token = extract_string(modify_flags, atts,
-                                     ENTRIES_ATTR_LOCK_TOKEN,
-                                     0, FALSE, pool);
-  entry->lock_owner = extract_string(modify_flags, atts,
-                                     ENTRIES_ATTR_LOCK_OWNER,
-                                     0, FALSE, pool);
-  entry->lock_comment = extract_string(modify_flags, atts,
-                                       ENTRIES_ATTR_LOCK_COMMENT,
-                                       0, FALSE, pool);
-=======
   /* ### not used by loggy; no need to set MODIFY_FLAGS  */
   entry->lock_token = extract_string(atts, ENTRIES_ATTR_LOCK_TOKEN, pool);
   entry->lock_owner = extract_string(atts, ENTRIES_ATTR_LOCK_OWNER, pool);
   entry->lock_comment = extract_string(atts, ENTRIES_ATTR_LOCK_COMMENT, pool);
->>>>>>> 4cf18c3e
   {
     const char *cdate_str =
       apr_hash_get(atts, ENTRIES_ATTR_LOCK_CREATION_DATE, APR_HASH_KEY_STRING);
@@ -1227,11 +1154,7 @@
   /* Then use it to fill in missing information in other entries. */
   for (hi = apr_hash_first(pool, entries); hi; hi = apr_hash_next(hi))
     {
-<<<<<<< HEAD
-      svn_wc_entry_t *this_entry = svn_apr_hash_index_val(hi);
-=======
       svn_wc_entry_t *this_entry = svn__apr_hash_index_val(hi);
->>>>>>> 4cf18c3e
 
       if (this_entry == default_entry)
         /* THIS_DIR already has all the information it can possibly
@@ -1367,50 +1290,6 @@
              svn_boolean_t show_hidden,
              apr_pool_t *pool)
 {
-<<<<<<< HEAD
-  const char *local_abspath;
-  svn_error_t *err;
-
-  SVN_ERR(svn_dirent_get_absolute(&local_abspath, path, pool));
-
-  err = svn_wc__get_entry(entry,
-                          svn_wc__adm_get_db(adm_access),
-                          local_abspath,
-                          TRUE /* allow_unversioned */,
-                          svn_node_unknown,
-                          FALSE /* need_parent_stub */,
-                          svn_wc_adm_access_pool(adm_access), pool);
-  if (err)
-    {
-      if (err->apr_err == SVN_ERR_WC_PATH_NOT_FOUND)
-        {
-          /* Even though we said ALLOW_UNVERSIONED == TRUE, this error can
-             happen when the requested node is a directory, but that
-             directory is not found. We'll go ahead and return the stub.
-
-             So: fall through to clear the error.  */
-        }
-      else if (err->apr_err == SVN_ERR_WC_MISSING)
-        {
-          /* This can happen when we ask about a subdir's node, but both
-             the subdirectory and its parent are missing metadata. This
-             can happen during (say) the diff process against the repository
-             where a node *does* exist, and it looks for the same locally.
-
-             See diff_tests 36 -- diff_added_subtree()
-
-             We'll just say the entry does not exist, and fall through to
-             clear this error.  */
-          *entry = NULL;
-        }
-      else if (err->apr_err != SVN_ERR_NODE_UNEXPECTED_KIND)
-        return svn_error_return(err);
-
-      /* We got the parent stub instead of the real entry. Fine.  */
-      svn_error_clear(err);
-    }
-
-=======
   svn_wc__db_t *db = svn_wc__adm_get_db(adm_access);
   const char *local_abspath;
   svn_wc_adm_access_t *dir_access;
@@ -1452,7 +1331,6 @@
   SVN_ERR(svn_wc_entries_read(&entries, dir_access, TRUE, pool));
   *entry = apr_hash_get(entries, entry_name, APR_HASH_KEY_STRING);
 
->>>>>>> 4cf18c3e
   if (!show_hidden && *entry != NULL)
     {
       svn_boolean_t hidden;
