/*
 * copy.c:  wc 'copy' functionality.
 *
 * ====================================================================
 *    Licensed to the Apache Software Foundation (ASF) under one
 *    or more contributor license agreements.  See the NOTICE file
 *    distributed with this work for additional information
 *    regarding copyright ownership.  The ASF licenses this file
 *    to you under the Apache License, Version 2.0 (the
 *    "License"); you may not use this file except in compliance
 *    with the License.  You may obtain a copy of the License at
 *
 *      http://www.apache.org/licenses/LICENSE-2.0
 *
 *    Unless required by applicable law or agreed to in writing,
 *    software distributed under the License is distributed on an
 *    "AS IS" BASIS, WITHOUT WARRANTIES OR CONDITIONS OF ANY
 *    KIND, either express or implied.  See the License for the
 *    specific language governing permissions and limitations
 *    under the License.
 * ====================================================================
 */

/* ==================================================================== */



/*** Includes. ***/

#include <string.h>
#include "svn_pools.h"
#include "svn_error.h"
#include "svn_dirent_uri.h"
#include "svn_path.h"

#include "wc.h"
#include "workqueue.h"
#include "props.h"

#include "svn_private_config.h"
#include "private/svn_wc_private.h"


/*** Code. ***/

/* Make a copy of the filesystem node (or tree if RECURSIVE) at
   SRC_ABSPATH under a temporary name in the directory
   TMPDIR_ABSPATH and return the absolute path of the copy in
   *DST_ABSPATH.  Return the node kind of SRC_ABSPATH in *KIND.  If
   SRC_ABSPATH doesn't exist then set *DST_ABSPATH to NULL to indicate
   that no copy was made. */
static svn_error_t *
copy_to_tmpdir(svn_skel_t **work_item,
               svn_node_kind_t *kind,
               svn_wc__db_t *db,
               const char *src_abspath,
               const char *dst_abspath,
               const char *tmpdir_abspath,
               svn_boolean_t file_copy,
               svn_boolean_t unversioned,
               svn_cancel_func_t cancel_func,
               void *cancel_baton,
               apr_pool_t *result_pool,
               apr_pool_t *scratch_pool)
{
<<<<<<< HEAD
  apr_hash_t *props;
  apr_hash_index_t *hi;

  SVN_ERR(svn_wc__load_props(NULL, &props, db, src_abspath,
                             scratch_pool, scratch_pool));
  for (hi = apr_hash_first(scratch_pool, props); hi; hi = apr_hash_next(hi))
    {
      const char *propname = svn_apr_hash_index_key(hi);
      svn_string_t *propval = svn_apr_hash_index_val(hi);

      SVN_ERR(svn_wc__internal_propset(db, dst_abspath, propname, propval,
                                       FALSE /* skip_checks */,
                                       NULL, NULL, scratch_pool));
=======
  svn_boolean_t is_special;
  svn_io_file_del_t delete_when;
  const char *dst_tmp_abspath;
  svn_node_kind_t dsk_kind;
  if (!kind)
    kind = &dsk_kind;

  *work_item = NULL;

  SVN_ERR(svn_io_check_special_path(src_abspath, kind, &is_special,
                                    scratch_pool));
  if (*kind == svn_node_none)
    {
      return SVN_NO_ERROR;
>>>>>>> 4cf18c3e
    }
  else if (*kind == svn_node_unknown)
    {
      return svn_error_createf(SVN_ERR_NODE_UNEXPECTED_KIND, NULL,
                               _("Source '%s' is unexpected kind"),
                               svn_dirent_local_style(src_abspath,
                                                      scratch_pool));
    }
  else if (*kind == svn_node_dir || is_special)
    delete_when = svn_io_file_del_on_close;
  else /* the default case: (*kind == svn_node_file) */
    delete_when = svn_io_file_del_none;

  /* ### Do we need a pool cleanup to remove the copy?  We can't use
     ### svn_io_file_del_on_pool_cleanup above because a) it won't
     ### handle the directory case and b) we need to be able to remove
     ### the cleanup before queueing the move work item. */

  if (file_copy && !unversioned)
    {
      svn_boolean_t modified;
      /* It's faster to look for mods on the source now, as
         the timestamp might match, than to examine the
         destination later as the destination timestamp will
         never match. */
      SVN_ERR(svn_wc__internal_file_modified_p(&modified,
                                               db, src_abspath,
                                               FALSE, scratch_pool));
      if (!modified)
        {
          /* Why create a temp copy if we can just reinstall from pristine? */
          SVN_ERR(svn_wc__wq_build_file_install(work_item,
                                                db, dst_abspath, NULL, FALSE,
                                                TRUE,
                                                result_pool, scratch_pool));
          return SVN_NO_ERROR;
        }
    }

<<<<<<< HEAD
   Use SCRATCH_POOL for all necessary allocations.
*/
static svn_error_t *
copy_added_file_administratively(svn_wc_context_t *wc_ctx,
                                 const char *src_abspath,
                                 svn_boolean_t src_is_added,
                                 const char *dst_abspath,
                                 svn_cancel_func_t cancel_func,
                                 void *cancel_baton,
                                 svn_wc_notify_func2_t notify_func,
                                 void *notify_baton,
                                 apr_pool_t *scratch_pool)
{
  /* Copy this file and possibly put it under version control. */
  SVN_ERR(svn_io_copy_file(src_abspath, dst_abspath, TRUE, scratch_pool));
=======
  /* Set DST_TMP_ABSPATH to a temporary unique path.  If *KIND is file, leave
     a file there and then overwrite it; otherwise leave no node on disk at
     that path.  In the latter case, something else might use that path
     before we get around to using it a moment later, but never mind. */
  SVN_ERR(svn_io_open_unique_file3(NULL, &dst_tmp_abspath, tmpdir_abspath,
                                   delete_when, scratch_pool, scratch_pool));
>>>>>>> 4cf18c3e

  if (*kind == svn_node_dir)
    {
<<<<<<< HEAD
      SVN_ERR(svn_wc_add4(wc_ctx, dst_abspath, svn_depth_infinity, NULL,
                          SVN_INVALID_REVNUM,
                          cancel_func, cancel_baton,
                          notify_func, notify_baton,
                          scratch_pool));

      SVN_ERR(copy_props(wc_ctx->db, src_abspath, dst_abspath, scratch_pool));
=======
      if (file_copy)
        SVN_ERR(svn_io_copy_dir_recursively(
                           src_abspath,
                           tmpdir_abspath,
                           svn_dirent_basename(dst_tmp_abspath, scratch_pool),
                           TRUE, /* copy_perms */
                           cancel_func, cancel_baton,
                           scratch_pool));
      else
        SVN_ERR(svn_io_dir_make(dst_tmp_abspath, APR_OS_DEFAULT, scratch_pool));
    }
  else if (!is_special)
    SVN_ERR(svn_io_copy_file(src_abspath, dst_tmp_abspath,
                             TRUE /* copy_perms */,
                             scratch_pool));
  else
    SVN_ERR(svn_io_copy_link(src_abspath, dst_tmp_abspath, scratch_pool));

  if (file_copy)
    {
      /* Remove 'read-only' from the destination file; it's a local add now. */
      SVN_ERR(svn_io_set_file_read_write(dst_tmp_abspath,
                                         FALSE, scratch_pool));
>>>>>>> 4cf18c3e
    }

  SVN_ERR(svn_wc__wq_build_file_move(work_item, db, dst_abspath,
                                     dst_tmp_abspath, dst_abspath,
                                     result_pool, scratch_pool));

  return SVN_NO_ERROR;
}

/* Copy the versioned file SRC_ABSPATH in DB to the path DST_ABSPATH in DB.
   If METADATA_ONLY is true, copy only the versioned metadata,
   otherwise copy both the versioned metadata and the filesystem node (even
   if it is the wrong kind, and recursively if it is a dir).

   If IS_MOVE is true, record move information in working copy meta
   data in addition to copying the file.

   If COPY_PRISTINE_FILE is true, make sure the necessary pristine files are
   available in the destination working copy.

   If the versioned file has a text conflict, and the .mine file exists in
   the filesystem, copy the .mine file to DST_ABSPATH.  Otherwise, copy the
   versioned file itself.

<<<<<<< HEAD
   If SRC_IS_ADDED is false then SRC_PATH is the unversioned child
   directory of a versioned or added parent and DST_BASENAME is simply
   copied.

   Use SCRATCH_POOL for all necessary allocations.
*/
static svn_error_t *
copy_added_dir_administratively(svn_wc_context_t *wc_ctx,
                                const char *src_abspath,
                                svn_boolean_t src_is_added,
                                const char *dst_abspath,
                                svn_cancel_func_t cancel_func,
                                void *cancel_baton,
                                svn_wc_notify_func2_t notify_func,
                                void *notify_baton,
                                apr_pool_t *scratch_pool)
{
  svn_wc__db_t *db = wc_ctx->db;

  if (! src_is_added)
    {
      /* src_path is the top of an unversioned tree, just copy
         the whole thing and we are done. */
      SVN_ERR(svn_io_copy_dir_recursively(src_abspath,
                                          svn_dirent_dirname(dst_abspath,
                                                             scratch_pool),
                                          svn_dirent_basename(dst_abspath,
                                                              NULL),
                                          TRUE, cancel_func, cancel_baton,
                                          scratch_pool));
    }
  else
    {
      apr_hash_t *dirents;
      apr_hash_index_t *hi;
      apr_pool_t *iterpool = svn_pool_create(scratch_pool);

      /* Check cancellation; note that this catches recursive calls too. */
      if (cancel_func)
        SVN_ERR(cancel_func(cancel_baton));

      /* "Copy" the dir dst_path and schedule it, and possibly
         its children, for addition. */
      SVN_ERR(svn_io_dir_make(dst_abspath, APR_OS_DEFAULT, iterpool));

      /* Add the directory */
      SVN_ERR(svn_wc_add4(wc_ctx, dst_abspath, svn_depth_infinity,
                          NULL, SVN_INVALID_REVNUM,
                          cancel_func, cancel_baton,
                          notify_func, notify_baton,
                          iterpool));

      /* Copy properties. */
      SVN_ERR(copy_props(wc_ctx->db, src_abspath, dst_abspath, iterpool));

      SVN_ERR(svn_io_get_dirents2(&dirents, src_abspath, scratch_pool));

      /* Read src_path's entries one by one. */
      for (hi = apr_hash_first(scratch_pool, dirents);
           hi;
           hi = apr_hash_next(hi))
        {
          const char *name = svn_apr_hash_index_key(hi);
          svn_io_dirent_t *dirent = svn_apr_hash_index_val(hi);
          const char *node_abspath;
          svn_wc__db_kind_t kind;

          svn_pool_clear(iterpool);

          /* Check cancellation so you can cancel during an
           * add of a directory with lots of files. */
          if (cancel_func)
            SVN_ERR(cancel_func(cancel_baton));

          /* Skip over SVN admin directories. */
          if (svn_wc_is_adm_dir(name, iterpool))
            continue;

          /* Construct the path of the node. */
          node_abspath = svn_dirent_join(src_abspath, name, iterpool);

          SVN_ERR(svn_wc__db_read_kind(&kind, db, node_abspath, TRUE,
                                       iterpool));

          if (kind != svn_wc__db_kind_unknown)
            {
              svn_boolean_t hidden;

              SVN_ERR(svn_wc__db_node_hidden(&hidden, db, node_abspath,
                                             iterpool));

              if (hidden)
                kind = svn_wc__db_kind_unknown;
            }
=======
   This also works for versioned symlinks that are stored in the db as
   svn_kind_file with svn:special set. */
static svn_error_t *
copy_versioned_file(svn_wc__db_t *db,
                    const char *src_abspath,
                    const char *dst_abspath,
                    const char *dst_op_root_abspath,
                    const char *tmpdir_abspath,
                    svn_boolean_t copy_pristine_file,
                    svn_boolean_t metadata_only,
                    svn_boolean_t conflicted,
                    svn_boolean_t is_move,
                    svn_cancel_func_t cancel_func,
                    void *cancel_baton,
                    svn_wc_notify_func2_t notify_func,
                    void *notify_baton,
                    apr_pool_t *scratch_pool)
{
  svn_skel_t *work_items = NULL;

  /* In case we are copying from one WC to another (e.g. an external dir),
     ensure the destination WC has a copy of the pristine text. */

  if (copy_pristine_file)
    SVN_ERR(svn_wc__db_pristine_transfer(db, src_abspath, NULL,
                                         dst_op_root_abspath,
                                         cancel_func, cancel_baton,
                                         scratch_pool));

  /* Prepare a temp copy of the filesystem node.  It is usually a file, but
     copy recursively if it's a dir. */
  if (!metadata_only)
    {
      const char *my_src_abspath = NULL;
      int i;
      svn_boolean_t handle_as_unversioned = FALSE;

      /* By default, take the copy source as given. */
      my_src_abspath = src_abspath;

      if (conflicted)
        {
          const apr_array_header_t *conflicts;
          const char *conflict_working = NULL;

          /* Is there a text conflict at the source path? */
          SVN_ERR(svn_wc__db_read_conflicts(&conflicts, db, src_abspath,
                                            scratch_pool, scratch_pool));

          for (i = 0; i < conflicts->nelts; i++)
            {
              const svn_wc_conflict_description2_t *desc;

              desc = APR_ARRAY_IDX(conflicts, i,
                                   const svn_wc_conflict_description2_t*);

              if (desc->kind == svn_wc_conflict_kind_text)
                {
                  conflict_working = desc->my_abspath;
                  break;
                }
            }

          if (conflict_working)
            {
              svn_node_kind_t working_kind;
>>>>>>> 4cf18c3e

              /* Does the ".mine" file exist? */
              SVN_ERR(svn_io_check_path(conflict_working, &working_kind,
                                        scratch_pool));

<<<<<<< HEAD
          /* Recurse on directories; add files; ignore the rest. */
          if (dirent->kind == svn_node_dir)
            {
              SVN_ERR(copy_added_dir_administratively(
                                       wc_ctx, node_abspath,
                                       (kind != svn_wc__db_kind_unknown),
                                       svn_dirent_join(dst_abspath, name,
                                                       iterpool),
                                       cancel_func, cancel_baton,
                                       notify_func, notify_baton,
                                       iterpool));
            }
          else if (dirent->kind == svn_node_file)
            {
              SVN_ERR(copy_added_file_administratively(
                                       wc_ctx, node_abspath,
                                       (kind != svn_wc__db_kind_unknown),
                                       svn_dirent_join(dst_abspath, name,
                                                       iterpool),
                                       cancel_func, cancel_baton,
                                       notify_func, notify_baton,
                                       iterpool));
=======
              if (working_kind == svn_node_file)
                {
                   /* Don't perform unmodified/pristine optimization */
                  handle_as_unversioned = TRUE;
                  my_src_abspath = conflict_working;
                }
>>>>>>> 4cf18c3e
            }
        }

<<<<<<< HEAD
        }

      svn_pool_destroy(iterpool);

    } /* End else src_is_added. */
=======
      SVN_ERR(copy_to_tmpdir(&work_items, NULL, db, my_src_abspath,
                             dst_abspath, tmpdir_abspath,
                             TRUE /* file_copy */,
                             handle_as_unversioned /* unversioned */,
                             cancel_func, cancel_baton,
                             scratch_pool, scratch_pool));
    }

  /* Copy the (single) node's metadata, and move the new filesystem node
     into place. */
  SVN_ERR(svn_wc__db_op_copy(db, src_abspath, dst_abspath,
                             dst_op_root_abspath, is_move, work_items,
                             scratch_pool));

  if (notify_func)
    {
      svn_wc_notify_t *notify
        = svn_wc_create_notify(dst_abspath, svn_wc_notify_add,
                               scratch_pool);
      notify->kind = svn_node_file;

      /* When we notify that we performed a copy, make sure we already did */
      if (work_items != NULL)
        SVN_ERR(svn_wc__wq_run(db, dst_abspath,
                               cancel_func, cancel_baton, scratch_pool));
      (*notify_func)(notify_baton, notify, scratch_pool);
    }
  return SVN_NO_ERROR;
}

/* Copy the versioned dir SRC_ABSPATH in DB to the path DST_ABSPATH in DB,
   recursively.  If METADATA_ONLY is true, copy only the versioned metadata,
   otherwise copy both the versioned metadata and the filesystem nodes (even
   if they are the wrong kind, and including unversioned children).
   If IS_MOVE is true, record move information in working copy meta
   data in addition to copying the directory.

   WITHIN_ONE_WC is TRUE if the copy/move is within a single working copy (root)
 */
static svn_error_t *
copy_versioned_dir(svn_wc__db_t *db,
                   const char *src_abspath,
                   const char *dst_abspath,
                   const char *dst_op_root_abspath,
                   const char *tmpdir_abspath,
                   svn_boolean_t metadata_only,
                   svn_boolean_t is_move,
                   svn_boolean_t within_one_wc,
                   svn_cancel_func_t cancel_func,
                   void *cancel_baton,
                   svn_wc_notify_func2_t notify_func,
                   void *notify_baton,
                   apr_pool_t *scratch_pool)
{
  svn_skel_t *work_items = NULL;
  const char *dir_abspath = svn_dirent_dirname(dst_abspath, scratch_pool);
  apr_hash_t *versioned_children;
  apr_hash_t *conflicted_children;
  apr_hash_t *disk_children;
  apr_hash_index_t *hi;
  svn_node_kind_t disk_kind;
  apr_pool_t *iterpool;

  /* Prepare a temp copy of the single filesystem node (usually a dir). */
  if (!metadata_only)
    {
      SVN_ERR(copy_to_tmpdir(&work_items, &disk_kind,
                             db, src_abspath, dst_abspath,
                             tmpdir_abspath,
                             FALSE /* file_copy */,
                             FALSE /* unversioned */,
                             cancel_func, cancel_baton,
                             scratch_pool, scratch_pool));
    }

  /* Copy the (single) node's metadata, and move the new filesystem node
     into place. */
  SVN_ERR(svn_wc__db_op_copy(db, src_abspath, dst_abspath,
                             dst_op_root_abspath, is_move, work_items,
                             scratch_pool));

  if (notify_func)
    {
      svn_wc_notify_t *notify
        = svn_wc_create_notify(dst_abspath, svn_wc_notify_add,
                               scratch_pool);
      notify->kind = svn_node_dir;

      /* When we notify that we performed a copy, make sure we already did */
      if (work_items != NULL)
        SVN_ERR(svn_wc__wq_run(db, dir_abspath,
                               cancel_func, cancel_baton, scratch_pool));

      (*notify_func)(notify_baton, notify, scratch_pool);
    }

  if (!metadata_only && disk_kind == svn_node_dir)
    /* All filesystem children, versioned and unversioned.  We're only
       interested in their names, so we can pass TRUE as the only_check_type
       param. */
    SVN_ERR(svn_io_get_dirents3(&disk_children, src_abspath, TRUE,
                                scratch_pool, scratch_pool));
  else
    disk_children = NULL;

  /* Copy all the versioned children */
  iterpool = svn_pool_create(scratch_pool);
  SVN_ERR(svn_wc__db_read_children_info(&versioned_children,
                                        &conflicted_children,
                                        db, src_abspath,
                                        scratch_pool, iterpool));
  for (hi = apr_hash_first(scratch_pool, versioned_children);
       hi;
       hi = apr_hash_next(hi))
    {
      const char *child_name, *child_src_abspath, *child_dst_abspath;
      struct svn_wc__db_info_t *info;

      svn_pool_clear(iterpool);

      if (cancel_func)
        SVN_ERR(cancel_func(cancel_baton));

      child_name = svn__apr_hash_index_key(hi);
      info = svn__apr_hash_index_val(hi);
      child_src_abspath = svn_dirent_join(src_abspath, child_name, iterpool);
      child_dst_abspath = svn_dirent_join(dst_abspath, child_name, iterpool);

      if (info->op_root)
        SVN_ERR(svn_wc__db_op_copy_shadowed_layer(db,
                                                  child_src_abspath,
                                                  child_dst_abspath,
                                                  is_move,
                                                  scratch_pool));

      if (info->status == svn_wc__db_status_normal
          || info->status == svn_wc__db_status_added)
        {
          /* We have more work to do than just changing the DB */
          if (info->kind == svn_kind_file)
            {
              /* We should skip this node if this child is a file external
                 (issues #3589, #4000) */
              if (!info->file_external)
                SVN_ERR(copy_versioned_file(db,
                                            child_src_abspath,
                                            child_dst_abspath,
                                            dst_op_root_abspath,
                                            tmpdir_abspath,
                                            !within_one_wc && info->has_checksum,
                                            metadata_only, info->conflicted,
                                            is_move,
                                            cancel_func, cancel_baton,
                                            NULL, NULL,
                                            iterpool));
            }
          else if (info->kind == svn_kind_dir)
            SVN_ERR(copy_versioned_dir(db,
                                       child_src_abspath, child_dst_abspath,
                                       dst_op_root_abspath, tmpdir_abspath,
                                       metadata_only, is_move, within_one_wc,
                                       cancel_func, cancel_baton, NULL, NULL,
                                       iterpool));
          else
            return svn_error_createf(SVN_ERR_NODE_UNEXPECTED_KIND, NULL,
                                     _("cannot handle node kind for '%s'"),
                                     svn_dirent_local_style(child_src_abspath,
                                                            scratch_pool));
        }
      else if (info->status == svn_wc__db_status_deleted
          || info->status == svn_wc__db_status_not_present
          || info->status == svn_wc__db_status_excluded)
        {
          /* This will be copied as some kind of deletion. Don't touch
             any actual files */
          SVN_ERR(svn_wc__db_op_copy(db, child_src_abspath,
                                     child_dst_abspath, dst_op_root_abspath,
                                     is_move, NULL, iterpool));

          /* Don't recurse on children while all we do is creating not-present
             children */
        }
      else if (info->status == svn_wc__db_status_incomplete)
        {
          /* Should go ahead and copy incomplete to incomplete? Try to
             copy as much as possible, or give up early? */
          return svn_error_createf(SVN_ERR_WC_PATH_UNEXPECTED_STATUS, NULL,
                                   _("Cannot handle status of '%s'"),
                                   svn_dirent_local_style(src_abspath,
                                                          iterpool));
        }
      else
        {
          SVN_ERR_ASSERT(info->status == svn_wc__db_status_server_excluded);

          return svn_error_createf(SVN_ERR_WC_PATH_UNEXPECTED_STATUS, NULL,
                                   _("Cannot copy '%s' excluded by server"),
                                   svn_dirent_local_style(src_abspath,
                                                          iterpool));
        }

      if (disk_children
          && (info->status == svn_wc__db_status_normal
              || info->status == svn_wc__db_status_added))
        {
          /* Remove versioned child as it has been handled */
          apr_hash_set(disk_children, child_name, APR_HASH_KEY_STRING, NULL);
        }
    }
>>>>>>> 4cf18c3e

  /* Copy the remaining filesystem children, which are unversioned, skipping
     any conflict-marker files. */
  if (disk_children && apr_hash_count(disk_children))
    {
      apr_hash_t *marker_files;

<<<<<<< HEAD
/* A helper for copy_file_administratively() which sets *COPYFROM_URL
   and *COPYFROM_REV appropriately (possibly to NULL/SVN_INVALID_REVNUM).
   DST_URL may be NULL, in which case DST_REVISION is ignored. */
static svn_error_t *
determine_copyfrom_info(const char **copyfrom_url,
                        svn_revnum_t *copyfrom_rev,
                        svn_wc__db_t *db,
                        const char *src_abspath,
                        const char *dst_url,
                        svn_revnum_t dst_revision,
                        apr_pool_t *result_pool,
                        apr_pool_t *scratch_pool)
{
  const char *url;
  const char *original_root_url;
  const char *original_repos_relpath;
  svn_revnum_t original_revision;
  svn_wc__db_status_t status;

  url = NULL;
  original_revision = SVN_INVALID_REVNUM;

  SVN_ERR(svn_wc__db_read_info(&status, NULL, NULL, NULL, NULL, NULL, NULL,
                               NULL, NULL, NULL, NULL, NULL, NULL, NULL,
                               NULL, &original_repos_relpath,
                               &original_root_url, NULL, &original_revision,
                               NULL, NULL, NULL, NULL, NULL, db, src_abspath,
                               scratch_pool, scratch_pool));
  if (original_root_url && original_repos_relpath)
    {
      /* When copying/moving a file that was already explicitly
         copied/moved then we know the URL it was copied from... */
      url = svn_path_url_add_component2(original_root_url,
                                        original_repos_relpath, scratch_pool);
    }
  else if (status == svn_wc__db_status_added
           || status == svn_wc__db_status_obstructed_add)
    {
      /* ...But if this file is merely the descendant of an explicitly
         copied/moved directory, we need to do a bit more work to
         determine copyfrom_url and copyfrom_rev. */
      const char *op_root_abspath;

      SVN_ERR(svn_wc__db_scan_addition(&status, &op_root_abspath, NULL, NULL,
                                       NULL, &original_repos_relpath,
                                       &original_root_url, NULL,
                                       &original_revision, db, src_abspath,
                                       scratch_pool, scratch_pool));
      if (status == svn_wc__db_status_copied ||
          status == svn_wc__db_status_moved_here)
        {
          const char *src_parent_url;
          const char *src_relpath;

          src_parent_url = svn_path_url_add_component2(original_root_url,
                                                       original_repos_relpath,
                                                       scratch_pool);
          src_relpath = svn_dirent_is_child(op_root_abspath, src_abspath,
                                            scratch_pool);
          if (src_relpath)
            url = svn_path_url_add_component2(src_parent_url, src_relpath,
                                              scratch_pool);
        }
    }

  if (url && dst_url && strcmp(url, dst_url) == 0 &&
      original_revision == dst_revision)
    {
      /* Suppress copyfrom info when the copy source is the same as
         for the destination. */
      url = NULL;
      original_revision = SVN_INVALID_REVNUM;
    }

  if (url)
    *copyfrom_url = apr_pstrdup(result_pool, url);
  else
    *copyfrom_url = NULL;
  *copyfrom_rev = original_revision;
=======
      SVN_ERR(svn_wc__db_get_conflict_marker_files(&marker_files, db,
                                                   src_abspath, scratch_pool,
                                                   scratch_pool));

      work_items = NULL;

      for (hi = apr_hash_first(scratch_pool, disk_children); hi;
           hi = apr_hash_next(hi))
        {
          const char *name = svn__apr_hash_index_key(hi);
          const char *unver_src_abspath, *unver_dst_abspath;
          svn_skel_t *work_item;

          if (svn_wc_is_adm_dir(name, iterpool))
            continue;

          if (marker_files &&
              apr_hash_get(marker_files, name, APR_HASH_KEY_STRING))
            continue;

          if (cancel_func)
            SVN_ERR(cancel_func(cancel_baton));

          svn_pool_clear(iterpool);
          unver_src_abspath = svn_dirent_join(src_abspath, name, iterpool);
          unver_dst_abspath = svn_dirent_join(dst_abspath, name, iterpool);

          SVN_ERR(copy_to_tmpdir(&work_item, NULL, db, unver_src_abspath,
                                 unver_dst_abspath, tmpdir_abspath,
                                 TRUE /* recursive */, TRUE /* unversioned */,
                                 cancel_func, cancel_baton,
                                 scratch_pool, iterpool));

          if (work_item)
            work_items = svn_wc__wq_merge(work_items, work_item, scratch_pool);
        }
      SVN_ERR(svn_wc__db_wq_add(db, dst_abspath, work_items, iterpool));
    }

  svn_pool_destroy(iterpool);
>>>>>>> 4cf18c3e

  return SVN_NO_ERROR;
}


<<<<<<< HEAD
   ASSUMPTIONS:

     - src_abspath is under version control; the working file doesn't
                  necessarily exist (its text-base does).
     - dst_abspath will be the 'new' name of the copied file.
 */
static svn_error_t *
copy_file_administratively(svn_wc_context_t *wc_ctx,
                           const char *src_abspath,
                           const char *dst_abspath,
                           svn_cancel_func_t cancel_func,
                           void *cancel_baton,
                           svn_wc_notify_func2_t notify_func,
                           void *notify_baton,
                           apr_pool_t *scratch_pool)
=======
/* The guts of svn_wc_copy3() and svn_wc_move().
 * The additional parameter IS_MOVE indicates whether this is a copy or
 * a move operation. */
static svn_error_t *
copy_or_move(svn_wc_context_t *wc_ctx,
             const char *src_abspath,
             const char *dst_abspath,
             svn_boolean_t metadata_only,
             svn_boolean_t is_move,
             svn_cancel_func_t cancel_func,
             void *cancel_baton,
             svn_wc_notify_func2_t notify_func,
             void *notify_baton,
             apr_pool_t *scratch_pool)
>>>>>>> 4cf18c3e
{
  svn_wc__db_t *db = wc_ctx->db;
  svn_kind_t src_db_kind;
  const char *dstdir_abspath;
  svn_boolean_t conflicted;
  const svn_checksum_t *checksum;
  const char *tmpdir_abspath;
  const char *src_wcroot_abspath;
  const char *dst_wcroot_abspath;
  svn_boolean_t within_one_wc;
  svn_error_t *err;

<<<<<<< HEAD
  /* Sanity check:  if dst file exists already, don't allow overwrite. */
  SVN_ERR(svn_io_check_path(dst_abspath, &dst_kind, scratch_pool));
  if (dst_kind != svn_node_none)
    return svn_error_createf(SVN_ERR_ENTRY_EXISTS, NULL,
                             _("'%s' already exists and is in the way"),
                             svn_dirent_local_style(dst_abspath,
                                                    scratch_pool));

  /* Even if DST_ABSPATH doesn't exist it may still be a versioned item; it
     may be scheduled for deletion, or the user may simply have removed the
     working copy.  Since we are going to write to DST_PATH text-base and
     prop-base we need to detect such cases and abort. */
  err = svn_wc__get_entry(&dst_entry, db, dst_abspath, TRUE,
                          svn_node_unknown, FALSE,
                          scratch_pool, scratch_pool);

  if (err && err->apr_err == SVN_ERR_NODE_UNEXPECTED_KIND)
    svn_error_clear(err);
  else
    SVN_ERR(err);
  if (dst_entry && dst_entry->schedule != svn_wc_schedule_delete
                && !dst_entry->deleted)
    {
      return svn_error_createf(SVN_ERR_ENTRY_EXISTS, NULL,
                               _("There is already a versioned item '%s'"),
                               svn_dirent_local_style(dst_abspath,
                                                      scratch_pool));
    }

  /* Sanity check 1: You cannot make a copy of something that's not
     under version control. */
  SVN_ERR(svn_wc__get_entry(&src_entry, db, src_abspath, FALSE,
                            svn_node_file, FALSE,
                            scratch_pool, scratch_pool));

  /* Sanity check 2: You cannot make a copy of something that's not
     in the repository unless it's a copy of an uncommitted copy. */
  if ((src_entry->schedule == svn_wc_schedule_add && (! src_entry->copied))
      || (! src_entry->url))
    return svn_error_createf
      (SVN_ERR_UNSUPPORTED_FEATURE, NULL,
       _("Cannot copy or move '%s': it is not in the repository yet; "
         "try committing first"),
       svn_dirent_local_style(src_abspath, scratch_pool));
=======
  SVN_ERR_ASSERT(svn_dirent_is_absolute(src_abspath));
  SVN_ERR_ASSERT(svn_dirent_is_absolute(dst_abspath));
>>>>>>> 4cf18c3e

  dstdir_abspath = svn_dirent_dirname(dst_abspath, scratch_pool);

  /* Ensure DSTDIR_ABSPATH belongs to the same repository as SRC_ABSPATH;
     throw an error if not. */
  {
<<<<<<< HEAD
    const char *copyfrom_url;
    svn_revnum_t copyfrom_rev;
    apr_hash_t *props, *base_props;
    svn_stream_t *base_contents;
    svn_stream_t *contents;
    svn_boolean_t src_exists;

    src_exists = TRUE;

    /* Are we moving or copying a file that is already moved or copied
       but not committed? */
    if (src_entry->copied)
      {
        SVN_ERR(determine_copyfrom_info(&copyfrom_url, &copyfrom_rev, db,
                                        src_abspath,
                                        dst_entry ? dst_entry->url : NULL,
                                        dst_entry ? dst_entry->revision
                                                  : SVN_INVALID_REVNUM,
                                        scratch_pool, scratch_pool));
=======
    svn_wc__db_status_t src_status, dstdir_status;
    const char *src_repos_root_url, *dst_repos_root_url;
    const char *src_repos_uuid, *dst_repos_uuid;

    err = svn_wc__db_read_info(&src_status, &src_db_kind, NULL, NULL,
                               &src_repos_root_url, &src_repos_uuid, NULL,
                               NULL, NULL, NULL, &checksum, NULL, NULL, NULL,
                               NULL, NULL, NULL, NULL, NULL, NULL, &conflicted,
                               NULL, NULL, NULL, NULL, NULL, NULL,
                               db, src_abspath, scratch_pool, scratch_pool);

    if (err && err->apr_err == SVN_ERR_WC_PATH_NOT_FOUND)
      {
        /* Replicate old error code and text */
        svn_error_clear(err);
        return svn_error_createf(SVN_ERR_ENTRY_NOT_FOUND, NULL,
                                 _("'%s' is not under version control"),
                                 svn_dirent_local_style(src_abspath,
                                                        scratch_pool));
>>>>>>> 4cf18c3e
      }
    else
      SVN_ERR(err);

    /* Do this now, as we know the right data is cached */
    SVN_ERR(svn_wc__db_get_wcroot(&src_wcroot_abspath, db, src_abspath,
                                  scratch_pool, scratch_pool));

    switch (src_status)
      {
<<<<<<< HEAD
        SVN_ERR(svn_wc__internal_get_ancestry(&copyfrom_url, &copyfrom_rev,
                                              db, src_abspath,
                                              scratch_pool, scratch_pool));
      }

    /* Load source base and working props. */
    SVN_ERR(svn_wc__load_props(&base_props, &props, db,
                               src_abspath, scratch_pool, scratch_pool));
=======
        case svn_wc__db_status_deleted:
          return svn_error_createf(SVN_ERR_WC_PATH_UNEXPECTED_STATUS, NULL,
                                   _("Deleted node '%s' can't be copied."),
                                   svn_dirent_local_style(src_abspath,
                                                          scratch_pool));

        case svn_wc__db_status_excluded:
        case svn_wc__db_status_server_excluded:
        case svn_wc__db_status_not_present:
          return svn_error_createf(SVN_ERR_WC_PATH_NOT_FOUND, NULL,
                                   _("The node '%s' was not found."),
                                   svn_dirent_local_style(src_abspath,
                                                          scratch_pool));
        default:
          break;
      }

    SVN_ERR(svn_wc__db_read_info(&dstdir_status, NULL, NULL, NULL,
                                 &dst_repos_root_url, &dst_repos_uuid, NULL,
                                 NULL, NULL, NULL, NULL, NULL, NULL, NULL,
                                 NULL, NULL, NULL, NULL, NULL, NULL,
                                 NULL, NULL, NULL, NULL,
                                 NULL, NULL, NULL,
                                 db, dstdir_abspath,
                                 scratch_pool, scratch_pool));

    /* Do this now, as we know the right data is cached */
    SVN_ERR(svn_wc__db_get_wcroot(&dst_wcroot_abspath, db, dstdir_abspath,
                                  scratch_pool, scratch_pool));
>>>>>>> 4cf18c3e

    if (!src_repos_root_url)
      {
        if (src_status == svn_wc__db_status_added)
          SVN_ERR(svn_wc__db_scan_addition(NULL, NULL, NULL,
                                           &src_repos_root_url,
                                           &src_repos_uuid, NULL, NULL, NULL,
                                           NULL, NULL, NULL,
                                           db, src_abspath,
                                           scratch_pool, scratch_pool));
        else
          /* If not added, the node must have a base or we can't copy */
          SVN_ERR(svn_wc__db_scan_base_repos(NULL, &src_repos_root_url,
                                             &src_repos_uuid,
                                             db, src_abspath,
                                             scratch_pool, scratch_pool));
      }

    if (!dst_repos_root_url)
      {
        if (dstdir_status == svn_wc__db_status_added)
          SVN_ERR(svn_wc__db_scan_addition(NULL, NULL, NULL,
                                           &dst_repos_root_url,
                                           &dst_repos_uuid, NULL, NULL, NULL,
                                           NULL, NULL, NULL,
                                           db, dstdir_abspath,
                                           scratch_pool, scratch_pool));
        else
          /* If not added, the node must have a base or we can't copy */
          SVN_ERR(svn_wc__db_scan_base_repos(NULL, &dst_repos_root_url,
                                             &dst_repos_uuid,
                                             db, dstdir_abspath,
                                             scratch_pool, scratch_pool));
      }

    if (strcmp(src_repos_root_url, dst_repos_root_url) != 0
        || strcmp(src_repos_uuid, dst_repos_uuid) != 0)
      return svn_error_createf(
         SVN_ERR_WC_INVALID_SCHEDULE, NULL,
         _("Cannot copy to '%s', as it is not from repository '%s'; "
           "it is from '%s'"),
         svn_dirent_local_style(dst_abspath, scratch_pool),
         src_repos_root_url, dst_repos_root_url);

    if (dstdir_status == svn_wc__db_status_deleted)
      return svn_error_createf(
         SVN_ERR_WC_INVALID_SCHEDULE, NULL,
         _("Cannot copy to '%s' as it is scheduled for deletion"),
         svn_dirent_local_style(dst_abspath, scratch_pool));
         /* ### should report dstdir_abspath instead of dst_abspath? */
  }

<<<<<<< HEAD
      SVN_ERR(svn_wc__get_special(&special, db, src_abspath, scratch_pool));
      if (special)
        {
          SVN_ERR(svn_subst_read_specialfile(&contents, src_abspath,
                                             scratch_pool, scratch_pool));
        }
      else
        {
          svn_subst_eol_style_t eol_style;
          const char *eol_str;
          apr_hash_t *keywords;

          SVN_ERR(svn_wc__get_keywords(&keywords, db, src_abspath, NULL,
                                       scratch_pool, scratch_pool));
          SVN_ERR(svn_wc__get_eol_style(&eol_style, &eol_str, db,
                                        src_abspath,
                                        scratch_pool, scratch_pool));

          /* Try with the working file and fallback on its text-base. */
          err = svn_stream_open_readonly(&contents, src_abspath,
                                         scratch_pool, scratch_pool);
          if (err && APR_STATUS_IS_ENOENT(err->apr_err))
            {
              svn_error_clear(err);

              src_exists = FALSE;

              err = svn_wc__get_pristine_contents(&contents, db, src_abspath,
                                                  scratch_pool, scratch_pool);

              if (err && APR_STATUS_IS_ENOENT(err->apr_err))
                return svn_error_create(SVN_ERR_WC_COPYFROM_PATH_NOT_FOUND,
                                        err, NULL);
              else if (err)
                return svn_error_return(err);
            }
          else if (err)
            return svn_error_return(err);

          if (svn_subst_translation_required(eol_style, eol_str, keywords,
                                             FALSE, FALSE))
            {
              svn_boolean_t repair = FALSE;

              if (eol_style == svn_subst_eol_style_native)
                eol_str = SVN_SUBST_NATIVE_EOL_STR;
              else if (eol_style == svn_subst_eol_style_fixed)
                repair = TRUE;
              else if (eol_style != svn_subst_eol_style_none)
                return svn_error_create(SVN_ERR_IO_UNKNOWN_EOL, NULL, NULL);

              /* Wrap the stream to translate to normal form */
              contents = svn_subst_stream_translated(contents,
                                                     eol_str,
                                                     repair,
                                                     keywords,
                                                     FALSE /* expand */,
                                                     scratch_pool);
            }
        }
    }

    SVN_ERR(svn_wc_get_pristine_contents2(&base_contents, wc_ctx, src_abspath,
                                          scratch_pool, scratch_pool));

    SVN_ERR(svn_wc_add_repos_file4(wc_ctx, dst_abspath,
                                   base_contents, contents,
                                   base_props, props,
                                   copyfrom_url, copyfrom_rev,
                                   cancel_func, cancel_baton,
                                   notify_func, notify_baton,
                                   scratch_pool));

    SVN_ERR(svn_io_copy_perms(src_abspath, dst_abspath, scratch_pool));
  }
=======
  /* TODO(#2843): Rework the error report. */
  /* Check if the copy target is missing or hidden and thus not exist on the
     disk, before actually doing the file copy. */
  {
    svn_wc__db_status_t dst_status;

    err = svn_wc__db_read_info(&dst_status, NULL, NULL, NULL, NULL, NULL,
                               NULL, NULL, NULL, NULL, NULL, NULL, NULL, NULL,
                               NULL, NULL, NULL, NULL, NULL, NULL, NULL, NULL,
                               NULL, NULL, NULL, NULL, NULL,
                               db, dst_abspath, scratch_pool, scratch_pool);

    if (err && err->apr_err != SVN_ERR_WC_PATH_NOT_FOUND)
      return svn_error_trace(err);

    svn_error_clear(err);

    if (!err)
      switch (dst_status)
        {
          case svn_wc__db_status_excluded:
            return svn_error_createf(
                     SVN_ERR_ENTRY_EXISTS, NULL,
                     _("'%s' is already under version control "
                       "but is excluded."),
                     svn_dirent_local_style(dst_abspath, scratch_pool));
          case svn_wc__db_status_server_excluded:
            return svn_error_createf(
                     SVN_ERR_ENTRY_EXISTS, NULL,
                     _("'%s' is already under version control"),
                     svn_dirent_local_style(dst_abspath, scratch_pool));

          case svn_wc__db_status_deleted:
          case svn_wc__db_status_not_present:
            break; /* OK to add */

          default:
            return svn_error_createf(SVN_ERR_ENTRY_EXISTS, NULL,
                               _("There is already a versioned item '%s'"),
                               svn_dirent_local_style(dst_abspath,
                                                      scratch_pool));
        }
  }

  /* Check that the target path is not obstructed, if required. */
  if (!metadata_only)
    {
      svn_node_kind_t dst_kind;

      /* (We need only to check the root of the copy, not every path inside
         copy_versioned_file/_dir.) */
      SVN_ERR(svn_io_check_path(dst_abspath, &dst_kind, scratch_pool));
      if (dst_kind != svn_node_none)
        return svn_error_createf(SVN_ERR_ENTRY_EXISTS, NULL,
                                 _("'%s' already exists and is in the way"),
                                 svn_dirent_local_style(dst_abspath,
                                                        scratch_pool));
    }

  SVN_ERR(svn_wc__db_temp_wcroot_tempdir(&tmpdir_abspath, db,
                                         dstdir_abspath,
                                         scratch_pool, scratch_pool));

  within_one_wc = (strcmp(src_wcroot_abspath, dst_wcroot_abspath) == 0);
>>>>>>> 4cf18c3e

  if (src_db_kind == svn_kind_file
      || src_db_kind == svn_kind_symlink)
    {
<<<<<<< HEAD
      svn_wc_notify_t *notify = svn_wc_create_notify(dst_abspath,
                                                     svn_wc_notify_add,
                                                     scratch_pool);
      notify->kind = svn_node_file;
      (*notify_func)(notify_baton, notify, scratch_pool);
=======
      err = copy_versioned_file(db, src_abspath, dst_abspath, dst_abspath,
                                tmpdir_abspath,
                                !within_one_wc && (checksum != NULL),
                                metadata_only, conflicted, is_move,
                                cancel_func, cancel_baton,
                                notify_func, notify_baton,
                                scratch_pool);
>>>>>>> 4cf18c3e
    }
  else
    {
      err = copy_versioned_dir(db, src_abspath, dst_abspath, dst_abspath,
                               tmpdir_abspath,
                               metadata_only, is_move, within_one_wc,
                               cancel_func, cancel_baton,
                               notify_func, notify_baton,
                               scratch_pool);
    }

  if (err && svn_error_find_cause(err, SVN_ERR_CANCELLED))
    return svn_error_trace(err);

  /* Run the work queue with the remaining work */
  SVN_ERR(svn_error_compose_create(
                                err,
                                svn_wc__wq_run(db, dst_abspath,
                                                   cancel_func, cancel_baton,
                                                   scratch_pool)));

  return SVN_NO_ERROR;
}


<<<<<<< HEAD
/* Recursively crawl over a directory PATH and do a number of things:
     - Remove lock tokens
     - Remove the DAV cache
     - Convert deleted items to schedule-delete items
     - Set .svn directories to be hidden
*/
static svn_error_t *
post_copy_cleanup(svn_wc__db_t *db,
                  const char *local_abspath,
                  apr_pool_t *scratch_pool)
{
  apr_pool_t *iterpool = svn_pool_create(scratch_pool);
  const apr_array_header_t *children;
  int i;

  /* Clear the DAV cache.  */
  SVN_ERR(svn_wc__db_base_set_dav_cache(db, local_abspath, NULL,
                                        scratch_pool));

  /* Because svn_io_copy_dir_recursively() doesn't copy directory
     permissions, we'll patch up our tree's .svn subdirs to be
     hidden. */
#ifdef APR_FILE_ATTR_HIDDEN
  {
    const char *adm_dir = svn_wc__adm_child(local_abspath, NULL,
                                            scratch_pool);
    const char *path_apr;
    apr_status_t status;

    SVN_ERR(svn_path_cstring_from_utf8(&path_apr, adm_dir, scratch_pool));
    status = apr_file_attrs_set(path_apr,
                                APR_FILE_ATTR_HIDDEN,
                                APR_FILE_ATTR_HIDDEN,
                                scratch_pool);
    if (status)
      return svn_error_wrap_apr(status, _("Can't hide directory '%s'"),
                                svn_dirent_local_style(adm_dir,
                                                       scratch_pool));
  }
#endif

  /* Loop over all children, removing lock tokens and recursing into
     directories. */
  SVN_ERR(svn_wc__db_read_children(&children, db, local_abspath,
                                   scratch_pool, scratch_pool));
  for (i = 0; i < children->nelts; i++)
    {
      const char *child_basename = APR_ARRAY_IDX(children, i, const char *);
      const char *child_abspath;
      const svn_wc_entry_t *entry;
      svn_wc__db_kind_t kind;

      svn_pool_clear(iterpool);
      child_abspath = svn_dirent_join(local_abspath, child_basename, iterpool);

      SVN_ERR(svn_wc__db_read_kind(&kind, db, child_abspath, FALSE, iterpool));
      SVN_ERR(svn_wc__get_entry(&entry, db, child_abspath, TRUE,
                                svn_node_unknown, (kind == svn_wc__db_kind_dir),
                                iterpool, iterpool));

      if (entry->depth == svn_depth_exclude)
        continue;

      /* Convert deleted="true" into schedule="delete" for all
         children (and grandchildren, if RECURSE is set) of the path.
         The result of this is that when
         the copy is committed the items in question get deleted and
         the result is a directory in the repository that matches the
         original source directory for copy.  If this were not done
         the deleted="true" items would simply vanish from the entries
         file as the copy is added to the working copy.  The new
         schedule="delete" files do not have a text-base and so their
         scheduled deletion cannot be reverted.  For directories a
         placeholder with an svn_node_kind_t of svn_node_file and
         schedule="delete" is used to avoid the problems associated
         with creating a directory.  See Issue #2101 for details. */
      if (entry->deleted)
=======
/* Public Interface */

svn_error_t *
svn_wc_copy3(svn_wc_context_t *wc_ctx,
             const char *src_abspath,
             const char *dst_abspath,
             svn_boolean_t metadata_only,
             svn_cancel_func_t cancel_func,
             void *cancel_baton,
             svn_wc_notify_func2_t notify_func,
             void *notify_baton,
             apr_pool_t *scratch_pool)
{
  return svn_error_trace(copy_or_move(wc_ctx, src_abspath, dst_abspath,
                                      metadata_only, FALSE /* is_move */,
                                      cancel_func, cancel_baton,
                                      notify_func, notify_baton,
                                      scratch_pool));
}


/* Remove the conflict markers of NODE_ABSPATH, that were left over after
   copying NODE_ABSPATH from SRC_ABSPATH.

   Only use this function when you know what you're doing. This function
   explicitly ignores some case insensitivity issues!

   */
static svn_error_t *
remove_node_conflict_markers(svn_wc__db_t *db,
                             const char *src_abspath,
                             const char *node_abspath,
                             apr_pool_t *scratch_pool)
{
  const apr_array_header_t *conflicts;

  SVN_ERR(svn_wc__db_read_conflicts(&conflicts, db, src_abspath,
                                    scratch_pool, scratch_pool));

  /* Do we have conflict markers that should be removed? */
  if (conflicts != NULL)
    {
      int i;
      const char *src_dir = svn_dirent_dirname(src_abspath, scratch_pool);
      const char *dst_dir = svn_dirent_dirname(node_abspath, scratch_pool);

      /* No iterpool: Maximum number of possible conflict markers is 4 */

      for (i = 0; i < conflicts->nelts; i++)
>>>>>>> 4cf18c3e
        {
          const svn_wc_conflict_description2_t *desc;
          const char *child_relpath;
          const char *child_abpath;

          desc = APR_ARRAY_IDX(conflicts, i,
                               const svn_wc_conflict_description2_t*);

          if (desc->kind != svn_wc_conflict_kind_text
              && desc->kind != svn_wc_conflict_kind_property)
            continue;

          if (desc->base_abspath != NULL)
            {
              child_relpath = svn_dirent_is_child(src_dir, desc->base_abspath,
                                                  NULL);

              if (child_relpath)
                {
                  child_abpath = svn_dirent_join(dst_dir, child_relpath,
                                                 scratch_pool);

                  SVN_ERR(svn_io_remove_file2(child_abpath, TRUE,
                                              scratch_pool));
                }
            }
          if (desc->their_abspath != NULL)
            {
              child_relpath = svn_dirent_is_child(src_dir, desc->their_abspath,
                                                  NULL);

<<<<<<< HEAD
          SVN_ERR(svn_wc__entry_modify2(db, child_abspath, svn_node_unknown,
                                        FALSE, &tmp_entry, flags, iterpool));
        }

      /* Remove lock stuffs. */
      if (entry->lock_token)
        SVN_ERR(svn_wc__db_lock_remove(db, local_abspath, iterpool));

      /* If a dir and not deleted, recurse. */
      if (!entry->deleted && entry->kind == svn_node_dir)
        SVN_ERR(post_copy_cleanup(db, child_abspath, iterpool));
    }

  /* Cleanup */
  svn_pool_destroy(iterpool);

=======
              if (child_relpath)
                {
                  child_abpath = svn_dirent_join(dst_dir, child_relpath,
                                                 scratch_pool);

                  SVN_ERR(svn_io_remove_file2(child_abpath, TRUE,
                                              scratch_pool));
                }
            }
          if (desc->my_abspath != NULL)
            {
              child_relpath = svn_dirent_is_child(src_dir, desc->my_abspath,
                                                  NULL);

              if (child_relpath)
                {
                  child_abpath = svn_dirent_join(dst_dir, child_relpath,
                                                 scratch_pool);

                  /* ### Copy child_abspath to node_abspath if it exists? */
                  SVN_ERR(svn_io_remove_file2(child_abpath, TRUE,
                                              scratch_pool));
                }
            }
        }
    }

>>>>>>> 4cf18c3e
  return SVN_NO_ERROR;
}

/* Remove all the conflict markers below SRC_DIR_ABSPATH, that were left over
   after copying WC_DIR_ABSPATH from SRC_DIR_ABSPATH.

   This function doesn't remove the conflict markers on WC_DIR_ABSPATH
   itself!

   Only use this function when you know what you're doing. This function
   explicitly ignores some case insensitivity issues!
   */
static svn_error_t *
remove_all_conflict_markers(svn_wc__db_t *db,
                            const char *src_dir_abspath,
                            const char *wc_dir_abspath,
                            apr_pool_t *scratch_pool)
{
<<<<<<< HEAD
  const svn_wc_entry_t *src_entry;
  svn_wc__db_t *db = wc_ctx->db;

  /* Sanity check 1: You cannot make a copy of something that's not
     under version control. */
  SVN_ERR(svn_wc__get_entry(&src_entry, db, src_abspath, FALSE,
                            svn_node_dir, FALSE, scratch_pool, scratch_pool));

  /* Sanity check 2: You cannot make a copy of something that's not
     in the repository unless it's a copy of an uncommitted copy. */
  if ((src_entry->schedule == svn_wc_schedule_add && (! src_entry->copied))
      || (! src_entry->url))
    return svn_error_createf
      (SVN_ERR_UNSUPPORTED_FEATURE, NULL,
       _("Cannot copy or move '%s': it is not in the repository yet; "
         "try committing first"),
       svn_dirent_local_style(src_abspath, scratch_pool));

  /* Recursively copy the whole directory over.  This gets us all
     text-base, props, base-props, as well as entries, local mods,
     schedulings, existences, etc.

      ### Should we be copying unversioned items within the directory? */
  SVN_ERR(svn_io_copy_dir_recursively(src_abspath,
                                      svn_dirent_dirname(dst_abspath,
                                                         scratch_pool),
                                      svn_dirent_basename(dst_abspath, NULL),
                                      TRUE,
                                      cancel_func, cancel_baton,
                                      scratch_pool));

  /* If this is part of a move, the copied directory will be locked,
     because the source directory was locked.  Running cleanup will remove
     the locks, even though this directory has not yet been added to the
     parent. */
  SVN_ERR(svn_wc_cleanup3(wc_ctx, dst_abspath, cancel_func, cancel_baton,
                          scratch_pool));

  /* We've got some post-copy cleanup to do now. */
  SVN_ERR(post_copy_cleanup(db, dst_abspath, scratch_pool));

  /* Schedule the directory for addition in both its parent and itself
     (this_dir) -- WITH HISTORY.  This function should leave the
     existing administrative dir untouched.  */
  {
    const char *copyfrom_url;
    svn_revnum_t copyfrom_rev;

    /* Are we copying a dir that is already copied but not committed? */
    if (src_entry->copied)
      {
        const svn_wc_entry_t *dst_entry;
        svn_wc_entry_t tmp_entry;

        SVN_ERR(svn_wc__get_entry(&dst_entry, db, dst_abspath, TRUE,
                                  svn_node_dir, TRUE,
                                  scratch_pool, scratch_pool));
        SVN_ERR(determine_copyfrom_info(&copyfrom_url, &copyfrom_rev, db,
                                        src_abspath,
                                        dst_entry ? dst_entry->url : NULL,
                                        dst_entry ? dst_entry->revision
                                                  : SVN_INVALID_REVNUM,
                                        scratch_pool, scratch_pool));

        /* The URL for a copied dir won't exist in the repository, which
           will cause  svn_wc_add4() below to fail.  Set the URL to the
           URL of the first copy for now to prevent this. */
        tmp_entry.url = apr_pstrdup(scratch_pool, copyfrom_url);
        SVN_ERR(svn_wc__entry_modify2(db, dst_abspath, svn_node_dir, FALSE,
                                      &tmp_entry, SVN_WC__ENTRY_MODIFY_URL,
                                      scratch_pool));
      }
    else
      {
        SVN_ERR(svn_wc__internal_get_ancestry(&copyfrom_url, &copyfrom_rev,
                                              db, src_abspath, scratch_pool,
                                              scratch_pool));
      }

    return svn_wc_add4(wc_ctx, dst_abspath, svn_depth_infinity,
                       copyfrom_url, copyfrom_rev,
                       cancel_func, cancel_baton,
                       notify_copied, notify_baton, scratch_pool);
  }
=======
  apr_pool_t *iterpool = svn_pool_create(scratch_pool);
  apr_hash_t *nodes;
  apr_hash_t *conflicts; /* Unused */
  apr_hash_index_t *hi;

  /* Reuse a status helper to obtain all subdirs and conflicts in a single
     db transaction. */
  /* ### This uses a rifle to kill a fly. But at least it doesn't use heavy
          artillery. */
  SVN_ERR(svn_wc__db_read_children_info(&nodes, &conflicts, db,
                                        src_dir_abspath,
                                        scratch_pool, iterpool));

  for (hi = apr_hash_first(scratch_pool, nodes);
       hi;
       hi = apr_hash_next(hi))
    {
      const char *name = svn__apr_hash_index_key(hi);
      struct svn_wc__db_info_t *info = svn__apr_hash_index_val(hi);

      if (info->conflicted)
        {
          svn_pool_clear(iterpool);
          SVN_ERR(remove_node_conflict_markers(
                            db,
                            svn_dirent_join(src_dir_abspath, name, iterpool),
                            svn_dirent_join(wc_dir_abspath, name, iterpool),
                            iterpool));
        }
      if (info->kind == svn_kind_dir)
        {
          svn_pool_clear(iterpool);
          SVN_ERR(remove_all_conflict_markers(
                            db,
                            svn_dirent_join(src_dir_abspath, name, iterpool),
                            svn_dirent_join(wc_dir_abspath, name, iterpool),
                            iterpool));
        }
    }

  svn_pool_destroy(iterpool);
  return SVN_NO_ERROR;
>>>>>>> 4cf18c3e
}

svn_error_t *
<<<<<<< HEAD
svn_wc_copy3(svn_wc_context_t *wc_ctx,
             const char *src_abspath,
             const char *dst_abspath,
             svn_cancel_func_t cancel_func,
             void *cancel_baton,
             svn_wc_notify_func2_t notify_func,
             void *notify_baton,
             apr_pool_t *scratch_pool)
{
  svn_node_kind_t src_kind;
  const svn_wc_entry_t *dst_entry, *src_entry;
  svn_wc__db_kind_t kind;
  const char *dstdir_abspath, *dst_basename;

  svn_dirent_split(dst_abspath, &dstdir_abspath, &dst_basename, scratch_pool);

  SVN_ERR(svn_wc__get_entry_versioned(&dst_entry, wc_ctx, dstdir_abspath,
                                      svn_node_dir, FALSE, FALSE,
                                      scratch_pool, scratch_pool));
  SVN_ERR(svn_wc__get_entry_versioned(&src_entry, wc_ctx, src_abspath,
                                      svn_node_unknown, FALSE, FALSE,
                                      scratch_pool, scratch_pool));

  if ((src_entry->repos != NULL && dst_entry->repos != NULL) &&
      strcmp(src_entry->repos, dst_entry->repos) != 0)
    return svn_error_createf
      (SVN_ERR_WC_INVALID_SCHEDULE, NULL,
       _("Cannot copy to '%s', as it is not from repository '%s'; "
         "it is from '%s'"),
       svn_dirent_local_style(dst_abspath, scratch_pool),
       src_entry->repos, dst_entry->repos);
  if (dst_entry->schedule == svn_wc_schedule_delete)
    return svn_error_createf
      (SVN_ERR_WC_INVALID_SCHEDULE, NULL,
       _("Cannot copy to '%s' as it is scheduled for deletion"),
       svn_dirent_local_style(dst_abspath, scratch_pool));

  /* TODO(#2843): Rework the error report. */
  /* Check if the copy target is missing or hidden and thus not exist on the
     disk, before actually doing the file copy. */
  SVN_ERR(svn_wc__db_read_kind(&kind, wc_ctx->db, dst_abspath, TRUE,
                               scratch_pool));

  if (kind != svn_wc__db_kind_unknown)
    {
      svn_wc__db_status_t status;

      SVN_ERR(svn_wc__db_read_info(&status, NULL, NULL, NULL, NULL, NULL, NULL,
                                   NULL, NULL, NULL, NULL, NULL, NULL, NULL,
                                   NULL, NULL, NULL, NULL, NULL, NULL, NULL,
                                   NULL, NULL, NULL,
                                   wc_ctx->db, dst_abspath,
                                   scratch_pool, scratch_pool));

      switch (status)
        {
          case svn_wc__db_status_excluded:
            return svn_error_createf(
                     SVN_ERR_ENTRY_EXISTS, NULL,
                     _("'%s' is already under version control "
                       "but is excluded."),
                     svn_dirent_local_style(dst_abspath, scratch_pool));
          case svn_wc__db_status_absent:
            return svn_error_createf(
                     SVN_ERR_ENTRY_EXISTS, NULL,
                     _("'%s' is already under version control"),
                     svn_dirent_local_style(dst_abspath, scratch_pool));

          /* Explicitly ignore other statii */
          default:
            break;
        }
    }

  SVN_ERR(svn_io_check_path(src_abspath, &src_kind, scratch_pool));

  if (src_kind == svn_node_file ||
      (src_entry->kind == svn_node_file && src_kind == svn_node_none))
    {
      /* Check if we are copying a file scheduled for addition,
         these require special handling. */
      if (src_entry->schedule == svn_wc_schedule_add
          && (! src_entry->copied))
        {
          SVN_ERR(copy_added_file_administratively(wc_ctx,
                                                   src_abspath, TRUE,
                                                   dst_abspath,
                                                   cancel_func, cancel_baton,
                                                   notify_func, notify_baton,
                                                   scratch_pool));
        }
      else
        {
          SVN_ERR(copy_file_administratively(wc_ctx,
                                             src_abspath,
                                             dst_abspath,
                                             cancel_func, cancel_baton,
                                             notify_func, notify_baton,
                                             scratch_pool));
        }
    }
  else if (src_kind == svn_node_dir)
    {
      /* Check if we are copying a directory scheduled for addition,
         these require special handling. */
      if (src_entry->schedule == svn_wc_schedule_add
          && (! src_entry->copied))
        {
          SVN_ERR(copy_added_dir_administratively(wc_ctx,
                                                  src_abspath, TRUE,
                                                  dst_abspath,
                                                  cancel_func, cancel_baton,
                                                  notify_func, notify_baton,
                                                  scratch_pool));
        }
      else
        {
          SVN_ERR(copy_dir_administratively(wc_ctx,
                                            src_abspath,
                                            dst_abspath,
                                            cancel_func, cancel_baton,
                                            notify_func, notify_baton,
                                            scratch_pool));
        }
    }
=======
svn_wc_move(svn_wc_context_t *wc_ctx,
            const char *src_abspath,
            const char *dst_abspath,
            svn_boolean_t metadata_only,
            svn_cancel_func_t cancel_func,
            void *cancel_baton,
            svn_wc_notify_func2_t notify_func,
            void *notify_baton,
            apr_pool_t *scratch_pool)
{
  svn_wc__db_t *db = wc_ctx->db;

  SVN_ERR(copy_or_move(wc_ctx, src_abspath, dst_abspath,
                       TRUE /* metadata_only */,
                       TRUE /* is_move */,
                       cancel_func, cancel_baton,
                       notify_func, notify_baton,
                       scratch_pool));

  /* An iterrupt at this point will leave the new copy marked as
     moved-here but the source has not yet been deleted or marked as
     moved-to. */

  /* Should we be using a workqueue for this move?  It's not clear.
     What should happen if the copy above is interrupted?  The user
     may want to abort the move and a workqueue might interfere with
     that. */
  if (!metadata_only)
    SVN_ERR(svn_io_file_rename(src_abspath, dst_abspath, scratch_pool));

  {
    svn_kind_t kind;
    svn_boolean_t conflicted;

    SVN_ERR(svn_wc__db_read_info(NULL, &kind, NULL, NULL, NULL, NULL, NULL,
                                 NULL, NULL, NULL, NULL, NULL, NULL, NULL,
                                 NULL, NULL, NULL, NULL, NULL, NULL,
                                 &conflicted, NULL, NULL, NULL,
                                 NULL, NULL, NULL,
                                 db, src_abspath,
                                 scratch_pool, scratch_pool));

    if (kind == svn_kind_dir)
      SVN_ERR(remove_all_conflict_markers(db, src_abspath, dst_abspath,
                                          scratch_pool));

    if (conflicted)
      SVN_ERR(remove_node_conflict_markers(db, src_abspath, dst_abspath,
                                           scratch_pool));
  }

  SVN_ERR(svn_wc__delete_internal(wc_ctx, src_abspath, TRUE, FALSE,
                                  dst_abspath,
                                  cancel_func, cancel_baton,
                                  notify_func, notify_baton,
                                  scratch_pool));
>>>>>>> 4cf18c3e

  return SVN_NO_ERROR;
}<|MERGE_RESOLUTION|>--- conflicted
+++ resolved
@@ -65,21 +65,6 @@
                apr_pool_t *result_pool,
                apr_pool_t *scratch_pool)
 {
-<<<<<<< HEAD
-  apr_hash_t *props;
-  apr_hash_index_t *hi;
-
-  SVN_ERR(svn_wc__load_props(NULL, &props, db, src_abspath,
-                             scratch_pool, scratch_pool));
-  for (hi = apr_hash_first(scratch_pool, props); hi; hi = apr_hash_next(hi))
-    {
-      const char *propname = svn_apr_hash_index_key(hi);
-      svn_string_t *propval = svn_apr_hash_index_val(hi);
-
-      SVN_ERR(svn_wc__internal_propset(db, dst_abspath, propname, propval,
-                                       FALSE /* skip_checks */,
-                                       NULL, NULL, scratch_pool));
-=======
   svn_boolean_t is_special;
   svn_io_file_del_t delete_when;
   const char *dst_tmp_abspath;
@@ -94,7 +79,6 @@
   if (*kind == svn_node_none)
     {
       return SVN_NO_ERROR;
->>>>>>> 4cf18c3e
     }
   else if (*kind == svn_node_unknown)
     {
@@ -134,42 +118,15 @@
         }
     }
 
-<<<<<<< HEAD
-   Use SCRATCH_POOL for all necessary allocations.
-*/
-static svn_error_t *
-copy_added_file_administratively(svn_wc_context_t *wc_ctx,
-                                 const char *src_abspath,
-                                 svn_boolean_t src_is_added,
-                                 const char *dst_abspath,
-                                 svn_cancel_func_t cancel_func,
-                                 void *cancel_baton,
-                                 svn_wc_notify_func2_t notify_func,
-                                 void *notify_baton,
-                                 apr_pool_t *scratch_pool)
-{
-  /* Copy this file and possibly put it under version control. */
-  SVN_ERR(svn_io_copy_file(src_abspath, dst_abspath, TRUE, scratch_pool));
-=======
   /* Set DST_TMP_ABSPATH to a temporary unique path.  If *KIND is file, leave
      a file there and then overwrite it; otherwise leave no node on disk at
      that path.  In the latter case, something else might use that path
      before we get around to using it a moment later, but never mind. */
   SVN_ERR(svn_io_open_unique_file3(NULL, &dst_tmp_abspath, tmpdir_abspath,
                                    delete_when, scratch_pool, scratch_pool));
->>>>>>> 4cf18c3e
 
   if (*kind == svn_node_dir)
     {
-<<<<<<< HEAD
-      SVN_ERR(svn_wc_add4(wc_ctx, dst_abspath, svn_depth_infinity, NULL,
-                          SVN_INVALID_REVNUM,
-                          cancel_func, cancel_baton,
-                          notify_func, notify_baton,
-                          scratch_pool));
-
-      SVN_ERR(copy_props(wc_ctx->db, src_abspath, dst_abspath, scratch_pool));
-=======
       if (file_copy)
         SVN_ERR(svn_io_copy_dir_recursively(
                            src_abspath,
@@ -193,7 +150,6 @@
       /* Remove 'read-only' from the destination file; it's a local add now. */
       SVN_ERR(svn_io_set_file_read_write(dst_tmp_abspath,
                                          FALSE, scratch_pool));
->>>>>>> 4cf18c3e
     }
 
   SVN_ERR(svn_wc__wq_build_file_move(work_item, db, dst_abspath,
@@ -218,102 +174,6 @@
    the filesystem, copy the .mine file to DST_ABSPATH.  Otherwise, copy the
    versioned file itself.
 
-<<<<<<< HEAD
-   If SRC_IS_ADDED is false then SRC_PATH is the unversioned child
-   directory of a versioned or added parent and DST_BASENAME is simply
-   copied.
-
-   Use SCRATCH_POOL for all necessary allocations.
-*/
-static svn_error_t *
-copy_added_dir_administratively(svn_wc_context_t *wc_ctx,
-                                const char *src_abspath,
-                                svn_boolean_t src_is_added,
-                                const char *dst_abspath,
-                                svn_cancel_func_t cancel_func,
-                                void *cancel_baton,
-                                svn_wc_notify_func2_t notify_func,
-                                void *notify_baton,
-                                apr_pool_t *scratch_pool)
-{
-  svn_wc__db_t *db = wc_ctx->db;
-
-  if (! src_is_added)
-    {
-      /* src_path is the top of an unversioned tree, just copy
-         the whole thing and we are done. */
-      SVN_ERR(svn_io_copy_dir_recursively(src_abspath,
-                                          svn_dirent_dirname(dst_abspath,
-                                                             scratch_pool),
-                                          svn_dirent_basename(dst_abspath,
-                                                              NULL),
-                                          TRUE, cancel_func, cancel_baton,
-                                          scratch_pool));
-    }
-  else
-    {
-      apr_hash_t *dirents;
-      apr_hash_index_t *hi;
-      apr_pool_t *iterpool = svn_pool_create(scratch_pool);
-
-      /* Check cancellation; note that this catches recursive calls too. */
-      if (cancel_func)
-        SVN_ERR(cancel_func(cancel_baton));
-
-      /* "Copy" the dir dst_path and schedule it, and possibly
-         its children, for addition. */
-      SVN_ERR(svn_io_dir_make(dst_abspath, APR_OS_DEFAULT, iterpool));
-
-      /* Add the directory */
-      SVN_ERR(svn_wc_add4(wc_ctx, dst_abspath, svn_depth_infinity,
-                          NULL, SVN_INVALID_REVNUM,
-                          cancel_func, cancel_baton,
-                          notify_func, notify_baton,
-                          iterpool));
-
-      /* Copy properties. */
-      SVN_ERR(copy_props(wc_ctx->db, src_abspath, dst_abspath, iterpool));
-
-      SVN_ERR(svn_io_get_dirents2(&dirents, src_abspath, scratch_pool));
-
-      /* Read src_path's entries one by one. */
-      for (hi = apr_hash_first(scratch_pool, dirents);
-           hi;
-           hi = apr_hash_next(hi))
-        {
-          const char *name = svn_apr_hash_index_key(hi);
-          svn_io_dirent_t *dirent = svn_apr_hash_index_val(hi);
-          const char *node_abspath;
-          svn_wc__db_kind_t kind;
-
-          svn_pool_clear(iterpool);
-
-          /* Check cancellation so you can cancel during an
-           * add of a directory with lots of files. */
-          if (cancel_func)
-            SVN_ERR(cancel_func(cancel_baton));
-
-          /* Skip over SVN admin directories. */
-          if (svn_wc_is_adm_dir(name, iterpool))
-            continue;
-
-          /* Construct the path of the node. */
-          node_abspath = svn_dirent_join(src_abspath, name, iterpool);
-
-          SVN_ERR(svn_wc__db_read_kind(&kind, db, node_abspath, TRUE,
-                                       iterpool));
-
-          if (kind != svn_wc__db_kind_unknown)
-            {
-              svn_boolean_t hidden;
-
-              SVN_ERR(svn_wc__db_node_hidden(&hidden, db, node_abspath,
-                                             iterpool));
-
-              if (hidden)
-                kind = svn_wc__db_kind_unknown;
-            }
-=======
    This also works for versioned symlinks that are stored in the db as
    svn_kind_file with svn:special set. */
 static svn_error_t *
@@ -380,53 +240,20 @@
           if (conflict_working)
             {
               svn_node_kind_t working_kind;
->>>>>>> 4cf18c3e
 
               /* Does the ".mine" file exist? */
               SVN_ERR(svn_io_check_path(conflict_working, &working_kind,
                                         scratch_pool));
 
-<<<<<<< HEAD
-          /* Recurse on directories; add files; ignore the rest. */
-          if (dirent->kind == svn_node_dir)
-            {
-              SVN_ERR(copy_added_dir_administratively(
-                                       wc_ctx, node_abspath,
-                                       (kind != svn_wc__db_kind_unknown),
-                                       svn_dirent_join(dst_abspath, name,
-                                                       iterpool),
-                                       cancel_func, cancel_baton,
-                                       notify_func, notify_baton,
-                                       iterpool));
-            }
-          else if (dirent->kind == svn_node_file)
-            {
-              SVN_ERR(copy_added_file_administratively(
-                                       wc_ctx, node_abspath,
-                                       (kind != svn_wc__db_kind_unknown),
-                                       svn_dirent_join(dst_abspath, name,
-                                                       iterpool),
-                                       cancel_func, cancel_baton,
-                                       notify_func, notify_baton,
-                                       iterpool));
-=======
               if (working_kind == svn_node_file)
                 {
                    /* Don't perform unmodified/pristine optimization */
                   handle_as_unversioned = TRUE;
                   my_src_abspath = conflict_working;
                 }
->>>>>>> 4cf18c3e
             }
         }
 
-<<<<<<< HEAD
-        }
-
-      svn_pool_destroy(iterpool);
-
-    } /* End else src_is_added. */
-=======
       SVN_ERR(copy_to_tmpdir(&work_items, NULL, db, my_src_abspath,
                              dst_abspath, tmpdir_abspath,
                              TRUE /* file_copy */,
@@ -636,7 +463,6 @@
           apr_hash_set(disk_children, child_name, APR_HASH_KEY_STRING, NULL);
         }
     }
->>>>>>> 4cf18c3e
 
   /* Copy the remaining filesystem children, which are unversioned, skipping
      any conflict-marker files. */
@@ -644,87 +470,6 @@
     {
       apr_hash_t *marker_files;
 
-<<<<<<< HEAD
-/* A helper for copy_file_administratively() which sets *COPYFROM_URL
-   and *COPYFROM_REV appropriately (possibly to NULL/SVN_INVALID_REVNUM).
-   DST_URL may be NULL, in which case DST_REVISION is ignored. */
-static svn_error_t *
-determine_copyfrom_info(const char **copyfrom_url,
-                        svn_revnum_t *copyfrom_rev,
-                        svn_wc__db_t *db,
-                        const char *src_abspath,
-                        const char *dst_url,
-                        svn_revnum_t dst_revision,
-                        apr_pool_t *result_pool,
-                        apr_pool_t *scratch_pool)
-{
-  const char *url;
-  const char *original_root_url;
-  const char *original_repos_relpath;
-  svn_revnum_t original_revision;
-  svn_wc__db_status_t status;
-
-  url = NULL;
-  original_revision = SVN_INVALID_REVNUM;
-
-  SVN_ERR(svn_wc__db_read_info(&status, NULL, NULL, NULL, NULL, NULL, NULL,
-                               NULL, NULL, NULL, NULL, NULL, NULL, NULL,
-                               NULL, &original_repos_relpath,
-                               &original_root_url, NULL, &original_revision,
-                               NULL, NULL, NULL, NULL, NULL, db, src_abspath,
-                               scratch_pool, scratch_pool));
-  if (original_root_url && original_repos_relpath)
-    {
-      /* When copying/moving a file that was already explicitly
-         copied/moved then we know the URL it was copied from... */
-      url = svn_path_url_add_component2(original_root_url,
-                                        original_repos_relpath, scratch_pool);
-    }
-  else if (status == svn_wc__db_status_added
-           || status == svn_wc__db_status_obstructed_add)
-    {
-      /* ...But if this file is merely the descendant of an explicitly
-         copied/moved directory, we need to do a bit more work to
-         determine copyfrom_url and copyfrom_rev. */
-      const char *op_root_abspath;
-
-      SVN_ERR(svn_wc__db_scan_addition(&status, &op_root_abspath, NULL, NULL,
-                                       NULL, &original_repos_relpath,
-                                       &original_root_url, NULL,
-                                       &original_revision, db, src_abspath,
-                                       scratch_pool, scratch_pool));
-      if (status == svn_wc__db_status_copied ||
-          status == svn_wc__db_status_moved_here)
-        {
-          const char *src_parent_url;
-          const char *src_relpath;
-
-          src_parent_url = svn_path_url_add_component2(original_root_url,
-                                                       original_repos_relpath,
-                                                       scratch_pool);
-          src_relpath = svn_dirent_is_child(op_root_abspath, src_abspath,
-                                            scratch_pool);
-          if (src_relpath)
-            url = svn_path_url_add_component2(src_parent_url, src_relpath,
-                                              scratch_pool);
-        }
-    }
-
-  if (url && dst_url && strcmp(url, dst_url) == 0 &&
-      original_revision == dst_revision)
-    {
-      /* Suppress copyfrom info when the copy source is the same as
-         for the destination. */
-      url = NULL;
-      original_revision = SVN_INVALID_REVNUM;
-    }
-
-  if (url)
-    *copyfrom_url = apr_pstrdup(result_pool, url);
-  else
-    *copyfrom_url = NULL;
-  *copyfrom_rev = original_revision;
-=======
       SVN_ERR(svn_wc__db_get_conflict_marker_files(&marker_files, db,
                                                    src_abspath, scratch_pool,
                                                    scratch_pool));
@@ -765,29 +510,11 @@
     }
 
   svn_pool_destroy(iterpool);
->>>>>>> 4cf18c3e
 
   return SVN_NO_ERROR;
 }
 
 
-<<<<<<< HEAD
-   ASSUMPTIONS:
-
-     - src_abspath is under version control; the working file doesn't
-                  necessarily exist (its text-base does).
-     - dst_abspath will be the 'new' name of the copied file.
- */
-static svn_error_t *
-copy_file_administratively(svn_wc_context_t *wc_ctx,
-                           const char *src_abspath,
-                           const char *dst_abspath,
-                           svn_cancel_func_t cancel_func,
-                           void *cancel_baton,
-                           svn_wc_notify_func2_t notify_func,
-                           void *notify_baton,
-                           apr_pool_t *scratch_pool)
-=======
 /* The guts of svn_wc_copy3() and svn_wc_move().
  * The additional parameter IS_MOVE indicates whether this is a copy or
  * a move operation. */
@@ -802,7 +529,6 @@
              svn_wc_notify_func2_t notify_func,
              void *notify_baton,
              apr_pool_t *scratch_pool)
->>>>>>> 4cf18c3e
 {
   svn_wc__db_t *db = wc_ctx->db;
   svn_kind_t src_db_kind;
@@ -815,82 +541,14 @@
   svn_boolean_t within_one_wc;
   svn_error_t *err;
 
-<<<<<<< HEAD
-  /* Sanity check:  if dst file exists already, don't allow overwrite. */
-  SVN_ERR(svn_io_check_path(dst_abspath, &dst_kind, scratch_pool));
-  if (dst_kind != svn_node_none)
-    return svn_error_createf(SVN_ERR_ENTRY_EXISTS, NULL,
-                             _("'%s' already exists and is in the way"),
-                             svn_dirent_local_style(dst_abspath,
-                                                    scratch_pool));
-
-  /* Even if DST_ABSPATH doesn't exist it may still be a versioned item; it
-     may be scheduled for deletion, or the user may simply have removed the
-     working copy.  Since we are going to write to DST_PATH text-base and
-     prop-base we need to detect such cases and abort. */
-  err = svn_wc__get_entry(&dst_entry, db, dst_abspath, TRUE,
-                          svn_node_unknown, FALSE,
-                          scratch_pool, scratch_pool);
-
-  if (err && err->apr_err == SVN_ERR_NODE_UNEXPECTED_KIND)
-    svn_error_clear(err);
-  else
-    SVN_ERR(err);
-  if (dst_entry && dst_entry->schedule != svn_wc_schedule_delete
-                && !dst_entry->deleted)
-    {
-      return svn_error_createf(SVN_ERR_ENTRY_EXISTS, NULL,
-                               _("There is already a versioned item '%s'"),
-                               svn_dirent_local_style(dst_abspath,
-                                                      scratch_pool));
-    }
-
-  /* Sanity check 1: You cannot make a copy of something that's not
-     under version control. */
-  SVN_ERR(svn_wc__get_entry(&src_entry, db, src_abspath, FALSE,
-                            svn_node_file, FALSE,
-                            scratch_pool, scratch_pool));
-
-  /* Sanity check 2: You cannot make a copy of something that's not
-     in the repository unless it's a copy of an uncommitted copy. */
-  if ((src_entry->schedule == svn_wc_schedule_add && (! src_entry->copied))
-      || (! src_entry->url))
-    return svn_error_createf
-      (SVN_ERR_UNSUPPORTED_FEATURE, NULL,
-       _("Cannot copy or move '%s': it is not in the repository yet; "
-         "try committing first"),
-       svn_dirent_local_style(src_abspath, scratch_pool));
-=======
   SVN_ERR_ASSERT(svn_dirent_is_absolute(src_abspath));
   SVN_ERR_ASSERT(svn_dirent_is_absolute(dst_abspath));
->>>>>>> 4cf18c3e
 
   dstdir_abspath = svn_dirent_dirname(dst_abspath, scratch_pool);
 
   /* Ensure DSTDIR_ABSPATH belongs to the same repository as SRC_ABSPATH;
      throw an error if not. */
   {
-<<<<<<< HEAD
-    const char *copyfrom_url;
-    svn_revnum_t copyfrom_rev;
-    apr_hash_t *props, *base_props;
-    svn_stream_t *base_contents;
-    svn_stream_t *contents;
-    svn_boolean_t src_exists;
-
-    src_exists = TRUE;
-
-    /* Are we moving or copying a file that is already moved or copied
-       but not committed? */
-    if (src_entry->copied)
-      {
-        SVN_ERR(determine_copyfrom_info(&copyfrom_url, &copyfrom_rev, db,
-                                        src_abspath,
-                                        dst_entry ? dst_entry->url : NULL,
-                                        dst_entry ? dst_entry->revision
-                                                  : SVN_INVALID_REVNUM,
-                                        scratch_pool, scratch_pool));
-=======
     svn_wc__db_status_t src_status, dstdir_status;
     const char *src_repos_root_url, *dst_repos_root_url;
     const char *src_repos_uuid, *dst_repos_uuid;
@@ -910,7 +568,6 @@
                                  _("'%s' is not under version control"),
                                  svn_dirent_local_style(src_abspath,
                                                         scratch_pool));
->>>>>>> 4cf18c3e
       }
     else
       SVN_ERR(err);
@@ -921,16 +578,6 @@
 
     switch (src_status)
       {
-<<<<<<< HEAD
-        SVN_ERR(svn_wc__internal_get_ancestry(&copyfrom_url, &copyfrom_rev,
-                                              db, src_abspath,
-                                              scratch_pool, scratch_pool));
-      }
-
-    /* Load source base and working props. */
-    SVN_ERR(svn_wc__load_props(&base_props, &props, db,
-                               src_abspath, scratch_pool, scratch_pool));
-=======
         case svn_wc__db_status_deleted:
           return svn_error_createf(SVN_ERR_WC_PATH_UNEXPECTED_STATUS, NULL,
                                    _("Deleted node '%s' can't be copied."),
@@ -960,7 +607,6 @@
     /* Do this now, as we know the right data is cached */
     SVN_ERR(svn_wc__db_get_wcroot(&dst_wcroot_abspath, db, dstdir_abspath,
                                   scratch_pool, scratch_pool));
->>>>>>> 4cf18c3e
 
     if (!src_repos_root_url)
       {
@@ -1013,83 +659,6 @@
          /* ### should report dstdir_abspath instead of dst_abspath? */
   }
 
-<<<<<<< HEAD
-      SVN_ERR(svn_wc__get_special(&special, db, src_abspath, scratch_pool));
-      if (special)
-        {
-          SVN_ERR(svn_subst_read_specialfile(&contents, src_abspath,
-                                             scratch_pool, scratch_pool));
-        }
-      else
-        {
-          svn_subst_eol_style_t eol_style;
-          const char *eol_str;
-          apr_hash_t *keywords;
-
-          SVN_ERR(svn_wc__get_keywords(&keywords, db, src_abspath, NULL,
-                                       scratch_pool, scratch_pool));
-          SVN_ERR(svn_wc__get_eol_style(&eol_style, &eol_str, db,
-                                        src_abspath,
-                                        scratch_pool, scratch_pool));
-
-          /* Try with the working file and fallback on its text-base. */
-          err = svn_stream_open_readonly(&contents, src_abspath,
-                                         scratch_pool, scratch_pool);
-          if (err && APR_STATUS_IS_ENOENT(err->apr_err))
-            {
-              svn_error_clear(err);
-
-              src_exists = FALSE;
-
-              err = svn_wc__get_pristine_contents(&contents, db, src_abspath,
-                                                  scratch_pool, scratch_pool);
-
-              if (err && APR_STATUS_IS_ENOENT(err->apr_err))
-                return svn_error_create(SVN_ERR_WC_COPYFROM_PATH_NOT_FOUND,
-                                        err, NULL);
-              else if (err)
-                return svn_error_return(err);
-            }
-          else if (err)
-            return svn_error_return(err);
-
-          if (svn_subst_translation_required(eol_style, eol_str, keywords,
-                                             FALSE, FALSE))
-            {
-              svn_boolean_t repair = FALSE;
-
-              if (eol_style == svn_subst_eol_style_native)
-                eol_str = SVN_SUBST_NATIVE_EOL_STR;
-              else if (eol_style == svn_subst_eol_style_fixed)
-                repair = TRUE;
-              else if (eol_style != svn_subst_eol_style_none)
-                return svn_error_create(SVN_ERR_IO_UNKNOWN_EOL, NULL, NULL);
-
-              /* Wrap the stream to translate to normal form */
-              contents = svn_subst_stream_translated(contents,
-                                                     eol_str,
-                                                     repair,
-                                                     keywords,
-                                                     FALSE /* expand */,
-                                                     scratch_pool);
-            }
-        }
-    }
-
-    SVN_ERR(svn_wc_get_pristine_contents2(&base_contents, wc_ctx, src_abspath,
-                                          scratch_pool, scratch_pool));
-
-    SVN_ERR(svn_wc_add_repos_file4(wc_ctx, dst_abspath,
-                                   base_contents, contents,
-                                   base_props, props,
-                                   copyfrom_url, copyfrom_rev,
-                                   cancel_func, cancel_baton,
-                                   notify_func, notify_baton,
-                                   scratch_pool));
-
-    SVN_ERR(svn_io_copy_perms(src_abspath, dst_abspath, scratch_pool));
-  }
-=======
   /* TODO(#2843): Rework the error report. */
   /* Check if the copy target is missing or hidden and thus not exist on the
      disk, before actually doing the file copy. */
@@ -1154,18 +723,10 @@
                                          scratch_pool, scratch_pool));
 
   within_one_wc = (strcmp(src_wcroot_abspath, dst_wcroot_abspath) == 0);
->>>>>>> 4cf18c3e
 
   if (src_db_kind == svn_kind_file
       || src_db_kind == svn_kind_symlink)
     {
-<<<<<<< HEAD
-      svn_wc_notify_t *notify = svn_wc_create_notify(dst_abspath,
-                                                     svn_wc_notify_add,
-                                                     scratch_pool);
-      notify->kind = svn_node_file;
-      (*notify_func)(notify_baton, notify, scratch_pool);
-=======
       err = copy_versioned_file(db, src_abspath, dst_abspath, dst_abspath,
                                 tmpdir_abspath,
                                 !within_one_wc && (checksum != NULL),
@@ -1173,7 +734,6 @@
                                 cancel_func, cancel_baton,
                                 notify_func, notify_baton,
                                 scratch_pool);
->>>>>>> 4cf18c3e
     }
   else
     {
@@ -1199,85 +759,6 @@
 }
 
 
-<<<<<<< HEAD
-/* Recursively crawl over a directory PATH and do a number of things:
-     - Remove lock tokens
-     - Remove the DAV cache
-     - Convert deleted items to schedule-delete items
-     - Set .svn directories to be hidden
-*/
-static svn_error_t *
-post_copy_cleanup(svn_wc__db_t *db,
-                  const char *local_abspath,
-                  apr_pool_t *scratch_pool)
-{
-  apr_pool_t *iterpool = svn_pool_create(scratch_pool);
-  const apr_array_header_t *children;
-  int i;
-
-  /* Clear the DAV cache.  */
-  SVN_ERR(svn_wc__db_base_set_dav_cache(db, local_abspath, NULL,
-                                        scratch_pool));
-
-  /* Because svn_io_copy_dir_recursively() doesn't copy directory
-     permissions, we'll patch up our tree's .svn subdirs to be
-     hidden. */
-#ifdef APR_FILE_ATTR_HIDDEN
-  {
-    const char *adm_dir = svn_wc__adm_child(local_abspath, NULL,
-                                            scratch_pool);
-    const char *path_apr;
-    apr_status_t status;
-
-    SVN_ERR(svn_path_cstring_from_utf8(&path_apr, adm_dir, scratch_pool));
-    status = apr_file_attrs_set(path_apr,
-                                APR_FILE_ATTR_HIDDEN,
-                                APR_FILE_ATTR_HIDDEN,
-                                scratch_pool);
-    if (status)
-      return svn_error_wrap_apr(status, _("Can't hide directory '%s'"),
-                                svn_dirent_local_style(adm_dir,
-                                                       scratch_pool));
-  }
-#endif
-
-  /* Loop over all children, removing lock tokens and recursing into
-     directories. */
-  SVN_ERR(svn_wc__db_read_children(&children, db, local_abspath,
-                                   scratch_pool, scratch_pool));
-  for (i = 0; i < children->nelts; i++)
-    {
-      const char *child_basename = APR_ARRAY_IDX(children, i, const char *);
-      const char *child_abspath;
-      const svn_wc_entry_t *entry;
-      svn_wc__db_kind_t kind;
-
-      svn_pool_clear(iterpool);
-      child_abspath = svn_dirent_join(local_abspath, child_basename, iterpool);
-
-      SVN_ERR(svn_wc__db_read_kind(&kind, db, child_abspath, FALSE, iterpool));
-      SVN_ERR(svn_wc__get_entry(&entry, db, child_abspath, TRUE,
-                                svn_node_unknown, (kind == svn_wc__db_kind_dir),
-                                iterpool, iterpool));
-
-      if (entry->depth == svn_depth_exclude)
-        continue;
-
-      /* Convert deleted="true" into schedule="delete" for all
-         children (and grandchildren, if RECURSE is set) of the path.
-         The result of this is that when
-         the copy is committed the items in question get deleted and
-         the result is a directory in the repository that matches the
-         original source directory for copy.  If this were not done
-         the deleted="true" items would simply vanish from the entries
-         file as the copy is added to the working copy.  The new
-         schedule="delete" files do not have a text-base and so their
-         scheduled deletion cannot be reverted.  For directories a
-         placeholder with an svn_node_kind_t of svn_node_file and
-         schedule="delete" is used to avoid the problems associated
-         with creating a directory.  See Issue #2101 for details. */
-      if (entry->deleted)
-=======
 /* Public Interface */
 
 svn_error_t *
@@ -1327,7 +808,6 @@
       /* No iterpool: Maximum number of possible conflict markers is 4 */
 
       for (i = 0; i < conflicts->nelts; i++)
->>>>>>> 4cf18c3e
         {
           const svn_wc_conflict_description2_t *desc;
           const char *child_relpath;
@@ -1359,24 +839,6 @@
               child_relpath = svn_dirent_is_child(src_dir, desc->their_abspath,
                                                   NULL);
 
-<<<<<<< HEAD
-          SVN_ERR(svn_wc__entry_modify2(db, child_abspath, svn_node_unknown,
-                                        FALSE, &tmp_entry, flags, iterpool));
-        }
-
-      /* Remove lock stuffs. */
-      if (entry->lock_token)
-        SVN_ERR(svn_wc__db_lock_remove(db, local_abspath, iterpool));
-
-      /* If a dir and not deleted, recurse. */
-      if (!entry->deleted && entry->kind == svn_node_dir)
-        SVN_ERR(post_copy_cleanup(db, child_abspath, iterpool));
-    }
-
-  /* Cleanup */
-  svn_pool_destroy(iterpool);
-
-=======
               if (child_relpath)
                 {
                   child_abpath = svn_dirent_join(dst_dir, child_relpath,
@@ -1404,7 +866,6 @@
         }
     }
 
->>>>>>> 4cf18c3e
   return SVN_NO_ERROR;
 }
 
@@ -1423,92 +884,6 @@
                             const char *wc_dir_abspath,
                             apr_pool_t *scratch_pool)
 {
-<<<<<<< HEAD
-  const svn_wc_entry_t *src_entry;
-  svn_wc__db_t *db = wc_ctx->db;
-
-  /* Sanity check 1: You cannot make a copy of something that's not
-     under version control. */
-  SVN_ERR(svn_wc__get_entry(&src_entry, db, src_abspath, FALSE,
-                            svn_node_dir, FALSE, scratch_pool, scratch_pool));
-
-  /* Sanity check 2: You cannot make a copy of something that's not
-     in the repository unless it's a copy of an uncommitted copy. */
-  if ((src_entry->schedule == svn_wc_schedule_add && (! src_entry->copied))
-      || (! src_entry->url))
-    return svn_error_createf
-      (SVN_ERR_UNSUPPORTED_FEATURE, NULL,
-       _("Cannot copy or move '%s': it is not in the repository yet; "
-         "try committing first"),
-       svn_dirent_local_style(src_abspath, scratch_pool));
-
-  /* Recursively copy the whole directory over.  This gets us all
-     text-base, props, base-props, as well as entries, local mods,
-     schedulings, existences, etc.
-
-      ### Should we be copying unversioned items within the directory? */
-  SVN_ERR(svn_io_copy_dir_recursively(src_abspath,
-                                      svn_dirent_dirname(dst_abspath,
-                                                         scratch_pool),
-                                      svn_dirent_basename(dst_abspath, NULL),
-                                      TRUE,
-                                      cancel_func, cancel_baton,
-                                      scratch_pool));
-
-  /* If this is part of a move, the copied directory will be locked,
-     because the source directory was locked.  Running cleanup will remove
-     the locks, even though this directory has not yet been added to the
-     parent. */
-  SVN_ERR(svn_wc_cleanup3(wc_ctx, dst_abspath, cancel_func, cancel_baton,
-                          scratch_pool));
-
-  /* We've got some post-copy cleanup to do now. */
-  SVN_ERR(post_copy_cleanup(db, dst_abspath, scratch_pool));
-
-  /* Schedule the directory for addition in both its parent and itself
-     (this_dir) -- WITH HISTORY.  This function should leave the
-     existing administrative dir untouched.  */
-  {
-    const char *copyfrom_url;
-    svn_revnum_t copyfrom_rev;
-
-    /* Are we copying a dir that is already copied but not committed? */
-    if (src_entry->copied)
-      {
-        const svn_wc_entry_t *dst_entry;
-        svn_wc_entry_t tmp_entry;
-
-        SVN_ERR(svn_wc__get_entry(&dst_entry, db, dst_abspath, TRUE,
-                                  svn_node_dir, TRUE,
-                                  scratch_pool, scratch_pool));
-        SVN_ERR(determine_copyfrom_info(&copyfrom_url, &copyfrom_rev, db,
-                                        src_abspath,
-                                        dst_entry ? dst_entry->url : NULL,
-                                        dst_entry ? dst_entry->revision
-                                                  : SVN_INVALID_REVNUM,
-                                        scratch_pool, scratch_pool));
-
-        /* The URL for a copied dir won't exist in the repository, which
-           will cause  svn_wc_add4() below to fail.  Set the URL to the
-           URL of the first copy for now to prevent this. */
-        tmp_entry.url = apr_pstrdup(scratch_pool, copyfrom_url);
-        SVN_ERR(svn_wc__entry_modify2(db, dst_abspath, svn_node_dir, FALSE,
-                                      &tmp_entry, SVN_WC__ENTRY_MODIFY_URL,
-                                      scratch_pool));
-      }
-    else
-      {
-        SVN_ERR(svn_wc__internal_get_ancestry(&copyfrom_url, &copyfrom_rev,
-                                              db, src_abspath, scratch_pool,
-                                              scratch_pool));
-      }
-
-    return svn_wc_add4(wc_ctx, dst_abspath, svn_depth_infinity,
-                       copyfrom_url, copyfrom_rev,
-                       cancel_func, cancel_baton,
-                       notify_copied, notify_baton, scratch_pool);
-  }
-=======
   apr_pool_t *iterpool = svn_pool_create(scratch_pool);
   apr_hash_t *nodes;
   apr_hash_t *conflicts; /* Unused */
@@ -1551,137 +926,9 @@
 
   svn_pool_destroy(iterpool);
   return SVN_NO_ERROR;
->>>>>>> 4cf18c3e
 }
 
 svn_error_t *
-<<<<<<< HEAD
-svn_wc_copy3(svn_wc_context_t *wc_ctx,
-             const char *src_abspath,
-             const char *dst_abspath,
-             svn_cancel_func_t cancel_func,
-             void *cancel_baton,
-             svn_wc_notify_func2_t notify_func,
-             void *notify_baton,
-             apr_pool_t *scratch_pool)
-{
-  svn_node_kind_t src_kind;
-  const svn_wc_entry_t *dst_entry, *src_entry;
-  svn_wc__db_kind_t kind;
-  const char *dstdir_abspath, *dst_basename;
-
-  svn_dirent_split(dst_abspath, &dstdir_abspath, &dst_basename, scratch_pool);
-
-  SVN_ERR(svn_wc__get_entry_versioned(&dst_entry, wc_ctx, dstdir_abspath,
-                                      svn_node_dir, FALSE, FALSE,
-                                      scratch_pool, scratch_pool));
-  SVN_ERR(svn_wc__get_entry_versioned(&src_entry, wc_ctx, src_abspath,
-                                      svn_node_unknown, FALSE, FALSE,
-                                      scratch_pool, scratch_pool));
-
-  if ((src_entry->repos != NULL && dst_entry->repos != NULL) &&
-      strcmp(src_entry->repos, dst_entry->repos) != 0)
-    return svn_error_createf
-      (SVN_ERR_WC_INVALID_SCHEDULE, NULL,
-       _("Cannot copy to '%s', as it is not from repository '%s'; "
-         "it is from '%s'"),
-       svn_dirent_local_style(dst_abspath, scratch_pool),
-       src_entry->repos, dst_entry->repos);
-  if (dst_entry->schedule == svn_wc_schedule_delete)
-    return svn_error_createf
-      (SVN_ERR_WC_INVALID_SCHEDULE, NULL,
-       _("Cannot copy to '%s' as it is scheduled for deletion"),
-       svn_dirent_local_style(dst_abspath, scratch_pool));
-
-  /* TODO(#2843): Rework the error report. */
-  /* Check if the copy target is missing or hidden and thus not exist on the
-     disk, before actually doing the file copy. */
-  SVN_ERR(svn_wc__db_read_kind(&kind, wc_ctx->db, dst_abspath, TRUE,
-                               scratch_pool));
-
-  if (kind != svn_wc__db_kind_unknown)
-    {
-      svn_wc__db_status_t status;
-
-      SVN_ERR(svn_wc__db_read_info(&status, NULL, NULL, NULL, NULL, NULL, NULL,
-                                   NULL, NULL, NULL, NULL, NULL, NULL, NULL,
-                                   NULL, NULL, NULL, NULL, NULL, NULL, NULL,
-                                   NULL, NULL, NULL,
-                                   wc_ctx->db, dst_abspath,
-                                   scratch_pool, scratch_pool));
-
-      switch (status)
-        {
-          case svn_wc__db_status_excluded:
-            return svn_error_createf(
-                     SVN_ERR_ENTRY_EXISTS, NULL,
-                     _("'%s' is already under version control "
-                       "but is excluded."),
-                     svn_dirent_local_style(dst_abspath, scratch_pool));
-          case svn_wc__db_status_absent:
-            return svn_error_createf(
-                     SVN_ERR_ENTRY_EXISTS, NULL,
-                     _("'%s' is already under version control"),
-                     svn_dirent_local_style(dst_abspath, scratch_pool));
-
-          /* Explicitly ignore other statii */
-          default:
-            break;
-        }
-    }
-
-  SVN_ERR(svn_io_check_path(src_abspath, &src_kind, scratch_pool));
-
-  if (src_kind == svn_node_file ||
-      (src_entry->kind == svn_node_file && src_kind == svn_node_none))
-    {
-      /* Check if we are copying a file scheduled for addition,
-         these require special handling. */
-      if (src_entry->schedule == svn_wc_schedule_add
-          && (! src_entry->copied))
-        {
-          SVN_ERR(copy_added_file_administratively(wc_ctx,
-                                                   src_abspath, TRUE,
-                                                   dst_abspath,
-                                                   cancel_func, cancel_baton,
-                                                   notify_func, notify_baton,
-                                                   scratch_pool));
-        }
-      else
-        {
-          SVN_ERR(copy_file_administratively(wc_ctx,
-                                             src_abspath,
-                                             dst_abspath,
-                                             cancel_func, cancel_baton,
-                                             notify_func, notify_baton,
-                                             scratch_pool));
-        }
-    }
-  else if (src_kind == svn_node_dir)
-    {
-      /* Check if we are copying a directory scheduled for addition,
-         these require special handling. */
-      if (src_entry->schedule == svn_wc_schedule_add
-          && (! src_entry->copied))
-        {
-          SVN_ERR(copy_added_dir_administratively(wc_ctx,
-                                                  src_abspath, TRUE,
-                                                  dst_abspath,
-                                                  cancel_func, cancel_baton,
-                                                  notify_func, notify_baton,
-                                                  scratch_pool));
-        }
-      else
-        {
-          SVN_ERR(copy_dir_administratively(wc_ctx,
-                                            src_abspath,
-                                            dst_abspath,
-                                            cancel_func, cancel_baton,
-                                            notify_func, notify_baton,
-                                            scratch_pool));
-        }
-    }
-=======
 svn_wc_move(svn_wc_context_t *wc_ctx,
             const char *src_abspath,
             const char *dst_abspath,
@@ -1738,7 +985,6 @@
                                   cancel_func, cancel_baton,
                                   notify_func, notify_baton,
                                   scratch_pool));
->>>>>>> 4cf18c3e
 
   return SVN_NO_ERROR;
 }