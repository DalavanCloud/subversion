--- conflicted
+++ resolved
@@ -77,8 +77,6 @@
 values (?1, ?2, ?3, ?4, ?5, ?6, ?7, ?8, ?9, ?10, ?11, ?12, ?13, ?14,
         ?15, ?16, ?17);
 
-<<<<<<< HEAD
-=======
 -- STMT_INSERT_NODE
 insert or replace into nodes (
   wc_id, local_relpath, op_depth, parent_relpath, repos_id, repos_path,
@@ -88,7 +86,6 @@
 values (?1, ?2, ?3, ?4, ?5, ?6, ?7, ?8, ?9, ?10, ?11, ?12, ?13, ?14,
         ?15, ?16, ?17, ?18, ?19);
 
->>>>>>> f9486e4e
 -- STMT_INSERT_NODE_DATA
 insert or replace into node_data (
    wc_id, local_relpath, op_depth, parent_relpath, presence, kind,
@@ -359,15 +356,10 @@
 -- STMT_UPDATE_NODE_WORKING_EXCLUDED
 UPDATE NODE_DATA SET presence = 'excluded', depth = NULL
 WHERE wc_id = ?1 AND local_relpath = ?2 AND
-<<<<<<< HEAD
-      op_depth IN (SELECT MAX(op_depth) FROM NODE_DATA
-                   WHERE wc_id = ?1 AND local_relpath = ?2);
-=======
       op_depth IN (SELECT op_depth FROM NODE_DATA
                    WHERE wc_id = ?1 AND local_relpath = ?2
                    ORDER BY op_depth DECSC
                    LIMIT 1);
->>>>>>> f9486e4e
 
 -- STMT_UPDATE_BASE_PRESENCE
 update base_node set presence= ?3
