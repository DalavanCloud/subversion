/*
 * revision_status.c: report the revision range and status of a working copy
 *
 * ====================================================================
 *    Licensed to the Apache Software Foundation (ASF) under one
 *    or more contributor license agreements.  See the NOTICE file
 *    distributed with this work for additional information
 *    regarding copyright ownership.  The ASF licenses this file
 *    to you under the Apache License, Version 2.0 (the
 *    "License"); you may not use this file except in compliance
 *    with the License.  You may obtain a copy of the License at
 *
 *      http://www.apache.org/licenses/LICENSE-2.0
 *
 *    Unless required by applicable law or agreed to in writing,
 *    software distributed under the License is distributed on an
 *    "AS IS" BASIS, WITHOUT WARRANTIES OR CONDITIONS OF ANY
 *    KIND, either express or implied.  See the License for the
 *    specific language governing permissions and limitations
 *    under the License.
 * ====================================================================
 */

#include "svn_wc.h"
#include "svn_dirent_uri.h"
#include "wc_db.h"
#include "wc.h"
#include "props.h"

#include "private/svn_wc_private.h"

#include "svn_private_config.h"

svn_error_t *
svn_wc_revision_status2(svn_wc_revision_status_t **result_p,
                        svn_wc_context_t *wc_ctx,
                        const char *local_abspath,
                        const char *trail_url,
                        svn_boolean_t committed,
                        svn_cancel_func_t cancel_func,
                        void *cancel_baton,
                        apr_pool_t *result_pool,
                        apr_pool_t *scratch_pool)
{
<<<<<<< HEAD
  struct status_baton sb;
  svn_wc_revision_status_t *result = apr_palloc(result_pool, sizeof(*result));
=======
  svn_wc_revision_status_t *result = apr_pcalloc(result_pool, sizeof(*result));

>>>>>>> 4cf18c3e
  *result_p = result;

  SVN_ERR_ASSERT(svn_dirent_is_absolute(local_abspath));

  /* set result as nil */
  result->min_rev  = SVN_INVALID_REVNUM;
  result->max_rev  = SVN_INVALID_REVNUM;
  result->switched = FALSE;
  result->modified = FALSE;
  result->sparse_checkout = FALSE;

<<<<<<< HEAD
  /* initialize walking baton */
  sb.result = result;
  sb.committed = committed;
  sb.local_abspath = local_abspath;
  sb.wc_url = NULL;
  sb.pool = scratch_pool;

  SVN_ERR(svn_wc_walk_status(wc_ctx,
                             local_abspath,
                             svn_depth_infinity,
                             TRUE  /* get_all */,
                             FALSE /* no_ignore */,
                             NULL  /* ignore_patterns */,
                             analyze_status, &sb,
                             NULL, NULL,
                             cancel_func, cancel_baton,
                             scratch_pool));


  if ((! result->switched) && (trail_url != NULL))
    {
      /* If the trailing part of the URL of the working copy directory
         does not match the given trailing URL then the whole working
         copy is switched. */
      if (! sb.wc_url)
        {
          result->switched = TRUE;
        }
      else
        {
          apr_size_t len1 = strlen(trail_url);
          apr_size_t len2 = strlen(sb.wc_url);
          if ((len1 > len2) || strcmp(sb.wc_url + len2 - len1, trail_url))
            result->switched = TRUE;
        }
    }
=======
  SVN_ERR(svn_wc__db_revision_status(&result->min_rev, &result->max_rev,
                                     &result->sparse_checkout,
                                     &result->modified,
                                     &result->switched,
                                     wc_ctx->db, local_abspath, trail_url,
                                     committed, cancel_func, cancel_baton,
                                     scratch_pool));
>>>>>>> 4cf18c3e

  /* ### 1.6+: If result->sparse_checkout is FALSE the answer is not final
         We can still have excluded nodes!

     ### TODO: Check every node below local_abspath for excluded

     ### BH: What about absent? You don't know if you have a complete tree
             without checking for absent too */

  return SVN_NO_ERROR;
}<|MERGE_RESOLUTION|>--- conflicted
+++ resolved
@@ -42,13 +42,8 @@
                         apr_pool_t *result_pool,
                         apr_pool_t *scratch_pool)
 {
-<<<<<<< HEAD
-  struct status_baton sb;
-  svn_wc_revision_status_t *result = apr_palloc(result_pool, sizeof(*result));
-=======
   svn_wc_revision_status_t *result = apr_pcalloc(result_pool, sizeof(*result));
 
->>>>>>> 4cf18c3e
   *result_p = result;
 
   SVN_ERR_ASSERT(svn_dirent_is_absolute(local_abspath));
@@ -60,44 +55,6 @@
   result->modified = FALSE;
   result->sparse_checkout = FALSE;
 
-<<<<<<< HEAD
-  /* initialize walking baton */
-  sb.result = result;
-  sb.committed = committed;
-  sb.local_abspath = local_abspath;
-  sb.wc_url = NULL;
-  sb.pool = scratch_pool;
-
-  SVN_ERR(svn_wc_walk_status(wc_ctx,
-                             local_abspath,
-                             svn_depth_infinity,
-                             TRUE  /* get_all */,
-                             FALSE /* no_ignore */,
-                             NULL  /* ignore_patterns */,
-                             analyze_status, &sb,
-                             NULL, NULL,
-                             cancel_func, cancel_baton,
-                             scratch_pool));
-
-
-  if ((! result->switched) && (trail_url != NULL))
-    {
-      /* If the trailing part of the URL of the working copy directory
-         does not match the given trailing URL then the whole working
-         copy is switched. */
-      if (! sb.wc_url)
-        {
-          result->switched = TRUE;
-        }
-      else
-        {
-          apr_size_t len1 = strlen(trail_url);
-          apr_size_t len2 = strlen(sb.wc_url);
-          if ((len1 > len2) || strcmp(sb.wc_url + len2 - len1, trail_url))
-            result->switched = TRUE;
-        }
-    }
-=======
   SVN_ERR(svn_wc__db_revision_status(&result->min_rev, &result->max_rev,
                                      &result->sparse_checkout,
                                      &result->modified,
@@ -105,15 +62,6 @@
                                      wc_ctx->db, local_abspath, trail_url,
                                      committed, cancel_func, cancel_baton,
                                      scratch_pool));
->>>>>>> 4cf18c3e
-
-  /* ### 1.6+: If result->sparse_checkout is FALSE the answer is not final
-         We can still have excluded nodes!
-
-     ### TODO: Check every node below local_abspath for excluded
-
-     ### BH: What about absent? You don't know if you have a complete tree
-             without checking for absent too */
 
   return SVN_NO_ERROR;
 }