--- conflicted
+++ resolved
@@ -52,8 +52,6 @@
 #endif /* __cplusplus */
 
 
-<<<<<<< HEAD
-=======
 /* Returns TRUE if WI refers to a single work item. Returns FALSE if
    WI is a list of work items. WI must not be NULL.
 
@@ -82,7 +80,6 @@
                  apr_pool_t *result_pool);
 
 
->>>>>>> 4cf18c3e
 /* For the WCROOT identified by the DB and WRI_ABSPATH pair, run any
    work items that may be present in its workqueue.  */
 svn_error_t *
@@ -195,13 +192,6 @@
    ### This is only used from update_editor.c's do_entry_deletion().
  */
 svn_error_t *
-<<<<<<< HEAD
-svn_wc__wq_add_revert(svn_boolean_t *will_revert,
-                      svn_wc__db_t *db,
-                      const char *local_abspath,
-                      svn_boolean_t use_commit_times,
-                      apr_pool_t *scratch_pool);
-=======
 svn_wc__wq_build_base_remove(svn_skel_t **work_item,
                              svn_wc__db_t *db,
                              const char *local_abspath,
@@ -218,7 +208,6 @@
 
    Set *WORK_ITEM to a new work item that sets the conflict marker values
    on ACTUAL_NODE to the passed values or to NULL if NULL is passed.
->>>>>>> 4cf18c3e
 
    Allocate the result in RESULT_POOL and perform temporary allocations
    in SCRATCH_POOL
@@ -276,59 +265,6 @@
 svn_wc__wq_build_postupgrade(svn_skel_t **work_item,
                              apr_pool_t *scratch_pool);
 
-/* Record a work item to prepare the "revert props" and "revert text base"
-   for LOCAL_ABSPATH.  */
-svn_error_t *
-svn_wc__wq_prepare_revert_files(svn_wc__db_t *db,
-                                const char *local_abspath,
-                                apr_pool_t *scratch_pool);
-
-
-/* Handle the old "KILLME" concept -- perform the actual deletion of a
-   subdir (or just its admin area) during post-commit processing of a
-   deleted subdir.  */
-svn_error_t *
-svn_wc__wq_add_killme(svn_wc__db_t *db,
-                      const char *adm_abspath,
-                      svn_boolean_t adm_only,
-                      apr_pool_t *scratch_pool);
-
-
-/* ### temporary compat for mapping the old loggy into workqueue space.  */
-svn_error_t *
-svn_wc__wq_add_loggy(svn_wc__db_t *db,
-                     const char *adm_abspath,
-                     const svn_stringbuf_t *log_content,
-                     apr_pool_t *scratch_pool);
-
-
-svn_error_t *
-svn_wc__wq_add_deletion_postcommit(svn_wc__db_t *db,
-                                   const char *local_abspath,
-                                   svn_revnum_t new_revision,
-                                   svn_boolean_t no_unlock,
-                                   apr_pool_t *scratch_pool);
-
-
-svn_error_t *
-svn_wc__wq_add_postcommit(svn_wc__db_t *db,
-                          const char *local_abspath,
-                          svn_revnum_t new_revision,
-                          apr_time_t new_date,
-                          const char *new_author,
-                          const svn_checksum_t *new_checksum,
-                          apr_hash_t *new_dav_cache,
-                          svn_boolean_t keep_changelist,
-                          apr_pool_t *scratch_pool);
-
-svn_error_t *
-svn_wc__wq_add_install_properties(svn_wc__db_t *db,
-                                  const char *local_abspath,
-                                  apr_hash_t *pristine_props,
-                                  apr_hash_t *actual_props,
-                                  svn_boolean_t force_base_install,
-                                  apr_pool_t *scratch_pool);
-
 #ifdef __cplusplus
 }
 #endif /* __cplusplus */
