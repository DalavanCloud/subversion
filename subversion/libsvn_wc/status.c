/*
 * status.c: construct a status structure from an entry structure
 *
 * ====================================================================
 * Copyright (c) 2000-2007 CollabNet.  All rights reserved.
 *
 * This software is licensed as described in the file COPYING, which
 * you should have received as part of this distribution.  The terms
 * are also available at http://subversion.tigris.org/license-1.html.
 * If newer versions of this license are posted there, you may use a
 * newer version instead, at your option.
 *
 * This software consists of voluntary contributions made by many
 * individuals.  For exact contribution history, see the revision
 * history and logs, available at http://subversion.tigris.org/.
 * ====================================================================
 */



#include <assert.h>
#include <string.h>
#include <apr_pools.h>
#include <apr_file_io.h>
#include <apr_hash.h>
#include "svn_pools.h"
#include "svn_types.h"
#include "svn_delta.h"
#include "svn_string.h"
#include "svn_error.h"
#include "svn_path.h"
#include "svn_io.h"
#include "svn_config.h"
#include "svn_time.h"
#include "svn_private_config.h"

#include "wc.h"
#include "lock.h"
#include "props.h"
#include "translate.h"

#include "private/svn_wc_private.h"


/*** Editor batons ***/

struct edit_baton
{
  /* For status, the "destination" of the edit.  */
  const char *anchor;
  const char *target;
  svn_wc_adm_access_t *adm_access;

  /* The overall depth of this edit (a dir baton may override this).
   *
   * If this is svn_depth_unknown, the depths found in the working
   * copy will govern the edit; or if the edit depth indicates a
   * descent deeper than the found depths are capable of, the found
   * depths also govern, of course (there's no point descending into
   * something that's not there).
   */
  svn_depth_t default_depth;

  /* Do we want all statuses (instead of just the interesting ones) ? */
  svn_boolean_t get_all;

  /* Ignore the svn:ignores. */
  svn_boolean_t no_ignore;

  /* The comparison revision in the repository.  This is a reference
     because this editor returns this rev to the driver directly, as
     well as in each statushash entry. */
  svn_revnum_t *target_revision;

  /* Status function/baton. */
  svn_wc_status_func2_t status_func;
  void *status_baton;

  /* Cancellation function/baton. */
  svn_cancel_func_t cancel_func;
  void *cancel_baton;

  /* The configured set of default ignores. */
  apr_array_header_t *ignores;

  /* Externals info harvested during the status run. */
  svn_wc_traversal_info_t *traversal_info;
  apr_hash_t *externals;

  /* Status item for the path represented by the anchor of the edit. */
  svn_wc_status2_t *anchor_status;

  /* Was open_root() called for this edit drive? */
  svn_boolean_t root_opened;

  /* The repository root URL, if set. */
  const char *repos_root;

  /* Repository locks, if set. */
  apr_hash_t *repos_locks;
};


struct dir_baton
{
  /* The path to this directory. */
  const char *path;

  /* Basename of this directory. */
  const char *name;

  /* The global edit baton. */
  struct edit_baton *edit_baton;

  /* Baton for this directory's parent, or NULL if this is the root
     directory. */
  struct dir_baton *parent_baton;

  /* The ambient requested depth below this point in the edit.  This
     can differ from the parent baton's depth (with the edit baton
     considered the ultimate parent baton).  For example, if the
     parent baton has svn_depth_immediates, then here we should have
     svn_depth_empty, because there would be no further recursion, not
     even to file children. */
  svn_depth_t depth;

  /* Is this directory filtered out due to depth?  (Note that if this
     is TRUE, the depth field is undefined.) */
  svn_boolean_t excluded;

  /* 'svn status' shouldn't print status lines for things that are
     added;  we're only interest in asking if objects that the user
     *already* has are up-to-date or not.  Thus if this flag is set,
     the next two will be ignored.  :-)  */
  svn_boolean_t added;

  /* Gets set iff there's a change to this directory's properties, to
     guide us when syncing adm files later. */
  svn_boolean_t prop_changed;

  /* This means (in terms of 'svn status') that some child was deleted
     or added to the directory */
  svn_boolean_t text_changed;

  /* Working copy status structures for children of this directory.
     This hash maps const char * paths (relative to the root of the
     edit) to svn_wc_status2_t * status items. */
  apr_hash_t *statii;

  /* The pool in which this baton itself is allocated. */
  apr_pool_t *pool;

  /* The URI to this item in the repository. */
  const char *url;

  /* out-of-date info corresponding to ood_* fields in svn_wc_status2_t. */
  svn_revnum_t ood_last_cmt_rev;
  apr_time_t ood_last_cmt_date;
  svn_node_kind_t ood_kind;
  const char *ood_last_cmt_author;
};


struct file_baton
{
  /* The global edit baton. */
  struct edit_baton *edit_baton;

  /* Baton for this file's parent directory. */
  struct dir_baton *dir_baton;

  /* Pool specific to this file_baton. */
  apr_pool_t *pool;

  /* Name of this file (its entry in the directory). */
  const char *name;

  /* Path to this file, either abs or relative to the change-root. */
  const char *path;

  /* 'svn status' shouldn't print status lines for things that are
     added;  we're only interest in asking if objects that the user
     *already* has are up-to-date or not.  Thus if this flag is set,
     the next two will be ignored.  :-)  */
  svn_boolean_t added;

  /* This gets set if the file underwent a text change, which guides
     the code that syncs up the adm dir and working copy. */
  svn_boolean_t text_changed;

  /* This gets set if the file underwent a prop change, which guides
     the code that syncs up the adm dir and working copy. */
  svn_boolean_t prop_changed;

  /* The URI to this item in the repository. */
  const char *url;

  /* out-of-date info corresponding to ood_* fields in svn_wc_status2_t. */
  svn_revnum_t ood_last_cmt_rev;
  apr_time_t ood_last_cmt_date;
  svn_node_kind_t ood_kind;
  const char *ood_last_cmt_author;
};


/** Code **/

/* Fill in *STATUS for PATH, whose entry data is in ENTRY.  Allocate
   *STATUS in POOL.

   ENTRY may be null, for non-versioned entities.  In this case, we
   will assemble a special status structure item which implies a
   non-versioned thing.

   PARENT_ENTRY is the entry for the parent directory of PATH, it may be
   NULL if ENTRY is NULL or if PATH is a working copy root.  The lifetime
   of PARENT_ENTRY's pool is not important.

   PATH_KIND is the node kind of PATH as determined by the caller.
   NOTE: this may be svn_node_unknown if the caller has made no such
   determination.

   If PATH_KIND is not svn_node_unknown, PATH_SPECIAL indicates whether
   the entry is a special file.

   If GET_ALL is zero, and ENTRY is not locally modified, then *STATUS
   will be set to NULL.  If GET_ALL is non-zero, then *STATUS will be
   allocated and returned no matter what.

   If IS_IGNORED is non-zero and this is a non-versioned entity, set
   the text_status to svn_wc_status_none.  Otherwise set the
   text_status to svn_wc_status_unversioned.

   If non-NULL, look up a repository lock in REPOS_LOCKS and set the repos_lock
   field of the status struct to that lock if it exists.  If REPOS_LOCKS is
   non-NULL, REPOS_ROOT must contain the repository root URL of the entry.
*/
static svn_error_t *
assemble_status(svn_wc_status2_t **status,
                const char *path,
                svn_wc_adm_access_t *adm_access,
                const svn_wc_entry_t *entry,
                const svn_wc_entry_t *parent_entry,
                svn_node_kind_t path_kind, svn_boolean_t path_special,
                svn_boolean_t get_all,
                svn_boolean_t is_ignored,
                apr_hash_t *repos_locks,
                const char *repos_root,
                apr_pool_t *pool)
{
  svn_wc_status2_t *stat;
  svn_boolean_t has_props;
  svn_boolean_t text_modified_p = FALSE;
  svn_boolean_t prop_modified_p = FALSE;
  svn_boolean_t locked_p = FALSE;
  svn_boolean_t switched_p = FALSE;
#ifdef HAVE_SYMLINK
  svn_boolean_t wc_special;
#endif /* HAVE_SYMLINK */

  /* Defaults for two main variables. */
  enum svn_wc_status_kind final_text_status = svn_wc_status_normal;
  enum svn_wc_status_kind final_prop_status = svn_wc_status_none;

  svn_lock_t *repos_lock = NULL;

  /* Check for a repository lock. */
  if (repos_locks)
    {
      const char *abs_path;

      if (entry && entry->url)
        abs_path = entry->url + strlen(repos_root);
      else if (parent_entry && parent_entry->url)
        abs_path = svn_path_join(parent_entry->url + strlen(repos_root),
                                 svn_path_basename(path, pool), pool);
      else
        abs_path = NULL;

      if (abs_path)
        repos_lock = apr_hash_get(repos_locks,
                                  svn_path_uri_decode(abs_path, pool),
                                  APR_HASH_KEY_STRING);
    }

  /* Check the path kind for PATH. */
  if (path_kind == svn_node_unknown)
    SVN_ERR(svn_io_check_special_path(path, &path_kind, &path_special,
                                      pool));

  if (! entry)
    {
      /* return a blank structure. */
      stat = apr_pcalloc(pool, sizeof(*stat));
      stat->entry = NULL;
      stat->text_status = svn_wc_status_none;
      stat->prop_status = svn_wc_status_none;
      stat->repos_text_status = svn_wc_status_none;
      stat->repos_prop_status = svn_wc_status_none;
      stat->locked = FALSE;
      stat->copied = FALSE;
      stat->switched = FALSE;

      /* If this path has no entry, but IS present on disk, it's
         unversioned.  If this file is being explicitly ignored (due
         to matching an ignore-pattern), the text_status is set to
         svn_wc_status_ignored.  Otherwise the text_status is set to
         svn_wc_status_unversioned. */
      if (path_kind != svn_node_none)
        {
          if (is_ignored)
            stat->text_status = svn_wc_status_ignored;
          else
            stat->text_status = svn_wc_status_unversioned;
        }

      stat->repos_lock = repos_lock;
      stat->url = NULL;
      stat->ood_last_cmt_rev = SVN_INVALID_REVNUM;
      stat->ood_last_cmt_date = 0;
      stat->ood_kind = svn_node_none;
      stat->ood_last_cmt_author = NULL;

      *status = stat;
      return SVN_NO_ERROR;
    }

  /* Someone either deleted the administrative directory in the versioned
     subdir, or deleted the directory altogether and created a new one.
     In any case, what is currently there is in the way.
   */
  if (entry->kind == svn_node_dir)
    {
      if (path_kind == svn_node_dir)
        {
          if (svn_wc__adm_missing(adm_access, path))
            final_text_status = svn_wc_status_obstructed;
        }
      else if (path_kind != svn_node_none)
        final_text_status = svn_wc_status_obstructed;
    }

  /* Is this item switched?  Well, to be switched it must have both an URL
     and a parent with an URL, at the very least.
     If this is the root folder on the (virtual) disk, entry and parent_entry
     will be equal. */
  if (entry->url && parent_entry && parent_entry->url &&
      entry != parent_entry)
    {
      /* An item is switched if its working copy basename differs from the
         basename of its URL. */
      if (strcmp(svn_path_uri_encode(svn_path_basename(path, pool), pool),
                 svn_path_basename(entry->url, pool)))
        switched_p = TRUE;

      /* An item is switched if its URL, without the basename, does not
         equal its parent's URL. */
      if (! switched_p
          && strcmp(svn_path_dirname(entry->url, pool),
                    parent_entry->url))
        switched_p = TRUE;
    }

  if (final_text_status != svn_wc_status_obstructed)
    {
      /* Implement predecence rules: */

      /* 1. Set the two main variables to "discovered" values first (M, C).
            Together, these two stati are of lowest precedence, and C has
            precedence over M. */

      /* Does the entry have props? */
      SVN_ERR(svn_wc__has_props(&has_props, path, adm_access, pool));
      if (has_props)
        final_prop_status = svn_wc_status_normal;

      /* If the entry has a property file, see if it has local changes. */
      SVN_ERR(svn_wc_props_modified_p(&prop_modified_p, path, adm_access,
                                      pool));

#ifdef HAVE_SYMLINK
      if (has_props)
        SVN_ERR(svn_wc__get_special(&wc_special, path, adm_access, pool));
      else
        wc_special = FALSE;
#endif /* HAVE_SYMLINK */

      /* If the entry is a file, check for textual modifications */
      if ((entry->kind == svn_node_file)
#ifdef HAVE_SYMLINK
          && (wc_special == path_special)
#endif /* HAVE_SYMLINK */
          )
        SVN_ERR(svn_wc_text_modified_p(&text_modified_p, path, FALSE,
                                       adm_access, pool));

      if (text_modified_p)
        final_text_status = svn_wc_status_modified;

      if (prop_modified_p)
        final_prop_status = svn_wc_status_modified;

      if (entry->prejfile || entry->conflict_old ||
          entry->conflict_new || entry->conflict_wrk)
        {
          svn_boolean_t text_conflict_p, prop_conflict_p;
          const char *parent_dir;

          if (entry->kind == svn_node_dir)
            parent_dir = path;
          else  /* non-directory, that's all we need to know */
            parent_dir = svn_path_dirname(path, pool);

          SVN_ERR(svn_wc_conflicted_p(&text_conflict_p, &prop_conflict_p,
                                      parent_dir, entry, pool));

          if (text_conflict_p)
            final_text_status = svn_wc_status_conflicted;
          if (prop_conflict_p)
            final_prop_status = svn_wc_status_conflicted;
        }

      /* 2. Possibly overwrite the text_status variable with "scheduled"
            states from the entry (A, D, R).  As a group, these states are
            of medium precedence.  They also override any C or M that may
            be in the prop_status field at this point, although they do not
            override a C text status.*/

      if (entry->schedule == svn_wc_schedule_add
          && final_text_status != svn_wc_status_conflicted)
        {
          final_text_status = svn_wc_status_added;
          final_prop_status = svn_wc_status_none;
        }

      else if (entry->schedule == svn_wc_schedule_replace
               && final_text_status != svn_wc_status_conflicted)
        {
          final_text_status = svn_wc_status_replaced;
          final_prop_status = svn_wc_status_none;
        }

      else if (entry->schedule == svn_wc_schedule_delete
               && final_text_status != svn_wc_status_conflicted)
        {
          final_text_status = svn_wc_status_deleted;
          final_prop_status = svn_wc_status_none;
        }


      /* 3. Highest precedence:

            a. check to see if file or dir is just missing, or
               incomplete.  This overrides every possible state
               *except* deletion.  (If something is deleted or
               scheduled for it, we don't care if the working file
               exists.)

            b. check to see if the file or dir is present in the
               file system as the same kind it was versioned as.

         4. Check for locked directory (only for directories). */

      if (entry->incomplete
          && (final_text_status != svn_wc_status_deleted)
          && (final_text_status != svn_wc_status_added))
        {
          final_text_status = svn_wc_status_incomplete;
        }
      else if (path_kind == svn_node_none)
        {
          if (final_text_status != svn_wc_status_deleted)
            final_text_status = svn_wc_status_missing;
        }
      else if (path_kind != entry->kind)
        final_text_status = svn_wc_status_obstructed;
#ifdef HAVE_SYMLINK
      else if (((! wc_special) && (path_special))
               || (wc_special && (! path_special))
               )
        final_text_status = svn_wc_status_obstructed;
#endif /* HAVE_SYMLINK */

      if (path_kind == svn_node_dir && entry->kind == svn_node_dir)
        SVN_ERR(svn_wc_locked(&locked_p, path, pool));
    }

  /* 5. Easy out:  unless we're fetching -every- entry, don't bother
     to allocate a struct for an uninteresting entry. */

  if (! get_all)
    if (((final_text_status == svn_wc_status_none)
         || (final_text_status == svn_wc_status_normal))
        && ((final_prop_status == svn_wc_status_none)
            || (final_prop_status == svn_wc_status_normal))
        && (! locked_p) && (! switched_p) && (! entry->lock_token)
        && (! repos_lock) && (! entry->changelist))
      {
        *status = NULL;
        return SVN_NO_ERROR;
      }


  /* 6. Build and return a status structure. */

  stat = apr_pcalloc(pool, sizeof(**status));
  stat->entry = svn_wc_entry_dup(entry, pool);
  stat->text_status = final_text_status;
  stat->prop_status = final_prop_status;
  stat->repos_text_status = svn_wc_status_none;   /* default */
  stat->repos_prop_status = svn_wc_status_none;   /* default */
  stat->locked = locked_p;
  stat->switched = switched_p;
  stat->copied = entry->copied;
  stat->repos_lock = repos_lock;
  stat->url = (entry->url ? entry->url : NULL);
  stat->ood_last_cmt_rev = SVN_INVALID_REVNUM;
  stat->ood_last_cmt_date = 0;
  stat->ood_kind = svn_node_none;
  stat->ood_last_cmt_author = NULL;

  *status = stat;

  return SVN_NO_ERROR;
}




/* Given an ENTRY object representing PATH, build a status structure
   and pass it off to the STATUS_FUNC/STATUS_BATON.  All other
   arguments are the same as those passed to assemble_status().  */
static svn_error_t *
send_status_structure(const char *path,
                      svn_wc_adm_access_t *adm_access,
                      const svn_wc_entry_t *entry,
                      const svn_wc_entry_t *parent_entry,
                      svn_node_kind_t path_kind,
                      svn_boolean_t path_special,
                      svn_boolean_t get_all,
                      svn_boolean_t is_ignored,
                      apr_hash_t *repos_locks,
                      const char *repos_root,
                      svn_wc_status_func2_t status_func,
                      void *status_baton,
                      apr_pool_t *pool)
{
  svn_wc_status2_t *statstruct;

  SVN_ERR(assemble_status(&statstruct, path, adm_access, entry, parent_entry,
                          path_kind, path_special, get_all, is_ignored,
                          repos_locks, repos_root, pool));
  if (statstruct && (status_func))
    (*status_func)(status_baton, path, statstruct);

  return SVN_NO_ERROR;
}


/* Store in PATTERNS a list of all svn:ignore properties from
   the working copy directory, including the default ignores
   passed in as IGNORES.

   Upon return, *PATTERNS will contain zero or more (const char *)
   patterns from the value of the SVN_PROP_IGNORE property set on
   the working directory path.

   IGNORES is a list of patterns to include; typically this will
   be the default ignores as, for example, specified in a config file.

   ADM_ACCESS is an access baton for the working copy path.

   Allocate everything in POOL.

   None of the arguments may be NULL.
*/
static svn_error_t *
collect_ignore_patterns(apr_array_header_t **patterns,
                        apr_array_header_t *ignores,
                        svn_wc_adm_access_t *adm_access,
                        apr_pool_t *pool)
{
  int i;
  const svn_string_t *value;

  *patterns = apr_array_make(pool, 1, sizeof(const char *));

  /* Copy default ignores into the local PATTERNS array. */
  for (i = 0; i < ignores->nelts; i++)
    {
      const char *ignore = APR_ARRAY_IDX(ignores, i, const char *);
      APR_ARRAY_PUSH(*patterns, const char *) = ignore;
    }

  /* Then add any svn:ignore globs to the PATTERNS array. */
  SVN_ERR(svn_wc_prop_get(&value, SVN_PROP_IGNORE,
                          svn_wc_adm_access_path(adm_access), adm_access,
                          pool));
  if (value != NULL)
    svn_cstring_split_append(*patterns, value->data, "\n\r", FALSE, pool);

  return SVN_NO_ERROR;
}


/* Compare PATH with items in the EXTERNALS hash to see if PATH is the
   drop location for, or an intermediate directory of the drop
   location for, an externals definition.  Use POOL for
   scratchwork. */
static svn_boolean_t
is_external_path(apr_hash_t *externals,
                 const char *path,
                 apr_pool_t *pool)
{
  apr_hash_index_t *hi;

  /* First try: does the path exist as a key in the hash? */
  if (apr_hash_get(externals, path, APR_HASH_KEY_STRING))
    return TRUE;

  /* Failing that, we need to check if any external is a child of
     PATH. */
  for (hi = apr_hash_first(pool, externals); hi; hi = apr_hash_next(hi))
    {
      const void *key;
      apr_hash_this(hi, &key, NULL, NULL);
      if (svn_path_is_child(path, key, pool))
        return TRUE;
    }

  return FALSE;
}


/* Assuming that NAME is unversioned, send a status structure
   for it through STATUS_FUNC/STATUS_BATON unless this path is being
   ignored.  This function should never be called on a versioned entry.

   NAME is the basename of the unversioned file whose status is being
   requested.  PATH_KIND is the node kind of NAME as determined by the
   caller.  PATH_SPECIAL is the special status of the path, also determined
   by the caller.  ADM_ACCESS is an access baton for the working copy path.
   PATTERNS points to a list of filename patterns which are marked as
   ignored.  None of these parameter may be NULL.  EXTERNALS is a hash
   of known externals definitions for this status run.

   If NO_IGNORE is non-zero, the item will be added regardless of
   whether it is ignored; otherwise we will only add the item if it
   does not match any of the patterns in PATTERNS.

   Allocate everything in POOL.
*/
static svn_error_t *
send_unversioned_item(const char *name,
                      svn_node_kind_t path_kind, svn_boolean_t path_special,
                      svn_wc_adm_access_t *adm_access,
                      apr_array_header_t *patterns,
                      apr_hash_t *externals,
                      svn_boolean_t no_ignore,
                      apr_hash_t *repos_locks,
                      const char *repos_root,
                      svn_wc_status_func2_t status_func,
                      void *status_baton,
                      apr_pool_t *pool)
{
  int ignore_me = svn_wc_match_ignore_list(name, patterns, pool);
  const char *path = svn_path_join(svn_wc_adm_access_path(adm_access),
                                   name, pool);
  int is_external = is_external_path(externals, path, pool);
  svn_wc_status2_t *status;

  SVN_ERR(assemble_status(&status, path, adm_access, NULL, NULL,
                          path_kind, path_special, FALSE, ignore_me,
                          repos_locks, repos_root, pool));

  if (is_external)
    status->text_status = svn_wc_status_external;

  /* If we aren't ignoring it, or if it's an externals path, or it has a lock
     in the repository, pass this entry to the status func. */
  if (no_ignore || (! ignore_me) || is_external || status->repos_lock)
    (status_func)(status_baton, path, status);

  return SVN_NO_ERROR;
}


/* Prototype for untangling a tango-ing two-some. */
static svn_error_t *get_dir_status(struct edit_baton *eb,
                                   const svn_wc_entry_t *parent_entry,
                                   svn_wc_adm_access_t *adm_access,
                                   const char *entry,
                                   apr_array_header_t *ignores,
                                   svn_depth_t depth,
                                   svn_boolean_t get_all,
                                   svn_boolean_t no_ignore,
                                   svn_boolean_t skip_this_dir,
                                   svn_wc_status_func2_t status_func,
                                   void *status_baton,
                                   svn_cancel_func_t cancel_func,
                                   void *cancel_baton,
                                   apr_pool_t *pool);

/* Handle NAME (whose entry is ENTRY) as a directory entry of the
   directory represented by ADM_ACCESS (and whose entry is
   DIR_ENTRY).  All other arguments are the same as those passed to
   get_dir_status(), the function for which this one is a helper.  */
static svn_error_t *
handle_dir_entry(struct edit_baton *eb,
                 svn_wc_adm_access_t *adm_access,
                 const char *name,
                 const svn_wc_entry_t *dir_entry,
                 const svn_wc_entry_t *entry,
                 svn_node_kind_t kind,
                 svn_boolean_t special,
                 apr_array_header_t *ignores,
                 svn_depth_t depth,
                 svn_boolean_t get_all,
                 svn_boolean_t no_ignore,
                 svn_wc_status_func2_t status_func,
                 void *status_baton,
                 svn_cancel_func_t cancel_func,
                 void *cancel_baton,
                 apr_pool_t *pool)
{
  const char *dirname = svn_wc_adm_access_path(adm_access);
  const char *path = svn_path_join(dirname, name, pool);

  if (kind == svn_node_dir)
    {
      /* Directory entries are incomplete.  We must get their full
         entry from their own THIS_DIR entry.  svn_wc_entry does this
         for us if it can.

         Of course, if there has been a kind-changing replacement (for
         example, there is an entry for a file 'foo', but 'foo' exists
         as a *directory* on disk), we don't want to reach down into
         that subdir to try to flesh out a "complete entry".  */
      const svn_wc_entry_t *full_entry = entry;

      if (entry->kind == kind)
        SVN_ERR(svn_wc__entry_versioned(&full_entry, path, adm_access, FALSE,
                                       pool));

      /* Descend only if the subdirectory is a working copy directory
         (and DEPTH permits it, of course)  */
      if (full_entry != entry
          && (depth == svn_depth_unknown
              || depth == svn_depth_immediates
              || depth == svn_depth_infinity))
        {
          svn_wc_adm_access_t *dir_access;
          SVN_ERR(svn_wc_adm_retrieve(&dir_access, adm_access, path, pool));
          SVN_ERR(get_dir_status(eb, dir_entry, dir_access, NULL, ignores,
                                 depth, get_all, no_ignore, FALSE,
                                 status_func, status_baton, cancel_func,
                                 cancel_baton, pool));
        }
      else
        {
          SVN_ERR(send_status_structure(path, adm_access, full_entry,
                                        dir_entry, kind, special, get_all,
                                        FALSE, eb->repos_locks,
                                        eb->repos_root,
                                        status_func, status_baton, pool));
        }
    }
  else
    {
      /* File entries are ... just fine! */
      SVN_ERR(send_status_structure(path, adm_access, entry, dir_entry,
                                    kind, special, get_all, FALSE,
                                    eb->repos_locks, eb->repos_root,
                                    status_func, status_baton, pool));
    }
  return SVN_NO_ERROR;
}


/* Send svn_wc_status2_t * structures for the directory ADM_ACCESS and
   for all its entries through STATUS_FUNC/STATUS_BATON, or, if ENTRY
   is non-NULL, only for that directory entry.

   PARENT_ENTRY is the entry for the parent of the directory or NULL
   if that directory is a working copy root.

   If SKIP_THIS_DIR is TRUE (and ENTRY is NULL), the directory's own
   status will not be reported.  However, upon recursing, all subdirs
   *will* be reported, regardless of this parameter's value.

   Other arguments are the same as those passed to
   svn_wc_get_status_editor3().  */
static svn_error_t *
get_dir_status(struct edit_baton *eb,
               const svn_wc_entry_t *parent_entry,
               svn_wc_adm_access_t *adm_access,
               const char *entry,
               apr_array_header_t *ignore_patterns,
               svn_depth_t depth,
               svn_boolean_t get_all,
               svn_boolean_t no_ignore,
               svn_boolean_t skip_this_dir,
               svn_wc_status_func2_t status_func,
               void *status_baton,
               svn_cancel_func_t cancel_func,
               void *cancel_baton,
               apr_pool_t *pool)
{
  apr_hash_t *entries;
  apr_hash_index_t *hi;
  const svn_wc_entry_t *dir_entry;
  const char *path = svn_wc_adm_access_path(adm_access);
  apr_hash_t *dirents;
  apr_array_header_t *patterns = NULL;
  apr_pool_t *iterpool, *subpool = svn_pool_create(pool);

  /* See if someone wants to cancel this operation. */
  if (cancel_func)
    SVN_ERR(cancel_func(cancel_baton));

  if (depth == svn_depth_unknown)
    depth = svn_depth_infinity;

  /* Load entries file for the directory into the requested pool. */
  SVN_ERR(svn_wc_entries_read(&entries, adm_access, FALSE, subpool));

  /* Read PATH's dirents. */
  SVN_ERR(svn_io_get_dirents2(&dirents, path, subpool));

  /* Get this directory's entry. */
  SVN_ERR(svn_wc_entry(&dir_entry, path, adm_access, FALSE, subpool));

  /* If "this dir" has "svn:externals" property set on it, store the
     name and value in traversal_info, along with this directory's depth.
     (Also, we want to track the externals internally so we can report
     status more accurately.) */
    {
      const svn_string_t *prop_val;
      SVN_ERR(svn_wc_prop_get(&prop_val, SVN_PROP_EXTERNALS, path,
                              adm_access, subpool));
      if (prop_val)
        {
          apr_array_header_t *ext_items;
          int i;

          if (eb->traversal_info)
            {
              apr_pool_t *dup_pool = eb->traversal_info->pool;
              const char *dup_path = apr_pstrdup(dup_pool, path);
              const char *dup_val = apr_pstrmemdup(dup_pool, prop_val->data,
                                                   prop_val->len);

              /* First things first -- we put the externals information
                 into the "global" traversal info structure. */
              apr_hash_set(eb->traversal_info->externals_old,
                           dup_path, APR_HASH_KEY_STRING, dup_val);
              apr_hash_set(eb->traversal_info->externals_new,
                           dup_path, APR_HASH_KEY_STRING, dup_val);
              apr_hash_set(eb->traversal_info->depths,
                           dup_path, APR_HASH_KEY_STRING,
                           svn_depth_to_word(dir_entry->depth));
            }

          /* Now, parse the thing, and copy the parsed results into
             our "global" externals hash. */
          SVN_ERR(svn_wc_parse_externals_description3(&ext_items, path,
                                                      prop_val->data, FALSE,
                                                      pool));
          for (i = 0; ext_items && i < ext_items->nelts; i++)
            {
              svn_wc_external_item2_t *item;

              item = APR_ARRAY_IDX(ext_items, i, svn_wc_external_item2_t *);
              apr_hash_set(eb->externals, svn_path_join(path,
                                                        item->target_dir,
                                                        pool),
                           APR_HASH_KEY_STRING, item);
            }
        }
    }

  /* Early out -- our caller only cares about a single ENTRY in this
     directory.  */
  if (entry)
    {
      const svn_wc_entry_t *entry_entry;
      svn_io_dirent_t* dirent_p = apr_hash_get(dirents, entry,
                                               APR_HASH_KEY_STRING);
      entry_entry = apr_hash_get(entries, entry, APR_HASH_KEY_STRING);

      /* If ENTRY is versioned, send its versioned status. */
      if (entry_entry)
        {
          SVN_ERR(handle_dir_entry(eb, adm_access, entry, dir_entry,
                                   entry_entry,
                                   dirent_p ? dirent_p->kind : svn_node_none,
                                   dirent_p ? dirent_p->special : FALSE,
                                   ignore_patterns, depth, get_all,
                                   no_ignore, status_func, status_baton,
                                   cancel_func, cancel_baton, subpool));
        }
      /* Otherwise, if it exists, send its unversioned status. */
      else if (dirent_p)
        {
          if (ignore_patterns && ! patterns)
            SVN_ERR(collect_ignore_patterns(&patterns, ignore_patterns,
                                            adm_access, subpool));
          SVN_ERR(send_unversioned_item(entry, dirent_p->kind,
                                        dirent_p->special, adm_access,
                                        patterns, eb->externals, no_ignore,
                                        eb->repos_locks, eb->repos_root,
                                        status_func, status_baton, subpool));
        }

      /* Regardless, we're done here.  Let's go home. */
      return SVN_NO_ERROR;
    }

  /** If we get here, ENTRY is NULL and we are handling all the
      directory entries (depending on specified depth). */

  /* Handle "this-dir" first. */
  if (! skip_this_dir)
    SVN_ERR(send_status_structure(path, adm_access, dir_entry,
                                  parent_entry, svn_node_dir, FALSE,
                                  get_all, FALSE, eb->repos_locks,
                                  eb->repos_root, status_func, status_baton,
                                  subpool));

  /* If the requested depth is empty, we only need status on this-dir. */
  if (depth == svn_depth_empty)
    return SVN_NO_ERROR;

  /* Make our iteration pool. */
  iterpool = svn_pool_create(subpool);

  /* Add empty status structures for each of the unversioned things. */
  for (hi = apr_hash_first(subpool, dirents); hi; hi = apr_hash_next(hi))
    {
      const void *key;
      apr_ssize_t klen;
      void *val;
      svn_io_dirent_t *dirent_p;

      apr_hash_this(hi, &key, &klen, &val);

      /* Skip versioned things, and skip the administrative
         directory. */
      if (apr_hash_get(entries, key, klen)
          || svn_wc_is_adm_dir(key, subpool))
        continue;

      svn_pool_clear(iterpool);

      if (ignore_patterns && ! patterns)
        SVN_ERR(collect_ignore_patterns(&patterns, ignore_patterns,
                                        adm_access, subpool));

      /* Make an unversioned status item for KEY, and put it into our
         return hash. */
      dirent_p = val;
      SVN_ERR(send_unversioned_item(key, dirent_p->kind, dirent_p->special,
                                    adm_access,
                                    patterns, eb->externals, no_ignore,
                                    eb->repos_locks, eb->repos_root,
                                    status_func, status_baton, iterpool));
    }

  /* Loop over entries hash */
  for (hi = apr_hash_first(pool, entries); hi; hi = apr_hash_next(hi))
    {
      const void *key;
      void *val;
      svn_io_dirent_t *dirent_p;

      /* Get the next entry */
      apr_hash_this(hi, &key, NULL, &val);

      dirent_p = apr_hash_get(dirents, key, APR_HASH_KEY_STRING);

      /* ### todo: What if the subdir is from another repository? */

      /* Skip "this-dir". */
      if (strcmp(key, SVN_WC_ENTRY_THIS_DIR) == 0)
        continue;

      /* Skip directories if user is only interested in files */
      if (depth == svn_depth_files
          && dirent_p && dirent_p->kind == svn_node_dir)
        continue;

      /* Clear the iteration subpool. */
      svn_pool_clear(iterpool);

      /* Handle this directory entry (possibly recursing). */
      SVN_ERR(handle_dir_entry(eb, adm_access, key, dir_entry, val,
                               dirent_p ? dirent_p->kind : svn_node_none,
                               dirent_p ? dirent_p->special : FALSE,
                               ignore_patterns,
                               depth == svn_depth_infinity ? depth
                                                           : svn_depth_empty,
                               get_all, no_ignore,
                               status_func, status_baton, cancel_func,
                               cancel_baton, iterpool));
    }

  /* Destroy our subpools. */
  svn_pool_destroy(subpool);

  return SVN_NO_ERROR;
}



/*** Helpers ***/

/* A faux status callback function for stashing STATUS item in an hash
   (which is the BATON), keyed on PATH.  This implements the
   svn_wc_status_func2_t interface. */
static void
hash_stash(void *baton,
           const char *path,
           svn_wc_status2_t *status)
{
  apr_hash_t *stat_hash = baton;
  apr_pool_t *hash_pool = apr_hash_pool_get(stat_hash);
  assert(! apr_hash_get(stat_hash, path, APR_HASH_KEY_STRING));
  apr_hash_set(stat_hash, apr_pstrdup(hash_pool, path),
               APR_HASH_KEY_STRING, svn_wc_dup_status2(status, hash_pool));
}


/* Look up the key PATH in BATON->STATII.  IS_DIR_BATON indicates whether
   baton is a struct *dir_baton or struct *file_baton.  If the value doesn't
   yet exist, and the REPOS_TEXT_STATUS indicates that this is an
   addition, create a new status struct using the hash's pool.

   If IS_DIR_BATON is true, THIS_DIR_BATON is a *dir_baton cotaining the out
   of date (ood) information we want to set in BATON.  This is necessary
   because this function tweaks the status of out-of-date directories
   (BATON == THIS_DIR_BATON) and out-of-date directories' parents
   (BATON == THIS_DIR_BATON->parent_baton).  In the latter case THIS_DIR_BATON
   contains the ood info we want to bubble up to ancestor directories so these
   accurately reflect the fact they have an ood descendant.

   Merge REPOS_TEXT_STATUS and REPOS_PROP_STATUS into the status structure's
   "network" fields.

   Iff IS_DIR_BATON is true, DELETED_REV is used as follows, otherwise it
   is ignored:

       If REPOS_TEXT_STATUS is svn_wc_status_deleted then DELETED_REV is
       optionally the revision path was deleted, in all other cases it must
       be set to SVN_INVALID_REVNUM.  If DELETED_REV is not
       SVN_INVALID_REVNUM and REPOS_TEXT_STATUS is svn_wc_status_deleted,
       then use DELETED_REV to set PATH's ood_last_cmt_rev field in BATON.
       If DELETED_REV is SVN_INVALID_REVNUM and REPOS_TEXT_STATUS is
       svn_wc_status_deleted, set PATH's ood_last_cmt_rev to its parent's
       ood_last_cmt_rev value - see comment below.

   If a new struct was added, set the repos_lock to REPOS_LOCK. */
static svn_error_t *
tweak_statushash(void *baton,
                 void *this_dir_baton,
                 svn_boolean_t is_dir_baton,
                 svn_wc_adm_access_t *adm_access,
                 const char *path,
                 svn_boolean_t is_dir,
                 enum svn_wc_status_kind repos_text_status,
                 enum svn_wc_status_kind repos_prop_status,
                 svn_revnum_t deleted_rev,
                 svn_lock_t *repos_lock)
{
  svn_wc_status2_t *statstruct;
  apr_pool_t *pool;
  apr_hash_t *statushash;

  if (is_dir_baton)
    statushash = ((struct dir_baton *) baton)->statii;
  else
    statushash = ((struct file_baton *) baton)->dir_baton->statii;
  pool = apr_hash_pool_get(statushash);

  /* Is PATH already a hash-key? */
  statstruct = apr_hash_get(statushash, path, APR_HASH_KEY_STRING);

  /* If not, make it so. */
  if (! statstruct)
    {
      /* If this item isn't being added, then we're most likely
         dealing with a non-recursive (or at least partially
         non-recursive) working copy.  Due to bugs in how the client
         reports the state of non-recursive working copies, the
         repository can send back responses about paths that don't
         even exist locally.  Our best course here is just to ignore
         those responses.  After all, if the client had reported
         correctly in the first, that path would either be mentioned
         as an 'add' or not mentioned at all, depending on how we
         eventually fix the bugs in non-recursivity.  See issue
         #2122 for details. */
      if (repos_text_status != svn_wc_status_added)
        return SVN_NO_ERROR;

      /* Use the public API to get a statstruct, and put it into the hash. */
      SVN_ERR(svn_wc_status2(&statstruct, path, adm_access, pool));
      statstruct->repos_lock = repos_lock;
      apr_hash_set(statushash, apr_pstrdup(pool, path),
                   APR_HASH_KEY_STRING, statstruct);
    }

  /* Merge a repos "delete" + "add" into a single "replace". */
  if ((repos_text_status == svn_wc_status_added)
      && (statstruct->repos_text_status == svn_wc_status_deleted))
    repos_text_status = svn_wc_status_replaced;

  /* Tweak the structure's repos fields. */
  if (repos_text_status)
    statstruct->repos_text_status = repos_text_status;
  if (repos_prop_status)
    statstruct->repos_prop_status = repos_prop_status;

  /* Copy out-of-date info. */
  if (is_dir_baton)
    {
      struct dir_baton *b = this_dir_baton;

      if (b->url)
        {
          if (statstruct->repos_text_status == svn_wc_status_deleted)
            {
              /* When deleting PATH, BATON is for PATH's parent,
                 so we must construct PATH's real statstruct->url. */
              statstruct->url =
                svn_path_url_add_component(b->url,
                                           svn_path_basename(path, pool),
                                           pool);
            }
          else
            statstruct->url = apr_pstrdup(pool, b->url);
        }

      /* The last committed date, and author for deleted items
         isn't available. */
      if (statstruct->repos_text_status == svn_wc_status_deleted)
        {
          statstruct->ood_kind = is_dir ? svn_node_dir : svn_node_file;

          /* Pre 1.5 servers don't provide the revision a path was deleted.
             So we punt and use the last committed revision of the path's
             parent, which has some chance of being correct.  At worse it
             is a higher revision than the path was deleted, but this is
             better than nothing... */
          if (deleted_rev == SVN_INVALID_REVNUM)
            statstruct->ood_last_cmt_rev =
              ((struct dir_baton *) baton)->ood_last_cmt_rev;
          else
            statstruct->ood_last_cmt_rev = deleted_rev;
        }
      else
        {
          statstruct->ood_kind = b->ood_kind;
          statstruct->ood_last_cmt_rev = b->ood_last_cmt_rev;
          statstruct->ood_last_cmt_date = b->ood_last_cmt_date;
          if (b->ood_last_cmt_author)
            statstruct->ood_last_cmt_author =
              apr_pstrdup(pool, b->ood_last_cmt_author);
        }

    }
  else
    {
      struct file_baton *b = baton;
      if (b->url)
        statstruct->url = apr_pstrdup(pool, b->url);
      statstruct->ood_last_cmt_rev = b->ood_last_cmt_rev;
      statstruct->ood_last_cmt_date = b->ood_last_cmt_date;
      statstruct->ood_kind = b->ood_kind;
      if (b->ood_last_cmt_author)
        statstruct->ood_last_cmt_author =
          apr_pstrdup(pool, b->ood_last_cmt_author);
    }
  return SVN_NO_ERROR;
}

/* Returns the URL for DB, or NULL: */
static const char *
find_dir_url(const struct dir_baton *db, apr_pool_t *pool)
{
  /* If we have no name, we're the root, return the anchor URL. */
  if (! db->name)
    return db->edit_baton->anchor_status->entry->url;
  else
    {
      const char *url;
      struct dir_baton *pb = db->parent_baton;
      svn_wc_status2_t *status = apr_hash_get(pb->statii, db->name,
                                              APR_HASH_KEY_STRING);
      /* Note that status->entry->url is NULL in the case of a missing
       * directory, which means we need to recurse up another level to
       * get a useful URL. */
      if (status && status->entry && status->entry->url)
        return status->entry->url;

      url = find_dir_url(pb, pool);
      if (url)
        return svn_path_url_add_component(url, db->name, pool);
      else
        return NULL;
    }
}



/* Create a new dir_baton for subdir PATH. */
static svn_error_t *
make_dir_baton(void **dir_baton,
               const char *path,
               struct edit_baton *edit_baton,
               struct dir_baton *parent_baton,
               apr_pool_t *pool)
{
  struct dir_baton *pb = parent_baton;
  struct edit_baton *eb = edit_baton;
  struct dir_baton *d = apr_pcalloc(pool, sizeof(*d));
  const char *full_path;
  svn_wc_status2_t *status_in_parent;

  /* Don't do this.  Just do NOT do this to me. */
  if (pb && (! path))
    abort();

  /* Construct the full path of this directory. */
  if (pb)
    full_path = svn_path_join(eb->anchor, path, pool);
  else
    full_path = apr_pstrdup(pool, eb->anchor);

  /* Finish populating the baton members. */
  d->path = full_path;
  d->name = path ? (svn_path_basename(path, pool)) : NULL;
  d->edit_baton = edit_baton;
  d->parent_baton = parent_baton;
  d->pool = pool;
  d->statii = apr_hash_make(pool);
  d->url = apr_pstrdup(pool, find_dir_url(d, pool));
  d->ood_last_cmt_rev = SVN_INVALID_REVNUM;
  d->ood_last_cmt_date = 0;
  d->ood_kind = svn_node_dir;
  d->ood_last_cmt_author = NULL;

  if (pb)
    {
      if (pb->excluded)
        d->excluded = TRUE;
      else if (pb->depth == svn_depth_immediates)
        d->depth = svn_depth_empty;
      else if (pb->depth == svn_depth_files || pb->depth == svn_depth_empty)
        d->excluded = TRUE;
      else if (pb->depth == svn_depth_unknown)
        /* This is only tentative, it can be overridden from d's entry
           later. */
        d->depth = svn_depth_unknown;
      else
        d->depth = svn_depth_infinity;
    }
  else
    {
      d->depth = eb->default_depth;
    }

  /* Get the status for this path's children.  Of course, we only want
     to do this if the path is versioned as a directory. */
  if (pb)
    status_in_parent = apr_hash_get(pb->statii, d->path, APR_HASH_KEY_STRING);
  else
    status_in_parent = eb->anchor_status;

  /* Order is important here.  We can't depend on status_in_parent->entry
     being non-NULL until after we've checked all the conditions that
     might indicate that the parent is unversioned ("unversioned" for
     our purposes includes being an external or ignored item). */
  if (status_in_parent
      && (status_in_parent->text_status != svn_wc_status_unversioned)
      && (status_in_parent->text_status != svn_wc_status_missing)
      && (status_in_parent->text_status != svn_wc_status_obstructed)
      && (status_in_parent->text_status != svn_wc_status_external)
      && (status_in_parent->text_status != svn_wc_status_ignored)
      && (status_in_parent->entry->kind == svn_node_dir)
      && (! d->excluded)
      && (d->depth == svn_depth_unknown
          || d->depth == svn_depth_infinity
          || d->depth == svn_depth_files
          || d->depth == svn_depth_immediates)
          )
    {
      svn_wc_adm_access_t *dir_access;
      svn_wc_status2_t *this_dir_status;
      apr_array_header_t *ignores = eb->ignores;
      SVN_ERR(svn_wc_adm_retrieve(&dir_access, eb->adm_access,
                                  d->path, pool));
      SVN_ERR(get_dir_status(eb, status_in_parent->entry, dir_access, NULL,
                             ignores, d->depth == svn_depth_files ?
                             svn_depth_files : svn_depth_immediates,
                             TRUE, TRUE, TRUE, hash_stash, d->statii, NULL,
                             NULL, pool));

      /* If we found a depth here, it should govern. */
      this_dir_status = apr_hash_get(d->statii, d->path, APR_HASH_KEY_STRING);
      if (this_dir_status && this_dir_status->entry
          && (d->depth == svn_depth_unknown
              || d->depth > status_in_parent->entry->depth))
        {
          d->depth = this_dir_status->entry->depth;
        }
    }

  *dir_baton = d;
  return SVN_NO_ERROR;
}


/* Make a file baton, using a new subpool of PARENT_DIR_BATON's pool.
   NAME is just one component, not a path. */
static struct file_baton *
make_file_baton(struct dir_baton *parent_dir_baton,
                const char *path,
                apr_pool_t *pool)
{
  struct dir_baton *pb = parent_dir_baton;
  struct edit_baton *eb = pb->edit_baton;
  struct file_baton *f = apr_pcalloc(pool, sizeof(*f));
  const char *full_path;

  /* Construct the full path of this file. */
  full_path = svn_path_join(eb->anchor, path, pool);

  /* Finish populating the baton members. */
  f->path = full_path;
  f->name = svn_path_basename(path, pool);
  f->pool = pool;
  f->dir_baton = pb;
  f->edit_baton = eb;
  f->url = svn_path_url_add_component(find_dir_url(pb, pool),
                                      svn_path_basename(full_path, pool),
                                      pool);
  f->ood_last_cmt_rev = SVN_INVALID_REVNUM;
  f->ood_last_cmt_date = 0;
  f->ood_kind = svn_node_file;
  f->ood_last_cmt_author = NULL;
  return f;
}

/* Return a boolean answer to the question "Is STATUS something that
   should be reported?".  EB is the edit baton. */
static svn_boolean_t
is_sendable_status(svn_wc_status2_t *status,
                   struct edit_baton *eb)
{
  /* If the repository status was touched at all, it's interesting. */
  if (status->repos_text_status != svn_wc_status_none)
    return TRUE;
  if (status->repos_prop_status != svn_wc_status_none)
    return TRUE;

  /* If there is a lock in the repository, send it. */
  if (status->repos_lock)
    return TRUE;

  /* If the item is ignored, and we don't want ignores, skip it. */
  if ((status->text_status == svn_wc_status_ignored) && (! eb->no_ignore))
    return FALSE;

  /* If we want everything, we obviously want this single-item subset
     of everything. */
  if (eb->get_all)
    return TRUE;

  /* If the item is unversioned, display it. */
  if (status->text_status == svn_wc_status_unversioned)
    return TRUE;

  /* If the text or property states are interesting, send it. */
  if ((status->text_status != svn_wc_status_none)
      && (status->text_status != svn_wc_status_normal))
    return TRUE;
  if ((status->prop_status != svn_wc_status_none)
      && (status->prop_status != svn_wc_status_normal))
    return TRUE;

  /* If it's locked or switched, send it. */
  if (status->locked)
    return TRUE;
  if (status->switched)
    return TRUE;

  /* If there is a lock token, send it. */
  if (status->entry && status->entry->lock_token)
    return TRUE;

  /* If the entry is associated with a changelist, send it. */
  if (status->entry && status->entry->changelist)
    return TRUE;

  /* Otherwise, don't send it. */
  return FALSE;
}


/* Baton for mark_status. */
struct status_baton
{
  svn_wc_status_func2_t real_status_func;   /* real status function */
  void *real_status_baton;                 /* real status baton */
};

/* A status callback function which wraps the *real* status
   function/baton.   It simply sets the "repos_text_status" field of the
   STATUS to svn_wc_status_deleted and passes it off to the real
   status func/baton. */
static void
mark_deleted(void *baton,
             const char *path,
             svn_wc_status2_t *status)
{
  struct status_baton *sb = baton;
  status->repos_text_status = svn_wc_status_deleted;
  sb->real_status_func(sb->real_status_baton, path, status);
}


/* Handle a directory's STATII hash.  EB is the edit baton.  DIR_PATH
   and DIR_ENTRY are the on-disk path and entry, respectively, for the
   directory itself.  Descend into subdirectories according to DEPTH.
   Also, if DIR_WAS_DELETED is set, each status that is reported
   through this function will have its repos_text_status field showing
   a deletion.  Use POOL for all allocations. */
static svn_error_t *
handle_statii(struct edit_baton *eb,
              svn_wc_entry_t *dir_entry,
              const char *dir_path,
              apr_hash_t *statii,
              svn_boolean_t dir_was_deleted,
              svn_depth_t depth,
              apr_pool_t *pool)
{
  apr_array_header_t *ignores = eb->ignores;
  apr_hash_index_t *hi;
  apr_pool_t *subpool = svn_pool_create(pool);
  svn_wc_status_func2_t status_func = eb->status_func;
  void *status_baton = eb->status_baton;
  struct status_baton sb;

  if (dir_was_deleted)
    {
      sb.real_status_func = eb->status_func;
      sb.real_status_baton = eb->status_baton;
      status_func = mark_deleted;
      status_baton = &sb;
    }

  /* Loop over all the statuses still in our hash, handling each one. */
  for (hi = apr_hash_first(pool, statii); hi; hi = apr_hash_next(hi))
    {
      const void *key;
      void *val;
      svn_wc_status2_t *status;

      apr_hash_this(hi, &key, NULL, &val);
      status = val;

      /* Clear the subpool. */
      svn_pool_clear(subpool);

      /* Now, handle the status.  We don't recurse for svn_depth_immediates
         because we already have the subdirectories' statii. */
      if (status->text_status != svn_wc_status_obstructed
          && status->text_status != svn_wc_status_missing
          && status->entry && status->entry->kind == svn_node_dir
          && (depth == svn_depth_unknown
              || depth == svn_depth_infinity))
        {
          svn_wc_adm_access_t *dir_access;
<<<<<<< HEAD
          svn_depth_t depth_minus_one = depth;

          SVN_ERR(svn_wc_adm_retrieve(&dir_access, eb->adm_access,
                                      key, subpool));
          
          if (depth_minus_one == svn_depth_immediates)
            depth_minus_one = svn_depth_empty;
          SVN_ERR(get_dir_status(eb, dir_entry, dir_access, NULL,
                                 ignores, depth_minus_one, eb->get_all, 
                                 eb->no_ignore, TRUE, status_func, 
                                 status_baton, eb->cancel_func, 
=======

          SVN_ERR(svn_wc_adm_retrieve(&dir_access, eb->adm_access,
                                      key, subpool));

          SVN_ERR(get_dir_status(eb, dir_entry, dir_access, NULL,
                                 ignores, depth, eb->get_all,
                                 eb->no_ignore, TRUE, status_func,
                                 status_baton, eb->cancel_func,
>>>>>>> 8595db6c
                                 eb->cancel_baton, subpool));
        }
      if (dir_was_deleted)
        status->repos_text_status = svn_wc_status_deleted;
      if (is_sendable_status(status, eb))
        (eb->status_func)(eb->status_baton, key, status);
    }

  /* Destroy the subpool. */
  svn_pool_destroy(subpool);

  return SVN_NO_ERROR;
}


/*----------------------------------------------------------------------*/

/*** The callbacks we'll plug into an svn_delta_editor_t structure. ***/

static svn_error_t *
set_target_revision(void *edit_baton,
                    svn_revnum_t target_revision,
                    apr_pool_t *pool)
{
  struct edit_baton *eb = edit_baton;
  *(eb->target_revision) = target_revision;
  return SVN_NO_ERROR;
}


static svn_error_t *
open_root(void *edit_baton,
          svn_revnum_t base_revision,
          apr_pool_t *pool,
          void **dir_baton)
{
  struct edit_baton *eb = edit_baton;
  eb->root_opened = TRUE;
  return make_dir_baton(dir_baton, NULL, eb, NULL, pool);
}


static svn_error_t *
delete_entry(const char *path,
             svn_revnum_t revision,
             void *parent_baton,
             apr_pool_t *pool)
{
  struct dir_baton *db = parent_baton;
  struct edit_baton *eb = db->edit_baton;
  apr_hash_t *entries;
  const char *name = svn_path_basename(path, pool);
  const char *full_path = svn_path_join(eb->anchor, path, pool);
  const char *dir_path;
  svn_node_kind_t kind;
  svn_wc_adm_access_t *adm_access;
  const char *hash_key;
  const svn_wc_entry_t *entry;
  svn_error_t *err;

  /* Note:  when something is deleted, it's okay to tweak the
     statushash immediately.  No need to wait until close_file or
     close_dir, because there's no risk of having to honor the 'added'
     flag.  We already know this item exists in the working copy. */

  /* Read the parent's entries file.  If the deleted thing is not
     versioned in this working copy, it was probably deleted via this
     working copy.  No need to report such a thing. */
  /* ### use svn_wc_entry() instead? */
  SVN_ERR(svn_wc__entry_versioned(&entry, full_path, eb->adm_access,
                                  FALSE, pool));
  if (entry->kind == svn_node_dir)
    {
      dir_path = full_path;
      hash_key = SVN_WC_ENTRY_THIS_DIR;
    }
  else
    {
      dir_path = svn_path_dirname(full_path, pool);
      hash_key = name;
    }

  err = svn_wc_adm_retrieve(&adm_access, eb->adm_access, dir_path, pool);
  if (err)
    {
      SVN_ERR(svn_io_check_path(full_path, &kind, pool));
      if ((kind == svn_node_none) && (err->apr_err == SVN_ERR_WC_NOT_LOCKED))
        {
          /* We're probably dealing with a non-recursive, (or
             partially non-recursive, working copy.  Due to deep bugs
             in how the client reports the state of non-recursive
             working copies, the repository can report that a path is
             deleted in an area where we not only don't have the path
             in question, we don't even have its parent(s).  A
             complete fix would require a serious revamp of how
             non-recursive working copies store and report themselves,
             plus some thinking about the UI behavior we want when
             someone runs 'svn st -u' in a [partially] non-recursive
             working copy.

             For now, we just do our best to detect the condition and
             not report an error if it holds.  See issue #2122. */
          svn_error_clear(err);
          return SVN_NO_ERROR;
        }
      else
        return err;
    }

  SVN_ERR(svn_wc_entries_read(&entries, adm_access, FALSE, pool));
  if (apr_hash_get(entries, hash_key, APR_HASH_KEY_STRING))
    SVN_ERR(tweak_statushash(db, db, TRUE, eb->adm_access,
                             full_path, entry->kind == svn_node_dir,
                             svn_wc_status_deleted, 0, revision, NULL));

  /* Mark the parent dir -- it lost an entry (unless that parent dir
     is the root node and we're not supposed to report on the root
     node).  */
  if (db->parent_baton && (! *eb->target))
    SVN_ERR(tweak_statushash(db->parent_baton, db, TRUE, eb->adm_access,
                             db->path, entry->kind == svn_node_dir,
                             svn_wc_status_modified, 0, SVN_INVALID_REVNUM,
                             NULL));

  return SVN_NO_ERROR;
}


static svn_error_t *
add_directory(const char *path,
              void *parent_baton,
              const char *copyfrom_path,
              svn_revnum_t copyfrom_revision,
              apr_pool_t *pool,
              void **child_baton)
{
  struct dir_baton *pb = parent_baton;
  struct edit_baton *eb = pb->edit_baton;
  struct dir_baton *new_db;

  SVN_ERR(make_dir_baton(child_baton, path, eb, pb, pool));

  /* Make this dir as added. */
  new_db = *child_baton;
  new_db->added = TRUE;

  /* Mark the parent as changed;  it gained an entry. */
  pb->text_changed = TRUE;

  return SVN_NO_ERROR;
}


static svn_error_t *
open_directory(const char *path,
               void *parent_baton,
               svn_revnum_t base_revision,
               apr_pool_t *pool,
               void **child_baton)
{
  struct dir_baton *pb = parent_baton;
  return make_dir_baton(child_baton, path, pb->edit_baton, pb, pool);
}


static svn_error_t *
change_dir_prop(void *dir_baton,
                const char *name,
                const svn_string_t *value,
                apr_pool_t *pool)
{
  struct dir_baton *db = dir_baton;
  if (svn_wc_is_normal_prop(name))
    db->prop_changed = TRUE;

  /* Note any changes to the repository. */
  if (value != NULL)
    {
      if (strcmp(name, SVN_PROP_ENTRY_COMMITTED_REV) == 0)
        db->ood_last_cmt_rev = SVN_STR_TO_REV(value->data);
      else if (strcmp(name, SVN_PROP_ENTRY_LAST_AUTHOR) == 0)
        db->ood_last_cmt_author = apr_pstrdup(db->pool, value->data);
      else if (strcmp(name, SVN_PROP_ENTRY_COMMITTED_DATE) == 0)
        {
          apr_time_t tm;
          SVN_ERR(svn_time_from_cstring(&tm, value->data, db->pool));
          db->ood_last_cmt_date = tm;
        }
    }

  return SVN_NO_ERROR;
}



static svn_error_t *
close_directory(void *dir_baton,
                apr_pool_t *pool)
{
  struct dir_baton *db = dir_baton;
  struct dir_baton *pb = db->parent_baton;
  struct edit_baton *eb = db->edit_baton;
  svn_wc_status2_t *dir_status = NULL;

  /* If nothing has changed and directory has no out of
     date descendants, return. */
  if (db->added || db->prop_changed || db->text_changed
      || db->ood_last_cmt_rev != SVN_INVALID_REVNUM)
    {
      enum svn_wc_status_kind repos_text_status;
      enum svn_wc_status_kind repos_prop_status;

      /* If this is a new directory, add it to the statushash. */
      if (db->added)
        {
          repos_text_status = svn_wc_status_added;
          repos_prop_status = db->prop_changed ? svn_wc_status_added
                              : svn_wc_status_none;
        }
      else
        {
          repos_text_status = db->text_changed ? svn_wc_status_modified
                              : svn_wc_status_none;
          repos_prop_status = db->prop_changed ? svn_wc_status_modified
                              : svn_wc_status_none;
        }

      /* Maybe add this directory to its parent's status hash.  Note
         that tweak_statushash won't do anything if repos_text_status
         is not svn_wc_status_added. */
      if (pb)
        {
          /* ### When we add directory locking, we need to find a
             ### directory lock here. */
          SVN_ERR(tweak_statushash(pb, db, TRUE,
                                   eb->adm_access,
                                   db->path, TRUE,
                                   repos_text_status,
                                   repos_prop_status, SVN_INVALID_REVNUM,
                                   NULL));
        }
      else
        {
          /* We're editing the root dir of the WC.  As its repos
             status info isn't otherwise set, set it directly to
             trigger invocation of the status callback below. */
          eb->anchor_status->repos_prop_status = repos_prop_status;
          eb->anchor_status->repos_text_status = repos_text_status;

          /* If the root dir is out of date set the ood info directly too. */
          if (db->ood_last_cmt_rev != eb->anchor_status->entry->revision)
            {
              eb->anchor_status->ood_last_cmt_rev = db->ood_last_cmt_rev;
              eb->anchor_status->ood_last_cmt_date = db->ood_last_cmt_date;
              eb->anchor_status->ood_kind = db->ood_kind;
              eb->anchor_status->ood_last_cmt_author =
                apr_pstrdup(pool, db->ood_last_cmt_author);
            }
        }
    }

  /* Handle this directory's statuses, and then note in the parent
     that this has been done. */
  if (pb && ! db->excluded)
    {
      svn_boolean_t was_deleted = FALSE;

      /* See if the directory was deleted or replaced. */
      dir_status = apr_hash_get(pb->statii, db->path, APR_HASH_KEY_STRING);
      if (dir_status &&
          ((dir_status->repos_text_status == svn_wc_status_deleted)
           || (dir_status->repos_text_status == svn_wc_status_replaced)))
        was_deleted = TRUE;

      /* Now do the status reporting. */
      SVN_ERR(handle_statii(eb, dir_status ? dir_status->entry : NULL,
                            db->path, db->statii, was_deleted, db->depth,
                            pool));
      if (dir_status && is_sendable_status(dir_status, eb))
        (eb->status_func)(eb->status_baton, db->path, dir_status);
      apr_hash_set(pb->statii, db->path, APR_HASH_KEY_STRING, NULL);
    }
  else if (! pb)
    {
      /* If this is the top-most directory, and the operation had a
         target, we should only report the target. */
      if (*eb->target)
        {
          svn_wc_status2_t *tgt_status;
          const char *path = svn_path_join(eb->anchor, eb->target, pool);
          dir_status = eb->anchor_status;
          tgt_status = apr_hash_get(db->statii, path, APR_HASH_KEY_STRING);
          if (tgt_status)
            {
              if (tgt_status->entry
                  && tgt_status->entry->kind == svn_node_dir)
                {
                  svn_wc_adm_access_t *dir_access;
                  SVN_ERR(svn_wc_adm_retrieve(&dir_access, eb->adm_access,
                                              path, pool));
                  SVN_ERR(get_dir_status
                          (eb, tgt_status->entry, dir_access, NULL,
                           eb->ignores, eb->default_depth, eb->get_all,
                           eb->no_ignore, TRUE,
                           eb->status_func, eb->status_baton,
                           eb->cancel_func, eb->cancel_baton, pool));
                }
              if (is_sendable_status(tgt_status, eb))
                (eb->status_func)(eb->status_baton, path, tgt_status);
            }
        }
      else
        {
          /* Otherwise, we report on all our children and ourself.
             Note that our directory couldn't have been deleted,
             because it is the root of the edit drive. */
          SVN_ERR(handle_statii(eb, eb->anchor_status->entry, db->path,
                                db->statii, FALSE, eb->default_depth, pool));
          if (is_sendable_status(eb->anchor_status, eb))
            (eb->status_func)(eb->status_baton, db->path, eb->anchor_status);
          eb->anchor_status = NULL;
        }
    }
  return SVN_NO_ERROR;
}



static svn_error_t *
add_file(const char *path,
         void *parent_baton,
         const char *copyfrom_path,
         svn_revnum_t copyfrom_revision,
         apr_pool_t *pool,
         void **file_baton)
{
  struct dir_baton *pb = parent_baton;
  struct file_baton *new_fb = make_file_baton(pb, path, pool);

  /* Mark parent dir as changed */
  pb->text_changed = TRUE;

  /* Make this file as added. */
  new_fb->added = TRUE;

  *file_baton = new_fb;
  return SVN_NO_ERROR;
}


static svn_error_t *
open_file(const char *path,
          void *parent_baton,
          svn_revnum_t base_revision,
          apr_pool_t *pool,
          void **file_baton)
{
  struct dir_baton *pb = parent_baton;
  struct file_baton *new_fb = make_file_baton(pb, path, pool);

  *file_baton = new_fb;
  return SVN_NO_ERROR;
}


static svn_error_t *
apply_textdelta(void *file_baton,
                const char *base_checksum,
                apr_pool_t *pool,
                svn_txdelta_window_handler_t *handler,
                void **handler_baton)
{
  struct file_baton *fb = file_baton;

  /* Mark file as having textual mods. */
  fb->text_changed = TRUE;

  /* Send back a NULL window handler -- we don't need the actual diffs. */
  *handler_baton = NULL;
  *handler = svn_delta_noop_window_handler;

  return SVN_NO_ERROR;
}


static svn_error_t *
change_file_prop(void *file_baton,
                 const char *name,
                 const svn_string_t *value,
                 apr_pool_t *pool)
{
  struct file_baton *fb = file_baton;
  if (svn_wc_is_normal_prop(name))
    fb->prop_changed = TRUE;

  /* Note any changes to the repository. */
  if (value != NULL)
    {
      if (strcmp(name, SVN_PROP_ENTRY_COMMITTED_REV) == 0)
        fb->ood_last_cmt_rev = SVN_STR_TO_REV(value->data);
      else if (strcmp(name, SVN_PROP_ENTRY_LAST_AUTHOR) == 0)
        fb->ood_last_cmt_author = apr_pstrdup(fb->dir_baton->pool,
                                              value->data);
      else if (strcmp(name, SVN_PROP_ENTRY_COMMITTED_DATE) == 0)
        {
          apr_time_t tm;
          SVN_ERR(svn_time_from_cstring(&tm, value->data,
                                        fb->dir_baton->pool));
          fb->ood_last_cmt_date = tm;
        }
    }

  return SVN_NO_ERROR;
}


static svn_error_t *
close_file(void *file_baton,
           const char *text_checksum,  /* ignored, as we receive no data */
           apr_pool_t *pool)
{
  struct file_baton *fb = file_baton;
  enum svn_wc_status_kind repos_text_status;
  enum svn_wc_status_kind repos_prop_status;
  svn_lock_t *repos_lock = NULL;

  /* If nothing has changed, return. */
  if (! (fb->added || fb->prop_changed || fb->text_changed))
    return SVN_NO_ERROR;

  /* If this is a new file, add it to the statushash. */
  if (fb->added)
    {
      const char *url;
      repos_text_status = svn_wc_status_added;
      repos_prop_status = fb->prop_changed ? svn_wc_status_added : 0;

      if (fb->edit_baton->repos_locks)
        {
          url = find_dir_url(fb->dir_baton, pool);
          if (url)
            {
              url = svn_path_url_add_component(url, fb->name, pool);
              repos_lock = apr_hash_get
                (fb->edit_baton->repos_locks,
                 svn_path_uri_decode(url +
                                     strlen(fb->edit_baton->repos_root),
                                     pool), APR_HASH_KEY_STRING);
            }
        }
    }
  else
    {
      repos_text_status = fb->text_changed ? svn_wc_status_modified : 0;
      repos_prop_status = fb->prop_changed ? svn_wc_status_modified : 0;
    }

  SVN_ERR(tweak_statushash(fb, NULL, FALSE,
                           fb->edit_baton->adm_access,
                           fb->path, FALSE,
                           repos_text_status,
                           repos_prop_status, SVN_INVALID_REVNUM,
                           repos_lock));

  return SVN_NO_ERROR;
}


static svn_error_t *
close_edit(void *edit_baton,
           apr_pool_t *pool)
{
  struct edit_baton *eb = edit_baton;
  apr_array_header_t *ignores = eb->ignores;
  svn_error_t *err = NULL;

  /* If we get here and the root was not opened as part of the edit,
     we need to transmit statuses for everything.  Otherwise, we
     should be done. */
  if (eb->root_opened)
    goto cleanup;

  /* If we have a target, that's the thing we're sending, otherwise
     we're sending the anchor. */

  if (*eb->target)
    {
      svn_node_kind_t kind;
      const char *full_path = svn_path_join(eb->anchor, eb->target, pool);

      err = svn_io_check_path(full_path, &kind, pool);
      if (err) goto cleanup;

      if (kind == svn_node_dir)
        {
          svn_wc_adm_access_t *tgt_access;
          const svn_wc_entry_t *tgt_entry;

          err = svn_wc_entry(&tgt_entry, full_path, eb->adm_access,
                             FALSE, pool);
          if (err) goto cleanup;

          if (! tgt_entry)
            {
              err = get_dir_status(eb, NULL, eb->adm_access, eb->target,
                                   ignores, svn_depth_empty, eb->get_all,
                                   TRUE, TRUE,
                                   eb->status_func, eb->status_baton,
                                   eb->cancel_func, eb->cancel_baton,
                                   pool);
              if (err) goto cleanup;
            }
          else
            {
              err = svn_wc_adm_retrieve(&tgt_access, eb->adm_access,
                                        full_path, pool);
              if (err) goto cleanup;

              err = get_dir_status(eb, NULL, tgt_access, NULL, ignores,
                                   eb->default_depth, eb->get_all,
                                   eb->no_ignore, FALSE,
                                   eb->status_func, eb->status_baton,
                                   eb->cancel_func, eb->cancel_baton,
                                   pool);
              if (err) goto cleanup;
            }
        }
      else
        {
          err = get_dir_status(eb, NULL, eb->adm_access, eb->target,
                               ignores, svn_depth_empty, eb->get_all,
                               TRUE, TRUE, eb->status_func, eb->status_baton,
                               eb->cancel_func, eb->cancel_baton, pool);
          if (err) goto cleanup;
        }
    }
  else
    {
      err = get_dir_status(eb, NULL, eb->adm_access, NULL, ignores,
                           eb->default_depth, eb->get_all, eb->no_ignore,
                           FALSE, eb->status_func, eb->status_baton,
                           eb->cancel_func, eb->cancel_baton, pool);
      if (err) goto cleanup;
    }

 cleanup:
  /* Let's make sure that we didn't harvest any traversal info for the
     anchor if we had a target. */
  if (eb->traversal_info && *eb->target)
    {
      apr_hash_set(eb->traversal_info->externals_old,
                   eb->anchor, APR_HASH_KEY_STRING, NULL);
      apr_hash_set(eb->traversal_info->externals_new,
                   eb->anchor, APR_HASH_KEY_STRING, NULL);
      apr_hash_set(eb->traversal_info->depths,
                   eb->anchor, APR_HASH_KEY_STRING, NULL);
    }

  return err;
}



/*** Public API ***/

svn_error_t *
svn_wc_get_status_editor3(const svn_delta_editor_t **editor,
                          void **edit_baton,
                          void **set_locks_baton,
                          svn_revnum_t *edit_revision,
                          svn_wc_adm_access_t *anchor,
                          const char *target,
                          svn_depth_t depth,
                          svn_boolean_t get_all,
                          svn_boolean_t no_ignore,
                          apr_array_header_t *ignore_patterns,
                          svn_wc_status_func2_t status_func,
                          void *status_baton,
                          svn_cancel_func_t cancel_func,
                          void *cancel_baton,
                          svn_wc_traversal_info_t *traversal_info,
                          apr_pool_t *pool)
{
  struct edit_baton *eb;
  svn_delta_editor_t *tree_editor = svn_delta_default_editor(pool);

  /* Construct an edit baton. */
  eb = apr_palloc(pool, sizeof(*eb));
  eb->default_depth     = depth;
  eb->target_revision   = edit_revision;
  eb->adm_access        = anchor;
  eb->get_all           = get_all;
  eb->no_ignore         = no_ignore;
  eb->status_func       = status_func;
  eb->status_baton      = status_baton;
  eb->cancel_func       = cancel_func;
  eb->cancel_baton      = cancel_baton;
  eb->traversal_info    = traversal_info;
  eb->externals         = apr_hash_make(pool);
  eb->anchor            = svn_wc_adm_access_path(anchor);
  eb->target            = target;
  eb->root_opened       = FALSE;
  eb->repos_locks       = NULL;
  eb->repos_root        = NULL;

  /* Use the caller-provided ignore patterns if provided; the build-time
     configured defaults otherwise. */
  if (ignore_patterns)
    {
      eb->ignores = ignore_patterns;
    }
  else
    {
      eb->ignores = apr_array_make(pool, 16, sizeof(const char *));
      svn_cstring_split_append(eb->ignores, SVN_CONFIG_DEFAULT_GLOBAL_IGNORES,
                               "\n\r\t\v ", FALSE, pool);
    }

  /* The edit baton's status structure maps to PATH, and the editor
     have to be aware of whether that is the anchor or the target. */
  SVN_ERR(svn_wc_status2(&(eb->anchor_status), eb->anchor, anchor, pool));

  /* Construct an editor. */
  tree_editor->set_target_revision = set_target_revision;
  tree_editor->open_root = open_root;
  tree_editor->delete_entry = delete_entry;
  tree_editor->add_directory = add_directory;
  tree_editor->open_directory = open_directory;
  tree_editor->change_dir_prop = change_dir_prop;
  tree_editor->close_directory = close_directory;
  tree_editor->add_file = add_file;
  tree_editor->open_file = open_file;
  tree_editor->apply_textdelta = apply_textdelta;
  tree_editor->change_file_prop = change_file_prop;
  tree_editor->close_file = close_file;
  tree_editor->close_edit = close_edit;

  /* Conjoin a cancellation editor with our status editor. */
  SVN_ERR(svn_delta_get_cancellation_editor(cancel_func, cancel_baton,
                                            tree_editor, eb, editor,
                                            edit_baton, pool));

  if (set_locks_baton)
    *set_locks_baton = eb;

  return SVN_NO_ERROR;
}


svn_error_t *
svn_wc_get_status_editor2(const svn_delta_editor_t **editor,
                          void **edit_baton,
                          void **set_locks_baton,
                          svn_revnum_t *edit_revision,
                          svn_wc_adm_access_t *anchor,
                          const char *target,
                          apr_hash_t *config,
                          svn_boolean_t recurse,
                          svn_boolean_t get_all,
                          svn_boolean_t no_ignore,
                          svn_wc_status_func2_t status_func,
                          void *status_baton,
                          svn_cancel_func_t cancel_func,
                          void *cancel_baton,
                          svn_wc_traversal_info_t *traversal_info,
                          apr_pool_t *pool)
{
  apr_array_header_t *ignores;
  SVN_ERR(svn_wc_get_default_ignores(&ignores, config, pool));
  return svn_wc_get_status_editor3(editor,
                                   edit_baton,
                                   set_locks_baton,
                                   edit_revision,
                                   anchor,
                                   target,
<<<<<<< HEAD
                                   SVN_DEPTH_FROM_RECURSE_STATUS(recurse),
=======
                                   SVN_DEPTH_INFINITY_OR_IMMEDIATES(recurse),
>>>>>>> 8595db6c
                                   get_all,
                                   no_ignore,
                                   ignores,
                                   status_func,
                                   status_baton,
                                   cancel_func,
                                   cancel_baton,
                                   traversal_info,
                                   pool);
}


/* Helpers for deprecated svn_wc_status_editor(), of type
   svn_wc_status_func2_t. */
struct old_status_func_cb_baton
{
  svn_wc_status_func_t original_func;
  void *original_baton;
};

static void old_status_func_cb(void *baton,
                               const char *path,
                               svn_wc_status2_t *status)
{
  struct old_status_func_cb_baton *b = baton;
  svn_wc_status_t *stat = (svn_wc_status_t *) status;

  b->original_func(b->original_baton, path, stat);
}

svn_error_t *
svn_wc_get_status_editor(const svn_delta_editor_t **editor,
                         void **edit_baton,
                         svn_revnum_t *edit_revision,
                         svn_wc_adm_access_t *anchor,
                         const char *target,
                         apr_hash_t *config,
                         svn_boolean_t recurse,
                         svn_boolean_t get_all,
                         svn_boolean_t no_ignore,
                         svn_wc_status_func_t status_func,
                         void *status_baton,
                         svn_cancel_func_t cancel_func,
                         void *cancel_baton,
                         svn_wc_traversal_info_t *traversal_info,
                         apr_pool_t *pool)
{
  struct old_status_func_cb_baton *b = apr_pcalloc(pool, sizeof(*b));
  apr_array_header_t *ignores;
  b->original_func = status_func;
  b->original_baton = status_baton;
  SVN_ERR(svn_wc_get_default_ignores(&ignores, config, pool));
  return svn_wc_get_status_editor3(editor, edit_baton, NULL, edit_revision,
<<<<<<< HEAD
                                   anchor, target, 
                                   SVN_DEPTH_FROM_RECURSE_STATUS(recurse),
=======
                                   anchor, target,
                                   SVN_DEPTH_INFINITY_OR_IMMEDIATES(recurse),
>>>>>>> 8595db6c
                                   get_all, no_ignore, ignores,
                                   old_status_func_cb, b,
                                   cancel_func, cancel_baton,
                                   traversal_info, pool);
}


svn_error_t *
svn_wc_status_set_repos_locks(void *edit_baton,
                              apr_hash_t *locks,
                              const char *repos_root,
                              apr_pool_t *pool)
{
  struct edit_baton *eb = edit_baton;

  eb->repos_locks = locks;
  eb->repos_root = apr_pstrdup(pool, repos_root);

  return SVN_NO_ERROR;
}


svn_error_t *
svn_wc_get_default_ignores(apr_array_header_t **patterns,
                           apr_hash_t *config,
                           apr_pool_t *pool)
{
  svn_config_t *cfg = config ? apr_hash_get(config,
                                            SVN_CONFIG_CATEGORY_CONFIG,
                                            APR_HASH_KEY_STRING) : NULL;
  const char *val;

  /* Check the Subversion run-time configuration for global ignores.
     If no configuration value exists, we fall back to our defaults. */
  svn_config_get(cfg, &val, SVN_CONFIG_SECTION_MISCELLANY,
                 SVN_CONFIG_OPTION_GLOBAL_IGNORES,
                 SVN_CONFIG_DEFAULT_GLOBAL_IGNORES);
  *patterns = apr_array_make(pool, 16, sizeof(const char *));

  /* Split the patterns on whitespace, and stuff them into *PATTERNS. */
  svn_cstring_split_append(*patterns, val, "\n\r\t\v ", FALSE, pool);
  return SVN_NO_ERROR;
}


svn_error_t *
svn_wc_status2(svn_wc_status2_t **status,
               const char *path,
               svn_wc_adm_access_t *adm_access,
               apr_pool_t *pool)
{
  const svn_wc_entry_t *entry = NULL;
  const svn_wc_entry_t *parent_entry = NULL;

  if (adm_access)
    SVN_ERR(svn_wc_entry(&entry, path, adm_access, FALSE, pool));

  if (entry && ! svn_path_is_empty(path))
    {
      const char *parent_path = svn_path_dirname(path, pool);
      svn_wc_adm_access_t *parent_access;
      SVN_ERR(svn_wc__adm_retrieve_internal(&parent_access, adm_access,
                                            parent_path, pool));
      if (parent_access)
        SVN_ERR(svn_wc_entry(&parent_entry, parent_path, parent_access,
                             FALSE, pool));
    }

  SVN_ERR(assemble_status(status, path, adm_access, entry, parent_entry,
                          svn_node_unknown, FALSE, /* bogus */
                          TRUE, FALSE, NULL, NULL, pool));
  return SVN_NO_ERROR;
}


svn_error_t *
svn_wc_status(svn_wc_status_t **status,
              const char *path,
              svn_wc_adm_access_t *adm_access,
              apr_pool_t *pool)
{
  svn_wc_status2_t *stat2;

  SVN_ERR(svn_wc_status2(&stat2, path, adm_access, pool));
  *status = (svn_wc_status_t *) stat2;
  return SVN_NO_ERROR;
}



svn_wc_status2_t *
svn_wc_dup_status2(svn_wc_status2_t *orig_stat,
                   apr_pool_t *pool)
{
  svn_wc_status2_t *new_stat = apr_palloc(pool, sizeof(*new_stat));

  /* Shallow copy all members. */
  *new_stat = *orig_stat;

  /* No go back and dup the deep item. */
  if (orig_stat->entry)
    new_stat->entry = svn_wc_entry_dup(orig_stat->entry, pool);

  if (orig_stat->repos_lock)
    new_stat->repos_lock = svn_lock_dup(orig_stat->repos_lock, pool);

  if (orig_stat->url)
    new_stat->url = apr_pstrdup(pool, orig_stat->url);

  if (orig_stat->ood_last_cmt_author)
    new_stat->ood_last_cmt_author
      = apr_pstrdup(pool, orig_stat->ood_last_cmt_author);

  /* Return the new hotness. */
  return new_stat;
}


svn_wc_status_t *
svn_wc_dup_status(svn_wc_status_t *orig_stat,
                  apr_pool_t *pool)
{
  svn_wc_status_t *new_stat = apr_palloc(pool, sizeof(*new_stat));

  /* Shallow copy all members. */
  *new_stat = *orig_stat;

  /* No go back and dup the deep item. */
  if (orig_stat->entry)
    new_stat->entry = svn_wc_entry_dup(orig_stat->entry, pool);

  /* Return the new hotness. */
  return new_stat;
}

svn_error_t *
svn_wc_get_ignores(apr_array_header_t **patterns,
                   apr_hash_t *config,
                   svn_wc_adm_access_t *adm_access,
                   apr_pool_t *pool)
{
  apr_array_header_t *default_ignores;

  SVN_ERR(svn_wc_get_default_ignores(&default_ignores, config, pool));
  SVN_ERR(collect_ignore_patterns(patterns, default_ignores, adm_access,
                                  pool));

  return SVN_NO_ERROR;
}<|MERGE_RESOLUTION|>--- conflicted
+++ resolved
@@ -2,17 +2,22 @@
  * status.c: construct a status structure from an entry structure
  *
  * ====================================================================
- * Copyright (c) 2000-2007 CollabNet.  All rights reserved.
+ *    Licensed to the Apache Software Foundation (ASF) under one
+ *    or more contributor license agreements.  See the NOTICE file
+ *    distributed with this work for additional information
+ *    regarding copyright ownership.  The ASF licenses this file
+ *    to you under the Apache License, Version 2.0 (the
+ *    "License"); you may not use this file except in compliance
+ *    with the License.  You may obtain a copy of the License at
  *
- * This software is licensed as described in the file COPYING, which
- * you should have received as part of this distribution.  The terms
- * are also available at http://subversion.tigris.org/license-1.html.
- * If newer versions of this license are posted there, you may use a
- * newer version instead, at your option.
+ *      http://www.apache.org/licenses/LICENSE-2.0
  *
- * This software consists of voluntary contributions made by many
- * individuals.  For exact contribution history, see the revision
- * history and logs, available at http://subversion.tigris.org/.
+ *    Unless required by applicable law or agreed to in writing,
+ *    software distributed under the License is distributed on an
+ *    "AS IS" BASIS, WITHOUT WARRANTIES OR CONDITIONS OF ANY
+ *    KIND, either express or implied.  See the License for the
+ *    specific language governing permissions and limitations
+ *    under the License.
  * ====================================================================
  */
 
@@ -21,37 +26,96 @@
 
 #include <assert.h>
 #include <string.h>
+
 #include <apr_pools.h>
 #include <apr_file_io.h>
 #include <apr_hash.h>
+
 #include "svn_pools.h"
 #include "svn_types.h"
 #include "svn_delta.h"
 #include "svn_string.h"
 #include "svn_error.h"
-#include "svn_path.h"
+#include "svn_dirent_uri.h"
 #include "svn_io.h"
 #include "svn_config.h"
 #include "svn_time.h"
+#include "svn_hash.h"
+#include "svn_sorts.h"
+
 #include "svn_private_config.h"
 
 #include "wc.h"
-#include "lock.h"
 #include "props.h"
-#include "translate.h"
-
+
+#include "private/svn_sorts_private.h"
 #include "private/svn_wc_private.h"
+#include "private/svn_fspath.h"
+#include "private/svn_editor.h"
 
  
+/* The file internal variant of svn_wc_status3_t, with slightly more
+   data.
+
+   Instead of directly creating svn_wc_status3_t instances, we really
+   create instances of this struct with slightly more data for processing
+   by the status walker and status editor.
+
+   svn_wc_status3_dup() allocates space for this struct, but doesn't
+   copy the actual data. The remaining fields are copied by hash_stash(),
+   which is where the status editor stashes information for producing
+   later. */
+typedef struct svn_wc__internal_status_t
+{
+  svn_wc_status3_t s; /* First member; same pointer*/
+
+  svn_boolean_t has_descendants;
+  svn_boolean_t op_root;
+
+  /* Make sure to update hash_stash() when adding values here */
+} svn_wc__internal_status_t;
++
+
+/*** Baton used for walking the local status */
+struct walk_status_baton
+{
+  /* The DB handle for managing the working copy state. */
+  svn_wc__db_t *db;
+
+  /*** External handling ***/
+  /* Target of the status */
+  const char *target_abspath;
+
+  /* Should we ignore text modifications? */
+  svn_boolean_t ignore_text_mods;
+
+  /* Scan the working copy for local modifications and missing nodes. */
+  svn_boolean_t check_working_copy;
+
+  /* Externals info harvested during the status run. */
+  apr_hash_t *externals;
+
+  /*** Repository lock handling ***/
+  /* The repository root URL, if set. */
+  const char *repos_root;
+
+  /* Repository locks, if set. */
+  apr_hash_t *repos_locks;
+};
+
 /*** Editor batons ***/
 
 struct edit_baton
 {
   /* For status, the "destination" of the edit.  */
-  const char *anchor;
-  const char *target;
-  svn_wc_adm_access_t *adm_access;
+  const char *anchor_abspath;
+  const char *target_abspath;
+  const char *target_basename;
+
+  /* The DB handle for managing the working copy state.  */
+  svn_wc__db_t *db;
 
   /* The overall depth of this edit (a dir baton may override this).
    *
@@ -75,7 +139,7 @@
   svn_revnum_t *target_revision;
 
   /* Status function/baton. */
-  svn_wc_status_func2_t status_func;
+  svn_wc_status_func4_t status_func;
   void *status_baton;
 
   /* Cancellation function/baton. */
@@ -83,30 +147,23 @@
   void *cancel_baton;
 
   /* The configured set of default ignores. */
-  apr_array_header_t *ignores;
-
-  /* Externals info harvested during the status run. */
-  svn_wc_traversal_info_t *traversal_info;
-  apr_hash_t *externals;
+  const apr_array_header_t *ignores;
 
   /* Status item for the path represented by the anchor of the edit. */
-  svn_wc_status2_t *anchor_status;
+  svn_wc__internal_status_t *anchor_status;
 
   /* Was open_root() called for this edit drive? */
   svn_boolean_t root_opened;
 
-  /* The repository root URL, if set. */
-  const char *repos_root;
-
-  /* Repository locks, if set. */
-  apr_hash_t *repos_locks;
+  /* The local status baton */
+  struct walk_status_baton wb;
 };
 
 
 struct dir_baton
 {
   /* The path to this directory. */
-  const char *path;
+  const char *local_abspath;
 
   /* Basename of this directory. */
   const char *name;
@@ -145,26 +202,29 @@
   svn_boolean_t text_changed;
 
   /* Working copy status structures for children of this directory.
-     This hash maps const char * paths (relative to the root of the
-     edit) to svn_wc_status2_t * status items. */
+     This hash maps const char * abspaths  to svn_wc_status3_t *
+     status items. */
   apr_hash_t *statii;
 
   /* The pool in which this baton itself is allocated. */
   apr_pool_t *pool;
 
-  /* The URI to this item in the repository. */
-  const char *url;
-
-  /* out-of-date info corresponding to ood_* fields in svn_wc_status2_t. */
-  svn_revnum_t ood_last_cmt_rev;
-  apr_time_t ood_last_cmt_date;
+  /* The repository root relative path to this item in the repository. */
+  const char *repos_relpath;
+
+  /* out-of-date info corresponding to ood_* fields in svn_wc_status3_t. */
   svn_node_kind_t ood_kind;
-  const char *ood_last_cmt_author;
+  svn_revnum_t ood_changed_rev;
+  apr_time_t ood_changed_date;
+  const char *ood_changed_author;
 };
 
 
 struct file_baton
 {
+/* Absolute local path to this file */
+  const char *local_abspath;
+
   /* The global edit baton. */
   struct edit_baton *edit_baton;
 
@@ -174,11 +234,8 @@
   /* Pool specific to this file_baton. */
   apr_pool_t *pool;
 
-  /* Name of this file (its entry in the directory). */
+  /* Basename of this file */
   const char *name;
-
-  /* Path to this file, either abs or relative to the change-root. */
-  const char *path;
 
   /* 'svn status' shouldn't print status lines for things that are
      added;  we're only interest in asking if objects that the user
@@ -194,374 +251,604 @@
      the code that syncs up the adm dir and working copy. */
   svn_boolean_t prop_changed;
 
-  /* The URI to this item in the repository. */
-  const char *url;
-
-  /* out-of-date info corresponding to ood_* fields in svn_wc_status2_t. */
-  svn_revnum_t ood_last_cmt_rev;
-  apr_time_t ood_last_cmt_date;
+  /* The repository root relative path to this item in the repository. */
+  const char *repos_relpath;
+
+  /* out-of-date info corresponding to ood_* fields in svn_wc_status3_t. */
   svn_node_kind_t ood_kind;
-  const char *ood_last_cmt_author;
+  svn_revnum_t ood_changed_rev;
+  apr_time_t ood_changed_date;
+
+  const char *ood_changed_author;
 };
 
 
 /** Code **/
 
-/* Fill in *STATUS for PATH, whose entry data is in ENTRY.  Allocate
-   *STATUS in POOL.
-
-   ENTRY may be null, for non-versioned entities.  In this case, we
-   will assemble a special status structure item which implies a
-   non-versioned thing.
-
-   PARENT_ENTRY is the entry for the parent directory of PATH, it may be
-   NULL if ENTRY is NULL or if PATH is a working copy root.  The lifetime
-   of PARENT_ENTRY's pool is not important.
-
-   PATH_KIND is the node kind of PATH as determined by the caller.
-   NOTE: this may be svn_node_unknown if the caller has made no such
-   determination.
-
-   If PATH_KIND is not svn_node_unknown, PATH_SPECIAL indicates whether
-   the entry is a special file.
-
-   If GET_ALL is zero, and ENTRY is not locally modified, then *STATUS
-   will be set to NULL.  If GET_ALL is non-zero, then *STATUS will be
-   allocated and returned no matter what.
-
-   If IS_IGNORED is non-zero and this is a non-versioned entity, set
-   the text_status to svn_wc_status_none.  Otherwise set the
-   text_status to svn_wc_status_unversioned.
-
-   If non-NULL, look up a repository lock in REPOS_LOCKS and set the repos_lock
-   field of the status struct to that lock if it exists.  If REPOS_LOCKS is
-   non-NULL, REPOS_ROOT must contain the repository root URL of the entry.
+
+
+/* Return *REPOS_RELPATH and *REPOS_ROOT_URL for LOCAL_ABSPATH using
+   information in INFO if available, falling back on
+   PARENT_REPOS_RELPATH and PARENT_REPOS_ROOT_URL if available, and
+   finally falling back on querying DB. */
+static svn_error_t *
+get_repos_root_url_relpath(const char **repos_relpath,
+                           const char **repos_root_url,
+                           const char **repos_uuid,
+                           const struct svn_wc__db_info_t *info,
+                           const char *parent_repos_relpath,
+                           const char *parent_repos_root_url,
+                           const char *parent_repos_uuid,
+                           svn_wc__db_t *db,
+                           const char *local_abspath,
+                           apr_pool_t *result_pool,
+                           apr_pool_t *scratch_pool)
+{
+  if (info->repos_relpath && info->repos_root_url)
+    {
+      *repos_relpath = apr_pstrdup(result_pool, info->repos_relpath);
+      *repos_root_url = apr_pstrdup(result_pool, info->repos_root_url);
+      *repos_uuid = apr_pstrdup(result_pool, info->repos_uuid);
+    }
+  else if (parent_repos_relpath && parent_repos_root_url)
+    {
+      *repos_relpath = svn_relpath_join(parent_repos_relpath,
+                                        svn_dirent_basename(local_abspath,
+                                                            NULL),
+                                        result_pool);
+      *repos_root_url = apr_pstrdup(result_pool, parent_repos_root_url);
+      *repos_uuid = apr_pstrdup(result_pool, parent_repos_uuid);
+    }
+  else
+    {
+      SVN_ERR(svn_wc__db_read_repos_info(NULL,
+                                         repos_relpath, repos_root_url,
+                                         repos_uuid,
+                                         db, local_abspath,
+                                         result_pool, scratch_pool));
+    }
+
+  return SVN_NO_ERROR;
+}
+
+static svn_error_t *
+internal_status(svn_wc__internal_status_t **status,
+                svn_wc__db_t *db,
+                const char *local_abspath,
+                svn_boolean_t check_working_copy,
+                apr_pool_t *result_pool,
+                apr_pool_t *scratch_pool);
+
+/* Fill in *STATUS for LOCAL_ABSPATH, using DB. Allocate *STATUS in
+   RESULT_POOL and use SCRATCH_POOL for temporary allocations.
+
+   PARENT_REPOS_ROOT_URL and PARENT_REPOS_RELPATH are the repository root
+   and repository relative path of the parent of LOCAL_ABSPATH or NULL if
+   LOCAL_ABSPATH doesn't have a versioned parent directory.
+
+   DIRENT is the local representation of LOCAL_ABSPATH in the working copy or
+   NULL if the node does not exist on disk.
+
+   If GET_ALL is FALSE, and LOCAL_ABSPATH is not locally modified, then
+   *STATUS will be set to NULL.  If GET_ALL is non-zero, then *STATUS will be
+   allocated and returned no matter what.  If IGNORE_TEXT_MODS is TRUE then
+   don't check for text mods, assume there are none and set and *STATUS
+   returned to reflect that assumption. If CHECK_WORKING_COPY is FALSE,
+   do not adjust the result for missing working copy files.
+
+   The status struct's repos_lock field will be set to REPOS_LOCK.
 */
 static svn_error_t *
-assemble_status(svn_wc_status2_t **status,
-                const char *path,
-                svn_wc_adm_access_t *adm_access,
-                const svn_wc_entry_t *entry,
-                const svn_wc_entry_t *parent_entry,
-                svn_node_kind_t path_kind, svn_boolean_t path_special,
+assemble_status(svn_wc__internal_status_t **status,
+                svn_wc__db_t *db,
+                const char *local_abspath,
+                const char *parent_repos_root_url,
+                const char *parent_repos_relpath,
+                const char *parent_repos_uuid,
+                const struct svn_wc__db_info_t *info,
+                const svn_io_dirent2_t *dirent,
                 svn_boolean_t get_all,
-                svn_boolean_t is_ignored,
-                apr_hash_t *repos_locks,
-                const char *repos_root,
-                apr_pool_t *pool)
-{
-  svn_wc_status2_t *stat;
-  svn_boolean_t has_props;
-  svn_boolean_t text_modified_p = FALSE;
-  svn_boolean_t prop_modified_p = FALSE;
-  svn_boolean_t locked_p = FALSE;
+                svn_boolean_t ignore_text_mods,
+                svn_boolean_t check_working_copy,
+                const svn_lock_t *repos_lock,
+                apr_pool_t *result_pool,
+                apr_pool_t *scratch_pool)
+{
+  svn_wc__internal_status_t *inner_stat;
+  svn_wc_status3_t *stat;
   svn_boolean_t switched_p = FALSE;
-#ifdef HAVE_SYMLINK
-  svn_boolean_t wc_special;
-#endif /* HAVE_SYMLINK */
+  svn_boolean_t copied = FALSE;
+  svn_boolean_t conflicted;
+  const char *moved_from_abspath = NULL;
 
   /* Defaults for two main variables. */
-  enum svn_wc_status_kind final_text_status = svn_wc_status_normal;
-  enum svn_wc_status_kind final_prop_status = svn_wc_status_none;
-
-  svn_lock_t *repos_lock = NULL;
-
-  /* Check for a repository lock. */
-  if (repos_locks)
-    {
-      const char *abs_path;
-
-      if (entry && entry->url)
-        abs_path = entry->url + strlen(repos_root);
-      else if (parent_entry && parent_entry->url)
-        abs_path = svn_path_join(parent_entry->url + strlen(repos_root),
-                                 svn_path_basename(path, pool), pool);
+  enum svn_wc_status_kind node_status = svn_wc_status_normal;
+  enum svn_wc_status_kind text_status = svn_wc_status_normal;
+  enum svn_wc_status_kind prop_status = svn_wc_status_none;
+
+
+  if (!info->repos_relpath || !parent_repos_relpath)
+    switched_p = FALSE;
+  else
+    {
+      /* A node is switched if it doesn't have the implied repos_relpath */
+      const char *name = svn_relpath_skip_ancestor(parent_repos_relpath,
+                                                   info->repos_relpath);
+      switched_p = !name || (strcmp(name,
+                                    svn_dirent_basename(local_abspath, NULL))
+                             != 0);
+    }
+
+  if (info->status == svn_wc__db_status_incomplete || info->incomplete)
+    {
+      /* Highest precedence.  */
+      node_status = svn_wc_status_incomplete;
+    }
+  else if (info->status == svn_wc__db_status_deleted)
+    {
+      node_status = svn_wc_status_deleted;
+
+      if (!info->have_base || info->have_more_work || info->copied)
+        copied = TRUE;
+      else if (!info->have_more_work && info->have_base)
+        copied = FALSE;
       else
-        abs_path = NULL;
-
-      if (abs_path)
-        repos_lock = apr_hash_get(repos_locks,
-                                  svn_path_uri_decode(abs_path, pool),
-                                  APR_HASH_KEY_STRING);
-    }
-
-  /* Check the path kind for PATH. */
-  if (path_kind == svn_node_unknown)
-    SVN_ERR(svn_io_check_special_path(path, &path_kind, &path_special,
-                                      pool));
-
-  if (! entry)
-    {
-      /* return a blank structure. */
-      stat = apr_pcalloc(pool, sizeof(*stat));
-      stat->entry = NULL;
-      stat->text_status = svn_wc_status_none;
-      stat->prop_status = svn_wc_status_none;
-      stat->repos_text_status = svn_wc_status_none;
-      stat->repos_prop_status = svn_wc_status_none;
-      stat->locked = FALSE;
-      stat->copied = FALSE;
-      stat->switched = FALSE;
-
-      /* If this path has no entry, but IS present on disk, it's
-         unversioned.  If this file is being explicitly ignored (due
-         to matching an ignore-pattern), the text_status is set to
-         svn_wc_status_ignored.  Otherwise the text_status is set to
-         svn_wc_status_unversioned. */
-      if (path_kind != svn_node_none)
         {
-          if (is_ignored)
-            stat->text_status = svn_wc_status_ignored;
+          const char *work_del_abspath;
+
+          /* Find out details of our deletion.  */
+          SVN_ERR(svn_wc__db_scan_deletion(NULL, NULL,
+                                           &work_del_abspath, NULL,
+                                           db, local_abspath,
+                                           scratch_pool, scratch_pool));
+          if (work_del_abspath)
+            copied = TRUE; /* Working deletion */
+        }
+    }
+  else if (check_working_copy)
+    {
+      /* Examine whether our target is missing or obstructed. To detect
+       * obstructions, we have to look at the on-disk status in DIRENT. */
+      svn_node_kind_t expected_kind = (info->kind == svn_node_dir)
+                                        ? svn_node_dir
+                                        : svn_node_file;
+
+      if (!dirent || dirent->kind != expected_kind)
+        {
+          /* A present or added node should be on disk, so it is
+             reported missing or obstructed.  */
+          if (!dirent || dirent->kind == svn_node_none)
+            node_status = svn_wc_status_missing;
           else
-            stat->text_status = svn_wc_status_unversioned;
+            node_status = svn_wc_status_obstructed;
         }
-
-      stat->repos_lock = repos_lock;
-      stat->url = NULL;
-      stat->ood_last_cmt_rev = SVN_INVALID_REVNUM;
-      stat->ood_last_cmt_date = 0;
-      stat->ood_kind = svn_node_none;
-      stat->ood_last_cmt_author = NULL;
-
-      *status = stat;
-      return SVN_NO_ERROR;
-    }
-
-  /* Someone either deleted the administrative directory in the versioned
-     subdir, or deleted the directory altogether and created a new one.
-     In any case, what is currently there is in the way.
+    }
+
+  /* Does the node have props? */
+  if (info->status != svn_wc__db_status_deleted)
+    {
+      if (info->props_mod)
+        prop_status = svn_wc_status_modified;
+      else if (info->had_props)
+        prop_status = svn_wc_status_normal;
+    }
+
+  /* If NODE_STATUS is still normal, after the above checks, then
+     we should proceed to refine the status.
+
+     If it was changed, then the subdir is incomplete or missing/obstructed.
    */
-  if (entry->kind == svn_node_dir)
-    {
-      if (path_kind == svn_node_dir)
-        {
-          if (svn_wc__adm_missing(adm_access, path))
-            final_text_status = svn_wc_status_obstructed;
-        }
-      else if (path_kind != svn_node_none)
-        final_text_status = svn_wc_status_obstructed;
-    }
-
-  /* Is this item switched?  Well, to be switched it must have both an URL
-     and a parent with an URL, at the very least.
-     If this is the root folder on the (virtual) disk, entry and parent_entry
-     will be equal. */
-  if (entry->url && parent_entry && parent_entry->url &&
-      entry != parent_entry)
-    {
-      /* An item is switched if its working copy basename differs from the
-         basename of its URL. */
-      if (strcmp(svn_path_uri_encode(svn_path_basename(path, pool), pool),
-                 svn_path_basename(entry->url, pool)))
-        switched_p = TRUE;
-
-      /* An item is switched if its URL, without the basename, does not
-         equal its parent's URL. */
-      if (! switched_p
-          && strcmp(svn_path_dirname(entry->url, pool),
-                    parent_entry->url))
-        switched_p = TRUE;
-    }
-
-  if (final_text_status != svn_wc_status_obstructed)
-    {
+  if (info->kind != svn_node_dir
+      && node_status == svn_wc_status_normal)
+    {
+      svn_boolean_t text_modified_p = FALSE;
+
       /* Implement predecence rules: */
 
       /* 1. Set the two main variables to "discovered" values first (M, C).
             Together, these two stati are of lowest precedence, and C has
             precedence over M. */
 
-      /* Does the entry have props? */
-      SVN_ERR(svn_wc__has_props(&has_props, path, adm_access, pool));
-      if (has_props)
-        final_prop_status = svn_wc_status_normal;
-
-      /* If the entry has a property file, see if it has local changes. */
-      SVN_ERR(svn_wc_props_modified_p(&prop_modified_p, path, adm_access,
-                                      pool));
-
+      /* If the entry is a file, check for textual modifications */
+      if ((info->kind == svn_node_file
+          || info->kind == svn_node_symlink)
 #ifdef HAVE_SYMLINK
-      if (has_props)
-        SVN_ERR(svn_wc__get_special(&wc_special, path, adm_access, pool));
-      else
-        wc_special = FALSE;
-#endif /* HAVE_SYMLINK */
-
-      /* If the entry is a file, check for textual modifications */
-      if ((entry->kind == svn_node_file)
-#ifdef HAVE_SYMLINK
-          && (wc_special == path_special)
+             && (info->special == (dirent && dirent->special))
 #endif /* HAVE_SYMLINK */
           )
-        SVN_ERR(svn_wc_text_modified_p(&text_modified_p, path, FALSE,
-                                       adm_access, pool));
+        {
+          /* If the on-disk dirent exactly matches the expected state
+             skip all operations in svn_wc__internal_text_modified_p()
+             to avoid an extra filestat for every file, which can be
+             expensive on network drives as a filestat usually can't
+             be cached there */
+          if (!info->has_checksum)
+            text_modified_p = TRUE; /* Local addition -> Modified */
+          else if (ignore_text_mods
+                  ||(dirent
+                     && info->recorded_size != SVN_INVALID_FILESIZE
+                     && info->recorded_time != 0
+                     && info->recorded_size == dirent->filesize
+                     && info->recorded_time == dirent->mtime))
+            text_modified_p = FALSE;
+          else
+            {
+              svn_error_t *err;
+              err = svn_wc__internal_file_modified_p(&text_modified_p,
+                                                     db, local_abspath,
+                                                     FALSE, scratch_pool);
+
+              if (err)
+                {
+                  if (err->apr_err != SVN_ERR_WC_PATH_ACCESS_DENIED)
+                    return svn_error_trace(err);
+
+                  /* An access denied is very common on Windows when another
+                     application has the file open.  Previously we ignored
+                     this error in svn_wc__text_modified_internal_p, where it
+                     should have really errored. */
+                  svn_error_clear(err);
+                  text_modified_p = TRUE;
+                }
+            }
+        }
+#ifdef HAVE_SYMLINK
+      else if (info->special != (dirent && dirent->special))
+        node_status = svn_wc_status_obstructed;
+#endif /* HAVE_SYMLINK */
 
       if (text_modified_p)
-        final_text_status = svn_wc_status_modified;
-
-      if (prop_modified_p)
-        final_prop_status = svn_wc_status_modified;
-
-      if (entry->prejfile || entry->conflict_old ||
-          entry->conflict_new || entry->conflict_wrk)
-        {
-          svn_boolean_t text_conflict_p, prop_conflict_p;
-          const char *parent_dir;
-
-          if (entry->kind == svn_node_dir)
-            parent_dir = path;
-          else  /* non-directory, that's all we need to know */
-            parent_dir = svn_path_dirname(path, pool);
-
-          SVN_ERR(svn_wc_conflicted_p(&text_conflict_p, &prop_conflict_p,
-                                      parent_dir, entry, pool));
-
-          if (text_conflict_p)
-            final_text_status = svn_wc_status_conflicted;
-          if (prop_conflict_p)
-            final_prop_status = svn_wc_status_conflicted;
-        }
-
+        text_status = svn_wc_status_modified;
+    }
+
+  conflicted = info->conflicted;
+  if (conflicted)
+    {
+      svn_boolean_t text_conflicted, prop_conflicted, tree_conflicted;
+
+      /* ### Check if the conflict was resolved by removing the marker files.
+         ### This should really be moved to the users of this API */
+      SVN_ERR(svn_wc__internal_conflicted_p(&text_conflicted, &prop_conflicted,
+                                            &tree_conflicted,
+                                            db, local_abspath, scratch_pool));
+
+      if (!text_conflicted && !prop_conflicted && !tree_conflicted)
+        conflicted = FALSE;
+    }
+
+  if (node_status == svn_wc_status_normal)
+    {
       /* 2. Possibly overwrite the text_status variable with "scheduled"
             states from the entry (A, D, R).  As a group, these states are
             of medium precedence.  They also override any C or M that may
             be in the prop_status field at this point, although they do not
             override a C text status.*/
-
-      if (entry->schedule == svn_wc_schedule_add
-          && final_text_status != svn_wc_status_conflicted)
+      if (info->status == svn_wc__db_status_added)
         {
-          final_text_status = svn_wc_status_added;
-          final_prop_status = svn_wc_status_none;
+          copied = info->copied;
+          if (!info->op_root)
+            { /* Keep status normal */ }
+          else if (!info->have_base && !info->have_more_work)
+            {
+              /* Simple addition or copy, no replacement */
+              node_status = svn_wc_status_added;
+            }
+          else
+            {
+              svn_wc__db_status_t below_working;
+              svn_boolean_t have_base, have_work;
+
+              SVN_ERR(svn_wc__db_info_below_working(&have_base, &have_work,
+                                                    &below_working,
+                                                    db, local_abspath,
+                                                    scratch_pool));
+
+              /* If the node is not present or deleted (read: not present
+                 in working), then the node is not a replacement */
+              if (below_working != svn_wc__db_status_not_present
+                  && below_working != svn_wc__db_status_deleted)
+                {
+                  node_status = svn_wc_status_replaced;
+                }
+              else
+                node_status = svn_wc_status_added;
+            }
+
+          /* Get moved-from info (only for potential op-roots of a move). */
+          if (info->moved_here && info->op_root)
+            {
+              svn_error_t *err;
+              err = svn_wc__db_scan_moved(&moved_from_abspath, NULL, NULL, NULL,
+                                          db, local_abspath,
+                                          result_pool, scratch_pool);
+
+              if (err)
+                {
+                  if (err->apr_err != SVN_ERR_WC_PATH_UNEXPECTED_STATUS)
+                    return svn_error_trace(err);
+
+                  svn_error_clear(err);
+                  /* We are no longer moved... So most likely we are somehow
+                     changing the db for things like resolving conflicts. */
+
+                  moved_from_abspath = NULL;
+                }
+            }
         }
-
-      else if (entry->schedule == svn_wc_schedule_replace
-               && final_text_status != svn_wc_status_conflicted)
-        {
-          final_text_status = svn_wc_status_replaced;
-          final_prop_status = svn_wc_status_none;
-        }
-
-      else if (entry->schedule == svn_wc_schedule_delete
-               && final_text_status != svn_wc_status_conflicted)
-        {
-          final_text_status = svn_wc_status_deleted;
-          final_prop_status = svn_wc_status_none;
-        }
-
-
-      /* 3. Highest precedence:
-
-            a. check to see if file or dir is just missing, or
-               incomplete.  This overrides every possible state
-               *except* deletion.  (If something is deleted or
-               scheduled for it, we don't care if the working file
-               exists.)
-
-            b. check to see if the file or dir is present in the
-               file system as the same kind it was versioned as.
-
-         4. Check for locked directory (only for directories). */
-
-      if (entry->incomplete
-          && (final_text_status != svn_wc_status_deleted)
-          && (final_text_status != svn_wc_status_added))
-        {
-          final_text_status = svn_wc_status_incomplete;
-        }
-      else if (path_kind == svn_node_none)
-        {
-          if (final_text_status != svn_wc_status_deleted)
-            final_text_status = svn_wc_status_missing;
-        }
-      else if (path_kind != entry->kind)
-        final_text_status = svn_wc_status_obstructed;
-#ifdef HAVE_SYMLINK
-      else if (((! wc_special) && (path_special))
-               || (wc_special && (! path_special))
-               )
-        final_text_status = svn_wc_status_obstructed;
-#endif /* HAVE_SYMLINK */
-
-      if (path_kind == svn_node_dir && entry->kind == svn_node_dir)
-        SVN_ERR(svn_wc_locked(&locked_p, path, pool));
-    }
-
-  /* 5. Easy out:  unless we're fetching -every- entry, don't bother
-     to allocate a struct for an uninteresting entry. */
-
+    }
+
+
+  if (node_status == svn_wc_status_normal)
+    node_status = text_status;
+
+  if (node_status == svn_wc_status_normal
+      && prop_status != svn_wc_status_none)
+    node_status = prop_status;
+
+  /* 5. Easy out:  unless we're fetching -every- node, don't bother
+     to allocate a struct for an uninteresting node.
+
+     This filter should match the filter in is_sendable_status() */
   if (! get_all)
-    if (((final_text_status == svn_wc_status_none)
-         || (final_text_status == svn_wc_status_normal))
-        && ((final_prop_status == svn_wc_status_none)
-            || (final_prop_status == svn_wc_status_normal))
-        && (! locked_p) && (! switched_p) && (! entry->lock_token)
-        && (! repos_lock) && (! entry->changelist))
+    if (((node_status == svn_wc_status_none)
+         || (node_status == svn_wc_status_normal)
+         || (node_status == svn_wc_status_deleted && !info->op_root))
+
+        && (! switched_p)
+        && (! info->locked)
+        && (! info->lock)
+        && (! repos_lock)
+        && (! info->changelist)
+        && (! conflicted)
+        && (! info->moved_to))
       {
         *status = NULL;
         return SVN_NO_ERROR;
       }
 
-
   /* 6. Build and return a status structure. */
 
-  stat = apr_pcalloc(pool, sizeof(**status));
-  stat->entry = svn_wc_entry_dup(entry, pool);
-  stat->text_status = final_text_status;
-  stat->prop_status = final_prop_status;
+  inner_stat = apr_pcalloc(result_pool, sizeof(*inner_stat));
+  stat = &inner_stat->s;
+  inner_stat->has_descendants = info->has_descendants;
+  inner_stat->op_root = info->op_root;
+
+  switch (info->kind)
+    {
+      case svn_node_dir:
+        stat->kind = svn_node_dir;
+        break;
+      case svn_node_file:
+      case svn_node_symlink:
+        stat->kind = svn_node_file;
+        break;
+      case svn_node_unknown:
+      default:
+        stat->kind = svn_node_unknown;
+    }
+  stat->depth = info->depth;
+
+  if (dirent)
+    {
+      stat->filesize = (dirent->kind == svn_node_file)
+                            ? dirent->filesize
+                            : SVN_INVALID_FILESIZE;
+      stat->actual_kind = dirent->special ? svn_node_symlink
+                                          : dirent->kind;
+    }
+  else
+    {
+      stat->filesize = SVN_INVALID_FILESIZE;
+      stat->actual_kind = ignore_text_mods ? svn_node_unknown
+                                           : svn_node_none;
+    }
+
+  stat->node_status = node_status;
+  stat->text_status = text_status;
+  stat->prop_status = prop_status;
+  stat->repos_node_status = svn_wc_status_none;   /* default */
   stat->repos_text_status = svn_wc_status_none;   /* default */
   stat->repos_prop_status = svn_wc_status_none;   /* default */
-  stat->locked = locked_p;
   stat->switched = switched_p;
-  stat->copied = entry->copied;
+  stat->copied = copied;
   stat->repos_lock = repos_lock;
-  stat->url = (entry->url ? entry->url : NULL);
-  stat->ood_last_cmt_rev = SVN_INVALID_REVNUM;
-  stat->ood_last_cmt_date = 0;
+  stat->revision = info->revnum;
+  stat->changed_rev = info->changed_rev;
+  if (info->changed_author)
+    stat->changed_author = apr_pstrdup(result_pool, info->changed_author);
+  stat->changed_date = info->changed_date;
+
   stat->ood_kind = svn_node_none;
-  stat->ood_last_cmt_author = NULL;
-
-  *status = stat;
+  stat->ood_changed_rev = SVN_INVALID_REVNUM;
+  stat->ood_changed_date = 0;
+  stat->ood_changed_author = NULL;
+
+  SVN_ERR(get_repos_root_url_relpath(&stat->repos_relpath,
+                                     &stat->repos_root_url,
+                                     &stat->repos_uuid, info,
+                                     parent_repos_relpath,
+                                     parent_repos_root_url,
+                                     parent_repos_uuid,
+                                     db, local_abspath,
+                                     result_pool, scratch_pool));
+
+  if (info->lock)
+    {
+      svn_lock_t *lck = svn_lock_create(result_pool);
+      lck->path = stat->repos_relpath;
+      lck->token = info->lock->token;
+      lck->owner = info->lock->owner;
+      lck->comment = info->lock->comment;
+      lck->creation_date = info->lock->date;
+      stat->lock = lck;
+    }
+  else
+    stat->lock = NULL;
+
+  stat->locked = info->locked;
+  stat->conflicted = conflicted;
+  stat->versioned = TRUE;
+  if (info->changelist)
+    stat->changelist = apr_pstrdup(result_pool, info->changelist);
+
+  stat->moved_from_abspath = moved_from_abspath;
+
+  /* ### TODO: Handle multiple moved_to values properly */
+  if (info->moved_to)
+    stat->moved_to_abspath = apr_pstrdup(result_pool,
+                                         info->moved_to->moved_to_abspath);
+
+  stat->file_external = info->file_external;
+
+  *status = inner_stat;
 
   return SVN_NO_ERROR;
 }
 
-
+/* Fill in *STATUS for the unversioned path LOCAL_ABSPATH, using data
+   available in DB. Allocate *STATUS in POOL. Use SCRATCH_POOL for
+   temporary allocations.
+
+   If IS_IGNORED is non-zero and this is a non-versioned entity, set
+   the node_status to svn_wc_status_none.  Otherwise set the
+   node_status to svn_wc_status_unversioned.
+ */
+static svn_error_t *
+assemble_unversioned(svn_wc__internal_status_t **status,
+                     svn_wc__db_t *db,
+                     const char *local_abspath,
+                     const svn_io_dirent2_t *dirent,
+                     svn_boolean_t tree_conflicted,
+                     svn_boolean_t is_ignored,
+                     apr_pool_t *result_pool,
+                     apr_pool_t *scratch_pool)
+{
+  svn_wc__internal_status_t *inner_status;
+  svn_wc_status3_t *stat;
+
+  /* return a fairly blank structure. */
+  inner_status = apr_pcalloc(result_pool, sizeof(*inner_status));
+  stat = &inner_status->s;
+
+  /*stat->versioned = FALSE;*/
+  stat->kind = svn_node_unknown; /* not versioned */
+  stat->depth = svn_depth_unknown;
+  if (dirent)
+    {
+      stat->actual_kind = dirent->special ? svn_node_symlink
+                                           : dirent->kind;
+      stat->filesize = (dirent->kind == svn_node_file)
+                            ? dirent->filesize
+                            : SVN_INVALID_FILESIZE;
+    }
+  else
+    {
+       stat->actual_kind = svn_node_none;
+       stat->filesize = SVN_INVALID_FILESIZE;
+    }
+
+  stat->node_status = svn_wc_status_none;
+  stat->text_status = svn_wc_status_none;
+  stat->prop_status = svn_wc_status_none;
+  stat->repos_node_status = svn_wc_status_none;
+  stat->repos_text_status = svn_wc_status_none;
+  stat->repos_prop_status = svn_wc_status_none;
+
+  /* If this path has no entry, but IS present on disk, it's
+     unversioned.  If this file is being explicitly ignored (due
+     to matching an ignore-pattern), the node_status is set to
+     svn_wc_status_ignored.  Otherwise the node_status is set to
+     svn_wc_status_unversioned. */
+  if (dirent && dirent->kind != svn_node_none)
+    {
+      if (is_ignored)
+        stat->node_status = svn_wc_status_ignored;
+      else
+        stat->node_status = svn_wc_status_unversioned;
+    }
+  else if (tree_conflicted)
+    {
+      /* If this path has no entry, is NOT present on disk, and IS a
+         tree conflict victim, report it as conflicted. */
+      stat->node_status = svn_wc_status_conflicted;
+    }
+
+  stat->revision = SVN_INVALID_REVNUM;
+  stat->changed_rev = SVN_INVALID_REVNUM;
+  stat->ood_changed_rev = SVN_INVALID_REVNUM;
+  stat->ood_kind = svn_node_none;
+
+  /* For the case of an incoming delete to a locally deleted path during
+     an update, we get a tree conflict. */
+  stat->conflicted = tree_conflicted;
+  stat->changelist = NULL;
+
+  *status = inner_status;
+  return SVN_NO_ERROR;
+}
 
 
 /* Given an ENTRY object representing PATH, build a status structure
    and pass it off to the STATUS_FUNC/STATUS_BATON.  All other
    arguments are the same as those passed to assemble_status().  */
 static svn_error_t *
-send_status_structure(const char *path,
-                      svn_wc_adm_access_t *adm_access,
-                      const svn_wc_entry_t *entry,
-                      const svn_wc_entry_t *parent_entry,
-                      svn_node_kind_t path_kind,
-                      svn_boolean_t path_special,
+send_status_structure(const struct walk_status_baton *wb,
+                      const char *local_abspath,
+                      const char *parent_repos_root_url,
+                      const char *parent_repos_relpath,
+                      const char *parent_repos_uuid,
+                      const struct svn_wc__db_info_t *info,
+                      const svn_io_dirent2_t *dirent,
                       svn_boolean_t get_all,
-                      svn_boolean_t is_ignored,
-                      apr_hash_t *repos_locks,
-                      const char *repos_root,
-                      svn_wc_status_func2_t status_func,
+                      svn_wc_status_func4_t status_func,
                       void *status_baton,
-                      apr_pool_t *pool)
-{
-  svn_wc_status2_t *statstruct;
-
-  SVN_ERR(assemble_status(&statstruct, path, adm_access, entry, parent_entry,
-                          path_kind, path_special, get_all, is_ignored,
-                          repos_locks, repos_root, pool));
-  if (statstruct && (status_func))
-    (*status_func)(status_baton, path, statstruct);
+                      apr_pool_t *scratch_pool)
+{
+  svn_wc__internal_status_t *statstruct;
+  const svn_lock_t *repos_lock = NULL;
+
+  /* Check for a repository lock. */
+  if (wb->repos_locks)
+    {
+      const char *repos_relpath, *repos_root_url, *repos_uuid;
+
+      SVN_ERR(get_repos_root_url_relpath(&repos_relpath, &repos_root_url,
+                                         &repos_uuid,
+                                         info, parent_repos_relpath,
+                                         parent_repos_root_url,
+                                         parent_repos_uuid,
+                                         wb->db, local_abspath,
+                                         scratch_pool, scratch_pool));
+      if (repos_relpath)
+        {
+          /* repos_lock still uses the deprecated filesystem absolute path
+             format */
+          repos_lock = svn_hash_gets(wb->repos_locks,
+                                     svn_fspath__join("/", repos_relpath,
+                                                      scratch_pool));
+        }
+    }
+
+  SVN_ERR(assemble_status(&statstruct, wb->db, local_abspath,
+                          parent_repos_root_url, parent_repos_relpath,
+                          parent_repos_uuid,
+                          info, dirent, get_all,
+                          wb->ignore_text_mods, wb->check_working_copy,
+                          repos_lock, scratch_pool, scratch_pool));
+
+  if (statstruct && status_func)
+    return svn_error_trace((*status_func)(status_baton, local_abspath,
+                                          &statstruct->s,
+                                          scratch_pool));
 
   return SVN_NO_ERROR;
 }
 
 
-/* Store in PATTERNS a list of all svn:ignore properties from
-   the working copy directory, including the default ignores
-   passed in as IGNORES.
+/* Store in *PATTERNS a list of ignores collected from svn:ignore properties
+   on LOCAL_ABSPATH and svn:global-ignores on LOCAL_ABSPATH and its
+   repository ancestors (as cached in the working copy), including the default
+   ignores passed in as IGNORES.
 
    Upon return, *PATTERNS will contain zero or more (const char *)
    patterns from the value of the SVN_PROP_IGNORE property set on
@@ -570,63 +857,107 @@
    IGNORES is a list of patterns to include; typically this will
    be the default ignores as, for example, specified in a config file.
 
-   ADM_ACCESS is an access baton for the working copy path.
-
-   Allocate everything in POOL.
+   DB, LOCAL_ABSPATH is used to access the working copy.
+
+   Allocate results in RESULT_POOL, temporary stuffs in SCRATCH_POOL.
 
    None of the arguments may be NULL.
 */
 static svn_error_t *
 collect_ignore_patterns(apr_array_header_t **patterns,
-                        apr_array_header_t *ignores,
-                        svn_wc_adm_access_t *adm_access,
-                        apr_pool_t *pool)
+                        svn_wc__db_t *db,
+                        const char *local_abspath,
+                        const apr_array_header_t *ignores,
+                        apr_pool_t *result_pool,
+                        apr_pool_t *scratch_pool)
 {
   int i;
-  const svn_string_t *value;
-
-  *patterns = apr_array_make(pool, 1, sizeof(const char *));
+  apr_hash_t *props;
+  apr_array_header_t *inherited_props;
+  svn_error_t *err;
+
+  /* ### assert we are passed a directory? */
+
+  *patterns = apr_array_make(result_pool, 1, sizeof(const char *));
 
   /* Copy default ignores into the local PATTERNS array. */
   for (i = 0; i < ignores->nelts; i++)
     {
       const char *ignore = APR_ARRAY_IDX(ignores, i, const char *);
-      APR_ARRAY_PUSH(*patterns, const char *) = ignore;
-    }
-
-  /* Then add any svn:ignore globs to the PATTERNS array. */
-  SVN_ERR(svn_wc_prop_get(&value, SVN_PROP_IGNORE,
-                          svn_wc_adm_access_path(adm_access), adm_access,
-                          pool));
-  if (value != NULL)
-    svn_cstring_split_append(*patterns, value->data, "\n\r", FALSE, pool);
+      APR_ARRAY_PUSH(*patterns, const char *) = apr_pstrdup(result_pool,
+                                                            ignore);
+    }
+
+  err = svn_wc__db_read_inherited_props(&inherited_props, &props,
+                                        db, local_abspath,
+                                        SVN_PROP_INHERITABLE_IGNORES,
+                                        scratch_pool, scratch_pool);
+
+  if (err)
+    {
+      if (err->apr_err != SVN_ERR_WC_PATH_UNEXPECTED_STATUS)
+        return svn_error_trace(err);
+
+      svn_error_clear(err);
+      return SVN_NO_ERROR;
+    }
+
+  if (props)
+    {
+      const svn_string_t *value;
+
+      value = svn_hash_gets(props, SVN_PROP_IGNORE);
+      if (value)
+        svn_cstring_split_append(*patterns, value->data, "\n\r", FALSE,
+                                 result_pool);
+
+      value = svn_hash_gets(props, SVN_PROP_INHERITABLE_IGNORES);
+      if (value)
+        svn_cstring_split_append(*patterns, value->data, "\n\r", FALSE,
+                                 result_pool);
+    }
+
+  for (i = 0; i < inherited_props->nelts; i++)
+    {
+      svn_prop_inherited_item_t *elt = APR_ARRAY_IDX(
+        inherited_props, i, svn_prop_inherited_item_t *);
+      const svn_string_t *value;
+
+      value = svn_hash_gets(elt->prop_hash, SVN_PROP_INHERITABLE_IGNORES);
+
+      if (value)
+        svn_cstring_split_append(*patterns, value->data,
+                                 "\n\r", FALSE, result_pool);
+    }
 
   return SVN_NO_ERROR;
 }
 
 
-/* Compare PATH with items in the EXTERNALS hash to see if PATH is the
-   drop location for, or an intermediate directory of the drop
-   location for, an externals definition.  Use POOL for
-   scratchwork. */
+/* Compare LOCAL_ABSPATH with items in the EXTERNALS hash to see if
+   LOCAL_ABSPATH is the drop location for, or an intermediate directory
+   of the drop location for, an externals definition.  Use SCRATCH_POOL
+   for scratchwork.  */
 static svn_boolean_t
 is_external_path(apr_hash_t *externals,
-                 const char *path,
-                 apr_pool_t *pool)
+                 const char *local_abspath,
+                 apr_pool_t *scratch_pool)
 {
   apr_hash_index_t *hi;
 
   /* First try: does the path exist as a key in the hash? */
-  if (apr_hash_get(externals, path, APR_HASH_KEY_STRING))
+  if (svn_hash_gets(externals, local_abspath))
     return TRUE;
 
   /* Failing that, we need to check if any external is a child of
-     PATH. */
-  for (hi = apr_hash_first(pool, externals); hi; hi = apr_hash_next(hi))
-    {
-      const void *key;
-      apr_hash_this(hi, &key, NULL, NULL);
-      if (svn_path_is_child(path, key, pool))
+     LOCAL_ABSPATH.  */
+  for (hi = apr_hash_first(scratch_pool, externals);
+       hi;
+       hi = apr_hash_next(hi))
+    {
+      const char *external_abspath = apr_hash_this_key(hi);
+
+      if (svn_dirent_is_child(local_abspath, external_abspath, NULL))
         return TRUE;
     }
 
@@ -634,381 +965,507 @@
 }
 
 
-/* Assuming that NAME is unversioned, send a status structure
+/* Assuming that LOCAL_ABSPATH is unversioned, send a status structure
    for it through STATUS_FUNC/STATUS_BATON unless this path is being
    ignored.  This function should never be called on a versioned entry.
 
-   NAME is the basename of the unversioned file whose status is being
+   LOCAL_ABSPATH is the path to the unversioned file whose status is being
    requested.  PATH_KIND is the node kind of NAME as determined by the
    caller.  PATH_SPECIAL is the special status of the path, also determined
-   by the caller.  ADM_ACCESS is an access baton for the working copy path.
-   PATTERNS points to a list of filename patterns which are marked as
-   ignored.  None of these parameter may be NULL.  EXTERNALS is a hash
-   of known externals definitions for this status run.
-
-   If NO_IGNORE is non-zero, the item will be added regardless of
+   by the caller.
+   PATTERNS points to a list of filename patterns which are marked as ignored.
+   None of these parameter may be NULL.
+
+   If NO_IGNORE is TRUE, the item will be added regardless of
    whether it is ignored; otherwise we will only add the item if it
-   does not match any of the patterns in PATTERNS.
+   does not match any of the patterns in PATTERN or INHERITED_IGNORES.
 
    Allocate everything in POOL.
 */
 static svn_error_t *
-send_unversioned_item(const char *name,
-                      svn_node_kind_t path_kind, svn_boolean_t path_special,
-                      svn_wc_adm_access_t *adm_access,
-                      apr_array_header_t *patterns,
-                      apr_hash_t *externals,
+send_unversioned_item(const struct walk_status_baton *wb,
+                      const char *local_abspath,
+                      const svn_io_dirent2_t *dirent,
+                      svn_boolean_t tree_conflicted,
+                      const apr_array_header_t *patterns,
                       svn_boolean_t no_ignore,
-                      apr_hash_t *repos_locks,
-                      const char *repos_root,
-                      svn_wc_status_func2_t status_func,
+                      svn_wc_status_func4_t status_func,
                       void *status_baton,
-                      apr_pool_t *pool)
-{
-  int ignore_me = svn_wc_match_ignore_list(name, patterns, pool);
-  const char *path = svn_path_join(svn_wc_adm_access_path(adm_access),
-                                   name, pool);
-  int is_external = is_external_path(externals, path, pool);
-  svn_wc_status2_t *status;
-
-  SVN_ERR(assemble_status(&status, path, adm_access, NULL, NULL,
-                          path_kind, path_special, FALSE, ignore_me,
-                          repos_locks, repos_root, pool));
-
+                      apr_pool_t *scratch_pool)
+{
+  svn_boolean_t is_ignored;
+  svn_boolean_t is_external;
+  svn_wc__internal_status_t *status;
+  const char *base_name = svn_dirent_basename(local_abspath, NULL);
+
+  is_ignored = svn_wc_match_ignore_list(base_name, patterns, scratch_pool);
+  SVN_ERR(assemble_unversioned(&status,
+                               wb->db, local_abspath,
+                               dirent, tree_conflicted,
+                               is_ignored,
+                               scratch_pool, scratch_pool));
+
+  is_external = is_external_path(wb->externals, local_abspath, scratch_pool);
   if (is_external)
-    status->text_status = svn_wc_status_external;
-
-  /* If we aren't ignoring it, or if it's an externals path, or it has a lock
-     in the repository, pass this entry to the status func. */
-  if (no_ignore || (! ignore_me) || is_external || status->repos_lock)
-    (status_func)(status_baton, path, status);
+    status->s.node_status = svn_wc_status_external;
+
+  /* We can have a tree conflict on an unversioned path, i.e. an incoming
+   * delete on a locally deleted path during an update. Don't ever ignore
+   * those! */
+  if (status->s.conflicted)
+    is_ignored = FALSE;
+
+  /* If we aren't ignoring it, or if it's an externals path, pass this
+     entry to the status func. */
+  if (no_ignore
+      || !is_ignored
+      || is_external)
+    return svn_error_trace((*status_func)(status_baton, local_abspath,
+                                          &status->s, scratch_pool));
 
   return SVN_NO_ERROR;
 }
 
-
-/* Prototype for untangling a tango-ing two-some. */
-static svn_error_t *get_dir_status(struct edit_baton *eb,
-                                   const svn_wc_entry_t *parent_entry,
-                                   svn_wc_adm_access_t *adm_access,
-                                   const char *entry,
-                                   apr_array_header_t *ignores,
-                                   svn_depth_t depth,
-                                   svn_boolean_t get_all,
-                                   svn_boolean_t no_ignore,
-                                   svn_boolean_t skip_this_dir,
-                                   svn_wc_status_func2_t status_func,
-                                   void *status_baton,
-                                   svn_cancel_func_t cancel_func,
-                                   void *cancel_baton,
-                                   apr_pool_t *pool);
-
-/* Handle NAME (whose entry is ENTRY) as a directory entry of the
-   directory represented by ADM_ACCESS (and whose entry is
-   DIR_ENTRY).  All other arguments are the same as those passed to
-   get_dir_status(), the function for which this one is a helper.  */
-static svn_error_t *
-handle_dir_entry(struct edit_baton *eb,
-                 svn_wc_adm_access_t *adm_access,
-                 const char *name,
-                 const svn_wc_entry_t *dir_entry,
-                 const svn_wc_entry_t *entry,
-                 svn_node_kind_t kind,
-                 svn_boolean_t special,
-                 apr_array_header_t *ignores,
+static svn_error_t *
+get_dir_status(const struct walk_status_baton *wb,
+               const char *local_abspath,
+               svn_boolean_t skip_this_dir,
+               const char *parent_repos_root_url,
+               const char *parent_repos_relpath,
+               const char *parent_repos_uuid,
+               const struct svn_wc__db_info_t *dir_info,
+               const svn_io_dirent2_t *dirent,
+               const apr_array_header_t *ignore_patterns,
+               svn_depth_t depth,
+               svn_boolean_t get_all,
+               svn_boolean_t no_ignore,
+               svn_wc_status_func4_t status_func,
+               void *status_baton,
+               svn_cancel_func_t cancel_func,
+               void *cancel_baton,
+               apr_pool_t *scratch_pool);
+
+/* Send out a status structure according to the information gathered on one
+ * child node. (Basically this function is the guts of the loop in
+ * get_dir_status() and of get_child_status().)
+ *
+ * Send a status structure of LOCAL_ABSPATH. PARENT_ABSPATH must be the
+ * dirname of LOCAL_ABSPATH.
+ *
+ * INFO should reflect the information on LOCAL_ABSPATH; LOCAL_ABSPATH must
+ * be an unversioned file or dir, or a versioned file.  For versioned
+ * directories use get_dir_status() instead.
+ *
+ * INFO may be NULL for an unversioned node. If such node has a tree conflict,
+ * UNVERSIONED_TREE_CONFLICTED may be set to TRUE. If INFO is non-NULL,
+ * UNVERSIONED_TREE_CONFLICTED is ignored.
+ *
+ * DIRENT should reflect LOCAL_ABSPATH's dirent information.
+ *
+ * DIR_REPOS_* should reflect LOCAL_ABSPATH's parent URL, i.e. LOCAL_ABSPATH's
+ * URL treated with svn_uri_dirname(). ### TODO verify this (externals)
+ *
+ * If *COLLECTED_IGNORE_PATTERNS is NULL and ignore patterns are needed in this
+ * call, then *COLLECTED_IGNORE_PATTERNS will be set to an apr_array_header_t*
+ * containing all ignore patterns, as returned by collect_ignore_patterns() on
+ * PARENT_ABSPATH and IGNORE_PATTERNS. If *COLLECTED_IGNORE_PATTERNS is passed
+ * non-NULL, it is assumed it already holds those results.
+ * This speeds up repeated calls with the same PARENT_ABSPATH.
+ *
+ * *COLLECTED_IGNORE_PATTERNS will be allocated in RESULT_POOL. All other
+ * allocations are made in SCRATCH_POOL.
+ *
+ * The remaining parameters correspond to get_dir_status(). */
+static svn_error_t *
+one_child_status(const struct walk_status_baton *wb,
+                 const char *local_abspath,
+                 const char *parent_abspath,
+                 const struct svn_wc__db_info_t *info,
+                 const svn_io_dirent2_t *dirent,
+                 const char *dir_repos_root_url,
+                 const char *dir_repos_relpath,
+                 const char *dir_repos_uuid,
+                 svn_boolean_t unversioned_tree_conflicted,
+                 apr_array_header_t **collected_ignore_patterns,
+                 const apr_array_header_t *ignore_patterns,
                  svn_depth_t depth,
                  svn_boolean_t get_all,
                  svn_boolean_t no_ignore,
-                 svn_wc_status_func2_t status_func,
+                 svn_wc_status_func4_t status_func,
                  void *status_baton,
                  svn_cancel_func_t cancel_func,
                  void *cancel_baton,
-                 apr_pool_t *pool)
-{
-  const char *dirname = svn_wc_adm_access_path(adm_access);
-  const char *path = svn_path_join(dirname, name, pool);
-
-  if (kind == svn_node_dir)
-    {
-      /* Directory entries are incomplete.  We must get their full
-         entry from their own THIS_DIR entry.  svn_wc_entry does this
-         for us if it can.
-
-         Of course, if there has been a kind-changing replacement (for
-         example, there is an entry for a file 'foo', but 'foo' exists
-         as a *directory* on disk), we don't want to reach down into
-         that subdir to try to flesh out a "complete entry".  */
-      const svn_wc_entry_t *full_entry = entry;
-
-      if (entry->kind == kind)
-        SVN_ERR(svn_wc__entry_versioned(&full_entry, path, adm_access, FALSE,
-                                       pool));
-
-      /* Descend only if the subdirectory is a working copy directory
-         (and DEPTH permits it, of course)  */
-      if (full_entry != entry
-          && (depth == svn_depth_unknown
-              || depth == svn_depth_immediates
-              || depth == svn_depth_infinity))
+                 apr_pool_t *result_pool,
+                 apr_pool_t *scratch_pool)
+{
+  svn_boolean_t conflicted = info ? info->conflicted
+                                  : unversioned_tree_conflicted;
+
+  if (info
+      && info->status != svn_wc__db_status_not_present
+      && info->status != svn_wc__db_status_excluded
+      && info->status != svn_wc__db_status_server_excluded
+      && !(info->kind == svn_node_unknown
+           && info->status == svn_wc__db_status_normal))
+    {
+      if (depth == svn_depth_files
+          && info->kind == svn_node_dir)
         {
-          svn_wc_adm_access_t *dir_access;
-          SVN_ERR(svn_wc_adm_retrieve(&dir_access, adm_access, path, pool));
-          SVN_ERR(get_dir_status(eb, dir_entry, dir_access, NULL, ignores,
-                                 depth, get_all, no_ignore, FALSE,
-                                 status_func, status_baton, cancel_func,
-                                 cancel_baton, pool));
+          return SVN_NO_ERROR;
         }
-      else
+
+      SVN_ERR(send_status_structure(wb, local_abspath,
+                                    dir_repos_root_url,
+                                    dir_repos_relpath,
+                                    dir_repos_uuid,
+                                    info, dirent, get_all,
+                                    status_func, status_baton,
+                                    scratch_pool));
+
+      /* Descend in subdirectories. */
+      if (depth == svn_depth_infinity
+          && info->has_descendants /* is dir, or was dir and tc descendants */)
         {
-          SVN_ERR(send_status_structure(path, adm_access, full_entry,
-                                        dir_entry, kind, special, get_all,
-                                        FALSE, eb->repos_locks,
-                                        eb->repos_root,
-                                        status_func, status_baton, pool));
+          SVN_ERR(get_dir_status(wb, local_abspath, TRUE,
+                                 dir_repos_root_url, dir_repos_relpath,
+                                 dir_repos_uuid, info,
+                                 dirent, ignore_patterns,
+                                 svn_depth_infinity, get_all,
+                                 no_ignore,
+                                 status_func, status_baton,
+                                 cancel_func, cancel_baton,
+                                 scratch_pool));
         }
-    }
-  else
-    {
-      /* File entries are ... just fine! */
-      SVN_ERR(send_status_structure(path, adm_access, entry, dir_entry,
-                                    kind, special, get_all, FALSE,
-                                    eb->repos_locks, eb->repos_root,
-                                    status_func, status_baton, pool));
-    }
+
+      return SVN_NO_ERROR;
+    }
+
+  /* If conflicted, fall right through to unversioned.
+   * With depth_files, show all conflicts, even if their report is only
+   * about directories. A tree conflict may actually report two different
+   * kinds, so it's not so easy to define what depth=files means. We could go
+   * look up the kinds in the conflict ... just show all. */
+  if (! conflicted)
+    {
+      /* We have a node, but its not visible in the WC. It can be a marker
+         node (not present, (server) excluded), *or* it can be the explictly
+         passed target of the status walk operation that doesn't exist.
+
+         We only report the node when the caller explicitly as
+      */
+      if (dirent == NULL && strcmp(wb->target_abspath, local_abspath) != 0)
+        return SVN_NO_ERROR; /* Marker node */
+
+      if (depth == svn_depth_files && dirent && dirent->kind == svn_node_dir)
+        return SVN_NO_ERROR;
+
+      if (svn_wc_is_adm_dir(svn_dirent_basename(local_abspath, NULL),
+                            scratch_pool))
+        return SVN_NO_ERROR;
+    }
+
+  /* The node exists on disk but there is no versioned information about it,
+   * or it doesn't exist but is a tree conflicted path or should be
+   * reported not-present. */
+
+  /* Why pass ignore patterns on a tree conflicted node, even if it should
+   * always show up in clients' status reports anyway? Because the calling
+   * client decides whether to ignore, and thus this flag needs to be
+   * determined.  For example, in 'svn status', plain unversioned nodes show
+   * as '?  C', where ignored ones show as 'I  C'. */
+
+  if (ignore_patterns && ! *collected_ignore_patterns)
+    SVN_ERR(collect_ignore_patterns(collected_ignore_patterns,
+                                    wb->db, parent_abspath, ignore_patterns,
+                                    result_pool, scratch_pool));
+
+  SVN_ERR(send_unversioned_item(wb,
+                                local_abspath,
+                                dirent,
+                                conflicted,
+                                *collected_ignore_patterns,
+                                no_ignore,
+                                status_func, status_baton,
+                                scratch_pool));
+
   return SVN_NO_ERROR;
 }
 
-
-/* Send svn_wc_status2_t * structures for the directory ADM_ACCESS and
-   for all its entries through STATUS_FUNC/STATUS_BATON, or, if ENTRY
-   is non-NULL, only for that directory entry.
-
-   PARENT_ENTRY is the entry for the parent of the directory or NULL
-   if that directory is a working copy root.
-
-   If SKIP_THIS_DIR is TRUE (and ENTRY is NULL), the directory's own
-   status will not be reported.  However, upon recursing, all subdirs
-   *will* be reported, regardless of this parameter's value.
+/* Send svn_wc_status3_t * structures for the directory LOCAL_ABSPATH and
+   for all its child nodes (according to DEPTH) through STATUS_FUNC /
+   STATUS_BATON.
+
+   If SKIP_THIS_DIR is TRUE, the directory's own status will not be reported.
+   All subdirs reached by recursion will be reported regardless of this
+   parameter's value.
+
+   PARENT_REPOS_* parameters can be set to refer to LOCAL_ABSPATH's parent's
+   URL, i.e. the URL the WC reflects at the dirname of LOCAL_ABSPATH, to avoid
+   retrieving them again. Otherwise they must be NULL.
+
+   DIR_INFO can be set to the information of LOCAL_ABSPATH, to avoid retrieving
+   it again. Otherwise it must be NULL.
+
+   DIRENT is LOCAL_ABSPATH's own dirent and is only needed if it is reported,
+   so if SKIP_THIS_DIR is TRUE, DIRENT can be left NULL.
 
    Other arguments are the same as those passed to
-   svn_wc_get_status_editor3().  */
-static svn_error_t *
-get_dir_status(struct edit_baton *eb,
-               const svn_wc_entry_t *parent_entry,
-               svn_wc_adm_access_t *adm_access,
-               const char *entry,
-               apr_array_header_t *ignore_patterns,
+   svn_wc_get_status_editor5().  */
+static svn_error_t *
+get_dir_status(const struct walk_status_baton *wb,
+               const char *local_abspath,
+               svn_boolean_t skip_this_dir,
+               const char *parent_repos_root_url,
+               const char *parent_repos_relpath,
+               const char *parent_repos_uuid,
+               const struct svn_wc__db_info_t *dir_info,
+               const svn_io_dirent2_t *dirent,
+               const apr_array_header_t *ignore_patterns,
                svn_depth_t depth,
                svn_boolean_t get_all,
                svn_boolean_t no_ignore,
-               svn_boolean_t skip_this_dir,
-               svn_wc_status_func2_t status_func,
+               svn_wc_status_func4_t status_func,
                void *status_baton,
                svn_cancel_func_t cancel_func,
                void *cancel_baton,
-               apr_pool_t *pool)
-{
-  apr_hash_t *entries;
-  apr_hash_index_t *hi;
-  const svn_wc_entry_t *dir_entry;
-  const char *path = svn_wc_adm_access_path(adm_access);
-  apr_hash_t *dirents;
-  apr_array_header_t *patterns = NULL;
-  apr_pool_t *iterpool, *subpool = svn_pool_create(pool);
-
-  /* See if someone wants to cancel this operation. */
+               apr_pool_t *scratch_pool)
+{
+  const char *dir_repos_root_url;
+  const char *dir_repos_relpath;
+  const char *dir_repos_uuid;
+  apr_hash_t *dirents, *nodes, *conflicts, *all_children;
+  apr_array_header_t *sorted_children;
+  apr_array_header_t *collected_ignore_patterns = NULL;
+  apr_pool_t *iterpool;
+  svn_error_t *err;
+  int i;
+
   if (cancel_func)
     SVN_ERR(cancel_func(cancel_baton));
 
   if (depth == svn_depth_unknown)
     depth = svn_depth_infinity;
 
-  /* Load entries file for the directory into the requested pool. */
-  SVN_ERR(svn_wc_entries_read(&entries, adm_access, FALSE, subpool));
-
-  /* Read PATH's dirents. */
-  SVN_ERR(svn_io_get_dirents2(&dirents, path, subpool));
-
-  /* Get this directory's entry. */
-  SVN_ERR(svn_wc_entry(&dir_entry, path, adm_access, FALSE, subpool));
-
-  /* If "this dir" has "svn:externals" property set on it, store the
-     name and value in traversal_info, along with this directory's depth.
-     (Also, we want to track the externals internally so we can report
-     status more accurately.) */
-    {
-      const svn_string_t *prop_val;
-      SVN_ERR(svn_wc_prop_get(&prop_val, SVN_PROP_EXTERNALS, path,
-                              adm_access, subpool));
-      if (prop_val)
+  iterpool = svn_pool_create(scratch_pool);
+
+  if (wb->check_working_copy)
+    {
+      err = svn_io_get_dirents3(&dirents, local_abspath,
+                                wb->ignore_text_mods /* only_check_type*/,
+                                scratch_pool, iterpool);
+      if (err
+          && (APR_STATUS_IS_ENOENT(err->apr_err)
+              || SVN__APR_STATUS_IS_ENOTDIR(err->apr_err)))
         {
-          apr_array_header_t *ext_items;
-          int i;
-
-          if (eb->traversal_info)
-            {
-              apr_pool_t *dup_pool = eb->traversal_info->pool;
-              const char *dup_path = apr_pstrdup(dup_pool, path);
-              const char *dup_val = apr_pstrmemdup(dup_pool, prop_val->data,
-                                                   prop_val->len);
-
-              /* First things first -- we put the externals information
-                 into the "global" traversal info structure. */
-              apr_hash_set(eb->traversal_info->externals_old,
-                           dup_path, APR_HASH_KEY_STRING, dup_val);
-              apr_hash_set(eb->traversal_info->externals_new,
-                           dup_path, APR_HASH_KEY_STRING, dup_val);
-              apr_hash_set(eb->traversal_info->depths,
-                           dup_path, APR_HASH_KEY_STRING,
-                           svn_depth_to_word(dir_entry->depth));
-            }
-
-          /* Now, parse the thing, and copy the parsed results into
-             our "global" externals hash. */
-          SVN_ERR(svn_wc_parse_externals_description3(&ext_items, path,
-                                                      prop_val->data, FALSE,
-                                                      pool));
-          for (i = 0; ext_items && i < ext_items->nelts; i++)
-            {
-              svn_wc_external_item2_t *item;
-
-              item = APR_ARRAY_IDX(ext_items, i, svn_wc_external_item2_t *);
-              apr_hash_set(eb->externals, svn_path_join(path,
-                                                        item->target_dir,
-                                                        pool),
-                           APR_HASH_KEY_STRING, item);
-            }
+          svn_error_clear(err);
+          dirents = apr_hash_make(scratch_pool);
         }
-    }
-
-  /* Early out -- our caller only cares about a single ENTRY in this
-     directory.  */
-  if (entry)
-    {
-      const svn_wc_entry_t *entry_entry;
-      svn_io_dirent_t* dirent_p = apr_hash_get(dirents, entry,
-                                               APR_HASH_KEY_STRING);
-      entry_entry = apr_hash_get(entries, entry, APR_HASH_KEY_STRING);
-
-      /* If ENTRY is versioned, send its versioned status. */
-      if (entry_entry)
-        {
-          SVN_ERR(handle_dir_entry(eb, adm_access, entry, dir_entry,
-                                   entry_entry,
-                                   dirent_p ? dirent_p->kind : svn_node_none,
-                                   dirent_p ? dirent_p->special : FALSE,
-                                   ignore_patterns, depth, get_all,
-                                   no_ignore, status_func, status_baton,
-                                   cancel_func, cancel_baton, subpool));
-        }
-      /* Otherwise, if it exists, send its unversioned status. */
-      else if (dirent_p)
-        {
-          if (ignore_patterns && ! patterns)
-            SVN_ERR(collect_ignore_patterns(&patterns, ignore_patterns,
-                                            adm_access, subpool));
-          SVN_ERR(send_unversioned_item(entry, dirent_p->kind,
-                                        dirent_p->special, adm_access,
-                                        patterns, eb->externals, no_ignore,
-                                        eb->repos_locks, eb->repos_root,
-                                        status_func, status_baton, subpool));
-        }
-
-      /* Regardless, we're done here.  Let's go home. */
-      return SVN_NO_ERROR;
-    }
-
-  /** If we get here, ENTRY is NULL and we are handling all the
-      directory entries (depending on specified depth). */
+      else
+        SVN_ERR(err);
+    }
+  else
+    dirents = apr_hash_make(scratch_pool);
+
+  if (!dir_info)
+    SVN_ERR(svn_wc__db_read_single_info(&dir_info, wb->db, local_abspath,
+                                        !wb->check_working_copy,
+                                        scratch_pool, iterpool));
+
+  SVN_ERR(get_repos_root_url_relpath(&dir_repos_relpath, &dir_repos_root_url,
+                                     &dir_repos_uuid, dir_info,
+                                     parent_repos_relpath,
+                                     parent_repos_root_url, parent_repos_uuid,
+                                     wb->db, local_abspath,
+                                     scratch_pool, iterpool));
+
+  /* Create a hash containing all children.  The source hashes
+     don't all map the same types, but only the keys of the result
+     hash are subsequently used. */
+  SVN_ERR(svn_wc__db_read_children_info(&nodes, &conflicts,
+                                        wb->db, local_abspath,
+                                        !wb->check_working_copy,
+                                        scratch_pool, iterpool));
+
+  all_children = apr_hash_overlay(scratch_pool, nodes, dirents);
+  if (apr_hash_count(conflicts) > 0)
+    all_children = apr_hash_overlay(scratch_pool, conflicts, all_children);
 
   /* Handle "this-dir" first. */
   if (! skip_this_dir)
-    SVN_ERR(send_status_structure(path, adm_access, dir_entry,
-                                  parent_entry, svn_node_dir, FALSE,
-                                  get_all, FALSE, eb->repos_locks,
-                                  eb->repos_root, status_func, status_baton,
-                                  subpool));
+    {
+      /* This code is not conditional on HAVE_SYMLINK as some systems that do
+         not allow creating symlinks (!HAVE_SYMLINK) can still encounter
+         symlinks (or in case of Windows also 'Junctions') created by other
+         methods.
+
+         Without this block a working copy in the root of a junction is
+         reported as an obstruction, because the junction itself is reported as
+         special.
+
+         Systems that have no symlink support at all, would always see
+         dirent->special as FALSE, so even there enabling this code shouldn't
+         produce problems.
+       */
+      if (dirent->special)
+        {
+          svn_io_dirent2_t *this_dirent = svn_io_dirent2_dup(dirent, iterpool);
+
+          /* We're being pointed to "this-dir" via a symlink.
+           * Get the real node kind and pretend the path is not a symlink.
+           * This prevents send_status_structure() from treating this-dir
+           * as a directory obstructed by a file. */
+          SVN_ERR(svn_io_check_resolved_path(local_abspath,
+                                             &this_dirent->kind, iterpool));
+          this_dirent->special = FALSE;
+          SVN_ERR(send_status_structure(wb, local_abspath,
+                                        parent_repos_root_url,
+                                        parent_repos_relpath,
+                                        parent_repos_uuid,
+                                        dir_info, this_dirent, get_all,
+                                        status_func, status_baton,
+                                        iterpool));
+        }
+     else
+        SVN_ERR(send_status_structure(wb, local_abspath,
+                                      parent_repos_root_url,
+                                      parent_repos_relpath,
+                                      parent_repos_uuid,
+                                      dir_info, dirent, get_all,
+                                      status_func, status_baton,
+                                      iterpool));
+    }
 
   /* If the requested depth is empty, we only need status on this-dir. */
   if (depth == svn_depth_empty)
     return SVN_NO_ERROR;
 
-  /* Make our iteration pool. */
-  iterpool = svn_pool_create(subpool);
-
-  /* Add empty status structures for each of the unversioned things. */
-  for (hi = apr_hash_first(subpool, dirents); hi; hi = apr_hash_next(hi))
+  /* Walk all the children of this directory. */
+  sorted_children = svn_sort__hash(all_children,
+                                   svn_sort_compare_items_lexically,
+                                   scratch_pool);
+  for (i = 0; i < sorted_children->nelts; i++)
     {
       const void *key;
       apr_ssize_t klen;
-      void *val;
-      svn_io_dirent_t *dirent_p;
-
-      apr_hash_this(hi, &key, &klen, &val);
-
-      /* Skip versioned things, and skip the administrative
-         directory. */
-      if (apr_hash_get(entries, key, klen)
-          || svn_wc_is_adm_dir(key, subpool))
-        continue;
+      svn_sort__item_t item;
+      const char *child_abspath;
+      svn_io_dirent2_t *child_dirent;
+      const struct svn_wc__db_info_t *child_info;
 
       svn_pool_clear(iterpool);
 
-      if (ignore_patterns && ! patterns)
-        SVN_ERR(collect_ignore_patterns(&patterns, ignore_patterns,
-                                        adm_access, subpool));
-
-      /* Make an unversioned status item for KEY, and put it into our
-         return hash. */
-      dirent_p = val;
-      SVN_ERR(send_unversioned_item(key, dirent_p->kind, dirent_p->special,
-                                    adm_access,
-                                    patterns, eb->externals, no_ignore,
-                                    eb->repos_locks, eb->repos_root,
-                                    status_func, status_baton, iterpool));
-    }
-
-  /* Loop over entries hash */
-  for (hi = apr_hash_first(pool, entries); hi; hi = apr_hash_next(hi))
-    {
-      const void *key;
-      void *val;
-      svn_io_dirent_t *dirent_p;
-
-      /* Get the next entry */
-      apr_hash_this(hi, &key, NULL, &val);
-
-      dirent_p = apr_hash_get(dirents, key, APR_HASH_KEY_STRING);
-
-      /* ### todo: What if the subdir is from another repository? */
-
-      /* Skip "this-dir". */
-      if (strcmp(key, SVN_WC_ENTRY_THIS_DIR) == 0)
-        continue;
-
-      /* Skip directories if user is only interested in files */
-      if (depth == svn_depth_files
-          && dirent_p && dirent_p->kind == svn_node_dir)
-        continue;
-
-      /* Clear the iteration subpool. */
-      svn_pool_clear(iterpool);
-
-      /* Handle this directory entry (possibly recursing). */
-      SVN_ERR(handle_dir_entry(eb, adm_access, key, dir_entry, val,
-                               dirent_p ? dirent_p->kind : svn_node_none,
-                               dirent_p ? dirent_p->special : FALSE,
+      item = APR_ARRAY_IDX(sorted_children, i, svn_sort__item_t);
+      key = item.key;
+      klen = item.klen;
+
+      child_abspath = svn_dirent_join(local_abspath, key, iterpool);
+      child_dirent = apr_hash_get(dirents, key, klen);
+      child_info = apr_hash_get(nodes, key, klen);
+
+      SVN_ERR(one_child_status(wb,
+                               child_abspath,
+                               local_abspath,
+                               child_info,
+                               child_dirent,
+                               dir_repos_root_url,
+                               dir_repos_relpath,
+                               dir_repos_uuid,
+                               apr_hash_get(conflicts, key, klen) != NULL,
+                               &collected_ignore_patterns,
                                ignore_patterns,
-                               depth == svn_depth_infinity ? depth
-                                                           : svn_depth_empty,
-                               get_all, no_ignore,
-                               status_func, status_baton, cancel_func,
-                               cancel_baton, iterpool));
+                               depth,
+                               get_all,
+                               no_ignore,
+                               status_func,
+                               status_baton,
+                               cancel_func,
+                               cancel_baton,
+                               scratch_pool,
+                               iterpool));
     }
 
   /* Destroy our subpools. */
-  svn_pool_destroy(subpool);
-
+  svn_pool_destroy(iterpool);
+
+  return SVN_NO_ERROR;
+}
+
+/* Send an svn_wc_status3_t * structure for the versioned file, or for the
+ * unversioned file or directory, LOCAL_ABSPATH, which is not ignored (an
+ * explicit target). Does not recurse.
+ *
+ * INFO should reflect LOCAL_ABSPATH's information, but should be NULL for
+ * unversioned nodes. An unversioned and tree-conflicted node however should
+ * pass a non-NULL INFO as returned by read_info() (INFO->CONFLICTED = TRUE).
+ *
+ * DIRENT should reflect LOCAL_ABSPATH.
+ *
+ * All allocations made in SCRATCH_POOL.
+ *
+ * The remaining parameters correspond to get_dir_status(). */
+static svn_error_t *
+get_child_status(const struct walk_status_baton *wb,
+                 const char *local_abspath,
+                 const struct svn_wc__db_info_t *info,
+                 const svn_io_dirent2_t *dirent,
+                 const apr_array_header_t *ignore_patterns,
+                 svn_boolean_t get_all,
+                 svn_wc_status_func4_t status_func,
+                 void *status_baton,
+                 svn_cancel_func_t cancel_func,
+                 void *cancel_baton,
+                 apr_pool_t *scratch_pool)
+{
+  const char *dir_repos_root_url;
+  const char *dir_repos_relpath;
+  const char *dir_repos_uuid;
+  const struct svn_wc__db_info_t *dir_info;
+  apr_array_header_t *collected_ignore_patterns = NULL;
+  const char *parent_abspath = svn_dirent_dirname(local_abspath,
+                                                  scratch_pool);
+
+  if (cancel_func)
+    SVN_ERR(cancel_func(cancel_baton));
+
+  if (dirent->kind == svn_node_none)
+    dirent = NULL;
+
+  SVN_ERR(svn_wc__db_read_single_info(&dir_info,
+                                      wb->db, parent_abspath,
+                                      !wb->check_working_copy,
+                                      scratch_pool, scratch_pool));
+
+  SVN_ERR(get_repos_root_url_relpath(&dir_repos_relpath, &dir_repos_root_url,
+                                     &dir_repos_uuid, dir_info,
+                                     NULL, NULL, NULL,
+                                     wb->db, parent_abspath,
+                                     scratch_pool, scratch_pool));
+
+  /* An unversioned node with a tree conflict will see an INFO != NULL here,
+   * in which case the FALSE passed for UNVERSIONED_TREE_CONFLICTED has no
+   * effect and INFO->CONFLICTED counts.
+   * ### Maybe svn_wc__db_read_children_info() and read_info() should be more
+   * ### alike? */
+  SVN_ERR(one_child_status(wb,
+                           local_abspath,
+                           parent_abspath,
+                           info,
+                           dirent,
+                           dir_repos_root_url,
+                           dir_repos_relpath,
+                           dir_repos_uuid,
+                           FALSE, /* unversioned_tree_conflicted */
+                           &collected_ignore_patterns,
+                           ignore_patterns,
+                           svn_depth_empty,
+                           get_all,
+                           TRUE, /* no_ignore. This is an explicit target. */
+                           status_func,
+                           status_baton,
+                           cancel_func,
+                           cancel_baton,
+                           scratch_pool,
+                           scratch_pool));
   return SVN_NO_ERROR;
 }
 
@@ -1019,24 +1476,34 @@
 
 /* A faux status callback function for stashing STATUS item in an hash
    (which is the BATON), keyed on PATH.  This implements the
-   svn_wc_status_func2_t interface. */
-static void
+   svn_wc_status_func4_t interface. */
+static svn_error_t *
 hash_stash(void *baton,
            const char *path,
-           svn_wc_status2_t *status)
+           const svn_wc_status3_t *status,
+           apr_pool_t *scratch_pool)
 {
   apr_hash_t *stat_hash = baton;
   apr_pool_t *hash_pool = apr_hash_pool_get(stat_hash);
-  assert(! apr_hash_get(stat_hash, path, APR_HASH_KEY_STRING));
-  apr_hash_set(stat_hash, apr_pstrdup(hash_pool, path),
-               APR_HASH_KEY_STRING, svn_wc_dup_status2(status, hash_pool));
+  void *new_status = svn_wc_dup_status3(status, hash_pool);
+  const svn_wc__internal_status_t *old_status = (const void*)status;
+
+  /* Copy the internal/private data. */
+  svn_wc__internal_status_t *is = new_status;
+  is->has_descendants = old_status->has_descendants;
+  is->op_root = old_status->op_root;
+
+  assert(! svn_hash_gets(stat_hash, path));
+  svn_hash_sets(stat_hash, apr_pstrdup(hash_pool, path), new_status);
+
+  return SVN_NO_ERROR;
 }
 
 
 /* Look up the key PATH in BATON->STATII.  IS_DIR_BATON indicates whether
    baton is a struct *dir_baton or struct *file_baton.  If the value doesn't
-   yet exist, and the REPOS_TEXT_STATUS indicates that this is an
-   addition, create a new status struct using the hash's pool.
+   yet exist, and the REPOS_NODE_STATUS indicates that this is an addition,
+   create a new status struct using the hash's pool.
 
    If IS_DIR_BATON is true, THIS_DIR_BATON is a *dir_baton cotaining the out
    of date (ood) information we want to set in BATON.  This is necessary
@@ -1046,18 +1513,18 @@
    contains the ood info we want to bubble up to ancestor directories so these
    accurately reflect the fact they have an ood descendant.
 
-   Merge REPOS_TEXT_STATUS and REPOS_PROP_STATUS into the status structure's
-   "network" fields.
+   Merge REPOS_NODE_STATUS, REPOS_TEXT_STATUS and REPOS_PROP_STATUS into the
+   status structure's "network" fields.
 
    Iff IS_DIR_BATON is true, DELETED_REV is used as follows, otherwise it
    is ignored:
 
-       If REPOS_TEXT_STATUS is svn_wc_status_deleted then DELETED_REV is
+       If REPOS_NODE_STATUS is svn_wc_status_deleted then DELETED_REV is
        optionally the revision path was deleted, in all other cases it must
        be set to SVN_INVALID_REVNUM.  If DELETED_REV is not
        SVN_INVALID_REVNUM and REPOS_TEXT_STATUS is svn_wc_status_deleted,
        then use DELETED_REV to set PATH's ood_last_cmt_rev field in BATON.
-       If DELETED_REV is SVN_INVALID_REVNUM and REPOS_TEXT_STATUS is
+       If DELETED_REV is SVN_INVALID_REVNUM and REPOS_NODE_STATUS is
        svn_wc_status_deleted, set PATH's ood_last_cmt_rev to its parent's
        ood_last_cmt_rev value - see comment below.
 
@@ -1066,15 +1533,17 @@
 tweak_statushash(void *baton,
                  void *this_dir_baton,
                  svn_boolean_t is_dir_baton,
-                 svn_wc_adm_access_t *adm_access,
-                 const char *path,
-                 svn_boolean_t is_dir,
+                 svn_wc__db_t *db,
+                 svn_boolean_t check_working_copy,
+                 const char *local_abspath,
+                 enum svn_wc_status_kind repos_node_status,
                  enum svn_wc_status_kind repos_text_status,
                  enum svn_wc_status_kind repos_prop_status,
                  svn_revnum_t deleted_rev,
-                 svn_lock_t *repos_lock)
-{
-  svn_wc_status2_t *statstruct;
+                 const svn_lock_t *repos_lock,
+                 apr_pool_t *scratch_pool)
+{
+  svn_wc_status3_t *statstruct;
   apr_pool_t *pool;
   apr_hash_t *statushash;
 
@@ -1085,11 +1554,12 @@
   pool = apr_hash_pool_get(statushash);
 
   /* Is PATH already a hash-key? */
-  statstruct = apr_hash_get(statushash, path, APR_HASH_KEY_STRING);
+  statstruct = svn_hash_gets(statushash, local_abspath);
 
   /* If not, make it so. */
   if (! statstruct)
     {
+      svn_wc__internal_status_t *i_stat;
       /* If this item isn't being added, then we're most likely
          dealing with a non-recursive (or at least partially
          non-recursive) working copy.  Due to bugs in how the client
@@ -1101,22 +1571,25 @@
          as an 'add' or not mentioned at all, depending on how we
          eventually fix the bugs in non-recursivity.  See issue
          #2122 for details. */
-      if (repos_text_status != svn_wc_status_added)
+      if (repos_node_status != svn_wc_status_added)
         return SVN_NO_ERROR;
 
       /* Use the public API to get a statstruct, and put it into the hash. */
-      SVN_ERR(svn_wc_status2(&statstruct, path, adm_access, pool));
+      SVN_ERR(internal_status(&i_stat, db, local_abspath,
+                              check_working_copy, pool, scratch_pool));
+      statstruct = &i_stat->s;
       statstruct->repos_lock = repos_lock;
-      apr_hash_set(statushash, apr_pstrdup(pool, path),
-                   APR_HASH_KEY_STRING, statstruct);
+      svn_hash_sets(statushash, apr_pstrdup(pool, local_abspath), statstruct);
     }
 
   /* Merge a repos "delete" + "add" into a single "replace". */
-  if ((repos_text_status == svn_wc_status_added)
-      && (statstruct->repos_text_status == svn_wc_status_deleted))
-    repos_text_status = svn_wc_status_replaced;
+  if ((repos_node_status == svn_wc_status_added)
+      && (statstruct->repos_node_status == svn_wc_status_deleted))
+    repos_node_status = svn_wc_status_replaced;
 
   /* Tweak the structure's repos fields. */
+  if (repos_node_status)
+    statstruct->repos_node_status = repos_node_status;
   if (repos_text_status)
     statstruct->repos_text_status = repos_text_status;
   if (repos_prop_status)
@@ -1127,26 +1600,32 @@
     {
       struct dir_baton *b = this_dir_baton;
 
-      if (b->url)
+      if (!statstruct->repos_relpath && b->repos_relpath)
         {
-          if (statstruct->repos_text_status == svn_wc_status_deleted)
+          if (statstruct->repos_node_status == svn_wc_status_deleted)
             {
               /* When deleting PATH, BATON is for PATH's parent,
                  so we must construct PATH's real statstruct->url. */
-              statstruct->url =
-                svn_path_url_add_component(b->url,
-                                           svn_path_basename(path, pool),
-                                           pool);
+              statstruct->repos_relpath =
+                            svn_relpath_join(b->repos_relpath,
+                                             svn_dirent_basename(local_abspath,
+                                                                 NULL),
+                                             pool);
             }
           else
-            statstruct->url = apr_pstrdup(pool, b->url);
+            statstruct->repos_relpath = apr_pstrdup(pool, b->repos_relpath);
+
+          statstruct->repos_root_url =
+                              b->edit_baton->anchor_status->s.repos_root_url;
+          statstruct->repos_uuid =
+                              b->edit_baton->anchor_status->s.repos_uuid;
         }
 
       /* The last committed date, and author for deleted items
          isn't available. */
-      if (statstruct->repos_text_status == svn_wc_status_deleted)
+      if (statstruct->repos_node_status == svn_wc_status_deleted)
         {
-          statstruct->ood_kind = is_dir ? svn_node_dir : svn_node_file;
+          statstruct->ood_kind = statstruct->kind;
 
           /* Pre 1.5 servers don't provide the revision a path was deleted.
              So we punt and use the last committed revision of the path's
@@ -1154,61 +1633,64 @@
              is a higher revision than the path was deleted, but this is
              better than nothing... */
           if (deleted_rev == SVN_INVALID_REVNUM)
-            statstruct->ood_last_cmt_rev =
-              ((struct dir_baton *) baton)->ood_last_cmt_rev;
+            statstruct->ood_changed_rev =
+              ((struct dir_baton *) baton)->ood_changed_rev;
           else
-            statstruct->ood_last_cmt_rev = deleted_rev;
+            statstruct->ood_changed_rev = deleted_rev;
         }
       else
         {
           statstruct->ood_kind = b->ood_kind;
-          statstruct->ood_last_cmt_rev = b->ood_last_cmt_rev;
-          statstruct->ood_last_cmt_date = b->ood_last_cmt_date;
-          if (b->ood_last_cmt_author)
-            statstruct->ood_last_cmt_author =
-              apr_pstrdup(pool, b->ood_last_cmt_author);
+          statstruct->ood_changed_rev = b->ood_changed_rev;
+          statstruct->ood_changed_date = b->ood_changed_date;
+          if (b->ood_changed_author)
+            statstruct->ood_changed_author =
+              apr_pstrdup(pool, b->ood_changed_author);
         }
 
     }
   else
     {
       struct file_baton *b = baton;
-      if (b->url)
-        statstruct->url = apr_pstrdup(pool, b->url);
-      statstruct->ood_last_cmt_rev = b->ood_last_cmt_rev;
-      statstruct->ood_last_cmt_date = b->ood_last_cmt_date;
+      statstruct->ood_changed_rev = b->ood_changed_rev;
+      statstruct->ood_changed_date = b->ood_changed_date;
+      if (!statstruct->repos_relpath && b->repos_relpath)
+        {
+          statstruct->repos_relpath = apr_pstrdup(pool, b->repos_relpath);
+          statstruct->repos_root_url =
+                          b->edit_baton->anchor_status->s.repos_root_url;
+          statstruct->repos_uuid =
+                          b->edit_baton->anchor_status->s.repos_uuid;
+        }
       statstruct->ood_kind = b->ood_kind;
-      if (b->ood_last_cmt_author)
-        statstruct->ood_last_cmt_author =
-          apr_pstrdup(pool, b->ood_last_cmt_author);
+      if (b->ood_changed_author)
+        statstruct->ood_changed_author =
+          apr_pstrdup(pool, b->ood_changed_author);
     }
   return SVN_NO_ERROR;
 }
 
-/* Returns the URL for DB, or NULL: */
+/* Returns the URL for DB */
 static const char *
-find_dir_url(const struct dir_baton *db, apr_pool_t *pool)
+find_dir_repos_relpath(const struct dir_baton *db, apr_pool_t *pool)
 {
   /* If we have no name, we're the root, return the anchor URL. */
   if (! db->name)
-    return db->edit_baton->anchor_status->entry->url;
+    return db->edit_baton->anchor_status->s.repos_relpath;
   else
     {
-      const char *url;
+      const char *repos_relpath;
       struct dir_baton *pb = db->parent_baton;
-      svn_wc_status2_t *status = apr_hash_get(pb->statii, db->name,
-                                              APR_HASH_KEY_STRING);
-      /* Note that status->entry->url is NULL in the case of a missing
-       * directory, which means we need to recurse up another level to
-       * get a useful URL. */
-      if (status && status->entry && status->entry->url)
-        return status->entry->url;
-
-      url = find_dir_url(pb, pool);
-      if (url)
-        return svn_path_url_add_component(url, db->name, pool);
-      else
-        return NULL;
+      const svn_wc_status3_t *status = svn_hash_gets(pb->statii,
+                                                     db->local_abspath);
+      /* Note that status->repos_relpath could be NULL in the case of a missing
+       * directory, which means we need to recurse up another level to get
+       * a useful relpath. */
+      if (status && status->repos_relpath)
+        return status->repos_relpath;
+
+      repos_relpath = find_dir_repos_relpath(pb, pool);
+      return svn_relpath_join(repos_relpath, db->name, pool);
     }
 }
 
@@ -1221,36 +1703,42 @@
                const char *path,
                struct edit_baton *edit_baton,
                struct dir_baton *parent_baton,
-               apr_pool_t *pool)
+               apr_pool_t *result_pool)
 {
   struct dir_baton *pb = parent_baton;
   struct edit_baton *eb = edit_baton;
-  struct dir_baton *d = apr_pcalloc(pool, sizeof(*d));
-  const char *full_path;
-  svn_wc_status2_t *status_in_parent;
-
-  /* Don't do this.  Just do NOT do this to me. */
-  if (pb && (! path))
-    abort();
-
-  /* Construct the full path of this directory. */
+  struct dir_baton *d;
+  const char *local_abspath;
+  const svn_wc__internal_status_t *status_in_parent;
+  apr_pool_t *dir_pool;
+
+  if (parent_baton)
+    dir_pool = svn_pool_create(parent_baton->pool);
+  else
+    dir_pool = svn_pool_create(result_pool);
+
+  d = apr_pcalloc(dir_pool, sizeof(*d));
+
+  SVN_ERR_ASSERT(path || (! pb));
+
+  /* Construct the absolute path of this directory. */
   if (pb)
-    full_path = svn_path_join(eb->anchor, path, pool);
+    local_abspath = svn_dirent_join(eb->anchor_abspath, path, dir_pool);
   else
-    full_path = apr_pstrdup(pool, eb->anchor);
+    local_abspath = eb->anchor_abspath;
 
   /* Finish populating the baton members. */
-  d->path = full_path;
-  d->name = path ? (svn_path_basename(path, pool)) : NULL;
+  d->pool = dir_pool;
+  d->local_abspath = local_abspath;
+  d->name = path ? svn_dirent_basename(path, dir_pool) : NULL;
   d->edit_baton = edit_baton;
   d->parent_baton = parent_baton;
-  d->pool = pool;
-  d->statii = apr_hash_make(pool);
-  d->url = apr_pstrdup(pool, find_dir_url(d, pool));
-  d->ood_last_cmt_rev = SVN_INVALID_REVNUM;
-  d->ood_last_cmt_date = 0;
+  d->statii = apr_hash_make(dir_pool);
+  d->ood_changed_rev = SVN_INVALID_REVNUM;
+  d->ood_changed_date = 0;
+  d->repos_relpath = find_dir_repos_relpath(d, dir_pool);
   d->ood_kind = svn_node_dir;
-  d->ood_last_cmt_author = NULL;
+  d->ood_changed_author = NULL;
 
   if (pb)
     {
@@ -1275,21 +1763,12 @@
   /* Get the status for this path's children.  Of course, we only want
      to do this if the path is versioned as a directory. */
   if (pb)
-    status_in_parent = apr_hash_get(pb->statii, d->path, APR_HASH_KEY_STRING);
+    status_in_parent = svn_hash_gets(pb->statii, d->local_abspath);
   else
     status_in_parent = eb->anchor_status;
 
-  /* Order is important here.  We can't depend on status_in_parent->entry
-     being non-NULL until after we've checked all the conditions that
-     might indicate that the parent is unversioned ("unversioned" for
-     our purposes includes being an external or ignored item). */
   if (status_in_parent
-      && (status_in_parent->text_status != svn_wc_status_unversioned)
-      && (status_in_parent->text_status != svn_wc_status_missing)
-      && (status_in_parent->text_status != svn_wc_status_obstructed)
-      && (status_in_parent->text_status != svn_wc_status_external)
-      && (status_in_parent->text_status != svn_wc_status_ignored)
-      && (status_in_parent->entry->kind == svn_node_dir)
+      && (status_in_parent->has_descendants)
       && (! d->excluded)
       && (d->depth == svn_depth_unknown
           || d->depth == svn_depth_infinity
@@ -1297,24 +1776,30 @@
           || d->depth == svn_depth_immediates)
           )
     {
-      svn_wc_adm_access_t *dir_access;
-      svn_wc_status2_t *this_dir_status;
-      apr_array_header_t *ignores = eb->ignores;
-      SVN_ERR(svn_wc_adm_retrieve(&dir_access, eb->adm_access,
-                                  d->path, pool));
-      SVN_ERR(get_dir_status(eb, status_in_parent->entry, dir_access, NULL,
-                             ignores, d->depth == svn_depth_files ?
-                             svn_depth_files : svn_depth_immediates,
-                             TRUE, TRUE, TRUE, hash_stash, d->statii, NULL,
-                             NULL, pool));
+      const svn_wc_status3_t *this_dir_status;
+      const apr_array_header_t *ignores = eb->ignores;
+
+      SVN_ERR(get_dir_status(&eb->wb, local_abspath, TRUE,
+                             status_in_parent->s.repos_root_url,
+                             NULL /*parent_repos_relpath*/,
+                             status_in_parent->s.repos_uuid,
+                             NULL,
+                             NULL /* dirent */, ignores,
+                             d->depth == svn_depth_files
+                                      ? svn_depth_files
+                                      : svn_depth_immediates,
+                             TRUE, TRUE,
+                             hash_stash, d->statii,
+                             eb->cancel_func, eb->cancel_baton,
+                             dir_pool));
 
       /* If we found a depth here, it should govern. */
-      this_dir_status = apr_hash_get(d->statii, d->path, APR_HASH_KEY_STRING);
-      if (this_dir_status && this_dir_status->entry
+      this_dir_status = svn_hash_gets(d->statii, d->local_abspath);
+      if (this_dir_status && this_dir_status->versioned
           && (d->depth == svn_depth_unknown
-              || d->depth > status_in_parent->entry->depth))
+              || d->depth > status_in_parent->s.depth))
         {
-          d->depth = this_dir_status->entry->depth;
+          d->depth = this_dir_status->depth;
         }
     }
 
@@ -1333,76 +1818,80 @@
   struct dir_baton *pb = parent_dir_baton;
   struct edit_baton *eb = pb->edit_baton;
   struct file_baton *f = apr_pcalloc(pool, sizeof(*f));
-  const char *full_path;
-
-  /* Construct the full path of this file. */
-  full_path = svn_path_join(eb->anchor, path, pool);
 
   /* Finish populating the baton members. */
-  f->path = full_path;
-  f->name = svn_path_basename(path, pool);
+  f->local_abspath = svn_dirent_join(eb->anchor_abspath, path, pool);
+  f->name = svn_dirent_basename(f->local_abspath, NULL);
   f->pool = pool;
   f->dir_baton = pb;
   f->edit_baton = eb;
-  f->url = svn_path_url_add_component(find_dir_url(pb, pool),
-                                      svn_path_basename(full_path, pool),
-                                      pool);
-  f->ood_last_cmt_rev = SVN_INVALID_REVNUM;
-  f->ood_last_cmt_date = 0;
+  f->ood_changed_rev = SVN_INVALID_REVNUM;
+  f->ood_changed_date = 0;
+  f->repos_relpath = svn_relpath_join(find_dir_repos_relpath(pb, pool),
+                                      f->name, pool);
   f->ood_kind = svn_node_file;
-  f->ood_last_cmt_author = NULL;
+  f->ood_changed_author = NULL;
   return f;
 }
 
-/* Return a boolean answer to the question "Is STATUS something that
-   should be reported?".  EB is the edit baton. */
+
+/**
+ * Return a boolean answer to the question "Is @a status something that
+ * should be reported?".  @a no_ignore and @a get_all are the same as
+ * svn_wc_get_status_editor4().
+ *
+ * This implementation should match the filter in assemble_status()
+ */
 static svn_boolean_t
-is_sendable_status(svn_wc_status2_t *status,
-                   struct edit_baton *eb)
-{
+is_sendable_status(const svn_wc__internal_status_t *i_status,
+                   svn_boolean_t no_ignore,
+                   svn_boolean_t get_all)
+{
+  const svn_wc_status3_t *status = &i_status->s;
   /* If the repository status was touched at all, it's interesting. */
-  if (status->repos_text_status != svn_wc_status_none)
-    return TRUE;
-  if (status->repos_prop_status != svn_wc_status_none)
+  if (status->repos_node_status != svn_wc_status_none)
     return TRUE;
 
   /* If there is a lock in the repository, send it. */
   if (status->repos_lock)
     return TRUE;
 
+  if (status->conflicted)
+    return TRUE;
+
   /* If the item is ignored, and we don't want ignores, skip it. */
-  if ((status->text_status == svn_wc_status_ignored) && (! eb->no_ignore))
+  if ((status->node_status == svn_wc_status_ignored) && (! no_ignore))
     return FALSE;
 
   /* If we want everything, we obviously want this single-item subset
      of everything. */
-  if (eb->get_all)
+  if (get_all)
     return TRUE;
 
   /* If the item is unversioned, display it. */
-  if (status->text_status == svn_wc_status_unversioned)
+  if (status->node_status == svn_wc_status_unversioned)
     return TRUE;
 
-  /* If the text or property states are interesting, send it. */
-  if ((status->text_status != svn_wc_status_none)
-      && (status->text_status != svn_wc_status_normal))
+  /* If the text, property or tree state is interesting, send it. */
+  if ((status->node_status != svn_wc_status_none)
+       && (status->node_status != svn_wc_status_normal)
+       && !(status->node_status == svn_wc_status_deleted
+            && !i_status->op_root))
     return TRUE;
-  if ((status->prop_status != svn_wc_status_none)
-      && (status->prop_status != svn_wc_status_normal))
-    return TRUE;
-
-  /* If it's locked or switched, send it. */
-  if (status->locked)
-    return TRUE;
+
+  /* If it's switched, send it. */
   if (status->switched)
     return TRUE;
 
   /* If there is a lock token, send it. */
-  if (status->entry && status->entry->lock_token)
+  if (status->versioned && status->lock)
     return TRUE;
 
   /* If the entry is associated with a changelist, send it. */
-  if (status->entry && status->entry->changelist)
+  if (status->changelist)
+    return TRUE;
+
+  if (status->moved_to_abspath)
     return TRUE;
 
   /* Otherwise, don't send it. */
@@ -1413,22 +1902,25 @@
 /* Baton for mark_status. */
 struct status_baton
 {
-  svn_wc_status_func2_t real_status_func;   /* real status function */
+  svn_wc_status_func4_t real_status_func;  /* real status function */
   void *real_status_baton;                 /* real status baton */
 };
 
 /* A status callback function which wraps the *real* status
-   function/baton.   It simply sets the "repos_text_status" field of the
+   function/baton.   It simply sets the "repos_node_status" field of the
    STATUS to svn_wc_status_deleted and passes it off to the real
-   status func/baton. */
-static void
+   status func/baton. Implements svn_wc_status_func4_t */
+static svn_error_t *
 mark_deleted(void *baton,
-             const char *path,
-             svn_wc_status2_t *status)
+             const char *local_abspath,
+             const svn_wc_status3_t *status,
+             apr_pool_t *scratch_pool)
 {
   struct status_baton *sb = baton;
-  status->repos_text_status = svn_wc_status_deleted;
-  sb->real_status_func(sb->real_status_baton, path, status);
+  svn_wc_status3_t *new_status = svn_wc_dup_status3(status, scratch_pool);
+  new_status->repos_node_status = svn_wc_status_deleted;
+  return sb->real_status_func(sb->real_status_baton, local_abspath,
+                              new_status, scratch_pool);
 }
 
 
@@ -1440,17 +1932,18 @@
    a deletion.  Use POOL for all allocations. */
 static svn_error_t *
 handle_statii(struct edit_baton *eb,
-              svn_wc_entry_t *dir_entry,
-              const char *dir_path,
+              const char *dir_repos_root_url,
+              const char *dir_repos_relpath,
+              const char *dir_repos_uuid,
               apr_hash_t *statii,
               svn_boolean_t dir_was_deleted,
               svn_depth_t depth,
               apr_pool_t *pool)
 {
-  apr_array_header_t *ignores = eb->ignores;
+  const apr_array_header_t *ignores = eb->ignores;
   apr_hash_index_t *hi;
-  apr_pool_t *subpool = svn_pool_create(pool);
-  svn_wc_status_func2_t status_func = eb->status_func;
+  apr_pool_t *iterpool = svn_pool_create(pool);
+  svn_wc_status_func4_t status_func = eb->status_func;
   void *status_baton = eb->status_baton;
   struct status_baton sb;
 
@@ -1462,60 +1955,41 @@
       status_baton = &sb;
     }
 
-  /* Loop over all the statuses still in our hash, handling each one. */
+  /* Loop over all the statii still in our hash, handling each one. */
   for (hi = apr_hash_first(pool, statii); hi; hi = apr_hash_next(hi))
     {
-      const void *key;
-      void *val;
-      svn_wc_status2_t *status;
-
-      apr_hash_this(hi, &key, NULL, &val);
-      status = val;
+      const char *local_abspath = apr_hash_this_key(hi);
+      svn_wc__internal_status_t *status = apr_hash_this_val(hi);
 
       /* Clear the subpool. */
-      svn_pool_clear(subpool);
+      svn_pool_clear(iterpool);
 
       /* Now, handle the status.  We don't recurse for svn_depth_immediates
          because we already have the subdirectories' statii. */
-      if (status->text_status != svn_wc_status_obstructed
-          && status->text_status != svn_wc_status_missing
-          && status->entry && status->entry->kind == svn_node_dir
+      if (status->has_descendants
           && (depth == svn_depth_unknown
               || depth == svn_depth_infinity))
         {
-          svn_wc_adm_access_t *dir_access;
-<<<<<<< HEAD
-          svn_depth_t depth_minus_one = depth;
-
-          SVN_ERR(svn_wc_adm_retrieve(&dir_access, eb->adm_access,
-                                      key, subpool));
-          
-          if (depth_minus_one == svn_depth_immediates)
-            depth_minus_one = svn_depth_empty;
-          SVN_ERR(get_dir_status(eb, dir_entry, dir_access, NULL,
-                                 ignores, depth_minus_one, eb->get_all, 
-                                 eb->no_ignore, TRUE, status_func, 
-                                 status_baton, eb->cancel_func, 
-=======
-
-          SVN_ERR(svn_wc_adm_retrieve(&dir_access, eb->adm_access,
-                                      key, subpool));
-
-          SVN_ERR(get_dir_status(eb, dir_entry, dir_access, NULL,
-                                 ignores, depth, eb->get_all,
-                                 eb->no_ignore, TRUE, status_func,
-                                 status_baton, eb->cancel_func,
->>>>>>> 8595db6c
-                                 eb->cancel_baton, subpool));
+          SVN_ERR(get_dir_status(&eb->wb,
+                                 local_abspath, TRUE,
+                                 dir_repos_root_url, dir_repos_relpath,
+                                 dir_repos_uuid,
+                                 NULL,
+                                 NULL /* dirent */,
+                                 ignores, depth, eb->get_all, eb->no_ignore,
+                                 status_func, status_baton,
+                                 eb->cancel_func, eb->cancel_baton,
+                                 iterpool));
         }
       if (dir_was_deleted)
-        status->repos_text_status = svn_wc_status_deleted;
-      if (is_sendable_status(status, eb))
-        (eb->status_func)(eb->status_baton, key, status);
+        status->s.repos_node_status = svn_wc_status_deleted;
+      if (is_sendable_status(status, eb->no_ignore, eb->get_all))
+        SVN_ERR((eb->status_func)(eb->status_baton, local_abspath, &status->s,
+                                  iterpool));
     }
 
   /* Destroy the subpool. */
-  svn_pool_destroy(subpool);
+  svn_pool_destroy(iterpool);
 
   return SVN_NO_ERROR;
 }
@@ -1526,6 +2000,7 @@
 
 /*** The callbacks we'll plug into an svn_delta_editor_t structure. ***/
 
+/* An svn_delta_editor_t function. */
 static svn_error_t *
 set_target_revision(void *edit_baton,
                     svn_revnum_t target_revision,
@@ -1537,6 +2012,7 @@
 }
 
 
+/* An svn_delta_editor_t function. */
 static svn_error_t *
 open_root(void *edit_baton,
           svn_revnum_t base_revision,
@@ -1549,6 +2025,7 @@
 }
 
 
+/* An svn_delta_editor_t function. */
 static svn_error_t *
 delete_entry(const char *path,
              svn_revnum_t revision,
@@ -1557,84 +2034,31 @@
 {
   struct dir_baton *db = parent_baton;
   struct edit_baton *eb = db->edit_baton;
-  apr_hash_t *entries;
-  const char *name = svn_path_basename(path, pool);
-  const char *full_path = svn_path_join(eb->anchor, path, pool);
-  const char *dir_path;
-  svn_node_kind_t kind;
-  svn_wc_adm_access_t *adm_access;
-  const char *hash_key;
-  const svn_wc_entry_t *entry;
-  svn_error_t *err;
+  const char *local_abspath = svn_dirent_join(eb->anchor_abspath, path, pool);
 
   /* Note:  when something is deleted, it's okay to tweak the
      statushash immediately.  No need to wait until close_file or
      close_dir, because there's no risk of having to honor the 'added'
      flag.  We already know this item exists in the working copy. */
-
-  /* Read the parent's entries file.  If the deleted thing is not
-     versioned in this working copy, it was probably deleted via this
-     working copy.  No need to report such a thing. */
-  /* ### use svn_wc_entry() instead? */
-  SVN_ERR(svn_wc__entry_versioned(&entry, full_path, eb->adm_access,
-                                  FALSE, pool));
-  if (entry->kind == svn_node_dir)
-    {
-      dir_path = full_path;
-      hash_key = SVN_WC_ENTRY_THIS_DIR;
-    }
-  else
-    {
-      dir_path = svn_path_dirname(full_path, pool);
-      hash_key = name;
-    }
-
-  err = svn_wc_adm_retrieve(&adm_access, eb->adm_access, dir_path, pool);
-  if (err)
-    {
-      SVN_ERR(svn_io_check_path(full_path, &kind, pool));
-      if ((kind == svn_node_none) && (err->apr_err == SVN_ERR_WC_NOT_LOCKED))
-        {
-          /* We're probably dealing with a non-recursive, (or
-             partially non-recursive, working copy.  Due to deep bugs
-             in how the client reports the state of non-recursive
-             working copies, the repository can report that a path is
-             deleted in an area where we not only don't have the path
-             in question, we don't even have its parent(s).  A
-             complete fix would require a serious revamp of how
-             non-recursive working copies store and report themselves,
-             plus some thinking about the UI behavior we want when
-             someone runs 'svn st -u' in a [partially] non-recursive
-             working copy.
-
-             For now, we just do our best to detect the condition and
-             not report an error if it holds.  See issue #2122. */
-          svn_error_clear(err);
-          return SVN_NO_ERROR;
-        }
-      else
-        return err;
-    }
-
-  SVN_ERR(svn_wc_entries_read(&entries, adm_access, FALSE, pool));
-  if (apr_hash_get(entries, hash_key, APR_HASH_KEY_STRING))
-    SVN_ERR(tweak_statushash(db, db, TRUE, eb->adm_access,
-                             full_path, entry->kind == svn_node_dir,
-                             svn_wc_status_deleted, 0, revision, NULL));
+  SVN_ERR(tweak_statushash(db, db, TRUE, eb->db, eb->wb.check_working_copy,
+                           local_abspath,
+                           svn_wc_status_deleted, 0, 0, revision, NULL, pool));
 
   /* Mark the parent dir -- it lost an entry (unless that parent dir
      is the root node and we're not supposed to report on the root
      node).  */
-  if (db->parent_baton && (! *eb->target))
-    SVN_ERR(tweak_statushash(db->parent_baton, db, TRUE, eb->adm_access,
-                             db->path, entry->kind == svn_node_dir,
-                             svn_wc_status_modified, 0, SVN_INVALID_REVNUM,
-                             NULL));
+  if (db->parent_baton && (! *eb->target_basename))
+    SVN_ERR(tweak_statushash(db->parent_baton, db, TRUE,
+                             eb->db, eb->wb.check_working_copy,
+                             db->local_abspath,
+                             svn_wc_status_modified, svn_wc_status_modified,
+                             0, SVN_INVALID_REVNUM, NULL, pool));
 
   return SVN_NO_ERROR;
 }
 
 
+/* An svn_delta_editor_t function. */
 static svn_error_t *
 add_directory(const char *path,
               void *parent_baton,
@@ -1660,6 +2084,7 @@
 }
 
 
+/* An svn_delta_editor_t function. */
 static svn_error_t *
 open_directory(const char *path,
                void *parent_baton,
@@ -1672,6 +2097,7 @@
 }
 
 
+/* An svn_delta_editor_t function. */
 static svn_error_t *
 change_dir_prop(void *dir_baton,
                 const char *name,
@@ -1686,14 +2112,14 @@
   if (value != NULL)
     {
       if (strcmp(name, SVN_PROP_ENTRY_COMMITTED_REV) == 0)
-        db->ood_last_cmt_rev = SVN_STR_TO_REV(value->data);
+        db->ood_changed_rev = SVN_STR_TO_REV(value->data);
       else if (strcmp(name, SVN_PROP_ENTRY_LAST_AUTHOR) == 0)
-        db->ood_last_cmt_author = apr_pstrdup(db->pool, value->data);
+        db->ood_changed_author = apr_pstrdup(db->pool, value->data);
       else if (strcmp(name, SVN_PROP_ENTRY_COMMITTED_DATE) == 0)
         {
           apr_time_t tm;
           SVN_ERR(svn_time_from_cstring(&tm, value->data, db->pool));
-          db->ood_last_cmt_date = tm;
+          db->ood_changed_date = tm;
         }
     }
 
@@ -1702,6 +2128,7 @@
 
 
 
+/* An svn_delta_editor_t function. */
 static svn_error_t *
 close_directory(void *dir_baton,
                 apr_pool_t *pool)
@@ -1709,25 +2136,30 @@
   struct dir_baton *db = dir_baton;
   struct dir_baton *pb = db->parent_baton;
   struct edit_baton *eb = db->edit_baton;
-  svn_wc_status2_t *dir_status = NULL;
+  apr_pool_t *scratch_pool = db->pool;
 
   /* If nothing has changed and directory has no out of
      date descendants, return. */
   if (db->added || db->prop_changed || db->text_changed
-      || db->ood_last_cmt_rev != SVN_INVALID_REVNUM)
-    {
+      || db->ood_changed_rev != SVN_INVALID_REVNUM)
+    {
+      enum svn_wc_status_kind repos_node_status;
       enum svn_wc_status_kind repos_text_status;
       enum svn_wc_status_kind repos_prop_status;
 
       /* If this is a new directory, add it to the statushash. */
       if (db->added)
         {
-          repos_text_status = svn_wc_status_added;
+          repos_node_status = svn_wc_status_added;
+          repos_text_status = svn_wc_status_none;
           repos_prop_status = db->prop_changed ? svn_wc_status_added
                               : svn_wc_status_none;
         }
       else
         {
+          repos_node_status = (db->text_changed || db->prop_changed)
+                                       ? svn_wc_status_modified
+                                       : svn_wc_status_none;
           repos_text_status = db->text_changed ? svn_wc_status_modified
                               : svn_wc_status_none;
           repos_prop_status = db->prop_changed ? svn_wc_status_modified
@@ -1742,28 +2174,29 @@
           /* ### When we add directory locking, we need to find a
              ### directory lock here. */
           SVN_ERR(tweak_statushash(pb, db, TRUE,
-                                   eb->adm_access,
-                                   db->path, TRUE,
-                                   repos_text_status,
-                                   repos_prop_status, SVN_INVALID_REVNUM,
-                                   NULL));
+                                   eb->db,  eb->wb.check_working_copy,
+                                   db->local_abspath,
+                                   repos_node_status, repos_text_status,
+                                   repos_prop_status, SVN_INVALID_REVNUM, NULL,
+                                   scratch_pool));
         }
       else
         {
           /* We're editing the root dir of the WC.  As its repos
              status info isn't otherwise set, set it directly to
              trigger invocation of the status callback below. */
-          eb->anchor_status->repos_prop_status = repos_prop_status;
-          eb->anchor_status->repos_text_status = repos_text_status;
+          eb->anchor_status->s.repos_node_status = repos_node_status;
+          eb->anchor_status->s.repos_prop_status = repos_prop_status;
+          eb->anchor_status->s.repos_text_status = repos_text_status;
 
           /* If the root dir is out of date set the ood info directly too. */
-          if (db->ood_last_cmt_rev != eb->anchor_status->entry->revision)
+          if (db->ood_changed_rev != eb->anchor_status->s.revision)
             {
-              eb->anchor_status->ood_last_cmt_rev = db->ood_last_cmt_rev;
-              eb->anchor_status->ood_last_cmt_date = db->ood_last_cmt_date;
-              eb->anchor_status->ood_kind = db->ood_kind;
-              eb->anchor_status->ood_last_cmt_author =
-                apr_pstrdup(pool, db->ood_last_cmt_author);
+              eb->anchor_status->s.ood_changed_rev = db->ood_changed_rev;
+              eb->anchor_status->s.ood_changed_date = db->ood_changed_date;
+              eb->anchor_status->s.ood_kind = db->ood_kind;
+              eb->anchor_status->s.ood_changed_author =
+                apr_pstrdup(pool, db->ood_changed_author);
             }
         }
     }
@@ -1773,49 +2206,54 @@
   if (pb && ! db->excluded)
     {
       svn_boolean_t was_deleted = FALSE;
+      svn_wc__internal_status_t *dir_status;
 
       /* See if the directory was deleted or replaced. */
-      dir_status = apr_hash_get(pb->statii, db->path, APR_HASH_KEY_STRING);
+      dir_status = svn_hash_gets(pb->statii, db->local_abspath);
       if (dir_status &&
-          ((dir_status->repos_text_status == svn_wc_status_deleted)
-           || (dir_status->repos_text_status == svn_wc_status_replaced)))
+          ((dir_status->s.repos_node_status == svn_wc_status_deleted)
+           || (dir_status->s.repos_node_status == svn_wc_status_replaced)))
         was_deleted = TRUE;
 
       /* Now do the status reporting. */
-      SVN_ERR(handle_statii(eb, dir_status ? dir_status->entry : NULL,
-                            db->path, db->statii, was_deleted, db->depth,
-                            pool));
-      if (dir_status && is_sendable_status(dir_status, eb))
-        (eb->status_func)(eb->status_baton, db->path, dir_status);
-      apr_hash_set(pb->statii, db->path, APR_HASH_KEY_STRING, NULL);
+      SVN_ERR(handle_statii(eb,
+                            dir_status ? dir_status->s.repos_root_url : NULL,
+                            dir_status ? dir_status->s.repos_relpath : NULL,
+                            dir_status ? dir_status->s.repos_uuid : NULL,
+                            db->statii, was_deleted, db->depth, scratch_pool));
+      if (dir_status && is_sendable_status(dir_status, eb->no_ignore,
+                                           eb->get_all))
+        SVN_ERR((eb->status_func)(eb->status_baton, db->local_abspath,
+                                  &dir_status->s, scratch_pool));
+      svn_hash_sets(pb->statii, db->local_abspath, NULL);
     }
   else if (! pb)
     {
       /* If this is the top-most directory, and the operation had a
          target, we should only report the target. */
-      if (*eb->target)
+      if (*eb->target_basename)
         {
-          svn_wc_status2_t *tgt_status;
-          const char *path = svn_path_join(eb->anchor, eb->target, pool);
-          dir_status = eb->anchor_status;
-          tgt_status = apr_hash_get(db->statii, path, APR_HASH_KEY_STRING);
+          const svn_wc__internal_status_t *tgt_status;
+
+          tgt_status = svn_hash_gets(db->statii, eb->target_abspath);
           if (tgt_status)
             {
-              if (tgt_status->entry
-                  && tgt_status->entry->kind == svn_node_dir)
+              if (tgt_status->has_descendants)
                 {
-                  svn_wc_adm_access_t *dir_access;
-                  SVN_ERR(svn_wc_adm_retrieve(&dir_access, eb->adm_access,
-                                              path, pool));
-                  SVN_ERR(get_dir_status
-                          (eb, tgt_status->entry, dir_access, NULL,
-                           eb->ignores, eb->default_depth, eb->get_all,
-                           eb->no_ignore, TRUE,
-                           eb->status_func, eb->status_baton,
-                           eb->cancel_func, eb->cancel_baton, pool));
+                  SVN_ERR(get_dir_status(&eb->wb,
+                                         eb->target_abspath, TRUE,
+                                         NULL, NULL, NULL, NULL,
+                                         NULL /* dirent */,
+                                         eb->ignores,
+                                         eb->default_depth,
+                                         eb->get_all, eb->no_ignore,
+                                         eb->status_func, eb->status_baton,
+                                         eb->cancel_func, eb->cancel_baton,
+                                         scratch_pool));
                 }
-              if (is_sendable_status(tgt_status, eb))
-                (eb->status_func)(eb->status_baton, path, tgt_status);
+              if (is_sendable_status(tgt_status, eb->no_ignore, eb->get_all))
+                SVN_ERR((eb->status_func)(eb->status_baton, eb->target_abspath,
+                                          &tgt_status->s, scratch_pool));
             }
         }
       else
@@ -1823,18 +2261,28 @@
           /* Otherwise, we report on all our children and ourself.
              Note that our directory couldn't have been deleted,
              because it is the root of the edit drive. */
-          SVN_ERR(handle_statii(eb, eb->anchor_status->entry, db->path,
-                                db->statii, FALSE, eb->default_depth, pool));
-          if (is_sendable_status(eb->anchor_status, eb))
-            (eb->status_func)(eb->status_baton, db->path, eb->anchor_status);
+          SVN_ERR(handle_statii(eb,
+                                eb->anchor_status->s.repos_root_url,
+                                eb->anchor_status->s.repos_relpath,
+                                eb->anchor_status->s.repos_uuid,
+                                db->statii, FALSE, eb->default_depth,
+                                scratch_pool));
+          if (is_sendable_status(eb->anchor_status, eb->no_ignore,
+                                 eb->get_all))
+            SVN_ERR((eb->status_func)(eb->status_baton, db->local_abspath,
+                                      &eb->anchor_status->s, scratch_pool));
           eb->anchor_status = NULL;
         }
     }
+
+  svn_pool_clear(scratch_pool); /* Clear baton and its pool */
+
   return SVN_NO_ERROR;
 }
 
 
 
+/* An svn_delta_editor_t function. */
 static svn_error_t *
 add_file(const char *path,
          void *parent_baton,
@@ -1857,6 +2305,7 @@
 }
 
 
+/* An svn_delta_editor_t function. */
 static svn_error_t *
 open_file(const char *path,
           void *parent_baton,
@@ -1872,6 +2321,7 @@
 }
 
 
+/* An svn_delta_editor_t function. */
 static svn_error_t *
 apply_textdelta(void *file_baton,
                 const char *base_checksum,
@@ -1892,6 +2342,7 @@
 }
 
 
+/* An svn_delta_editor_t function. */
 static svn_error_t *
 change_file_prop(void *file_baton,
                  const char *name,
@@ -1906,16 +2357,16 @@
   if (value != NULL)
     {
       if (strcmp(name, SVN_PROP_ENTRY_COMMITTED_REV) == 0)
-        fb->ood_last_cmt_rev = SVN_STR_TO_REV(value->data);
+        fb->ood_changed_rev = SVN_STR_TO_REV(value->data);
       else if (strcmp(name, SVN_PROP_ENTRY_LAST_AUTHOR) == 0)
-        fb->ood_last_cmt_author = apr_pstrdup(fb->dir_baton->pool,
+        fb->ood_changed_author = apr_pstrdup(fb->dir_baton->pool,
                                               value->data);
       else if (strcmp(name, SVN_PROP_ENTRY_COMMITTED_DATE) == 0)
         {
           apr_time_t tm;
           SVN_ERR(svn_time_from_cstring(&tm, value->data,
                                         fb->dir_baton->pool));
-          fb->ood_last_cmt_date = tm;
+          fb->ood_changed_date = tm;
         }
     }
 
@@ -1923,15 +2374,17 @@
 }
 
 
+/* An svn_delta_editor_t function. */
 static svn_error_t *
 close_file(void *file_baton,
            const char *text_checksum,  /* ignored, as we receive no data */
            apr_pool_t *pool)
 {
   struct file_baton *fb = file_baton;
+  enum svn_wc_status_kind repos_node_status;
   enum svn_wc_status_kind repos_text_status;
   enum svn_wc_status_kind repos_prop_status;
-  svn_lock_t *repos_lock = NULL;
+  const svn_lock_t *repos_lock = NULL;
 
   /* If nothing has changed, return. */
   if (! (fb->added || fb->prop_changed || fb->text_changed))
@@ -1940,132 +2393,72 @@
   /* If this is a new file, add it to the statushash. */
   if (fb->added)
     {
-      const char *url;
-      repos_text_status = svn_wc_status_added;
-      repos_prop_status = fb->prop_changed ? svn_wc_status_added : 0;
-
-      if (fb->edit_baton->repos_locks)
+      repos_node_status = svn_wc_status_added;
+      repos_text_status = fb->text_changed ? svn_wc_status_modified
+                                           : 0 /* don't tweak */;
+      repos_prop_status = fb->prop_changed ? svn_wc_status_modified
+                                           : 0 /* don't tweak */;
+
+      if (fb->edit_baton->wb.repos_locks)
         {
-          url = find_dir_url(fb->dir_baton, pool);
-          if (url)
-            {
-              url = svn_path_url_add_component(url, fb->name, pool);
-              repos_lock = apr_hash_get
-                (fb->edit_baton->repos_locks,
-                 svn_path_uri_decode(url +
-                                     strlen(fb->edit_baton->repos_root),
-                                     pool), APR_HASH_KEY_STRING);
-            }
+          const char *dir_repos_relpath = find_dir_repos_relpath(fb->dir_baton,
+                                                                 pool);
+
+          /* repos_lock still uses the deprecated filesystem absolute path
+             format */
+          const char *repos_relpath = svn_relpath_join(dir_repos_relpath,
+                                                       fb->name, pool);
+
+          repos_lock = svn_hash_gets(fb->edit_baton->wb.repos_locks,
+                                     svn_fspath__join("/", repos_relpath,
+                                                      pool));
         }
     }
   else
     {
-      repos_text_status = fb->text_changed ? svn_wc_status_modified : 0;
-      repos_prop_status = fb->prop_changed ? svn_wc_status_modified : 0;
-    }
-
-  SVN_ERR(tweak_statushash(fb, NULL, FALSE,
-                           fb->edit_baton->adm_access,
-                           fb->path, FALSE,
-                           repos_text_status,
-                           repos_prop_status, SVN_INVALID_REVNUM,
-                           repos_lock));
-
-  return SVN_NO_ERROR;
-}
-
-
+      repos_node_status = (fb->text_changed || fb->prop_changed)
+                                 ? svn_wc_status_modified
+                                 : 0 /* don't tweak */;
+      repos_text_status = fb->text_changed ? svn_wc_status_modified
+                                           : 0 /* don't tweak */;
+      repos_prop_status = fb->prop_changed ? svn_wc_status_modified
+                                           : 0 /* don't tweak */;
+    }
+
+  return tweak_statushash(fb, NULL, FALSE, fb->edit_baton->db,
+                          fb->edit_baton->wb.check_working_copy,
+                          fb->local_abspath, repos_node_status,
+                          repos_text_status, repos_prop_status,
+                          SVN_INVALID_REVNUM, repos_lock, pool);
+}
+
+/* An svn_delta_editor_t function. */
 static svn_error_t *
 close_edit(void *edit_baton,
            apr_pool_t *pool)
 {
   struct edit_baton *eb = edit_baton;
-  apr_array_header_t *ignores = eb->ignores;
-  svn_error_t *err = NULL;
 
   /* If we get here and the root was not opened as part of the edit,
      we need to transmit statuses for everything.  Otherwise, we
      should be done. */
   if (eb->root_opened)
-    goto cleanup;
-
-  /* If we have a target, that's the thing we're sending, otherwise
-     we're sending the anchor. */
-
-  if (*eb->target)
-    {
-      svn_node_kind_t kind;
-      const char *full_path = svn_path_join(eb->anchor, eb->target, pool);
-
-      err = svn_io_check_path(full_path, &kind, pool);
-      if (err) goto cleanup;
-
-      if (kind == svn_node_dir)
-        {
-          svn_wc_adm_access_t *tgt_access;
-          const svn_wc_entry_t *tgt_entry;
-
-          err = svn_wc_entry(&tgt_entry, full_path, eb->adm_access,
-                             FALSE, pool);
-          if (err) goto cleanup;
-
-          if (! tgt_entry)
-            {
-              err = get_dir_status(eb, NULL, eb->adm_access, eb->target,
-                                   ignores, svn_depth_empty, eb->get_all,
-                                   TRUE, TRUE,
-                                   eb->status_func, eb->status_baton,
-                                   eb->cancel_func, eb->cancel_baton,
-                                   pool);
-              if (err) goto cleanup;
-            }
-          else
-            {
-              err = svn_wc_adm_retrieve(&tgt_access, eb->adm_access,
-                                        full_path, pool);
-              if (err) goto cleanup;
-
-              err = get_dir_status(eb, NULL, tgt_access, NULL, ignores,
-                                   eb->default_depth, eb->get_all,
-                                   eb->no_ignore, FALSE,
-                                   eb->status_func, eb->status_baton,
-                                   eb->cancel_func, eb->cancel_baton,
-                                   pool);
-              if (err) goto cleanup;
-            }
-        }
-      else
-        {
-          err = get_dir_status(eb, NULL, eb->adm_access, eb->target,
-                               ignores, svn_depth_empty, eb->get_all,
-                               TRUE, TRUE, eb->status_func, eb->status_baton,
-                               eb->cancel_func, eb->cancel_baton, pool);
-          if (err) goto cleanup;
-        }
-    }
-  else
-    {
-      err = get_dir_status(eb, NULL, eb->adm_access, NULL, ignores,
-                           eb->default_depth, eb->get_all, eb->no_ignore,
-                           FALSE, eb->status_func, eb->status_baton,
-                           eb->cancel_func, eb->cancel_baton, pool);
-      if (err) goto cleanup;
-    }
-
- cleanup:
-  /* Let's make sure that we didn't harvest any traversal info for the
-     anchor if we had a target. */
-  if (eb->traversal_info && *eb->target)
-    {
-      apr_hash_set(eb->traversal_info->externals_old,
-                   eb->anchor, APR_HASH_KEY_STRING, NULL);
-      apr_hash_set(eb->traversal_info->externals_new,
-                   eb->anchor, APR_HASH_KEY_STRING, NULL);
-      apr_hash_set(eb->traversal_info->depths,
-                   eb->anchor, APR_HASH_KEY_STRING, NULL);
-    }
-
-  return err;
+    return SVN_NO_ERROR;
+
+  SVN_ERR(svn_wc__internal_walk_status(eb->db,
+                                       eb->target_abspath,
+                                       eb->default_depth,
+                                       eb->get_all,
+                                       eb->no_ignore,
+                                       FALSE,
+                                       eb->ignores,
+                                       eb->status_func,
+                                       eb->status_baton,
+                                       eb->cancel_func,
+                                       eb->cancel_baton,
+                                       pool));
+
+  return SVN_NO_ERROR;
 }
 
 
@@ -2074,44 +2467,63 @@
 /*** Public API ***/
 
 svn_error_t *
-svn_wc_get_status_editor3(const svn_delta_editor_t **editor,
+svn_wc__get_status_editor(const svn_delta_editor_t **editor,
                           void **edit_baton,
                           void **set_locks_baton,
                           svn_revnum_t *edit_revision,
-                          svn_wc_adm_access_t *anchor,
-                          const char *target,
+                          svn_wc_context_t *wc_ctx,
+                          const char *anchor_abspath,
+                          const char *target_basename,
                           svn_depth_t depth,
                           svn_boolean_t get_all,
+                          svn_boolean_t check_working_copy,
                           svn_boolean_t no_ignore,
-                          apr_array_header_t *ignore_patterns,
-                          svn_wc_status_func2_t status_func,
+                          svn_boolean_t depth_as_sticky,
+                          svn_boolean_t server_performs_filtering,
+                          const apr_array_header_t *ignore_patterns,
+                          svn_wc_status_func4_t status_func,
                           void *status_baton,
                           svn_cancel_func_t cancel_func,
                           void *cancel_baton,
-                          svn_wc_traversal_info_t *traversal_info,
-                          apr_pool_t *pool)
+                          apr_pool_t *result_pool,
+                          apr_pool_t *scratch_pool)
 {
   struct edit_baton *eb;
-  svn_delta_editor_t *tree_editor = svn_delta_default_editor(pool);
+  svn_delta_editor_t *tree_editor = svn_delta_default_editor(result_pool);
+  void *inner_baton;
+  struct svn_wc__shim_fetch_baton_t *sfb;
+  const svn_delta_editor_t *inner_editor;
+  svn_delta_shim_callbacks_t *shim_callbacks =
+                                svn_delta_shim_callbacks_default(result_pool);
 
   /* Construct an edit baton. */
-  eb = apr_palloc(pool, sizeof(*eb));
+  eb = apr_pcalloc(result_pool, sizeof(*eb));
   eb->default_depth     = depth;
   eb->target_revision   = edit_revision;
-  eb->adm_access        = anchor;
+  eb->db                = wc_ctx->db;
   eb->get_all           = get_all;
   eb->no_ignore         = no_ignore;
   eb->status_func       = status_func;
   eb->status_baton      = status_baton;
   eb->cancel_func       = cancel_func;
   eb->cancel_baton      = cancel_baton;
-  eb->traversal_info    = traversal_info;
-  eb->externals         = apr_hash_make(pool);
-  eb->anchor            = svn_wc_adm_access_path(anchor);
-  eb->target            = target;
+  eb->anchor_abspath    = apr_pstrdup(result_pool, anchor_abspath);
+  eb->target_abspath    = svn_dirent_join(anchor_abspath, target_basename,
+                                          result_pool);
+
+  eb->target_basename   = apr_pstrdup(result_pool, target_basename);
   eb->root_opened       = FALSE;
-  eb->repos_locks       = NULL;
-  eb->repos_root        = NULL;
+
+  eb->wb.db               = wc_ctx->db;
+  eb->wb.target_abspath   = eb->target_abspath;
+  eb->wb.ignore_text_mods = !check_working_copy;
+  eb->wb.check_working_copy = check_working_copy;
+  eb->wb.repos_locks      = NULL;
+  eb->wb.repos_root       = NULL;
+
+  SVN_ERR(svn_wc__db_externals_defined_below(&eb->wb.externals,
+                                             wc_ctx->db, eb->target_abspath,
+                                             result_pool, scratch_pool));
 
   /* Use the caller-provided ignore patterns if provided; the build-time
      configured defaults otherwise. */
@@ -2121,14 +2533,16 @@
     }
   else
     {
-      eb->ignores = apr_array_make(pool, 16, sizeof(const char *));
-      svn_cstring_split_append(eb->ignores, SVN_CONFIG_DEFAULT_GLOBAL_IGNORES,
-                               "\n\r\t\v ", FALSE, pool);
+      apr_array_header_t *ignores;
+
+      SVN_ERR(svn_wc_get_default_ignores(&ignores, NULL, result_pool));
+      eb->ignores = ignores;
     }
 
   /* The edit baton's status structure maps to PATH, and the editor
      have to be aware of whether that is the anchor or the target. */
-  SVN_ERR(svn_wc_status2(&(eb->anchor_status), eb->anchor, anchor, pool));
+  SVN_ERR(internal_status(&(eb->anchor_status), wc_ctx->db, anchor_abspath,
+                          check_working_copy, result_pool, scratch_pool));
 
   /* Construct an editor. */
   tree_editor->set_target_revision = set_target_revision;
@@ -2145,113 +2559,216 @@
   tree_editor->close_file = close_file;
   tree_editor->close_edit = close_edit;
 
+  inner_editor = tree_editor;
+  inner_baton = eb;
+
+  if (!server_performs_filtering
+      && !depth_as_sticky)
+    SVN_ERR(svn_wc__ambient_depth_filter_editor(&inner_editor,
+                                                &inner_baton,
+                                                wc_ctx->db,
+                                                anchor_abspath,
+                                                target_basename,
+                                                inner_editor,
+                                                inner_baton,
+                                                result_pool));
+
   /* Conjoin a cancellation editor with our status editor. */
   SVN_ERR(svn_delta_get_cancellation_editor(cancel_func, cancel_baton,
-                                            tree_editor, eb, editor,
-                                            edit_baton, pool));
+                                            inner_editor, inner_baton,
+                                            editor, edit_baton,
+                                            result_pool));
 
   if (set_locks_baton)
     *set_locks_baton = eb;
 
+  sfb = apr_palloc(result_pool, sizeof(*sfb));
+  sfb->db = wc_ctx->db;
+  sfb->base_abspath = eb->anchor_abspath;
+  sfb->fetch_base = FALSE;
+
+  shim_callbacks->fetch_kind_func = svn_wc__fetch_kind_func;
+  shim_callbacks->fetch_props_func = svn_wc__fetch_props_func;
+  shim_callbacks->fetch_base_func = svn_wc__fetch_base_func;
+  shim_callbacks->fetch_baton = sfb;
+
+  SVN_ERR(svn_editor__insert_shims(editor, edit_baton, *editor, *edit_baton,
+                                   NULL, NULL, shim_callbacks,
+                                   result_pool, scratch_pool));
+
   return SVN_NO_ERROR;
 }
 
+/* Like svn_io_stat_dirent, but works case sensitive inside working
+   copies. Before 1.8 we handled this with a selection filter inside
+   a directory */
+static svn_error_t *
+stat_wc_dirent_case_sensitive(const svn_io_dirent2_t **dirent,
+                              svn_wc__db_t *db,
+                              const char *local_abspath,
+                              apr_pool_t *result_pool,
+                              apr_pool_t *scratch_pool)
+{
+  svn_boolean_t is_wcroot;
+
+  /* The wcroot is "" inside the wc; handle it as not in the wc, as
+     the case of the root is indifferent to us. */
+
+  /* Note that for performance this is really just a few hashtable lookups,
+     as we just used local_abspath for a db call in both our callers */
+  SVN_ERR(svn_wc__db_is_wcroot(&is_wcroot, db, local_abspath,
+                               scratch_pool));
+
+  return svn_error_trace(
+            svn_io_stat_dirent2(dirent, local_abspath,
+                                ! is_wcroot /* verify_truename */,
+                                TRUE        /* ignore_enoent */,
+                                result_pool, scratch_pool));
+}
 
 svn_error_t *
-svn_wc_get_status_editor2(const svn_delta_editor_t **editor,
-                          void **edit_baton,
-                          void **set_locks_baton,
-                          svn_revnum_t *edit_revision,
-                          svn_wc_adm_access_t *anchor,
-                          const char *target,
-                          apr_hash_t *config,
-                          svn_boolean_t recurse,
-                          svn_boolean_t get_all,
-                          svn_boolean_t no_ignore,
-                          svn_wc_status_func2_t status_func,
-                          void *status_baton,
-                          svn_cancel_func_t cancel_func,
-                          void *cancel_baton,
-                          svn_wc_traversal_info_t *traversal_info,
-                          apr_pool_t *pool)
-{
-  apr_array_header_t *ignores;
-  SVN_ERR(svn_wc_get_default_ignores(&ignores, config, pool));
-  return svn_wc_get_status_editor3(editor,
-                                   edit_baton,
-                                   set_locks_baton,
-                                   edit_revision,
-                                   anchor,
-                                   target,
-<<<<<<< HEAD
-                                   SVN_DEPTH_FROM_RECURSE_STATUS(recurse),
-=======
-                                   SVN_DEPTH_INFINITY_OR_IMMEDIATES(recurse),
->>>>>>> 8595db6c
-                                   get_all,
-                                   no_ignore,
-                                   ignores,
-                                   status_func,
-                                   status_baton,
-                                   cancel_func,
-                                   cancel_baton,
-                                   traversal_info,
-                                   pool);
-}
-
-
-/* Helpers for deprecated svn_wc_status_editor(), of type
-   svn_wc_status_func2_t. */
-struct old_status_func_cb_baton
-{
-  svn_wc_status_func_t original_func;
-  void *original_baton;
-};
-
-static void old_status_func_cb(void *baton,
-                               const char *path,
-                               svn_wc_status2_t *status)
-{
-  struct old_status_func_cb_baton *b = baton;
-  svn_wc_status_t *stat = (svn_wc_status_t *) status;
-
-  b->original_func(b->original_baton, path, stat);
+svn_wc__internal_walk_status(svn_wc__db_t *db,
+                             const char *local_abspath,
+                             svn_depth_t depth,
+                             svn_boolean_t get_all,
+                             svn_boolean_t no_ignore,
+                             svn_boolean_t ignore_text_mods,
+                             const apr_array_header_t *ignore_patterns,
+                             svn_wc_status_func4_t status_func,
+                             void *status_baton,
+                             svn_cancel_func_t cancel_func,
+                             void *cancel_baton,
+                             apr_pool_t *scratch_pool)
+{
+  struct walk_status_baton wb;
+  const svn_io_dirent2_t *dirent;
+  const struct svn_wc__db_info_t *info;
+  svn_error_t *err;
+
+  wb.db = db;
+  wb.target_abspath = local_abspath;
+  wb.ignore_text_mods = ignore_text_mods;
+  wb.check_working_copy = TRUE;
+  wb.repos_root = NULL;
+  wb.repos_locks = NULL;
+
+  /* Use the caller-provided ignore patterns if provided; the build-time
+     configured defaults otherwise. */
+  if (!ignore_patterns)
+    {
+      apr_array_header_t *ignores;
+
+      SVN_ERR(svn_wc_get_default_ignores(&ignores, NULL, scratch_pool));
+      ignore_patterns = ignores;
+    }
+
+  err = svn_wc__db_read_single_info(&info, db, local_abspath,
+                                    FALSE /* base_tree_only */,
+                                    scratch_pool, scratch_pool);
+
+  if (err)
+    {
+      if (err->apr_err == SVN_ERR_WC_PATH_NOT_FOUND)
+        {
+          svn_error_clear(err);
+          info = NULL;
+        }
+      else
+        return svn_error_trace(err);
+
+      wb.externals = apr_hash_make(scratch_pool);
+
+      SVN_ERR(svn_io_stat_dirent2(&dirent, local_abspath, FALSE, TRUE,
+                                  scratch_pool, scratch_pool));
+    }
+  else
+    {
+      SVN_ERR(svn_wc__db_externals_defined_below(&wb.externals,
+                                                 db, local_abspath,
+                                                 scratch_pool, scratch_pool));
+
+      SVN_ERR(stat_wc_dirent_case_sensitive(&dirent, db, local_abspath,
+                                            scratch_pool, scratch_pool));
+    }
+
+  if (info
+      && info->has_descendants /* is dir, or was dir and has tc descendants */
+      && info->status != svn_wc__db_status_not_present
+      && info->status != svn_wc__db_status_excluded
+      && info->status != svn_wc__db_status_server_excluded)
+    {
+      SVN_ERR(get_dir_status(&wb,
+                             local_abspath,
+                             FALSE /* skip_root */,
+                             NULL, NULL, NULL,
+                             info,
+                             dirent,
+                             ignore_patterns,
+                             depth,
+                             get_all,
+                             no_ignore,
+                             status_func, status_baton,
+                             cancel_func, cancel_baton,
+                             scratch_pool));
+    }
+  else
+    {
+      /* It may be a file or an unversioned item. And this is an explicit
+       * target, so no ignoring. An unversioned item (file or dir) shows a
+       * status like '?', and can yield a tree conflicted path. */
+      err = get_child_status(&wb,
+                             local_abspath,
+                             info,
+                             dirent,
+                             ignore_patterns,
+                             get_all,
+                             status_func, status_baton,
+                             cancel_func, cancel_baton,
+                             scratch_pool);
+
+      if (!info && err && err->apr_err == SVN_ERR_WC_PATH_NOT_FOUND)
+        {
+          /* The parent is also not versioned, but it is not nice to show
+             an error about a path a user didn't intend to touch. */
+          svn_error_clear(err);
+          return svn_error_createf(SVN_ERR_WC_PATH_NOT_FOUND, NULL,
+                                   _("The node '%s' was not found."),
+                                   svn_dirent_local_style(local_abspath,
+                                                          scratch_pool));
+        }
+      SVN_ERR(err);
+    }
+
+  return SVN_NO_ERROR;
 }
 
 svn_error_t *
-svn_wc_get_status_editor(const svn_delta_editor_t **editor,
-                         void **edit_baton,
-                         svn_revnum_t *edit_revision,
-                         svn_wc_adm_access_t *anchor,
-                         const char *target,
-                         apr_hash_t *config,
-                         svn_boolean_t recurse,
-                         svn_boolean_t get_all,
-                         svn_boolean_t no_ignore,
-                         svn_wc_status_func_t status_func,
-                         void *status_baton,
-                         svn_cancel_func_t cancel_func,
-                         void *cancel_baton,
-                         svn_wc_traversal_info_t *traversal_info,
-                         apr_pool_t *pool)
-{
-  struct old_status_func_cb_baton *b = apr_pcalloc(pool, sizeof(*b));
-  apr_array_header_t *ignores;
-  b->original_func = status_func;
-  b->original_baton = status_baton;
-  SVN_ERR(svn_wc_get_default_ignores(&ignores, config, pool));
-  return svn_wc_get_status_editor3(editor, edit_baton, NULL, edit_revision,
-<<<<<<< HEAD
-                                   anchor, target, 
-                                   SVN_DEPTH_FROM_RECURSE_STATUS(recurse),
-=======
-                                   anchor, target,
-                                   SVN_DEPTH_INFINITY_OR_IMMEDIATES(recurse),
->>>>>>> 8595db6c
-                                   get_all, no_ignore, ignores,
-                                   old_status_func_cb, b,
-                                   cancel_func, cancel_baton,
-                                   traversal_info, pool);
+svn_wc_walk_status(svn_wc_context_t *wc_ctx,
+                   const char *local_abspath,
+                   svn_depth_t depth,
+                   svn_boolean_t get_all,
+                   svn_boolean_t no_ignore,
+                   svn_boolean_t ignore_text_mods,
+                   const apr_array_header_t *ignore_patterns,
+                   svn_wc_status_func4_t status_func,
+                   void *status_baton,
+                   svn_cancel_func_t cancel_func,
+                   void *cancel_baton,
+                   apr_pool_t *scratch_pool)
+{
+  return svn_error_trace(
+           svn_wc__internal_walk_status(wc_ctx->db,
+                                        local_abspath,
+                                        depth,
+                                        get_all,
+                                        no_ignore,
+                                        ignore_text_mods,
+                                        ignore_patterns,
+                                        status_func,
+                                        status_baton,
+                                        cancel_func,
+                                        cancel_baton,
+                                        scratch_pool));
 }
 
 
@@ -2263,8 +2780,8 @@
 {
   struct edit_baton *eb = edit_baton;
 
-  eb->repos_locks = locks;
-  eb->repos_root = apr_pstrdup(pool, repos_root);
+  eb->wb.repos_locks = locks;
+  eb->wb.repos_root = apr_pstrdup(pool, repos_root);
 
   return SVN_NO_ERROR;
 }
@@ -2275,9 +2792,9 @@
                            apr_hash_t *config,
                            apr_pool_t *pool)
 {
-  svn_config_t *cfg = config ? apr_hash_get(config,
-                                            SVN_CONFIG_CATEGORY_CONFIG,
-                                            APR_HASH_KEY_STRING) : NULL;
+  svn_config_t *cfg = config
+                      ? svn_hash_gets(config, SVN_CONFIG_CATEGORY_CONFIG)
+                      : NULL;
   const char *val;
 
   /* Check the Subversion run-time configuration for global ignores.
@@ -2293,107 +2810,189 @@
 }
 
 
+/* */
+static svn_error_t *
+internal_status(svn_wc__internal_status_t **status,
+                svn_wc__db_t *db,
+                const char *local_abspath,
+                svn_boolean_t check_working_copy,
+                apr_pool_t *result_pool,
+                apr_pool_t *scratch_pool)
+{
+  const svn_io_dirent2_t *dirent = NULL;
+  const char *parent_repos_relpath;
+  const char *parent_repos_root_url;
+  const char *parent_repos_uuid;
+  const struct svn_wc__db_info_t *info;
+  svn_boolean_t is_root = FALSE;
+  svn_error_t *err;
+
+  SVN_ERR_ASSERT(svn_dirent_is_absolute(local_abspath));
+
+  err = svn_wc__db_read_single_info(&info, db, local_abspath,
+                                    !check_working_copy,
+                                    scratch_pool, scratch_pool);
+
+  if (err)
+    {
+      if (err->apr_err != SVN_ERR_WC_PATH_NOT_FOUND)
+        return svn_error_trace(err);
+
+      svn_error_clear(err);
+      info = NULL;
+
+      if (check_working_copy)
+        SVN_ERR(svn_io_stat_dirent2(&dirent, local_abspath, FALSE, TRUE,
+                                    scratch_pool, scratch_pool));
+    }
+  else if (check_working_copy)
+    SVN_ERR(stat_wc_dirent_case_sensitive(&dirent, db, local_abspath,
+                                          scratch_pool, scratch_pool));
+
+  if (!info
+      || info->kind == svn_node_unknown
+      || info->status == svn_wc__db_status_not_present
+      || info->status == svn_wc__db_status_server_excluded
+      || info->status == svn_wc__db_status_excluded)
+    return svn_error_trace(assemble_unversioned(status,
+                                                db, local_abspath,
+                                                dirent,
+                                                info ? info->conflicted : FALSE,
+                                                FALSE /* is_ignored */,
+                                                result_pool, scratch_pool));
+
+  if (svn_dirent_is_root(local_abspath, strlen(local_abspath)))
+    is_root = TRUE;
+  else
+    SVN_ERR(svn_wc__db_is_wcroot(&is_root, db, local_abspath, scratch_pool));
+
+  /* Even though passing parent_repos_* is not required, assemble_status needs
+     these values to determine if a node is switched */
+  if (!is_root)
+    {
+      const char *const parent_abspath = svn_dirent_dirname(local_abspath,
+                                                            scratch_pool);
+      if (check_working_copy)
+        SVN_ERR(svn_wc__db_read_info(NULL, NULL, NULL,
+                                     &parent_repos_relpath,
+                                     &parent_repos_root_url,
+                                     &parent_repos_uuid,
+                                     NULL, NULL, NULL, NULL, NULL, NULL, NULL,
+                                     NULL, NULL, NULL, NULL, NULL, NULL, NULL,
+                                     NULL, NULL, NULL, NULL, NULL, NULL, NULL,
+                                     db, parent_abspath,
+                                     result_pool, scratch_pool));
+      else
+        SVN_ERR(svn_wc__db_base_get_info(NULL, NULL, NULL,
+                                         &parent_repos_relpath,
+                                         &parent_repos_root_url,
+                                         &parent_repos_uuid,
+                                         NULL, NULL, NULL, NULL, NULL,
+                                         NULL, NULL, NULL, NULL, NULL,
+                                         db, parent_abspath,
+                                         result_pool, scratch_pool));
+    }
+  else
+    {
+      parent_repos_root_url = NULL;
+      parent_repos_relpath = NULL;
+      parent_repos_uuid = NULL;
+    }
+
+  return svn_error_trace(assemble_status(status, db, local_abspath,
+                                         parent_repos_root_url,
+                                         parent_repos_relpath,
+                                         parent_repos_uuid,
+                                         info,
+                                         dirent,
+                                         TRUE /* get_all */,
+                                         FALSE, check_working_copy,
+                                         NULL /* repos_lock */,
+                                         result_pool, scratch_pool));
+}
+
+
 svn_error_t *
-svn_wc_status2(svn_wc_status2_t **status,
-               const char *path,
-               svn_wc_adm_access_t *adm_access,
-               apr_pool_t *pool)
-{
-  const svn_wc_entry_t *entry = NULL;
-  const svn_wc_entry_t *parent_entry = NULL;
-
-  if (adm_access)
-    SVN_ERR(svn_wc_entry(&entry, path, adm_access, FALSE, pool));
-
-  if (entry && ! svn_path_is_empty(path))
-    {
-      const char *parent_path = svn_path_dirname(path, pool);
-      svn_wc_adm_access_t *parent_access;
-      SVN_ERR(svn_wc__adm_retrieve_internal(&parent_access, adm_access,
-                                            parent_path, pool));
-      if (parent_access)
-        SVN_ERR(svn_wc_entry(&parent_entry, parent_path, parent_access,
-                             FALSE, pool));
-    }
-
-  SVN_ERR(assemble_status(status, path, adm_access, entry, parent_entry,
-                          svn_node_unknown, FALSE, /* bogus */
-                          TRUE, FALSE, NULL, NULL, pool));
+svn_wc_status3(svn_wc_status3_t **status,
+               svn_wc_context_t *wc_ctx,
+               const char *local_abspath,
+               apr_pool_t *result_pool,
+               apr_pool_t *scratch_pool)
+{
+  svn_wc__internal_status_t *stat;
+  SVN_ERR(internal_status(&stat, wc_ctx->db, local_abspath,
+                          TRUE /* check_working_copy */,
+                          result_pool, scratch_pool));
+  *status = &stat->s;
   return SVN_NO_ERROR;
 }
 
-
-svn_error_t *
-svn_wc_status(svn_wc_status_t **status,
-              const char *path,
-              svn_wc_adm_access_t *adm_access,
-              apr_pool_t *pool)
-{
-  svn_wc_status2_t *stat2;
-
-  SVN_ERR(svn_wc_status2(&stat2, path, adm_access, pool));
-  *status = (svn_wc_status_t *) stat2;
-  return SVN_NO_ERROR;
-}
-
-
-
-svn_wc_status2_t *
-svn_wc_dup_status2(svn_wc_status2_t *orig_stat,
+svn_wc_status3_t *
+svn_wc_dup_status3(const svn_wc_status3_t *orig_stat,
                    apr_pool_t *pool)
 {
-  svn_wc_status2_t *new_stat = apr_palloc(pool, sizeof(*new_stat));
+  /* Allocate slightly more room */
+  svn_wc__internal_status_t *new_istat = apr_palloc(pool, sizeof(*new_istat));
+  svn_wc_status3_t *new_stat = &new_istat->s;
 
   /* Shallow copy all members. */
   *new_stat = *orig_stat;
 
-  /* No go back and dup the deep item. */
-  if (orig_stat->entry)
-    new_stat->entry = svn_wc_entry_dup(orig_stat->entry, pool);
-
+  /* Now go back and dup the deep items into this pool. */
   if (orig_stat->repos_lock)
     new_stat->repos_lock = svn_lock_dup(orig_stat->repos_lock, pool);
 
-  if (orig_stat->url)
-    new_stat->url = apr_pstrdup(pool, orig_stat->url);
-
-  if (orig_stat->ood_last_cmt_author)
-    new_stat->ood_last_cmt_author
-      = apr_pstrdup(pool, orig_stat->ood_last_cmt_author);
+  if (orig_stat->changed_author)
+    new_stat->changed_author = apr_pstrdup(pool, orig_stat->changed_author);
+
+  if (orig_stat->ood_changed_author)
+    new_stat->ood_changed_author
+      = apr_pstrdup(pool, orig_stat->ood_changed_author);
+
+  if (orig_stat->lock)
+    new_stat->lock = svn_lock_dup(orig_stat->lock, pool);
+
+  if (orig_stat->changelist)
+    new_stat->changelist
+      = apr_pstrdup(pool, orig_stat->changelist);
+
+  if (orig_stat->repos_root_url)
+    new_stat->repos_root_url
+      = apr_pstrdup(pool, orig_stat->repos_root_url);
+
+  if (orig_stat->repos_relpath)
+    new_stat->repos_relpath
+      = apr_pstrdup(pool, orig_stat->repos_relpath);
+
+  if (orig_stat->repos_uuid)
+    new_stat->repos_uuid
+      = apr_pstrdup(pool, orig_stat->repos_uuid);
+
+  if (orig_stat->moved_from_abspath)
+    new_stat->moved_from_abspath
+      = apr_pstrdup(pool, orig_stat->moved_from_abspath);
+
+  if (orig_stat->moved_to_abspath)
+    new_stat->moved_to_abspath
+      = apr_pstrdup(pool, orig_stat->moved_to_abspath);
 
   /* Return the new hotness. */
   return new_stat;
 }
 
-
-svn_wc_status_t *
-svn_wc_dup_status(svn_wc_status_t *orig_stat,
-                  apr_pool_t *pool)
-{
-  svn_wc_status_t *new_stat = apr_palloc(pool, sizeof(*new_stat));
-
-  /* Shallow copy all members. */
-  *new_stat = *orig_stat;
-
-  /* No go back and dup the deep item. */
-  if (orig_stat->entry)
-    new_stat->entry = svn_wc_entry_dup(orig_stat->entry, pool);
-
-  /* Return the new hotness. */
-  return new_stat;
-}
-
 svn_error_t *
-svn_wc_get_ignores(apr_array_header_t **patterns,
-                   apr_hash_t *config,
-                   svn_wc_adm_access_t *adm_access,
-                   apr_pool_t *pool)
+svn_wc_get_ignores2(apr_array_header_t **patterns,
+                    svn_wc_context_t *wc_ctx,
+                    const char *local_abspath,
+                    apr_hash_t *config,
+                    apr_pool_t *result_pool,
+                    apr_pool_t *scratch_pool)
 {
   apr_array_header_t *default_ignores;
 
-  SVN_ERR(svn_wc_get_default_ignores(&default_ignores, config, pool));
-  SVN_ERR(collect_ignore_patterns(patterns, default_ignores, adm_access,
-                                  pool));
-
-  return SVN_NO_ERROR;
+  SVN_ERR(svn_wc_get_default_ignores(&default_ignores, config, scratch_pool));
+  return svn_error_trace(collect_ignore_patterns(patterns, wc_ctx->db,
+                                                 local_abspath,
+                                                 default_ignores,
+                                                 result_pool, scratch_pool));
 }