--- conflicted
+++ resolved
@@ -35,10 +35,7 @@
 
 #include "private/svn_sqlite.h"
 #include "private/svn_wc_private.h"
-<<<<<<< HEAD
-=======
 #include "private/svn_skel.h"
->>>>>>> 4cf18c3e
 
 #include "wc_db.h"
 
@@ -141,11 +138,6 @@
  * The bump to 24 started using the 'refcount' column of the PRISTINE table
  *   correctly, instead of always setting it to '1'. Bumped in r1058523.
  *
-<<<<<<< HEAD
- * The change from 13 to 14 added the WCLOCKS table.
- *
- * == 1.7.x shipped with format ???
-=======
  * The bump to 25 introduced the NODES_CURRENT view. Bumped in r1071283.
  *
  * The bump to 26 introduced the NODES_BASE view. Bumped in r1076617.
@@ -163,17 +155,11 @@
  *
  * The bump to 30 switched the conflict storage to a skel inside conflict_data.
  * Also clears some known invalid state.
->>>>>>> 4cf18c3e
  *
  * Please document any further format changes here.
  */
 
-<<<<<<< HEAD
-#define SVN_WC__VERSION 15
-
-=======
 #define SVN_WC__VERSION 29
->>>>>>> 4cf18c3e
 
 
 /* Formats <= this have no concept of "revert text-base/props".  */
@@ -334,20 +320,8 @@
 #define SVN_WC__ADM_FORMAT              "format"
 #define SVN_WC__ADM_ENTRIES             "entries"
 #define SVN_WC__ADM_TMP                 "tmp"
-<<<<<<< HEAD
-#define SVN_WC__ADM_TEXT_BASE           "text-base"
-#define SVN_WC__ADM_PROPS               "props"
-#define SVN_WC__ADM_PROP_BASE           "prop-base"
-#define SVN_WC__ADM_DIR_PROPS           "dir-props"
-#define SVN_WC__ADM_DIR_PROP_BASE       "dir-prop-base"
-#define SVN_WC__ADM_DIR_PROP_REVERT     "dir-prop-revert"
-#define SVN_WC__ADM_LOG                 "log"
-#define SVN_WC__ADM_KILLME              "KILLME"
-#define SVN_WC__ADM_PRISTINE            "pristine"
-=======
 #define SVN_WC__ADM_PRISTINE            "pristine"
 #define SVN_WC__ADM_NONEXISTENT_PATH    "nonexistent-path"
->>>>>>> 4cf18c3e
 
 /* The basename of the ".prej" file, if a directory ever has property
    conflicts.  This .prej file will appear *within* the conflicted
@@ -404,41 +378,21 @@
  * checks return quickly if the file remains untouched.)
  */
 svn_error_t *
-<<<<<<< HEAD
-svn_wc__internal_text_modified_p(svn_boolean_t *modified_p,
-=======
 svn_wc__internal_file_modified_p(svn_boolean_t *modified_p,
->>>>>>> 4cf18c3e
                                  svn_wc__db_t *db,
                                  const char *local_abspath,
                                  svn_boolean_t exact_comparison,
                                  apr_pool_t *scratch_pool);
 
 
-<<<<<<< HEAD
-
-/* Merge the difference between LEFT_ABSPATH and RIGHT_ABSPATH into
-   TARGET_ABSPATH, accumulating instructions to update the working
-   copy into LOG_ACCUM.
-=======
 /* Merge the difference between LEFT_ABSPATH and RIGHT_ABSPATH into
    TARGET_ABSPATH, return the appropriate work queue operations in
    *WORK_ITEMS.
->>>>>>> 4cf18c3e
 
    Note that, in the case of updating, the update can have sent new
    properties, which could affect the way the wc target is
    detranslated and compared with LEFT and RIGHT for merging.
 
-<<<<<<< HEAD
-   If COPYFROM_ABSPATH is not NULL, the "local mods" text should be
-   taken from the path named there instead of from TARGET_ABSPATH
-   (but the merge should still be installed into TARGET_ABSPATH).
-   The merge target is allowed to not be under version control in
-   this case.
-
-=======
->>>>>>> 4cf18c3e
    The merge result is stored in *MERGE_OUTCOME and merge conflicts
    are marked in MERGE_RESULT using LEFT_LABEL, RIGHT_LABEL and
    TARGET_LABEL.
@@ -466,17 +420,6 @@
    will be performed in SCRATCH_POOL.
 */
 svn_error_t *
-<<<<<<< HEAD
-svn_wc__internal_merge(svn_stringbuf_t **log_accum,
-                       enum svn_wc_merge_outcome_t *merge_outcome,
-                       svn_wc__db_t *db,
-                       const char *left_abspath,
-                       const svn_wc_conflict_version_t *left_version,
-                       const char *right_abspath,
-                       const svn_wc_conflict_version_t *right_version,
-                       const char *target_abspath,
-                       const char *copyfrom_abspath,
-=======
 svn_wc__internal_merge(svn_skel_t **work_items,
                        svn_skel_t **conflict_skel,
                        enum svn_wc_merge_outcome_t *merge_outcome,
@@ -485,7 +428,6 @@
                        const char *right_abspath,
                        const char *target_abspath,
                        const char *wri_abspath,
->>>>>>> 4cf18c3e
                        const char *left_label,
                        const char *right_label,
                        const char *target_label,
@@ -494,18 +436,10 @@
                        const char *diff3_cmd,
                        const apr_array_header_t *merge_options,
                        const apr_array_header_t *prop_diff,
-<<<<<<< HEAD
-                       svn_wc_conflict_resolver_func_t conflict_func,
-                       void *conflict_baton,
-                       svn_cancel_func_t cancel_func,
-                       void *cancel_baton,
-                       apr_pool_t *pool);
-=======
                        svn_cancel_func_t cancel_func,
                        void *cancel_baton,
                        apr_pool_t *result_pool,
                        apr_pool_t *scratch_pool);
->>>>>>> 4cf18c3e
 
 /* A default error handler for svn_wc_walk_entries3().  Returns ERR in
    all cases. */
@@ -538,22 +472,7 @@
                                     const char *target,
                                     const svn_delta_editor_t *wrapped_editor,
                                     void *wrapped_edit_baton,
-<<<<<<< HEAD
-                                    const char *anchor,
-                                    const char *target,
-                                    svn_wc__db_t *db,
-                                    apr_pool_t *pool);
-
-/* Similar to svn_wc__path_switched(), but with a wc_db parameter instead of
- * a wc_context. */
-svn_error_t *
-svn_wc__internal_path_switched(svn_boolean_t *switched,
-                               svn_wc__db_t *wc_db,
-                               const char *local_abspath,
-                               apr_pool_t *scratch_pool);
-=======
                                     apr_pool_t *result_pool);
->>>>>>> 4cf18c3e
 
 
 /* Similar to svn_wc_conflicted_p3(), but with a wc_db parameter in place of
@@ -604,54 +523,10 @@
 svn_boolean_t
 svn_wc__internal_changelist_match(svn_wc__db_t *db,
                                   const char *local_abspath,
-                                  apr_hash_t *clhash,
+                                  const apr_hash_t *clhash,
                                   apr_pool_t *scratch_pool);
 
-<<<<<<< HEAD
-
-/* Library-internal version of svn_wc__node_walk_children(), which see. */
-svn_error_t *
-svn_wc__internal_walk_children(svn_wc__db_t *db,
-                               const char *local_abspath,
-                               svn_boolean_t show_hidden,
-                               svn_wc__node_found_func_t walk_callback,
-                               void *walk_baton,
-                               svn_depth_t walk_depth,
-                               svn_cancel_func_t cancel_func,
-                               void *cancel_baton,
-                               apr_pool_t *scratch_pool);
-
-/* Library-internal version of svn_wc_remove_from_revision_control2,
-   which see.*/
-svn_error_t *
-svn_wc__internal_remove_from_revision_control(svn_wc__db_t *db,
-                                              const char *local_abspath,
-                                              svn_boolean_t destroy_wf,
-                                              svn_boolean_t instant_error,
-                                              svn_cancel_func_t cancel_func,
-                                              void *cancel_baton,
-                                              apr_pool_t *scratch_pool);
-
-
-/* Library-internal version of svn_wc__resolved_conflict5(). */
-svn_error_t *
-svn_wc__internal_resolved_conflict(svn_wc__db_t *db,
-                                   const char *local_abspath,
-                                   svn_depth_t depth,
-                                   svn_boolean_t resolve_text,
-                                   const char *resolve_prop,
-                                   svn_boolean_t resolve_tree,
-                                   svn_wc_conflict_choice_t conflict_choice,
-                                   svn_cancel_func_t cancel_func,
-                                   void *cancel_baton,
-                                   svn_wc_notify_func2_t notify_func,
-                                   void *notify_baton,
-                                   apr_pool_t *scratch_pool);
-
-
-=======
 /* Library-internal version of svn_wc_walk_status(), which see. */
->>>>>>> 4cf18c3e
 svn_error_t *
 svn_wc__internal_walk_status(svn_wc__db_t *db,
                              const char *local_abspath,
@@ -773,14 +648,6 @@
                                 apr_pool_t *result_pool,
                                 apr_pool_t *scratch_pool);
 
-svn_error_t *
-svn_wc__internal_node_get_url(const char **url,
-                              svn_wc__db_t *db,
-                              const char *local_abspath,
-                              apr_pool_t *result_pool,
-                              apr_pool_t *scratch_pool);
-
-
 /* Upgrade the wc sqlite database given in SDB for the wc located at
    WCROOT_ABSPATH. It's current/starting format is given by START_FORMAT.
    After the upgrade is complete (to as far as the automatic upgrade will
@@ -794,19 +661,6 @@
                     apr_pool_t *scratch_pool);
 
 
-<<<<<<< HEAD
-/* Checks whether a node is a working copy root or switched.
- *
- * If LOCAL_ABSPATH is the root of a working copy set WC_ROOT to TRUE,
- * otherwise to FALSE.
- *
- * If LOCAL_ABSPATH is switched against its parent in the same working copy
- * set *SWITCHED to TRUE, otherwise to FALSE. SWITCHED can be set to NULL
- * if the result is not important.
- *
- * If KIND is not null *KIND is set to the node type of LOCAL_ABSPATH
- *
-=======
 svn_error_t *
 svn_wc__wipe_postupgrade(const char *dir_abspath,
                          svn_boolean_t whole_admin,
@@ -825,16 +679,11 @@
  * set *SWITCHED to TRUE, otherwise to FALSE.  SWITCHED can be NULL
  * if the result is not important.
  *
->>>>>>> 4cf18c3e
  * Use SCRATCH_POOL for temporary allocations.
  */
 svn_error_t *
 svn_wc__check_wc_root(svn_boolean_t *wc_root,
-<<<<<<< HEAD
-                      svn_wc__db_kind_t *kind,
-=======
                       svn_kind_t *kind,
->>>>>>> 4cf18c3e
                       svn_boolean_t *switched,
                       svn_wc__db_t *db,
                       const char *local_abspath,
