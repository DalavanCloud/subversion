/*
 * lock.c:  routines for locking working copy subdirectories.
 *
 * ====================================================================
 *    Licensed to the Apache Software Foundation (ASF) under one
 *    or more contributor license agreements.  See the NOTICE file
 *    distributed with this work for additional information
 *    regarding copyright ownership.  The ASF licenses this file
 *    to you under the Apache License, Version 2.0 (the
 *    "License"); you may not use this file except in compliance
 *    with the License.  You may obtain a copy of the License at
 *
 *      http://www.apache.org/licenses/LICENSE-2.0
 *
 *    Unless required by applicable law or agreed to in writing,
 *    software distributed under the License is distributed on an
 *    "AS IS" BASIS, WITHOUT WARRANTIES OR CONDITIONS OF ANY
 *    KIND, either express or implied.  See the License for the
 *    specific language governing permissions and limitations
 *    under the License.
 * ====================================================================
 */

#include <apr_pools.h>
#include <apr_time.h>

#include "svn_pools.h"
#include "svn_dirent_uri.h"
#include "svn_path.h"
#include "svn_sorts.h"
#include "svn_hash.h"
#include "svn_types.h"

#include "wc.h"
#include "adm_files.h"
#include "lock.h"
#include "props.h"
#include "wc_db.h"

#include "svn_private_config.h"
#include "private/svn_wc_private.h"




struct svn_wc_adm_access_t
{
  /* PATH to directory which contains the administrative area */
  const char *path;

  /* And the absolute form of the path.  */
  const char *abspath;

  /* Indicates that the baton has been closed. */
  svn_boolean_t closed;

  /* Handle to the administrative database. */
  svn_wc__db_t *db;

  /* Was the DB provided to us? If so, then we'll never close it.  */
  svn_boolean_t db_provided;

  /* ENTRIES_HIDDEN is all cached entries including those in
     state deleted or state absent. It may be NULL. */
  apr_hash_t *entries_all;

  /* POOL is used to allocate cached items, they need to persist for the
     lifetime of this access baton */
  apr_pool_t *pool;

};


/* This is a placeholder used in the set hash to represent missing
   directories.  Only its address is important, it contains no useful
   data. */
static const svn_wc_adm_access_t missing;
#define IS_MISSING(lock) ((lock) == &missing)

/* ### hack for now. future functionality coming in a future revision.  */
#define svn_wc__db_is_closed(db) FALSE



/* ### these functions are here for forward references. generally, they're
   ### here to avoid the code churn from moving the definitions.  */

static svn_error_t *
do_close(svn_wc_adm_access_t *adm_access, svn_boolean_t preserve_lock,
         apr_pool_t *scratch_pool);

static svn_error_t *
add_to_shared(svn_wc_adm_access_t *lock, apr_pool_t *scratch_pool);

static svn_error_t *
close_single(svn_wc_adm_access_t *adm_access,
             svn_boolean_t preserve_lock,
             apr_pool_t *scratch_pool);

static svn_error_t *
alloc_db(svn_wc__db_t **db,
         svn_config_t *config,
         apr_pool_t *result_pool,
         apr_pool_t *scratch_pool);


svn_error_t *
svn_wc__internal_check_wc(int *wc_format,
                          svn_wc__db_t *db,
                          const char *local_abspath,
                          svn_boolean_t check_path,
                          apr_pool_t *scratch_pool)
{
  svn_error_t *err;

  err = svn_wc__db_temp_get_format(wc_format, db, local_abspath, scratch_pool);
  if (err)
    {
      svn_node_kind_t kind;

      if (err->apr_err != SVN_ERR_WC_MISSING)
        return svn_error_return(err);
      svn_error_clear(err);

      /* ### the stuff below seems to be redundant. get_format() probably
         ### does all this.
         ###
         ### investigate all callers. DEFINITELY keep in mind the
         ### svn_wc_check_wc() entrypoint.
      */

      /* If the format file does not exist or path not directory, then for
         our purposes this is not a working copy, so return 0. */
      *wc_format = 0;

      /* Check path itself exists. */
      SVN_ERR(svn_io_check_path(local_abspath, &kind, scratch_pool));
      if (kind == svn_node_none)
        {
          return svn_error_createf(APR_ENOENT, NULL, _("'%s' does not exist"),
                                   svn_dirent_local_style(local_abspath,
                                                          scratch_pool));
        }
    }

#ifdef SVN_WC__SINGLE_DB
    if (*wc_format >= SVN_WC__WC_NG_VERSION)
      {
        svn_wc__db_status_t db_status;
        svn_wc__db_kind_t db_kind;

        if (check_path)
          {
            /* If a node is not a directory, it is not a working copy directory.
               This allows creating new working copies as a path below an existing
               working copy.
             */
            svn_node_kind_t wc_kind;

            SVN_ERR(svn_io_check_path(local_abspath, &wc_kind, scratch_pool));
            if (wc_kind != svn_node_dir)
              {
                *wc_format = 0; /* Not a directory, so not a wc-directory */
                return SVN_NO_ERROR;
              }
          }
      
        err = svn_wc__db_read_info(&db_status, &db_kind, NULL, NULL, NULL,
                                   NULL, NULL, NULL, NULL, NULL, NULL, NULL,
                                   NULL, NULL, NULL, NULL, NULL, NULL, NULL,
                                   NULL, NULL, NULL, NULL, NULL,
                                   db, local_abspath,
                                   scratch_pool, scratch_pool);
      
        if (err && err->apr_err == SVN_ERR_WC_PATH_NOT_FOUND)
          {
            svn_error_clear(err);
            *wc_format = 0;
            return SVN_NO_ERROR; 
          }
        else
          SVN_ERR(err);

        if (db_kind != svn_wc__db_kind_dir)
          {
            /* The WC thinks there must be a file, so this is not
               a wc-directory */
            *wc_format = 0;
            return SVN_NO_ERROR;
          }

        switch (db_status)
          {
            case svn_wc__db_status_not_present:
            case svn_wc__db_status_absent:
            case svn_wc__db_status_excluded:
              /* If there is a directory here, it is not related to the parent
                 working copy: Obstruction */
              *wc_format = 0;
              return SVN_NO_ERROR;
            default:
              break;
          }
      }
#endif

  return SVN_NO_ERROR;
}


svn_error_t *
svn_wc_check_wc2(int *wc_format,
                 svn_wc_context_t *wc_ctx,
                 const char *local_abspath,
                 apr_pool_t *scratch_pool)
{
  /* ### Should we pass TRUE for check_path to find obstructions and
         missing directories? */
  return svn_error_return(
    svn_wc__internal_check_wc(wc_format, wc_ctx->db, local_abspath, FALSE,
                              scratch_pool));
}


/* Cleanup for a locked access baton.

   This handles closing access batons when their pool gets destroyed.
   The physical locks associated with such batons remain in the working
   copy if they are protecting work items in the workqueue.  */
static apr_status_t
pool_cleanup_locked(void *p)
{
  svn_wc_adm_access_t *lock = p;
  apr_uint64_t id;
  svn_skel_t *work_item;
  svn_error_t *err;

  if (lock->closed)
    return APR_SUCCESS;

  /* If the DB is closed, then we have a bunch of extra work to do.  */
  if (svn_wc__db_is_closed(lock->db))
    {
      apr_pool_t *scratch_pool;
      svn_wc__db_t *db;

      lock->closed = TRUE;

      /* If there is no ADM area, then we definitely have no work items
         or physical locks to worry about. Bail out.  */
      if (!svn_wc__adm_area_exists(lock->abspath, lock->pool))
        return APR_SUCCESS;

      /* Creating a subpool is safe within a pool cleanup, as long as
         we're absolutely sure to destroy it before we exit this function.

         We avoid using LOCK->POOL to keep the following functions from
         hanging cleanups or subpools from it. (the cleanups *might* get
         run, but the subpools will NOT be destroyed)  */
      scratch_pool = svn_pool_create(lock->pool);

      err = alloc_db(&db, NULL /* config */, scratch_pool, scratch_pool);
      if (!err)
        {
          err = svn_wc__db_wq_fetch(&id, &work_item, db, lock->abspath,
                                    scratch_pool, scratch_pool);
          if (!err && work_item == NULL)
            {
              /* There is no remaining work, so we're good to remove any
                 potential "physical" lock.  */
              err = svn_wc__db_wclock_release(db, lock->abspath, scratch_pool);
            }
        }
      svn_error_clear(err);

      /* Closes the DB, too.  */
      svn_pool_destroy(scratch_pool);

      return APR_SUCCESS;
    }

  /* ### should we create an API that just looks, but doesn't return?  */
  err = svn_wc__db_wq_fetch(&id, &work_item, lock->db, lock->abspath,
                            lock->pool, lock->pool);

  /* Close just this access baton. The pool cleanup will close the rest.  */
  if (!err)
    err = close_single(lock,
                       work_item != NULL /* preserve_lock */,
                       lock->pool);

  if (err)
    {
      apr_status_t apr_err = err->apr_err;
      svn_error_clear(err);
      return apr_err;
    }

  return APR_SUCCESS;
}


/* Cleanup for a readonly access baton.  */
static apr_status_t
pool_cleanup_readonly(void *data)
{
  svn_wc_adm_access_t *lock = data;
  svn_error_t *err;

  if (lock->closed)
    return APR_SUCCESS;

  /* If the DB is closed, then we have nothing to do. There are no
     "physical" locks to remove, and we don't care whether this baton
     is registered with the DB.  */
  if (svn_wc__db_is_closed(lock->db))
    return APR_SUCCESS;

  /* Close this baton. No lock to preserve. Since this is part of the
     pool cleanup, we don't need to close children -- the cleanup process
     will close all children.  */
  err = close_single(lock, FALSE /* preserve_lock */, lock->pool);
  if (err)
    {
      apr_status_t result = err->apr_err;
      svn_error_clear(err);
      return result;
    }

  return APR_SUCCESS;
}


/* An APR pool cleanup handler.  This is a child handler, it removes the
   main pool handler. */
static apr_status_t
pool_cleanup_child(void *p)
{
  svn_wc_adm_access_t *lock = p;

  apr_pool_cleanup_kill(lock->pool, lock, pool_cleanup_locked);
  apr_pool_cleanup_kill(lock->pool, lock, pool_cleanup_readonly);

  return APR_SUCCESS;
}


/* Allocate from POOL, initialise and return an access baton. TYPE and PATH
   are used to initialise the baton.  If STEAL_LOCK, steal the lock if path
   is already locked */
static svn_error_t *
adm_access_alloc(svn_wc_adm_access_t **adm_access,
                 const char *path,
                 svn_wc__db_t *db,
                 svn_boolean_t db_provided,
                 svn_boolean_t write_lock,
                 apr_pool_t *result_pool,
                 apr_pool_t *scratch_pool)
{
  svn_error_t *err;
  svn_wc_adm_access_t *lock = apr_palloc(result_pool, sizeof(*lock));

  lock->closed = FALSE;
  lock->entries_all = NULL;
  lock->db = db;
  lock->db_provided = db_provided;
  lock->path = apr_pstrdup(result_pool, path);
  lock->pool = result_pool;

  SVN_ERR(svn_dirent_get_absolute(&lock->abspath, path, result_pool));

  *adm_access = lock;

  if (write_lock)
    {
      svn_boolean_t owns_lock;

      /* If the db already owns a lock, we can't add an extra lock record */
      SVN_ERR(svn_wc__db_wclock_owns_lock(&owns_lock, db, path, FALSE,
                                          scratch_pool));

      /* If DB owns the lock, but when there is no access baton open for this
         directory, old access baton based code is trying to access data that
         was previously locked by new code. Just hand them the lock, or
         important code paths like svn_wc_add3() will start failing */
      if (!owns_lock
          || svn_wc__adm_retrieve_internal2(db, lock->abspath, scratch_pool))
        {
          SVN_ERR(svn_wc__db_wclock_obtain(db, lock->abspath, 0, FALSE,
                                           scratch_pool));
        }
    }

  err = add_to_shared(lock, scratch_pool);

  if (err)
    return svn_error_compose_create(
                err,
                svn_wc__db_wclock_release(db, lock->abspath, scratch_pool));

  /* ### does this utf8 thing really/still apply??  */
  /* It's important that the cleanup handler is registered *after* at least
     one UTF8 conversion has been done, since such a conversion may create
     the apr_xlate_t object in the pool, and that object must be around
     when the cleanup handler runs.  If the apr_xlate_t cleanup handler
     were to run *before* the access baton cleanup handler, then the access
     baton's handler won't work. */

  /* Register an appropriate cleanup handler, based on the whether this
     access baton is locked or not.  */
  apr_pool_cleanup_register(lock->pool, lock,
                            write_lock
                              ? pool_cleanup_locked
                              : pool_cleanup_readonly,
                            pool_cleanup_child);

  return SVN_NO_ERROR;
}


/* */
static svn_error_t *
alloc_db(svn_wc__db_t **db,
         svn_config_t *config,
         apr_pool_t *result_pool,
         apr_pool_t *scratch_pool)
{
  svn_wc__db_openmode_t mode;

  /* ### need to determine MODE based on callers' needs.  */
  mode = svn_wc__db_openmode_default;
  SVN_ERR(svn_wc__db_open(db, mode, config, TRUE, TRUE,
                          result_pool, scratch_pool));

  return SVN_NO_ERROR;
}


/* */
static svn_error_t *
add_to_shared(svn_wc_adm_access_t *lock, apr_pool_t *scratch_pool)
{
  /* ### sometimes we replace &missing with a now-valid lock.  */
  {
    svn_wc_adm_access_t *prior = svn_wc__db_temp_get_access(lock->db,
                                                            lock->abspath,
                                                            scratch_pool);
    if (IS_MISSING(prior))
      SVN_ERR(svn_wc__db_temp_close_access(lock->db, lock->abspath,
                                           prior, scratch_pool));
  }

  svn_wc__db_temp_set_access(lock->db, lock->abspath, lock,
                             scratch_pool);

  return SVN_NO_ERROR;
}


/* */
static svn_wc_adm_access_t *
get_from_shared(const char *abspath,
                svn_wc__db_t *db,
                apr_pool_t *scratch_pool)
{
  /* We closed the DB when it became empty. ABSPATH is not present.  */
  if (db == NULL)
    return NULL;
  return svn_wc__db_temp_get_access(db, abspath, scratch_pool);
}


/* */
static svn_error_t *
probe(svn_wc__db_t *db,
      const char **dir,
      const char *path,
      apr_pool_t *pool)
{
  svn_node_kind_t kind;
  int wc_format = 0;

  SVN_ERR(svn_io_check_path(path, &kind, pool));
  if (kind == svn_node_dir)
    {
      const char *local_abspath;

      SVN_ERR(svn_dirent_get_absolute(&local_abspath, path, pool));
      SVN_ERR(svn_wc__internal_check_wc(&wc_format, db, local_abspath,
                                        FALSE, pool));
    }

  /* a "version" of 0 means a non-wc directory */
  if (kind != svn_node_dir || wc_format == 0)
    {
      /* Passing a path ending in "." or ".." to svn_dirent_dirname() is
         probably always a bad idea; certainly it is in this case.
         Unfortunately, svn_dirent_dirname()'s current signature can't
         return an error, so we have to insert the protection in this
         caller, ideally the API needs a change.  See issue #1617. */
      const char *base_name = svn_dirent_basename(path, pool);
      if ((strcmp(base_name, "..") == 0)
          || (strcmp(base_name, ".") == 0))
        {
          return svn_error_createf
            (SVN_ERR_WC_BAD_PATH, NULL,
             _("Path '%s' ends in '%s', "
               "which is unsupported for this operation"),
             svn_dirent_local_style(path, pool), base_name);
        }

      *dir = svn_dirent_dirname(path, pool);
    }
  else
    *dir = path;

  return SVN_NO_ERROR;
}


/* */
static svn_error_t *
open_single(svn_wc_adm_access_t **adm_access,
            const char *path,
            svn_boolean_t write_lock,
            svn_wc__db_t *db,
            svn_boolean_t db_provided,
            apr_pool_t *result_pool,
            apr_pool_t *scratch_pool)
{
  const char *local_abspath;
  int wc_format = 0;
  svn_error_t *err;
  svn_wc_adm_access_t *lock;

  SVN_ERR(svn_dirent_get_absolute(&local_abspath, path, scratch_pool));
  err = svn_wc__internal_check_wc(&wc_format, db, local_abspath, FALSE,
                                  scratch_pool);
  if (wc_format == 0 || (err && APR_STATUS_IS_ENOENT(err->apr_err)))
    {
      return svn_error_createf(SVN_ERR_WC_NOT_WORKING_COPY, err,
                               _("'%s' is not a working copy"),
                               svn_dirent_local_style(path, scratch_pool));
    }
  SVN_ERR(err);

  /* The format version must match exactly. Note that wc_db will perform
     an auto-upgrade if allowed. If it does *not*, then it has decided a
     manual upgrade is required.

     Note: if it decided on a manual upgrade, then we "should" never even
     reach this code. An error should have been raised earlier.  */
  if (wc_format != SVN_WC__VERSION)
    {
      return svn_error_createf(SVN_ERR_WC_UPGRADE_REQUIRED, NULL,
                               _("Working copy format of '%s' is too old (%d); "
                                 "please run 'svn upgrade'"),
                               svn_dirent_local_style(path, scratch_pool),
                               wc_format);
    }

  /* Need to create a new lock */
  SVN_ERR(adm_access_alloc(&lock, path, db, db_provided, write_lock,
                           result_pool, scratch_pool));

  /* ### recurse was here */
  *adm_access = lock;

  return SVN_NO_ERROR;
}


/* */
static svn_error_t *
close_single(svn_wc_adm_access_t *adm_access,
             svn_boolean_t preserve_lock,
             apr_pool_t *scratch_pool)
{
  svn_boolean_t locked;

  if (adm_access->closed)
    return SVN_NO_ERROR;

  /* Physically unlock if required */
  SVN_ERR(svn_wc__db_wclock_owns_lock(&locked, adm_access->db,
                                      adm_access->abspath, TRUE,
                                      scratch_pool));
  if (locked)
    {
      if (!preserve_lock)
        {
          /* Remove the physical lock in the admin directory for
             PATH. It is acceptable for the administrative area to
             have disappeared, such as when the directory is removed
             from the working copy.  It is an error for the lock to
             have disappeared if the administrative area still exists. */

          svn_error_t *err = svn_wc__db_wclock_release(adm_access->db,
                                                       adm_access->abspath,
                                                       scratch_pool);
          if (err)
            {
              if (svn_wc__adm_area_exists(adm_access->abspath, scratch_pool))
                return err;
              svn_error_clear(err);
            }
        }
    }

  /* Reset to prevent further use of the lock. */
  adm_access->closed = TRUE;

  /* Detach from set */
  SVN_ERR(svn_wc__db_temp_close_access(adm_access->db, adm_access->abspath,
                                       adm_access, scratch_pool));

  /* Possibly close the underlying wc_db. */
  if (!adm_access->db_provided)
    {
      apr_hash_t *opened = svn_wc__db_temp_get_all_access(adm_access->db,
                                                          scratch_pool);
      if (apr_hash_count(opened) == 0)
        {
          SVN_ERR(svn_wc__db_close(adm_access->db));
          adm_access->db = NULL;
        }
    }

  return SVN_NO_ERROR;
}

/* Retrieves the KIND of LOCAL_ABSPATH and whether its administrative data is
   available in the working copy.

   *AVAILABLE is set to TRUE when the node and its metadata are available,
   otherwise to FALSE (due to obstruction, missing, absence, exclusion,
   or a "not-present" child).

   *OBSTRUCTED is set to TRUE when the node is not available because
   it is obstructed/missing, otherwise to FALSE.

   KIND and OBSTRUCTED can be NULL.

   ### note: this function should go away when we move to a single
   ### adminstrative area.  */
static svn_error_t *
adm_available(svn_boolean_t *available,
              svn_wc__db_kind_t *kind,
              svn_boolean_t *obstructed,
              svn_wc__db_t *db,
              const char *local_abspath,
              apr_pool_t *scratch_pool)
{
  svn_wc__db_status_t status;

  if (kind)
    *kind = svn_wc__db_kind_unknown;

  SVN_ERR(svn_wc__db_read_info(&status, kind, NULL, NULL, NULL, NULL, NULL,
                               NULL, NULL, NULL, NULL, NULL, NULL, NULL,
                               NULL, NULL, NULL, NULL, NULL, NULL, NULL,
                               NULL, NULL, NULL,
                               db, local_abspath, scratch_pool, scratch_pool));

  if (obstructed)
#ifndef SVN_WC__SINGLE_DB
    *obstructed = (status == svn_wc__db_status_obstructed ||
                   status == svn_wc__db_status_obstructed_add ||
                   status == svn_wc__db_status_obstructed_delete);
#else
    *obstructed = FALSE;
#endif

  *available = !(status == svn_wc__db_status_absent
                 || status == svn_wc__db_status_excluded
                 || status == svn_wc__db_status_not_present
#ifndef SVN_WC__SINGLE_DB
                 || status == svn_wc__db_status_obstructed
                 || status == svn_wc__db_status_obstructed_add
                 || status == svn_wc__db_status_obstructed_delete
#endif
                 );

  return SVN_NO_ERROR;
}
/* This is essentially the guts of svn_wc_adm_open3.
 *
 * If the working copy is already locked, return SVN_ERR_WC_LOCKED; if
 * it is not a versioned directory, return SVN_ERR_WC_NOT_WORKING_COPY.
 */
static svn_error_t *
do_open(svn_wc_adm_access_t **adm_access,
        const char *path,
        svn_wc__db_t *db,
        svn_boolean_t db_provided,
        apr_array_header_t *rollback,
        svn_boolean_t write_lock,
        int levels_to_lock,
        svn_cancel_func_t cancel_func,
        void *cancel_baton,
        apr_pool_t *result_pool,
        apr_pool_t *scratch_pool)
{
  svn_wc_adm_access_t *lock;
  apr_pool_t *iterpool = svn_pool_create(scratch_pool);

  SVN_ERR(open_single(&lock, path, write_lock, db, db_provided,
                      result_pool, iterpool));

  /* Add self to the rollback list in case of error.  */
  APR_ARRAY_PUSH(rollback, svn_wc_adm_access_t *) = lock;

  if (levels_to_lock != 0)
    {
      const apr_array_header_t *children;
      const char *local_abspath = svn_wc__adm_access_abspath(lock);
      int i;

      /* Reduce levels_to_lock since we are about to recurse */
      if (levels_to_lock > 0)
        levels_to_lock--;

      SVN_ERR(svn_wc__db_read_children(&children, db, local_abspath,
                                       scratch_pool, iterpool));

      /* Open the tree */
      for (i = 0; i < children->nelts; i++)
        {
          const char *node_abspath;
          svn_wc__db_kind_t kind;
          svn_boolean_t available, obstructed;
          const char *name = APR_ARRAY_IDX(children, i, const char *);

          svn_pool_clear(iterpool);

          /* See if someone wants to cancel this operation. */
          if (cancel_func)
            SVN_ERR(cancel_func(cancel_baton));

          node_abspath = svn_dirent_join(local_abspath, name, iterpool);

          SVN_ERR(adm_available(&available,
                                &kind,
                                &obstructed,
                                db,
                                node_abspath,
                                scratch_pool));

          if (kind != svn_wc__db_kind_dir)
            continue;

          if (available)
            {
              const char *node_path = svn_dirent_join(path, name, iterpool);
              svn_wc_adm_access_t *node_access;

              SVN_ERR(do_open(&node_access, node_path, db, db_provided,
                              rollback, write_lock, levels_to_lock,
                              cancel_func, cancel_baton,
                              lock->pool, iterpool));
              /* node_access has been registered in DB, so we don't need
                 to do anything with it.  */
            }
          else if (obstructed)
            {
              svn_wc__db_temp_set_access(lock->db, node_abspath,
                                         (svn_wc_adm_access_t *)&missing,
                                         iterpool);
            }
        }
    }
  svn_pool_destroy(iterpool);

  *adm_access = lock;

  return SVN_NO_ERROR;
}


/* */
static svn_error_t *
open_all(svn_wc_adm_access_t **adm_access,
         const char *path,
         svn_wc__db_t *db,
         svn_boolean_t db_provided,
         svn_boolean_t write_lock,
         int levels_to_lock,
         svn_cancel_func_t cancel_func,
         void *cancel_baton,
         apr_pool_t *pool)
{
  apr_array_header_t *rollback;
  svn_error_t *err;

  rollback = apr_array_make(pool, 10, sizeof(svn_wc_adm_access_t *));

  err = do_open(adm_access, path, db, db_provided, rollback,
                write_lock, levels_to_lock,
                cancel_func, cancel_baton, pool, pool);
  if (err)
    {
      int i;

      for (i = rollback->nelts; i--; )
        {
          svn_wc_adm_access_t *lock = APR_ARRAY_IDX(rollback, i,
                                                    svn_wc_adm_access_t *);
          SVN_ERR_ASSERT(!IS_MISSING(lock));

          svn_error_clear(close_single(lock, FALSE /* preserve_lock */, pool));
        }
    }

  return svn_error_return(err);
}


svn_error_t *
svn_wc_adm_open3(svn_wc_adm_access_t **adm_access,
                 svn_wc_adm_access_t *associated,
                 const char *path,
                 svn_boolean_t write_lock,
                 int levels_to_lock,
                 svn_cancel_func_t cancel_func,
                 void *cancel_baton,
                 apr_pool_t *pool)
{
  svn_wc__db_t *db;
  svn_boolean_t db_provided;

  /* Make sure that ASSOCIATED has a set of access batons, so that we can
     glom a reference to self into it. */
  if (associated)
    {
      const char *abspath;
      svn_wc_adm_access_t *lock;

      SVN_ERR(svn_dirent_get_absolute(&abspath, path, pool));
      lock = get_from_shared(abspath, associated->db, pool);
      if (lock && !IS_MISSING(lock))
        /* Already locked.  The reason we don't return the existing baton
           here is that the user is supposed to know whether a directory is
           locked: if it's not locked call svn_wc_adm_open, if it is locked
           call svn_wc_adm_retrieve.  */
        return svn_error_createf(SVN_ERR_WC_LOCKED, NULL,
                                 _("Working copy '%s' locked"),
                                 svn_dirent_local_style(path, pool));
      db = associated->db;
      db_provided = associated->db_provided;
    }
  else
    {
      /* Any baton creation is going to need a shared structure for holding
         data across the entire set. The caller isn't providing one, so we
         do it here.  */
      /* ### we could optimize around levels_to_lock==0, but much of this
         ### is going to be simplified soon anyways.  */
      SVN_ERR(alloc_db(&db, NULL /* ### config. need! */, pool, pool));
      db_provided = FALSE;
    }

  return svn_error_return(open_all(adm_access, path, db, db_provided,
                                   write_lock, levels_to_lock,
                                   cancel_func, cancel_baton, pool));
}


svn_error_t *
svn_wc_adm_probe_open3(svn_wc_adm_access_t **adm_access,
                       svn_wc_adm_access_t *associated,
                       const char *path,
                       svn_boolean_t write_lock,
                       int levels_to_lock,
                       svn_cancel_func_t cancel_func,
                       void *cancel_baton,
                       apr_pool_t *pool)
{
  svn_error_t *err;
  const char *dir;

  if (associated == NULL)
    {
      svn_wc__db_t *db;

      /* Ugh. Too bad about having to open a DB.  */
      SVN_ERR(svn_wc__db_open(&db, svn_wc__db_openmode_readonly,
                              NULL /* ### config */, TRUE, TRUE, pool, pool));
      err = probe(db, &dir, path, pool);
      svn_error_clear(svn_wc__db_close(db));
      SVN_ERR(err);
    }
  else
    {
      SVN_ERR(probe(associated->db, &dir, path, pool));
    }

  /* If we moved up a directory, then the path is not a directory, or it
     is not under version control. In either case, the notion of
     levels_to_lock does not apply to the provided path.  Disable it so
     that we don't end up trying to lock more than we need.  */
  if (dir != path)
    levels_to_lock = 0;

  err = svn_wc_adm_open3(adm_access, associated, dir, write_lock,
                         levels_to_lock, cancel_func, cancel_baton, pool);
  if (err)
    {
      svn_error_t *err2;

      /* If we got an error on the parent dir, that means we failed to
         get an access baton for the child in the first place.  And if
         the reason we couldn't get the child access baton is that the
         child is not a versioned directory, then return an error
         about the child, not the parent. */
      svn_node_kind_t child_kind;
      if ((err2 = svn_io_check_path(path, &child_kind, pool)))
        {
          svn_error_compose(err, err2);
          return err;
        }

      if ((dir != path)
          && (child_kind == svn_node_dir)
          && (err->apr_err == SVN_ERR_WC_NOT_WORKING_COPY))
        {
          svn_error_clear(err);
          return svn_error_createf(SVN_ERR_WC_NOT_WORKING_COPY, NULL,
                                   _("'%s' is not a working copy"),
                                   svn_dirent_local_style(path, pool));
        }

      return err;
    }

  return SVN_NO_ERROR;
}


svn_wc_adm_access_t *
svn_wc__adm_retrieve_internal2(svn_wc__db_t *db,
                               const char *abspath,
                               apr_pool_t *scratch_pool)
{
  svn_wc_adm_access_t *adm_access = get_from_shared(abspath, db, scratch_pool);

  /* If the entry is marked as "missing", then return nothing.  */
  if (IS_MISSING(adm_access))
    adm_access = NULL;

  return adm_access;
}


/* SVN_DEPRECATED */
svn_error_t *
svn_wc_adm_retrieve(svn_wc_adm_access_t **adm_access,
                    svn_wc_adm_access_t *associated,
                    const char *path,
                    apr_pool_t *pool)
{
  const char *local_abspath;
  svn_wc__db_kind_t kind = svn_wc__db_kind_unknown;
  svn_node_kind_t wckind;
  svn_error_t *err;

  SVN_ERR(svn_dirent_get_absolute(&local_abspath, path, pool));

  if (strcmp(associated->path, path) == 0)
    *adm_access = associated;
  else
    *adm_access = svn_wc__adm_retrieve_internal2(associated->db, local_abspath,
                                                 pool);

  /* We found what we're looking for, so bail. */
  if (*adm_access)
    return SVN_NO_ERROR;

  /* Most of the code expects access batons to exist, so returning an error
     generally makes the calling code simpler as it doesn't need to check
     for NULL batons. */
  /* We are going to send a SVN_ERR_WC_NOT_LOCKED, but let's provide
     a bit more information to our caller */

  err = svn_io_check_path(path, &wckind, pool);

  /* If we can't check the path, we can't make a good error message.  */
  if (err)
    {
      return svn_error_createf(SVN_ERR_WC_NOT_LOCKED, err,
                               _("Unable to check path existence for '%s'"),
                               svn_dirent_local_style(path, pool));
    }

  if (associated)
    {
      err = svn_wc__db_read_kind(&kind, svn_wc__adm_get_db(associated),
                                 local_abspath, TRUE, pool);

      if (err)
        {
          kind = svn_wc__db_kind_unknown;
          svn_error_clear(err);
        }
    }

  if (kind == svn_wc__db_kind_dir && wckind == svn_node_file)
    {
      err = svn_error_createf(
               SVN_ERR_WC_NOT_WORKING_COPY, NULL,
               _("Expected '%s' to be a directory but found a file"),
               svn_dirent_local_style(path, pool));

      return svn_error_create(SVN_ERR_WC_NOT_LOCKED, err, err->message);
    }

  if (kind != svn_wc__db_kind_dir && kind != svn_wc__db_kind_unknown)
    {
      err = svn_error_createf(
               SVN_ERR_WC_NOT_WORKING_COPY, NULL,
               _("Can't retrieve an access baton for non-directory '%s'"),
               svn_dirent_local_style(path, pool));

      return svn_error_create(SVN_ERR_WC_NOT_LOCKED, err, err->message);
    }

  if (kind == svn_wc__db_kind_unknown || wckind == svn_node_none)
    {
      err = svn_error_createf(SVN_ERR_WC_PATH_NOT_FOUND, NULL,
                              _("Directory '%s' is missing"),
                              svn_dirent_local_style(path, pool));

      return svn_error_create(SVN_ERR_WC_NOT_LOCKED, err, err->message);
    }

  /* If all else fails, return our useless generic error.  */
  return svn_error_createf(SVN_ERR_WC_NOT_LOCKED, NULL,
                           _("Working copy '%s' is not locked"),
                           svn_dirent_local_style(path, pool));
}


/* SVN_DEPRECATED */
svn_error_t *
svn_wc_adm_probe_retrieve(svn_wc_adm_access_t **adm_access,
                          svn_wc_adm_access_t *associated,
                          const char *path,
                          apr_pool_t *pool)
{
  const char *dir;
  const char *local_abspath;
  svn_wc__db_kind_t kind;
  svn_error_t *err;

  SVN_ERR_ASSERT(associated != NULL);

  SVN_ERR(svn_dirent_get_absolute(&local_abspath, path, pool));
  SVN_ERR(svn_wc__db_read_kind(&kind, associated->db, local_abspath, TRUE, pool));

  if (kind == svn_wc__db_kind_dir)
    dir = path;
  else if (kind != svn_wc__db_kind_unknown)
    dir = svn_dirent_dirname(path, pool);
  else
    /* Not a versioned item, probe it */
    SVN_ERR(probe(associated->db, &dir, path, pool));

  err = svn_wc_adm_retrieve(adm_access, associated, dir, pool);
  if (err && err->apr_err == SVN_ERR_WC_NOT_LOCKED)
    {
      /* We'll receive a NOT LOCKED error for various reasons,
         including the reason we'll actually want to test for:
         The path is a versioned directory, but missing, in which case
         we want its parent's adm_access (which holds minimal data
         on the child) */
      svn_error_clear(err);
      SVN_ERR(probe(associated->db, &dir, path, pool));
      SVN_ERR(svn_wc_adm_retrieve(adm_access, associated, dir, pool));
    }
  else
    return svn_error_return(err);

  return SVN_NO_ERROR;
}


/* SVN_DEPRECATED */
svn_error_t *
svn_wc_adm_probe_try3(svn_wc_adm_access_t **adm_access,
                      svn_wc_adm_access_t *associated,
                      const char *path,
                      svn_boolean_t write_lock,
                      int levels_to_lock,
                      svn_cancel_func_t cancel_func,
                      void *cancel_baton,
                      apr_pool_t *pool)
{
  svn_error_t *err;

  err = svn_wc_adm_probe_retrieve(adm_access, associated, path, pool);

  /* SVN_ERR_WC_NOT_LOCKED would mean there was no access baton for
     path in associated, in which case we want to open an access
     baton and add it to associated. */
  if (err && (err->apr_err == SVN_ERR_WC_NOT_LOCKED))
    {
      svn_error_clear(err);
      err = svn_wc_adm_probe_open3(adm_access, associated,
                                   path, write_lock, levels_to_lock,
                                   cancel_func, cancel_baton,
                                   svn_wc_adm_access_pool(associated));

      /* If the path is not a versioned directory, we just return a
         null access baton with no error.  Note that of the errors we
         do report, the most important (and probably most likely) is
         SVN_ERR_WC_LOCKED.  That error would mean that someone else
         has this area locked, and we definitely want to bail in that
         case. */
      if (err && (err->apr_err == SVN_ERR_WC_NOT_WORKING_COPY))
        {
          svn_error_clear(err);
          *adm_access = NULL;
          err = NULL;
        }
    }

  return err;
}


/* */
static svn_error_t *
child_is_disjoint(svn_boolean_t *disjoint,
                  svn_wc__db_t *db,
                  const char *local_abspath,
                  apr_pool_t *scratch_pool)
{
  const char *node_repos_root, *node_repos_relpath, *node_repos_uuid;
  const char *parent_repos_root, *parent_repos_relpath, *parent_repos_uuid;
  svn_wc__db_status_t parent_status;
  const char *parent_abspath, *base;

  /* Check if the parent directory knows about this node */
  SVN_ERR(svn_wc__db_is_wcroot(disjoint, db, local_abspath, scratch_pool));

  if (*disjoint)
    return SVN_NO_ERROR;

  svn_dirent_split(&parent_abspath, &base, local_abspath, scratch_pool);

  SVN_ERR(svn_wc__db_read_info(NULL, NULL, NULL, &node_repos_relpath,
                               &node_repos_root, &node_repos_uuid, NULL, NULL,
                               NULL, NULL, NULL, NULL, NULL, NULL, NULL, NULL,
                               NULL, NULL, NULL, NULL, NULL, NULL, NULL, NULL,
                               db, local_abspath,
                               scratch_pool, scratch_pool));

  /* If the node does not have its own repos_relpath, its value is inherited
     from a parent node, which implies that the node is not disjoint. */
  if (node_repos_relpath == NULL)
    {
      *disjoint = FALSE;
      return SVN_NO_ERROR;
    }

  SVN_ERR(svn_wc__db_read_info(&parent_status, NULL, NULL,
                               &parent_repos_relpath, &parent_repos_root,
                               &parent_repos_uuid, NULL, NULL,
                               NULL, NULL, NULL, NULL, NULL, NULL, NULL, NULL,
                               NULL, NULL, NULL, NULL, NULL, NULL, NULL, NULL,
                               db, parent_abspath,
                               scratch_pool, scratch_pool));

  if (parent_repos_relpath == NULL)
    {
      if (parent_status == svn_wc__db_status_added)
        SVN_ERR(svn_wc__db_scan_addition(NULL, NULL, &parent_repos_relpath,
                                         &parent_repos_root,
                                         &parent_repos_uuid,
                                         NULL, NULL, NULL, NULL,
                                         db, parent_abspath,
                                         scratch_pool, scratch_pool));
      else
        SVN_ERR(svn_wc__db_scan_base_repos(&parent_repos_relpath,
                                           &parent_repos_root,
                                           &parent_repos_uuid,
                                           db, parent_abspath,
                                           scratch_pool, scratch_pool));
    }

  if (strcmp(parent_repos_root, node_repos_root) != 0 ||
      strcmp(parent_repos_uuid, node_repos_uuid) != 0 ||
      strcmp(svn_relpath_join(parent_repos_relpath, base, scratch_pool),
             node_repos_relpath) != 0)
    {
      *disjoint = TRUE;
    }
  else
    *disjoint = FALSE;

  return SVN_NO_ERROR;
}


/* */
static svn_error_t *
open_anchor(svn_wc_adm_access_t **anchor_access,
            svn_wc_adm_access_t **target_access,
            const char **target,
            svn_wc__db_t *db,
            svn_boolean_t db_provided,
            const char *path,
            svn_boolean_t write_lock,
            int levels_to_lock,
            svn_cancel_func_t cancel_func,
            void *cancel_baton,
            apr_pool_t *pool)
{
  const char *base_name = svn_dirent_basename(path, pool);

  /* Any baton creation is going to need a shared structure for holding
     data across the entire set. The caller isn't providing one, so we
     do it here.  */
  /* ### we could maybe skip the shared struct for levels_to_lock==0, but
     ### given that we need DB for format detection, may as well keep this.
     ### in any case, much of this is going to be simplified soon anyways.  */
  if (!db_provided)
    SVN_ERR(alloc_db(&db, NULL /* ### config. need! */, pool, pool));

  if (svn_path_is_empty(path)
      || svn_dirent_is_root(path, strlen(path))
      || ! strcmp(base_name, ".."))
    {
      SVN_ERR(open_all(anchor_access, path, db, db_provided,
                       write_lock, levels_to_lock,
                       cancel_func, cancel_baton, pool));
      *target_access = *anchor_access;
      *target = "";
    }
  else
    {
      svn_error_t *err;
      svn_wc_adm_access_t *p_access = NULL;
      svn_wc_adm_access_t *t_access = NULL;
      const char *parent = svn_dirent_dirname(path, pool);
      const char *local_abspath;
      svn_error_t *p_access_err = SVN_NO_ERROR;

      SVN_ERR(svn_dirent_get_absolute(&local_abspath, path, pool));

      /* Try to open parent of PATH to setup P_ACCESS */
      err = open_single(&p_access, parent, write_lock, db, db_provided,
                        pool, pool);
      if (err)
        {
          const char *abspath = svn_dirent_dirname(local_abspath, pool);
          svn_wc_adm_access_t *existing_adm = svn_wc__db_temp_get_access(db, abspath, pool);

          if (IS_MISSING(existing_adm))
            svn_wc__db_temp_clear_access(db, abspath, pool);
          else
            SVN_ERR_ASSERT(existing_adm == NULL);

          if (err->apr_err == SVN_ERR_WC_NOT_WORKING_COPY)
            {
              svn_error_clear(err);
              p_access = NULL;
            }
          else if (write_lock && (err->apr_err == SVN_ERR_WC_LOCKED
                                  || APR_STATUS_IS_EACCES(err->apr_err)))
            {
              /* If P_ACCESS isn't to be returned then a read-only baton
                 will do for now, but keep the error in case we need it. */
              svn_error_t *err2 = open_single(&p_access, parent, FALSE,
                                              db, db_provided, pool, pool);
              if (err2)
                {
                  svn_error_clear(err2);
                  return err;
                }
              p_access_err = err;
            }
          else
            return err;
        }

      /* Try to open PATH to setup T_ACCESS */
      err = open_all(&t_access, path, db, db_provided, write_lock,
                     levels_to_lock, cancel_func, cancel_baton, pool);
      if (err)
        {
          if (p_access == NULL)
            {
              /* Couldn't open the parent or the target. Bail out.  */
              svn_error_clear(p_access_err);
              return svn_error_return(err);
            }

          if (err->apr_err != SVN_ERR_WC_NOT_WORKING_COPY)
            {
              if (p_access)
                svn_error_clear(svn_wc_adm_close2(p_access, pool));
              svn_error_clear(p_access_err);
              return svn_error_return(err);
            }

          /* This directory is not under version control. Ignore it.  */
          svn_error_clear(err);
          t_access = NULL;
        }

      /* At this stage might have P_ACCESS, T_ACCESS or both */

      /* Check for switched or disjoint P_ACCESS and T_ACCESS */
      if (p_access && t_access)
        {
          svn_boolean_t disjoint;

          err = child_is_disjoint(&disjoint, db, local_abspath, pool);
          if (err)
            {
              svn_error_clear(p_access_err);
              svn_error_clear(svn_wc_adm_close2(p_access, pool));
              svn_error_clear(svn_wc_adm_close2(t_access, pool));
              return svn_error_return(err);
            }

          if (disjoint)
            {
              /* Switched or disjoint, so drop P_ACCESS. Don't close any
                 descendents, or we might blast the child.  */
              err = close_single(p_access, FALSE /* preserve_lock */, pool);
              if (err)
                {
                  svn_error_clear(p_access_err);
                  svn_error_clear(svn_wc_adm_close2(t_access, pool));
                  return svn_error_return(err);
                }
              p_access = NULL;
            }
        }

      /* We have a parent baton *and* we have an error related to opening
         the baton. That means we have a readonly baton, but that isn't
         going to work for us. (p_access would have been set to NULL if
         a writable parent baton is not required)  */
      if (p_access && p_access_err)
        {
          if (t_access)
            svn_error_clear(svn_wc_adm_close2(t_access, pool));
          svn_error_clear(svn_wc_adm_close2(p_access, pool));
          return svn_error_return(p_access_err);
        }
      svn_error_clear(p_access_err);

      if (! t_access)
        {
          svn_boolean_t available, obstructed;
          svn_wc__db_kind_t kind;

          err = adm_available(&available, &kind, &obstructed,
                              db, local_abspath, pool);

          if (err && err->apr_err == SVN_ERR_WC_PATH_NOT_FOUND)
            svn_error_clear(err);
          else if (err)
            {
              svn_error_clear(svn_wc_adm_close2(p_access, pool));
              return svn_error_return(err);
            }
          if (obstructed && kind == svn_wc__db_kind_dir)
            {
              /* Child PATH is missing.  */
              svn_wc__db_temp_set_access(db, local_abspath,
                                         (svn_wc_adm_access_t *)&missing,
                                         pool);
            }
        }

      *anchor_access = p_access ? p_access : t_access;
      *target_access = t_access ? t_access : p_access;

      if (! p_access)
        *target = "";
      else
        *target = base_name;
    }

  return SVN_NO_ERROR;
}


svn_error_t *
svn_wc_adm_open_anchor(svn_wc_adm_access_t **anchor_access,
                       svn_wc_adm_access_t **target_access,
                       const char **target,
                       const char *path,
                       svn_boolean_t write_lock,
                       int levels_to_lock,
                       svn_cancel_func_t cancel_func,
                       void *cancel_baton,
                       apr_pool_t *pool)
{
  return svn_error_return(open_anchor(anchor_access, target_access, target,
                                      NULL, FALSE, path, write_lock,
                                      levels_to_lock, cancel_func,
                                      cancel_baton, pool));
}


/* Does the work of closing the access baton ADM_ACCESS.  Any physical
   locks are removed from the working copy if PRESERVE_LOCK is FALSE, or
   are left if PRESERVE_LOCK is TRUE.  Any associated access batons that
   are direct descendants will also be closed.
 */
static svn_error_t *
do_close(svn_wc_adm_access_t *adm_access,
         svn_boolean_t preserve_lock,
         apr_pool_t *scratch_pool)
{
  svn_wc_adm_access_t *look;

  if (adm_access->closed)
    return SVN_NO_ERROR;

  /* If we are part of the shared set, then close descendant batons.  */
  look = get_from_shared(adm_access->abspath, adm_access->db, scratch_pool);
  if (look != NULL)
    {
      apr_hash_t *opened;
      apr_hash_index_t *hi;

      /* Gather all the opened access batons from the DB.  */
      opened = svn_wc__db_temp_get_all_access(adm_access->db, scratch_pool);

      /* Close any that are descendents of this baton.  */
      for (hi = apr_hash_first(scratch_pool, opened);
           hi;
           hi = apr_hash_next(hi))
        {
          const char *abspath = svn__apr_hash_index_key(hi);
          svn_wc_adm_access_t *child = svn__apr_hash_index_val(hi);
          const char *path = child->path;

          if (IS_MISSING(child))
            {
              /* We don't close the missing entry, but get rid of it from
                 the set. */
              svn_wc__db_temp_clear_access(adm_access->db, abspath,
                                           scratch_pool);
              continue;
            }

          if (! svn_dirent_is_ancestor(adm_access->path, path)
              || strcmp(adm_access->path, path) == 0)
            continue;

          SVN_ERR(close_single(child, preserve_lock, scratch_pool));
        }
    }

  return svn_error_return(close_single(adm_access, preserve_lock,
                                       scratch_pool));
}


/* SVN_DEPRECATED */
svn_error_t *
svn_wc_adm_close2(svn_wc_adm_access_t *adm_access, apr_pool_t *scratch_pool)
{
  return svn_error_return(do_close(adm_access, FALSE, scratch_pool));
}


/* SVN_DEPRECATED */
svn_boolean_t
svn_wc_adm_locked(const svn_wc_adm_access_t *adm_access)
{
  svn_boolean_t locked;
  apr_pool_t *subpool = svn_pool_create(adm_access->pool);
  svn_error_t *err = svn_wc__db_wclock_owns_lock(&locked, adm_access->db,
                                                 adm_access->abspath, TRUE,
                                                 subpool);
  svn_pool_destroy(subpool);

  if (err)
    {
      svn_error_clear(err);
      /* ### is this right? */
      return FALSE;
    }

  return locked;
}

svn_error_t *
svn_wc__write_check(svn_wc__db_t *db,
                    const char *local_abspath,
                    apr_pool_t *scratch_pool)
{
  svn_boolean_t locked;

  SVN_ERR(svn_wc__db_wclock_owns_lock(&locked, db, local_abspath, FALSE,
                                      scratch_pool));
  if (!locked)
    return svn_error_createf(SVN_ERR_WC_NOT_LOCKED, NULL,
                             _("No write-lock in '%s'"),
                             svn_dirent_local_style(local_abspath,
                                                    scratch_pool));

  return SVN_NO_ERROR;
}

svn_error_t *
svn_wc_locked2(svn_boolean_t *locked_here,
               svn_boolean_t *locked,
               svn_wc_context_t *wc_ctx,
               const char *local_abspath,
               apr_pool_t *scratch_pool)
{
  SVN_ERR_ASSERT(svn_dirent_is_absolute(local_abspath));

  if (locked_here != NULL)
    SVN_ERR(svn_wc__db_wclock_owns_lock(locked_here, wc_ctx->db, local_abspath,
                                        FALSE, scratch_pool));
  if (locked != NULL)
    SVN_ERR(svn_wc__db_wclocked(locked, wc_ctx->db, local_abspath,
                                scratch_pool));

  return SVN_NO_ERROR;
}


/* SVN_DEPRECATED */
const char *
svn_wc_adm_access_path(const svn_wc_adm_access_t *adm_access)
{
  return adm_access->path;
}


const char *
svn_wc__adm_access_abspath(const svn_wc_adm_access_t *adm_access)
{
  return adm_access->abspath;
}


/* SVN_DEPRECATED */
apr_pool_t *
svn_wc_adm_access_pool(const svn_wc_adm_access_t *adm_access)
{
  return adm_access->pool;
}


void
svn_wc__adm_access_set_entries(svn_wc_adm_access_t *adm_access,
                               apr_hash_t *entries)
{
  adm_access->entries_all = entries;
}


apr_hash_t *
svn_wc__adm_access_entries(svn_wc_adm_access_t *adm_access)
{
  /* Compile with -DSVN_DISABLE_ENTRY_CACHE to disable the in-memory
     entry caching. As of 2010-03-18 (r924708) merge_tests 34 and 134
     fail during "make check".  */
#ifdef SVN_DISABLE_ENTRY_CACHE
  return NULL;
#else
  return adm_access->entries_all;
#endif
}


svn_wc__db_t *
svn_wc__adm_get_db(const svn_wc_adm_access_t *adm_access)
{
  return adm_access->db;
}

#ifndef SVN_WC__SINGLE_DB
static svn_error_t *
acquire_locks_recursively(svn_wc_context_t *wc_ctx,
                          const char* local_abspath,
                          svn_boolean_t lock_root,
                          apr_pool_t *scratch_pool)
{
 svn_wc__db_t *db = wc_ctx->db;
  const apr_array_header_t *children;
  apr_pool_t *iterpool;
  svn_error_t *err;
  int i;
  int format;

  iterpool = svn_pool_create(scratch_pool);

  SVN_ERR(svn_wc__db_read_children(&children, wc_ctx->db, local_abspath,
                                   scratch_pool, iterpool));

  /* The current lock paradigm is that each directory holds a lock for itself,
     and there are no inherited locks.  In the eventual wc-ng paradigm, a
     lock on a directory, would imply a infinite-depth lock on the children.
     But since we aren't quite there yet, we do the infinite locking
     manually (and be sure to release them in svn_wc__release_write_lock(). */

  for (i = 0; i < children->nelts; i ++)
    {
      svn_wc__db_kind_t kind;
      const char *child_relpath = APR_ARRAY_IDX(children, i, const char *);
      const char *child_abspath;

      svn_pool_clear(iterpool);
      child_abspath = svn_dirent_join(local_abspath, child_relpath, iterpool);

      SVN_ERR(svn_wc__db_read_kind(&kind, wc_ctx->db, child_abspath, FALSE,
                                   iterpool));
      if (kind == svn_wc__db_kind_dir)
        {
          err = acquire_locks_recursively(wc_ctx, child_abspath, FALSE,
                                         iterpool);
          if (err && err->apr_err == SVN_ERR_WC_LOCKED)
            {
              while(i >= 0)
                {
                  svn_error_t *err2;
                  svn_pool_clear(iterpool);
                  child_relpath = APR_ARRAY_IDX(children, i, const char *);
                  child_abspath = svn_dirent_join(local_abspath, child_relpath,
                                                  iterpool);

                  /* Don't release locks on non-directories as that will
                     try to release the lock on the parent directory! */
                  err2 = svn_wc__db_read_kind(&kind, wc_ctx->db, child_abspath,
                                              FALSE, iterpool);

                  if (!err2 && kind == svn_wc__db_kind_dir)
                    err2 = svn_wc__release_write_lock(wc_ctx, child_abspath,
                                                      iterpool);

                  err = svn_error_compose_create(err, err2);
                  --i;
                }
              return svn_error_return(err);
            }
        }
    }

  if (lock_root)
    SVN_ERR(svn_wc__db_wclock_obtain(db, local_abspath, 0, FALSE, iterpool));
  else
    {
      /* We don't want to try and lock an unversioned directory that
         obstructs a versioned directory. */
      err = svn_wc__internal_check_wc(&format, wc_ctx->db, local_abspath, FALSE,
                                      iterpool);

<<<<<<< HEAD
#ifndef SVN_WC__SINGLE_DB
static svn_error_t *
acquire_locks_recursively(svn_wc_context_t *wc_ctx,
                          const char* local_abspath,
                          svn_boolean_t lock_root,
                          apr_pool_t *scratch_pool)
{
 svn_wc__db_t *db = wc_ctx->db;
  const apr_array_header_t *children;
  apr_pool_t *iterpool;
  svn_error_t *err;
  int i;
  int format;

  iterpool = svn_pool_create(scratch_pool);

  SVN_ERR(svn_wc__db_read_children(&children, wc_ctx->db, local_abspath,
                                   scratch_pool, iterpool));

  /* The current lock paradigm is that each directory holds a lock for itself,
     and there are no inherited locks.  In the eventual wc-ng paradigm, a
     lock on a directory, would imply a infinite-depth lock on the children.
     But since we aren't quite there yet, we do the infinite locking
     manually (and be sure to release them in svn_wc__release_write_lock(). */

  for (i = 0; i < children->nelts; i ++)
    {
      svn_wc__db_kind_t kind;
      const char *child_relpath = APR_ARRAY_IDX(children, i, const char *);
      const char *child_abspath;

      svn_pool_clear(iterpool);
      child_abspath = svn_dirent_join(local_abspath, child_relpath, iterpool);
=======
      if (!err && format)
          SVN_ERR(svn_wc__db_wclock_obtain(wc_ctx->db, local_abspath, 0, FALSE,
                                          iterpool));

      svn_error_clear(err);
    }
  svn_pool_destroy(iterpool);

  return SVN_NO_ERROR;
}
#endif

svn_error_t *
svn_wc__acquire_write_lock(const char **lock_root_abspath,
                           svn_wc_context_t *wc_ctx,
                           const char *local_abspath,
                           svn_boolean_t lock_anchor,
                           apr_pool_t *result_pool,
                           apr_pool_t *scratch_pool)
{
  svn_wc__db_t *db = wc_ctx->db;
  svn_wc__db_kind_t kind;
  svn_error_t *err;
  SVN_ERR(svn_wc__db_read_kind(&kind, wc_ctx->db, local_abspath,
                               (lock_root_abspath != NULL),
                               scratch_pool));

  if (!lock_root_abspath && kind != svn_wc__db_kind_dir)
    return svn_error_createf(SVN_ERR_WC_NOT_DIRECTORY, NULL,
                             _("Can't obtain lock on non-directory '%s'."),
                             svn_dirent_local_style(local_abspath,
                                                    scratch_pool));

  if (lock_anchor)
    {
      const char *parent_abspath;
      svn_wc__db_kind_t parent_kind;

      SVN_ERR_ASSERT(lock_root_abspath != NULL);

      parent_abspath = svn_dirent_dirname(local_abspath, scratch_pool);
      err = svn_wc__db_read_kind(&parent_kind, db, parent_abspath, TRUE,
                                 scratch_pool);
      if (err && SVN_WC__ERR_IS_NOT_CURRENT_WC(err))
        {
          svn_error_clear(err);
          parent_kind = svn_wc__db_kind_unknown;
        }
      else
        SVN_ERR(err);

      if (kind == svn_wc__db_kind_dir && parent_kind == svn_wc__db_kind_dir)
        {
          svn_boolean_t disjoint;
          SVN_ERR(child_is_disjoint(&disjoint, wc_ctx->db, local_abspath,
                                    scratch_pool));
          if (!disjoint)
            local_abspath = parent_abspath;
        }
      else if (parent_kind == svn_wc__db_kind_dir)
        local_abspath = parent_abspath;
      else if (kind != svn_wc__db_kind_dir)
        return svn_error_createf(SVN_ERR_WC_NOT_WORKING_COPY, NULL,
                                 _("'%s' is not a working copy"),
                                 svn_dirent_local_style(local_abspath,
                                                        scratch_pool));
    }
  else if (kind != svn_wc__db_kind_dir)
    {
      local_abspath = svn_dirent_dirname(local_abspath, scratch_pool);
>>>>>>> f9486e4e

      /* Can't lock parents that don't exist */
      if (kind == svn_wc__db_kind_unknown)
        {
<<<<<<< HEAD
          err = acquire_locks_recursively(wc_ctx, child_abspath, FALSE,
                                         iterpool);
          if (err && err->apr_err == SVN_ERR_WC_LOCKED)
            {
              while(i >= 0)
                {
                  svn_error_t *err2;
                  svn_pool_clear(iterpool);
                  child_relpath = APR_ARRAY_IDX(children, i, const char *);
                  child_abspath = svn_dirent_join(local_abspath, child_relpath,
                                                  iterpool);

                  /* Don't release locks on non-directories as that will
                     try to release the lock on the parent directory! */
                  err2 = svn_wc__db_read_kind(&kind, wc_ctx->db, child_abspath,
                                              FALSE, iterpool);

                  if (!err2 && kind == svn_wc__db_kind_dir)
                    err2 = svn_wc__release_write_lock(wc_ctx, child_abspath,
                                                      iterpool);
=======
          SVN_ERR(svn_wc__db_read_kind(&kind, db, local_abspath, FALSE,
                                       scratch_pool));
>>>>>>> f9486e4e

          if (kind != svn_wc__db_kind_dir)
            return svn_error_createf(
                             SVN_ERR_WC_NOT_DIRECTORY, NULL,
                             _("Can't obtain lock on non-directory '%s'."),
                             svn_dirent_local_style(local_abspath,
                                                    scratch_pool));
        }
    }

<<<<<<< HEAD
  if (lock_root)
    SVN_ERR(svn_wc__db_wclock_obtain(db, local_abspath, 0, FALSE, iterpool));
  else
    {
      /* We don't want to try and lock an unversioned directory that
         obstructs a versioned directory. */
      err = svn_wc__internal_check_wc(&format, wc_ctx->db, local_abspath, FALSE,
                                      iterpool);

      if (!err && format)
          SVN_ERR(svn_wc__db_wclock_obtain(wc_ctx->db, local_abspath, 0, FALSE,
                                          iterpool));

      svn_error_clear(err);
    }
  svn_pool_destroy(iterpool);

  return SVN_NO_ERROR;
}
#endif

svn_error_t *
svn_wc__acquire_write_lock(const char **lock_root_abspath,
                           svn_wc_context_t *wc_ctx,
                           const char *local_abspath,
                           svn_boolean_t lock_anchor,
                           apr_pool_t *result_pool,
                           apr_pool_t *scratch_pool)
{
  svn_wc__db_t *db = wc_ctx->db;
  svn_wc__db_kind_t kind;
  svn_error_t *err;
  SVN_ERR(svn_wc__db_read_kind(&kind, wc_ctx->db, local_abspath,
                               (lock_root_abspath != NULL),
                               scratch_pool));

  if (!lock_root_abspath && kind != svn_wc__db_kind_dir)
    return svn_error_createf(SVN_ERR_WC_NOT_DIRECTORY, NULL,
                             _("Can't obtain lock on non-directory '%s'."),
                             svn_dirent_local_style(local_abspath,
                                                    scratch_pool));

  if (lock_anchor)
    {
      const char *parent_abspath;
      svn_wc__db_kind_t parent_kind;

      SVN_ERR_ASSERT(lock_root_abspath != NULL);

      parent_abspath = svn_dirent_dirname(local_abspath, scratch_pool);
      err = svn_wc__db_read_kind(&parent_kind, db, parent_abspath, TRUE,
                                 scratch_pool);
      if (err && SVN_WC__ERR_IS_NOT_CURRENT_WC(err))
        {
          svn_error_clear(err);
          parent_kind = svn_wc__db_kind_unknown;
        }
      else
        SVN_ERR(err);

      if (kind == svn_wc__db_kind_dir && parent_kind == svn_wc__db_kind_dir)
        {
          svn_boolean_t disjoint;
          SVN_ERR(child_is_disjoint(&disjoint, wc_ctx->db, local_abspath,
                                    scratch_pool));
          if (!disjoint)
            local_abspath = parent_abspath;
        }
      else if (parent_kind == svn_wc__db_kind_dir)
        local_abspath = parent_abspath;
      else if (kind != svn_wc__db_kind_dir)
        return svn_error_createf(SVN_ERR_WC_NOT_WORKING_COPY, NULL,
                                 _("'%s' is not a working copy"),
                                 svn_dirent_local_style(local_abspath,
                                                        scratch_pool));
    }
  else if (kind != svn_wc__db_kind_dir)
    {
      local_abspath = svn_dirent_dirname(local_abspath, scratch_pool);

      /* Can't lock parents that don't exist */
      if (kind == svn_wc__db_kind_unknown)
        {
          SVN_ERR(svn_wc__db_read_kind(&kind, db, local_abspath, FALSE,
                                       scratch_pool));

          if (kind != svn_wc__db_kind_dir)
            return svn_error_createf(
                             SVN_ERR_WC_NOT_DIRECTORY, NULL,
                             _("Can't obtain lock on non-directory '%s'."),
                             svn_dirent_local_style(local_abspath,
                                                    scratch_pool));
        }
    }

=======
>>>>>>> f9486e4e
  if (lock_root_abspath)
    *lock_root_abspath = apr_pstrdup(result_pool, local_abspath);

#ifndef SVN_WC__SINGLE_DB
  SVN_ERR(acquire_locks_recursively(wc_ctx, local_abspath, TRUE,
                                    scratch_pool));
#else
  SVN_ERR(svn_wc__db_wclock_obtain(wc_ctx->db, local_abspath, -1, FALSE,
                                   scratch_pool));
#endif

  return SVN_NO_ERROR;
}


svn_error_t *
svn_wc__release_write_lock(svn_wc_context_t *wc_ctx,
                           const char *local_abspath,
                           apr_pool_t *scratch_pool)
{
  apr_uint64_t id;
  svn_skel_t *work_item;
#ifndef SVN_WC__SINGLE_DB
  apr_pool_t *iterpool;
  const apr_array_header_t *children;
  svn_boolean_t locked_here;
  int i;
#endif

#ifndef SVN_WC__SINGLE_DB
  SVN_ERR(svn_wc__db_wclock_owns_lock(&locked_here, wc_ctx->db, local_abspath,
                                      TRUE, scratch_pool));

  if (!locked_here)
    {
      /* Make wclock_release() check if the node should have been locked,
         like when the node is no wcroot (so can't have a multi-db lock) */
      SVN_ERR(svn_wc__db_wclock_release(wc_ctx->db, local_abspath,
                                        scratch_pool));

      return SVN_NO_ERROR;
    }
#endif

  SVN_ERR(svn_wc__db_wq_fetch(&id, &work_item, wc_ctx->db, local_abspath,
                              scratch_pool, scratch_pool));
  if (work_item)
    {
      /* Do not release locks (here or below) if there is work to do.  */
      return SVN_NO_ERROR;
    }

#ifndef SVN_WC__SINGLE_DB
  /* We need to recursively remove locks (see comment in
     svn_wc__acquire_write_lock(). */

  iterpool = svn_pool_create(scratch_pool);

  SVN_ERR(svn_wc__db_read_children(&children, wc_ctx->db, local_abspath,
                                   scratch_pool, iterpool));
  for (i = 0; i < children->nelts; i ++)
    {
      const char *child_relpath = APR_ARRAY_IDX(children, i, const char *);
      const char *child_abspath;
      svn_wc__db_kind_t kind;

      svn_pool_clear(iterpool);
      child_abspath = svn_dirent_join(local_abspath, child_relpath, iterpool);

      SVN_ERR(svn_wc__db_read_kind(&kind, wc_ctx->db, child_abspath, FALSE,
                                   iterpool));
      if (kind == svn_wc__db_kind_dir)
        {
          svn_error_t *err = svn_wc__release_write_lock(wc_ctx, child_abspath, iterpool);

          if (err && err->apr_err == SVN_ERR_WC_NOT_LOCKED)
            svn_error_clear(err);
          else
            SVN_ERR(err);
        }
    }

  SVN_ERR(svn_wc__db_wclock_release(wc_ctx->db, local_abspath, iterpool));

  svn_pool_destroy(iterpool);

#else
  SVN_ERR(svn_wc__db_wclock_release(wc_ctx->db, local_abspath, scratch_pool));
#endif

  return SVN_NO_ERROR;
}

svn_error_t *
svn_wc__call_with_write_lock(svn_wc__with_write_lock_func_t func,
                             void *baton,
                             svn_wc_context_t *wc_ctx,
                             const char *local_abspath,
                             svn_boolean_t lock_anchor,
                             apr_pool_t *result_pool,
                             apr_pool_t *scratch_pool)
{
  svn_error_t *err1, *err2;
  const char *lock_root_abspath;
  SVN_ERR(svn_wc__acquire_write_lock(&lock_root_abspath, wc_ctx, local_abspath,
                                     lock_anchor, scratch_pool, scratch_pool));
  err1 = svn_error_return(func(baton, result_pool, scratch_pool));
  err2 = svn_wc__release_write_lock(wc_ctx, lock_root_abspath, scratch_pool);
  return svn_error_compose_create(err1, err2);
}

svn_error_t *
svn_wc__path_switched(svn_boolean_t *switched,
                      svn_wc_context_t *wc_ctx,
                      const char *local_abspath,
                      apr_pool_t *scratch_pool)
{
  svn_boolean_t wc_root;

  return svn_wc__check_wc_root(&wc_root, NULL, switched, wc_ctx->db,
                               local_abspath, scratch_pool);
}

<|MERGE_RESOLUTION|>--- conflicted
+++ resolved
@@ -1659,41 +1659,6 @@
       err = svn_wc__internal_check_wc(&format, wc_ctx->db, local_abspath, FALSE,
                                       iterpool);
 
-<<<<<<< HEAD
-#ifndef SVN_WC__SINGLE_DB
-static svn_error_t *
-acquire_locks_recursively(svn_wc_context_t *wc_ctx,
-                          const char* local_abspath,
-                          svn_boolean_t lock_root,
-                          apr_pool_t *scratch_pool)
-{
- svn_wc__db_t *db = wc_ctx->db;
-  const apr_array_header_t *children;
-  apr_pool_t *iterpool;
-  svn_error_t *err;
-  int i;
-  int format;
-
-  iterpool = svn_pool_create(scratch_pool);
-
-  SVN_ERR(svn_wc__db_read_children(&children, wc_ctx->db, local_abspath,
-                                   scratch_pool, iterpool));
-
-  /* The current lock paradigm is that each directory holds a lock for itself,
-     and there are no inherited locks.  In the eventual wc-ng paradigm, a
-     lock on a directory, would imply a infinite-depth lock on the children.
-     But since we aren't quite there yet, we do the infinite locking
-     manually (and be sure to release them in svn_wc__release_write_lock(). */
-
-  for (i = 0; i < children->nelts; i ++)
-    {
-      svn_wc__db_kind_t kind;
-      const char *child_relpath = APR_ARRAY_IDX(children, i, const char *);
-      const char *child_abspath;
-
-      svn_pool_clear(iterpool);
-      child_abspath = svn_dirent_join(local_abspath, child_relpath, iterpool);
-=======
       if (!err && format)
           SVN_ERR(svn_wc__db_wclock_obtain(wc_ctx->db, local_abspath, 0, FALSE,
                                           iterpool));
@@ -1764,36 +1729,12 @@
   else if (kind != svn_wc__db_kind_dir)
     {
       local_abspath = svn_dirent_dirname(local_abspath, scratch_pool);
->>>>>>> f9486e4e
 
       /* Can't lock parents that don't exist */
       if (kind == svn_wc__db_kind_unknown)
         {
-<<<<<<< HEAD
-          err = acquire_locks_recursively(wc_ctx, child_abspath, FALSE,
-                                         iterpool);
-          if (err && err->apr_err == SVN_ERR_WC_LOCKED)
-            {
-              while(i >= 0)
-                {
-                  svn_error_t *err2;
-                  svn_pool_clear(iterpool);
-                  child_relpath = APR_ARRAY_IDX(children, i, const char *);
-                  child_abspath = svn_dirent_join(local_abspath, child_relpath,
-                                                  iterpool);
-
-                  /* Don't release locks on non-directories as that will
-                     try to release the lock on the parent directory! */
-                  err2 = svn_wc__db_read_kind(&kind, wc_ctx->db, child_abspath,
-                                              FALSE, iterpool);
-
-                  if (!err2 && kind == svn_wc__db_kind_dir)
-                    err2 = svn_wc__release_write_lock(wc_ctx, child_abspath,
-                                                      iterpool);
-=======
           SVN_ERR(svn_wc__db_read_kind(&kind, db, local_abspath, FALSE,
                                        scratch_pool));
->>>>>>> f9486e4e
 
           if (kind != svn_wc__db_kind_dir)
             return svn_error_createf(
@@ -1804,104 +1745,6 @@
         }
     }
 
-<<<<<<< HEAD
-  if (lock_root)
-    SVN_ERR(svn_wc__db_wclock_obtain(db, local_abspath, 0, FALSE, iterpool));
-  else
-    {
-      /* We don't want to try and lock an unversioned directory that
-         obstructs a versioned directory. */
-      err = svn_wc__internal_check_wc(&format, wc_ctx->db, local_abspath, FALSE,
-                                      iterpool);
-
-      if (!err && format)
-          SVN_ERR(svn_wc__db_wclock_obtain(wc_ctx->db, local_abspath, 0, FALSE,
-                                          iterpool));
-
-      svn_error_clear(err);
-    }
-  svn_pool_destroy(iterpool);
-
-  return SVN_NO_ERROR;
-}
-#endif
-
-svn_error_t *
-svn_wc__acquire_write_lock(const char **lock_root_abspath,
-                           svn_wc_context_t *wc_ctx,
-                           const char *local_abspath,
-                           svn_boolean_t lock_anchor,
-                           apr_pool_t *result_pool,
-                           apr_pool_t *scratch_pool)
-{
-  svn_wc__db_t *db = wc_ctx->db;
-  svn_wc__db_kind_t kind;
-  svn_error_t *err;
-  SVN_ERR(svn_wc__db_read_kind(&kind, wc_ctx->db, local_abspath,
-                               (lock_root_abspath != NULL),
-                               scratch_pool));
-
-  if (!lock_root_abspath && kind != svn_wc__db_kind_dir)
-    return svn_error_createf(SVN_ERR_WC_NOT_DIRECTORY, NULL,
-                             _("Can't obtain lock on non-directory '%s'."),
-                             svn_dirent_local_style(local_abspath,
-                                                    scratch_pool));
-
-  if (lock_anchor)
-    {
-      const char *parent_abspath;
-      svn_wc__db_kind_t parent_kind;
-
-      SVN_ERR_ASSERT(lock_root_abspath != NULL);
-
-      parent_abspath = svn_dirent_dirname(local_abspath, scratch_pool);
-      err = svn_wc__db_read_kind(&parent_kind, db, parent_abspath, TRUE,
-                                 scratch_pool);
-      if (err && SVN_WC__ERR_IS_NOT_CURRENT_WC(err))
-        {
-          svn_error_clear(err);
-          parent_kind = svn_wc__db_kind_unknown;
-        }
-      else
-        SVN_ERR(err);
-
-      if (kind == svn_wc__db_kind_dir && parent_kind == svn_wc__db_kind_dir)
-        {
-          svn_boolean_t disjoint;
-          SVN_ERR(child_is_disjoint(&disjoint, wc_ctx->db, local_abspath,
-                                    scratch_pool));
-          if (!disjoint)
-            local_abspath = parent_abspath;
-        }
-      else if (parent_kind == svn_wc__db_kind_dir)
-        local_abspath = parent_abspath;
-      else if (kind != svn_wc__db_kind_dir)
-        return svn_error_createf(SVN_ERR_WC_NOT_WORKING_COPY, NULL,
-                                 _("'%s' is not a working copy"),
-                                 svn_dirent_local_style(local_abspath,
-                                                        scratch_pool));
-    }
-  else if (kind != svn_wc__db_kind_dir)
-    {
-      local_abspath = svn_dirent_dirname(local_abspath, scratch_pool);
-
-      /* Can't lock parents that don't exist */
-      if (kind == svn_wc__db_kind_unknown)
-        {
-          SVN_ERR(svn_wc__db_read_kind(&kind, db, local_abspath, FALSE,
-                                       scratch_pool));
-
-          if (kind != svn_wc__db_kind_dir)
-            return svn_error_createf(
-                             SVN_ERR_WC_NOT_DIRECTORY, NULL,
-                             _("Can't obtain lock on non-directory '%s'."),
-                             svn_dirent_local_style(local_abspath,
-                                                    scratch_pool));
-        }
-    }
-
-=======
->>>>>>> f9486e4e
   if (lock_root_abspath)
     *lock_root_abspath = apr_pstrdup(result_pool, local_abspath);
 
