--- conflicted
+++ resolved
@@ -206,7 +206,7 @@
             {
               /* There is no remaining work, so we're good to remove any
                  potential "physical" lock.  */
-              err = svn_wc__db_wclock_remove(db, lock->abspath, scratch_pool);
+              err = svn_wc__db_wclock_release(db, lock->abspath, scratch_pool);
             }
         }
       svn_error_clear(err);
@@ -314,7 +314,8 @@
       svn_boolean_t owns_lock;
 
       /* If the db already owns a lock, we can't add an extra lock record */
-      SVN_ERR(svn_wc__db_temp_own_lock(&owns_lock, db, path, scratch_pool));
+      SVN_ERR(svn_wc__db_wclock_owns_lock(&owns_lock, db, path, FALSE,
+                                          scratch_pool));
 
       /* If DB owns the lock, but when there is no access baton open for this
          directory, old access baton based code is trying to access data that
@@ -323,9 +324,8 @@
       if (!owns_lock
           || svn_wc__adm_retrieve_internal2(db, lock->abspath, scratch_pool))
         {
-          SVN_ERR(svn_wc__db_wclock_set(db, lock->abspath, 0, scratch_pool));
-
-          SVN_ERR(svn_wc__db_temp_mark_locked(db, lock->abspath, scratch_pool));
+          SVN_ERR(svn_wc__db_wclock_obtain(db, lock->abspath, 0, FALSE,
+                                           scratch_pool));
         }
     }
 
@@ -334,7 +334,7 @@
   if (err)
     return svn_error_compose_create(
                 err,
-                svn_wc__db_wclock_remove(db, lock->abspath, scratch_pool));
+                svn_wc__db_wclock_release(db, lock->abspath, scratch_pool));
 
   /* ### does this utf8 thing really/still apply??  */
   /* It's important that the cleanup handler is registered *after* at least
@@ -518,8 +518,9 @@
     return SVN_NO_ERROR;
 
   /* Physically unlock if required */
-  SVN_ERR(svn_wc__db_temp_own_lock(&locked, adm_access->db,
-                                   adm_access->abspath, scratch_pool));
+  SVN_ERR(svn_wc__db_wclock_owns_lock(&locked, adm_access->db,
+                                      adm_access->abspath, TRUE,
+                                      scratch_pool));
   if (locked)
     {
       if (!preserve_lock)
@@ -530,9 +531,9 @@
              from the working copy.  It is an error for the lock to
              have disappeared if the administrative area still exists. */
 
-          svn_error_t *err = svn_wc__db_wclock_remove(adm_access->db,
-                                                      adm_access->abspath,
-                                                      scratch_pool);
+          svn_error_t *err = svn_wc__db_wclock_release(adm_access->db,
+                                                       adm_access->abspath,
+                                                       scratch_pool);
           if (err)
             {
               if (svn_wc__adm_area_exists(adm_access->abspath, scratch_pool))
@@ -602,11 +603,7 @@
 /* This is essentially the guts of svn_wc_adm_open3.
  *
  * If the working copy is already locked, return SVN_ERR_WC_LOCKED; if
-<<<<<<< HEAD
  * it is not a versioned directory, return SVN_ERR_WC_NOT_WORKING_COPY.
-=======
- * it is not a versioned directory, return SVN_ERR_WC_NOT_DIRECTORY.
->>>>>>> 0213fdc3
  */
 static svn_error_t *
 do_open(svn_wc_adm_access_t **adm_access,
@@ -1057,43 +1054,15 @@
   const char *node_repos_root, *node_repos_relpath, *node_repos_uuid;
   const char *parent_repos_root, *parent_repos_relpath, *parent_repos_uuid;
   svn_wc__db_status_t parent_status;
-  const apr_array_header_t *children;
   const char *parent_abspath, *base;
-  svn_error_t *err;
-  svn_boolean_t found_in_parent = FALSE;
-  int i;
+
+  /* Check if the parent directory knows about this node */
+  SVN_ERR(svn_wc__db_is_wcroot(disjoint, db, local_abspath, scratch_pool));
+
+  if (*disjoint)
+    return SVN_NO_ERROR;
 
   svn_dirent_split(&parent_abspath, &base, local_abspath, scratch_pool);
-
-  /* Check if the parent directory knows about this node */
-  err = svn_wc__db_read_children(&children, db, parent_abspath, scratch_pool,
-                                 scratch_pool);
-
-  if (err && err->apr_err == SVN_ERR_WC_NOT_DIRECTORY)
-    {
-      svn_error_clear(err);
-      *disjoint = TRUE;
-      return SVN_NO_ERROR;
-    }
-  else
-    SVN_ERR(err);
-
-  for (i = 0; i < children->nelts; i++)
-    {
-      const char *name = APR_ARRAY_IDX(children, i, const char *);
-
-      if (strcmp(name, base) == 0)
-        {
-          found_in_parent = TRUE;
-          break;
-        }
-    }
-
-  if (!found_in_parent)
-    {
-      *disjoint = TRUE;
-      return SVN_NO_ERROR;
-    }
 
   SVN_ERR(svn_wc__db_read_info(NULL, NULL, NULL, &node_repos_relpath,
                                &node_repos_root, &node_repos_uuid, NULL, NULL,
@@ -1102,8 +1071,8 @@
                                db, local_abspath,
                                scratch_pool, scratch_pool));
 
-  /* If the node does not have its own relpath, its value is inherited
-     which tells us that it is not disjoint. */
+  /* If the node does not have its own repos_relpath, its value is inherited
+     from a parent node, which implies that the node is not disjoint. */
   if (node_repos_relpath == NULL)
     {
       *disjoint = FALSE;
@@ -1406,35 +1375,8 @@
         }
     }
 
-<<<<<<< HEAD
   return svn_error_return(close_single(adm_access, preserve_lock,
                                        scratch_pool));
-=======
-  /* Physically unlock if required */
-  if (adm_access->type == svn_wc__adm_access_write_lock)
-    {
-      if (adm_access->lock_exists && ! preserve_lock)
-        {
-          SVN_ERR(remove_lock(adm_access->path, adm_access->pool));
-          adm_access->lock_exists = FALSE;
-        }
-    }
-
-  /* Reset to prevent further use of the lock. */
-  adm_access->type = svn_wc__adm_access_closed;
-
-  /* Detach from set */
-  if (adm_access->set)
-    {
-      apr_hash_set(adm_access->set, adm_access->path, APR_HASH_KEY_STRING,
-                   NULL);
-
-      SVN_ERR_ASSERT(! adm_access->set_owner
-                     || apr_hash_count(adm_access->set) == 0);
-    }
-
-  return SVN_NO_ERROR;
->>>>>>> 0213fdc3
 }
 
 
@@ -1452,9 +1394,9 @@
 {
   svn_boolean_t locked;
   apr_pool_t *subpool = svn_pool_create(adm_access->pool);
-  svn_error_t *err = svn_wc__db_temp_own_lock(&locked, adm_access->db,
-                                              adm_access->abspath,
-                                              subpool);
+  svn_error_t *err = svn_wc__db_wclock_owns_lock(&locked, adm_access->db,
+                                                 adm_access->abspath, TRUE,
+                                                 subpool);
   svn_pool_destroy(subpool);
 
   if (err)
@@ -1474,7 +1416,8 @@
 {
   svn_boolean_t locked;
 
-  SVN_ERR(svn_wc__db_temp_own_lock(&locked, db, local_abspath, scratch_pool));
+  SVN_ERR(svn_wc__db_wclock_owns_lock(&locked, db, local_abspath, FALSE,
+                                      scratch_pool));
   if (!locked)
     return svn_error_createf(SVN_ERR_WC_NOT_LOCKED, NULL,
                              _("No write-lock in '%s'"),
@@ -1494,8 +1437,8 @@
   SVN_ERR_ASSERT(svn_dirent_is_absolute(local_abspath));
 
   if (locked_here != NULL)
-    SVN_ERR(svn_wc__db_temp_own_lock(locked_here, wc_ctx->db, local_abspath,
-                                     scratch_pool));
+    SVN_ERR(svn_wc__db_wclock_owns_lock(locked_here, wc_ctx->db, local_abspath,
+                                        FALSE, scratch_pool));
   if (locked != NULL)
     SVN_ERR(svn_wc__db_wclocked(locked, wc_ctx->db, local_abspath,
                                 scratch_pool));
@@ -1585,62 +1528,24 @@
   return (kind == svn_wc__db_kind_dir) && !available && obstructed;
 }
 
-
-svn_error_t *
-svn_wc__acquire_write_lock(const char **anchor_abspath,
-                           svn_wc_context_t *wc_ctx,
-                           const char *local_abspath,
-                           apr_pool_t *result_pool,
-                           apr_pool_t *scratch_pool)
-{
-  svn_wc__db_kind_t kind;
+#ifndef SVN_WC__SINGLE_DB
+static svn_error_t *
+acquire_locks_recursively(svn_wc_context_t *wc_ctx,
+                          const char* local_abspath,
+                          svn_boolean_t lock_root,
+                          apr_pool_t *scratch_pool)
+{
+ svn_wc__db_t *db = wc_ctx->db;
+  const apr_array_header_t *children;
   apr_pool_t *iterpool;
-  const apr_array_header_t *children;
-  int format, i;
   svn_error_t *err;
-
-  SVN_ERR(svn_wc__db_read_kind(&kind, wc_ctx->db, local_abspath, TRUE,
-                               scratch_pool));
-
-  if (anchor_abspath)
-    {
-      const char *parent_abspath;
-      svn_wc__db_kind_t parent_kind;
-
-      parent_abspath = svn_dirent_dirname(local_abspath, scratch_pool);
-      err = svn_wc__db_read_kind(&parent_kind, wc_ctx->db, parent_abspath, TRUE,
-                                 scratch_pool);
-      if (err && SVN_WC__ERR_IS_NOT_CURRENT_WC(err))
-        {
-          svn_error_clear(err);
-          parent_kind = svn_wc__db_kind_unknown;
-        }
-      else
-        SVN_ERR(err);
-
-      if (kind == svn_wc__db_kind_dir && parent_kind == svn_wc__db_kind_dir)
-        {
-          svn_boolean_t disjoint;
-          SVN_ERR(child_is_disjoint(&disjoint, wc_ctx->db, local_abspath,
-                                    scratch_pool));
-          if (!disjoint)
-            local_abspath = parent_abspath;
-        }
-      else if (parent_kind == svn_wc__db_kind_dir)
-        local_abspath = parent_abspath;
-      else if (kind != svn_wc__db_kind_dir)
-        return svn_error_createf(SVN_ERR_WC_NOT_WORKING_COPY, NULL,
-                                 _("'%s' is not a working copy"),
-                                 svn_dirent_local_style(local_abspath,
-                                                        scratch_pool));
-
-      *anchor_abspath = apr_pstrdup(result_pool, local_abspath);
-    }
-  else if (kind != svn_wc__db_kind_dir)
-    local_abspath = svn_dirent_dirname(local_abspath, scratch_pool);
+  int i;
+  int format;
+
+  iterpool = svn_pool_create(scratch_pool);
 
   SVN_ERR(svn_wc__db_read_children(&children, wc_ctx->db, local_abspath,
-                                   scratch_pool, scratch_pool));
+                                   scratch_pool, iterpool));
 
   /* The current lock paradigm is that each directory holds a lock for itself,
      and there are no inherited locks.  In the eventual wc-ng paradigm, a
@@ -1648,9 +1553,9 @@
      But since we aren't quite there yet, we do the infinite locking
      manually (and be sure to release them in svn_wc__release_write_lock(). */
 
-  iterpool = svn_pool_create(scratch_pool);
   for (i = 0; i < children->nelts; i ++)
     {
+      svn_wc__db_kind_t kind;
       const char *child_relpath = APR_ARRAY_IDX(children, i, const char *);
       const char *child_abspath;
 
@@ -1661,8 +1566,8 @@
                                    iterpool));
       if (kind == svn_wc__db_kind_dir)
         {
-          err = svn_wc__acquire_write_lock(NULL, wc_ctx, child_abspath, NULL,
-                                           iterpool);
+          err = acquire_locks_recursively(wc_ctx, child_abspath, FALSE,
+                                         iterpool);
           if (err && err->apr_err == SVN_ERR_WC_LOCKED)
             {
               while(i >= 0)
@@ -1672,28 +1577,129 @@
                   child_relpath = APR_ARRAY_IDX(children, i, const char *);
                   child_abspath = svn_dirent_join(local_abspath, child_relpath,
                                                   iterpool);
-                   err2 = svn_wc__release_write_lock(wc_ctx, child_abspath,
-                                                     iterpool);
-                   if (err2)
-                     svn_error_compose(err, err2);
-                   --i;
+
+                  /* Don't release locks on non-directories as that will
+                     try to release the lock on the parent directory! */
+                  err2 = svn_wc__db_read_kind(&kind, wc_ctx->db, child_abspath,
+                                              FALSE, iterpool);
+
+                  if (!err2 && kind == svn_wc__db_kind_dir)
+                    err2 = svn_wc__release_write_lock(wc_ctx, child_abspath,
+                                                      iterpool);
+
+                  err = svn_error_compose_create(err, err2);
+                  --i;
                 }
               return svn_error_return(err);
             }
         }
     }
 
-  /* We don't want to try and lock an unversioned directory that
-     obstructs a versioned directory. */
-  err = svn_wc__internal_check_wc(&format, wc_ctx->db, local_abspath, iterpool);
-  if (!err && format)
-    {
-      SVN_ERR(svn_wc__db_wclock_set(wc_ctx->db, local_abspath, 0, iterpool));
-      SVN_ERR(svn_wc__db_temp_mark_locked(wc_ctx->db, local_abspath, iterpool));
-    }
-  svn_error_clear(err);
-
+  if (lock_root)
+    SVN_ERR(svn_wc__db_wclock_obtain(db, local_abspath, 0, FALSE, iterpool));
+  else
+    {
+      /* We don't want to try and lock an unversioned directory that
+         obstructs a versioned directory. */
+      err = svn_wc__internal_check_wc(&format, wc_ctx->db, local_abspath,
+                                      iterpool);
+
+      if (!err && format)
+          SVN_ERR(svn_wc__db_wclock_obtain(wc_ctx->db, local_abspath, 0, FALSE,
+                                          iterpool));
+
+      svn_error_clear(err);
+    }
   svn_pool_destroy(iterpool);
+
+  return SVN_NO_ERROR;
+}
+#endif
+
+svn_error_t *
+svn_wc__acquire_write_lock(const char **lock_root_abspath,
+                           svn_wc_context_t *wc_ctx,
+                           const char *local_abspath,
+                           svn_boolean_t lock_anchor,
+                           apr_pool_t *result_pool,
+                           apr_pool_t *scratch_pool)
+{
+  svn_wc__db_t *db = wc_ctx->db;
+  svn_wc__db_kind_t kind;
+  svn_error_t *err;
+  SVN_ERR(svn_wc__db_read_kind(&kind, wc_ctx->db, local_abspath,
+                               (lock_root_abspath != NULL),
+                               scratch_pool));
+
+  if (!lock_root_abspath && kind != svn_wc__db_kind_dir)
+    return svn_error_createf(SVN_ERR_WC_NOT_DIRECTORY, NULL,
+                             _("Can't obtain lock on non-directory '%s'."),
+                             svn_dirent_local_style(local_abspath,
+                                                    scratch_pool));
+
+  if (lock_anchor)
+    {
+      const char *parent_abspath;
+      svn_wc__db_kind_t parent_kind;
+
+      SVN_ERR_ASSERT(lock_root_abspath != NULL);
+
+      parent_abspath = svn_dirent_dirname(local_abspath, scratch_pool);
+      err = svn_wc__db_read_kind(&parent_kind, db, parent_abspath, TRUE,
+                                 scratch_pool);
+      if (err && SVN_WC__ERR_IS_NOT_CURRENT_WC(err))
+        {
+          svn_error_clear(err);
+          parent_kind = svn_wc__db_kind_unknown;
+        }
+      else
+        SVN_ERR(err);
+
+      if (kind == svn_wc__db_kind_dir && parent_kind == svn_wc__db_kind_dir)
+        {
+          svn_boolean_t disjoint;
+          SVN_ERR(child_is_disjoint(&disjoint, wc_ctx->db, local_abspath,
+                                    scratch_pool));
+          if (!disjoint)
+            local_abspath = parent_abspath;
+        }
+      else if (parent_kind == svn_wc__db_kind_dir)
+        local_abspath = parent_abspath;
+      else if (kind != svn_wc__db_kind_dir)
+        return svn_error_createf(SVN_ERR_WC_NOT_WORKING_COPY, NULL,
+                                 _("'%s' is not a working copy"),
+                                 svn_dirent_local_style(local_abspath,
+                                                        scratch_pool));
+    }
+  else if (kind != svn_wc__db_kind_dir)
+    {
+      local_abspath = svn_dirent_dirname(local_abspath, scratch_pool);
+
+      /* Can't lock parents that don't exist */
+      if (kind == svn_wc__db_kind_unknown)
+        {
+          SVN_ERR(svn_wc__db_read_kind(&kind, db, local_abspath, FALSE,
+                                       scratch_pool));
+
+          if (kind != svn_wc__db_kind_dir)
+            return svn_error_createf(
+                             SVN_ERR_WC_NOT_DIRECTORY, NULL,
+                             _("Can't obtain lock on non-directory '%s'."),
+                             svn_dirent_local_style(local_abspath,
+                                                    scratch_pool));
+        }
+    }
+
+  if (lock_root_abspath)
+    *lock_root_abspath = apr_pstrdup(result_pool, local_abspath);
+
+#ifndef SVN_WC__SINGLE_DB
+  SVN_ERR(acquire_locks_recursively(wc_ctx, local_abspath, TRUE,
+                                    scratch_pool));
+#else
+  SVN_ERR(svn_wc__db_wclock_obtain(wc_ctx->db, local_abspath, -1, FALSE,
+                                   scratch_pool));
+#endif
 
   return SVN_NO_ERROR;
 }
@@ -1712,10 +1718,20 @@
   svn_boolean_t locked_here;
   int i;
 
-  SVN_ERR(svn_wc__db_read_kind(&kind, wc_ctx->db, local_abspath, TRUE,
-                               scratch_pool));
-  if (kind != svn_wc__db_kind_dir)
-    local_abspath = svn_dirent_dirname(local_abspath, scratch_pool);
+#ifndef SVN_WC__SINGLE_DB
+  SVN_ERR(svn_wc__db_wclock_owns_lock(&locked_here, wc_ctx->db, local_abspath,
+                                      TRUE, scratch_pool));
+
+  if (!locked_here)
+    {
+      /* Make wclock_release() check if the node should have been locked,
+         like when the node is no wcroot (so can't have a multi-db lock) */
+      SVN_ERR(svn_wc__db_wclock_release(wc_ctx->db, local_abspath,
+                                        scratch_pool));
+
+      return SVN_NO_ERROR;
+    }
+#endif
 
   SVN_ERR(svn_wc__db_wq_fetch(&id, &work_item, wc_ctx->db, local_abspath,
                               scratch_pool, scratch_pool));
@@ -1725,6 +1741,7 @@
       return SVN_NO_ERROR;
     }
 
+#ifndef SVN_WC__SINGLE_DB
   /* We need to recursively remove locks (see comment in
      svn_wc__acquire_write_lock(). */
 
@@ -1743,15 +1760,23 @@
       SVN_ERR(svn_wc__db_read_kind(&kind, wc_ctx->db, child_abspath, FALSE,
                                    iterpool));
       if (kind == svn_wc__db_kind_dir)
-        SVN_ERR(svn_wc__release_write_lock(wc_ctx, child_abspath, iterpool));
-    }
-
-  SVN_ERR(svn_wc__db_temp_own_lock(&locked_here, wc_ctx->db, local_abspath,
-                                   iterpool));
-  if (locked_here)
-    SVN_ERR(svn_wc__db_wclock_remove(wc_ctx->db, local_abspath, iterpool));
+        {
+          svn_error_t *err = svn_wc__release_write_lock(wc_ctx, child_abspath, iterpool);
+
+          if (err && err->apr_err == SVN_ERR_WC_NOT_LOCKED)
+            svn_error_clear(err);
+          else
+            SVN_ERR(err);
+        }
+    }
+
+  SVN_ERR(svn_wc__db_wclock_release(wc_ctx->db, local_abspath, iterpool));
 
   svn_pool_destroy(iterpool);
+
+#else
+  SVN_ERR(svn_wc__db_wclock_release(wc_ctx->db, local_abspath, scratch_pool));
+#endif
 
   return SVN_NO_ERROR;
 }
@@ -1761,14 +1786,16 @@
                              void *baton,
                              svn_wc_context_t *wc_ctx,
                              const char *local_abspath,
+                             svn_boolean_t lock_anchor,
                              apr_pool_t *result_pool,
                              apr_pool_t *scratch_pool)
 {
   svn_error_t *err1, *err2;
-  SVN_ERR(svn_wc__acquire_write_lock(NULL, wc_ctx, local_abspath,
-                                     scratch_pool, scratch_pool));
-  err1 = func(baton, result_pool, scratch_pool);
-  err2 = svn_wc__release_write_lock(wc_ctx, local_abspath, scratch_pool);
+  const char *lock_root_abspath;
+  SVN_ERR(svn_wc__acquire_write_lock(&lock_root_abspath, wc_ctx, local_abspath,
+                                     lock_anchor, scratch_pool, scratch_pool));
+  err1 = svn_error_return(func(baton, result_pool, scratch_pool));
+  err2 = svn_wc__release_write_lock(wc_ctx, lock_root_abspath, scratch_pool);
   return svn_error_compose_create(err1, err2);
 }
 
