--- conflicted
+++ resolved
@@ -1687,9 +1687,8 @@
                                "use the current client"),
                              svn_dirent_local_style(wcroot_abspath,
                                                     scratch_pool),
-                             start_format);                             
-
-<<<<<<< HEAD
+                             start_format);
+
   if (start_format > target_format)
     return svn_error_createf(SVN_ERR_WC_UNSUPPORTED_FORMAT, NULL,
                              _("Working copy '%s' is already at version %s "
@@ -1726,42 +1725,6 @@
   SVN_SQLITE__WITH_LOCK(
       svn_wc__db_install_schema_statistics(sdb, scratch_pool),
       sdb);
-=======
-  /* ### need lock-out. only one upgrade at a time. note that other code
-     ### cannot use this un-upgraded database until we finish the upgrade.  */
-
-  /* Note: none of these have "break" statements; the fall-through is
-     intentional. */
-  switch (start_format)
-    {
-      case 29:
-        SVN_ERR(svn_sqlite__with_transaction(sdb, bump_to_30, &bb,
-                                             scratch_pool));
-        *result_format = 30;
-
-      case 30:
-        SVN_ERR(svn_sqlite__with_transaction(sdb, bump_to_31, &bb,
-                                             scratch_pool));
-        *result_format = 31;
-        /* FALLTHROUGH  */
-      /* ### future bumps go here.  */
-#if 0
-      case XXX-1:
-        /* Revamp the recording of tree conflicts.  */
-        SVN_ERR(svn_sqlite__with_transaction(sdb, bump_to_XXX, &bb,
-                                             scratch_pool));
-        *result_format = XXX;
-        /* FALLTHROUGH  */
-#endif
-      case SVN_WC__VERSION:
-        /* already upgraded */
-        *result_format = SVN_WC__VERSION;
-
-        SVN_SQLITE__WITH_LOCK(
-            svn_wc__db_install_schema_statistics(sdb, scratch_pool),
-            sdb);
-    }
->>>>>>> c1065eac
 
 #ifdef SVN_DEBUG
   if (*result_format != start_format)
@@ -1804,16 +1767,6 @@
 
       switch (*result_format)
         {
-          UPDATE_TO_FORMAT(20);
-          UPDATE_TO_FORMAT(21);
-          UPDATE_TO_FORMAT(22);
-          UPDATE_TO_FORMAT(23);
-          UPDATE_TO_FORMAT(24);
-          UPDATE_TO_FORMAT(25);
-          UPDATE_TO_FORMAT(26);
-          UPDATE_TO_FORMAT(27);
-          UPDATE_TO_FORMAT(28);
-          UPDATE_TO_FORMAT(29);
           UPDATE_TO_FORMAT(30);
           UPDATE_TO_FORMAT(31);
           UPDATE_TO_FORMAT(32);
