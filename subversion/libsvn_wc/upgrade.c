/*
 * upgrade.c:  routines for upgrading a working copy
 *
 * ====================================================================
 *    Licensed to the Apache Software Foundation (ASF) under one
 *    or more contributor license agreements.  See the NOTICE file
 *    distributed with this work for additional information
 *    regarding copyright ownership.  The ASF licenses this file
 *    to you under the Apache License, Version 2.0 (the
 *    "License"); you may not use this file except in compliance
 *    with the License.  You may obtain a copy of the License at
 *
 *      http://www.apache.org/licenses/LICENSE-2.0
 *
 *    Unless required by applicable law or agreed to in writing,
 *    software distributed under the License is distributed on an
 *    "AS IS" BASIS, WITHOUT WARRANTIES OR CONDITIONS OF ANY
 *    KIND, either express or implied.  See the License for the
 *    specific language governing permissions and limitations
 *    under the License.
 * ====================================================================
 */

#include <apr_pools.h>

#include "svn_types.h"
#include "svn_pools.h"
#include "svn_dirent_uri.h"
#include "svn_path.h"
#include "svn_hash.h"

#include "wc.h"
#include "adm_files.h"
<<<<<<< HEAD
#include "lock.h"
=======
>>>>>>> f9486e4e
#include "entries.h"
#include "wc_db.h"
#include "tree_conflicts.h"
#include "wc-queries.h"  /* for STMT_*  */
#include "workqueue.h"

#include "svn_private_config.h"
#include "private/svn_wc_private.h"
#include "private/svn_sqlite.h"
#include "private/svn_token.h"


/* Old locations for storing "wcprops" (aka "dav cache").  */
#define WCPROPS_SUBDIR_FOR_FILES "wcprops"
#define WCPROPS_FNAME_FOR_DIR "dir-wcprops"
#define WCPROPS_ALL_DATA "all-wcprops"

/* Old property locations. */
#define PROPS_SUBDIR "props"
#define PROP_BASE_SUBDIR "prop-base"
#define PROP_BASE_FOR_DIR "dir-prop-base"
#define PROP_REVERT_FOR_DIR "dir-prop-revert"
#define PROP_WORKING_FOR_DIR "dir-props"

/* Old textbase location. */
#define TEXT_BASE_SUBDIR "text-base"

#define TEMP_DIR "tmp"

/* Old data files that we no longer need/use.  */
#define ADM_README "README.txt"
#define ADM_EMPTY_FILE "empty-file"
#define ADM_LOG "log"
#define ADM_LOCK "lock"

/* New pristine location */
#define PRISTINE_STORAGE_RELPATH "pristine"
<<<<<<< HEAD
=======
#define SDB_FILE  "wc.db"
>>>>>>> f9486e4e


/* Read the properties from the file at PROPFILE_ABSPATH, returning them
   as a hash in *PROPS. If the propfile is NOT present, then NULL will
   be returned in *PROPS.  */
static svn_error_t *
read_propfile(apr_hash_t **props,
              const char *propfile_abspath,
              apr_pool_t *result_pool,
              apr_pool_t *scratch_pool)
{
  svn_error_t *err;
  svn_stream_t *stream;
  apr_finfo_t finfo;

  err = svn_io_stat(&finfo, propfile_abspath, APR_FINFO_SIZE, scratch_pool);

  if (err
      && (APR_STATUS_IS_ENOENT(err->apr_err)
          || SVN__APR_STATUS_IS_ENOTDIR(err->apr_err)))
    {
      svn_error_clear(err);

      /* The propfile was not there. Signal with a NULL.  */
      *props = NULL;
      return SVN_NO_ERROR;
    }
  else
    SVN_ERR(err);

  /* A 0-bytes file signals an empty property list.
     (mostly used for revert-props) */
  if (finfo.size == 0)
    {
      *props = apr_hash_make(result_pool);
      return SVN_NO_ERROR;
    }

  SVN_ERR(svn_stream_open_readonly(&stream, propfile_abspath,
                                   scratch_pool, scratch_pool));

  /* ### does this function need to be smarter? will we see zero-length
     ### files? see props.c::load_props(). there may be more work here.
     ### need a historic analysis of 1.x property storage. what will we
     ### actually run into?  */

  /* ### loggy_write_properties() and immediate_install_props() write
     ### zero-length files for "no props", so we should be a bit smarter
     ### in here.  */

  /* ### should we be forgiving in here? I say "no". if we can't be sure,
     ### then we could effectively corrupt the local working copy.  */

  *props = apr_hash_make(result_pool);
  SVN_ERR(svn_hash_read2(*props, stream, SVN_HASH_TERMINATOR, result_pool));

  return svn_error_return(svn_stream_close(stream));
}


/* Read one proplist (allocated from RESULT_POOL) from STREAM, and place it
   into ALL_WCPROPS at NAME.  */
static svn_error_t *
read_one_proplist(apr_hash_t *all_wcprops,
                  const char *name,
                  svn_stream_t *stream,
                  apr_pool_t *result_pool,
                  apr_pool_t *scratch_pool)
{
  apr_hash_t *proplist;

  proplist = apr_hash_make(result_pool);
  SVN_ERR(svn_hash_read2(proplist, stream, SVN_HASH_TERMINATOR, result_pool));
  apr_hash_set(all_wcprops, name, APR_HASH_KEY_STRING, proplist);

  return SVN_NO_ERROR;
}


/* Read the wcprops from all the files in the admin area of DIR_ABSPATH,
   returning them in *ALL_WCPROPS. Results are allocated in RESULT_POOL,
   and temporary allocations are performed in SCRATCH_POOL.  */
static svn_error_t *
read_many_wcprops(apr_hash_t **all_wcprops,
                  const char *dir_abspath,
                  apr_pool_t *result_pool,
                  apr_pool_t *scratch_pool)
{
  const char *propfile_abspath;
  apr_hash_t *wcprops;
  apr_hash_t *dirents;
  const char *props_dir_abspath;
  apr_pool_t *iterpool = svn_pool_create(scratch_pool);
  apr_hash_index_t *hi;

  *all_wcprops = apr_hash_make(result_pool);

  /* First, look at dir-wcprops. */
  propfile_abspath = svn_wc__adm_child(dir_abspath, WCPROPS_FNAME_FOR_DIR,
                                       scratch_pool);
  SVN_ERR(read_propfile(&wcprops, propfile_abspath, result_pool, iterpool));
  if (wcprops != NULL)
    apr_hash_set(*all_wcprops, SVN_WC_ENTRY_THIS_DIR, APR_HASH_KEY_STRING,
                 wcprops);

  props_dir_abspath = svn_wc__adm_child(dir_abspath, WCPROPS_SUBDIR_FOR_FILES,
                                        scratch_pool);

  /* Now walk the wcprops directory. */
  SVN_ERR(svn_io_get_dirents3(&dirents, props_dir_abspath, TRUE,
                              scratch_pool, scratch_pool));

  for (hi = apr_hash_first(scratch_pool, dirents);
       hi;
       hi = apr_hash_next(hi))
    {
      const char *name = svn__apr_hash_index_key(hi);

      svn_pool_clear(iterpool);

      propfile_abspath = svn_dirent_join(props_dir_abspath, name, iterpool);

      SVN_ERR(read_propfile(&wcprops, propfile_abspath,
                            result_pool, iterpool));
      SVN_ERR_ASSERT(wcprops != NULL);
      apr_hash_set(*all_wcprops,
                   apr_pstrdup(result_pool, name), APR_HASH_KEY_STRING,
                   wcprops);
    }

  svn_pool_destroy(iterpool);
  return SVN_NO_ERROR;
}


/* For wcprops stored in a single file in this working copy, read that
   file and return it in *ALL_WCPROPS, allocated in RESULT_POOL.   Use
   SCRATCH_POOL for temporary allocations. */
static svn_error_t *
read_wcprops(apr_hash_t **all_wcprops,
             const char *dir_abspath,
             apr_pool_t *result_pool,
             apr_pool_t *scratch_pool)
{
  svn_stream_t *stream;
  svn_error_t *err;

  *all_wcprops = apr_hash_make(result_pool);

  err = svn_wc__open_adm_stream(&stream, dir_abspath,
                                WCPROPS_ALL_DATA,
                                scratch_pool, scratch_pool);

  /* A non-existent file means there are no props. */
  if (err && APR_STATUS_IS_ENOENT(err->apr_err))
    {
      svn_error_clear(err);
      return SVN_NO_ERROR;
    }
  SVN_ERR(err);

  /* Read the proplist for THIS_DIR. */
  SVN_ERR(read_one_proplist(*all_wcprops, SVN_WC_ENTRY_THIS_DIR, stream,
                            result_pool, scratch_pool));

  /* And now, the children. */
  while (1729)
    {
      svn_stringbuf_t *line;
      svn_boolean_t eof;

      SVN_ERR(svn_stream_readline(stream, &line, "\n", &eof, result_pool));
      if (eof)
        {
          if (line->len > 0)
            return svn_error_createf
              (SVN_ERR_WC_CORRUPT, NULL,
               _("Missing end of line in wcprops file for '%s'"),
               svn_dirent_local_style(dir_abspath, scratch_pool));
          break;
        }
      SVN_ERR(read_one_proplist(*all_wcprops, line->data, stream,
                                result_pool, scratch_pool));
    }

  return svn_error_return(svn_stream_close(stream));
}


/* If the versioned child (which should be a directory) exists on disk as
   an actual directory, then add it to the array of subdirs.  */
static svn_error_t *
maybe_add_subdir(apr_array_header_t *subdirs,
                 const char *dir_abspath,
                 const char *child_name,
                 apr_pool_t *result_pool,
                 apr_pool_t *scratch_pool)
{
  const char *child_abspath = svn_dirent_join(dir_abspath, child_name,
                                              scratch_pool);
  svn_node_kind_t kind;

  SVN_ERR(svn_io_check_path(child_abspath, &kind, scratch_pool));
  if (kind == svn_node_dir)
    {
      APR_ARRAY_PUSH(subdirs, const char *) = apr_pstrdup(result_pool,
                                                          child_abspath);
    }

  return SVN_NO_ERROR;
}


/* Return in CHILDREN, the list of all 1.6 versioned subdirectories
   which also exist on disk as directories.  */
static svn_error_t *
get_versioned_subdirs(apr_array_header_t **children,
                      const char *dir_abspath,
                      apr_pool_t *result_pool,
                      apr_pool_t *scratch_pool)
{
  apr_pool_t *iterpool = svn_pool_create(scratch_pool);
  apr_hash_t *entries;
  apr_hash_index_t *hi;

  *children = apr_array_make(result_pool, 10, sizeof(const char *));

  SVN_ERR(svn_wc__read_entries_old(&entries, dir_abspath,
                                   scratch_pool, iterpool));
  for (hi = apr_hash_first(scratch_pool, entries);
       hi;
       hi = apr_hash_next(hi))
    {
      const char *name = svn__apr_hash_index_key(hi);

      /* skip "this dir"  */
      if (*name == '\0')
        continue;

      svn_pool_clear(iterpool);

      SVN_ERR(maybe_add_subdir(*children, dir_abspath, name,
                               result_pool, iterpool));
    }

  svn_pool_destroy(iterpool);

  return SVN_NO_ERROR;
}


/* Return in CHILDREN the names of all versioned *files* in SDB that
   are children of PARENT_RELPATH.  These files' existence on disk is
   not tested.

   This set of children is intended for property upgrades.
   Subdirectory's properties exist in the subdirs.

   Note that this uses just the SDB to locate children, which means
   that the children must have been upgraded to wc-ng format. */
static svn_error_t *
get_versioned_files(const apr_array_header_t **children,
                    const char *parent_relpath,
                    svn_sqlite__db_t *sdb,
                    apr_pool_t *result_pool,
                    apr_pool_t *scratch_pool)
{
  svn_sqlite__stmt_t *stmt;
  apr_array_header_t *child_names;
  svn_boolean_t have_row;

  /* ### just select 'file' children. do we need 'symlink' in the future?  */
  SVN_ERR(svn_sqlite__get_statement(&stmt, sdb, STMT_SELECT_ALL_FILES));
  SVN_ERR(svn_sqlite__bindf(stmt, "s", parent_relpath));

  /* ### 10 is based on Subversion's average of 8.5 files per versioned
     ### directory in its repository. maybe use a different value? or
     ### count rows first?  */
  child_names = apr_array_make(result_pool, 10, sizeof(const char *));

  SVN_ERR(svn_sqlite__step(&have_row, stmt));
  while (have_row)
    {
      const char *local_relpath = svn_sqlite__column_text(stmt, 0,
                                                          result_pool);

      APR_ARRAY_PUSH(child_names, const char *)
        = svn_relpath_basename(local_relpath, result_pool);

      SVN_ERR(svn_sqlite__step(&have_row, stmt));
    }

  *children = child_names;

  return svn_error_return(svn_sqlite__reset(stmt));
}


/* */
static const char *
build_lockfile_path(const char *local_dir_abspath,
                    apr_pool_t *result_pool)
{
  return svn_dirent_join_many(result_pool,
                              local_dir_abspath,
                              ".svn", /* ### switch to dynamic?  */
                              ADM_LOCK,
                              NULL);
}


/* Create a physical lock file in the admin directory for ABSPATH.  */
static svn_error_t *
create_physical_lock(const char *abspath, apr_pool_t *scratch_pool)
{
  const char *lock_abspath = build_lockfile_path(abspath, scratch_pool);
  svn_error_t *err;
  apr_file_t *file;

  err = svn_io_file_open(&file, lock_abspath,
                         APR_WRITE | APR_CREATE | APR_EXCL,
                         APR_OS_DEFAULT,
                         scratch_pool);

  if (err && APR_STATUS_IS_EEXIST(err->apr_err))
    {
      /* Congratulations, we just stole a physical lock from somebody */
      svn_error_clear(err);
      return SVN_NO_ERROR;
    }

  return svn_error_return(err);
}


/* Wipe out all the obsolete files/dirs from the administrative area.  */
static void
wipe_obsolete_files(const char *wcroot_abspath, apr_pool_t *scratch_pool)
{
  /* Zap unused files.  */
  svn_error_clear(svn_io_remove_file2(
                    svn_wc__adm_child(wcroot_abspath,
                                      SVN_WC__ADM_FORMAT,
                                      scratch_pool),
                    TRUE, scratch_pool));
  svn_error_clear(svn_io_remove_file2(
                    svn_wc__adm_child(wcroot_abspath,
                                      SVN_WC__ADM_ENTRIES,
                                      scratch_pool),
                    TRUE, scratch_pool));
  svn_error_clear(svn_io_remove_file2(
                    svn_wc__adm_child(wcroot_abspath,
                                      ADM_EMPTY_FILE,
                                      scratch_pool),
                    TRUE, scratch_pool));
  svn_error_clear(svn_io_remove_file2(
                    svn_wc__adm_child(wcroot_abspath,
                                      ADM_README,
                                      scratch_pool),
                    TRUE, scratch_pool));

  /* For formats <= SVN_WC__WCPROPS_MANY_FILES_VERSION, we toss the wcprops
     for the directory itself, and then all the wcprops for the files.  */
  svn_error_clear(svn_io_remove_file2(
                    svn_wc__adm_child(wcroot_abspath,
                                      WCPROPS_FNAME_FOR_DIR,
                                      scratch_pool),
                    TRUE, scratch_pool));
  svn_error_clear(svn_io_remove_dir2(
                    svn_wc__adm_child(wcroot_abspath,
                                      WCPROPS_SUBDIR_FOR_FILES,
                                      scratch_pool),
                    FALSE, NULL, NULL, scratch_pool));

  /* And for later formats, they are aggregated into one file.  */
  svn_error_clear(svn_io_remove_file2(
                    svn_wc__adm_child(wcroot_abspath,
                                      WCPROPS_ALL_DATA,
                                      scratch_pool),
                    TRUE, scratch_pool));

  /* Remove the old text-base directory and the old text-base files. */
  svn_error_clear(svn_io_remove_dir2(
                    svn_wc__adm_child(wcroot_abspath,
                                      TEXT_BASE_SUBDIR,
                                      scratch_pool),
                    FALSE, NULL, NULL, scratch_pool));

<<<<<<< HEAD
#if (SVN_WC__VERSION >= 18)
=======
>>>>>>> f9486e4e
  /* Remove the old properties files... whole directories at a time.  */
  svn_error_clear(svn_io_remove_dir2(
                    svn_wc__adm_child(wcroot_abspath,
                                      PROPS_SUBDIR,
                                      scratch_pool),
                    FALSE, NULL, NULL, scratch_pool));
  svn_error_clear(svn_io_remove_dir2(
                    svn_wc__adm_child(wcroot_abspath,
                                      PROP_BASE_SUBDIR,
                                      scratch_pool),
                    FALSE, NULL, NULL, scratch_pool));
  svn_error_clear(svn_io_remove_file2(
                     svn_wc__adm_child(wcroot_abspath,
                                       PROP_WORKING_FOR_DIR,
                                       scratch_pool),
                     TRUE, scratch_pool));
  svn_error_clear(svn_io_remove_file2(
                     svn_wc__adm_child(wcroot_abspath,
                                      PROP_BASE_FOR_DIR,
                                      scratch_pool),
                     TRUE, scratch_pool));
  svn_error_clear(svn_io_remove_file2(
                     svn_wc__adm_child(wcroot_abspath,
                                      PROP_REVERT_FOR_DIR,
                                      scratch_pool),
                     TRUE, scratch_pool));
<<<<<<< HEAD
#endif
=======
>>>>>>> f9486e4e

#if 0
  /* ### this checks for a write-lock, and we are not (always) taking out
     ### a write lock in all callers.  */
  SVN_ERR(svn_wc__adm_cleanup_tmp_area(db, wcroot_abspath, iterpool));
#endif

  /* Remove the old-style lock file LAST.  */
  svn_error_clear(svn_io_remove_file2(
                    build_lockfile_path(wcroot_abspath, scratch_pool),
                    TRUE, scratch_pool));
}

svn_error_t *
svn_wc__wipe_postupgrade(const char *dir_abspath,
                         svn_boolean_t whole_admin,
                         svn_cancel_func_t cancel_func,
                         void *cancel_baton,
                         apr_pool_t *scratch_pool)
{
  apr_pool_t *iterpool = svn_pool_create(scratch_pool);
  apr_array_header_t *subdirs;
  svn_error_t *err;
  int i;

  if (cancel_func)
    SVN_ERR((*cancel_func)(cancel_baton));

  err = get_versioned_subdirs(&subdirs, dir_abspath, scratch_pool, iterpool);
  if (err)
    {
      if (APR_STATUS_IS_ENOENT(err->apr_err))
        {
          /* An unversioned dir is obstructing a versioned dir */
          svn_error_clear(err);
          err = NULL;
        }
      svn_pool_destroy(iterpool);
      return err;
    }
  for (i = 0; i < subdirs->nelts; ++i)
    {
      const char *child_abspath = APR_ARRAY_IDX(subdirs, i, const char *);

      svn_pool_clear(iterpool);
      SVN_ERR(svn_wc__wipe_postupgrade(child_abspath, TRUE,
                                       cancel_func, cancel_baton, iterpool));
    }

  /* ### Should we really be ignoring errors here? */
  if (whole_admin)
    svn_error_clear(svn_io_remove_dir2(svn_wc__adm_child(dir_abspath, "",
                                                         iterpool),
                                       TRUE, NULL, NULL, iterpool));
  else
    wipe_obsolete_files(dir_abspath, scratch_pool);

  svn_pool_destroy(iterpool);

  return SVN_NO_ERROR;
}

/* Ensure that ENTRY has its REPOS and UUID fields set. These will be
   used to establish the REPOSITORY row in the new database, and then
   used within the upgraded entries as they are written into the database.

   If one or both are not available, then it attempts to retrieve this
   information from REPOS_CACHE. And if that fails from REPOS_INFO_FUNC,
   passing REPOS_INFO_BATON.
   Returns a user understandable error using LOCAL_ABSPATH if the
   information cannot be obtained.  */
static svn_error_t *
ensure_repos_info(svn_wc_entry_t *entry,
                  const char *local_abspath,
                  svn_wc_upgrade_get_repos_info_t repos_info_func,
                  void *repos_info_baton,
                  apr_hash_t *repos_cache,
                  apr_pool_t *result_pool,
                  apr_pool_t *scratch_pool)
{
  /* Easy exit.  */
  if (entry->repos != NULL && entry->uuid != NULL)
    return SVN_NO_ERROR;

  if ((entry->repos == NULL || entry->uuid == NULL)
      && entry->url)
    {
      apr_hash_index_t *hi;

      for (hi = apr_hash_first(scratch_pool, repos_cache);
           hi; hi = apr_hash_next(hi))
        {
          if (svn_uri_is_child(svn__apr_hash_index_key(hi),
                               entry->url, NULL))
            {
              if (!entry->repos)
                entry->repos = svn__apr_hash_index_key(hi);

              if (!entry->uuid)
                entry->uuid = svn__apr_hash_index_val(hi);

              return SVN_NO_ERROR;
            }
        }
    }

  if (entry->repos == NULL && repos_info_func == NULL)
    return svn_error_createf(
        SVN_ERR_WC_UNSUPPORTED_FORMAT, NULL,
        _("Working copy '%s' can't be upgraded because the repository root is "
          "not available and can't be retrieved"),
        svn_dirent_local_style(local_abspath, scratch_pool));

  if (entry->uuid == NULL && repos_info_func == NULL)
    return svn_error_createf(
        SVN_ERR_WC_UNSUPPORTED_FORMAT, NULL,
        _("Working copy '%s' can't be upgraded because the repository uuid is "
          "not available and can't be retrieved"),
        svn_dirent_local_style(local_abspath, scratch_pool));

   if (entry->url == NULL)
     return svn_error_createf(
        SVN_ERR_WC_UNSUPPORTED_FORMAT, NULL,
        _("Working copy '%s' can't be upgraded because it doesn't have a url"),
        svn_dirent_local_style(local_abspath, scratch_pool));

   return svn_error_return((*repos_info_func)(&entry->repos, &entry->uuid,
                                              repos_info_baton,
                                              entry->url,
                                              result_pool, scratch_pool));
}


/* */
static svn_error_t *
bump_to_13(void *baton, svn_sqlite__db_t *sdb, apr_pool_t *scratch_pool)
{
  SVN_ERR(svn_sqlite__exec_statements(sdb, STMT_UPGRADE_TO_13));

  return SVN_NO_ERROR;
}


#if 0 /* ### no tree conflict migration yet */

/* ### duplicated from wc_db.c  */
static const char *
kind_to_word(svn_wc__db_kind_t kind)
{
  switch (kind)
    {
    case svn_wc__db_kind_dir:
      return "dir";
    case svn_wc__db_kind_file:
      return "file";
    case svn_wc__db_kind_symlink:
      return "symlink";
    case svn_wc__db_kind_unknown:
      return "unknown";
    case svn_wc__db_kind_subdir:
      return "subdir";
    default:
      SVN_ERR_MALFUNCTION_NO_RETURN();
    }
}


/* */
static const char *
conflict_kind_to_word(svn_wc_conflict_kind_t conflict_kind)
{
  switch (conflict_kind)
    {
    case svn_wc_conflict_kind_text:
      return "text";
    case svn_wc_conflict_kind_property:
      return "property";
    case svn_wc_conflict_kind_tree:
      return "tree";
    default:
      SVN_ERR_MALFUNCTION_NO_RETURN();
    }
}


/* */
static const char *
conflict_action_to_word(svn_wc_conflict_action_t action)
{
  return svn_token__to_word(svn_wc__conflict_action_map, action);
}


/* */
static const char *
conflict_reason_to_word(svn_wc_conflict_reason_t reason)
{
  return svn_token__to_word(svn_wc__conflict_reason_map, reason);
}


/* */
static const char *
wc_operation_to_word(svn_wc_operation_t operation)
{
  return svn_token__to_word(svn_wc__operation_map, operation);
}


/* */
static svn_wc__db_kind_t
db_kind_from_node_kind(svn_node_kind_t node_kind)
{
  switch (node_kind)
    {
    case svn_node_file:
      return svn_wc__db_kind_file;
    case svn_node_dir:
      return svn_wc__db_kind_dir;
    case svn_node_unknown:
    case svn_node_none:
      return svn_wc__db_kind_unknown;
    default:
      SVN_ERR_MALFUNCTION_NO_RETURN();
    }
}


/* */
static svn_error_t *
migrate_single_tree_conflict_data(svn_sqlite__db_t *sdb,
                                  const char *tree_conflict_data,
                                  apr_uint64_t wc_id,
                                  const char *local_relpath,
                                  apr_pool_t *scratch_pool)
{
  svn_sqlite__stmt_t *insert_stmt;
  apr_hash_t *conflicts;
  apr_hash_index_t *hi;
  apr_pool_t *iterpool;

  SVN_ERR(svn_sqlite__get_statement(&insert_stmt, sdb,
                                    STMT_INSERT_NEW_CONFLICT));

  SVN_ERR(svn_wc__read_tree_conflicts(&conflicts, tree_conflict_data,
                                      local_relpath, scratch_pool));

  iterpool = svn_pool_create(scratch_pool);
  for (hi = apr_hash_first(scratch_pool, conflicts);
       hi;
       hi = apr_hash_next(hi))
    {
      const svn_wc_conflict_description2_t *conflict =
          svn__apr_hash_index_val(hi);
      const char *conflict_relpath;
      apr_int64_t left_repos_id;
      apr_int64_t right_repos_id;

      svn_pool_clear(iterpool);

      conflict_relpath = svn_dirent_join(local_relpath,
                                         svn_dirent_basename(
                                           conflict->local_abspath, iterpool),
                                         iterpool);

      /* Optionally get the right repos ids. */
      if (conflict->src_left_version)
        {
          SVN_ERR(svn_wc__db_upgrade_get_repos_id(
                    &left_repos_id,
                    sdb,
                    conflict->src_left_version->repos_url,
                    iterpool));
        }

      if (conflict->src_right_version)
        {
          SVN_ERR(svn_wc__db_upgrade_get_repos_id(
                    &right_repos_id,
                    sdb,
                    conflict->src_right_version->repos_url,
                    iterpool));
        }

      SVN_ERR(svn_sqlite__bindf(insert_stmt, "is", wc_id, conflict_relpath));

      SVN_ERR(svn_sqlite__bind_text(insert_stmt, 3,
                                    svn_dirent_dirname(conflict_relpath,
                                                       iterpool)));
      SVN_ERR(svn_sqlite__bind_text(insert_stmt, 4,
                                    kind_to_word(db_kind_from_node_kind(
                                                        conflict->node_kind))));
      SVN_ERR(svn_sqlite__bind_text(insert_stmt, 5,
                                    conflict_kind_to_word(conflict->kind)));

      if (conflict->property_name)
        SVN_ERR(svn_sqlite__bind_text(insert_stmt, 6,
                                      conflict->property_name));

      SVN_ERR(svn_sqlite__bind_text(insert_stmt, 7,
                              conflict_action_to_word(conflict->action)));
      SVN_ERR(svn_sqlite__bind_text(insert_stmt, 8,
                              conflict_reason_to_word(conflict->reason)));
      SVN_ERR(svn_sqlite__bind_text(insert_stmt, 9,
                              wc_operation_to_word(conflict->operation)));

      if (conflict->src_left_version)
        {
          SVN_ERR(svn_sqlite__bind_int64(insert_stmt, 10, left_repos_id));
          SVN_ERR(svn_sqlite__bind_text(insert_stmt, 11,
                                   conflict->src_left_version->path_in_repos));
          SVN_ERR(svn_sqlite__bind_int64(insert_stmt, 12,
                                       conflict->src_left_version->peg_rev));
          SVN_ERR(svn_sqlite__bind_text(insert_stmt, 13,
                                        kind_to_word(db_kind_from_node_kind(
                                    conflict->src_left_version->node_kind))));
        }

      if (conflict->src_right_version)
        {
          SVN_ERR(svn_sqlite__bind_int64(insert_stmt, 14, right_repos_id));
          SVN_ERR(svn_sqlite__bind_text(insert_stmt, 15,
                                 conflict->src_right_version->path_in_repos));
          SVN_ERR(svn_sqlite__bind_int64(insert_stmt, 16,
                                       conflict->src_right_version->peg_rev));
          SVN_ERR(svn_sqlite__bind_text(insert_stmt, 17,
                                        kind_to_word(db_kind_from_node_kind(
                                    conflict->src_right_version->node_kind))));
        }

      SVN_ERR(svn_sqlite__insert(NULL, insert_stmt));
    }

  svn_pool_destroy(iterpool);

  return SVN_NO_ERROR;
}


/* */
static svn_error_t *
migrate_tree_conflicts(svn_sqlite__db_t *sdb,
                       apr_pool_t *scratch_pool)
{
  svn_sqlite__stmt_t *select_stmt;
  svn_sqlite__stmt_t *erase_stmt;
  svn_boolean_t have_row;
  apr_pool_t *iterpool = svn_pool_create(scratch_pool);

  /* Iterate over each node which has a set of tree conflicts, then insert
     all of them into the new schema.  */

  SVN_ERR(svn_sqlite__get_statement(&select_stmt, sdb,
                                    STMT_SELECT_OLD_TREE_CONFLICT));

  /* Get all the existing tree conflict data. */
  SVN_ERR(svn_sqlite__step(&have_row, select_stmt));
  while (have_row)
    {
      apr_uint64_t wc_id;
      const char *local_relpath;
      const char *tree_conflict_data;

      svn_pool_clear(iterpool);

      wc_id = svn_sqlite__column_int64(select_stmt, 0);
      local_relpath = svn_sqlite__column_text(select_stmt, 1, iterpool);
      tree_conflict_data = svn_sqlite__column_text(select_stmt, 2,
                                                   iterpool);

      SVN_ERR(migrate_single_tree_conflict_data(sdb,
                                                tree_conflict_data,
                                                wc_id, local_relpath,
                                                iterpool));

      /* We don't need to do anything but step over the previously
         prepared statement. */
      SVN_ERR(svn_sqlite__step(&have_row, select_stmt));
    }
  SVN_ERR(svn_sqlite__reset(select_stmt));

  /* Erase all the old tree conflict data.  */
  SVN_ERR(svn_sqlite__get_statement(&erase_stmt, sdb,
                                    STMT_ERASE_OLD_CONFLICTS));
  SVN_ERR(svn_sqlite__step_done(erase_stmt));

  svn_pool_destroy(iterpool);
  return SVN_NO_ERROR;
}

#endif /* ### no tree conflict migration yet */


/* */
static svn_error_t *
migrate_locks(const char *wcroot_abspath,
              svn_sqlite__db_t *sdb,
              apr_pool_t *scratch_pool)
{
  const char *lockfile_abspath = build_lockfile_path(wcroot_abspath,
                                                     scratch_pool);
  svn_node_kind_t kind;

  SVN_ERR(svn_io_check_path(lockfile_abspath, &kind, scratch_pool));
  if (kind != svn_node_none)
    {
      svn_sqlite__stmt_t *stmt;
      SVN_ERR(svn_sqlite__get_statement(&stmt, sdb, STMT_INSERT_WC_LOCK));
      /* ### These values are magic, and will need to be updated when we
         ### go to a centralized system. */
      SVN_ERR(svn_sqlite__bindf(stmt, "is", (apr_int64_t)1, ""));
      SVN_ERR(svn_sqlite__step_done(stmt));
    }

  return SVN_NO_ERROR;
}

struct bump_baton {
  const char *wcroot_abspath;
};

/* */
static svn_error_t *
bump_to_14(void *baton, svn_sqlite__db_t *sdb, apr_pool_t *scratch_pool)
{
  const char *wcroot_abspath = ((struct bump_baton *)baton)->wcroot_abspath;

  SVN_ERR(svn_sqlite__exec_statements(sdb, STMT_UPGRADE_TO_14));

  SVN_ERR(migrate_locks(wcroot_abspath, sdb, scratch_pool));

  return SVN_NO_ERROR;
}


/* */
static svn_error_t *
bump_to_15(void *baton, svn_sqlite__db_t *sdb, apr_pool_t *scratch_pool)
{
  SVN_ERR(svn_sqlite__exec_statements(sdb, STMT_UPGRADE_TO_15));

  return SVN_NO_ERROR;
}


/* */
static svn_error_t *
bump_to_16(void *baton, svn_sqlite__db_t *sdb, apr_pool_t *scratch_pool)
{
  SVN_ERR(svn_sqlite__exec_statements(sdb, STMT_UPGRADE_TO_16));

  return SVN_NO_ERROR;
}


/* Migrate the properties for one node (LOCAL_ABSPATH).  */
static svn_error_t *
migrate_node_props(const char *dir_abspath,
                   const char *new_wcroot_abspath,
                   const char *name,
                   svn_sqlite__db_t *sdb,
                   int original_format,
                   apr_pool_t *scratch_pool)
{
  const char *base_abspath;  /* old name. nowadays: "pristine"  */
  const char *revert_abspath;  /* old name. nowadays: "BASE"  */
  const char *working_abspath;  /* old name. nowadays: "ACTUAL"  */
  apr_hash_t *base_props;
  apr_hash_t *revert_props;
  apr_hash_t *working_props;
  const char *old_wcroot_abspath
    = svn_dirent_get_longest_ancestor(dir_abspath, new_wcroot_abspath,
                                      scratch_pool);
  const char *dir_relpath = svn_dirent_skip_ancestor(old_wcroot_abspath,
                                                     dir_abspath);

  if (*name == '\0')
    {
      base_abspath = svn_wc__adm_child(dir_abspath,
                                       PROP_BASE_FOR_DIR, scratch_pool);
      revert_abspath = svn_wc__adm_child(dir_abspath,
                                         PROP_REVERT_FOR_DIR, scratch_pool);
      working_abspath = svn_wc__adm_child(dir_abspath,
                                          PROP_WORKING_FOR_DIR, scratch_pool);
    }
  else
    {
      const char *basedir_abspath;
      const char *propsdir_abspath;

      propsdir_abspath = svn_wc__adm_child(dir_abspath, PROPS_SUBDIR,
                                           scratch_pool);
      basedir_abspath = svn_wc__adm_child(dir_abspath, PROP_BASE_SUBDIR,
                                          scratch_pool);

      base_abspath = svn_dirent_join(basedir_abspath,
                                     apr_pstrcat(scratch_pool,
                                                 name,
                                                 SVN_WC__BASE_EXT,
                                                 NULL),
                                     scratch_pool);

      revert_abspath = svn_dirent_join(basedir_abspath,
                                       apr_pstrcat(scratch_pool,
                                                   name,
                                                   SVN_WC__REVERT_EXT,
                                                   NULL),
                                       scratch_pool);

      working_abspath = svn_dirent_join(propsdir_abspath,
                                        apr_pstrcat(scratch_pool,
                                                    name,
                                                    SVN_WC__WORK_EXT,
                                                    NULL),
                                        scratch_pool);
    }

  SVN_ERR(read_propfile(&base_props, base_abspath,
                        scratch_pool, scratch_pool));
  SVN_ERR(read_propfile(&revert_props, revert_abspath,
                        scratch_pool, scratch_pool));
  SVN_ERR(read_propfile(&working_props, working_abspath,
                        scratch_pool, scratch_pool));

  return svn_error_return(svn_wc__db_upgrade_apply_props(
<<<<<<< HEAD
                            sdb, wcroot_abspath, name,
=======
                            sdb, new_wcroot_abspath,
                            svn_relpath_join(dir_relpath, name, scratch_pool),
>>>>>>> f9486e4e
                            base_props, revert_props, working_props,
                            original_format,
                            scratch_pool));
}


/* */
static svn_error_t *
migrate_props(const char *dir_abspath,
              const char *new_wcroot_abspath,
              svn_sqlite__db_t *sdb,
              int original_format,
              apr_pool_t *scratch_pool)
{
  /* General logic here: iterate over all the immediate children of the root
     (since we aren't yet in a centralized system), and for any properties that
     exist, map them as follows:

     if (revert props exist):
       revert  -> BASE
       base    -> WORKING
       working -> ACTUAL
     else if (prop pristine is working [as defined in props.c] ):
       base    -> WORKING
       working -> ACTUAL
     else:
       base    -> BASE
       working -> ACTUAL

     ### the middle "test" should simply look for a WORKING_NODE row

     Note that it is legal for "working" props to be missing. That implies
     no local changes to the properties.
  */
  const apr_array_header_t *children;
  apr_pool_t *iterpool = svn_pool_create(scratch_pool);
  const char *old_wcroot_abspath
    = svn_dirent_get_longest_ancestor(dir_abspath, new_wcroot_abspath,
                                      scratch_pool);
  const char *dir_relpath = svn_dirent_skip_ancestor(old_wcroot_abspath,
                                                     dir_abspath);
  int i;

  /* Migrate the props for "this dir".  */
  SVN_ERR(migrate_node_props(dir_abspath, new_wcroot_abspath, "", sdb,
                             original_format, iterpool));

  /* Iterate over all the files in this SDB.  */
  SVN_ERR(get_versioned_files(&children, dir_relpath, sdb, scratch_pool,
                              iterpool));
  for (i = 0; i < children->nelts; i++)
    {
      const char *name = APR_ARRAY_IDX(children, i, const char *);

      svn_pool_clear(iterpool);

      SVN_ERR(migrate_node_props(dir_abspath, new_wcroot_abspath,
                                 name, sdb, original_format, iterpool));
    }

  svn_pool_destroy(iterpool);

  return SVN_NO_ERROR;
}


/* */
struct bump_to_18_baton
{
  const char *wcroot_abspath;
  int original_format;
};


static svn_error_t *
bump_to_18(void *baton, svn_sqlite__db_t *sdb, apr_pool_t *scratch_pool)
{
  struct bump_to_18_baton *b18 = baton;

  /* ### no schema changes (yet)... */
  SVN_ERR(svn_sqlite__exec_statements(sdb, STMT_UPGRADE_TO_18));

  SVN_ERR(migrate_props(b18->wcroot_abspath, b18->wcroot_abspath, sdb,
                        b18->original_format, scratch_pool));

  return SVN_NO_ERROR;
}


static svn_error_t *
migrate_text_bases(const char *dir_abspath,
                   const char *new_wcroot_abspath,
                   svn_sqlite__db_t *sdb,
                   apr_pool_t *scratch_pool)
{
  apr_hash_t *dirents;
  apr_pool_t *iterpool = svn_pool_create(scratch_pool);
  apr_hash_index_t *hi;
  const char *text_base_dir = svn_wc__adm_child(dir_abspath,
                                                TEXT_BASE_SUBDIR,
                                                scratch_pool);

  SVN_ERR(svn_io_get_dirents3(&dirents, text_base_dir, TRUE,
                              scratch_pool, scratch_pool));
  for (hi = apr_hash_first(scratch_pool, dirents); hi;
            hi = apr_hash_next(hi))
    {
      const char *text_base_basename = svn__apr_hash_index_key(hi);
      const char *pristine_path;
      const char *text_base_path;
      svn_checksum_t *md5_checksum;
      svn_checksum_t *sha1_checksum;
      svn_sqlite__stmt_t *stmt;
      apr_finfo_t finfo;

      svn_pool_clear(iterpool);
      text_base_path = svn_dirent_join(text_base_dir, text_base_basename,
                                       iterpool);

      /* ### This code could be a bit smarter: we could chain checksum
             streams instead of reading the file twice; we could check to
             see if a pristine row exists before attempting to insert one;
             we could check and see if a pristine file exists before
             attempting to copy a new one over it.
             
             However, I think simplicity is the big win here, especially since
             this is code that runs exactly once on a user's machine: when
             doing the upgrade.  If you disagree, feel free to add the
             complexity. :)  */

      /* Gather the two checksums. */
      SVN_ERR(svn_io_file_checksum2(&md5_checksum, text_base_path,
                                    svn_checksum_md5, iterpool));
      SVN_ERR(svn_io_file_checksum2(&sha1_checksum, text_base_path,
                                    svn_checksum_sha1, iterpool));

      SVN_ERR(svn_io_stat(&finfo, text_base_path, APR_FINFO_SIZE, iterpool));

      /* Insert a row into the pristine table. */
      SVN_ERR(svn_sqlite__get_statement(&stmt, sdb, STMT_INSERT_PRISTINE));
      SVN_ERR(svn_sqlite__bind_checksum(stmt, 1, sha1_checksum, iterpool));
      SVN_ERR(svn_sqlite__bind_checksum(stmt, 2, md5_checksum, iterpool));
      SVN_ERR(svn_sqlite__bind_int64(stmt, 3, finfo.size));
      SVN_ERR(svn_sqlite__insert(NULL, stmt));

      SVN_ERR(svn_wc__db_pristine_get_future_path(&pristine_path,
                                                  new_wcroot_abspath,
                                                  sha1_checksum,
                                                  iterpool, iterpool));

      /* Ensure any sharding directories exist. */
      SVN_ERR(svn_wc__ensure_directory(svn_dirent_dirname(pristine_path,
                                                          iterpool),
                                       iterpool));

      /* Copy, rather than move, so that the upgrade can be restarted.
         It could be moved if upgrades scanned for files in the
         pristine directory as well as the text-base directory. */
      SVN_ERR(svn_io_copy_file(text_base_path, pristine_path, TRUE,
                               iterpool));
    }

  svn_pool_destroy(iterpool);

  return SVN_NO_ERROR;
}


static svn_error_t *
bump_to_17(void *baton, svn_sqlite__db_t *sdb, apr_pool_t *scratch_pool)
{
  const char *wcroot_abspath = ((struct bump_baton *)baton)->wcroot_abspath;

  SVN_ERR(svn_sqlite__exec_statements(sdb, STMT_UPGRADE_TO_17));
  SVN_ERR(migrate_text_bases(wcroot_abspath, wcroot_abspath, sdb,
                             scratch_pool));

  return SVN_NO_ERROR;
}


#if 0 /* ### no tree conflict migration yet */

/* */
static svn_error_t *
bump_to_XXX(void *baton, svn_sqlite__db_t *sdb, apr_pool_t *scratch_pool)
{
  const char *wcroot_abspath = ((struct bump_baton *)baton)->wcroot_abspath;

  SVN_ERR(svn_sqlite__exec_statements(sdb, STMT_UPGRADE_TO_XXX));

  SVN_ERR(migrate_tree_conflicts(sdb, scratch_pool));

  return SVN_NO_ERROR;
}

#endif /* ### no tree conflict migration yet */

struct upgrade_data_t {
  svn_sqlite__db_t *sdb;
  const char *root_abspath;
  apr_int64_t repos_id;
  apr_int64_t wc_id;
};

/* Upgrade the working copy directory represented by DB/DIR_ABSPATH
   from OLD_FORMAT to the wc-ng format (SVN_WC__WC_NG_VERSION)'.

   Pass REPOS_INFO_FUNC, REPOS_INFO_BATON and REPOS_CACHE to
   ensure_repos_info. Add the found repository root and UUID to
   REPOS_CACHE if it doesn't have a cached entry for this
   repository.

   DATA->SDB will be null if this is the root directory, in which case
   the db must be created and *DATA filled in, otherwise *DATA refer
   to the single root db.

   Uses SCRATCH_POOL for all temporary allocation.  */
static svn_error_t *
upgrade_to_wcng(svn_wc__db_t *db,
                const char *dir_abspath,
                int old_format,
                svn_wc_upgrade_get_repos_info_t repos_info_func,
                void *repos_info_baton,
                apr_hash_t *repos_cache,
                struct upgrade_data_t *data,
                apr_pool_t *result_pool,
                apr_pool_t *scratch_pool)
{
  const char *logfile_path = svn_wc__adm_child(dir_abspath, ADM_LOG,
                                               scratch_pool);
  svn_node_kind_t logfile_on_disk;
  apr_hash_t *entries;
  svn_wc_entry_t *this_dir;

  /* Don't try to mess with the WC if there are old log files left. */

  /* Is the (first) log file present?  */
  SVN_ERR(svn_io_check_path(logfile_path, &logfile_on_disk, scratch_pool));
  if (logfile_on_disk == svn_node_file)
    return svn_error_create(SVN_ERR_WC_UNSUPPORTED_FORMAT, NULL,
                            _("Cannot upgrade with existing logs; please "
                              "run 'svn cleanup' with Subversion 1.6"));

  /* Lock this working copy directory, or steal an existing lock. Do this
     BEFORE we read the entries. We don't want another process to modify the
     entries after we've read them into memory.  */
  SVN_ERR(create_physical_lock(dir_abspath, scratch_pool));

  /* What's going on here?
   *
   * We're attempting to upgrade an older working copy to the new wc-ng format.
   * The semantics and storage mechanisms between the two are vastly different,
   * so it's going to be a bit painful.  Here's a plan for the operation:
   *
   * 1) The 'entries' file needs to be moved to the new format. We read it
   *    using the old-format reader, and then use our compatibility code
   *    for writing entries to fill out the (new) wc_db state.
   *
   * 2) Convert wcprop to the wc-ng format
   *
   * 3) Trash old, unused files and subdirs
   *
   * ### (fill in other bits as they are implemented)
   */

  /***** ENTRIES *****/
  SVN_ERR(svn_wc__read_entries_old(&entries, dir_abspath,
                                   scratch_pool, scratch_pool));

  this_dir = apr_hash_get(entries, SVN_WC_ENTRY_THIS_DIR, APR_HASH_KEY_STRING);
  SVN_ERR(ensure_repos_info(this_dir, dir_abspath,
                            repos_info_func, repos_info_baton,
                            repos_cache,
                            scratch_pool, scratch_pool));

  /* Cache repos UUID pairs for when a subdir doesn't have this information */
  if (!apr_hash_get(repos_cache, this_dir->repos, APR_HASH_KEY_STRING))
    {
      apr_pool_t *hash_pool = apr_hash_pool_get(repos_cache);

      apr_hash_set(repos_cache,
                   apr_pstrdup(hash_pool, this_dir->repos),
                   APR_HASH_KEY_STRING,
                   apr_pstrdup(hash_pool, this_dir->uuid));
    }

  if (!data->sdb)
    {
      const char *root_adm_abspath;

      /* In root wc construst path to temporary root wc/.svn/tmp/wcng/.svn */

      data->root_abspath = svn_dirent_join(svn_wc__adm_child(dir_abspath, "tmp",
                                                             scratch_pool),
                                           "wcng", result_pool);
      root_adm_abspath = svn_wc__adm_child(data->root_abspath, "",
                                           scratch_pool);
      SVN_ERR(svn_io_remove_dir2(root_adm_abspath, TRUE, NULL, NULL,
                                 scratch_pool));
      SVN_ERR(svn_wc__ensure_directory(root_adm_abspath, scratch_pool));

      /* Create an empty sqlite database for this directory. */
      SVN_ERR(svn_wc__db_upgrade_begin(&data->sdb,
                                       &data->repos_id, &data->wc_id,
                                       data->root_abspath,
                                       this_dir->repos, this_dir->uuid,
                                       result_pool, scratch_pool));

      /* Migrate the entries over to the new database.
         ### We need to think about atomicity here.

         entries_write_new() writes in current format rather than
         f12. Thus, this function bumps a working copy all the way to
         current.  */
      SVN_ERR(svn_wc__db_temp_reset_format(SVN_WC__VERSION, db,
                                           data->root_abspath, scratch_pool));
      SVN_ERR(svn_wc__db_wclock_obtain(db, data->root_abspath, 0, FALSE,
                                       scratch_pool));
    }
 
  SVN_ERR(svn_wc__write_upgraded_entries(db, data->sdb,
                                         data->repos_id, data->wc_id,
                                         dir_abspath, data->root_abspath,
                                         entries,
                                         scratch_pool));

  /***** WC PROPS *****/

  /* Ugh. We don't know precisely where the wcprops are. Ignore them.  */
  if (old_format != SVN_WC__WCPROPS_LOST)
    {
      apr_hash_t *all_wcprops;
      const char *old_wcroot_abspath
        = svn_dirent_get_longest_ancestor(dir_abspath, data->root_abspath,
                                          scratch_pool);
      const char *dir_relpath = svn_dirent_skip_ancestor(old_wcroot_abspath,
                                                         dir_abspath);

      if (old_format <= SVN_WC__WCPROPS_MANY_FILES_VERSION)
        SVN_ERR(read_many_wcprops(&all_wcprops, dir_abspath,
                                  scratch_pool, scratch_pool));
      else
        SVN_ERR(read_wcprops(&all_wcprops, dir_abspath,
                             scratch_pool, scratch_pool));

      SVN_ERR(svn_wc__db_upgrade_apply_dav_cache(data->sdb, dir_relpath,
                                                 all_wcprops, scratch_pool));
    }

<<<<<<< HEAD
  SVN_ERR(migrate_text_bases(dir_abspath, sdb, iterpool));

#if (SVN_WC__VERSION >= 18)
=======
  SVN_ERR(migrate_text_bases(dir_abspath, data->root_abspath, data->sdb,
                             scratch_pool));

>>>>>>> f9486e4e
  /* Upgrade all the properties (including "this dir").

     Note: this must come AFTER the entries have been migrated into the
     database. The upgrade process needs the children in BASE_NODE and
     WORKING_NODE, and to examine the resultant WORKING state.  */
<<<<<<< HEAD
  SVN_ERR(migrate_props(dir_abspath, sdb, old_format, iterpool));
#endif
=======
  SVN_ERR(migrate_props(dir_abspath, data->root_abspath, data->sdb, old_format,
                        scratch_pool));
>>>>>>> f9486e4e

  /* All done. DB should finalize the upgrade process now.  */
  SVN_ERR(svn_wc__db_upgrade_finish(dir_abspath, data->sdb, scratch_pool));

  return SVN_NO_ERROR;
}



svn_error_t *
svn_wc__upgrade_sdb(int *result_format,
                    const char *wcroot_abspath,
                    svn_sqlite__db_t *sdb,
                    int start_format,
                    apr_pool_t *scratch_pool)
{
  struct bump_baton bb = { wcroot_abspath };

  if (start_format < SVN_WC__WC_NG_VERSION /* 12 */)
    return svn_error_createf(SVN_ERR_WC_UPGRADE_REQUIRED, NULL,
                             _("Working copy format of '%s' is too old (%d); "
                               "please run 'svn upgrade'"),
                             svn_dirent_local_style(wcroot_abspath,
                                                    scratch_pool),
                             start_format);

  /* ### need lock-out. only one upgrade at a time. note that other code
     ### cannot use this un-upgraded database until we finish the upgrade.  */

  /* Note: none of these have "break" statements; the fall-through is
     intentional. */
  switch (start_format)
    {
      case 12:
        SVN_ERR(svn_sqlite__with_transaction(sdb, bump_to_13, &bb,
                                             scratch_pool));
        /* If the transaction succeeded, then we don't need the wcprops
           files. We stopped writing them partway through format 12, but
           we may be upgrading from an "early 12" and need to toss those
           files. We aren't going to migrate them because it is *also*
           possible that current/real data is sitting within the database.
           This is why STMT_UPGRADE_TO_13 just clears the 'dav_cache'
           column -- we cannot definitely state that the column values
           are Proper.

           They're removed by wipe_obsolete_files(), below.  */

        *result_format = 13;
        /* FALLTHROUGH  */

      case 13:
        /* Build WCLOCKS and migrate any physical lock.  */
        SVN_ERR(svn_sqlite__with_transaction(sdb, bump_to_14, &bb,
                                             scratch_pool));
        /* If the transaction succeeded, then any lock has been migrated,
           and we can toss the physical file (below).  */

        *result_format = 14;
        /* FALLTHROUGH  */

      case 14:
        /* Revamp the recording of 'excluded' nodes.  */
        SVN_ERR(svn_sqlite__with_transaction(sdb, bump_to_15, &bb,
                                             scratch_pool));
        *result_format = 15;
        /* FALLTHROUGH  */

      case 15:
        /* Perform some minor changes to the schema.  */
        SVN_ERR(svn_sqlite__with_transaction(sdb, bump_to_16, &bb,
                                             scratch_pool));
        *result_format = 16;
        /* FALLTHROUGH  */

      case 16:
        {
          const char *pristine_dir;

          /* Create the '.svn/pristine' directory.  */
          pristine_dir = svn_wc__adm_child(wcroot_abspath,
                                           SVN_WC__ADM_PRISTINE,
                                           scratch_pool);
          SVN_ERR(svn_wc__ensure_directory(pristine_dir, scratch_pool));

          /* Move text bases into the pristine directory, and update the db */
          SVN_ERR(svn_sqlite__with_transaction(sdb, bump_to_17, &bb,
                                               scratch_pool));
        }

        *result_format = 17;
        /* FALLTHROUGH  */

      case 17:
        {
          struct bump_to_18_baton b18;

          b18.wcroot_abspath = wcroot_abspath;
          b18.original_format = start_format;

          /* Move the properties into the database.  */
          SVN_ERR(svn_sqlite__with_transaction(sdb, bump_to_18, &b18,
                                               scratch_pool));
        }

        *result_format = 18;
        /* FALLTHROUGH  */

#if (SVN_WC__VERSION > 18)
      case 18:
        return svn_error_createf(SVN_ERR_UNSUPPORTED_FEATURE, NULL,
                                 _("The working copy '%s' is at format 18; "
                                   "use 'tools/dev/wc-ng/bump-to-19.py' to "
                                   "upgrade it"), wcroot_abspath);
#endif

      /* ### future bumps go here.  */
#if 0
      case 98:
        /* Revamp the recording of tree conflicts.  */
        SVN_ERR(svn_sqlite__with_transaction(sdb, bump_to_XXX,
                                             (void *)wcroot_abspath,
                                             scratch_pool));
        *result_format = 99;
#endif
    }

#ifdef SVN_DEBUG
  if (*result_format != start_format)
    {
      int schema_version;
      SVN_ERR(svn_sqlite__read_schema_version(&schema_version, sdb, scratch_pool));

      /* If this assertion fails the schema isn't updated correctly */
      SVN_ERR_ASSERT(schema_version == *result_format);
    }
#endif

  /* Zap anything that might be remaining or escaped our notice.  */
  wipe_obsolete_files(wcroot_abspath, scratch_pool);

  return SVN_NO_ERROR;
}


/* */
static svn_error_t *
upgrade_working_copy(svn_wc__db_t *db,
                     const char *dir_abspath,
                     svn_wc_upgrade_get_repos_info_t repos_info_func,
                     void *repos_info_baton,
                     apr_hash_t *repos_cache,
                     struct upgrade_data_t *data,
                     svn_cancel_func_t cancel_func,
                     void *cancel_baton,
                     svn_wc_notify_func2_t notify_func,
                     void *notify_baton,
                     apr_pool_t *scratch_pool)
{
  int old_format;
  apr_pool_t *iterpool = svn_pool_create(scratch_pool);
  apr_array_header_t *subdirs;
  svn_error_t *err;
  int i;

  if (cancel_func)
    SVN_ERR(cancel_func(cancel_baton));

  SVN_ERR(svn_wc__db_temp_get_format(&old_format, db, dir_abspath,
                                     iterpool));

  if (old_format >= SVN_WC__WC_NG_VERSION)
    {
      if (notify_func)
        notify_func(notify_baton,
                    svn_wc_create_notify(dir_abspath, svn_wc_notify_skip,
                                         iterpool),
                iterpool);
      svn_pool_destroy(iterpool);
      return SVN_NO_ERROR;
    }

  err = get_versioned_subdirs(&subdirs, dir_abspath, scratch_pool, iterpool);
  if (err)
    {
      if (APR_STATUS_IS_ENOENT(err->apr_err))
        {
          /* An unversioned dir is obstructing a versioned dir */
          svn_error_clear(err);
          err = NULL;
          if (notify_func)
            notify_func(notify_baton,
                        svn_wc_create_notify(dir_abspath, svn_wc_notify_skip,
                                             iterpool),
                        iterpool);
        }
      svn_pool_destroy(iterpool);
      return err;
    }


  SVN_ERR(upgrade_to_wcng(db, dir_abspath, old_format,
                          repos_info_func, repos_info_baton,
                          repos_cache, data, scratch_pool, iterpool));

  if (notify_func)
    notify_func(notify_baton,
                svn_wc_create_notify(dir_abspath, svn_wc_notify_upgraded_path,
                                     iterpool),
                iterpool);

  for (i = 0; i < subdirs->nelts; ++i)
    {
      const char *child_abspath = APR_ARRAY_IDX(subdirs, i, const char *);

      svn_pool_clear(iterpool);

      SVN_ERR(upgrade_working_copy(db, child_abspath,
                                   repos_info_func, repos_info_baton,
                                   repos_cache, data,
                                   cancel_func, cancel_baton,
                                   notify_func, notify_baton,
                                   iterpool));
    }

  svn_pool_destroy(iterpool);

  return SVN_NO_ERROR;
}


/* Return TRUE if LOCAL_ABSPATH is a pre-1.7 working copy root, FALSE
   otherwise. */
static svn_boolean_t
is_old_wcroot(const char *local_abspath,
              apr_pool_t *scratch_pool)
{
  apr_hash_t *entries;
  const char *parent_abspath, *name;
  svn_wc_entry_t *entry;
  svn_error_t *err = svn_wc__read_entries_old(&entries, local_abspath,
                                              scratch_pool, scratch_pool);
  if (err)
    {
      svn_error_clear(err);
      return FALSE;
    }

  svn_dirent_split(&parent_abspath, &name, local_abspath, scratch_pool);

  err = svn_wc__read_entries_old(&entries, parent_abspath,
                                 scratch_pool, scratch_pool);
  if (err)
    {
      svn_error_clear(err);
      return TRUE;
    }

  entry = apr_hash_get(entries, name, APR_HASH_KEY_STRING);
  if (!entry
      || entry->absent
      || (entry->deleted && entry->schedule != svn_wc_schedule_add))
    {
      return TRUE;
    }

  return FALSE;
}

svn_error_t *
svn_wc_upgrade(svn_wc_context_t *wc_ctx,
               const char *local_abspath,
               svn_wc_upgrade_get_repos_info_t repos_info_func,
               void *repos_info_baton,
               svn_cancel_func_t cancel_func,
               void *cancel_baton,
               svn_wc_notify_func2_t notify_func,
               void *notify_baton,
               apr_pool_t *scratch_pool)
{
  svn_wc__db_t *db;
  struct upgrade_data_t data = { NULL };
  svn_skel_t *work_item, *work_items = NULL;
  const char *pristine_from, *pristine_to, *db_from, *db_to;

  if (!is_old_wcroot(local_abspath, scratch_pool))
    return svn_error_createf(
      SVN_ERR_WC_INVALID_OP_ON_CWD, NULL,
      _("Cannot upgrade '%s' as it is not a pre-1.7 working copy root"),
      svn_dirent_local_style(local_abspath, scratch_pool));

  /* Given a pre-wcng root some/wc we create a temporary wcng in
     some/wc/.svn/tmp/wcng/wc.db and copy the metadata from one to the
     other, then the temporary wc.db file gets moved into the original
     root.  Until the wc.db file is moved the original working copy
     remains a pre-wcng and 'cleanup' with an old client will remove
     the partial upgrade.  Moving the wc.db file creates a wcng, and
     'cleanup' with a new client will complete any outstanding
     upgrade. */

  SVN_ERR(svn_wc__db_open(&db, svn_wc__db_openmode_readwrite,
                          NULL /* ### config */, FALSE, FALSE,
                          scratch_pool, scratch_pool));

  /* Upgrade the pre-wcng into a wcng in a temporary location. */
  SVN_ERR(upgrade_working_copy(db, local_abspath,
                               repos_info_func, repos_info_baton,
                               apr_hash_make(scratch_pool), &data,
                               cancel_func, cancel_baton,
                               notify_func, notify_baton,
                               scratch_pool));

  /* A workqueue item to move the pristine dir into place */
  pristine_from = svn_wc__adm_child(data.root_abspath, PRISTINE_STORAGE_RELPATH,
                                    scratch_pool);
  pristine_to = svn_wc__adm_child(local_abspath, PRISTINE_STORAGE_RELPATH,
                                  scratch_pool);
  SVN_ERR(svn_wc__wq_build_file_move(&work_item, db,
                                     pristine_from, pristine_to,
                                     scratch_pool, scratch_pool));
  work_items = svn_wc__wq_merge(work_items, work_item, scratch_pool);

  /* A workqueue item to remove pre-wcng metadata */
  SVN_ERR(svn_wc__wq_build_postupgrade(&work_item, scratch_pool));
  work_items = svn_wc__wq_merge(work_items, work_item, scratch_pool);
  SVN_ERR(svn_wc__db_wq_add(db, data.root_abspath, work_items, scratch_pool));

  SVN_ERR(svn_wc__db_wclock_release(db, data.root_abspath, scratch_pool));
  SVN_ERR(svn_sqlite__close(data.sdb));
  SVN_ERR(svn_wc__db_close(db));

  /* Renaming the db file is what makes the pre-wcng into a wcng */
  db_from = svn_wc__adm_child(data.root_abspath, SDB_FILE, scratch_pool);
  db_to = svn_wc__adm_child(local_abspath, SDB_FILE, scratch_pool);
  SVN_ERR(svn_io_file_rename(db_from, db_to, scratch_pool));

  /* Now we have a working wcng, tidy up the droppings */
  SVN_ERR(svn_wc__db_open(&db, svn_wc__db_openmode_readwrite,
                          NULL /* ### config */, FALSE, FALSE,
                          scratch_pool, scratch_pool));
  SVN_ERR(svn_wc__wq_run(db, local_abspath, cancel_func, cancel_baton,
                         scratch_pool));
  SVN_ERR(svn_wc__db_close(db));

  /* Should we have the workqueue remove this empty dir? */
  SVN_ERR(svn_io_remove_dir2(data.root_abspath, FALSE, NULL, NULL,
                             scratch_pool));

  return SVN_NO_ERROR;
}
<|MERGE_RESOLUTION|>--- conflicted
+++ resolved
@@ -31,10 +31,6 @@
 
 #include "wc.h"
 #include "adm_files.h"
-<<<<<<< HEAD
-#include "lock.h"
-=======
->>>>>>> f9486e4e
 #include "entries.h"
 #include "wc_db.h"
 #include "tree_conflicts.h"
@@ -72,10 +68,7 @@
 
 /* New pristine location */
 #define PRISTINE_STORAGE_RELPATH "pristine"
-<<<<<<< HEAD
-=======
 #define SDB_FILE  "wc.db"
->>>>>>> f9486e4e
 
 
 /* Read the properties from the file at PROPFILE_ABSPATH, returning them
@@ -464,10 +457,6 @@
                                       scratch_pool),
                     FALSE, NULL, NULL, scratch_pool));
 
-<<<<<<< HEAD
-#if (SVN_WC__VERSION >= 18)
-=======
->>>>>>> f9486e4e
   /* Remove the old properties files... whole directories at a time.  */
   svn_error_clear(svn_io_remove_dir2(
                     svn_wc__adm_child(wcroot_abspath,
@@ -494,10 +483,6 @@
                                       PROP_REVERT_FOR_DIR,
                                       scratch_pool),
                      TRUE, scratch_pool));
-<<<<<<< HEAD
-#endif
-=======
->>>>>>> f9486e4e
 
 #if 0
   /* ### this checks for a write-lock, and we are not (always) taking out
@@ -1023,12 +1008,8 @@
                         scratch_pool, scratch_pool));
 
   return svn_error_return(svn_wc__db_upgrade_apply_props(
-<<<<<<< HEAD
-                            sdb, wcroot_abspath, name,
-=======
                             sdb, new_wcroot_abspath,
                             svn_relpath_join(dir_relpath, name, scratch_pool),
->>>>>>> f9486e4e
                             base_props, revert_props, working_props,
                             original_format,
                             scratch_pool));
@@ -1379,27 +1360,16 @@
                                                  all_wcprops, scratch_pool));
     }
 
-<<<<<<< HEAD
-  SVN_ERR(migrate_text_bases(dir_abspath, sdb, iterpool));
-
-#if (SVN_WC__VERSION >= 18)
-=======
   SVN_ERR(migrate_text_bases(dir_abspath, data->root_abspath, data->sdb,
                              scratch_pool));
 
->>>>>>> f9486e4e
   /* Upgrade all the properties (including "this dir").
 
      Note: this must come AFTER the entries have been migrated into the
      database. The upgrade process needs the children in BASE_NODE and
      WORKING_NODE, and to examine the resultant WORKING state.  */
-<<<<<<< HEAD
-  SVN_ERR(migrate_props(dir_abspath, sdb, old_format, iterpool));
-#endif
-=======
   SVN_ERR(migrate_props(dir_abspath, data->root_abspath, data->sdb, old_format,
                         scratch_pool));
->>>>>>> f9486e4e
 
   /* All done. DB should finalize the upgrade process now.  */
   SVN_ERR(svn_wc__db_upgrade_finish(dir_abspath, data->sdb, scratch_pool));
