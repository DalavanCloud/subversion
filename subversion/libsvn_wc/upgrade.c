/*
 * upgrade.c:  routines for upgrading a working copy
 *
 * ====================================================================
 *    Licensed to the Apache Software Foundation (ASF) under one
 *    or more contributor license agreements.  See the NOTICE file
 *    distributed with this work for additional information
 *    regarding copyright ownership.  The ASF licenses this file
 *    to you under the Apache License, Version 2.0 (the
 *    "License"); you may not use this file except in compliance
 *    with the License.  You may obtain a copy of the License at
 *
 *      http://www.apache.org/licenses/LICENSE-2.0
 *
 *    Unless required by applicable law or agreed to in writing,
 *    software distributed under the License is distributed on an
 *    "AS IS" BASIS, WITHOUT WARRANTIES OR CONDITIONS OF ANY
 *    KIND, either express or implied.  See the License for the
 *    specific language governing permissions and limitations
 *    under the License.
 * ====================================================================
 */

#include <apr_pools.h>

#include "svn_types.h"
#include "svn_pools.h"
#include "svn_dirent_uri.h"
#include "svn_path.h"
#include "svn_hash.h"

#include "wc.h"
#include "adm_files.h"
#include "entries.h"
#include "wc_db.h"
#include "tree_conflicts.h"
#include "wc-queries.h"  /* for STMT_*  */
<<<<<<< HEAD
=======
#include "workqueue.h"
>>>>>>> 4cf18c3e

#include "svn_private_config.h"
#include "private/svn_wc_private.h"
#include "private/svn_sqlite.h"
#include "private/svn_token.h"
<<<<<<< HEAD
=======

/* WC-1.0 administrative area extensions */
#define SVN_WC__BASE_EXT      ".svn-base" /* for text and prop bases */
#define SVN_WC__WORK_EXT      ".svn-work" /* for working propfiles */
#define SVN_WC__REVERT_EXT    ".svn-revert" /* for reverting a replaced
                                               file */

/* Old locations for storing "wcprops" (aka "dav cache").  */
#define WCPROPS_SUBDIR_FOR_FILES "wcprops"
#define WCPROPS_FNAME_FOR_DIR "dir-wcprops"
#define WCPROPS_ALL_DATA "all-wcprops"

/* Old property locations. */
#define PROPS_SUBDIR "props"
#define PROP_BASE_SUBDIR "prop-base"
#define PROP_BASE_FOR_DIR "dir-prop-base"
#define PROP_REVERT_FOR_DIR "dir-prop-revert"
#define PROP_WORKING_FOR_DIR "dir-props"

/* Old textbase location. */
#define TEXT_BASE_SUBDIR "text-base"

#define TEMP_DIR "tmp"

/* Old data files that we no longer need/use.  */
#define ADM_README "README.txt"
#define ADM_EMPTY_FILE "empty-file"
#define ADM_LOG "log"
#define ADM_LOCK "lock"

/* New pristine location */
#define PRISTINE_STORAGE_RELPATH "pristine"
#define PRISTINE_STORAGE_EXT ".svn-base"
/* Number of characters in a pristine file basename, in WC format <= 28. */
#define PRISTINE_BASENAME_OLD_LEN 40
#define SDB_FILE  "wc.db"


/* Read the properties from the file at PROPFILE_ABSPATH, returning them
   as a hash in *PROPS. If the propfile is NOT present, then NULL will
   be returned in *PROPS.  */
static svn_error_t *
read_propfile(apr_hash_t **props,
              const char *propfile_abspath,
              apr_pool_t *result_pool,
              apr_pool_t *scratch_pool)
{
  svn_error_t *err;
  svn_stream_t *stream;
  apr_finfo_t finfo;

  err = svn_io_stat(&finfo, propfile_abspath, APR_FINFO_SIZE, scratch_pool);

  if (err
      && (APR_STATUS_IS_ENOENT(err->apr_err)
          || SVN__APR_STATUS_IS_ENOTDIR(err->apr_err)))
    {
      svn_error_clear(err);

      /* The propfile was not there. Signal with a NULL.  */
      *props = NULL;
      return SVN_NO_ERROR;
    }
  else
    SVN_ERR(err);

  /* A 0-bytes file signals an empty property list.
     (mostly used for revert-props) */
  if (finfo.size == 0)
    {
      *props = apr_hash_make(result_pool);
      return SVN_NO_ERROR;
    }
>>>>>>> 4cf18c3e

  SVN_ERR(svn_stream_open_readonly(&stream, propfile_abspath,
                                   scratch_pool, scratch_pool));

  /* ### does this function need to be smarter? will we see zero-length
     ### files? see props.c::load_props(). there may be more work here.
     ### need a historic analysis of 1.x property storage. what will we
     ### actually run into?  */

  /* ### loggy_write_properties() and immediate_install_props() write
     ### zero-length files for "no props", so we should be a bit smarter
     ### in here.  */

  /* ### should we be forgiving in here? I say "no". if we can't be sure,
     ### then we could effectively corrupt the local working copy.  */

  *props = apr_hash_make(result_pool);
  SVN_ERR(svn_hash_read2(*props, stream, SVN_HASH_TERMINATOR, result_pool));

  return svn_error_trace(svn_stream_close(stream));
}

<<<<<<< HEAD
/* Old locations for storing "wcprops" (aka "dav cache").  */
#define WCPROPS_SUBDIR_FOR_FILES "wcprops"
#define WCPROPS_FNAME_FOR_DIR "dir-wcprops"
#define WCPROPS_ALL_DATA "all-wcprops"

/* Old property locations. */
#define PROPS_SUBDIR "props"
#define PROP_BASE_SUBDIR "prop-base"

#define TEMP_DIR "tmp"

/* Old data files that we no longer need/use.  */
#define ADM_README "README.txt"
#define ADM_EMPTY_FILE "empty-file"

=======
>>>>>>> 4cf18c3e

/* Read one proplist (allocated from RESULT_POOL) from STREAM, and place it
   into ALL_WCPROPS at NAME.  */
static svn_error_t *
read_one_proplist(apr_hash_t *all_wcprops,
                  const char *name,
                  svn_stream_t *stream,
                  apr_pool_t *result_pool,
                  apr_pool_t *scratch_pool)
{
  apr_hash_t *proplist;

  proplist = apr_hash_make(result_pool);
  SVN_ERR(svn_hash_read2(proplist, stream, SVN_HASH_TERMINATOR, result_pool));
  apr_hash_set(all_wcprops, name, APR_HASH_KEY_STRING, proplist);

  return SVN_NO_ERROR;
}


/* Read the wcprops from all the files in the admin area of DIR_ABSPATH,
   returning them in *ALL_WCPROPS. Results are allocated in RESULT_POOL,
   and temporary allocations are performed in SCRATCH_POOL.  */
static svn_error_t *
read_many_wcprops(apr_hash_t **all_wcprops,
                  const char *dir_abspath,
                  apr_pool_t *result_pool,
                  apr_pool_t *scratch_pool)
{
  const char *propfile_abspath;
  apr_hash_t *wcprops;
  apr_hash_t *dirents;
  const char *props_dir_abspath;
  apr_pool_t *iterpool = svn_pool_create(scratch_pool);
  apr_hash_index_t *hi;

  *all_wcprops = apr_hash_make(result_pool);

  /* First, look at dir-wcprops. */
<<<<<<< HEAD
  err = svn_wc__open_adm_stream(&stream, dir_abspath, WCPROPS_FNAME_FOR_DIR,
                                iterpool, iterpool);
  if (err)
    {
      /* If the file doesn't exist, it means no wcprops. */
      if (APR_STATUS_IS_ENOENT(err->apr_err))
        svn_error_clear(err);
      else
        return svn_error_return(err);
    }
  else
    {
      SVN_ERR(read_one_proplist(*all_wcprops, SVN_WC_ENTRY_THIS_DIR, stream,
                                result_pool, iterpool));
      SVN_ERR(svn_stream_close(stream));
    }
=======
  propfile_abspath = svn_wc__adm_child(dir_abspath, WCPROPS_FNAME_FOR_DIR,
                                       scratch_pool);
  SVN_ERR(read_propfile(&wcprops, propfile_abspath, result_pool, iterpool));
  if (wcprops != NULL)
    apr_hash_set(*all_wcprops, SVN_WC_ENTRY_THIS_DIR, APR_HASH_KEY_STRING,
                 wcprops);
>>>>>>> 4cf18c3e

  props_dir_abspath = svn_wc__adm_child(dir_abspath, WCPROPS_SUBDIR_FOR_FILES,
                                        scratch_pool);

  /* Now walk the wcprops directory. */
  SVN_ERR(svn_io_get_dirents3(&dirents, props_dir_abspath, TRUE,
                              scratch_pool, scratch_pool));

  for (hi = apr_hash_first(scratch_pool, dirents);
       hi;
       hi = apr_hash_next(hi))
    {
<<<<<<< HEAD
      const char *name = svn_apr_hash_index_key(hi);
      const char *prop_path;

      svn_pool_clear(iterpool);

      prop_path = svn_dirent_join(props_dir_abspath, name, iterpool);

      SVN_ERR(svn_stream_open_readonly(&stream, prop_path,
                                       iterpool, iterpool));
      SVN_ERR(read_one_proplist(*all_wcprops, name, stream,
                                result_pool, iterpool));
      SVN_ERR(svn_stream_close(stream));
=======
      const char *name = svn__apr_hash_index_key(hi);

      svn_pool_clear(iterpool);

      propfile_abspath = svn_dirent_join(props_dir_abspath, name, iterpool);

      SVN_ERR(read_propfile(&wcprops, propfile_abspath,
                            result_pool, iterpool));
      SVN_ERR_ASSERT(wcprops != NULL);
      apr_hash_set(*all_wcprops,
                   apr_pstrdup(result_pool, name), APR_HASH_KEY_STRING,
                   wcprops);
>>>>>>> 4cf18c3e
    }

  svn_pool_destroy(iterpool);
  return SVN_NO_ERROR;
}


/* For wcprops stored in a single file in this working copy, read that
   file and return it in *ALL_WCPROPS, allocated in RESULT_POOL.   Use
   SCRATCH_POOL for temporary allocations. */
static svn_error_t *
read_wcprops(apr_hash_t **all_wcprops,
             const char *dir_abspath,
             apr_pool_t *result_pool,
             apr_pool_t *scratch_pool)
{
  svn_stream_t *stream;
  svn_error_t *err;

  *all_wcprops = apr_hash_make(result_pool);

  err = svn_wc__open_adm_stream(&stream, dir_abspath,
                                WCPROPS_ALL_DATA,
                                scratch_pool, scratch_pool);

  /* A non-existent file means there are no props. */
  if (err && APR_STATUS_IS_ENOENT(err->apr_err))
    {
      svn_error_clear(err);
      return SVN_NO_ERROR;
    }
  SVN_ERR(err);

  /* Read the proplist for THIS_DIR. */
  SVN_ERR(read_one_proplist(*all_wcprops, SVN_WC_ENTRY_THIS_DIR, stream,
                            result_pool, scratch_pool));

  /* And now, the children. */
  while (1729)
    {
      svn_stringbuf_t *line;
      svn_boolean_t eof;

      SVN_ERR(svn_stream_readline(stream, &line, "\n", &eof, result_pool));
      if (eof)
        {
          if (line->len > 0)
            return svn_error_createf
              (SVN_ERR_WC_CORRUPT, NULL,
               _("Missing end of line in wcprops file for '%s'"),
               svn_dirent_local_style(dir_abspath, scratch_pool));
          break;
        }
      SVN_ERR(read_one_proplist(*all_wcprops, line->data, stream,
                                result_pool, scratch_pool));
    }

  return svn_error_trace(svn_stream_close(stream));
}

/* Return in CHILDREN, the list of all 1.6 versioned subdirectories
   which also exist on disk as directories.

   If DELETE_DIR is not NULL set *DELETE_DIR to TRUE if the directory
   should be deleted after migrating to WC-NG, otherwise to FALSE.

   If SKIP_MISSING is TRUE, don't add missing or obstructed subdirectories
   to the list of children.
   */
static svn_error_t *
get_versioned_subdirs(apr_array_header_t **children,
                      svn_boolean_t *delete_dir,
                      const char *dir_abspath,
                      svn_boolean_t skip_missing,
                      apr_pool_t *result_pool,
                      apr_pool_t *scratch_pool)
{
  apr_pool_t *iterpool = svn_pool_create(scratch_pool);
  apr_hash_t *entries;
  apr_hash_index_t *hi;
  svn_wc_entry_t *this_dir = NULL;

  *children = apr_array_make(result_pool, 10, sizeof(const char *));

  SVN_ERR(svn_wc__read_entries_old(&entries, dir_abspath,
                                   scratch_pool, iterpool));
  for (hi = apr_hash_first(scratch_pool, entries);
       hi;
       hi = apr_hash_next(hi))
    {
      const char *name = svn__apr_hash_index_key(hi);
      const svn_wc_entry_t *entry = svn__apr_hash_index_val(hi);
      const char *child_abspath;
      svn_boolean_t hidden;

      /* skip "this dir"  */
      if (*name == '\0')
        {
          this_dir = svn__apr_hash_index_val(hi);
          continue;
        }
      else if (entry->kind != svn_node_dir)
        continue;

      svn_pool_clear(iterpool);

      /* If a directory is 'hidden' skip it as subdir */
      SVN_ERR(svn_wc__entry_is_hidden(&hidden, entry));
      if (hidden)
        continue;

      child_abspath = svn_dirent_join(dir_abspath, name, scratch_pool);

      if (skip_missing)
        {
          svn_node_kind_t kind;
          SVN_ERR(svn_io_check_path(child_abspath, &kind, scratch_pool));

          if (kind != svn_node_dir)
            continue;
        }

      APR_ARRAY_PUSH(*children, const char *) = apr_pstrdup(result_pool,
                                                            child_abspath);
    }

  svn_pool_destroy(iterpool);

  if (delete_dir != NULL)
    {
      *delete_dir = (this_dir != NULL)
                     && (this_dir->schedule == svn_wc_schedule_delete)
                     && ! this_dir->keep_local;
    }

  return SVN_NO_ERROR;
}


<<<<<<< HEAD
/* Create a physical lock file in the admin directory for ABSPATH.  */
static svn_error_t *
create_physical_lock(const char *abspath, apr_pool_t *scratch_pool)
{
  const char *lock_abspath =
        svn_dirent_join_many(scratch_pool, abspath, ".svn", "lock", NULL);
  svn_error_t *err;
  apr_file_t *file;

  err = svn_io_file_open(&file, lock_abspath,
                         APR_WRITE | APR_CREATE | APR_EXCL,
                         APR_OS_DEFAULT,
                         scratch_pool);

  if (err && APR_STATUS_IS_EEXIST(err->apr_err))
    {
      /* Congratulations, we just stole a physical lock from somebody */
      svn_error_clear(err);
      return SVN_NO_ERROR;
    }

  return svn_error_return(err);
}


/* Upgrade the working copy directory represented by DB/DIR_ABSPATH
   from OLD_FORMAT to the wc-ng format (SVN_WC__WC_NG_VERSION)'.
=======
/* Return in CHILDREN the names of all versioned *files* in SDB that
   are children of PARENT_RELPATH.  These files' existence on disk is
   not tested.
>>>>>>> 4cf18c3e

   This set of children is intended for property upgrades.
   Subdirectory's properties exist in the subdirs.

   Note that this uses just the SDB to locate children, which means
   that the children must have been upgraded to wc-ng format. */
static svn_error_t *
get_versioned_files(const apr_array_header_t **children,
                    const char *parent_relpath,
                    svn_sqlite__db_t *sdb,
                    apr_int64_t wc_id,
                    apr_pool_t *result_pool,
                    apr_pool_t *scratch_pool)
{
<<<<<<< HEAD
  const char *logfile_path = svn_wc__adm_child(dir_abspath, SVN_WC__ADM_LOG,
                                               scratch_pool);
  svn_node_kind_t logfile_on_disk;
  apr_hash_t *entries;
  const svn_wc_entry_t *this_dir;
  svn_sqlite__db_t *sdb;
  apr_int64_t repos_id;
  apr_int64_t wc_id;

  /* Don't try to mess with the WC if there are old log files left. */

  /* Is the (first) log file present?  */
  SVN_ERR(svn_io_check_path(logfile_path, &logfile_on_disk, scratch_pool));
  if (logfile_on_disk == svn_node_file)
    return svn_error_create(SVN_ERR_WC_UNSUPPORTED_FORMAT, NULL,
                            _("Cannot upgrade with existing logs; please "
                              "run 'svn cleanup' with Subversion 1.6"));

  /* Lock this working copy directory, or steal an existing lock. Do this
     BEFORE we read the entries. We don't want another process to modify the
     entries after we've read them into memory.  */
  SVN_ERR(create_physical_lock(dir_abspath, scratch_pool));
=======
  svn_sqlite__stmt_t *stmt;
  apr_array_header_t *child_names;
  svn_boolean_t have_row;

  /* ### just select 'file' children. do we need 'symlink' in the future?  */
  SVN_ERR(svn_sqlite__get_statement(&stmt, sdb, STMT_SELECT_ALL_FILES));
  SVN_ERR(svn_sqlite__bindf(stmt, "is", wc_id, parent_relpath));
>>>>>>> 4cf18c3e

  /* ### 10 is based on Subversion's average of 8.5 files per versioned
     ### directory in its repository. maybe use a different value? or
     ### count rows first?  */
  child_names = apr_array_make(result_pool, 10, sizeof(const char *));

  SVN_ERR(svn_sqlite__step(&have_row, stmt));
  while (have_row)
    {
      const char *local_relpath = svn_sqlite__column_text(stmt, 0,
                                                          result_pool);

<<<<<<< HEAD
  /* Create an empty sqlite database for this directory. */
  SVN_ERR(svn_wc__db_upgrade_begin(&sdb, &repos_id, &wc_id, dir_abspath,
                                   this_dir->repos, this_dir->uuid,
                                   scratch_pool, scratch_pool));

  /* Migrate the entries over to the new database.
     ### We need to think about atomicity here.

     entries_write_new() writes in current format rather than f12. Thus, this
     function bumps a working copy all the way to current.  */
  SVN_ERR(svn_wc__db_temp_reset_format(SVN_WC__VERSION, db, dir_abspath,
                                       scratch_pool));
  SVN_ERR(svn_wc__db_wclock_set(db, dir_abspath, scratch_pool));
  SVN_ERR(svn_wc__write_upgraded_entries(db, sdb, repos_id, wc_id,
                                         dir_abspath, entries,
                                         scratch_pool));

  SVN_ERR(svn_io_remove_file2(svn_wc__adm_child(dir_abspath,
                                                SVN_WC__ADM_FORMAT,
                                                scratch_pool),
                              TRUE,
                              scratch_pool));
  SVN_ERR(svn_io_remove_file2(svn_wc__adm_child(dir_abspath,
                                                SVN_WC__ADM_ENTRIES,
                                                scratch_pool),
                              FALSE,
                              scratch_pool));
=======
      APR_ARRAY_PUSH(child_names, const char *)
        = svn_relpath_basename(local_relpath, result_pool);

      SVN_ERR(svn_sqlite__step(&have_row, stmt));
    }
>>>>>>> 4cf18c3e

  *children = child_names;

  return svn_error_trace(svn_sqlite__reset(stmt));
}


/* Return the path of the old-school administrative lock file
   associated with LOCAL_DIR_ABSPATH, allocated from RESULT_POOL. */
static const char *
build_lockfile_path(const char *local_dir_abspath,
                    apr_pool_t *result_pool)
{
  return svn_dirent_join_many(result_pool,
                              local_dir_abspath,
                              svn_wc_get_adm_dir(result_pool),
                              ADM_LOCK,
                              NULL);
}


/* Create a physical lock file in the admin directory for ABSPATH.  */
static svn_error_t *
create_physical_lock(const char *abspath, apr_pool_t *scratch_pool)
{
  const char *lock_abspath = build_lockfile_path(abspath, scratch_pool);
  svn_error_t *err;
  apr_file_t *file;

<<<<<<< HEAD
      svn_error_clear(svn_io_remove_dir2(
          svn_wc__adm_child(dir_abspath, WCPROPS_SUBDIR_FOR_FILES,
                            scratch_pool),
          FALSE, NULL, NULL, scratch_pool));

      svn_error_clear(svn_io_remove_file2(
          svn_wc__adm_child(dir_abspath, WCPROPS_FNAME_FOR_DIR, scratch_pool),
          TRUE, scratch_pool));
      svn_error_clear(svn_io_remove_file2(
          svn_wc__adm_child(dir_abspath, ADM_EMPTY_FILE, scratch_pool),
          TRUE, scratch_pool));
      svn_error_clear(svn_io_remove_file2(
          svn_wc__adm_child(dir_abspath, ADM_README, scratch_pool),
          TRUE, scratch_pool));
    }
  else
    {
      svn_error_clear(svn_io_remove_file2(
          svn_wc__adm_child(dir_abspath, WCPROPS_ALL_DATA, scratch_pool),
          TRUE, scratch_pool));
=======
  err = svn_io_file_open(&file, lock_abspath,
                         APR_WRITE | APR_CREATE | APR_EXCL,
                         APR_OS_DEFAULT,
                         scratch_pool);

  if (err && APR_STATUS_IS_EEXIST(err->apr_err))
    {
      /* Congratulations, we just stole a physical lock from somebody */
      svn_error_clear(err);
      return SVN_NO_ERROR;
>>>>>>> 4cf18c3e
    }

  return svn_error_trace(err);
}

<<<<<<< HEAD
  /* All subdir access batons (and locks!) will be closed. Of course, they
     should have been closed/unlocked just after their own upgrade process
     has run.  */
  /* ### well, actually.... we don't recursively delete subdir locks here,
     ### we rely upon their own upgrade processes to do it. */
  SVN_ERR(svn_wc__db_wclock_remove(db, dir_abspath, scratch_pool));
  SVN_ERR(svn_io_remove_file2(svn_dirent_join_many(scratch_pool, dir_abspath,
                                                   ".svn", "lock", NULL),
                              FALSE,
                              scratch_pool));
=======
>>>>>>> 4cf18c3e

/* Wipe out all the obsolete files/dirs from the administrative area.  */
static void
wipe_obsolete_files(const char *wcroot_abspath, apr_pool_t *scratch_pool)
{
  /* Zap unused files.  */
  svn_error_clear(svn_io_remove_file2(
                    svn_wc__adm_child(wcroot_abspath,
                                      SVN_WC__ADM_FORMAT,
                                      scratch_pool),
                    TRUE, scratch_pool));
  svn_error_clear(svn_io_remove_file2(
                    svn_wc__adm_child(wcroot_abspath,
                                      SVN_WC__ADM_ENTRIES,
                                      scratch_pool),
                    TRUE, scratch_pool));
  svn_error_clear(svn_io_remove_file2(
                    svn_wc__adm_child(wcroot_abspath,
                                      ADM_EMPTY_FILE,
                                      scratch_pool),
                    TRUE, scratch_pool));
  svn_error_clear(svn_io_remove_file2(
                    svn_wc__adm_child(wcroot_abspath,
                                      ADM_README,
                                      scratch_pool),
                    TRUE, scratch_pool));

  /* For formats <= SVN_WC__WCPROPS_MANY_FILES_VERSION, we toss the wcprops
     for the directory itself, and then all the wcprops for the files.  */
  svn_error_clear(svn_io_remove_file2(
                    svn_wc__adm_child(wcroot_abspath,
                                      WCPROPS_FNAME_FOR_DIR,
                                      scratch_pool),
                    TRUE, scratch_pool));
  svn_error_clear(svn_io_remove_dir2(
                    svn_wc__adm_child(wcroot_abspath,
                                      WCPROPS_SUBDIR_FOR_FILES,
                                      scratch_pool),
                    FALSE, NULL, NULL, scratch_pool));

  /* And for later formats, they are aggregated into one file.  */
  svn_error_clear(svn_io_remove_file2(
                    svn_wc__adm_child(wcroot_abspath,
                                      WCPROPS_ALL_DATA,
                                      scratch_pool),
                    TRUE, scratch_pool));

  /* Remove the old text-base directory and the old text-base files. */
  svn_error_clear(svn_io_remove_dir2(
                    svn_wc__adm_child(wcroot_abspath,
                                      TEXT_BASE_SUBDIR,
                                      scratch_pool),
                    FALSE, NULL, NULL, scratch_pool));

  /* Remove the old properties files... whole directories at a time.  */
  svn_error_clear(svn_io_remove_dir2(
                    svn_wc__adm_child(wcroot_abspath,
                                      PROPS_SUBDIR,
                                      scratch_pool),
                    FALSE, NULL, NULL, scratch_pool));
  svn_error_clear(svn_io_remove_dir2(
                    svn_wc__adm_child(wcroot_abspath,
                                      PROP_BASE_SUBDIR,
                                      scratch_pool),
                    FALSE, NULL, NULL, scratch_pool));
  svn_error_clear(svn_io_remove_file2(
                     svn_wc__adm_child(wcroot_abspath,
                                       PROP_WORKING_FOR_DIR,
                                       scratch_pool),
                     TRUE, scratch_pool));
  svn_error_clear(svn_io_remove_file2(
                     svn_wc__adm_child(wcroot_abspath,
                                      PROP_BASE_FOR_DIR,
                                      scratch_pool),
                     TRUE, scratch_pool));
  svn_error_clear(svn_io_remove_file2(
                     svn_wc__adm_child(wcroot_abspath,
                                      PROP_REVERT_FOR_DIR,
                                      scratch_pool),
                     TRUE, scratch_pool));

#if 0
  /* ### this checks for a write-lock, and we are not (always) taking out
     ### a write lock in all callers.  */
  SVN_ERR(svn_wc__adm_cleanup_tmp_area(db, wcroot_abspath, iterpool));
#endif

  /* Remove the old-style lock file LAST.  */
  svn_error_clear(svn_io_remove_file2(
                    build_lockfile_path(wcroot_abspath, scratch_pool),
                    TRUE, scratch_pool));
}

<<<<<<< HEAD
#if 0
/* ### duplicated from wc_db.c  */
static const char *
kind_to_word(svn_wc__db_kind_t kind)
=======
svn_error_t *
svn_wc__wipe_postupgrade(const char *dir_abspath,
                         svn_boolean_t whole_admin,
                         svn_cancel_func_t cancel_func,
                         void *cancel_baton,
                         apr_pool_t *scratch_pool)
>>>>>>> 4cf18c3e
{
  apr_pool_t *iterpool = svn_pool_create(scratch_pool);
  apr_array_header_t *subdirs;
  svn_error_t *err;
  svn_boolean_t delete_dir;
  int i;

  if (cancel_func)
    SVN_ERR((*cancel_func)(cancel_baton));

  err = get_versioned_subdirs(&subdirs, &delete_dir, dir_abspath, TRUE,
                              scratch_pool, iterpool);
  if (err)
    {
      if (APR_STATUS_IS_ENOENT(err->apr_err))
        {
          /* An unversioned dir is obstructing a versioned dir */
          svn_error_clear(err);
          err = NULL;
        }
      svn_pool_destroy(iterpool);
      return svn_error_trace(err);
    }
<<<<<<< HEAD
}


static const char *
conflict_action_to_word(svn_wc_conflict_action_t action)
{
  return svn_token__to_word(svn_wc__conflict_action_map, action);
}
=======
  for (i = 0; i < subdirs->nelts; ++i)
    {
      const char *child_abspath = APR_ARRAY_IDX(subdirs, i, const char *);

      svn_pool_clear(iterpool);
      SVN_ERR(svn_wc__wipe_postupgrade(child_abspath, TRUE,
                                       cancel_func, cancel_baton, iterpool));
    }
>>>>>>> 4cf18c3e

  /* ### Should we really be ignoring errors here? */
  if (whole_admin)
    svn_error_clear(svn_io_remove_dir2(svn_wc__adm_child(dir_abspath, "",
                                                         iterpool),
                                       TRUE, NULL, NULL, iterpool));
  else
    wipe_obsolete_files(dir_abspath, scratch_pool);

<<<<<<< HEAD
static const char *
conflict_reason_to_word(svn_wc_conflict_reason_t reason)
{
  return svn_token__to_word(svn_wc__conflict_reason_map, reason);
=======
  if (delete_dir)
    {
      /* If this was a WC-NG single database copy, this directory wouldn't
         be here (unless it was deleted with --keep-local)

         If the directory is empty, we can just delete it; if not we
         keep it.
       */
      svn_error_clear(svn_io_dir_remove_nonrecursive(dir_abspath, iterpool));
    }

  svn_pool_destroy(iterpool);

  return SVN_NO_ERROR;
>>>>>>> 4cf18c3e
}

/* Ensure that ENTRY has its REPOS and UUID fields set. These will be
   used to establish the REPOSITORY row in the new database, and then
   used within the upgraded entries as they are written into the database.

   If one or both are not available, then it attempts to retrieve this
   information from REPOS_CACHE. And if that fails from REPOS_INFO_FUNC,
   passing REPOS_INFO_BATON.
   Returns a user understandable error using LOCAL_ABSPATH if the
   information cannot be obtained.  */
static svn_error_t *
ensure_repos_info(svn_wc_entry_t *entry,
                  const char *local_abspath,
                  svn_wc_upgrade_get_repos_info_t repos_info_func,
                  void *repos_info_baton,
                  apr_hash_t *repos_cache,
                  apr_pool_t *result_pool,
                  apr_pool_t *scratch_pool)
{
<<<<<<< HEAD
  return svn_token__to_word(svn_wc__operation_map, operation);
=======
  /* Easy exit.  */
  if (entry->repos != NULL && entry->uuid != NULL)
    return SVN_NO_ERROR;

  if ((entry->repos == NULL || entry->uuid == NULL)
      && entry->url)
    {
      apr_hash_index_t *hi;

      for (hi = apr_hash_first(scratch_pool, repos_cache);
           hi; hi = apr_hash_next(hi))
        {
          if (svn_uri__is_ancestor(svn__apr_hash_index_key(hi), entry->url))
            {
              if (!entry->repos)
                entry->repos = svn__apr_hash_index_key(hi);

              if (!entry->uuid)
                entry->uuid = svn__apr_hash_index_val(hi);

              return SVN_NO_ERROR;
            }
        }
    }

  if (entry->repos == NULL && repos_info_func == NULL)
    return svn_error_createf(
        SVN_ERR_WC_UNSUPPORTED_FORMAT, NULL,
        _("Working copy '%s' can't be upgraded because the repository root is "
          "not available and can't be retrieved"),
        svn_dirent_local_style(local_abspath, scratch_pool));

  if (entry->uuid == NULL && repos_info_func == NULL)
    return svn_error_createf(
        SVN_ERR_WC_UNSUPPORTED_FORMAT, NULL,
        _("Working copy '%s' can't be upgraded because the repository uuid is "
          "not available and can't be retrieved"),
        svn_dirent_local_style(local_abspath, scratch_pool));

   if (entry->url == NULL)
     return svn_error_createf(
        SVN_ERR_WC_UNSUPPORTED_FORMAT, NULL,
        _("Working copy '%s' can't be upgraded because it doesn't have a url"),
        svn_dirent_local_style(local_abspath, scratch_pool));

   return svn_error_trace((*repos_info_func)(&entry->repos, &entry->uuid,
                                             repos_info_baton,
                                             entry->url,
                                             result_pool, scratch_pool));
>>>>>>> 4cf18c3e
}


/*
 * Read tree conflict descriptions from @a conflict_data.  Set @a *conflicts
 * to a hash of pointers to svn_wc_conflict_description2_t objects indexed by
 * svn_wc_conflict_description2_t.local_abspath, all newly allocated in @a
 * pool.  @a dir_path is the path to the working copy directory whose conflicts
 * are being read.  The conflicts read are the tree conflicts on the immediate
 * child nodes of @a dir_path.  Do all allocations in @a pool.
 *
 * Note: There were some concerns about this function:
 *
 * ### this is BAD. the CONFLICTS structure should not be dependent upon
 * ### DIR_PATH. each conflict should be labeled with an entry name, not
 * ### a whole path. (and a path which happens to vary based upon invocation
 * ### of the user client and these APIs)
 *
 * those assumptions were baked into former versions of the data model, so
 * they have to stick around here.  But they have been removed from the
 * New Way. */
static svn_error_t *
read_tree_conflicts(apr_hash_t **conflicts,
                    const char *conflict_data,
                    const char *dir_path,
                    apr_pool_t *pool)
{
  const svn_skel_t *skel;
  apr_pool_t *iterpool;

  *conflicts = apr_hash_make(pool);

  if (conflict_data == NULL)
    return SVN_NO_ERROR;

  skel = svn_skel__parse(conflict_data, strlen(conflict_data), pool);
  if (skel == NULL)
    return svn_error_create(SVN_ERR_WC_CORRUPT, NULL,
                            _("Error parsing tree conflict skel"));

  iterpool = svn_pool_create(pool);
  for (skel = skel->children; skel != NULL; skel = skel->next)
    {
      const svn_wc_conflict_description2_t *conflict;

      svn_pool_clear(iterpool);
      SVN_ERR(svn_wc__deserialize_conflict(&conflict, skel, dir_path,
                                           pool, iterpool));
      if (conflict != NULL)
        apr_hash_set(*conflicts, svn_dirent_basename(conflict->local_abspath,
                                                     pool),
                     APR_HASH_KEY_STRING, conflict);
    }
  svn_pool_destroy(iterpool);

  return SVN_NO_ERROR;
}

/* */
static svn_error_t *
migrate_single_tree_conflict_data(svn_sqlite__db_t *sdb,
                                  const char *tree_conflict_data,
                                  apr_int64_t wc_id,
                                  const char *local_relpath,
                                  apr_pool_t *scratch_pool)
{
  apr_hash_t *conflicts;
  apr_hash_index_t *hi;
  apr_pool_t *iterpool;

  SVN_ERR(read_tree_conflicts(&conflicts, tree_conflict_data, local_relpath,
                              scratch_pool));

  iterpool = svn_pool_create(scratch_pool);
  for (hi = apr_hash_first(scratch_pool, conflicts);
       hi;
       hi = apr_hash_next(hi))
    {
      const svn_wc_conflict_description2_t *conflict =
<<<<<<< HEAD
          svn_apr_hash_index_val(hi);
      const char *conflict_relpath;
      apr_int64_t left_repos_id;
      apr_int64_t right_repos_id;

      svn_pool_clear(iterpool);

      conflict_relpath = svn_dirent_join(local_relpath,
                                         svn_dirent_basename(
                                           conflict->local_abspath, iterpool),
                                         iterpool);

      /* Optionally get the right repos ids. */
      if (conflict->src_left_version)
        {
          SVN_ERR(svn_wc__db_upgrade_get_repos_id(
                    &left_repos_id,
                    sdb,
                    conflict->src_left_version->repos_url,
                    iterpool));
        }

      if (conflict->src_right_version)
        {
          SVN_ERR(svn_wc__db_upgrade_get_repos_id(
                    &right_repos_id,
                    sdb,
                    conflict->src_right_version->repos_url,
                    iterpool));
        }

      SVN_ERR(svn_sqlite__bindf(insert_stmt, "is", wc_id, conflict_relpath));

      SVN_ERR(svn_sqlite__bind_text(insert_stmt, 3,
                                    svn_dirent_dirname(conflict_relpath,
                                                       iterpool)));
      SVN_ERR(svn_sqlite__bind_text(insert_stmt, 4,
                                    kind_to_word(db_kind_from_node_kind(
                                                        conflict->node_kind))));
      SVN_ERR(svn_sqlite__bind_text(insert_stmt, 5,
                                    conflict_kind_to_word(conflict->kind)));

      if (conflict->property_name)
        SVN_ERR(svn_sqlite__bind_text(insert_stmt, 6,
                                      conflict->property_name));

      SVN_ERR(svn_sqlite__bind_text(insert_stmt, 7,
                              conflict_action_to_word(conflict->action)));
      SVN_ERR(svn_sqlite__bind_text(insert_stmt, 8,
                              conflict_reason_to_word(conflict->reason)));
      SVN_ERR(svn_sqlite__bind_text(insert_stmt, 9,
                              wc_operation_to_word(conflict->operation)));

      if (conflict->src_left_version)
=======
          svn__apr_hash_index_val(hi);
      const char *conflict_relpath;
      const char *conflict_data;
      svn_sqlite__stmt_t *stmt;
      svn_boolean_t have_row;
      svn_skel_t *skel;

      svn_pool_clear(iterpool);

      conflict_relpath = svn_dirent_join(local_relpath,
                                         svn_dirent_basename(
                                           conflict->local_abspath, iterpool),
                                         iterpool);

      SVN_ERR(svn_wc__serialize_conflict(&skel, conflict, iterpool, iterpool));
      conflict_data = svn_skel__unparse(skel, iterpool)->data;

      /* See if we need to update or insert an ACTUAL node. */
      SVN_ERR(svn_sqlite__get_statement(&stmt, sdb, STMT_SELECT_ACTUAL_NODE));
      SVN_ERR(svn_sqlite__bindf(stmt, "is", wc_id, conflict_relpath));
      SVN_ERR(svn_sqlite__step(&have_row, stmt));
      SVN_ERR(svn_sqlite__reset(stmt));

      if (have_row)
>>>>>>> 4cf18c3e
        {
          /* There is an existing ACTUAL row, so just update it. */
          SVN_ERR(svn_sqlite__get_statement(&stmt, sdb,
                                            STMT_UPDATE_ACTUAL_CONFLICT_DATA));
        }
      else
        {
          /* We need to insert an ACTUAL row with the tree conflict data. */
          SVN_ERR(svn_sqlite__get_statement(&stmt, sdb,
                                            STMT_INSERT_ACTUAL_CONFLICT_DATA));
        }

      SVN_ERR(svn_sqlite__bindf(stmt, "iss", wc_id, conflict_relpath,
                                conflict_data));
      if (!have_row)
        SVN_ERR(svn_sqlite__bind_text(stmt, 4, local_relpath));

      SVN_ERR(svn_sqlite__step_done(stmt));
    }

  svn_pool_destroy(iterpool);

  return SVN_NO_ERROR;
}


/* */
static svn_error_t *
migrate_tree_conflict_data(svn_sqlite__db_t *sdb, apr_pool_t *scratch_pool)
{
  svn_sqlite__stmt_t *stmt;
  svn_boolean_t have_row;
  apr_pool_t *iterpool = svn_pool_create(scratch_pool);

  /* Iterate over each node which has a set of tree conflicts, then insert
     all of them into the new schema.  */

  SVN_ERR(svn_sqlite__get_statement(&stmt, sdb,
                                    STMT_UPGRADE_21_SELECT_OLD_TREE_CONFLICT));

  /* Get all the existing tree conflict data. */
  SVN_ERR(svn_sqlite__step(&have_row, stmt));
  while (have_row)
    {
      apr_int64_t wc_id;
      const char *local_relpath;
      const char *tree_conflict_data;

      svn_pool_clear(iterpool);

      wc_id = svn_sqlite__column_int64(stmt, 0);
      local_relpath = svn_sqlite__column_text(stmt, 1, iterpool);
      tree_conflict_data = svn_sqlite__column_text(stmt, 2, iterpool);

      SVN_ERR(migrate_single_tree_conflict_data(sdb, tree_conflict_data,
                                                wc_id, local_relpath,
                                                iterpool));

      /* We don't need to do anything but step over the previously
         prepared statement. */
      SVN_ERR(svn_sqlite__step(&have_row, stmt));
    }
  SVN_ERR(svn_sqlite__reset(stmt));

  /* Erase all the old tree conflict data.  */
  SVN_ERR(svn_sqlite__get_statement(&stmt, sdb,
                                    STMT_UPGRADE_21_ERASE_OLD_CONFLICTS));
  SVN_ERR(svn_sqlite__step_done(stmt));

  svn_pool_destroy(iterpool);
  return SVN_NO_ERROR;
}
#endif


<<<<<<< HEAD
static svn_error_t *
migrate_locks(const char *wcroot_abspath,
              svn_sqlite__db_t *sdb,
              apr_pool_t *scratch_pool)
{
  const char *lockfile_abspath =
        svn_dirent_join_many(scratch_pool, wcroot_abspath, ".svn", "lock",
                             NULL);
  svn_node_kind_t kind;

  SVN_ERR(svn_io_check_path(lockfile_abspath, &kind, scratch_pool));
  if (kind != svn_node_none)
    {
      svn_sqlite__stmt_t *stmt;
      SVN_ERR(svn_sqlite__get_statement(&stmt, sdb, STMT_INSERT_WC_LOCK));
      /* ### These values are magic, and will need to be updated when we
         ### go to a centralized system. */
      SVN_ERR(svn_sqlite__bindf(stmt, "is", 1, ""));
      SVN_ERR(svn_sqlite__step_done(stmt));

      SVN_ERR(svn_io_remove_file2(lockfile_abspath, FALSE, scratch_pool));
    }

  return SVN_NO_ERROR;
}
=======
struct bump_baton {
  const char *wcroot_abspath;
};
>>>>>>> 4cf18c3e

/* Migrate the properties for one node (LOCAL_ABSPATH).  */
static svn_error_t *
migrate_node_props(const char *dir_abspath,
                   const char *new_wcroot_abspath,
                   const char *name,
                   svn_sqlite__db_t *sdb,
                   int original_format,
                   apr_int64_t wc_id,
                   apr_pool_t *scratch_pool)
{
  const char *base_abspath;  /* old name. nowadays: "pristine"  */
  const char *revert_abspath;  /* old name. nowadays: "BASE"  */
  const char *working_abspath;  /* old name. nowadays: "ACTUAL"  */
  apr_hash_t *base_props;
  apr_hash_t *revert_props;
  apr_hash_t *working_props;
  const char *old_wcroot_abspath
    = svn_dirent_get_longest_ancestor(dir_abspath, new_wcroot_abspath,
                                      scratch_pool);
  const char *dir_relpath = svn_dirent_skip_ancestor(old_wcroot_abspath,
                                                     dir_abspath);

  if (*name == '\0')
    {
      base_abspath = svn_wc__adm_child(dir_abspath,
                                       PROP_BASE_FOR_DIR, scratch_pool);
      revert_abspath = svn_wc__adm_child(dir_abspath,
                                         PROP_REVERT_FOR_DIR, scratch_pool);
      working_abspath = svn_wc__adm_child(dir_abspath,
                                          PROP_WORKING_FOR_DIR, scratch_pool);
    }
  else
    {
      const char *basedir_abspath;
      const char *propsdir_abspath;

      propsdir_abspath = svn_wc__adm_child(dir_abspath, PROPS_SUBDIR,
                                           scratch_pool);
      basedir_abspath = svn_wc__adm_child(dir_abspath, PROP_BASE_SUBDIR,
                                          scratch_pool);

      base_abspath = svn_dirent_join(basedir_abspath,
                                     apr_pstrcat(scratch_pool,
                                                 name,
                                                 SVN_WC__BASE_EXT,
                                                 (char *)NULL),
                                     scratch_pool);

      revert_abspath = svn_dirent_join(basedir_abspath,
                                       apr_pstrcat(scratch_pool,
                                                   name,
                                                   SVN_WC__REVERT_EXT,
                                                   (char *)NULL),
                                       scratch_pool);

      working_abspath = svn_dirent_join(propsdir_abspath,
                                        apr_pstrcat(scratch_pool,
                                                    name,
                                                    SVN_WC__WORK_EXT,
                                                    (char *)NULL),
                                        scratch_pool);
    }

  SVN_ERR(read_propfile(&base_props, base_abspath,
                        scratch_pool, scratch_pool));
  SVN_ERR(read_propfile(&revert_props, revert_abspath,
                        scratch_pool, scratch_pool));
  SVN_ERR(read_propfile(&working_props, working_abspath,
                        scratch_pool, scratch_pool));

  return svn_error_trace(svn_wc__db_upgrade_apply_props(
                            sdb, new_wcroot_abspath,
                            svn_relpath_join(dir_relpath, name, scratch_pool),
                            base_props, revert_props, working_props,
                            original_format, wc_id,
                            scratch_pool));
}


/* */
static svn_error_t *
migrate_props(const char *dir_abspath,
              const char *new_wcroot_abspath,
              svn_sqlite__db_t *sdb,
              int original_format,
              apr_int64_t wc_id,
              apr_pool_t *scratch_pool)
{
  /* General logic here: iterate over all the immediate children of the root
     (since we aren't yet in a centralized system), and for any properties that
     exist, map them as follows:

     if (revert props exist):
       revert  -> BASE
       base    -> WORKING
       working -> ACTUAL
     else if (prop pristine is working [as defined in props.c] ):
       base    -> WORKING
       working -> ACTUAL
     else:
       base    -> BASE
       working -> ACTUAL

     ### the middle "test" should simply look for a WORKING_NODE row

     Note that it is legal for "working" props to be missing. That implies
     no local changes to the properties.
  */
  const apr_array_header_t *children;
  apr_pool_t *iterpool = svn_pool_create(scratch_pool);
  const char *old_wcroot_abspath
    = svn_dirent_get_longest_ancestor(dir_abspath, new_wcroot_abspath,
                                      scratch_pool);
  const char *dir_relpath = svn_dirent_skip_ancestor(old_wcroot_abspath,
                                                     dir_abspath);
  int i;

  /* Migrate the props for "this dir".  */
  SVN_ERR(migrate_node_props(dir_abspath, new_wcroot_abspath, "", sdb,
                             original_format, wc_id, iterpool));

  /* Iterate over all the files in this SDB.  */
  SVN_ERR(get_versioned_files(&children, dir_relpath, sdb, wc_id, scratch_pool,
                              iterpool));
  for (i = 0; i < children->nelts; i++)
    {
      const char *name = APR_ARRAY_IDX(children, i, const char *);

      svn_pool_clear(iterpool);

      SVN_ERR(migrate_node_props(dir_abspath, new_wcroot_abspath,
                                 name, sdb, original_format, wc_id, iterpool));
    }

  svn_pool_destroy(iterpool);

  return SVN_NO_ERROR;
}


/* If STR ends with SUFFIX and is longer than SUFFIX, return the part of
 * STR that comes before SUFFIX; else return NULL. */
static char *
remove_suffix(const char *str, const char *suffix, apr_pool_t *result_pool)
{
  size_t str_len = strlen(str);
  size_t suffix_len = strlen(suffix);

  if (str_len > suffix_len
      && strcmp(str + str_len - suffix_len, suffix) == 0)
    {
      return apr_pstrmemdup(result_pool, str, str_len - suffix_len);
    }

  return NULL;
}

/* Copy all the text-base files from the administrative area of WC directory
   DIR_ABSPATH into the pristine store of SDB which is located in directory
   NEW_WCROOT_ABSPATH.

   Set *TEXT_BASES_INFO to a new hash, allocated in RESULT_POOL, that maps
   (const char *) name of the versioned file to (svn_wc__text_base_info_t *)
   information about the pristine text. */
static svn_error_t *
migrate_text_bases(apr_hash_t **text_bases_info,
                   const char *dir_abspath,
                   const char *new_wcroot_abspath,
                   svn_sqlite__db_t *sdb,
                   apr_pool_t *result_pool,
                   apr_pool_t *scratch_pool)
{
  apr_hash_t *dirents;
  apr_pool_t *iterpool = svn_pool_create(scratch_pool);
  apr_hash_index_t *hi;
  const char *text_base_dir = svn_wc__adm_child(dir_abspath,
                                                TEXT_BASE_SUBDIR,
                                                scratch_pool);

  *text_bases_info = apr_hash_make(result_pool);

  /* Iterate over the text-base files */
  SVN_ERR(svn_io_get_dirents3(&dirents, text_base_dir, TRUE,
                              scratch_pool, scratch_pool));
  for (hi = apr_hash_first(scratch_pool, dirents); hi;
       hi = apr_hash_next(hi))
    {
      const char *text_base_basename = svn__apr_hash_index_key(hi);
      svn_checksum_t *md5_checksum;
      svn_checksum_t *sha1_checksum;

      svn_pool_clear(iterpool);

      /* Calculate its checksums and copy it to the pristine store */
      {
        const char *pristine_path;
        const char *text_base_path;
        const char *temp_path;
        svn_sqlite__stmt_t *stmt;
        apr_finfo_t finfo;
        svn_stream_t *read_stream;
        svn_stream_t *result_stream;

        text_base_path = svn_dirent_join(text_base_dir, text_base_basename,
                                         iterpool);

        /* Create a copy and calculate a checksum in one step */
        SVN_ERR(svn_stream_open_unique(&result_stream, &temp_path,
                                       new_wcroot_abspath,
                                       svn_io_file_del_none,
                                       iterpool, iterpool));

        SVN_ERR(svn_stream_open_readonly(&read_stream, text_base_path,
                                           iterpool, iterpool));

        read_stream = svn_stream_checksummed2(read_stream, &md5_checksum,
                                              NULL, svn_checksum_md5,
                                              TRUE, iterpool);

        read_stream = svn_stream_checksummed2(read_stream, &sha1_checksum,
                                              NULL, svn_checksum_sha1,
                                              TRUE, iterpool);

        /* This calculates the hash, creates a copy and closes the stream */
        SVN_ERR(svn_stream_copy3(read_stream, result_stream,
                                 NULL, NULL, iterpool));

        SVN_ERR(svn_io_stat(&finfo, text_base_path, APR_FINFO_SIZE, iterpool));

        /* Insert a row into the pristine table. */
        SVN_ERR(svn_sqlite__get_statement(&stmt, sdb,
                                          STMT_INSERT_OR_IGNORE_PRISTINE));
        SVN_ERR(svn_sqlite__bind_checksum(stmt, 1, sha1_checksum, iterpool));
        SVN_ERR(svn_sqlite__bind_checksum(stmt, 2, md5_checksum, iterpool));
        SVN_ERR(svn_sqlite__bind_int64(stmt, 3, finfo.size));
        SVN_ERR(svn_sqlite__insert(NULL, stmt));

        SVN_ERR(svn_wc__db_pristine_get_future_path(&pristine_path,
                                                    new_wcroot_abspath,
                                                    sha1_checksum,
                                                    iterpool, iterpool));

        /* Ensure any sharding directories exist. */
        SVN_ERR(svn_wc__ensure_directory(svn_dirent_dirname(pristine_path,
                                                            iterpool),
                                         iterpool));

        /* Now move the file into the pristine store, overwriting
           existing files with the same checksum. */
        SVN_ERR(svn_io_file_move(temp_path, pristine_path, iterpool));
      }

      /* Add the checksums for this text-base to *TEXT_BASES_INFO. */
      {
        const char *versioned_file_name;
        svn_boolean_t is_revert_base;
        svn_wc__text_base_info_t *info;
        svn_wc__text_base_file_info_t *file_info;

        /* Determine the versioned file name and whether this is a normal base
         * or a revert base. */
        versioned_file_name = remove_suffix(text_base_basename,
                                            SVN_WC__REVERT_EXT, result_pool);
        if (versioned_file_name)
          {
            is_revert_base = TRUE;
          }
        else
          {
            versioned_file_name = remove_suffix(text_base_basename,
                                                SVN_WC__BASE_EXT, result_pool);
            is_revert_base = FALSE;
          }

        if (! versioned_file_name)
          {
             /* Some file that doesn't end with .svn-base or .svn-revert.
                No idea why that would be in our administrative area, but
                we shouldn't segfault on this case.

                Note that we already copied this file in the pristine store,
                but the next cleanup will take care of that.
              */
            continue;
          }

        /* Create a new info struct for this versioned file, or fill in the
         * existing one if this is the second text-base we've found for it. */
        info = apr_hash_get(*text_bases_info, versioned_file_name,
                            APR_HASH_KEY_STRING);
        if (info == NULL)
          info = apr_pcalloc(result_pool, sizeof (*info));
        file_info = (is_revert_base ? &info->revert_base : &info->normal_base);

        file_info->sha1_checksum = svn_checksum_dup(sha1_checksum, result_pool);
        file_info->md5_checksum = svn_checksum_dup(md5_checksum, result_pool);
        apr_hash_set(*text_bases_info, versioned_file_name, APR_HASH_KEY_STRING,
                     info);
      }
    }

  svn_pool_destroy(iterpool);

  return SVN_NO_ERROR;
}

static svn_error_t *
bump_to_20(void *baton, svn_sqlite__db_t *sdb, apr_pool_t *scratch_pool)
{
  SVN_ERR(svn_sqlite__exec_statements(sdb, STMT_CREATE_NODES));
  SVN_ERR(svn_sqlite__exec_statements(sdb, STMT_UPGRADE_TO_20));
  return SVN_NO_ERROR;
}

static svn_error_t *
bump_to_21(void *baton, svn_sqlite__db_t *sdb, apr_pool_t *scratch_pool)
{
  SVN_ERR(svn_sqlite__exec_statements(sdb, STMT_UPGRADE_TO_21));
  SVN_ERR(migrate_tree_conflict_data(sdb, scratch_pool));
  return SVN_NO_ERROR;
}

static svn_error_t *
bump_to_22(void *baton, svn_sqlite__db_t *sdb, apr_pool_t *scratch_pool)
{
  SVN_ERR(svn_sqlite__exec_statements(sdb, STMT_UPGRADE_TO_22));
  return SVN_NO_ERROR;
}

static svn_error_t *
bump_to_23(void *baton, svn_sqlite__db_t *sdb, apr_pool_t *scratch_pool)
{
  const char *wcroot_abspath = ((struct bump_baton *)baton)->wcroot_abspath;
  svn_sqlite__stmt_t *stmt;
  svn_boolean_t have_row;

  SVN_ERR(svn_sqlite__get_statement(&stmt, sdb, STMT_HAS_WORKING_NODES));
  SVN_ERR(svn_sqlite__step(&have_row, stmt));
  SVN_ERR(svn_sqlite__reset(stmt));
  if (have_row)
    return svn_error_createf(SVN_ERR_UNSUPPORTED_FEATURE, NULL,
                             _("The working copy at '%s' is format 22 with "
                               "WORKING nodes; use a format 22 client to "
                               "diff/revert before using this client"),
                             wcroot_abspath);

  SVN_ERR(svn_sqlite__exec_statements(sdb, STMT_UPGRADE_TO_23));
  return SVN_NO_ERROR;
}

static svn_error_t *
bump_to_24(void *baton, svn_sqlite__db_t *sdb, apr_pool_t *scratch_pool)
{
  SVN_ERR(svn_sqlite__exec_statements(sdb, STMT_UPGRADE_TO_24));
  SVN_ERR(svn_sqlite__exec_statements(sdb, STMT_CREATE_NODES_TRIGGERS));
  return SVN_NO_ERROR;
}

static svn_error_t *
bump_to_25(void *baton, svn_sqlite__db_t *sdb, apr_pool_t *scratch_pool)
{
  SVN_ERR(svn_sqlite__exec_statements(sdb, STMT_UPGRADE_TO_25));
  return SVN_NO_ERROR;
}

static svn_error_t *
bump_to_26(void *baton, svn_sqlite__db_t *sdb, apr_pool_t *scratch_pool)
{
  SVN_ERR(svn_sqlite__exec_statements(sdb, STMT_UPGRADE_TO_26));
  return SVN_NO_ERROR;
}

static svn_error_t *
bump_to_27(void *baton, svn_sqlite__db_t *sdb, apr_pool_t *scratch_pool)
{
  const char *wcroot_abspath = ((struct bump_baton *)baton)->wcroot_abspath;
  svn_sqlite__stmt_t *stmt;
  svn_boolean_t have_row;

  SVN_ERR(svn_sqlite__get_statement(&stmt, sdb,
                                  STMT_UPGRADE_27_HAS_ACTUAL_NODES_CONFLICTS));
  SVN_ERR(svn_sqlite__step(&have_row, stmt));
  SVN_ERR(svn_sqlite__reset(stmt));
  if (have_row)
    return svn_error_createf(SVN_ERR_UNSUPPORTED_FEATURE, NULL,
                             _("The working copy at '%s' is format 26 with "
                               "conflicts; use a format 26 client to resolve "
                               "before using this client"),
                             wcroot_abspath);
  SVN_ERR(svn_sqlite__exec_statements(sdb, STMT_UPGRADE_TO_27));
  return SVN_NO_ERROR;
}

static svn_error_t *
bump_to_28(void *baton, svn_sqlite__db_t *sdb, apr_pool_t *scratch_pool)
{
  SVN_ERR(svn_sqlite__exec_statements(sdb, STMT_UPGRADE_TO_28));
  return SVN_NO_ERROR;
}

/* If FINFO indicates that ABSPATH names a file, rename it to
 * '<ABSPATH>.svn-base'.
 *
 * Ignore any file whose name is not the expected length, in order to make
 * life easier for any developer who runs this code twice or has some
 * non-standard files in the pristine directory.
 *
 * A callback for bump_to_29(), implementing #svn_io_walk_func_t. */
static svn_error_t *
rename_pristine_file(void *baton,
                     const char *abspath,
                     const apr_finfo_t *finfo,
                     apr_pool_t *pool)
{
  if (finfo->filetype == APR_REG
      && (strlen(svn_dirent_basename(abspath, pool))
          == PRISTINE_BASENAME_OLD_LEN))
    {
      const char *new_abspath
        = apr_pstrcat(pool, abspath, PRISTINE_STORAGE_EXT, (char *)NULL);

      SVN_ERR(svn_io_file_rename(abspath, new_abspath, pool));
    }
  return SVN_NO_ERROR;
}

static svn_error_t *
<<<<<<< HEAD
migrate_props(const char *wcroot_abspath,
              svn_sqlite__db_t *sdb,
              apr_pool_t *scratch_pool)
{
  /* General logic here: iterate over all the immediate children of the root
     (since we aren't yet in a centralized system), and for any properties that
     exist, map them as follows:

     if (node is replaced):
       revert  -> BASE
       working -> ACTUAL
     else if (prop pristine is working [as defined in props.c] ):
       base    -> WORKING
       working -> ACTUAL
     else:
       base    -> BASE
       working -> ACTUAL
  */
  const apr_array_header_t *children;
  apr_pool_t *iterpool;
  const char *props_dirpath;
  const char *props_base_dirpath;
  svn_wc__db_t *db;
  int i;

  /* *sigh*  We actually want to use wc_db APIs to read data, but we aren't
     provided a wc_db, so open one. */
  SVN_ERR(svn_wc__db_open(&db, svn_wc__db_openmode_default, NULL, FALSE, TRUE,
                          scratch_pool, scratch_pool));

  /* Go find all the children of the wcroot. */
  SVN_ERR(svn_wc__db_read_children(&children, db, wcroot_abspath,
                                   scratch_pool, scratch_pool));

  /* Set up some data structures */
  iterpool = svn_pool_create(scratch_pool);
  props_dirpath = svn_wc__adm_child(wcroot_abspath, PROPS_SUBDIR, scratch_pool);
  props_base_dirpath = svn_wc__adm_child(wcroot_abspath, PROP_BASE_SUBDIR,
                                         scratch_pool);

  /* Iterate over the children, as described above */
  for (i = 0; i < children->nelts; i++)
    {
      const char *child_relpath = APR_ARRAY_IDX(children, i, const char *);
      const char *child_abspath;
      const char *prop_base_path, *prop_working_path, *prop_revert_path;
      svn_boolean_t pristine_is_working;
      svn_boolean_t replaced;
      apr_hash_t *working_props;
      svn_stream_t *stream;

      svn_pool_clear(iterpool);

      /* Several useful paths. */
      child_abspath = svn_dirent_join(wcroot_abspath, child_relpath, iterpool);
      prop_base_path = svn_dirent_join(props_base_dirpath,
                            apr_psprintf(iterpool, "%s" SVN_WC__BASE_EXT,
                                         child_relpath),
                            iterpool);
      prop_working_path = svn_dirent_join(props_dirpath,
                            apr_psprintf(iterpool, "%s" SVN_WC__WORK_EXT,
                                         child_relpath),
                            iterpool);
      prop_revert_path = svn_dirent_join(props_base_dirpath,
                            apr_psprintf(iterpool, "%s" SVN_WC__REVERT_EXT,
                                         child_relpath),
                            iterpool);

      /* if node is replaced ... */
      SVN_ERR(svn_wc__internal_is_replaced(&replaced, db, child_abspath,
                                           iterpool));
      if (replaced)
        {
          apr_hash_t *revert_props = apr_hash_make(iterpool);

          SVN_ERR(svn_stream_open_readonly(&stream, prop_revert_path, iterpool,
                                           iterpool));
          SVN_ERR(svn_hash_read2(revert_props, stream, SVN_HASH_TERMINATOR,
                                 iterpool));

          SVN_ERR(svn_wc__db_temp_op_set_pristine_props(db, child_abspath,
                                                        revert_props, FALSE,
                                                        iterpool));
        }
      else
        {
          apr_hash_t *base_props = apr_hash_make(iterpool);

          SVN_ERR(svn_stream_open_readonly(&stream, prop_base_path, iterpool,
                                           iterpool));
          SVN_ERR(svn_hash_read2(base_props, stream, SVN_HASH_TERMINATOR,
                                 iterpool));

          SVN_ERR(svn_wc__prop_pristine_is_working(&pristine_is_working, db,
                                                   child_abspath, iterpool));
          SVN_ERR(svn_wc__db_temp_op_set_pristine_props(db, child_abspath,
                                                        base_props,
                                                        pristine_is_working,
                                                        iterpool));
        }

      working_props = apr_hash_make(iterpool);
      SVN_ERR(svn_stream_open_readonly(&stream, prop_working_path, iterpool,
                                       iterpool));
      SVN_ERR(svn_hash_read2(working_props, stream, SVN_HASH_TERMINATOR,
                             iterpool));

      SVN_ERR(svn_wc__db_op_set_props(db, child_abspath, working_props,
                                      iterpool));
    }

  /* Now delete the old directories. */
  SVN_ERR(svn_io_remove_dir2(props_dirpath, TRUE, NULL, NULL, iterpool));
  SVN_ERR(svn_io_remove_dir2(props_base_dirpath, TRUE, NULL, NULL,
                             iterpool));
  SVN_ERR(svn_io_remove_dir2(svn_dirent_join(wcroot_abspath,
                                      ".svn/" TEMP_DIR "/" PROPS_SUBDIR,
                                      iterpool),
                             TRUE, NULL, NULL, iterpool));
  SVN_ERR(svn_io_remove_dir2(svn_dirent_join(wcroot_abspath,
                                      ".svn/"  TEMP_DIR "/" PROP_BASE_SUBDIR,
                                      iterpool),
                             TRUE, NULL, NULL, iterpool));

  SVN_ERR(svn_wc__db_close(db));
  svn_pool_destroy(iterpool);

  return SVN_NO_ERROR;
}


#if 0
/* This implements svn_sqlite__transaction_callback_t */
static svn_error_t *
bump_database_to_17(void *baton,
                    svn_sqlite__db_t *sdb,
                    apr_pool_t *scratch_pool)
{
  SVN_ERR(migrate_tree_conflicts(sdb, scratch_pool));

  /* NOTE: this *is* transactional, so the version will not be bumped
     unless our overall transaction is committed.  */
  SVN_ERR(svn_sqlite__set_schema_version(sdb, 15, scratch_pool));
=======
upgrade_externals(struct bump_baton *bb,
                  svn_sqlite__db_t *sdb,
                  apr_pool_t *scratch_pool)
{
  svn_sqlite__stmt_t *stmt;
  svn_sqlite__stmt_t *stmt_add;
  svn_boolean_t have_row;
  apr_pool_t *iterpool;

  SVN_ERR(svn_sqlite__get_statement(&stmt, sdb,
                                    STMT_SELECT_EXTERNAL_PROPERTIES));

  SVN_ERR(svn_sqlite__get_statement(&stmt_add, sdb,
                                    STMT_INSERT_EXTERNAL));

  /* ### For this intermediate upgrade we just assume WC_ID = 1.
     ### Before this bump we lost track of externals all the time,
     ### so lets keep this easy. */
  SVN_ERR(svn_sqlite__bindf(stmt, "is", (apr_int64_t)1, ""));

  SVN_ERR(svn_sqlite__step(&have_row, stmt));

  iterpool = svn_pool_create(scratch_pool);
  while (have_row)
    {
      apr_hash_t *props;
      const char *externals;

      svn_pool_clear(iterpool);

      SVN_ERR(svn_sqlite__column_properties(&props, stmt, 0,
                                            iterpool, iterpool));

      externals = svn_prop_get_value(props, SVN_PROP_EXTERNALS);

      if (externals)
        {
          apr_array_header_t *ext;
          const char *local_relpath;
          const char *local_abspath;
          int i;

          local_relpath = svn_sqlite__column_text(stmt, 1, NULL);
          local_abspath = svn_dirent_join(bb->wcroot_abspath, local_relpath,
                                          iterpool);

          SVN_ERR(svn_wc_parse_externals_description3(&ext, local_abspath,
                                                      externals, FALSE,
                                                      iterpool));

          for (i = 0; i < ext->nelts; i++)
            {
              const svn_wc_external_item2_t *item;
              const char *item_relpath;

              item = APR_ARRAY_IDX(ext, i, const svn_wc_external_item2_t *);
              item_relpath = svn_relpath_join(local_relpath, item->target_dir,
                                              iterpool);

              /* Insert dummy externals definitions: Insert an unknown
                 external, to make sure it will be cleaned up when it is not
                 updated on the next update. */
              SVN_ERR(svn_sqlite__bindf(stmt_add, "isssssis",
                                        (apr_int64_t)1, /* wc_id */
                                        item_relpath,
                                        svn_relpath_dirname(item_relpath,
                                                            iterpool),
                                        "normal",
                                        "unknown",
                                        local_relpath,
                                        (apr_int64_t)1, /* repos_id */
                                        "" /* repos_relpath */));
              SVN_ERR(svn_sqlite__insert(NULL, stmt_add));
            }
        }

      SVN_ERR(svn_sqlite__step(&have_row, stmt));
    }
>>>>>>> 4cf18c3e

  svn_pool_destroy(iterpool);
  return svn_error_trace(svn_sqlite__reset(stmt));
}

static svn_error_t *
bump_to_29(void *baton, svn_sqlite__db_t *sdb, apr_pool_t *scratch_pool)
{
  struct bump_baton *bb = baton;
  const char *wcroot_abspath = bb->wcroot_abspath;
  const char *pristine_dir_abspath;

  /* Rename all pristine files, adding a ".svn-base" suffix. */
  pristine_dir_abspath = svn_dirent_join_many(scratch_pool, wcroot_abspath,
                                              svn_wc_get_adm_dir(scratch_pool),
                                              PRISTINE_STORAGE_RELPATH, NULL);
  SVN_ERR(svn_io_dir_walk2(pristine_dir_abspath, APR_FINFO_MIN,
                           rename_pristine_file, NULL, scratch_pool));

  /* Externals */
  SVN_ERR(svn_sqlite__exec_statements(sdb, STMT_CREATE_EXTERNALS));

  SVN_ERR(upgrade_externals(bb, sdb, scratch_pool));
  SVN_ERR(svn_sqlite__exec_statements(sdb, STMT_UPGRADE_TO_29));
  return SVN_NO_ERROR;
}

<<<<<<< HEAD
static svn_error_t *
bump_to_17(const char *wcroot_abspath,
           svn_sqlite__db_t *sdb,
           apr_pool_t *scratch_pool)
{
  /* ### migrate disk bits here.  */

  /* Perform the database upgrade. The last thing this does is to bump
     the recorded version to 17.  */
  SVN_ERR(svn_sqlite__with_transaction(sdb, bump_database_to_17, NULL, scratch_pool));
=======

struct upgrade_data_t {
  svn_sqlite__db_t *sdb;
  const char *root_abspath;
  apr_int64_t repos_id;
  apr_int64_t wc_id;
};

/* Upgrade the working copy directory represented by DB/DIR_ABSPATH
   from OLD_FORMAT to the wc-ng format (SVN_WC__WC_NG_VERSION)'.

   Pass REPOS_INFO_FUNC, REPOS_INFO_BATON and REPOS_CACHE to
   ensure_repos_info. Add the found repository root and UUID to
   REPOS_CACHE if it doesn't have a cached entry for this
   repository.

   *DATA refers to the single root db.

   Uses SCRATCH_POOL for all temporary allocation.  */
static svn_error_t *
upgrade_to_wcng(void **dir_baton,
                void *parent_baton,
                svn_wc__db_t *db,
                const char *dir_abspath,
                int old_format,
                apr_int64_t wc_id,
                svn_wc_upgrade_get_repos_info_t repos_info_func,
                void *repos_info_baton,
                apr_hash_t *repos_cache,
                const struct upgrade_data_t *data,
                apr_pool_t *result_pool,
                apr_pool_t *scratch_pool)
{
  const char *logfile_path = svn_wc__adm_child(dir_abspath, ADM_LOG,
                                               scratch_pool);
  svn_node_kind_t logfile_on_disk_kind;
  apr_hash_t *entries;
  svn_wc_entry_t *this_dir;
  const char *old_wcroot_abspath, *dir_relpath;
  apr_hash_t *text_bases_info;
  svn_error_t *err;

  /* Don't try to mess with the WC if there are old log files left. */

  /* Is the (first) log file present?  */
  SVN_ERR(svn_io_check_path(logfile_path, &logfile_on_disk_kind,
                            scratch_pool));
  if (logfile_on_disk_kind == svn_node_file)
    return svn_error_create(SVN_ERR_WC_UNSUPPORTED_FORMAT, NULL,
                            _("Cannot upgrade with existing logs; run a "
                              "cleanup operation on this working copy using "
                              "a client version which is compatible with this "
                              "working copy's format (such as the version "
                              "you are upgrading from), then retry the "
                              "upgrade with the current version"));

  /* Lock this working copy directory, or steal an existing lock. Do this
     BEFORE we read the entries. We don't want another process to modify the
     entries after we've read them into memory.  */
  SVN_ERR(create_physical_lock(dir_abspath, scratch_pool));

  /* What's going on here?
   *
   * We're attempting to upgrade an older working copy to the new wc-ng format.
   * The semantics and storage mechanisms between the two are vastly different,
   * so it's going to be a bit painful.  Here's a plan for the operation:
   *
   * 1) Read the old 'entries' using the old-format reader.
   *
   * 2) Create the new DB if it hasn't already been created.
   *
   * 3) Use our compatibility code for writing entries to fill out the (new)
   *    DB state.  Use the remembered checksums, since an entry has only the
   *    MD5 not the SHA1 checksum, and in the case of a revert-base doesn't
   *    even have that.
   *
   * 4) Convert wcprop to the wc-ng format
   *
   * 5) Migrate regular properties to the WC-NG DB.
   */

  /***** ENTRIES - READ *****/
  SVN_ERR(svn_wc__read_entries_old(&entries, dir_abspath,
                                   scratch_pool, scratch_pool));

  this_dir = apr_hash_get(entries, SVN_WC_ENTRY_THIS_DIR, APR_HASH_KEY_STRING);
  SVN_ERR(ensure_repos_info(this_dir, dir_abspath,
                            repos_info_func, repos_info_baton,
                            repos_cache,
                            scratch_pool, scratch_pool));

  /* Cache repos UUID pairs for when a subdir doesn't have this information */
  if (!apr_hash_get(repos_cache, this_dir->repos, APR_HASH_KEY_STRING))
    {
      apr_pool_t *hash_pool = apr_hash_pool_get(repos_cache);

      apr_hash_set(repos_cache,
                   apr_pstrdup(hash_pool, this_dir->repos),
                   APR_HASH_KEY_STRING,
                   apr_pstrdup(hash_pool, this_dir->uuid));
    }

  old_wcroot_abspath = svn_dirent_get_longest_ancestor(dir_abspath,
                                                       data->root_abspath,
                                                       scratch_pool);
  dir_relpath = svn_dirent_skip_ancestor(old_wcroot_abspath, dir_abspath);

  /***** TEXT BASES *****/
  SVN_ERR(migrate_text_bases(&text_bases_info, dir_abspath, data->root_abspath,
                             data->sdb, scratch_pool, scratch_pool));

  /***** ENTRIES - WRITE *****/
  err = svn_wc__write_upgraded_entries(dir_baton, parent_baton, db, data->sdb,
                                       data->repos_id, data->wc_id,
                                       dir_abspath, data->root_abspath,
                                       entries, text_bases_info,
                                       result_pool, scratch_pool);
  if (err && err->apr_err == SVN_ERR_WC_CORRUPT)
    return svn_error_quick_wrap(err,
                                _("This working copy is corrupt and "
                                  "cannot be upgraded. Please check out "
                                  "a new working copy."));
  else
    SVN_ERR(err);

  /***** WC PROPS *****/
  /* If we don't know precisely where the wcprops are, ignore them.  */
  if (old_format != SVN_WC__WCPROPS_LOST)
    {
      apr_hash_t *all_wcprops;

      if (old_format <= SVN_WC__WCPROPS_MANY_FILES_VERSION)
        SVN_ERR(read_many_wcprops(&all_wcprops, dir_abspath,
                                  scratch_pool, scratch_pool));
      else
        SVN_ERR(read_wcprops(&all_wcprops, dir_abspath,
                             scratch_pool, scratch_pool));

      SVN_ERR(svn_wc__db_upgrade_apply_dav_cache(data->sdb, dir_relpath,
                                                 all_wcprops, scratch_pool));
    }

  /* Upgrade all the properties (including "this dir").

     Note: this must come AFTER the entries have been migrated into the
     database. The upgrade process needs the children in BASE_NODE and
     WORKING_NODE, and to examine the resultant WORKING state.  */
  SVN_ERR(migrate_props(dir_abspath, data->root_abspath, data->sdb, old_format,
                        wc_id, scratch_pool));
>>>>>>> 4cf18c3e

  return SVN_NO_ERROR;
}
#endif


/* Return a string indicating the released version (or versions) of
 * Subversion that used WC format number WC_FORMAT, or some other
 * suitable string if no released version used WC_FORMAT.
 *
 * ### It's not ideal to encode this sort of knowledge in this low-level
 * library.  On the other hand, it doesn't need to be updated often and
 * should be easily found when it does need to be updated.  */
static const char *
version_string_from_format(int wc_format)
{
  switch (wc_format)
    {
      case 4: return "<=1.3";
      case 8: return "1.4";
      case 9: return "1.5";
      case 10: return "1.6";
    }
  return _("(unreleased development version)");
}

svn_error_t *
svn_wc__upgrade_sdb(int *result_format,
                    const char *wcroot_abspath,
                    svn_sqlite__db_t *sdb,
                    int start_format,
                    apr_pool_t *scratch_pool)
{
  struct bump_baton bb;

  bb.wcroot_abspath = wcroot_abspath;

  if (start_format < SVN_WC__WC_NG_VERSION /* 12 */)
    return svn_error_createf(SVN_ERR_WC_UPGRADE_REQUIRED, NULL,
                             _("Working copy '%s' is too old (format %d, "
                               "created by Subversion %s)"),
                             svn_dirent_local_style(wcroot_abspath,
                                                    scratch_pool),
                             start_format,
                             version_string_from_format(start_format));

  /* Early WCNG formats no longer supported. */
  if (start_format < 19)
    return svn_error_createf(SVN_ERR_WC_UPGRADE_REQUIRED, NULL,
                             _("Working copy '%s' is an old development "
                               "version (format %d); to upgrade it, "
                               "use a format 18 client, then "
                               "use 'tools/dev/wc-ng/bump-to-19.py', then "
                               "use the current client"),
                             svn_dirent_local_style(wcroot_abspath,
                                                    scratch_pool),
                             start_format);

<<<<<<< HEAD
=======
  /* ### need lock-out. only one upgrade at a time. note that other code
     ### cannot use this un-upgraded database until we finish the upgrade.  */

>>>>>>> 4cf18c3e
  /* Note: none of these have "break" statements; the fall-through is
     intentional. */
  switch (start_format)
    {
<<<<<<< HEAD
      case 12:
        /* Nothing to do for the 12->13 bump.  */
        ++start_format;

      case 13:
        SVN_ERR(migrate_locks(wcroot_abspath, sdb, scratch_pool));
        SVN_ERR(svn_sqlite__set_schema_version(sdb, 14, scratch_pool));
        ++start_format;

      case 14:
        /* Nothing to do here for format 15 */
        SVN_ERR(svn_sqlite__set_schema_version(sdb, 15, scratch_pool));
        ++start_format;

      case 15:
        SVN_ERR(migrate_props(wcroot_abspath, sdb, scratch_pool));
        SVN_ERR(svn_sqlite__set_schema_version(sdb, 16, scratch_pool));
        ++start_format;

#if 0
      case 16:
        SVN_ERR(bump_to_16(wcroot_abspath, sdb, scratch_pool));
        ++start_format;
#endif

      /* ### future bumps go here.  */
    }
=======
      case 19:
        SVN_ERR(svn_sqlite__with_transaction(sdb, bump_to_20, &bb,
                                             scratch_pool));
        *result_format = 20;
        /* FALLTHROUGH  */

      case 20:
        SVN_ERR(svn_sqlite__with_transaction(sdb, bump_to_21, &bb,
                                             scratch_pool));
        *result_format = 21;
        /* FALLTHROUGH  */

      case 21:
        SVN_ERR(svn_sqlite__with_transaction(sdb, bump_to_22, &bb,
                                             scratch_pool));
        *result_format = 22;
        /* FALLTHROUGH  */

      case 22:
        SVN_ERR(svn_sqlite__with_transaction(sdb, bump_to_23, &bb,
                                             scratch_pool));
        *result_format = 23;
        /* FALLTHROUGH  */

      case 23:
        SVN_ERR(svn_sqlite__with_transaction(sdb, bump_to_24, &bb,
                                             scratch_pool));
        *result_format = 24;
        /* FALLTHROUGH  */

      case 24:
        SVN_ERR(svn_sqlite__with_transaction(sdb, bump_to_25, &bb,
                                             scratch_pool));
        *result_format = 25;
        /* FALLTHROUGH  */

      case 25:
        SVN_ERR(svn_sqlite__with_transaction(sdb, bump_to_26, &bb,
                                             scratch_pool));
        *result_format = 26;
        /* FALLTHROUGH  */

      case 26:
        SVN_ERR(svn_sqlite__with_transaction(sdb, bump_to_27, &bb,
                                             scratch_pool));
        *result_format = 27;
        /* FALLTHROUGH  */

      case 27:
        SVN_ERR(svn_sqlite__with_transaction(sdb, bump_to_28, &bb,
                                             scratch_pool));
        *result_format = 28;
        /* FALLTHROUGH  */

      case 28:
        SVN_ERR(svn_sqlite__with_transaction(sdb, bump_to_29, &bb,
                                             scratch_pool));
        *result_format = 29;
        /* FALLTHROUGH  */

      /* ### future bumps go here.  */
#if 0
      case XXX-1:
        /* Revamp the recording of tree conflicts.  */
        SVN_ERR(svn_sqlite__with_transaction(sdb, bump_to_XXX, &bb,
                                             scratch_pool));
        *result_format = XXX;
        /* FALLTHROUGH  */
#endif
    }

#ifdef SVN_DEBUG
  if (*result_format != start_format)
    {
      int schema_version;
      SVN_ERR(svn_sqlite__read_schema_version(&schema_version, sdb, scratch_pool));

      /* If this assertion fails the schema isn't updated correctly */
      SVN_ERR_ASSERT(schema_version == *result_format);
    }
#endif
>>>>>>> 4cf18c3e

  /* Zap anything that might be remaining or escaped our notice.  */
  wipe_obsolete_files(wcroot_abspath, scratch_pool);

  return SVN_NO_ERROR;
}


/* */
static svn_error_t *
upgrade_working_copy(void *parent_baton,
                     svn_wc__db_t *db,
                     const char *dir_abspath,
                     svn_wc_upgrade_get_repos_info_t repos_info_func,
                     void *repos_info_baton,
                     apr_hash_t *repos_cache,
                     const struct upgrade_data_t *data,
                     svn_cancel_func_t cancel_func,
                     void *cancel_baton,
                     svn_wc_notify_func2_t notify_func,
                     void *notify_baton,
<<<<<<< HEAD
=======
                     apr_pool_t *result_pool,
>>>>>>> 4cf18c3e
                     apr_pool_t *scratch_pool)
{
  void *dir_baton;
  int old_format;
  apr_pool_t *iterpool = svn_pool_create(scratch_pool);
  apr_array_header_t *subdirs;
  svn_error_t *err;
  int i;

  if (cancel_func)
    SVN_ERR(cancel_func(cancel_baton));

  SVN_ERR(svn_wc__db_temp_get_format(&old_format, db, dir_abspath,
                                     iterpool));

  if (old_format >= SVN_WC__WC_NG_VERSION)
    {
      if (notify_func)
        notify_func(notify_baton,
                    svn_wc_create_notify(dir_abspath, svn_wc_notify_skip,
                                         iterpool),
                iterpool);
      svn_pool_destroy(iterpool);
      return SVN_NO_ERROR;
    }

  err = get_versioned_subdirs(&subdirs, NULL, dir_abspath, FALSE,
                              scratch_pool, iterpool);
  if (err)
    {
      if (APR_STATUS_IS_ENOENT(err->apr_err)
          || SVN__APR_STATUS_IS_ENOTDIR(err->apr_err))
        {
          /* An unversioned dir is obstructing a versioned dir */
          svn_error_clear(err);
          err = NULL;
          if (notify_func)
            notify_func(notify_baton,
                        svn_wc_create_notify(dir_abspath, svn_wc_notify_skip,
                                             iterpool),
                        iterpool);
        }
      svn_pool_destroy(iterpool);
      return err;
    }


  SVN_ERR(upgrade_to_wcng(&dir_baton, parent_baton, db, dir_abspath,
                          old_format, data->wc_id,
                          repos_info_func, repos_info_baton,
                          repos_cache, data, scratch_pool, iterpool));

  if (notify_func)
    notify_func(notify_baton,
                svn_wc_create_notify(dir_abspath, svn_wc_notify_upgraded_path,
                                     iterpool),
                iterpool);

<<<<<<< HEAD
  if (notify_func)
    notify_func(notify_baton,
                svn_wc_create_notify(dir_abspath, svn_wc_notify_upgraded_path,
                                     iterpool),
                iterpool);

  /* Now recurse. */
=======
>>>>>>> 4cf18c3e
  for (i = 0; i < subdirs->nelts; ++i)
    {
      const char *child_abspath = APR_ARRAY_IDX(subdirs, i, const char *);

      svn_pool_clear(iterpool);

<<<<<<< HEAD
      SVN_ERR(upgrade_working_copy(db, child_abspath,
                                   cancel_func, cancel_baton,
                                   notify_func, notify_baton,
                                   iterpool));
=======
      SVN_ERR(upgrade_working_copy(dir_baton, db, child_abspath,
                                   repos_info_func, repos_info_baton,
                                   repos_cache, data,
                                   cancel_func, cancel_baton,
                                   notify_func, notify_baton,
                                   iterpool, iterpool));
>>>>>>> 4cf18c3e
    }

  svn_pool_destroy(iterpool);

  return SVN_NO_ERROR;
}


/* Return a verbose error if LOCAL_ABSPATH is a not a pre-1.7 working
   copy root */
static svn_error_t *
is_old_wcroot(const char *local_abspath,
              apr_pool_t *scratch_pool)
{
  apr_hash_t *entries;
  const char *parent_abspath, *name;
  svn_wc_entry_t *entry;
  svn_error_t *err = svn_wc__read_entries_old(&entries, local_abspath,
                                              scratch_pool, scratch_pool);
  if (err)
    {
      return svn_error_createf(
        SVN_ERR_WC_INVALID_OP_ON_CWD, err,
        _("Can't upgrade '%s' as it is not a pre-1.7 working copy directory"),
        svn_dirent_local_style(local_abspath, scratch_pool));
    }
  else if (svn_dirent_is_root(local_abspath, strlen(local_abspath)))
    return SVN_NO_ERROR;

  svn_dirent_split(&parent_abspath, &name, local_abspath, scratch_pool);

  err = svn_wc__read_entries_old(&entries, parent_abspath,
                                 scratch_pool, scratch_pool);
  if (err)
    {
      svn_error_clear(err);
      return SVN_NO_ERROR;
    }

  entry = apr_hash_get(entries, name, APR_HASH_KEY_STRING);
  if (!entry
      || entry->absent
      || (entry->deleted && entry->schedule != svn_wc_schedule_add)
      || entry->depth == svn_depth_exclude)
    {
      return SVN_NO_ERROR;
    }

  while (!svn_dirent_is_root(parent_abspath, strlen(parent_abspath)))
    {
      svn_dirent_split(&parent_abspath, &name, parent_abspath, scratch_pool);
      err = svn_wc__read_entries_old(&entries, parent_abspath,
                                     scratch_pool, scratch_pool);
      if (err)
        {
          svn_error_clear(err);
          parent_abspath = svn_dirent_join(parent_abspath, name, scratch_pool);
          break;
        }
      entry = apr_hash_get(entries, name, APR_HASH_KEY_STRING);
      if (!entry
          || entry->absent
          || (entry->deleted && entry->schedule != svn_wc_schedule_add)
          || entry->depth == svn_depth_exclude)
        {
          parent_abspath = svn_dirent_join(parent_abspath, name, scratch_pool);
          break;
        }
    }

  return svn_error_createf(
    SVN_ERR_WC_INVALID_OP_ON_CWD, NULL,
    _("Can't upgrade '%s' as it is not a pre-1.7 working copy root,"
      " the root is '%s'"),
    svn_dirent_local_style(local_abspath, scratch_pool),
    svn_dirent_local_style(parent_abspath, scratch_pool));
}

/* Data for upgrade_working_copy_txn(). */
typedef struct upgrade_working_copy_baton_t
{
  svn_wc__db_t *db;
  const char *dir_abspath;
  svn_wc_upgrade_get_repos_info_t repos_info_func;
  void *repos_info_baton;
  apr_hash_t *repos_cache;
  const struct upgrade_data_t *data;
  svn_cancel_func_t cancel_func;
  void *cancel_baton;
  svn_wc_notify_func2_t notify_func;
  void *notify_baton;
  apr_pool_t *result_pool;
} upgrade_working_copy_baton_t;


/* Helper for svn_wc_upgrade. Implements svn_sqlite__transaction_callback_t */
static svn_error_t *
upgrade_working_copy_txn(void *baton,
                         svn_sqlite__db_t *sdb,
                         apr_pool_t *scratch_pool)
{
  upgrade_working_copy_baton_t *b = baton;

  /* Upgrade the pre-wcng into a wcng in a temporary location. */
  return(upgrade_working_copy(NULL, b->db, b->dir_abspath,
                              b->repos_info_func, b->repos_info_baton,
                              b->repos_cache, b->data,
                              b->cancel_func, b->cancel_baton,
                              b->notify_func, b->notify_baton,
                              b->result_pool, scratch_pool));
}

svn_error_t *
svn_wc_upgrade(svn_wc_context_t *wc_ctx,
               const char *local_abspath,
               svn_wc_upgrade_get_repos_info_t repos_info_func,
               void *repos_info_baton,
               svn_cancel_func_t cancel_func,
               void *cancel_baton,
               svn_wc_notify_func2_t notify_func,
               void *notify_baton,
               apr_pool_t *scratch_pool)
{
  svn_wc__db_t *db;
<<<<<<< HEAD
#if 0
  svn_boolean_t is_wcroot;
#endif

  /* We need a DB that does not attempt an auto-upgrade, nor require
     running a stale work queue. We'll handle everything manually.  */
  SVN_ERR(svn_wc__db_open(&db, svn_wc__db_openmode_readwrite,
=======
  struct upgrade_data_t data = { NULL };
  svn_skel_t *work_item, *work_items = NULL;
  const char *pristine_from, *pristine_to, *db_from, *db_to;
  apr_hash_t *repos_cache = apr_hash_make(scratch_pool);
  svn_wc_entry_t *this_dir;
  apr_hash_t *entries;
  const char *root_adm_abspath;
  upgrade_working_copy_baton_t cb_baton;

  SVN_ERR(is_old_wcroot(local_abspath, scratch_pool));

  /* Given a pre-wcng root some/wc we create a temporary wcng in
     some/wc/.svn/tmp/wcng/wc.db and copy the metadata from one to the
     other, then the temporary wc.db file gets moved into the original
     root.  Until the wc.db file is moved the original working copy
     remains a pre-wcng and 'cleanup' with an old client will remove
     the partial upgrade.  Moving the wc.db file creates a wcng, and
     'cleanup' with a new client will complete any outstanding
     upgrade. */

  SVN_ERR(svn_wc__db_open(&db,
>>>>>>> 4cf18c3e
                          NULL /* ### config */, FALSE, FALSE,
                          scratch_pool, scratch_pool));

  SVN_ERR(svn_wc__read_entries_old(&entries, local_abspath,
                                   scratch_pool, scratch_pool));

<<<<<<< HEAD
  /* Upgrade this directory and/or its subdirectories.  */
  SVN_ERR(upgrade_working_copy(db, local_abspath,
                               cancel_func, cancel_baton,
                               notify_func, notify_baton,
                               scratch_pool));
=======
  this_dir = apr_hash_get(entries, SVN_WC_ENTRY_THIS_DIR,
                          APR_HASH_KEY_STRING);
  SVN_ERR(ensure_repos_info(this_dir, local_abspath, repos_info_func,
                            repos_info_baton, repos_cache,
                            scratch_pool, scratch_pool));

  /* Cache repos UUID pairs for when a subdir doesn't have this information */
  if (!apr_hash_get(repos_cache, this_dir->repos, APR_HASH_KEY_STRING))
    apr_hash_set(repos_cache,
                 apr_pstrdup(scratch_pool, this_dir->repos),
                 APR_HASH_KEY_STRING,
                 apr_pstrdup(scratch_pool, this_dir->uuid));

  /* Create the new DB in the temporary root wc/.svn/tmp/wcng/.svn */
  data.root_abspath = svn_dirent_join(svn_wc__adm_child(local_abspath, "tmp",
                                                        scratch_pool),
                                       "wcng", scratch_pool);
  root_adm_abspath = svn_wc__adm_child(data.root_abspath, "",
                                       scratch_pool);
  SVN_ERR(svn_io_remove_dir2(root_adm_abspath, TRUE, NULL, NULL,
                             scratch_pool));
  SVN_ERR(svn_wc__ensure_directory(root_adm_abspath, scratch_pool));

  /* Create an empty sqlite database for this directory and store it in DB. */
  SVN_ERR(svn_wc__db_upgrade_begin(&data.sdb,
                                   &data.repos_id, &data.wc_id,
                                   db, data.root_abspath,
                                   this_dir->repos, this_dir->uuid,
                                   scratch_pool));
>>>>>>> 4cf18c3e

  /* Migrate the entries over to the new database.
   ### We need to think about atomicity here.

   entries_write_new() writes in current format rather than
   f12. Thus, this function bumps a working copy all the way to
   current.  */
  SVN_ERR(svn_wc__db_wclock_obtain(db, data.root_abspath, 0, FALSE,
                                   scratch_pool));

  cb_baton.db = db;
  cb_baton.dir_abspath = local_abspath;
  cb_baton.repos_info_func = repos_info_func;
  cb_baton.repos_info_baton = repos_info_baton;
  cb_baton.repos_cache = repos_cache;
  cb_baton.data = &data;
  cb_baton.cancel_func = cancel_func;
  cb_baton.cancel_baton = cancel_baton;
  cb_baton.notify_func = notify_func;
  cb_baton.notify_baton = notify_baton;
  cb_baton.result_pool = scratch_pool;

  SVN_ERR(svn_sqlite__with_lock(data.sdb,
                                upgrade_working_copy_txn,
                                &cb_baton,
                                scratch_pool));

  /* A workqueue item to move the pristine dir into place */
  pristine_from = svn_wc__adm_child(data.root_abspath, PRISTINE_STORAGE_RELPATH,
                                    scratch_pool);
  pristine_to = svn_wc__adm_child(local_abspath, PRISTINE_STORAGE_RELPATH,
                                  scratch_pool);
  SVN_ERR(svn_wc__ensure_directory(pristine_from, scratch_pool));
  SVN_ERR(svn_wc__wq_build_file_move(&work_item, db, local_abspath,
                                     pristine_from, pristine_to,
                                     scratch_pool, scratch_pool));
  work_items = svn_wc__wq_merge(work_items, work_item, scratch_pool);

  /* A workqueue item to remove pre-wcng metadata */
  SVN_ERR(svn_wc__wq_build_postupgrade(&work_item, scratch_pool));
  work_items = svn_wc__wq_merge(work_items, work_item, scratch_pool);
  SVN_ERR(svn_wc__db_wq_add(db, data.root_abspath, work_items, scratch_pool));

  SVN_ERR(svn_wc__db_wclock_release(db, data.root_abspath, scratch_pool));
  SVN_ERR(svn_wc__db_close(db));

  /* Renaming the db file is what makes the pre-wcng into a wcng */
  db_from = svn_wc__adm_child(data.root_abspath, SDB_FILE, scratch_pool);
  db_to = svn_wc__adm_child(local_abspath, SDB_FILE, scratch_pool);
  SVN_ERR(svn_io_file_rename(db_from, db_to, scratch_pool));

  /* Now we have a working wcng, tidy up the droppings */
  SVN_ERR(svn_wc__db_open(&db, NULL /* ### config */, FALSE, FALSE,
                          scratch_pool, scratch_pool));
  SVN_ERR(svn_wc__wq_run(db, local_abspath, cancel_func, cancel_baton,
                         scratch_pool));
  SVN_ERR(svn_wc__db_close(db));

  /* Should we have the workqueue remove this empty dir? */
  SVN_ERR(svn_io_remove_dir2(data.root_abspath, FALSE, NULL, NULL,
                             scratch_pool));

  return SVN_NO_ERROR;
}

svn_error_t *
svn_wc__upgrade_add_external_info(svn_wc_context_t *wc_ctx,
                                  const char *local_abspath,
                                  svn_node_kind_t kind,
                                  const char *def_local_abspath,
                                  const char *repos_relpath,
                                  const char *repos_root_url,
                                  const char *repos_uuid,
                                  svn_revnum_t def_peg_revision,
                                  svn_revnum_t def_revision,
                                  apr_pool_t *scratch_pool)
{
  svn_kind_t db_kind;
  switch (kind)
    {
      case svn_node_dir:
        db_kind = svn_kind_dir;
        break;

      case svn_node_file:
        db_kind = svn_kind_file;
        break;

      case svn_node_unknown:
        db_kind = svn_kind_unknown;
        break;

      default:
        SVN_ERR_MALFUNCTION();
    }

  SVN_ERR(svn_wc__db_upgrade_insert_external(wc_ctx->db, local_abspath,
                                             db_kind,
                                             svn_dirent_dirname(local_abspath,
                                                                scratch_pool),
                                             def_local_abspath, repos_relpath,
                                             repos_root_url, repos_uuid,
                                             def_peg_revision, def_revision,
                                             scratch_pool));
  return SVN_NO_ERROR;
}<|MERGE_RESOLUTION|>--- conflicted
+++ resolved
@@ -35,17 +35,12 @@
 #include "wc_db.h"
 #include "tree_conflicts.h"
 #include "wc-queries.h"  /* for STMT_*  */
-<<<<<<< HEAD
-=======
 #include "workqueue.h"
->>>>>>> 4cf18c3e
 
 #include "svn_private_config.h"
 #include "private/svn_wc_private.h"
 #include "private/svn_sqlite.h"
 #include "private/svn_token.h"
-<<<<<<< HEAD
-=======
 
 /* WC-1.0 administrative area extensions */
 #define SVN_WC__BASE_EXT      ".svn-base" /* for text and prop bases */
@@ -119,7 +114,6 @@
       *props = apr_hash_make(result_pool);
       return SVN_NO_ERROR;
     }
->>>>>>> 4cf18c3e
 
   SVN_ERR(svn_stream_open_readonly(&stream, propfile_abspath,
                                    scratch_pool, scratch_pool));
@@ -142,24 +136,6 @@
   return svn_error_trace(svn_stream_close(stream));
 }
 
-<<<<<<< HEAD
-/* Old locations for storing "wcprops" (aka "dav cache").  */
-#define WCPROPS_SUBDIR_FOR_FILES "wcprops"
-#define WCPROPS_FNAME_FOR_DIR "dir-wcprops"
-#define WCPROPS_ALL_DATA "all-wcprops"
-
-/* Old property locations. */
-#define PROPS_SUBDIR "props"
-#define PROP_BASE_SUBDIR "prop-base"
-
-#define TEMP_DIR "tmp"
-
-/* Old data files that we no longer need/use.  */
-#define ADM_README "README.txt"
-#define ADM_EMPTY_FILE "empty-file"
-
-=======
->>>>>>> 4cf18c3e
 
 /* Read one proplist (allocated from RESULT_POOL) from STREAM, and place it
    into ALL_WCPROPS at NAME.  */
@@ -199,31 +175,12 @@
   *all_wcprops = apr_hash_make(result_pool);
 
   /* First, look at dir-wcprops. */
-<<<<<<< HEAD
-  err = svn_wc__open_adm_stream(&stream, dir_abspath, WCPROPS_FNAME_FOR_DIR,
-                                iterpool, iterpool);
-  if (err)
-    {
-      /* If the file doesn't exist, it means no wcprops. */
-      if (APR_STATUS_IS_ENOENT(err->apr_err))
-        svn_error_clear(err);
-      else
-        return svn_error_return(err);
-    }
-  else
-    {
-      SVN_ERR(read_one_proplist(*all_wcprops, SVN_WC_ENTRY_THIS_DIR, stream,
-                                result_pool, iterpool));
-      SVN_ERR(svn_stream_close(stream));
-    }
-=======
   propfile_abspath = svn_wc__adm_child(dir_abspath, WCPROPS_FNAME_FOR_DIR,
                                        scratch_pool);
   SVN_ERR(read_propfile(&wcprops, propfile_abspath, result_pool, iterpool));
   if (wcprops != NULL)
     apr_hash_set(*all_wcprops, SVN_WC_ENTRY_THIS_DIR, APR_HASH_KEY_STRING,
                  wcprops);
->>>>>>> 4cf18c3e
 
   props_dir_abspath = svn_wc__adm_child(dir_abspath, WCPROPS_SUBDIR_FOR_FILES,
                                         scratch_pool);
@@ -236,20 +193,6 @@
        hi;
        hi = apr_hash_next(hi))
     {
-<<<<<<< HEAD
-      const char *name = svn_apr_hash_index_key(hi);
-      const char *prop_path;
-
-      svn_pool_clear(iterpool);
-
-      prop_path = svn_dirent_join(props_dir_abspath, name, iterpool);
-
-      SVN_ERR(svn_stream_open_readonly(&stream, prop_path,
-                                       iterpool, iterpool));
-      SVN_ERR(read_one_proplist(*all_wcprops, name, stream,
-                                result_pool, iterpool));
-      SVN_ERR(svn_stream_close(stream));
-=======
       const char *name = svn__apr_hash_index_key(hi);
 
       svn_pool_clear(iterpool);
@@ -262,7 +205,6 @@
       apr_hash_set(*all_wcprops,
                    apr_pstrdup(result_pool, name), APR_HASH_KEY_STRING,
                    wcprops);
->>>>>>> 4cf18c3e
     }
 
   svn_pool_destroy(iterpool);
@@ -402,39 +344,9 @@
 }
 
 
-<<<<<<< HEAD
-/* Create a physical lock file in the admin directory for ABSPATH.  */
-static svn_error_t *
-create_physical_lock(const char *abspath, apr_pool_t *scratch_pool)
-{
-  const char *lock_abspath =
-        svn_dirent_join_many(scratch_pool, abspath, ".svn", "lock", NULL);
-  svn_error_t *err;
-  apr_file_t *file;
-
-  err = svn_io_file_open(&file, lock_abspath,
-                         APR_WRITE | APR_CREATE | APR_EXCL,
-                         APR_OS_DEFAULT,
-                         scratch_pool);
-
-  if (err && APR_STATUS_IS_EEXIST(err->apr_err))
-    {
-      /* Congratulations, we just stole a physical lock from somebody */
-      svn_error_clear(err);
-      return SVN_NO_ERROR;
-    }
-
-  return svn_error_return(err);
-}
-
-
-/* Upgrade the working copy directory represented by DB/DIR_ABSPATH
-   from OLD_FORMAT to the wc-ng format (SVN_WC__WC_NG_VERSION)'.
-=======
 /* Return in CHILDREN the names of all versioned *files* in SDB that
    are children of PARENT_RELPATH.  These files' existence on disk is
    not tested.
->>>>>>> 4cf18c3e
 
    This set of children is intended for property upgrades.
    Subdirectory's properties exist in the subdirs.
@@ -449,30 +361,6 @@
                     apr_pool_t *result_pool,
                     apr_pool_t *scratch_pool)
 {
-<<<<<<< HEAD
-  const char *logfile_path = svn_wc__adm_child(dir_abspath, SVN_WC__ADM_LOG,
-                                               scratch_pool);
-  svn_node_kind_t logfile_on_disk;
-  apr_hash_t *entries;
-  const svn_wc_entry_t *this_dir;
-  svn_sqlite__db_t *sdb;
-  apr_int64_t repos_id;
-  apr_int64_t wc_id;
-
-  /* Don't try to mess with the WC if there are old log files left. */
-
-  /* Is the (first) log file present?  */
-  SVN_ERR(svn_io_check_path(logfile_path, &logfile_on_disk, scratch_pool));
-  if (logfile_on_disk == svn_node_file)
-    return svn_error_create(SVN_ERR_WC_UNSUPPORTED_FORMAT, NULL,
-                            _("Cannot upgrade with existing logs; please "
-                              "run 'svn cleanup' with Subversion 1.6"));
-
-  /* Lock this working copy directory, or steal an existing lock. Do this
-     BEFORE we read the entries. We don't want another process to modify the
-     entries after we've read them into memory.  */
-  SVN_ERR(create_physical_lock(dir_abspath, scratch_pool));
-=======
   svn_sqlite__stmt_t *stmt;
   apr_array_header_t *child_names;
   svn_boolean_t have_row;
@@ -480,7 +368,6 @@
   /* ### just select 'file' children. do we need 'symlink' in the future?  */
   SVN_ERR(svn_sqlite__get_statement(&stmt, sdb, STMT_SELECT_ALL_FILES));
   SVN_ERR(svn_sqlite__bindf(stmt, "is", wc_id, parent_relpath));
->>>>>>> 4cf18c3e
 
   /* ### 10 is based on Subversion's average of 8.5 files per versioned
      ### directory in its repository. maybe use a different value? or
@@ -493,41 +380,11 @@
       const char *local_relpath = svn_sqlite__column_text(stmt, 0,
                                                           result_pool);
 
-<<<<<<< HEAD
-  /* Create an empty sqlite database for this directory. */
-  SVN_ERR(svn_wc__db_upgrade_begin(&sdb, &repos_id, &wc_id, dir_abspath,
-                                   this_dir->repos, this_dir->uuid,
-                                   scratch_pool, scratch_pool));
-
-  /* Migrate the entries over to the new database.
-     ### We need to think about atomicity here.
-
-     entries_write_new() writes in current format rather than f12. Thus, this
-     function bumps a working copy all the way to current.  */
-  SVN_ERR(svn_wc__db_temp_reset_format(SVN_WC__VERSION, db, dir_abspath,
-                                       scratch_pool));
-  SVN_ERR(svn_wc__db_wclock_set(db, dir_abspath, scratch_pool));
-  SVN_ERR(svn_wc__write_upgraded_entries(db, sdb, repos_id, wc_id,
-                                         dir_abspath, entries,
-                                         scratch_pool));
-
-  SVN_ERR(svn_io_remove_file2(svn_wc__adm_child(dir_abspath,
-                                                SVN_WC__ADM_FORMAT,
-                                                scratch_pool),
-                              TRUE,
-                              scratch_pool));
-  SVN_ERR(svn_io_remove_file2(svn_wc__adm_child(dir_abspath,
-                                                SVN_WC__ADM_ENTRIES,
-                                                scratch_pool),
-                              FALSE,
-                              scratch_pool));
-=======
       APR_ARRAY_PUSH(child_names, const char *)
         = svn_relpath_basename(local_relpath, result_pool);
 
       SVN_ERR(svn_sqlite__step(&have_row, stmt));
     }
->>>>>>> 4cf18c3e
 
   *children = child_names;
 
@@ -557,28 +414,6 @@
   svn_error_t *err;
   apr_file_t *file;
 
-<<<<<<< HEAD
-      svn_error_clear(svn_io_remove_dir2(
-          svn_wc__adm_child(dir_abspath, WCPROPS_SUBDIR_FOR_FILES,
-                            scratch_pool),
-          FALSE, NULL, NULL, scratch_pool));
-
-      svn_error_clear(svn_io_remove_file2(
-          svn_wc__adm_child(dir_abspath, WCPROPS_FNAME_FOR_DIR, scratch_pool),
-          TRUE, scratch_pool));
-      svn_error_clear(svn_io_remove_file2(
-          svn_wc__adm_child(dir_abspath, ADM_EMPTY_FILE, scratch_pool),
-          TRUE, scratch_pool));
-      svn_error_clear(svn_io_remove_file2(
-          svn_wc__adm_child(dir_abspath, ADM_README, scratch_pool),
-          TRUE, scratch_pool));
-    }
-  else
-    {
-      svn_error_clear(svn_io_remove_file2(
-          svn_wc__adm_child(dir_abspath, WCPROPS_ALL_DATA, scratch_pool),
-          TRUE, scratch_pool));
-=======
   err = svn_io_file_open(&file, lock_abspath,
                          APR_WRITE | APR_CREATE | APR_EXCL,
                          APR_OS_DEFAULT,
@@ -589,25 +424,11 @@
       /* Congratulations, we just stole a physical lock from somebody */
       svn_error_clear(err);
       return SVN_NO_ERROR;
->>>>>>> 4cf18c3e
     }
 
   return svn_error_trace(err);
 }
 
-<<<<<<< HEAD
-  /* All subdir access batons (and locks!) will be closed. Of course, they
-     should have been closed/unlocked just after their own upgrade process
-     has run.  */
-  /* ### well, actually.... we don't recursively delete subdir locks here,
-     ### we rely upon their own upgrade processes to do it. */
-  SVN_ERR(svn_wc__db_wclock_remove(db, dir_abspath, scratch_pool));
-  SVN_ERR(svn_io_remove_file2(svn_dirent_join_many(scratch_pool, dir_abspath,
-                                                   ".svn", "lock", NULL),
-                              FALSE,
-                              scratch_pool));
-=======
->>>>>>> 4cf18c3e
 
 /* Wipe out all the obsolete files/dirs from the administrative area.  */
 static void
@@ -701,19 +522,12 @@
                     TRUE, scratch_pool));
 }
 
-<<<<<<< HEAD
-#if 0
-/* ### duplicated from wc_db.c  */
-static const char *
-kind_to_word(svn_wc__db_kind_t kind)
-=======
 svn_error_t *
 svn_wc__wipe_postupgrade(const char *dir_abspath,
                          svn_boolean_t whole_admin,
                          svn_cancel_func_t cancel_func,
                          void *cancel_baton,
                          apr_pool_t *scratch_pool)
->>>>>>> 4cf18c3e
 {
   apr_pool_t *iterpool = svn_pool_create(scratch_pool);
   apr_array_header_t *subdirs;
@@ -737,16 +551,6 @@
       svn_pool_destroy(iterpool);
       return svn_error_trace(err);
     }
-<<<<<<< HEAD
-}
-
-
-static const char *
-conflict_action_to_word(svn_wc_conflict_action_t action)
-{
-  return svn_token__to_word(svn_wc__conflict_action_map, action);
-}
-=======
   for (i = 0; i < subdirs->nelts; ++i)
     {
       const char *child_abspath = APR_ARRAY_IDX(subdirs, i, const char *);
@@ -755,7 +559,6 @@
       SVN_ERR(svn_wc__wipe_postupgrade(child_abspath, TRUE,
                                        cancel_func, cancel_baton, iterpool));
     }
->>>>>>> 4cf18c3e
 
   /* ### Should we really be ignoring errors here? */
   if (whole_admin)
@@ -765,12 +568,6 @@
   else
     wipe_obsolete_files(dir_abspath, scratch_pool);
 
-<<<<<<< HEAD
-static const char *
-conflict_reason_to_word(svn_wc_conflict_reason_t reason)
-{
-  return svn_token__to_word(svn_wc__conflict_reason_map, reason);
-=======
   if (delete_dir)
     {
       /* If this was a WC-NG single database copy, this directory wouldn't
@@ -785,7 +582,6 @@
   svn_pool_destroy(iterpool);
 
   return SVN_NO_ERROR;
->>>>>>> 4cf18c3e
 }
 
 /* Ensure that ENTRY has its REPOS and UUID fields set. These will be
@@ -806,9 +602,6 @@
                   apr_pool_t *result_pool,
                   apr_pool_t *scratch_pool)
 {
-<<<<<<< HEAD
-  return svn_token__to_word(svn_wc__operation_map, operation);
-=======
   /* Easy exit.  */
   if (entry->repos != NULL && entry->uuid != NULL)
     return SVN_NO_ERROR;
@@ -858,7 +651,6 @@
                                              repos_info_baton,
                                              entry->url,
                                              result_pool, scratch_pool));
->>>>>>> 4cf18c3e
 }
 
 
@@ -938,62 +730,6 @@
        hi = apr_hash_next(hi))
     {
       const svn_wc_conflict_description2_t *conflict =
-<<<<<<< HEAD
-          svn_apr_hash_index_val(hi);
-      const char *conflict_relpath;
-      apr_int64_t left_repos_id;
-      apr_int64_t right_repos_id;
-
-      svn_pool_clear(iterpool);
-
-      conflict_relpath = svn_dirent_join(local_relpath,
-                                         svn_dirent_basename(
-                                           conflict->local_abspath, iterpool),
-                                         iterpool);
-
-      /* Optionally get the right repos ids. */
-      if (conflict->src_left_version)
-        {
-          SVN_ERR(svn_wc__db_upgrade_get_repos_id(
-                    &left_repos_id,
-                    sdb,
-                    conflict->src_left_version->repos_url,
-                    iterpool));
-        }
-
-      if (conflict->src_right_version)
-        {
-          SVN_ERR(svn_wc__db_upgrade_get_repos_id(
-                    &right_repos_id,
-                    sdb,
-                    conflict->src_right_version->repos_url,
-                    iterpool));
-        }
-
-      SVN_ERR(svn_sqlite__bindf(insert_stmt, "is", wc_id, conflict_relpath));
-
-      SVN_ERR(svn_sqlite__bind_text(insert_stmt, 3,
-                                    svn_dirent_dirname(conflict_relpath,
-                                                       iterpool)));
-      SVN_ERR(svn_sqlite__bind_text(insert_stmt, 4,
-                                    kind_to_word(db_kind_from_node_kind(
-                                                        conflict->node_kind))));
-      SVN_ERR(svn_sqlite__bind_text(insert_stmt, 5,
-                                    conflict_kind_to_word(conflict->kind)));
-
-      if (conflict->property_name)
-        SVN_ERR(svn_sqlite__bind_text(insert_stmt, 6,
-                                      conflict->property_name));
-
-      SVN_ERR(svn_sqlite__bind_text(insert_stmt, 7,
-                              conflict_action_to_word(conflict->action)));
-      SVN_ERR(svn_sqlite__bind_text(insert_stmt, 8,
-                              conflict_reason_to_word(conflict->reason)));
-      SVN_ERR(svn_sqlite__bind_text(insert_stmt, 9,
-                              wc_operation_to_word(conflict->operation)));
-
-      if (conflict->src_left_version)
-=======
           svn__apr_hash_index_val(hi);
       const char *conflict_relpath;
       const char *conflict_data;
@@ -1018,7 +754,6 @@
       SVN_ERR(svn_sqlite__reset(stmt));
 
       if (have_row)
->>>>>>> 4cf18c3e
         {
           /* There is an existing ACTUAL row, so just update it. */
           SVN_ERR(svn_sqlite__get_statement(&stmt, sdb,
@@ -1091,40 +826,11 @@
   svn_pool_destroy(iterpool);
   return SVN_NO_ERROR;
 }
-#endif
-
-
-<<<<<<< HEAD
-static svn_error_t *
-migrate_locks(const char *wcroot_abspath,
-              svn_sqlite__db_t *sdb,
-              apr_pool_t *scratch_pool)
-{
-  const char *lockfile_abspath =
-        svn_dirent_join_many(scratch_pool, wcroot_abspath, ".svn", "lock",
-                             NULL);
-  svn_node_kind_t kind;
-
-  SVN_ERR(svn_io_check_path(lockfile_abspath, &kind, scratch_pool));
-  if (kind != svn_node_none)
-    {
-      svn_sqlite__stmt_t *stmt;
-      SVN_ERR(svn_sqlite__get_statement(&stmt, sdb, STMT_INSERT_WC_LOCK));
-      /* ### These values are magic, and will need to be updated when we
-         ### go to a centralized system. */
-      SVN_ERR(svn_sqlite__bindf(stmt, "is", 1, ""));
-      SVN_ERR(svn_sqlite__step_done(stmt));
-
-      SVN_ERR(svn_io_remove_file2(lockfile_abspath, FALSE, scratch_pool));
-    }
-
-  return SVN_NO_ERROR;
-}
-=======
+
+
 struct bump_baton {
   const char *wcroot_abspath;
 };
->>>>>>> 4cf18c3e
 
 /* Migrate the properties for one node (LOCAL_ABSPATH).  */
 static svn_error_t *
@@ -1553,151 +1259,6 @@
 }
 
 static svn_error_t *
-<<<<<<< HEAD
-migrate_props(const char *wcroot_abspath,
-              svn_sqlite__db_t *sdb,
-              apr_pool_t *scratch_pool)
-{
-  /* General logic here: iterate over all the immediate children of the root
-     (since we aren't yet in a centralized system), and for any properties that
-     exist, map them as follows:
-
-     if (node is replaced):
-       revert  -> BASE
-       working -> ACTUAL
-     else if (prop pristine is working [as defined in props.c] ):
-       base    -> WORKING
-       working -> ACTUAL
-     else:
-       base    -> BASE
-       working -> ACTUAL
-  */
-  const apr_array_header_t *children;
-  apr_pool_t *iterpool;
-  const char *props_dirpath;
-  const char *props_base_dirpath;
-  svn_wc__db_t *db;
-  int i;
-
-  /* *sigh*  We actually want to use wc_db APIs to read data, but we aren't
-     provided a wc_db, so open one. */
-  SVN_ERR(svn_wc__db_open(&db, svn_wc__db_openmode_default, NULL, FALSE, TRUE,
-                          scratch_pool, scratch_pool));
-
-  /* Go find all the children of the wcroot. */
-  SVN_ERR(svn_wc__db_read_children(&children, db, wcroot_abspath,
-                                   scratch_pool, scratch_pool));
-
-  /* Set up some data structures */
-  iterpool = svn_pool_create(scratch_pool);
-  props_dirpath = svn_wc__adm_child(wcroot_abspath, PROPS_SUBDIR, scratch_pool);
-  props_base_dirpath = svn_wc__adm_child(wcroot_abspath, PROP_BASE_SUBDIR,
-                                         scratch_pool);
-
-  /* Iterate over the children, as described above */
-  for (i = 0; i < children->nelts; i++)
-    {
-      const char *child_relpath = APR_ARRAY_IDX(children, i, const char *);
-      const char *child_abspath;
-      const char *prop_base_path, *prop_working_path, *prop_revert_path;
-      svn_boolean_t pristine_is_working;
-      svn_boolean_t replaced;
-      apr_hash_t *working_props;
-      svn_stream_t *stream;
-
-      svn_pool_clear(iterpool);
-
-      /* Several useful paths. */
-      child_abspath = svn_dirent_join(wcroot_abspath, child_relpath, iterpool);
-      prop_base_path = svn_dirent_join(props_base_dirpath,
-                            apr_psprintf(iterpool, "%s" SVN_WC__BASE_EXT,
-                                         child_relpath),
-                            iterpool);
-      prop_working_path = svn_dirent_join(props_dirpath,
-                            apr_psprintf(iterpool, "%s" SVN_WC__WORK_EXT,
-                                         child_relpath),
-                            iterpool);
-      prop_revert_path = svn_dirent_join(props_base_dirpath,
-                            apr_psprintf(iterpool, "%s" SVN_WC__REVERT_EXT,
-                                         child_relpath),
-                            iterpool);
-
-      /* if node is replaced ... */
-      SVN_ERR(svn_wc__internal_is_replaced(&replaced, db, child_abspath,
-                                           iterpool));
-      if (replaced)
-        {
-          apr_hash_t *revert_props = apr_hash_make(iterpool);
-
-          SVN_ERR(svn_stream_open_readonly(&stream, prop_revert_path, iterpool,
-                                           iterpool));
-          SVN_ERR(svn_hash_read2(revert_props, stream, SVN_HASH_TERMINATOR,
-                                 iterpool));
-
-          SVN_ERR(svn_wc__db_temp_op_set_pristine_props(db, child_abspath,
-                                                        revert_props, FALSE,
-                                                        iterpool));
-        }
-      else
-        {
-          apr_hash_t *base_props = apr_hash_make(iterpool);
-
-          SVN_ERR(svn_stream_open_readonly(&stream, prop_base_path, iterpool,
-                                           iterpool));
-          SVN_ERR(svn_hash_read2(base_props, stream, SVN_HASH_TERMINATOR,
-                                 iterpool));
-
-          SVN_ERR(svn_wc__prop_pristine_is_working(&pristine_is_working, db,
-                                                   child_abspath, iterpool));
-          SVN_ERR(svn_wc__db_temp_op_set_pristine_props(db, child_abspath,
-                                                        base_props,
-                                                        pristine_is_working,
-                                                        iterpool));
-        }
-
-      working_props = apr_hash_make(iterpool);
-      SVN_ERR(svn_stream_open_readonly(&stream, prop_working_path, iterpool,
-                                       iterpool));
-      SVN_ERR(svn_hash_read2(working_props, stream, SVN_HASH_TERMINATOR,
-                             iterpool));
-
-      SVN_ERR(svn_wc__db_op_set_props(db, child_abspath, working_props,
-                                      iterpool));
-    }
-
-  /* Now delete the old directories. */
-  SVN_ERR(svn_io_remove_dir2(props_dirpath, TRUE, NULL, NULL, iterpool));
-  SVN_ERR(svn_io_remove_dir2(props_base_dirpath, TRUE, NULL, NULL,
-                             iterpool));
-  SVN_ERR(svn_io_remove_dir2(svn_dirent_join(wcroot_abspath,
-                                      ".svn/" TEMP_DIR "/" PROPS_SUBDIR,
-                                      iterpool),
-                             TRUE, NULL, NULL, iterpool));
-  SVN_ERR(svn_io_remove_dir2(svn_dirent_join(wcroot_abspath,
-                                      ".svn/"  TEMP_DIR "/" PROP_BASE_SUBDIR,
-                                      iterpool),
-                             TRUE, NULL, NULL, iterpool));
-
-  SVN_ERR(svn_wc__db_close(db));
-  svn_pool_destroy(iterpool);
-
-  return SVN_NO_ERROR;
-}
-
-
-#if 0
-/* This implements svn_sqlite__transaction_callback_t */
-static svn_error_t *
-bump_database_to_17(void *baton,
-                    svn_sqlite__db_t *sdb,
-                    apr_pool_t *scratch_pool)
-{
-  SVN_ERR(migrate_tree_conflicts(sdb, scratch_pool));
-
-  /* NOTE: this *is* transactional, so the version will not be bumped
-     unless our overall transaction is committed.  */
-  SVN_ERR(svn_sqlite__set_schema_version(sdb, 15, scratch_pool));
-=======
 upgrade_externals(struct bump_baton *bb,
                   svn_sqlite__db_t *sdb,
                   apr_pool_t *scratch_pool)
@@ -1776,7 +1337,6 @@
 
       SVN_ERR(svn_sqlite__step(&have_row, stmt));
     }
->>>>>>> 4cf18c3e
 
   svn_pool_destroy(iterpool);
   return svn_error_trace(svn_sqlite__reset(stmt));
@@ -1804,18 +1364,6 @@
   return SVN_NO_ERROR;
 }
 
-<<<<<<< HEAD
-static svn_error_t *
-bump_to_17(const char *wcroot_abspath,
-           svn_sqlite__db_t *sdb,
-           apr_pool_t *scratch_pool)
-{
-  /* ### migrate disk bits here.  */
-
-  /* Perform the database upgrade. The last thing this does is to bump
-     the recorded version to 17.  */
-  SVN_ERR(svn_sqlite__with_transaction(sdb, bump_database_to_17, NULL, scratch_pool));
-=======
 
 struct upgrade_data_t {
   svn_sqlite__db_t *sdb;
@@ -1965,11 +1513,9 @@
      WORKING_NODE, and to examine the resultant WORKING state.  */
   SVN_ERR(migrate_props(dir_abspath, data->root_abspath, data->sdb, old_format,
                         wc_id, scratch_pool));
->>>>>>> 4cf18c3e
-
-  return SVN_NO_ERROR;
-}
-#endif
+
+  return SVN_NO_ERROR;
+}
 
 
 /* Return a string indicating the released version (or versions) of
@@ -2024,45 +1570,13 @@
                                                     scratch_pool),
                              start_format);
 
-<<<<<<< HEAD
-=======
   /* ### need lock-out. only one upgrade at a time. note that other code
      ### cannot use this un-upgraded database until we finish the upgrade.  */
 
->>>>>>> 4cf18c3e
   /* Note: none of these have "break" statements; the fall-through is
      intentional. */
   switch (start_format)
     {
-<<<<<<< HEAD
-      case 12:
-        /* Nothing to do for the 12->13 bump.  */
-        ++start_format;
-
-      case 13:
-        SVN_ERR(migrate_locks(wcroot_abspath, sdb, scratch_pool));
-        SVN_ERR(svn_sqlite__set_schema_version(sdb, 14, scratch_pool));
-        ++start_format;
-
-      case 14:
-        /* Nothing to do here for format 15 */
-        SVN_ERR(svn_sqlite__set_schema_version(sdb, 15, scratch_pool));
-        ++start_format;
-
-      case 15:
-        SVN_ERR(migrate_props(wcroot_abspath, sdb, scratch_pool));
-        SVN_ERR(svn_sqlite__set_schema_version(sdb, 16, scratch_pool));
-        ++start_format;
-
-#if 0
-      case 16:
-        SVN_ERR(bump_to_16(wcroot_abspath, sdb, scratch_pool));
-        ++start_format;
-#endif
-
-      /* ### future bumps go here.  */
-    }
-=======
       case 19:
         SVN_ERR(svn_sqlite__with_transaction(sdb, bump_to_20, &bb,
                                              scratch_pool));
@@ -2144,7 +1658,6 @@
       SVN_ERR_ASSERT(schema_version == *result_format);
     }
 #endif
->>>>>>> 4cf18c3e
 
   /* Zap anything that might be remaining or escaped our notice.  */
   wipe_obsolete_files(wcroot_abspath, scratch_pool);
@@ -2166,10 +1679,7 @@
                      void *cancel_baton,
                      svn_wc_notify_func2_t notify_func,
                      void *notify_baton,
-<<<<<<< HEAD
-=======
                      apr_pool_t *result_pool,
->>>>>>> 4cf18c3e
                      apr_pool_t *scratch_pool)
 {
   void *dir_baton;
@@ -2228,35 +1738,18 @@
                                      iterpool),
                 iterpool);
 
-<<<<<<< HEAD
-  if (notify_func)
-    notify_func(notify_baton,
-                svn_wc_create_notify(dir_abspath, svn_wc_notify_upgraded_path,
-                                     iterpool),
-                iterpool);
-
-  /* Now recurse. */
-=======
->>>>>>> 4cf18c3e
   for (i = 0; i < subdirs->nelts; ++i)
     {
       const char *child_abspath = APR_ARRAY_IDX(subdirs, i, const char *);
 
       svn_pool_clear(iterpool);
 
-<<<<<<< HEAD
-      SVN_ERR(upgrade_working_copy(db, child_abspath,
-                                   cancel_func, cancel_baton,
-                                   notify_func, notify_baton,
-                                   iterpool));
-=======
       SVN_ERR(upgrade_working_copy(dir_baton, db, child_abspath,
                                    repos_info_func, repos_info_baton,
                                    repos_cache, data,
                                    cancel_func, cancel_baton,
                                    notify_func, notify_baton,
                                    iterpool, iterpool));
->>>>>>> 4cf18c3e
     }
 
   svn_pool_destroy(iterpool);
@@ -2381,15 +1874,6 @@
                apr_pool_t *scratch_pool)
 {
   svn_wc__db_t *db;
-<<<<<<< HEAD
-#if 0
-  svn_boolean_t is_wcroot;
-#endif
-
-  /* We need a DB that does not attempt an auto-upgrade, nor require
-     running a stale work queue. We'll handle everything manually.  */
-  SVN_ERR(svn_wc__db_open(&db, svn_wc__db_openmode_readwrite,
-=======
   struct upgrade_data_t data = { NULL };
   svn_skel_t *work_item, *work_items = NULL;
   const char *pristine_from, *pristine_to, *db_from, *db_to;
@@ -2411,20 +1895,12 @@
      upgrade. */
 
   SVN_ERR(svn_wc__db_open(&db,
->>>>>>> 4cf18c3e
                           NULL /* ### config */, FALSE, FALSE,
                           scratch_pool, scratch_pool));
 
   SVN_ERR(svn_wc__read_entries_old(&entries, local_abspath,
                                    scratch_pool, scratch_pool));
 
-<<<<<<< HEAD
-  /* Upgrade this directory and/or its subdirectories.  */
-  SVN_ERR(upgrade_working_copy(db, local_abspath,
-                               cancel_func, cancel_baton,
-                               notify_func, notify_baton,
-                               scratch_pool));
-=======
   this_dir = apr_hash_get(entries, SVN_WC_ENTRY_THIS_DIR,
                           APR_HASH_KEY_STRING);
   SVN_ERR(ensure_repos_info(this_dir, local_abspath, repos_info_func,
@@ -2454,7 +1930,6 @@
                                    db, data.root_abspath,
                                    this_dir->repos, this_dir->uuid,
                                    scratch_pool));
->>>>>>> 4cf18c3e
 
   /* Migrate the entries over to the new database.
    ### We need to think about atomicity here.
