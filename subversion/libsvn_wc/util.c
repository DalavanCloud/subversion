<<<<<<< HEAD
/*
 * util.c:  general routines defying categorization; eventually I
 *          suspect they'll end up in libsvn_subr, but don't want to
 *          pollute that right now.  Note that nothing in here is
 *          specific to working copies.
 *
 * ====================================================================
 * Copyright (c) 2000-2003 CollabNet.  All rights reserved.
 *
 * This software is licensed as described in the file COPYING, which
 * you should have received as part of this distribution.  The terms
 * are also available at http://subversion.tigris.org/license-1.html.
 * If newer versions of this license are posted there, you may use a
 * newer version instead, at your option.
 *
 * This software consists of voluntary contributions made by many
 * individuals.  For exact contribution history, see the revision
 * history and logs, available at http://subversion.tigris.org/.
 * ====================================================================
 */



#include <assert.h>
#include <apr_pools.h>
#include <apr_file_io.h>
#include <apr_time.h>
#include "svn_io.h"
#include "svn_types.h"
#include "svn_string.h"
#include "svn_error.h"
#include "svn_path.h"
#include "wc.h"   /* just for prototypes of things in this .c file */


svn_error_t *
svn_wc__ensure_directory (const char *path, apr_pool_t *pool)
{
  svn_node_kind_t kind;
  svn_error_t *err = svn_io_check_path (path, &kind, pool);

  if (err)
    return err;

  if (kind != svn_node_none && kind != svn_node_dir)
    {
      /* If got an error other than dir non-existence, then we can't
         ensure this directory's existence, so just return the error.
         Might happen if there's a file in the way, for example. */
      return svn_error_create (APR_ENOTDIR, NULL, path);
    }
  else if (kind == svn_node_none)
    {
      /* The dir doesn't exist, and it's our job to change that. */

      err = svn_io_dir_make (path, APR_OS_DEFAULT, pool);

      if (err && !APR_STATUS_IS_ENOENT(err->apr_err))
        {
          /* Tried to create the dir, and encountered some problem
             other than non-existence of intermediate dirs.  We can't
             ensure the desired directory's existence, so just return
             the error. */ 
          return err;
        }
      else if (err && APR_STATUS_IS_ENOENT(err->apr_err))
        /* (redundant conditional and comment) */
        {
          /* Okay, so the problem is a missing intermediate
             directory.  We don't know which one, so we recursively
             back up one level and try again. */
          const char *shorter = svn_path_dirname (path, pool);

          if (shorter[0] == '\0')
            {
              /* A weird and probably rare situation. */
              return svn_error_create (0, NULL,
                                       "unable to make any directories");
            }
          else  /* We have a valid path, so recursively ensure it. */
            {
              err = svn_wc__ensure_directory (shorter, pool);
          
              if (err)
                return (err);
              else
                return svn_wc__ensure_directory (path, pool);
            }
        }

      if (err)
        return err;
    }
  else  /* No problem, the dir already existed, so just leave. */
    assert (kind == svn_node_dir);

  return SVN_NO_ERROR;
}
=======
/*
 * util.c:  general routines defying categorization; eventually I
 *          suspect they'll end up in libsvn_subr, but don't want to
 *          pollute that right now.  Note that nothing in here is
 *          specific to working copies.
 *
 * ====================================================================
 * Copyright (c) 2000-2003 CollabNet.  All rights reserved.
 *
 * This software is licensed as described in the file COPYING, which
 * you should have received as part of this distribution.  The terms
 * are also available at http://subversion.tigris.org/license-1.html.
 * If newer versions of this license are posted there, you may use a
 * newer version instead, at your option.
 *
 * This software consists of voluntary contributions made by many
 * individuals.  For exact contribution history, see the revision
 * history and logs, available at http://subversion.tigris.org/.
 * ====================================================================
 */



#include <assert.h>
#include <apr_pools.h>
#include <apr_file_io.h>
#include <apr_time.h>
#include "svn_io.h"
#include "svn_types.h"
#include "svn_string.h"
#include "svn_error.h"
#include "svn_path.h"
#include "wc.h"   /* just for prototypes of things in this .c file */


svn_error_t *
svn_wc__ensure_directory (const char *path, apr_pool_t *pool)
{
  svn_node_kind_t kind;
  svn_error_t *err = svn_io_check_path (path, &kind, pool);

  if (err)
    return err;

  if (kind != svn_node_none && kind != svn_node_dir)
    {
      /* If got an error other than dir non-existence, then we can't
         ensure this directory's existence, so just return the error.
         Might happen if there's a file in the way, for example. */
      return svn_error_create (APR_ENOTDIR, NULL, path);
    }
  else if (kind == svn_node_none)
    {
      /* The dir doesn't exist, and it's our job to change that. */

      err = svn_io_dir_make (path, APR_OS_DEFAULT, pool);

      if (err && !APR_STATUS_IS_ENOENT(err->apr_err))
        {
          /* Tried to create the dir, and encountered some problem
             other than non-existence of intermediate dirs.  We can't
             ensure the desired directory's existence, so just return
             the error. */ 
          return err;
        }
      else if (err && APR_STATUS_IS_ENOENT(err->apr_err))
        /* (redundant conditional and comment) */
        {
          /* Okay, so the problem is a missing intermediate
             directory.  We don't know which one, so we recursively
             back up one level and try again. */
          const char *shorter = svn_path_dirname (path, pool);

          if (shorter[0] == '\0')
            {
              /* A weird and probably rare situation. */
              return svn_error_create (0, NULL,
                                       "unable to make any directories");
            }
          else  /* We have a valid path, so recursively ensure it. */
            {
              err = svn_wc__ensure_directory (shorter, pool);
          
              if (err)
                return (err);
              else
                return svn_wc__ensure_directory (path, pool);
            }
        }

      if (err)
        return err;
    }
  else  /* No problem, the dir already existed, so just leave. */
    assert (kind == svn_node_dir);

  return SVN_NO_ERROR;
}
>>>>>>> 2b3bfb48
<|MERGE_RESOLUTION|>--- conflicted
+++ resolved
@@ -1,4 +1,3 @@
-<<<<<<< HEAD
 /*
  * util.c:  general routines defying categorization; eventually I
  *          suspect they'll end up in libsvn_subr, but don't want to
@@ -98,106 +97,4 @@
     assert (kind == svn_node_dir);
 
   return SVN_NO_ERROR;
-}
-=======
-/*
- * util.c:  general routines defying categorization; eventually I
- *          suspect they'll end up in libsvn_subr, but don't want to
- *          pollute that right now.  Note that nothing in here is
- *          specific to working copies.
- *
- * ====================================================================
- * Copyright (c) 2000-2003 CollabNet.  All rights reserved.
- *
- * This software is licensed as described in the file COPYING, which
- * you should have received as part of this distribution.  The terms
- * are also available at http://subversion.tigris.org/license-1.html.
- * If newer versions of this license are posted there, you may use a
- * newer version instead, at your option.
- *
- * This software consists of voluntary contributions made by many
- * individuals.  For exact contribution history, see the revision
- * history and logs, available at http://subversion.tigris.org/.
- * ====================================================================
- */
-
-
--
-#include <assert.h>
-#include <apr_pools.h>
-#include <apr_file_io.h>
-#include <apr_time.h>
-#include "svn_io.h"
-#include "svn_types.h"
-#include "svn_string.h"
-#include "svn_error.h"
-#include "svn_path.h"
-#include "wc.h"   /* just for prototypes of things in this .c file */
-
--
-svn_error_t *
-svn_wc__ensure_directory (const char *path, apr_pool_t *pool)
-{
-  svn_node_kind_t kind;
-  svn_error_t *err = svn_io_check_path (path, &kind, pool);
-
-  if (err)
-    return err;
-
-  if (kind != svn_node_none && kind != svn_node_dir)
-    {
-      /* If got an error other than dir non-existence, then we can't
-         ensure this directory's existence, so just return the error.
-         Might happen if there's a file in the way, for example. */
-      return svn_error_create (APR_ENOTDIR, NULL, path);
-    }
-  else if (kind == svn_node_none)
-    {
-      /* The dir doesn't exist, and it's our job to change that. */
-
-      err = svn_io_dir_make (path, APR_OS_DEFAULT, pool);
-
-      if (err && !APR_STATUS_IS_ENOENT(err->apr_err))
-        {
-          /* Tried to create the dir, and encountered some problem
-             other than non-existence of intermediate dirs.  We can't
-             ensure the desired directory's existence, so just return
-             the error. */ 
-          return err;
-        }
-      else if (err && APR_STATUS_IS_ENOENT(err->apr_err))
-        /* (redundant conditional and comment) */
-        {
-          /* Okay, so the problem is a missing intermediate
-             directory.  We don't know which one, so we recursively
-             back up one level and try again. */
-          const char *shorter = svn_path_dirname (path, pool);
-
-          if (shorter[0] == '\0')
-            {
-              /* A weird and probably rare situation. */
-              return svn_error_create (0, NULL,
-                                       "unable to make any directories");
-            }
-          else  /* We have a valid path, so recursively ensure it. */
-            {
-              err = svn_wc__ensure_directory (shorter, pool);
-          
-              if (err)
-                return (err);
-              else
-                return svn_wc__ensure_directory (path, pool);
-            }
-        }
-
-      if (err)
-        return err;
-    }
-  else  /* No problem, the dir already existed, so just leave. */
-    assert (kind == svn_node_dir);
-
-  return SVN_NO_ERROR;
-}
->>>>>>> 2b3bfb48
+}