--- conflicted
+++ resolved
@@ -534,11 +534,7 @@
      revert text-base will be present; in the latter case only, a
      regular text-base be present as well.  So which text-base do we
      want to use for the diff?
-<<<<<<< HEAD
-     
-=======
-
->>>>>>> e363d545
+
      One could argue that we should never diff against the revert
      base, and instead diff against the empty-file for both types of
      replacement.  After all, there is no ancestry relationship
@@ -551,11 +547,7 @@
     svn_node_kind_t kind;
     SVN_ERR(svn_io_check_path(textbase, &kind, pool));
     if (kind == svn_node_none)
-<<<<<<< HEAD
-      textbase = svn_wc__text_revert_path(path, FALSE, pool);
-=======
       textbase = svn_wc__text_revert_path(path, pool);
->>>>>>> e363d545
   }
 
   SVN_ERR(get_empty_file(eb, &empty_file));
@@ -898,11 +890,7 @@
            pool));
 
   return eb->callbacks->file_added
-<<<<<<< HEAD
-          (adm_access, NULL, NULL,
-=======
           (adm_access, NULL, NULL, NULL,
->>>>>>> e363d545
            path,
            empty_file, translated_file,
            0, entry->revision,
@@ -1669,117 +1657,6 @@
                                            editor,
                                            edit_baton,
                                            pool);
-<<<<<<< HEAD
-}
-
-svn_error_t *
-svn_wc_get_diff_editor4(svn_wc_adm_access_t *anchor,
-                        const char *target,
-                        const svn_wc_diff_callbacks2_t *callbacks,
-                        void *callback_baton,
-                        svn_depth_t depth,
-                        svn_boolean_t ignore_ancestry,
-                        svn_boolean_t use_text_base,
-                        svn_boolean_t reverse_order,
-                        svn_cancel_func_t cancel_func,
-                        void *cancel_baton,
-                        const apr_array_header_t *changelists,
-                        const svn_delta_editor_t **editor,
-                        void **edit_baton,
-                        apr_pool_t *pool)
-{
-  return svn_wc_get_diff_editor5(anchor,
-                                 target,
-                                 callbacks2_wrap(callbacks, pool),
-                                 callback_baton,
-                                 depth,
-                                 ignore_ancestry,
-                                 use_text_base,
-                                 reverse_order,
-                                 cancel_func,
-                                 cancel_baton,
-                                 changelists,
-                                 editor,
-                                 edit_baton,
-                                 pool);
-}
-
-svn_error_t *
-svn_wc_get_diff_editor3(svn_wc_adm_access_t *anchor,
-                        const char *target,
-                        const svn_wc_diff_callbacks2_t *callbacks,
-                        void *callback_baton,
-                        svn_boolean_t recurse,
-                        svn_boolean_t ignore_ancestry,
-                        svn_boolean_t use_text_base,
-                        svn_boolean_t reverse_order,
-                        svn_cancel_func_t cancel_func,
-                        void *cancel_baton,
-                        const svn_delta_editor_t **editor,
-                        void **edit_baton,
-                        apr_pool_t *pool)
-{
-  return svn_wc_get_diff_editor4(anchor,
-                                 target,
-                                 callbacks,
-                                 callback_baton,
-                                 SVN_DEPTH_INFINITY_OR_FILES(recurse),
-                                 ignore_ancestry,
-                                 use_text_base,
-                                 reverse_order,
-                                 cancel_func,
-                                 cancel_baton,
-                                 NULL,
-                                 editor,
-                                 edit_baton,
-                                 pool);
-}
-
-svn_error_t *
-svn_wc_get_diff_editor2(svn_wc_adm_access_t *anchor,
-                        const char *target,
-                        const svn_wc_diff_callbacks_t *callbacks,
-                        void *callback_baton,
-                        svn_boolean_t recurse,
-                        svn_boolean_t ignore_ancestry,
-                        svn_boolean_t use_text_base,
-                        svn_boolean_t reverse_order,
-                        svn_cancel_func_t cancel_func,
-                        void *cancel_baton,
-                        const svn_delta_editor_t **editor,
-                        void **edit_baton,
-                        apr_pool_t *pool)
-{
-  struct callbacks_wrapper_baton *b = apr_palloc(pool, sizeof(*b));
-  b->callbacks = callbacks;
-  b->baton = callback_baton;
-  return svn_wc_get_diff_editor5(anchor, target, &callbacks_wrapper, b,
-                                 SVN_DEPTH_INFINITY_OR_FILES(recurse),
-                                 ignore_ancestry, use_text_base,
-                                 reverse_order, cancel_func, cancel_baton,
-                                 NULL, editor, edit_baton, pool);
-}
-
-svn_error_t *
-svn_wc_get_diff_editor(svn_wc_adm_access_t *anchor,
-                       const char *target,
-                       const svn_wc_diff_callbacks_t *callbacks,
-                       void *callback_baton,
-                       svn_boolean_t recurse,
-                       svn_boolean_t use_text_base,
-                       svn_boolean_t reverse_order,
-                       svn_cancel_func_t cancel_func,
-                       void *cancel_baton,
-                       const svn_delta_editor_t **editor,
-                       void **edit_baton,
-                       apr_pool_t *pool)
-{
-  return svn_wc_get_diff_editor2(anchor, target, callbacks, callback_baton,
-                                 recurse, FALSE, use_text_base, reverse_order,
-                                 cancel_func, cancel_baton,
-                                 editor, edit_baton, pool);
-=======
->>>>>>> e363d545
 }
 
 
@@ -1818,67 +1695,4 @@
     b = make_dir_baton(eb->anchor_path, NULL, eb, FALSE, depth, eb->pool);
 
   return directory_elements_diff(b);
-<<<<<<< HEAD
-}
-
-svn_error_t *
-svn_wc_diff4(svn_wc_adm_access_t *anchor,
-             const char *target,
-             const svn_wc_diff_callbacks2_t *callbacks,
-             void *callback_baton,
-             svn_depth_t depth,
-             svn_boolean_t ignore_ancestry,
-             const apr_array_header_t *changelists,
-             apr_pool_t *pool)
-{
-
-
-  return svn_wc_diff5(anchor, target, callbacks2_wrap(callbacks, pool),
-                      callback_baton,
-                      depth, ignore_ancestry, changelists, pool);
-}
-
-svn_error_t *
-svn_wc_diff3(svn_wc_adm_access_t *anchor,
-             const char *target,
-             const svn_wc_diff_callbacks2_t *callbacks,
-             void *callback_baton,
-             svn_boolean_t recurse,
-             svn_boolean_t ignore_ancestry,
-             apr_pool_t *pool)
-{
-  return svn_wc_diff4(anchor, target, callbacks, callback_baton,
-                      SVN_DEPTH_INFINITY_OR_FILES(recurse), ignore_ancestry,
-                      NULL, pool);
-}
-
-svn_error_t *
-svn_wc_diff2(svn_wc_adm_access_t *anchor,
-             const char *target,
-             const svn_wc_diff_callbacks_t *callbacks,
-             void *callback_baton,
-             svn_boolean_t recurse,
-             svn_boolean_t ignore_ancestry,
-             apr_pool_t *pool)
-{
-  struct callbacks_wrapper_baton *b = apr_pcalloc(pool, sizeof(*b));
-  b->callbacks = callbacks;
-  b->baton = callback_baton;
-  return svn_wc_diff5(anchor, target, &callbacks_wrapper, b,
-                      SVN_DEPTH_INFINITY_OR_FILES(recurse), ignore_ancestry,
-                      NULL, pool);
-}
-
-svn_error_t *
-svn_wc_diff(svn_wc_adm_access_t *anchor,
-            const char *target,
-            const svn_wc_diff_callbacks_t *callbacks,
-            void *callback_baton,
-            svn_boolean_t recurse,
-            apr_pool_t *pool)
-{
-  return svn_wc_diff2(anchor, target, callbacks, callback_baton,
-                      recurse, FALSE, pool);
-=======
->>>>>>> e363d545
 }