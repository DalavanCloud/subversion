/*
 * diff.c -- The diff editor for comparing the working copy against the
 *           repository.
 *
 * ====================================================================
 * Copyright (c) 2000-2006 CollabNet.  All rights reserved.
 *
 * This software is licensed as described in the file COPYING, which
 * you should have received as part of this distribution.  The terms
 * are also available at http://subversion.tigris.org/license-1.html.
 * If newer versions of this license are posted there, you may use a
 * newer version instead, at your option.
 *
 * This software consists of voluntary contributions made by many
 * individuals.  For exact contribution history, see the revision
 * history and logs, available at http://subversion.tigris.org/.
 * ====================================================================
 */

/*
 * This code uses an svn_delta_editor_t editor driven by
 * svn_wc_crawl_revisions (like the update command) to retrieve the
 * differences between the working copy and the requested repository
 * version. Rather than updating the working copy, this new editor creates
 * temporary files that contain the pristine repository versions. When the
 * crawler closes the files the editor calls back to a client layer
 * function to compare the working copy and the temporary file. There is
 * only ever one temporary file in existence at any time.
 *
 * When the crawler closes a directory, the editor then calls back to the
 * client layer to compare any remaining files that may have been modified
 * locally. Added directories do not have corresponding temporary
 * directories created, as they are not needed.
 *
 * ### TODO: It might be better if the temporary files were not created in
 * the admin's temp area, but in a more general area (/tmp, $TMPDIR) as
 * then diff could be run on a read-only working copy.
 *
 * ### TODO: Replacements where the node kind changes needs support. It
 * mostly works when the change is in the repository, but not when it is
 * in the working copy.
 *
 * ### TODO: Do we need to support copyfrom?
 *
 */

#include <assert.h>

#include <apr_hash.h>

#include "svn_pools.h"
#include "svn_path.h"

#include "wc.h"
#include "props.h"
#include "adm_files.h"

#include "svn_private_config.h"

/*-------------------------------------------------------------------------*/
/* A little helper function.

   You see, when we ask the server to update us to a certain revision,
   we construct the new fulltext, and then run 

         'diff <repos_fulltext> <working_fulltext>'

   which is, of course, actually backwards from the repository's point
   of view.  It thinks we want to move from working->repos.

   So when the server sends property changes, they're effectively
   backwards from what we want.  We don't want working->repos, but
   repos->working.  So this little helper "reverses" the value in
   BASEPROPS and PROPCHANGES before we pass them off to the
   prop_changed() diff-callback.  */
static void
reverse_propchanges(apr_hash_t *baseprops,
                    apr_array_header_t *propchanges,
                    apr_pool_t *pool)
{
  int i;

  /* ### todo: research lifetimes for property values below */

  for (i = 0; i < propchanges->nelts; i++)
    {
      svn_prop_t *propchange
        = &APR_ARRAY_IDX(propchanges, i, svn_prop_t);
      
      const svn_string_t *original_value =
        apr_hash_get(baseprops, propchange->name, APR_HASH_KEY_STRING);
     
      if ((original_value == NULL) && (propchange->value != NULL)) 
        {
          /* found an addition.  make it look like a deletion. */
          apr_hash_set(baseprops, propchange->name, APR_HASH_KEY_STRING,
                       svn_string_dup(propchange->value, pool));
          propchange->value = NULL;
        }

      else if ((original_value != NULL) && (propchange->value == NULL)) 
        {
          /* found a deletion.  make it look like an addition. */
          propchange->value = svn_string_dup(original_value, pool);
          apr_hash_set(baseprops, propchange->name, APR_HASH_KEY_STRING,
                       NULL);
        }

      else if ((original_value != NULL) && (propchange->value != NULL)) 
        {
          /* found a change.  just swap the values.  */
          const svn_string_t *str = svn_string_dup(propchange->value, pool);
          propchange->value = svn_string_dup(original_value, pool);
          apr_hash_set(baseprops, propchange->name, APR_HASH_KEY_STRING, str);
        }
    }
}

/*-------------------------------------------------------------------------*/

/* Overall crawler editor baton.
 */
struct edit_baton {
  /* ANCHOR/TARGET represent the base of the hierarchy to be compared. */
  svn_wc_adm_access_t *anchor;
  const char *anchor_path;
  const char *target;

  /* Target revision */
  svn_revnum_t revnum;

  /* Was the root opened? */
  svn_boolean_t root_opened;

  /* The callbacks and callback argument that implement the file comparison
     functions */
  const svn_wc_diff_callbacks2_t *callbacks;
  void *callback_baton;

  /* Flags whether to diff recursively or not. If set the diff is
     recursive. */
  svn_boolean_t recurse;

  /* Should this diff ignore node ancestry. */
  svn_boolean_t ignore_ancestry;

  /* Possibly diff repos against text-bases instead of working files. */
  svn_boolean_t use_text_base;

  /* Possibly show the diffs backwards. */
  svn_boolean_t reverse_order;

  /* Empty file used to diff adds / deletes */
  const char *empty_file;

  apr_pool_t *pool;
};

/* Directory level baton.
 */
struct dir_baton {
  /* Gets set if the directory is added rather than replaced/unchanged. */
  svn_boolean_t added;

  /* The "correct" path of the directory, but it may not exist in the
     working copy. */
  const char *path;

  /* Identifies those directory elements that get compared while running
     the crawler.  These elements should not be compared again when
     recursively looking for local modifications.

     This hash maps the full path of the entry to an unimportant value
     (presence in the hash is the important factor here, not the value
     itself).

     If the directory's properties have been compared, an item with hash
     key of "" (an empty string) will be present in the hash. */
  apr_hash_t *compared;

  /* The baton for the parent directory, or null if this is the root of the
     hierarchy to be compared. */
  struct dir_baton *dir_baton;

  /* The list of incoming BASE->repos propchanges. */
  apr_array_header_t *propchanges;

  /* The overall crawler editor baton. */
  struct edit_baton *edit_baton;

  apr_pool_t *pool;
};

/* File level baton.
 */
struct file_baton {
  /* Gets set if the file is added rather than replaced. */
  svn_boolean_t added;

  /* PATH is the "correct" path of the file, but it may not exist in the
     working copy.  WC_PATH is a path we can use to make temporary files
     or open empty files; it doesn't necessarily exist either, but the
     directory part of it does. */
  const char *path;
  const char *wc_path;

 /* When constructing the requested repository version of the file,
    ORIGINAL_FILE is version of the file in the working copy. TEMP_FILE is
    the pristine repository file obtained by applying the repository diffs
    to ORIGINAL_FILE. */
  apr_file_t *original_file;
  apr_file_t *temp_file;
  const char *temp_file_path;

  /* The list of incoming BASE->repos propchanges. */
  apr_array_header_t *propchanges;

  /* APPLY_HANDLER/APPLY_BATON represent the delta applcation baton. */
  svn_txdelta_window_handler_t apply_handler;
  void *apply_baton;

  /* The overall crawler editor baton. */
  struct edit_baton *edit_baton;

  apr_pool_t *pool;
};

/* Used to wrap svn_wc_diff_callbacks_t. */
struct callbacks_wrapper_baton {
  const svn_wc_diff_callbacks_t *callbacks;
  void *baton;
};

/* Create a new edit baton. TARGET/ANCHOR are working copy paths that
 * describe the root of the comparison. CALLBACKS/CALLBACK_BATON
 * define the callbacks to compare files. RECURSE defines whether to
 * descend into subdirectories.  IGNORE_ANCESTRY defines whether to
 * utilize node ancestry when calculating diffs.  USE_TEXT_BASE
 * defines whether to compare against working files or text-bases.
 * REVERSE_ORDER defines which direction to perform the diff.
 */
static struct edit_baton *
make_editor_baton(svn_wc_adm_access_t *anchor,
                  const char *target,
                  const svn_wc_diff_callbacks2_t *callbacks,
                  void *callback_baton,
                  svn_boolean_t recurse,
                  svn_boolean_t ignore_ancestry,
                  svn_boolean_t use_text_base,
                  svn_boolean_t reverse_order,
                  apr_pool_t *pool)
{
  struct edit_baton *eb = apr_pcalloc(pool, sizeof(*eb));

  eb->anchor = anchor;
  eb->anchor_path = svn_wc_adm_access_path(anchor);
  eb->target = apr_pstrdup(pool, target);
  eb->callbacks = callbacks;
  eb->callback_baton = callback_baton;
  eb->recurse = recurse;
  eb->ignore_ancestry = ignore_ancestry;
  eb->use_text_base = use_text_base;
  eb->reverse_order = reverse_order;
  eb->pool = pool;

  return eb;
}


/* Create a new directory baton.  PATH is the directory path,
 * including anchor_path.  ADDED is set if this directory is being
 * added rather than replaced.  PARENT_BATON is the baton of the
 * parent directory, it will be null if this is the root of the
 * comparison hierarchy.  The directory and its parent may or may not
 * exist in the working copy.  EDIT_BATON is the overall crawler
 * editor baton.
 */
static struct dir_baton *
make_dir_baton(const char *path,
               struct dir_baton *parent_baton,
               struct edit_baton *edit_baton,
               svn_boolean_t added,
               apr_pool_t *pool)
{
  struct dir_baton *dir_baton = apr_pcalloc(pool, sizeof(*dir_baton));

  dir_baton->dir_baton = parent_baton;
  dir_baton->edit_baton = edit_baton;
  dir_baton->added = added;
  dir_baton->pool = pool;
  dir_baton->propchanges = apr_array_make(pool, 1, sizeof(svn_prop_t));
  dir_baton->compared = apr_hash_make(dir_baton->pool);
  dir_baton->path = path;

  return dir_baton;
}

/* Create a new file baton.  PATH is the file path, including
 * anchor_path.  ADDED is set if this file is being added rather than
 * replaced.  PARENT_BATON is the baton of the parent directory.  The
 * directory and its parent may or may not exist in the working copy.
 */
static struct file_baton *
make_file_baton(const char *path,
                svn_boolean_t added,
                struct dir_baton *parent_baton,
                apr_pool_t *pool)
{
  struct file_baton *file_baton = apr_pcalloc(pool, sizeof(*file_baton));
  struct edit_baton *edit_baton = parent_baton->edit_baton;

  file_baton->edit_baton = edit_baton;
  file_baton->added = added;
  file_baton->pool = pool;
  file_baton->propchanges  = apr_array_make(pool, 1, sizeof(svn_prop_t));
  file_baton->path = path;

  /* If the parent directory is added rather than replaced it does not
     exist in the working copy.  Determine a working copy path whose
     directory part does exist; we can use that to create temporary
     files.  It doesn't matter whether the file part exists in the
     directory. */
  if (parent_baton->added)
    {
      struct dir_baton *wc_dir_baton = parent_baton;

      /* Ascend until a directory is not being added, this will be a
         directory that does exist. This must terminate since the root of
         the comparison cannot be added. */
      while (wc_dir_baton->added)
        wc_dir_baton = wc_dir_baton->dir_baton;

      file_baton->wc_path = svn_path_join(wc_dir_baton->path, "unimportant",
                                          file_baton->pool);
    }
  else
    {
      file_baton->wc_path = file_baton->path;
    }

  return file_baton;
}

/* Get the empty file associated with the edit baton. This is cached so
 * that it can be reused, all empty files are the same.
 */
static svn_error_t *
get_empty_file(struct edit_baton *b,
               const char **empty_file)
{
  /* Create the file if it does not exist */
  /* Note that we tried to use /dev/null in r17220, but
     that won't work on Windows: it's impossible to stat NUL */
  if (!b->empty_file)
    {
      const char *temp_dir;

      SVN_ERR(svn_io_temp_dir(&temp_dir, b->pool));
      SVN_ERR(svn_io_open_unique_file2
              (NULL, &(b->empty_file),
               svn_path_join(temp_dir, "tmp", b->pool),
               "", svn_io_file_del_on_pool_cleanup,
               b->pool));
    }

  *empty_file = b->empty_file;

  return SVN_NO_ERROR;
}


/* Return the value of the svn:mime-type property held in PROPS, or NULL
   if no such property exists. */
static const char *
get_prop_mimetype(apr_hash_t *props)
{
  const svn_string_t *mimetype_val;

  mimetype_val = apr_hash_get(props,
                              SVN_PROP_MIME_TYPE,
                              strlen(SVN_PROP_MIME_TYPE));
  return (mimetype_val) ? mimetype_val->data : NULL;
}


/* Set *MIMETYPE to the BASE version of the svn:mime-type property of
   file PATH, using ADM_ACCESS, or to NULL if no such property exists.
   BASEPROPS is optional: if present, use it to cache the BASE properties
   of the file.

   Return the property value and property hash allocated in POOL.
*/
static svn_error_t *
get_base_mimetype(const char **mimetype,
                  apr_hash_t **baseprops,
                  svn_wc_adm_access_t *adm_access,
                  const char *path,
                  apr_pool_t *pool)
{
  apr_hash_t *props = NULL;

  if (baseprops == NULL)
    baseprops = &props;

  if (*baseprops == NULL)
    SVN_ERR(svn_wc_get_prop_diffs(NULL, baseprops, path, adm_access, pool));

  *mimetype = get_prop_mimetype(*baseprops);

  return SVN_NO_ERROR;
}


/* Set *MIMETYPE to the WORKING version of the svn:mime-type property
   of file PATH, using ADM_ACCESS, or to NULL if no such property exists.
   WORKINGPROPS is optional: if present, use it to cache the WORKING
   properties of the file.

   Return the property value and property hash allocated in POOL.
*/
static svn_error_t *
get_working_mimetype(const char **mimetype,
                     apr_hash_t **workingprops,
                     svn_wc_adm_access_t *adm_access,
                     const char *path,
                     apr_pool_t *pool)
{
  apr_hash_t *props = NULL;

  if (workingprops == NULL)
    workingprops = &props;

  if (*workingprops == NULL)
    SVN_ERR(svn_wc_prop_list(workingprops, path, adm_access, pool));

  *mimetype = get_prop_mimetype(*workingprops);

  return SVN_NO_ERROR;
}

/* Return the property hash resulting from combining PROPS and PROPCHANGES.
 *
 * A note on pool usage: The returned hash and hash keys are allocated in
 * the same pool as PROPS, but the hash values will be taken directly from
 * either PROPS or PROPCHANGES, as appropriate.  Caller must therefore
 * ensure that the returned hash is only used for as long as PROPS and
 * PROPCHANGES remain valid.
 */
static apr_hash_t *
apply_propchanges(apr_hash_t *props,
                  apr_array_header_t *propchanges)
{
  apr_hash_t *newprops = apr_hash_copy(apr_hash_pool_get(props), props);
  int i;

  for (i = 0; i < propchanges->nelts; ++i)
    {
      const svn_prop_t *prop = &APR_ARRAY_IDX(propchanges, i, svn_prop_t);
      apr_hash_set(newprops, prop->name, APR_HASH_KEY_STRING, prop->value);
    }

  return newprops;
}


/* Called by directory_elements_diff when a file is to be compared. At this
 * stage we are dealing with a file that does exist in the working copy.
 *
 * DIR_BATON is the parent directory baton, PATH is the path to the file to
 * be compared. ENTRY is the working copy entry for the file.
 *
 * Do all allocation in POOL.
 *
 * ### TODO: Need to work on replace if the new filename used to be a
 * directory.
 */
static svn_error_t *
file_diff(struct dir_baton *dir_baton,
          const char *path,
          const svn_wc_entry_t *entry,
          apr_pool_t *pool)
{
  struct edit_baton *eb = dir_baton->edit_baton;
  const char *textbase, *empty_file;
  svn_boolean_t modified;
  enum svn_wc_schedule_t schedule = entry->schedule;
  svn_boolean_t copied = entry->copied;
  svn_wc_adm_access_t *adm_access;
  const char *base_mimetype, *working_mimetype;
  const char *translated = NULL;
  apr_array_header_t *propchanges = NULL;
  apr_hash_t *baseprops = NULL;

  assert(! eb->use_text_base);

  SVN_ERR(svn_wc_adm_retrieve(&adm_access, dir_baton->edit_baton->anchor,
                              dir_baton->path, pool));

  /* If the item is schedule-add *with history*, then we don't want to
     see a comparison to the empty file;  we want the usual working
     vs. text-base comparision. */
  if (copied)
    schedule = svn_wc_schedule_normal;

  /* If this was scheduled replace and we are ignoring ancestry,
     report it as a normal file modification. */
  if (eb->ignore_ancestry && (schedule == svn_wc_schedule_replace))
    schedule = svn_wc_schedule_normal;

  /* Prep these two paths early. */
  textbase = svn_wc__text_base_path(path, FALSE, pool);
  SVN_ERR(get_empty_file(eb, &empty_file));

  /* Get property diffs if this is not schedule delete. */
  if (schedule != svn_wc_schedule_delete)
    {
      SVN_ERR(svn_wc_props_modified_p(&modified, path, adm_access, pool));
      if (modified)
        SVN_ERR(svn_wc_get_prop_diffs(&propchanges, &baseprops, path,
                                      adm_access, pool));
      else
        propchanges = apr_array_make(pool, 1, sizeof(svn_prop_t));
    }
  else
    {
      SVN_ERR(svn_wc_get_prop_diffs(NULL, &baseprops, path,
                                    adm_access, pool));
    }

  switch (schedule)
    {
      /* Replace is treated like a delete plus an add: two
         comparisons are generated, first one for the delete and
         then one for the add. */
    case svn_wc_schedule_replace:
    case svn_wc_schedule_delete:
      /* Delete compares text-base against empty file, modifications to the
         working-copy version of the deleted file are not wanted. */

      /* Get svn:mime-type from BASE props of PATH. */
      SVN_ERR(get_base_mimetype(&base_mimetype, &baseprops,
                                adm_access, path, pool));

      SVN_ERR(dir_baton->edit_baton->callbacks->file_deleted
              (NULL, NULL, path, 
               textbase,
               empty_file,
               base_mimetype,
               NULL,
               baseprops,
               dir_baton->edit_baton->callback_baton));

      /* Replace will fallthrough! */
      if (schedule == svn_wc_schedule_delete)
        break;

    case svn_wc_schedule_add:
      /* Get svn:mime-type from working props of PATH. */
      SVN_ERR(get_working_mimetype(&working_mimetype, NULL,
                                   adm_access, path, pool));

      SVN_ERR(svn_wc_translated_file2
              (&translated, path, path, adm_access,
               SVN_WC_TRANSLATE_TO_NF,
               pool));

      SVN_ERR(dir_baton->edit_baton->callbacks->file_added
              (NULL, NULL, NULL, path,
               empty_file,
               translated,
               0, entry->revision,
               NULL,
               working_mimetype,
               propchanges, baseprops,
               dir_baton->edit_baton->callback_baton));

      break;

    default:
      SVN_ERR(svn_wc_text_modified_p(&modified, path, FALSE,
                                     adm_access, pool));
      if (modified)
        {
          /* Note that this might be the _second_ time we translate
             the file, as svn_wc_text_modified_p() might have used a
             tmp translated copy too.  But what the heck, diff is
             already expensive, translating twice for the sake of code
             modularity is liveable. */
          SVN_ERR(svn_wc_translated_file2
                  (&translated, path,
                   path, adm_access,
                   SVN_WC_TRANSLATE_TO_NF,
                   pool));
        }

      if (modified || propchanges->nelts > 0)
        {
          /* Get svn:mime-type for both base and working file. */
          SVN_ERR(get_base_mimetype(&base_mimetype, &baseprops,
                                    adm_access, path, pool));
          SVN_ERR(get_working_mimetype(&working_mimetype, NULL,
                                       adm_access, path, pool));

          SVN_ERR(dir_baton->edit_baton->callbacks->file_changed
                  (NULL, NULL, NULL,
                   path,
                   modified ? textbase : NULL,
                   translated,
                   entry->revision,
                   SVN_INVALID_REVNUM,
                   base_mimetype,
                   working_mimetype,
                   propchanges, baseprops,
                   dir_baton->edit_baton->callback_baton));
        }
    }
  return SVN_NO_ERROR;
}

/* Called when the directory is closed to compare any elements that have
 * not yet been compared.  This identifies local, working copy only
 * changes.  At this stage we are dealing with files/directories that do
 * exist in the working copy.
 *
 * DIR_BATON is the baton for the directory.
 */
static svn_error_t *
directory_elements_diff(struct dir_baton *dir_baton)
{
  apr_hash_t *entries;
  apr_hash_index_t *hi;
  svn_boolean_t in_anchor_not_target;
  apr_pool_t *subpool;
  svn_wc_adm_access_t *adm_access;

  /* This directory should have been unchanged or replaced, not added,
     since an added directory can only contain added files and these will
     already have been compared. */
  assert(!dir_baton->added);

  /* Everything we do below is useless if we are comparing to BASE. */
  if (dir_baton->edit_baton->use_text_base)
    return SVN_NO_ERROR;

  /* Determine if this is the anchor directory if the anchor is different
     to the target. When the target is a file, the anchor is the parent
     directory and if this is that directory the non-target entries must be
     skipped. */
  in_anchor_not_target =
    (*dir_baton->edit_baton->target
     && (! svn_path_compare_paths
         (dir_baton->path,
          svn_wc_adm_access_path(dir_baton->edit_baton->anchor))));

  SVN_ERR(svn_wc_adm_retrieve(&adm_access, dir_baton->edit_baton->anchor,
                              dir_baton->path, dir_baton->pool));

  /* Check for local property mods on this directory, if we haven't
     already reported them. */
  if (!in_anchor_not_target && !apr_hash_get(dir_baton->compared, "", 0))
    {
      svn_boolean_t modified;

      SVN_ERR(svn_wc_props_modified_p(&modified,
                                      dir_baton->path, adm_access,
                                      dir_baton->pool));
      if (modified)
        {
          apr_array_header_t *propchanges;
          apr_hash_t *baseprops;

          SVN_ERR(svn_wc_get_prop_diffs(&propchanges, &baseprops,
                                        dir_baton->path, adm_access,
                                        dir_baton->pool));

          SVN_ERR(dir_baton->edit_baton->callbacks->dir_props_changed
                  (adm_access, NULL,
                   dir_baton->path,
                   propchanges, baseprops,
                   dir_baton->edit_baton->callback_baton));
        }
    }

  SVN_ERR(svn_wc_entries_read(&entries, adm_access, FALSE, dir_baton->pool));

  subpool = svn_pool_create(dir_baton->pool);

  for (hi = apr_hash_first(dir_baton->pool, entries); hi;
       hi = apr_hash_next(hi))
    {
      const void *key;
      void *val;
      const svn_wc_entry_t *entry;
      struct dir_baton *subdir_baton;
      const char *name, *path;

      svn_pool_clear(subpool);

      apr_hash_this(hi, &key, NULL, &val);
      name = key;
      entry = val;
      
      /* Skip entry for the directory itself. */
      if (strcmp(key, SVN_WC_ENTRY_THIS_DIR) == 0)
        continue;

      /* In the anchor directory, if the anchor is not the target then all
         entries other than the target should not be diff'd. Running diff
         on one file in a directory should not diff other files in that
         directory. */
      if (in_anchor_not_target
          && strcmp(dir_baton->edit_baton->target, name))
        continue;

      path = svn_path_join(dir_baton->path, name, subpool);

      /* Skip entry if it is in the list of entries already diff'd. */
      if (apr_hash_get(dir_baton->compared, path, APR_HASH_KEY_STRING))
        continue;

      switch (entry->kind)
        {
        case svn_node_file:
          SVN_ERR(file_diff(dir_baton, path, entry, subpool));
          break;

        case svn_node_dir:
          if (entry->schedule == svn_wc_schedule_replace)
            {
              /* ### TODO: Don't know how to do this bit. How do I get
                 information about what is being replaced? If it was a
                 directory then the directory elements are also going to be
                 deleted. We need to show deletion diffs for these
                 files. If it was a file we need to show a deletion diff
                 for that file. */
            }

          /* Check the subdir if in the anchor (the subdir is the target), or
             if recursive */
          if (in_anchor_not_target || dir_baton->edit_baton->recurse)
            {
              subdir_baton = make_dir_baton(path, dir_baton,
                                            dir_baton->edit_baton,
                                            FALSE,
                                            subpool);

              SVN_ERR(directory_elements_diff(subdir_baton));
            }
          break;

        default:
          break;
        }
    }

  svn_pool_destroy(subpool);

  return SVN_NO_ERROR;
}

/* Report an existing file in the working copy (either in BASE or WORKING)
 * as having been added.
 *
 * DIR_BATON is the parent directory baton, ADM_ACCESS/PATH is the path
 * to the file to be compared. ENTRY is the working copy entry for
 * the file.
 *
 * Do all allocation in POOL.
 */
static svn_error_t *
report_wc_file_as_added(struct dir_baton *dir_baton,
                        svn_wc_adm_access_t *adm_access,
                        const char *path,
                        const svn_wc_entry_t *entry,
                        apr_pool_t *pool)
{
  struct edit_baton *eb = dir_baton->edit_baton;
  apr_hash_t *emptyprops;
  const char *mimetype;
  apr_hash_t *wcprops = NULL;
  apr_array_header_t *propchanges;
  const char *empty_file;
  const char *source_file;
  const char *translated_file;

  SVN_ERR(get_empty_file(eb, &empty_file));

  /* We can't show additions for files that don't exist. */
  assert(!(entry->schedule == svn_wc_schedule_delete && !eb->use_text_base));

  /* If the file was added *with history*, then we don't want to
     see a comparison to the empty file;  we want the usual working
     vs. text-base comparision. */
  if (entry->copied)
    {
      /* Don't show anything if we're comparing to BASE, since by
         definition there can't be any local modifications. */
      if (eb->use_text_base)
        return SVN_NO_ERROR;

      /* Otherwise show just the local modifications. */
      return file_diff(dir_baton, path, entry, pool);
    }


  emptyprops = apr_hash_make(pool);

  if (eb->use_text_base)
    SVN_ERR(get_base_mimetype(&mimetype, &wcprops,
                              adm_access, path, pool));
  else
    SVN_ERR(get_working_mimetype(&mimetype, &wcprops,
                                 adm_access, path, pool));

  SVN_ERR(svn_prop_diffs(&propchanges,
                         wcprops, emptyprops, pool));


  if (eb->use_text_base)
    source_file = svn_wc__text_base_path(path, FALSE, pool);
  else
    source_file = path;

  SVN_ERR(svn_wc_translated_file2
          (&translated_file,
           source_file, path, adm_access,
           SVN_WC_TRANSLATE_TO_NF,
           pool));

  SVN_ERR(eb->callbacks->file_added
          (adm_access, NULL, NULL,
           path,
           empty_file, translated_file,
           0, entry->revision,
           NULL, mimetype,
           propchanges, emptyprops,
           eb->callback_baton));

  return SVN_NO_ERROR;
}

/* Report an existing directory in the working copy (either in BASE
 * or WORKING) as having been added.  If recursing, also report any
 * subdirectories as added.
 *
 * DIR_BATON is the baton for the directory.
 *
 * Do all allocation in POOL.
 */
static svn_error_t *
report_wc_directory_as_added(struct dir_baton *dir_baton,
                             apr_pool_t *pool)
{
  struct edit_baton *eb = dir_baton->edit_baton;
  svn_wc_adm_access_t *adm_access;
  apr_hash_t *emptyprops = apr_hash_make(pool),
             *wcprops = NULL;
  apr_array_header_t *propchanges;
  apr_hash_t *entries;
  apr_hash_index_t *hi;
  apr_pool_t *subpool;

  SVN_ERR(svn_wc_adm_retrieve(&adm_access, eb->anchor,
                              dir_baton->path, pool));


  /* Get the BASE or WORKING properties, as appropriate, and simulate
     their addition. */
  if (eb->use_text_base)
    SVN_ERR(svn_wc_get_prop_diffs(NULL, &wcprops,
                                  dir_baton->path, adm_access, pool));
  else
    SVN_ERR(svn_wc_prop_list(&wcprops,
                             dir_baton->path, adm_access, pool));

  SVN_ERR(svn_prop_diffs(&propchanges,
                         wcprops, emptyprops, pool));

  if (propchanges->nelts > 0)
    SVN_ERR(eb->callbacks->dir_props_changed
            (adm_access, NULL,
             dir_baton->path,
             propchanges, emptyprops,
             eb->callback_baton));


  /* Report the addition of the directory's contents. */
  SVN_ERR(svn_wc_entries_read(&entries, adm_access, FALSE, pool));

  subpool = svn_pool_create(pool);

  for (hi = apr_hash_first(pool, entries); hi;
       hi = apr_hash_next(hi))
    {
      const void *key;
      void *val;
      const char *name, *path;
      const svn_wc_entry_t *entry;

      svn_pool_clear(subpool);

      apr_hash_this(hi, &key, NULL, &val);
      name = key;
      entry = val;

      /* Skip entry for the directory itself. */
      if (strcmp(key, SVN_WC_ENTRY_THIS_DIR) == 0)
        continue;

      /* If comparing against WORKING, skip entries that are
         schedule-deleted - they don't really exist. */
      if (!eb->use_text_base && entry->schedule == svn_wc_schedule_delete)
        continue;

      path = svn_path_join(dir_baton->path, name, subpool);

      switch (entry->kind)
        {
        case svn_node_file:
          SVN_ERR(report_wc_file_as_added(dir_baton,
                                          adm_access, path, entry, subpool));
          break;

        case svn_node_dir:
          if (eb->recurse)
            {
              struct dir_baton *subdir_baton = make_dir_baton(path,
                                                              dir_baton,
                                                              eb,
                                                              FALSE,
                                                              subpool);

              SVN_ERR(report_wc_directory_as_added(subdir_baton, subpool));
            }
          break;

        default:
          break;
        }
    }

  svn_pool_destroy(subpool);

  return SVN_NO_ERROR;
}

/* An editor function. */
static svn_error_t *
set_target_revision(void *edit_baton, 
                    svn_revnum_t target_revision,
                    apr_pool_t *pool)
{
  struct edit_baton *eb = edit_baton;
  eb->revnum = target_revision;

  return SVN_NO_ERROR;
}

/* An editor function. The root of the comparison hierarchy */
static svn_error_t *
open_root(void *edit_baton,
          svn_revnum_t base_revision,
          apr_pool_t *dir_pool,
          void **root_baton)
{
  struct edit_baton *eb = edit_baton;
  struct dir_baton *b;

  eb->root_opened = TRUE;
  b = make_dir_baton(eb->anchor_path, NULL, eb, FALSE, dir_pool);
  *root_baton = b;

  return SVN_NO_ERROR;
}

/* An editor function. */
static svn_error_t *
delete_entry(const char *path,
             svn_revnum_t base_revision,
             void *parent_baton,
             apr_pool_t *pool)
{
  struct dir_baton *pb = parent_baton;
  struct edit_baton *eb = pb->edit_baton;
  const svn_wc_entry_t *entry;
  struct dir_baton *b;
  const char *empty_file;
  const char *full_path = svn_path_join(pb->edit_baton->anchor_path, path,
                                        pb->pool);
  svn_wc_adm_access_t *adm_access;

<<<<<<< HEAD
  SVN_ERR(svn_wc_adm_probe_retrieve(&adm_access, pb->edit_baton->anchor,
                                    full_path, pool));
  SVN_ERR(svn_wc_entry(&entry, full_path, adm_access, FALSE, pool));
=======
  SVN_ERR (svn_wc_adm_probe_retrieve (&adm_access, pb->edit_baton->anchor,
                                      full_path, pool));
  SVN_ERR (svn_wc_entry (&entry, full_path, adm_access, FALSE, pool));
>>>>>>> 7a9d2b16

  /* So, it turns out that this can be NULL in at least one actual case,
     if you do a nonrecursive checkout and the diff involves the addition
     of one of the directories that is not present due to the fact that
     your checkout is nonrecursive.  There isn't really a good way to be
     sure though, since nonrecursive checkouts suck, and don't leave any
     indication in .svn/entries that the directories in question are just
     missing. */
  if (! entry)
    return SVN_NO_ERROR;

<<<<<<< HEAD
  /* Mark this entry as compared in the parent directory's baton. */
  apr_hash_set(pb->compared, full_path, APR_HASH_KEY_STRING, "");

  /* If comparing against WORKING, skip entries that are schedule-deleted
     - they don't really exist. */
  if (!eb->use_text_base && entry->schedule == svn_wc_schedule_delete)
    return SVN_NO_ERROR;

  SVN_ERR(get_empty_file(pb->edit_baton, &empty_file));
=======
>>>>>>> 7a9d2b16
  switch (entry->kind)
    {
    case svn_node_file:
      /* A delete is required to change working-copy into requested
         revision, so diff should show this as an add. Thus compare
         the empty file against the current working copy.  If
         'reverse_order' is set, then show a deletion. */

      if (eb->reverse_order)
        {
          /* Whenever showing a deletion, we show the text-base vanishing. */
<<<<<<< HEAD
          /* ### This is wrong if we're diffing WORKING->repos. */
          const char *textbase = svn_wc__text_base_path(full_path,
                                                        FALSE, pool);
          apr_hash_t *baseprops = NULL;
          const char *base_mimetype;

          SVN_ERR(get_base_mimetype(&base_mimetype, &baseprops,
                                    adm_access, full_path, pool));

          SVN_ERR(pb->edit_baton->callbacks->file_deleted
                  (NULL, NULL, full_path,
                   textbase,
                   empty_file,
                   base_mimetype,
                   NULL,
                   baseprops,
                   pb->edit_baton->callback_baton));
=======
          const char *textbase = svn_wc__text_base_path (full_path,
                                                         FALSE, pool);
          if (entry->schedule == svn_wc_schedule_delete)
            textbase = svn_wc__empty_file_path (full_path, pool);
          SVN_ERR (svn_wc_get_prop_diffs (NULL, &baseprops, full_path,
                                          adm_access, pool));
      
          SVN_ERR (pb->edit_baton->callbacks->file_deleted
                   (NULL, NULL, full_path,
                    textbase,
                    svn_wc__empty_file_path (full_path, pool),
                    pristine_mimetype,
                    NULL,
                    baseprops,
                    pb->edit_baton->callback_baton));
>>>>>>> 7a9d2b16
        }
      else
        {
          const char *secondpath = full_path;
          if (entry->schedule == svn_wc_schedule_delete)
            secondpath = svn_wc__empty_file_path (full_path, pool);
          /* Or normally, show the working file being added. */
<<<<<<< HEAD
          SVN_ERR(report_wc_file_as_added(pb, adm_access, full_path, entry,
                                          pool));
=======
          /* ### Show the properties as well. */
      
          SVN_ERR (pb->edit_baton->callbacks->file_added
                   (NULL, NULL, NULL, full_path,
                    svn_wc__empty_file_path (full_path, pool),
                    secondpath,
                    0, entry->revision,
                    NULL,
                    working_mimetype,
                    apr_array_make (pool, 1, sizeof (svn_prop_t)), NULL,
                    pb->edit_baton->callback_baton));
>>>>>>> 7a9d2b16
        }
      break;

    case svn_node_dir:
      b = make_dir_baton(full_path, pb, pb->edit_baton, FALSE, pool);
      /* A delete is required to change working-copy into requested
         revision, so diff should show this as an add. */
      SVN_ERR(report_wc_directory_as_added(b, pool));
      break;

    default:
      break;
    }

  return SVN_NO_ERROR;
}

/* An editor function. */
static svn_error_t *
add_directory(const char *path,
              void *parent_baton,
              const char *copyfrom_path,
              svn_revnum_t copyfrom_revision,
              apr_pool_t *dir_pool,
              void **child_baton)
{
  struct dir_baton *pb = parent_baton;
  struct dir_baton *b;
  const char *full_path;

  /* ### TODO: support copyfrom? */

  full_path = svn_path_join(pb->edit_baton->anchor_path, path, dir_pool);
  b = make_dir_baton(full_path, pb, pb->edit_baton, TRUE, dir_pool);
  *child_baton = b;

  return SVN_NO_ERROR;
}

/* An editor function. */
static svn_error_t *
open_directory(const char *path,
               void *parent_baton,
               svn_revnum_t base_revision,
               apr_pool_t *dir_pool,
               void **child_baton)
{
  struct dir_baton *pb = parent_baton;
  struct dir_baton *b;
  const char *full_path;

  /* Allocate path from the parent pool since the memory is used in the
     parent's compared hash */
  full_path = svn_path_join(pb->edit_baton->anchor_path, path, pb->pool);
  b = make_dir_baton(full_path, pb, pb->edit_baton, FALSE, dir_pool);
  *child_baton = b;

  return SVN_NO_ERROR;
}

/* An editor function.  When a directory is closed, all the directory
 * elements that have been added or replaced will already have been
 * diff'd. However there may be other elements in the working copy
 * that have not yet been considered.  */
static svn_error_t *
close_directory(void *dir_baton,
                apr_pool_t *pool)
{
  struct dir_baton *b = dir_baton;
  struct dir_baton *pb = b->dir_baton;

  /* Report the property changes on the directory itself, if necessary. */
  if (b->propchanges->nelts > 0)
    {
      /* The working copy properties at the base of the wc->repos comparison:
         either BASE or WORKING. */
      apr_hash_t *originalprops;

      if (b->added)
        {
          originalprops = apr_hash_make(b->pool);
        }
      else
        {
          svn_wc_adm_access_t *adm_access;

          SVN_ERR(svn_wc_adm_retrieve(&adm_access,
                                      b->edit_baton->anchor, b->path,
                                      b->pool));

          if (b->edit_baton->use_text_base)
            {
              SVN_ERR(svn_wc_get_prop_diffs(NULL, &originalprops,
                                            b->path, adm_access, pool));
            }
          else
            {
              apr_hash_t *base_props, *repos_props;

              SVN_ERR(svn_wc_prop_list(&originalprops, b->path,
                                       b->edit_baton->anchor, pool));

              /* Load the BASE and repository directory properties. */
              SVN_ERR(svn_wc_get_prop_diffs(NULL, &base_props,
                                            b->path, adm_access, pool));

              repos_props = apply_propchanges(base_props, b->propchanges);

              /* Recalculate b->propchanges as the change between WORKING
                 and repos. */
              SVN_ERR(svn_prop_diffs(&b->propchanges,
                                     repos_props, originalprops, b->pool));
            }
        }

      if (! b->edit_baton->reverse_order)
        reverse_propchanges(originalprops, b->propchanges, b->pool);

      SVN_ERR(b->edit_baton->callbacks->dir_props_changed
              (NULL, NULL,
               b->path,
               b->propchanges,
               originalprops,
               b->edit_baton->callback_baton));

      /* Mark the properties of this directory as having already been
         compared so that we know not to show any local modifications
         later on. */
      apr_hash_set(b->compared, "", 0, "");
    }

  /* Report local modifications for this directory.  Skip added
     directories since they can only contain added elements, all of
     which have already been diff'd. */
  if (!b->added)
    SVN_ERR(directory_elements_diff(dir_baton));

  /* Mark this directory as compared in the parent directory's baton,
     unless this is the root of the comparison. */
  if (pb)
    apr_hash_set(pb->compared, b->path, APR_HASH_KEY_STRING, "");

  return SVN_NO_ERROR;
}

/* An editor function. */
static svn_error_t *
add_file(const char *path,
         void *parent_baton,
         const char *copyfrom_path,
         svn_revnum_t copyfrom_revision,
         apr_pool_t *file_pool,
         void **file_baton)
{
  struct dir_baton *pb = parent_baton;
  struct file_baton *b;
  const char *full_path;

  /* ### TODO: support copyfrom? */

  full_path = svn_path_join(pb->edit_baton->anchor_path, path, file_pool);
  b = make_file_baton(full_path, TRUE, pb, file_pool);
  *file_baton = b;

  /* Add this filename to the parent directory's list of elements that
     have been compared. */
  apr_hash_set(pb->compared, apr_pstrdup(pb->pool, full_path),
               APR_HASH_KEY_STRING, "");

  return SVN_NO_ERROR;
}

/* An editor function. */
static svn_error_t *
open_file(const char *path,
          void *parent_baton,
          svn_revnum_t base_revision,
          apr_pool_t *file_pool,
          void **file_baton)
{
  struct dir_baton *pb = parent_baton;
  struct file_baton *b;
  const char *full_path;

  full_path = svn_path_join(pb->edit_baton->anchor_path, path, file_pool);
  b = make_file_baton(full_path, FALSE, pb, file_pool);
  *file_baton = b;

  /* Add this filename to the parent directory's list of elements that
     have been compared. */
  apr_hash_set(pb->compared, apr_pstrdup(pb->pool, full_path),
               APR_HASH_KEY_STRING, "");

  return SVN_NO_ERROR;
}

/* Do the work of applying the text delta. */
static svn_error_t *
window_handler(svn_txdelta_window_t *window,
               void *window_baton)
{
  struct file_baton *b = window_baton;

  SVN_ERR(b->apply_handler(window, b->apply_baton));

  if (!window)
    {
      SVN_ERR(svn_io_file_close(b->temp_file, b->pool));

      if (b->added)
        SVN_ERR(svn_io_file_close(b->original_file, b->pool));
      else
        {
          SVN_ERR(svn_wc__close_text_base(b->original_file, b->path, 0,
                                          b->pool));
        }
    }

  return SVN_NO_ERROR;
}

/* An editor function. */
static svn_error_t *
apply_textdelta(void *file_baton,
                const char *base_checksum,
                apr_pool_t *pool,
                svn_txdelta_window_handler_t *handler,
                void **handler_baton)
{
  struct file_baton *b = file_baton;
  struct edit_baton *eb = b->edit_baton;
  const svn_wc_entry_t *entry;
  const char *parent, *base_name;

  SVN_ERR(svn_wc_entry(&entry, b->wc_path, eb->anchor, FALSE, b->pool));

  svn_path_split(b->wc_path, &parent, &base_name, b->pool);

  /* Check to see if there is a schedule-add with history entry in
     the current working copy.  If so, then this is not actually
     an add, but instead a modification.*/
  if (entry && entry->copyfrom_url)
    b->added = FALSE;

  if (b->added)
    {
      /* An empty file is the starting point if the file is being added */
      const char *empty_file;

      SVN_ERR(get_empty_file(eb, &empty_file));
      SVN_ERR(svn_io_file_open(&b->original_file, empty_file,
                               APR_READ, APR_OS_DEFAULT, pool));
    }
  else
    {
      /* The current text-base is the starting point if replacing */
      SVN_ERR(svn_wc__open_text_base(&b->original_file, b->path,
                                     APR_READ, b->pool));
    }

  /* This is the file that will contain the pristine repository version. It
     is created in the admin temporary area. This file continues to exists
     until after the diff callback is run, at which point it is deleted. */
  SVN_ERR(svn_wc_create_tmp_file2(&b->temp_file, &b->temp_file_path,
                                  parent, svn_io_file_del_on_pool_cleanup,
                                  b->pool));

  svn_txdelta_apply(svn_stream_from_aprfile(b->original_file, b->pool),
                    svn_stream_from_aprfile(b->temp_file, b->pool),
                    NULL,
                    b->temp_file_path,
                    b->pool,
                    &b->apply_handler, &b->apply_baton);

  *handler = window_handler;
  *handler_baton = file_baton;
  return SVN_NO_ERROR;
}

/* An editor function.  When the file is closed we have a temporary
 * file containing a pristine version of the repository file. This can
 * be compared against the working copy.
 *
 * Ignore TEXT_CHECKSUM.
 */
static svn_error_t *
close_file(void *file_baton,
           const char *text_checksum,
           apr_pool_t *pool)
{
  struct file_baton *b = file_baton;
  struct edit_baton *eb = b->edit_baton;
  svn_wc_adm_access_t *adm_access;
  const svn_wc_entry_t *entry;
  const char *repos_mimetype;
  const char *empty_file;

  /* The BASE and repository properties of the file. */
  apr_hash_t *base_props;
  apr_hash_t *repos_props;

  /* The path to the wc file: either BASE or WORKING. */
  const char *localfile;
  /* The path to the temporary copy of the pristine repository version. */
  const char *temp_file_path;
  svn_boolean_t modified;
  /* The working copy properties at the base of the wc->repos
     comparison: either BASE or WORKING. */
  apr_hash_t *originalprops;


  SVN_ERR(svn_wc_adm_probe_retrieve(&adm_access, b->edit_baton->anchor,
                                    b->wc_path, b->pool));
  SVN_ERR(svn_wc_entry(&entry, b->wc_path, adm_access, FALSE, b->pool));

  SVN_ERR(get_empty_file(b->edit_baton, &empty_file));


  /* Load the BASE and repository file properties. */
  if (b->added)
    base_props = apr_hash_make(pool);
  else
    SVN_ERR(svn_wc_get_prop_diffs(NULL, &base_props,
                                  b->path, adm_access, pool));

  repos_props = apply_propchanges(base_props, b->propchanges);

  repos_mimetype = get_prop_mimetype(repos_props);


  /* The repository version of the file is in the temp file we applied
     the BASE->repos delta to.  If we haven't seen any changes, it's
     the same as BASE. */
  temp_file_path = b->temp_file_path;
  if (!temp_file_path)
    temp_file_path = svn_wc__text_base_path(b->path, FALSE, b->pool);


  /* If the file isn't in the working copy (either because it was added
     in the BASE->repos diff or because we're diffing against WORKING
     and it was marked as schedule-deleted), we show either an addition
     or a deletion of the complete contents of the repository file,
     depending upon the direction of the diff. */
  if (b->added ||
      (!eb->use_text_base && entry->schedule == svn_wc_schedule_delete))
    {
      if (eb->reverse_order)
        return b->edit_baton->callbacks->file_added
                (NULL, NULL, NULL, b->path,
                 empty_file,
                 temp_file_path,
                 0,
                 eb->revnum,
                 NULL,
                 repos_mimetype,
                 b->propchanges,
                 apr_hash_make(pool),
                 b->edit_baton->callback_baton);
      else
          return b->edit_baton->callbacks->file_deleted
                  (NULL, NULL, b->path,
                   temp_file_path,
                   empty_file,
                   repos_mimetype,
                   NULL,
                   repos_props,
                   b->edit_baton->callback_baton);
    }

  /* If we didn't see any content changes between the BASE and repository
     versions (i.e. we only saw property changes), then, if we're diffing
     against WORKING, we also need to check whether there are any local
     (BASE:WORKING) modifications. */
  modified = (b->temp_file_path != NULL);
  if (!modified && !eb->use_text_base)
    SVN_ERR(svn_wc_text_modified_p(&modified, b->path, FALSE,
                                   adm_access, pool));

  if (modified)
    {
      if (eb->use_text_base)
        localfile = svn_wc__text_base_path(b->path, FALSE, b->pool);
      else
        /* a detranslated version of the working file */
        SVN_ERR(svn_wc_translated_file2
                (&localfile, b->path,
                 b->path, adm_access,
                 SVN_WC_TRANSLATE_TO_NF,
                 pool));
    }
  else
    localfile = temp_file_path = NULL;

  if (eb->use_text_base)
    {
      originalprops = base_props;
    }
  else
    {
      SVN_ERR(svn_wc_prop_list(&originalprops,
                               b->path, adm_access, pool));

      /* We have the repository properties in repos_props, and the
         WORKING properties in originalprops.  Recalculate
         b->propchanges as the change between WORKING and repos. */
      SVN_ERR(svn_prop_diffs(&b->propchanges,
                             repos_props, originalprops, b->pool));
    }

  if (localfile || b->propchanges->nelts > 0)
    {
      const char *original_mimetype = get_prop_mimetype(originalprops);

      if (b->propchanges->nelts > 0
          && ! eb->reverse_order)
        reverse_propchanges(originalprops, b->propchanges, b->pool);

      SVN_ERR(b->edit_baton->callbacks->file_changed
              (NULL, NULL, NULL,
               b->path,
               eb->reverse_order ? localfile : temp_file_path,
               eb->reverse_order ? temp_file_path : localfile,
               eb->reverse_order ? SVN_INVALID_REVNUM : b->edit_baton->revnum,
               eb->reverse_order ? b->edit_baton->revnum : SVN_INVALID_REVNUM,
               eb->reverse_order ? original_mimetype : repos_mimetype,
               eb->reverse_order ? repos_mimetype : original_mimetype,
               b->propchanges, originalprops,
               b->edit_baton->callback_baton));
    }

  return SVN_NO_ERROR;
}


/* An editor function. */
static svn_error_t *
change_file_prop(void *file_baton,
                 const char *name,
                 const svn_string_t *value,
                 apr_pool_t *pool)
{
  struct file_baton *b = file_baton;
  svn_prop_t *propchange;

  propchange = apr_array_push(b->propchanges);
  propchange->name = apr_pstrdup(b->pool, name);
  propchange->value = value ? svn_string_dup(value, b->pool) : NULL;

  return SVN_NO_ERROR;
}


/* An editor function. */
static svn_error_t *
change_dir_prop(void *dir_baton,
                const char *name,
                const svn_string_t *value,
                apr_pool_t *pool)
{
  struct dir_baton *db = dir_baton;
  svn_prop_t *propchange;

  propchange = apr_array_push(db->propchanges);
  propchange->name = apr_pstrdup(db->pool, name);
  propchange->value = value ? svn_string_dup(value, db->pool) : NULL;

  return SVN_NO_ERROR;
}


/* An editor function. */
static svn_error_t *
close_edit(void *edit_baton,
           apr_pool_t *pool)
{
  struct edit_baton *eb = edit_baton;

  if (!eb->root_opened)
    {
      struct dir_baton *b;

      b = make_dir_baton(eb->anchor_path, NULL, eb, FALSE, eb->pool);
      SVN_ERR(directory_elements_diff(b));
    }

  return SVN_NO_ERROR;
}

/* An svn_wc_diff_callbacks2_t function. */
static svn_error_t *
file_changed(svn_wc_adm_access_t *adm_access,
             svn_wc_notify_state_t *contentstate,
             svn_wc_notify_state_t *propstate,
             const char *path,
             const char *tmpfile1,
             const char *tmpfile2,
             svn_revnum_t rev1,
             svn_revnum_t rev2,
             const char *mimetype1,
             const char *mimetype2,
             const apr_array_header_t *propchanges,
             apr_hash_t *originalprops,
             void *diff_baton)
{
  struct callbacks_wrapper_baton *b = diff_baton;
  if (tmpfile2 != NULL)
    SVN_ERR(b->callbacks->file_changed(adm_access, contentstate, path,
                                       tmpfile1, tmpfile2,
                                       rev1, rev2, mimetype1, mimetype2,
                                       b->baton));
  if (propchanges->nelts > 0)
    SVN_ERR(b->callbacks->props_changed(adm_access, propstate, path,
                                        propchanges, originalprops,
                                        b->baton));

  return SVN_NO_ERROR;
}

/* An svn_wc_diff_callbacks2_t function. */
static svn_error_t *
file_added(svn_wc_adm_access_t *adm_access,
           svn_wc_notify_state_t *contentstate,
           svn_wc_notify_state_t *propstate,
           const char *path,
           const char *tmpfile1,
           const char *tmpfile2,
           svn_revnum_t rev1,
           svn_revnum_t rev2,
           const char *mimetype1,
           const char *mimetype2,
           const apr_array_header_t *propchanges,
           apr_hash_t *originalprops,
           void *diff_baton)
{
  struct callbacks_wrapper_baton *b = diff_baton;
  SVN_ERR(b->callbacks->file_added(adm_access, contentstate, path,
                                   tmpfile1, tmpfile2, rev1, rev2,
                                   mimetype1, mimetype2, b->baton));
  if (propchanges->nelts > 0)
    SVN_ERR(b->callbacks->props_changed(adm_access, propstate, path,
                                        propchanges, originalprops,
                                        b->baton));

  return SVN_NO_ERROR;
}

/* An svn_wc_diff_callbacks2_t function. */
static svn_error_t *
file_deleted(svn_wc_adm_access_t *adm_access,
             svn_wc_notify_state_t *state,
             const char *path,
             const char *tmpfile1,
             const char *tmpfile2,
             const char *mimetype1,
             const char *mimetype2,
             apr_hash_t *originalprops,
             void *diff_baton)
{
  struct callbacks_wrapper_baton *b = diff_baton;

  assert(originalprops);

  return b->callbacks->file_deleted(adm_access, state, path,
                                    tmpfile1, tmpfile2, mimetype1, mimetype2,
                                    b->baton);
}
  
/* An svn_wc_diff_callbacks2_t function. */
static svn_error_t *
dir_added(svn_wc_adm_access_t *adm_access,
          svn_wc_notify_state_t *state,
          const char *path,
          svn_revnum_t rev,
          void *diff_baton)
{
  struct callbacks_wrapper_baton *b = diff_baton;

  return b->callbacks->dir_added(adm_access, state, path, rev, b->baton);
}
  
/* An svn_wc_diff_callbacks2_t function. */
static svn_error_t *
dir_deleted(svn_wc_adm_access_t *adm_access,
            svn_wc_notify_state_t *state,
            const char *path,
            void *diff_baton)
{
  struct callbacks_wrapper_baton *b = diff_baton;

  return b->callbacks->dir_deleted(adm_access, state, path, b->baton);
}
  
/* An svn_wc_diff_callbacks2_t function. */
static svn_error_t *
dir_props_changed(svn_wc_adm_access_t *adm_access,
                  svn_wc_notify_state_t *state,
                  const char *path,
                  const apr_array_header_t *propchanges,
                  apr_hash_t *originalprops,
                  void *diff_baton)
{
  struct callbacks_wrapper_baton *b = diff_baton;
  return b->callbacks->props_changed(adm_access, state, path, propchanges,
                                     originalprops, b->baton);
}

/* Used to wrap svn_diff_callbacks_t as an svn_wc_diff_callbacks_2t. */
static struct svn_wc_diff_callbacks2_t callbacks_wrapper = {
  file_changed,
  file_added,
  file_deleted,
  dir_added,
  dir_deleted,
  dir_props_changed

};

/* Public Interface */


/* Create a diff editor and baton. */
svn_error_t *
svn_wc_get_diff_editor3(svn_wc_adm_access_t *anchor,
                        const char *target,
                        const svn_wc_diff_callbacks2_t *callbacks,
                        void *callback_baton,
                        svn_boolean_t recurse,
                        svn_boolean_t ignore_ancestry,
                        svn_boolean_t use_text_base,
                        svn_boolean_t reverse_order,
                        svn_cancel_func_t cancel_func,
                        void *cancel_baton,
                        const svn_delta_editor_t **editor,
                        void **edit_baton,
                        apr_pool_t *pool)
{
  struct edit_baton *eb;
  svn_delta_editor_t *tree_editor;

  eb = make_editor_baton(anchor, target, callbacks, callback_baton,
                         recurse, ignore_ancestry, use_text_base,
                         reverse_order, pool);
  tree_editor = svn_delta_default_editor(eb->pool);

  tree_editor->set_target_revision = set_target_revision;
  tree_editor->open_root = open_root;
  tree_editor->delete_entry = delete_entry;
  tree_editor->add_directory = add_directory;
  tree_editor->open_directory = open_directory;
  tree_editor->close_directory = close_directory;
  tree_editor->add_file = add_file;
  tree_editor->open_file = open_file;
  tree_editor->apply_textdelta = apply_textdelta;
  tree_editor->change_file_prop = change_file_prop;
  tree_editor->change_dir_prop = change_dir_prop;
  tree_editor->close_file = close_file;
  tree_editor->close_edit = close_edit;

  SVN_ERR(svn_delta_get_cancellation_editor(cancel_func,
                                            cancel_baton,
                                            tree_editor,
                                            eb,
                                            editor,
                                            edit_baton,
                                            pool));

  return SVN_NO_ERROR;
}

svn_error_t *
svn_wc_get_diff_editor2(svn_wc_adm_access_t *anchor,
                        const char *target,
                        const svn_wc_diff_callbacks_t *callbacks,
                        void *callback_baton,
                        svn_boolean_t recurse,
                        svn_boolean_t ignore_ancestry,
                        svn_boolean_t use_text_base,
                        svn_boolean_t reverse_order,
                        svn_cancel_func_t cancel_func,
                        void *cancel_baton,
                        const svn_delta_editor_t **editor,
                        void **edit_baton,
                        apr_pool_t *pool)
{
  struct callbacks_wrapper_baton *b = apr_pcalloc(pool, sizeof(*b));
  b->callbacks = callbacks;
  b->baton = callback_baton;
  return svn_wc_get_diff_editor3(anchor, target, &callbacks_wrapper, b,
                                 recurse, ignore_ancestry, use_text_base,
                                 reverse_order, cancel_func, cancel_baton,
                                 editor, edit_baton, pool);
}

svn_error_t *
svn_wc_get_diff_editor(svn_wc_adm_access_t *anchor,
                       const char *target,
                       const svn_wc_diff_callbacks_t *callbacks,
                       void *callback_baton,
                       svn_boolean_t recurse,
                       svn_boolean_t use_text_base,
                       svn_boolean_t reverse_order,
                       svn_cancel_func_t cancel_func,
                       void *cancel_baton,
                       const svn_delta_editor_t **editor,
                       void **edit_baton,
                       apr_pool_t *pool)
{
  return svn_wc_get_diff_editor2(anchor, target, callbacks, callback_baton,
                                 recurse, FALSE, use_text_base, reverse_order,
                                 cancel_func, cancel_baton,
                                 editor, edit_baton, pool);
}


/* Compare working copy against the text-base. */
svn_error_t *
svn_wc_diff3(svn_wc_adm_access_t *anchor,
             const char *target,
             const svn_wc_diff_callbacks2_t *callbacks,
             void *callback_baton,
             svn_boolean_t recurse,
             svn_boolean_t ignore_ancestry,
             apr_pool_t *pool)
{
  struct edit_baton *eb;
  struct dir_baton *b;
  const svn_wc_entry_t *entry;
  const char *target_path;
  svn_wc_adm_access_t *adm_access;

  eb = make_editor_baton(anchor, target, callbacks, callback_baton,
                         recurse, ignore_ancestry, FALSE, FALSE, pool);

  target_path = svn_path_join(svn_wc_adm_access_path(anchor), target,
                              eb->pool);

  SVN_ERR(svn_wc_adm_probe_retrieve(&adm_access, anchor, target_path,
                                    eb->pool));
  SVN_ERR(svn_wc_entry(&entry, target_path, adm_access, FALSE, eb->pool));
  if (! entry)
    return svn_error_createf(SVN_ERR_UNVERSIONED_RESOURCE, NULL,
                             _("'%s' is not under version control"),
                             svn_path_local_style(target_path, pool));

  if (entry->kind == svn_node_dir)
    b = make_dir_baton(target_path, NULL, eb, FALSE, eb->pool);
  else
    b = make_dir_baton(eb->anchor_path, NULL, eb, FALSE, eb->pool);

  SVN_ERR(directory_elements_diff(b));

  return SVN_NO_ERROR;
}

svn_error_t *
svn_wc_diff2(svn_wc_adm_access_t *anchor,
             const char *target,
             const svn_wc_diff_callbacks_t *callbacks,
             void *callback_baton,
             svn_boolean_t recurse,
             svn_boolean_t ignore_ancestry,
             apr_pool_t *pool)
{
  struct callbacks_wrapper_baton *b = apr_pcalloc(pool, sizeof(*b));
  b->callbacks = callbacks;
  b->baton = callback_baton;
  return svn_wc_diff3(anchor, target, &callbacks_wrapper, b,
                      recurse, ignore_ancestry, pool);
}

svn_error_t *
svn_wc_diff(svn_wc_adm_access_t *anchor,
            const char *target,
            const svn_wc_diff_callbacks_t *callbacks,
            void *callback_baton,
            svn_boolean_t recurse,
            apr_pool_t *pool)
{
  return svn_wc_diff2(anchor, target, callbacks, callback_baton,
                      recurse, FALSE, pool);
}<|MERGE_RESOLUTION|>--- conflicted
+++ resolved
@@ -3,7 +3,7 @@
  *           repository.
  *
  * ====================================================================
- * Copyright (c) 2000-2006 CollabNet.  All rights reserved.
+ * Copyright (c) 2000-2004 CollabNet.  All rights reserved.
  *
  * This software is licensed as described in the file COPYING, which
  * you should have received as part of this distribution.  The terms
@@ -55,7 +55,6 @@
 #include "props.h"
 #include "adm_files.h"
 
-#include "svn_private_config.h"
 
 /*-------------------------------------------------------------------------*/
 /* A little helper function.
@@ -74,9 +73,9 @@
    BASEPROPS and PROPCHANGES before we pass them off to the
    prop_changed() diff-callback.  */
 static void
-reverse_propchanges(apr_hash_t *baseprops,
-                    apr_array_header_t *propchanges,
-                    apr_pool_t *pool)
+reverse_propchanges (apr_hash_t *baseprops,
+                     apr_array_header_t *propchanges,
+                     apr_pool_t *pool)
 {
   int i;
 
@@ -85,33 +84,33 @@
   for (i = 0; i < propchanges->nelts; i++)
     {
       svn_prop_t *propchange
-        = &APR_ARRAY_IDX(propchanges, i, svn_prop_t);
+        = &APR_ARRAY_IDX (propchanges, i, svn_prop_t);
       
       const svn_string_t *original_value =
-        apr_hash_get(baseprops, propchange->name, APR_HASH_KEY_STRING);
+        apr_hash_get (baseprops, propchange->name, APR_HASH_KEY_STRING);
      
       if ((original_value == NULL) && (propchange->value != NULL)) 
         {
           /* found an addition.  make it look like a deletion. */
-          apr_hash_set(baseprops, propchange->name, APR_HASH_KEY_STRING,
-                       svn_string_dup(propchange->value, pool));
+          apr_hash_set (baseprops, propchange->name, APR_HASH_KEY_STRING,
+                        svn_string_dup (propchange->value, pool));
           propchange->value = NULL;
         }
 
       else if ((original_value != NULL) && (propchange->value == NULL)) 
         {
           /* found a deletion.  make it look like an addition. */
-          propchange->value = svn_string_dup(original_value, pool);
-          apr_hash_set(baseprops, propchange->name, APR_HASH_KEY_STRING,
-                       NULL);
+          propchange->value = svn_string_dup (original_value, pool);
+          apr_hash_set (baseprops, propchange->name, APR_HASH_KEY_STRING,
+                        NULL);
         }
 
       else if ((original_value != NULL) && (propchange->value != NULL)) 
         {
           /* found a change.  just swap the values.  */
-          const svn_string_t *str = svn_string_dup(propchange->value, pool);
-          propchange->value = svn_string_dup(original_value, pool);
-          apr_hash_set(baseprops, propchange->name, APR_HASH_KEY_STRING, str);
+          const svn_string_t *str = svn_string_dup (propchange->value, pool);
+          propchange->value = svn_string_dup (original_value, pool);
+          apr_hash_set (baseprops, propchange->name, APR_HASH_KEY_STRING, str);
         }
     }
 }
@@ -150,9 +149,6 @@
   /* Possibly show the diffs backwards. */
   svn_boolean_t reverse_order;
 
-  /* Empty file used to diff adds / deletes */
-  const char *empty_file;
-
   apr_pool_t *pool;
 };
 
@@ -166,24 +162,19 @@
      working copy. */
   const char *path;
 
-  /* Identifies those directory elements that get compared while running
-     the crawler.  These elements should not be compared again when
-     recursively looking for local modifications.
-
-     This hash maps the full path of the entry to an unimportant value
-     (presence in the hash is the important factor here, not the value
-     itself).
-
-     If the directory's properties have been compared, an item with hash
-     key of "" (an empty string) will be present in the hash. */
+ /* Identifies those directory elements that get compared while running the
+    crawler. These elements should not be compared again when recursively
+    looking for local only diffs. */
   apr_hash_t *compared;
 
   /* The baton for the parent directory, or null if this is the root of the
      hierarchy to be compared. */
   struct dir_baton *dir_baton;
 
-  /* The list of incoming BASE->repos propchanges. */
+  /* The original property hash, and the list of incoming propchanges. */
+  apr_hash_t *baseprops;
   apr_array_header_t *propchanges;
+  svn_boolean_t fetched_baseprops; /* did we get the working props yet? */
 
   /* The overall crawler editor baton. */
   struct edit_baton *edit_baton;
@@ -210,14 +201,18 @@
     to ORIGINAL_FILE. */
   apr_file_t *original_file;
   apr_file_t *temp_file;
-  const char *temp_file_path;
-
-  /* The list of incoming BASE->repos propchanges. */
+
+  /* The original property hash, and the list of incoming propchanges. */
+  apr_hash_t *baseprops;
   apr_array_header_t *propchanges;
+  svn_boolean_t fetched_baseprops; /* did we get the working props yet? */
 
   /* APPLY_HANDLER/APPLY_BATON represent the delta applcation baton. */
   svn_txdelta_window_handler_t apply_handler;
   void *apply_baton;
+
+  /* Is this file scheduled to be deleted? */
+  svn_boolean_t schedule_delete;
 
   /* The overall crawler editor baton. */
   struct edit_baton *edit_baton;
@@ -240,21 +235,21 @@
  * REVERSE_ORDER defines which direction to perform the diff.
  */
 static struct edit_baton *
-make_editor_baton(svn_wc_adm_access_t *anchor,
-                  const char *target,
-                  const svn_wc_diff_callbacks2_t *callbacks,
-                  void *callback_baton,
-                  svn_boolean_t recurse,
-                  svn_boolean_t ignore_ancestry,
-                  svn_boolean_t use_text_base,
-                  svn_boolean_t reverse_order,
-                  apr_pool_t *pool)
-{
-  struct edit_baton *eb = apr_pcalloc(pool, sizeof(*eb));
+make_editor_baton (svn_wc_adm_access_t *anchor,
+                   const char *target,
+                   const svn_wc_diff_callbacks2_t *callbacks,
+                   void *callback_baton,
+                   svn_boolean_t recurse,
+                   svn_boolean_t ignore_ancestry,
+                   svn_boolean_t use_text_base,
+                   svn_boolean_t reverse_order,
+                   apr_pool_t *pool)
+{
+  struct edit_baton *eb = apr_pcalloc (pool, sizeof (*eb));
 
   eb->anchor = anchor;
-  eb->anchor_path = svn_wc_adm_access_path(anchor);
-  eb->target = apr_pstrdup(pool, target);
+  eb->anchor_path = svn_wc_adm_access_path (anchor);
+  eb->target = apr_pstrdup (pool, target);
   eb->callbacks = callbacks;
   eb->callback_baton = callback_baton;
   eb->recurse = recurse;
@@ -276,20 +271,21 @@
  * editor baton.
  */
 static struct dir_baton *
-make_dir_baton(const char *path,
-               struct dir_baton *parent_baton,
-               struct edit_baton *edit_baton,
-               svn_boolean_t added,
-               apr_pool_t *pool)
-{
-  struct dir_baton *dir_baton = apr_pcalloc(pool, sizeof(*dir_baton));
+make_dir_baton (const char *path,
+                struct dir_baton *parent_baton,
+                struct edit_baton *edit_baton,
+                svn_boolean_t added,
+                apr_pool_t *pool)
+{
+  struct dir_baton *dir_baton = apr_pcalloc (pool, sizeof (*dir_baton));
 
   dir_baton->dir_baton = parent_baton;
   dir_baton->edit_baton = edit_baton;
   dir_baton->added = added;
   dir_baton->pool = pool;
-  dir_baton->propchanges = apr_array_make(pool, 1, sizeof(svn_prop_t));
-  dir_baton->compared = apr_hash_make(dir_baton->pool);
+  dir_baton->baseprops = apr_hash_make (dir_baton->pool);
+  dir_baton->propchanges = apr_array_make (pool, 1, sizeof (svn_prop_t));
+  dir_baton->compared = apr_hash_make (dir_baton->pool);
   dir_baton->path = path;
 
   return dir_baton;
@@ -301,19 +297,21 @@
  * directory and its parent may or may not exist in the working copy.
  */
 static struct file_baton *
-make_file_baton(const char *path,
-                svn_boolean_t added,
-                struct dir_baton *parent_baton,
-                apr_pool_t *pool)
-{
-  struct file_baton *file_baton = apr_pcalloc(pool, sizeof(*file_baton));
+make_file_baton (const char *path,
+                 svn_boolean_t added,
+                 struct dir_baton *parent_baton,
+                 apr_pool_t *pool)
+{
+  struct file_baton *file_baton = apr_pcalloc (pool, sizeof (*file_baton));
   struct edit_baton *edit_baton = parent_baton->edit_baton;
 
   file_baton->edit_baton = edit_baton;
   file_baton->added = added;
   file_baton->pool = pool;
-  file_baton->propchanges  = apr_array_make(pool, 1, sizeof(svn_prop_t));
+  file_baton->baseprops = apr_hash_make (file_baton->pool);
+  file_baton->propchanges  = apr_array_make (pool, 1, sizeof (svn_prop_t));
   file_baton->path = path;
+  file_baton->schedule_delete = FALSE;
 
   /* If the parent directory is added rather than replaced it does not
      exist in the working copy.  Determine a working copy path whose
@@ -330,8 +328,8 @@
       while (wc_dir_baton->added)
         wc_dir_baton = wc_dir_baton->dir_baton;
 
-      file_baton->wc_path = svn_path_join(wc_dir_baton->path, "unimportant",
-                                          file_baton->pool);
+      file_baton->wc_path = svn_path_join (wc_dir_baton->path, "unimportant",
+                                           file_baton->pool);
     }
   else
     {
@@ -341,125 +339,110 @@
   return file_baton;
 }
 
-/* Get the empty file associated with the edit baton. This is cached so
- * that it can be reused, all empty files are the same.
- */
-static svn_error_t *
-get_empty_file(struct edit_baton *b,
-               const char **empty_file)
-{
-  /* Create the file if it does not exist */
-  /* Note that we tried to use /dev/null in r17220, but
-     that won't work on Windows: it's impossible to stat NUL */
-  if (!b->empty_file)
-    {
-      const char *temp_dir;
-
-      SVN_ERR(svn_io_temp_dir(&temp_dir, b->pool));
-      SVN_ERR(svn_io_open_unique_file2
-              (NULL, &(b->empty_file),
-               svn_path_join(temp_dir, "tmp", b->pool),
-               "", svn_io_file_del_on_pool_cleanup,
-               b->pool));
-    }
-
-  *empty_file = b->empty_file;
-
-  return SVN_NO_ERROR;
-}
-
-
-/* Return the value of the svn:mime-type property held in PROPS, or NULL
-   if no such property exists. */
-static const char *
-get_prop_mimetype(apr_hash_t *props)
-{
-  const svn_string_t *mimetype_val;
-
-  mimetype_val = apr_hash_get(props,
-                              SVN_PROP_MIME_TYPE,
-                              strlen(SVN_PROP_MIME_TYPE));
-  return (mimetype_val) ? mimetype_val->data : NULL;
-}
-
-
-/* Set *MIMETYPE to the BASE version of the svn:mime-type property of
-   file PATH, using ADM_ACCESS, or to NULL if no such property exists.
-   BASEPROPS is optional: if present, use it to cache the BASE properties
-   of the file.
-
-   Return the property value and property hash allocated in POOL.
+
+/* Helper function:  load a file_baton's base_props. */
+static void
+load_base_props (struct file_baton *b)
+{
+  /* the 'base' props to compare against, in this case, are
+     actually the working props.  that's what we do with texts,
+     anyway, in the 'svn diff -rN foo' case.  */
+  
+  /* also notice we're ignoring error here;  there's a chance that
+     this path might not exist in the working copy, in which case
+     the baseprops remains an empty hash. */
+  svn_error_t *err = svn_wc_prop_list (&(b->baseprops), b->path,
+                                       b->edit_baton->anchor, b->pool);
+  if (err)
+    svn_error_clear (err);
+  b->fetched_baseprops = TRUE;
+}
+
+
+/* Helper function for retrieving svn:mime-type properties, if
+   present, on file PATH.  File baton B is optional:  if present,
+   assume it refers to PATH, and use its caching abilities.
+
+   If PRISTINE_MIMETYPE is non-NULL, then set *PRISTINE_MIMETYPE to
+   the value of svn:mime-type if available.  Else set to NULL.  Search
+   for the property in B->PROPCHANGES first (if B is non-NULL), then
+   search in the pristine properties of PATH, using ADM_ACCESS.
+
+   If WORKING_MIMETYPE is non-NULL, then set *WORKING_MIMETYPE to
+   the value of svn:mime-type if available.  Else set to NULL.  Search
+   in the working properties of PATH, using ADM_ACCESS.
+
+   Return the property value allocated in POOL, or if B is non-NULL,
+   whatever pool B is allocated in.
 */
 static svn_error_t *
-get_base_mimetype(const char **mimetype,
-                  apr_hash_t **baseprops,
-                  svn_wc_adm_access_t *adm_access,
-                  const char *path,
-                  apr_pool_t *pool)
-{
-  apr_hash_t *props = NULL;
-
-  if (baseprops == NULL)
-    baseprops = &props;
-
-  if (*baseprops == NULL)
-    SVN_ERR(svn_wc_get_prop_diffs(NULL, baseprops, path, adm_access, pool));
-
-  *mimetype = get_prop_mimetype(*baseprops);
-
-  return SVN_NO_ERROR;
-}
-
-
-/* Set *MIMETYPE to the WORKING version of the svn:mime-type property
-   of file PATH, using ADM_ACCESS, or to NULL if no such property exists.
-   WORKINGPROPS is optional: if present, use it to cache the WORKING
-   properties of the file.
-
-   Return the property value and property hash allocated in POOL.
-*/
-static svn_error_t *
-get_working_mimetype(const char **mimetype,
-                     apr_hash_t **workingprops,
+get_local_mimetypes (const char **pristine_mimetype,
+                     const char **working_mimetype,
+                     struct file_baton *b,
                      svn_wc_adm_access_t *adm_access,
                      const char *path,
                      apr_pool_t *pool)
 {
-  apr_hash_t *props = NULL;
-
-  if (workingprops == NULL)
-    workingprops = &props;
-
-  if (*workingprops == NULL)
-    SVN_ERR(svn_wc_prop_list(workingprops, path, adm_access, pool));
-
-  *mimetype = get_prop_mimetype(*workingprops);
-
-  return SVN_NO_ERROR;
-}
-
-/* Return the property hash resulting from combining PROPS and PROPCHANGES.
- *
- * A note on pool usage: The returned hash and hash keys are allocated in
- * the same pool as PROPS, but the hash values will be taken directly from
- * either PROPS or PROPCHANGES, as appropriate.  Caller must therefore
- * ensure that the returned hash is only used for as long as PROPS and
- * PROPCHANGES remain valid.
- */
-static apr_hash_t *
-apply_propchanges(apr_hash_t *props,
-                  apr_array_header_t *propchanges)
-{
-  apr_hash_t *newprops = apr_hash_copy(apr_hash_pool_get(props), props);
-  int i;
-
-  for (i = 0; i < propchanges->nelts; ++i)
-    {
-      const svn_prop_t *prop = &APR_ARRAY_IDX(propchanges, i, svn_prop_t);
-      apr_hash_set(newprops, prop->name, APR_HASH_KEY_STRING, prop->value);
-    }
-
-  return newprops;
+  const svn_string_t *working_val;
+
+  if (working_mimetype)
+    {
+      if (b)
+        {
+          /* If we have the file_baton, try to use its working props. */
+          if (! b->fetched_baseprops)
+            load_base_props (b);
+
+          working_val = apr_hash_get (b->baseprops, SVN_PROP_MIME_TYPE,
+                                      strlen(SVN_PROP_MIME_TYPE));
+        }
+      else
+        {
+          /* else use the public API */
+          SVN_ERR (svn_wc_prop_get (&working_val, SVN_PROP_MIME_TYPE,
+                                    path, adm_access, pool));
+        }
+
+      *working_mimetype = working_val ? working_val->data : NULL;
+    }
+
+  if (pristine_mimetype)
+    {
+      const svn_string_t *pristine_val = NULL;
+
+      if (b && b->propchanges)
+        {
+          /* first search any new propchanges from the repository */
+          int i;
+          svn_prop_t *propchange;
+                    
+          for (i = 0; i < b->propchanges->nelts; i++)
+            {
+              propchange = &APR_ARRAY_IDX(b->propchanges, i, svn_prop_t);
+              if (strcmp (propchange->name, SVN_PROP_MIME_TYPE) == 0)
+                {
+                  pristine_val = propchange->value;
+                  break;
+                }
+            }          
+        }
+      if (! pristine_val)
+        {
+          /* otherwise, try looking in the pristine props in the wc */
+          const char *props_base_path;
+          apr_hash_t *baseprops = apr_hash_make (pool);
+
+          SVN_ERR (svn_wc__prop_base_path (&props_base_path, path, adm_access,
+                                           FALSE, pool));
+          SVN_ERR (svn_wc__load_prop_file (props_base_path, baseprops, pool));
+          pristine_val = apr_hash_get (baseprops, SVN_PROP_MIME_TYPE,
+                                       strlen(SVN_PROP_MIME_TYPE));
+        }
+
+      *pristine_mimetype = pristine_val ? pristine_val->data : NULL;
+    }
+
+  return SVN_NO_ERROR;
 }
 
 
@@ -467,7 +450,8 @@
  * stage we are dealing with a file that does exist in the working copy.
  *
  * DIR_BATON is the parent directory baton, PATH is the path to the file to
- * be compared. ENTRY is the working copy entry for the file.
+ * be compared. ENTRY is the working copy entry for the file. ADDED forces
+ * the file to be treated as added.
  *
  * Do all allocation in POOL.
  *
@@ -475,26 +459,32 @@
  * directory.
  */
 static svn_error_t *
-file_diff(struct dir_baton *dir_baton,
-          const char *path,
-          const svn_wc_entry_t *entry,
-          apr_pool_t *pool)
+file_diff (struct dir_baton *dir_baton,
+           const char *path,
+           const svn_wc_entry_t *entry,
+           svn_boolean_t added,
+           apr_pool_t *pool)
 {
   struct edit_baton *eb = dir_baton->edit_baton;
-  const char *textbase, *empty_file;
+  const char *pristine_copy, *empty_file;
   svn_boolean_t modified;
   enum svn_wc_schedule_t schedule = entry->schedule;
   svn_boolean_t copied = entry->copied;
   svn_wc_adm_access_t *adm_access;
-  const char *base_mimetype, *working_mimetype;
+  const char *pristine_mimetype, *working_mimetype;
   const char *translated = NULL;
   apr_array_header_t *propchanges = NULL;
   apr_hash_t *baseprops = NULL;
 
-  assert(! eb->use_text_base);
-
-  SVN_ERR(svn_wc_adm_retrieve(&adm_access, dir_baton->edit_baton->anchor,
-                              dir_baton->path, pool));
+  assert (! eb->use_text_base);
+
+  SVN_ERR (svn_wc_adm_retrieve (&adm_access, dir_baton->edit_baton->anchor,
+                                dir_baton->path, pool));
+
+  /* If the directory is being added, then this file will need to be
+     added. */
+  if (added)
+    schedule = svn_wc_schedule_add;
 
   /* If the item is schedule-add *with history*, then we don't want to
      see a comparison to the empty file;  we want the usual working
@@ -508,23 +498,24 @@
     schedule = svn_wc_schedule_normal;
 
   /* Prep these two paths early. */
-  textbase = svn_wc__text_base_path(path, FALSE, pool);
-  SVN_ERR(get_empty_file(eb, &empty_file));
+  pristine_copy = svn_wc__text_base_path (path, FALSE, pool);
+  empty_file = svn_wc__empty_file_path (path, pool);
 
   /* Get property diffs if this is not schedule delete. */
   if (schedule != svn_wc_schedule_delete)
     {
-      SVN_ERR(svn_wc_props_modified_p(&modified, path, adm_access, pool));
+      SVN_ERR (svn_wc_props_modified_p (&modified, path, adm_access, pool));
       if (modified)
-        SVN_ERR(svn_wc_get_prop_diffs(&propchanges, &baseprops, path,
+        SVN_ERR (svn_wc_get_prop_diffs (&propchanges, &baseprops, path,
+                                        adm_access, pool));
+      else
+        propchanges = apr_array_make (pool, 1, sizeof (svn_prop_t));
+    }
+  else
+    {
+      /* Get pristine properties. */
+      SVN_ERR (svn_wc_get_prop_diffs (NULL, &baseprops, path,
                                       adm_access, pool));
-      else
-        propchanges = apr_array_make(pool, 1, sizeof(svn_prop_t));
-    }
-  else
-    {
-      SVN_ERR(svn_wc_get_prop_diffs(NULL, &baseprops, path,
-                                    adm_access, pool));
     }
 
   switch (schedule)
@@ -537,18 +528,18 @@
       /* Delete compares text-base against empty file, modifications to the
          working-copy version of the deleted file are not wanted. */
 
-      /* Get svn:mime-type from BASE props of PATH. */
-      SVN_ERR(get_base_mimetype(&base_mimetype, &baseprops,
-                                adm_access, path, pool));
-
-      SVN_ERR(dir_baton->edit_baton->callbacks->file_deleted
-              (NULL, NULL, path, 
-               textbase,
-               empty_file,
-               base_mimetype,
-               NULL,
-               baseprops,
-               dir_baton->edit_baton->callback_baton));
+      /* Get svn:mime-type from pristine props of PATH. */
+      SVN_ERR (get_local_mimetypes (&pristine_mimetype, NULL, NULL,
+                                    adm_access, path, pool));
+
+      SVN_ERR (dir_baton->edit_baton->callbacks->file_deleted
+               (NULL, NULL, path, 
+                pristine_copy, 
+                empty_file,
+                pristine_mimetype,
+                NULL,
+                baseprops,
+                dir_baton->edit_baton->callback_baton));
 
       /* Replace will fallthrough! */
       if (schedule == svn_wc_schedule_delete)
@@ -556,29 +547,27 @@
 
     case svn_wc_schedule_add:
       /* Get svn:mime-type from working props of PATH. */
-      SVN_ERR(get_working_mimetype(&working_mimetype, NULL,
-                                   adm_access, path, pool));
-
-      SVN_ERR(svn_wc_translated_file2
-              (&translated, path, path, adm_access,
-               SVN_WC_TRANSLATE_TO_NF,
-               pool));
-
-      SVN_ERR(dir_baton->edit_baton->callbacks->file_added
-              (NULL, NULL, NULL, path,
-               empty_file,
-               translated,
-               0, entry->revision,
-               NULL,
-               working_mimetype,
-               propchanges, baseprops,
-               dir_baton->edit_baton->callback_baton));
+      SVN_ERR (get_local_mimetypes (NULL, &working_mimetype, NULL,
+                                    adm_access, path, pool));
+
+      SVN_ERR (svn_wc_translated_file (&translated, path, adm_access,
+                                       TRUE, pool));
+
+      SVN_ERR (dir_baton->edit_baton->callbacks->file_added
+               (NULL, NULL, NULL, path,
+                empty_file,
+                translated,
+                0, entry->revision,
+                NULL,
+                working_mimetype,
+                propchanges, baseprops,
+                dir_baton->edit_baton->callback_baton));
 
       break;
 
     default:
-      SVN_ERR(svn_wc_text_modified_p(&modified, path, FALSE,
-                                     adm_access, pool));
+      SVN_ERR (svn_wc_text_modified_p (&modified, path, FALSE, 
+                                       adm_access, pool));
       if (modified)
         {
           /* Note that this might be the _second_ time we translate
@@ -586,32 +575,42 @@
              tmp translated copy too.  But what the heck, diff is
              already expensive, translating twice for the sake of code
              modularity is liveable. */
-          SVN_ERR(svn_wc_translated_file2
-                  (&translated, path,
-                   path, adm_access,
-                   SVN_WC_TRANSLATE_TO_NF,
-                   pool));
+          SVN_ERR (svn_wc_translated_file (&translated, path, adm_access,
+                                           TRUE, pool));
         }
 
       if (modified || propchanges->nelts > 0)
         {
-          /* Get svn:mime-type for both base and working file. */
-          SVN_ERR(get_base_mimetype(&base_mimetype, &baseprops,
-                                    adm_access, path, pool));
-          SVN_ERR(get_working_mimetype(&working_mimetype, NULL,
-                                       adm_access, path, pool));
-
-          SVN_ERR(dir_baton->edit_baton->callbacks->file_changed
-                  (NULL, NULL, NULL,
-                   path,
-                   modified ? textbase : NULL,
-                   translated,
-                   entry->revision,
-                   SVN_INVALID_REVNUM,
-                   base_mimetype,
-                   working_mimetype,
-                   propchanges, baseprops,
-                   dir_baton->edit_baton->callback_baton));
+          svn_error_t *err, *err2 = SVN_NO_ERROR;
+
+          /* Get svn:mime-type for both pristine and working file. */
+          SVN_ERR (get_local_mimetypes (&pristine_mimetype, &working_mimetype,
+                                        NULL, adm_access, path, pool));
+
+          err = dir_baton->edit_baton->callbacks->file_changed
+            (NULL, NULL, NULL,
+             path,
+             modified ? pristine_copy : NULL,
+             translated,
+             entry->revision,
+             SVN_INVALID_REVNUM,
+             pristine_mimetype,
+             working_mimetype,
+             propchanges, baseprops,
+             dir_baton->edit_baton->callback_baton);
+          
+          if (translated && translated != path)
+            err2 = svn_io_remove_file (translated, pool);
+
+          if (err && err2)
+            {
+              svn_error_compose (err, err2);
+              return err;
+            }
+          if (err)
+            return err;
+          if (err2)
+            return err2;
         }
     }
   return SVN_NO_ERROR;
@@ -622,10 +621,12 @@
  * changes.  At this stage we are dealing with files/directories that do
  * exist in the working copy.
  *
- * DIR_BATON is the baton for the directory.
+ * DIR_BATON is the baton for the directory. ADDED forces the directory
+ * to be treated as added.
  */
 static svn_error_t *
-directory_elements_diff(struct dir_baton *dir_baton)
+directory_elements_diff (struct dir_baton *dir_baton,
+                         svn_boolean_t added)
 {
   apr_hash_t *entries;
   apr_hash_index_t *hi;
@@ -635,8 +636,10 @@
 
   /* This directory should have been unchanged or replaced, not added,
      since an added directory can only contain added files and these will
-     already have been compared. */
-  assert(!dir_baton->added);
+     already have been compared. (Note: the ADDED flag is used to simulate
+     added directories, these are *not* scheduled to be added in the
+     working copy.) */
+  assert (!dir_baton->added);
 
   /* Everything we do below is useless if we are comparing to BASE. */
   if (dir_baton->edit_baton->use_text_base)
@@ -650,43 +653,41 @@
     (*dir_baton->edit_baton->target
      && (! svn_path_compare_paths
          (dir_baton->path,
-          svn_wc_adm_access_path(dir_baton->edit_baton->anchor))));
-
-  SVN_ERR(svn_wc_adm_retrieve(&adm_access, dir_baton->edit_baton->anchor,
-                              dir_baton->path, dir_baton->pool));
-
-  /* Check for local property mods on this directory, if we haven't
-     already reported them. */
-  if (!in_anchor_not_target && !apr_hash_get(dir_baton->compared, "", 0))
+          svn_wc_adm_access_path (dir_baton->edit_baton->anchor))));
+
+  SVN_ERR (svn_wc_adm_retrieve (&adm_access, dir_baton->edit_baton->anchor,
+                                dir_baton->path, dir_baton->pool));
+
+  /* Check for property mods on this directory. */
+  if (!in_anchor_not_target)
     {
       svn_boolean_t modified;
 
-      SVN_ERR(svn_wc_props_modified_p(&modified,
-                                      dir_baton->path, adm_access,
-                                      dir_baton->pool));
+      SVN_ERR (svn_wc_props_modified_p (&modified, dir_baton->path, adm_access,
+                                        dir_baton->pool));
       if (modified)
         {
           apr_array_header_t *propchanges;
           apr_hash_t *baseprops;
 
-          SVN_ERR(svn_wc_get_prop_diffs(&propchanges, &baseprops,
-                                        dir_baton->path, adm_access,
-                                        dir_baton->pool));
-
-          SVN_ERR(dir_baton->edit_baton->callbacks->dir_props_changed
-                  (adm_access, NULL,
-                   dir_baton->path,
-                   propchanges, baseprops,
-                   dir_baton->edit_baton->callback_baton));
-        }
-    }
-
-  SVN_ERR(svn_wc_entries_read(&entries, adm_access, FALSE, dir_baton->pool));
-
-  subpool = svn_pool_create(dir_baton->pool);
-
-  for (hi = apr_hash_first(dir_baton->pool, entries); hi;
-       hi = apr_hash_next(hi))
+          SVN_ERR (svn_wc_get_prop_diffs (&propchanges, &baseprops,
+                                          dir_baton->path, adm_access,
+                                          dir_baton->pool));
+              
+          SVN_ERR (dir_baton->edit_baton->callbacks->dir_props_changed
+                   (NULL, NULL,
+                    dir_baton->path,
+                    propchanges, baseprops,
+                    dir_baton->edit_baton->callback_baton));
+        }
+    }
+
+  SVN_ERR (svn_wc_entries_read (&entries, adm_access, FALSE, dir_baton->pool));
+
+  subpool = svn_pool_create (dir_baton->pool);
+
+  for (hi = apr_hash_first (dir_baton->pool, entries); hi;
+       hi = apr_hash_next (hi))
     {
       const void *key;
       void *val;
@@ -694,14 +695,14 @@
       struct dir_baton *subdir_baton;
       const char *name, *path;
 
-      svn_pool_clear(subpool);
-
-      apr_hash_this(hi, &key, NULL, &val);
+      svn_pool_clear (subpool);
+
+      apr_hash_this (hi, &key, NULL, &val);
       name = key;
       entry = val;
       
       /* Skip entry for the directory itself. */
-      if (strcmp(key, SVN_WC_ENTRY_THIS_DIR) == 0)
+      if (strcmp (key, SVN_WC_ENTRY_THIS_DIR) == 0)
         continue;
 
       /* In the anchor directory, if the anchor is not the target then all
@@ -709,19 +710,19 @@
          on one file in a directory should not diff other files in that
          directory. */
       if (in_anchor_not_target
-          && strcmp(dir_baton->edit_baton->target, name))
+          && strcmp (dir_baton->edit_baton->target, name))
         continue;
 
-      path = svn_path_join(dir_baton->path, name, subpool);
+      path = svn_path_join (dir_baton->path, name, subpool);
 
       /* Skip entry if it is in the list of entries already diff'd. */
-      if (apr_hash_get(dir_baton->compared, path, APR_HASH_KEY_STRING))
+      if (apr_hash_get (dir_baton->compared, path, APR_HASH_KEY_STRING))
         continue;
 
       switch (entry->kind)
         {
         case svn_node_file:
-          SVN_ERR(file_diff(dir_baton, path, entry, subpool));
+          SVN_ERR (file_diff (dir_baton, path, entry, added, subpool));
           break;
 
         case svn_node_dir:
@@ -739,12 +740,12 @@
              if recursive */
           if (in_anchor_not_target || dir_baton->edit_baton->recurse)
             {
-              subdir_baton = make_dir_baton(path, dir_baton,
-                                            dir_baton->edit_baton,
-                                            FALSE,
-                                            subpool);
-
-              SVN_ERR(directory_elements_diff(subdir_baton));
+              subdir_baton = make_dir_baton (path, dir_baton,
+                                             dir_baton->edit_baton,
+                                             FALSE,
+                                             subpool);
+
+              SVN_ERR (directory_elements_diff (subdir_baton, added));
             }
           break;
 
@@ -753,202 +754,16 @@
         }
     }
 
-  svn_pool_destroy(subpool);
-
-  return SVN_NO_ERROR;
-}
-
-/* Report an existing file in the working copy (either in BASE or WORKING)
- * as having been added.
- *
- * DIR_BATON is the parent directory baton, ADM_ACCESS/PATH is the path
- * to the file to be compared. ENTRY is the working copy entry for
- * the file.
- *
- * Do all allocation in POOL.
- */
-static svn_error_t *
-report_wc_file_as_added(struct dir_baton *dir_baton,
-                        svn_wc_adm_access_t *adm_access,
-                        const char *path,
-                        const svn_wc_entry_t *entry,
-                        apr_pool_t *pool)
-{
-  struct edit_baton *eb = dir_baton->edit_baton;
-  apr_hash_t *emptyprops;
-  const char *mimetype;
-  apr_hash_t *wcprops = NULL;
-  apr_array_header_t *propchanges;
-  const char *empty_file;
-  const char *source_file;
-  const char *translated_file;
-
-  SVN_ERR(get_empty_file(eb, &empty_file));
-
-  /* We can't show additions for files that don't exist. */
-  assert(!(entry->schedule == svn_wc_schedule_delete && !eb->use_text_base));
-
-  /* If the file was added *with history*, then we don't want to
-     see a comparison to the empty file;  we want the usual working
-     vs. text-base comparision. */
-  if (entry->copied)
-    {
-      /* Don't show anything if we're comparing to BASE, since by
-         definition there can't be any local modifications. */
-      if (eb->use_text_base)
-        return SVN_NO_ERROR;
-
-      /* Otherwise show just the local modifications. */
-      return file_diff(dir_baton, path, entry, pool);
-    }
-
-
-  emptyprops = apr_hash_make(pool);
-
-  if (eb->use_text_base)
-    SVN_ERR(get_base_mimetype(&mimetype, &wcprops,
-                              adm_access, path, pool));
-  else
-    SVN_ERR(get_working_mimetype(&mimetype, &wcprops,
-                                 adm_access, path, pool));
-
-  SVN_ERR(svn_prop_diffs(&propchanges,
-                         wcprops, emptyprops, pool));
-
-
-  if (eb->use_text_base)
-    source_file = svn_wc__text_base_path(path, FALSE, pool);
-  else
-    source_file = path;
-
-  SVN_ERR(svn_wc_translated_file2
-          (&translated_file,
-           source_file, path, adm_access,
-           SVN_WC_TRANSLATE_TO_NF,
-           pool));
-
-  SVN_ERR(eb->callbacks->file_added
-          (adm_access, NULL, NULL,
-           path,
-           empty_file, translated_file,
-           0, entry->revision,
-           NULL, mimetype,
-           propchanges, emptyprops,
-           eb->callback_baton));
-
-  return SVN_NO_ERROR;
-}
-
-/* Report an existing directory in the working copy (either in BASE
- * or WORKING) as having been added.  If recursing, also report any
- * subdirectories as added.
- *
- * DIR_BATON is the baton for the directory.
- *
- * Do all allocation in POOL.
- */
-static svn_error_t *
-report_wc_directory_as_added(struct dir_baton *dir_baton,
-                             apr_pool_t *pool)
-{
-  struct edit_baton *eb = dir_baton->edit_baton;
-  svn_wc_adm_access_t *adm_access;
-  apr_hash_t *emptyprops = apr_hash_make(pool),
-             *wcprops = NULL;
-  apr_array_header_t *propchanges;
-  apr_hash_t *entries;
-  apr_hash_index_t *hi;
-  apr_pool_t *subpool;
-
-  SVN_ERR(svn_wc_adm_retrieve(&adm_access, eb->anchor,
-                              dir_baton->path, pool));
-
-
-  /* Get the BASE or WORKING properties, as appropriate, and simulate
-     their addition. */
-  if (eb->use_text_base)
-    SVN_ERR(svn_wc_get_prop_diffs(NULL, &wcprops,
-                                  dir_baton->path, adm_access, pool));
-  else
-    SVN_ERR(svn_wc_prop_list(&wcprops,
-                             dir_baton->path, adm_access, pool));
-
-  SVN_ERR(svn_prop_diffs(&propchanges,
-                         wcprops, emptyprops, pool));
-
-  if (propchanges->nelts > 0)
-    SVN_ERR(eb->callbacks->dir_props_changed
-            (adm_access, NULL,
-             dir_baton->path,
-             propchanges, emptyprops,
-             eb->callback_baton));
-
-
-  /* Report the addition of the directory's contents. */
-  SVN_ERR(svn_wc_entries_read(&entries, adm_access, FALSE, pool));
-
-  subpool = svn_pool_create(pool);
-
-  for (hi = apr_hash_first(pool, entries); hi;
-       hi = apr_hash_next(hi))
-    {
-      const void *key;
-      void *val;
-      const char *name, *path;
-      const svn_wc_entry_t *entry;
-
-      svn_pool_clear(subpool);
-
-      apr_hash_this(hi, &key, NULL, &val);
-      name = key;
-      entry = val;
-
-      /* Skip entry for the directory itself. */
-      if (strcmp(key, SVN_WC_ENTRY_THIS_DIR) == 0)
-        continue;
-
-      /* If comparing against WORKING, skip entries that are
-         schedule-deleted - they don't really exist. */
-      if (!eb->use_text_base && entry->schedule == svn_wc_schedule_delete)
-        continue;
-
-      path = svn_path_join(dir_baton->path, name, subpool);
-
-      switch (entry->kind)
-        {
-        case svn_node_file:
-          SVN_ERR(report_wc_file_as_added(dir_baton,
-                                          adm_access, path, entry, subpool));
-          break;
-
-        case svn_node_dir:
-          if (eb->recurse)
-            {
-              struct dir_baton *subdir_baton = make_dir_baton(path,
-                                                              dir_baton,
-                                                              eb,
-                                                              FALSE,
-                                                              subpool);
-
-              SVN_ERR(report_wc_directory_as_added(subdir_baton, subpool));
-            }
-          break;
-
-        default:
-          break;
-        }
-    }
-
-  svn_pool_destroy(subpool);
+  svn_pool_destroy (subpool);
 
   return SVN_NO_ERROR;
 }
 
 /* An editor function. */
 static svn_error_t *
-set_target_revision(void *edit_baton, 
-                    svn_revnum_t target_revision,
-                    apr_pool_t *pool)
+set_target_revision (void *edit_baton, 
+                     svn_revnum_t target_revision,
+                     apr_pool_t *pool)
 {
   struct edit_baton *eb = edit_baton;
   eb->revnum = target_revision;
@@ -958,16 +773,16 @@
 
 /* An editor function. The root of the comparison hierarchy */
 static svn_error_t *
-open_root(void *edit_baton,
-          svn_revnum_t base_revision,
-          apr_pool_t *dir_pool,
-          void **root_baton)
+open_root (void *edit_baton,
+           svn_revnum_t base_revision,
+           apr_pool_t *dir_pool,
+           void **root_baton)
 {
   struct edit_baton *eb = edit_baton;
   struct dir_baton *b;
 
   eb->root_opened = TRUE;
-  b = make_dir_baton(eb->anchor_path, NULL, eb, FALSE, dir_pool);
+  b = make_dir_baton (eb->anchor_path, NULL, eb, FALSE, dir_pool);
   *root_baton = b;
 
   return SVN_NO_ERROR;
@@ -975,29 +790,24 @@
 
 /* An editor function. */
 static svn_error_t *
-delete_entry(const char *path,
-             svn_revnum_t base_revision,
-             void *parent_baton,
-             apr_pool_t *pool)
+delete_entry (const char *path,
+              svn_revnum_t base_revision,
+              void *parent_baton,
+              apr_pool_t *pool)
 {
   struct dir_baton *pb = parent_baton;
   struct edit_baton *eb = pb->edit_baton;
   const svn_wc_entry_t *entry;
   struct dir_baton *b;
-  const char *empty_file;
-  const char *full_path = svn_path_join(pb->edit_baton->anchor_path, path,
-                                        pb->pool);
+  const char *full_path = svn_path_join (pb->edit_baton->anchor_path, path,
+                                         pb->pool);
   svn_wc_adm_access_t *adm_access;
-
-<<<<<<< HEAD
-  SVN_ERR(svn_wc_adm_probe_retrieve(&adm_access, pb->edit_baton->anchor,
-                                    full_path, pool));
-  SVN_ERR(svn_wc_entry(&entry, full_path, adm_access, FALSE, pool));
-=======
+  const char *working_mimetype, *pristine_mimetype;
+  apr_hash_t *baseprops;
+
   SVN_ERR (svn_wc_adm_probe_retrieve (&adm_access, pb->edit_baton->anchor,
                                       full_path, pool));
   SVN_ERR (svn_wc_entry (&entry, full_path, adm_access, FALSE, pool));
->>>>>>> 7a9d2b16
 
   /* So, it turns out that this can be NULL in at least one actual case,
      if you do a nonrecursive checkout and the diff involves the addition
@@ -1009,18 +819,6 @@
   if (! entry)
     return SVN_NO_ERROR;
 
-<<<<<<< HEAD
-  /* Mark this entry as compared in the parent directory's baton. */
-  apr_hash_set(pb->compared, full_path, APR_HASH_KEY_STRING, "");
-
-  /* If comparing against WORKING, skip entries that are schedule-deleted
-     - they don't really exist. */
-  if (!eb->use_text_base && entry->schedule == svn_wc_schedule_delete)
-    return SVN_NO_ERROR;
-
-  SVN_ERR(get_empty_file(pb->edit_baton, &empty_file));
-=======
->>>>>>> 7a9d2b16
   switch (entry->kind)
     {
     case svn_node_file:
@@ -1029,28 +827,12 @@
          the empty file against the current working copy.  If
          'reverse_order' is set, then show a deletion. */
 
+      SVN_ERR (get_local_mimetypes (&pristine_mimetype, &working_mimetype,
+                                    NULL, adm_access, full_path, pool));
+
       if (eb->reverse_order)
         {
           /* Whenever showing a deletion, we show the text-base vanishing. */
-<<<<<<< HEAD
-          /* ### This is wrong if we're diffing WORKING->repos. */
-          const char *textbase = svn_wc__text_base_path(full_path,
-                                                        FALSE, pool);
-          apr_hash_t *baseprops = NULL;
-          const char *base_mimetype;
-
-          SVN_ERR(get_base_mimetype(&base_mimetype, &baseprops,
-                                    adm_access, full_path, pool));
-
-          SVN_ERR(pb->edit_baton->callbacks->file_deleted
-                  (NULL, NULL, full_path,
-                   textbase,
-                   empty_file,
-                   base_mimetype,
-                   NULL,
-                   baseprops,
-                   pb->edit_baton->callback_baton));
-=======
           const char *textbase = svn_wc__text_base_path (full_path,
                                                          FALSE, pool);
           if (entry->schedule == svn_wc_schedule_delete)
@@ -1066,7 +848,6 @@
                     NULL,
                     baseprops,
                     pb->edit_baton->callback_baton));
->>>>>>> 7a9d2b16
         }
       else
         {
@@ -1074,10 +855,6 @@
           if (entry->schedule == svn_wc_schedule_delete)
             secondpath = svn_wc__empty_file_path (full_path, pool);
           /* Or normally, show the working file being added. */
-<<<<<<< HEAD
-          SVN_ERR(report_wc_file_as_added(pb, adm_access, full_path, entry,
-                                          pool));
-=======
           /* ### Show the properties as well. */
       
           SVN_ERR (pb->edit_baton->callbacks->file_added
@@ -1089,15 +866,17 @@
                     working_mimetype,
                     apr_array_make (pool, 1, sizeof (svn_prop_t)), NULL,
                     pb->edit_baton->callback_baton));
->>>>>>> 7a9d2b16
-        }
+        }
+
+      apr_hash_set (pb->compared, full_path, APR_HASH_KEY_STRING, "");
       break;
 
     case svn_node_dir:
-      b = make_dir_baton(full_path, pb, pb->edit_baton, FALSE, pool);
+      b = make_dir_baton (full_path, pb, pb->edit_baton, FALSE, pool);
       /* A delete is required to change working-copy into requested
-         revision, so diff should show this as an add. */
-      SVN_ERR(report_wc_directory_as_added(b, pool));
+         revision, so diff should show this as and add. Thus force the
+         directory diff to treat this as added. */
+      SVN_ERR (directory_elements_diff (b, TRUE));
       break;
 
     default:
@@ -1109,12 +888,12 @@
 
 /* An editor function. */
 static svn_error_t *
-add_directory(const char *path,
-              void *parent_baton,
-              const char *copyfrom_path,
-              svn_revnum_t copyfrom_revision,
-              apr_pool_t *dir_pool,
-              void **child_baton)
+add_directory (const char *path,
+               void *parent_baton,
+               const char *copyfrom_path,
+               svn_revnum_t copyfrom_revision,
+               apr_pool_t *dir_pool,
+               void **child_baton)
 {
   struct dir_baton *pb = parent_baton;
   struct dir_baton *b;
@@ -1122,8 +901,8 @@
 
   /* ### TODO: support copyfrom? */
 
-  full_path = svn_path_join(pb->edit_baton->anchor_path, path, dir_pool);
-  b = make_dir_baton(full_path, pb, pb->edit_baton, TRUE, dir_pool);
+  full_path = svn_path_join (pb->edit_baton->anchor_path, path, dir_pool);
+  b = make_dir_baton (full_path, pb, pb->edit_baton, TRUE, dir_pool);
   *child_baton = b;
 
   return SVN_NO_ERROR;
@@ -1131,11 +910,11 @@
 
 /* An editor function. */
 static svn_error_t *
-open_directory(const char *path,
-               void *parent_baton,
-               svn_revnum_t base_revision,
-               apr_pool_t *dir_pool,
-               void **child_baton)
+open_directory (const char *path,
+                void *parent_baton,
+                svn_revnum_t base_revision,
+                apr_pool_t *dir_pool,
+                void **child_baton)
 {
   struct dir_baton *pb = parent_baton;
   struct dir_baton *b;
@@ -1143,8 +922,8 @@
 
   /* Allocate path from the parent pool since the memory is used in the
      parent's compared hash */
-  full_path = svn_path_join(pb->edit_baton->anchor_path, path, pb->pool);
-  b = make_dir_baton(full_path, pb, pb->edit_baton, FALSE, dir_pool);
+  full_path = svn_path_join (pb->edit_baton->anchor_path, path, pb->pool);
+  b = make_dir_baton (full_path, pb, pb->edit_baton, FALSE, dir_pool);
   *child_baton = b;
 
   return SVN_NO_ERROR;
@@ -1155,94 +934,47 @@
  * diff'd. However there may be other elements in the working copy
  * that have not yet been considered.  */
 static svn_error_t *
-close_directory(void *dir_baton,
-                apr_pool_t *pool)
+close_directory (void *dir_baton,
+                 apr_pool_t *pool)
 {
   struct dir_baton *b = dir_baton;
-  struct dir_baton *pb = b->dir_baton;
-
-  /* Report the property changes on the directory itself, if necessary. */
-  if (b->propchanges->nelts > 0)
-    {
-      /* The working copy properties at the base of the wc->repos comparison:
-         either BASE or WORKING. */
-      apr_hash_t *originalprops;
-
-      if (b->added)
-        {
-          originalprops = apr_hash_make(b->pool);
-        }
-      else
-        {
-          svn_wc_adm_access_t *adm_access;
-
-          SVN_ERR(svn_wc_adm_retrieve(&adm_access,
-                                      b->edit_baton->anchor, b->path,
-                                      b->pool));
-
-          if (b->edit_baton->use_text_base)
-            {
-              SVN_ERR(svn_wc_get_prop_diffs(NULL, &originalprops,
-                                            b->path, adm_access, pool));
-            }
-          else
-            {
-              apr_hash_t *base_props, *repos_props;
-
-              SVN_ERR(svn_wc_prop_list(&originalprops, b->path,
-                                       b->edit_baton->anchor, pool));
-
-              /* Load the BASE and repository directory properties. */
-              SVN_ERR(svn_wc_get_prop_diffs(NULL, &base_props,
-                                            b->path, adm_access, pool));
-
-              repos_props = apply_propchanges(base_props, b->propchanges);
-
-              /* Recalculate b->propchanges as the change between WORKING
-                 and repos. */
-              SVN_ERR(svn_prop_diffs(&b->propchanges,
-                                     repos_props, originalprops, b->pool));
-            }
-        }
-
-      if (! b->edit_baton->reverse_order)
-        reverse_propchanges(originalprops, b->propchanges, b->pool);
-
-      SVN_ERR(b->edit_baton->callbacks->dir_props_changed
-              (NULL, NULL,
-               b->path,
-               b->propchanges,
-               originalprops,
-               b->edit_baton->callback_baton));
-
-      /* Mark the properties of this directory as having already been
-         compared so that we know not to show any local modifications
-         later on. */
-      apr_hash_set(b->compared, "", 0, "");
-    }
-
-  /* Report local modifications for this directory.  Skip added
-     directories since they can only contain added elements, all of
+
+  /* Skip added directories, they can only contain added elements all of
      which have already been diff'd. */
   if (!b->added)
-    SVN_ERR(directory_elements_diff(dir_baton));
-
-  /* Mark this directory as compared in the parent directory's baton,
-     unless this is the root of the comparison. */
-  if (pb)
-    apr_hash_set(pb->compared, b->path, APR_HASH_KEY_STRING, "");
+    SVN_ERR (directory_elements_diff (dir_baton, FALSE));
+
+  /* Mark this directory as compared in the parent directory's baton. */
+  if (b->dir_baton)
+    {
+      apr_hash_set (b->dir_baton->compared, b->path, APR_HASH_KEY_STRING,
+                    "");
+    }
+
+  if (b->propchanges->nelts > 0)
+    {
+      if (! b->edit_baton->reverse_order)
+        reverse_propchanges (b->baseprops, b->propchanges, b->pool);
+
+      SVN_ERR (b->edit_baton->callbacks->dir_props_changed
+               (NULL, NULL,
+                b->path,
+                b->propchanges,
+                b->baseprops,
+                b->edit_baton->callback_baton));
+    }
 
   return SVN_NO_ERROR;
 }
 
 /* An editor function. */
 static svn_error_t *
-add_file(const char *path,
-         void *parent_baton,
-         const char *copyfrom_path,
-         svn_revnum_t copyfrom_revision,
-         apr_pool_t *file_pool,
-         void **file_baton)
+add_file (const char *path,
+          void *parent_baton,
+          const char *copyfrom_path,
+          svn_revnum_t copyfrom_revision,
+          apr_pool_t *file_pool,
+          void **file_baton)
 {
   struct dir_baton *pb = parent_baton;
   struct file_baton *b;
@@ -1250,61 +982,106 @@
 
   /* ### TODO: support copyfrom? */
 
-  full_path = svn_path_join(pb->edit_baton->anchor_path, path, file_pool);
-  b = make_file_baton(full_path, TRUE, pb, file_pool);
+  full_path = svn_path_join (pb->edit_baton->anchor_path, path, file_pool);
+  b = make_file_baton (full_path, TRUE, pb, file_pool);
   *file_baton = b;
 
   /* Add this filename to the parent directory's list of elements that
      have been compared. */
-  apr_hash_set(pb->compared, apr_pstrdup(pb->pool, full_path),
-               APR_HASH_KEY_STRING, "");
+  apr_hash_set (pb->compared, apr_pstrdup(pb->pool, full_path),
+                APR_HASH_KEY_STRING, "");
 
   return SVN_NO_ERROR;
 }
 
 /* An editor function. */
 static svn_error_t *
-open_file(const char *path,
-          void *parent_baton,
-          svn_revnum_t base_revision,
-          apr_pool_t *file_pool,
-          void **file_baton)
+open_file (const char *path,
+           void *parent_baton,
+           svn_revnum_t base_revision,
+           apr_pool_t *file_pool,
+           void **file_baton)
 {
   struct dir_baton *pb = parent_baton;
   struct file_baton *b;
   const char *full_path;
 
-  full_path = svn_path_join(pb->edit_baton->anchor_path, path, file_pool);
-  b = make_file_baton(full_path, FALSE, pb, file_pool);
+  full_path = svn_path_join (pb->edit_baton->anchor_path, path, file_pool);
+  b = make_file_baton (full_path, FALSE, pb, file_pool);
   *file_baton = b;
 
   /* Add this filename to the parent directory's list of elements that
      have been compared. */
-  apr_hash_set(pb->compared, apr_pstrdup(pb->pool, full_path),
-               APR_HASH_KEY_STRING, "");
-
-  return SVN_NO_ERROR;
-}
-
-/* Do the work of applying the text delta. */
-static svn_error_t *
-window_handler(svn_txdelta_window_t *window,
-               void *window_baton)
+  apr_hash_set (pb->compared, apr_pstrdup(pb->pool, full_path),
+                APR_HASH_KEY_STRING, "");
+
+  return SVN_NO_ERROR;
+}
+
+/* This is an apr cleanup handler. It is called whenever the associated
+ * pool is cleared or destroyed. It is installed when the temporary file is
+ * created, and removes the file when the file pool is deleted, whether in
+ * the normal course of events, or if an error occurs.
+ *
+ * ARG is the file baton for the working copy file associated with the
+ * temporary file.
+ */
+static apr_status_t
+temp_file_cleanup_handler (void *arg)
+{
+  struct file_baton *b = arg;
+  svn_error_t *err;
+  apr_status_t status;
+
+  /* The path to the temporary copy of the pristine repository version. */
+  const char *temp_file_path
+    = svn_wc__text_base_path (b->wc_path, TRUE, b->pool);
+
+  err = svn_io_remove_file (temp_file_path, b->pool);
+  if (err)
+    {
+      status = err->apr_err;
+      svn_error_clear (err);
+    }
+  else
+    status = APR_SUCCESS;
+
+  return status;
+}
+
+/* This removes the temp_file_cleanup_handler in the child process before
+ * exec'ing diff.
+ */
+static apr_status_t
+temp_file_cleanup_handler_remover (void *arg)
+{
+  struct file_baton *b = arg;
+  apr_pool_cleanup_kill (b->pool, b, temp_file_cleanup_handler);
+  return APR_SUCCESS;
+}
+
+/* An editor function.  Do the work of applying the text delta. */
+static svn_error_t *
+window_handler (svn_txdelta_window_t *window,
+                void *window_baton)
 {
   struct file_baton *b = window_baton;
 
-  SVN_ERR(b->apply_handler(window, b->apply_baton));
+  SVN_ERR (b->apply_handler (window, b->apply_baton));
 
   if (!window)
     {
-      SVN_ERR(svn_io_file_close(b->temp_file, b->pool));
+      SVN_ERR (svn_wc__close_text_base (b->temp_file, b->wc_path, 0, b->pool));
 
       if (b->added)
-        SVN_ERR(svn_io_file_close(b->original_file, b->pool));
+        {
+          SVN_ERR (svn_wc__close_empty_file (b->original_file, b->wc_path,
+                                             b->pool));
+        }
       else
         {
-          SVN_ERR(svn_wc__close_text_base(b->original_file, b->path, 0,
-                                          b->pool));
+          SVN_ERR (svn_wc__close_text_base (b->original_file, b->wc_path, 0,
+                                            b->pool));
         }
     }
 
@@ -1313,56 +1090,67 @@
 
 /* An editor function. */
 static svn_error_t *
-apply_textdelta(void *file_baton,
-                const char *base_checksum,
-                apr_pool_t *pool,
-                svn_txdelta_window_handler_t *handler,
-                void **handler_baton)
+apply_textdelta (void *file_baton,
+                 const char *base_checksum,
+                 apr_pool_t *pool,
+                 svn_txdelta_window_handler_t *handler,
+                 void **handler_baton)
 {
   struct file_baton *b = file_baton;
   struct edit_baton *eb = b->edit_baton;
   const svn_wc_entry_t *entry;
-  const char *parent, *base_name;
-
-  SVN_ERR(svn_wc_entry(&entry, b->wc_path, eb->anchor, FALSE, b->pool));
-
-  svn_path_split(b->wc_path, &parent, &base_name, b->pool);
-
+
+  SVN_ERR (svn_wc_entry (&entry, b->wc_path, eb->anchor, FALSE, b->pool));
+  
   /* Check to see if there is a schedule-add with history entry in
      the current working copy.  If so, then this is not actually
      an add, but instead a modification.*/
   if (entry && entry->copyfrom_url)
     b->added = FALSE;
 
+  /* Check to see if this entry is scheduled to be deleted, if so,
+     then we need to remember so that we don't attempt to open the
+     non-existent file when doing the final diff. */
+  if (entry && entry->schedule == svn_wc_schedule_delete)
+    b->schedule_delete = TRUE;
+
   if (b->added)
     {
       /* An empty file is the starting point if the file is being added */
-      const char *empty_file;
-
-      SVN_ERR(get_empty_file(eb, &empty_file));
-      SVN_ERR(svn_io_file_open(&b->original_file, empty_file,
-                               APR_READ, APR_OS_DEFAULT, pool));
+      SVN_ERR (svn_wc__open_empty_file (&b->original_file, b->wc_path,
+                                        b->pool));
     }
   else
     {
       /* The current text-base is the starting point if replacing */
-      SVN_ERR(svn_wc__open_text_base(&b->original_file, b->path,
-                                     APR_READ, b->pool));
+      SVN_ERR (svn_wc__open_text_base (&b->original_file, b->wc_path,
+                                       APR_READ, b->pool));
     }
 
   /* This is the file that will contain the pristine repository version. It
      is created in the admin temporary area. This file continues to exists
-     until after the diff callback is run, at which point it is deleted. */
-  SVN_ERR(svn_wc_create_tmp_file2(&b->temp_file, &b->temp_file_path,
-                                  parent, svn_io_file_del_on_pool_cleanup,
-                                  b->pool));
-
-  svn_txdelta_apply(svn_stream_from_aprfile(b->original_file, b->pool),
-                    svn_stream_from_aprfile(b->temp_file, b->pool),
-                    NULL,
-                    b->temp_file_path,
-                    b->pool,
-                    &b->apply_handler, &b->apply_baton);
+     until after the diff callback is run, at which point it is deleted. */ 
+  SVN_ERR (svn_wc__open_text_base (&b->temp_file, b->wc_path,
+                                   (APR_WRITE | APR_TRUNCATE | APR_CREATE),
+                                   b->pool));
+
+  /* Need to ensure that the above file gets removed if the program aborts
+     with some error. So register a pool cleanup handler to delete the
+     file. This handler is removed just before deleting the file. */
+  apr_pool_cleanup_register (b->pool, file_baton, temp_file_cleanup_handler,
+                             temp_file_cleanup_handler_remover);
+
+  {
+    const char *tmp_path;
+
+    apr_file_name_get (&tmp_path, b->temp_file);
+    svn_txdelta_apply (svn_stream_from_aprfile (b->original_file, b->pool),
+                       svn_stream_from_aprfile (b->temp_file, b->pool),
+                       NULL,
+                       tmp_path,
+                       b->pool,
+                       &b->apply_handler, &b->apply_baton);
+  }
 
   *handler = window_handler;
   *handler_baton = file_baton;
@@ -1376,149 +1164,149 @@
  * Ignore TEXT_CHECKSUM.
  */
 static svn_error_t *
-close_file(void *file_baton,
-           const char *text_checksum,
-           apr_pool_t *pool)
+close_file (void *file_baton,
+            const char *text_checksum,
+            apr_pool_t *pool)
 {
   struct file_baton *b = file_baton;
   struct edit_baton *eb = b->edit_baton;
   svn_wc_adm_access_t *adm_access;
   const svn_wc_entry_t *entry;
-  const char *repos_mimetype;
-  const char *empty_file;
-
-  /* The BASE and repository properties of the file. */
-  apr_hash_t *base_props;
-  apr_hash_t *repos_props;
-
-  /* The path to the wc file: either BASE or WORKING. */
-  const char *localfile;
+  const char *pristine_mimetype, *working_mimetype;
+
   /* The path to the temporary copy of the pristine repository version. */
   const char *temp_file_path;
-  svn_boolean_t modified;
-  /* The working copy properties at the base of the wc->repos
-     comparison: either BASE or WORKING. */
-  apr_hash_t *originalprops;
-
-
-  SVN_ERR(svn_wc_adm_probe_retrieve(&adm_access, b->edit_baton->anchor,
-                                    b->wc_path, b->pool));
-  SVN_ERR(svn_wc_entry(&entry, b->wc_path, adm_access, FALSE, b->pool));
-
-  SVN_ERR(get_empty_file(b->edit_baton, &empty_file));
-
-
-  /* Load the BASE and repository file properties. */
+  SVN_ERR (svn_wc_adm_probe_retrieve (&adm_access, b->edit_baton->anchor,
+                                      b->wc_path, b->pool));
+  SVN_ERR (svn_wc_entry (&entry, b->wc_path, adm_access, FALSE, b->pool));
+
+  /* We want to figure out if the file from the repository has an
+     svn:mime-type.  So first look for svn:mime-type in
+     b->propchanges... if not there, look for it in the *pristine*
+     properties of path. */
+  SVN_ERR (get_local_mimetypes (&pristine_mimetype, &working_mimetype,
+                                b, adm_access, b->wc_path, pool));
+
   if (b->added)
-    base_props = apr_hash_make(pool);
+    {
+      temp_file_path = svn_wc__text_base_path (b->wc_path, TRUE, b->pool);
+
+      /* Remember that the default diff order is to show repos->wc,
+         but we ask the server for a wc->repos diff.  So if
+         'reverse_order' is TRUE, then we do what the server says:
+         show an add. */
+      if (eb->reverse_order)
+        /* ### Show the properties as well. */
+        SVN_ERR (b->edit_baton->callbacks->file_added
+                 (NULL, NULL, NULL, b->path,
+                  svn_wc__empty_file_path (b->wc_path, b->pool),
+                  temp_file_path,
+                  0, 
+                  entry ? entry->revision : SVN_INVALID_REVNUM,
+                  NULL,
+                  pristine_mimetype,
+                  apr_array_make (pool, 1, sizeof (svn_prop_t)), NULL,
+                  b->edit_baton->callback_baton));
+      else
+        {
+          apr_hash_t *props = apr_hash_make (pool);
+          int i;
+
+          /* Convert the propchanges to a hash table. */
+          for (i = 0; i < b->propchanges->nelts; ++i)
+            {
+              const svn_prop_t *prop = &APR_ARRAY_IDX (b->propchanges, i,
+                                                       svn_prop_t);
+              apr_hash_set (props, prop->name, APR_HASH_KEY_STRING,
+                            prop->value);
+            }
+
+          /* Add is required to change working-copy into requested revision, so
+             diff should show this as a delete. Thus compare the repository
+             file against the empty file. */
+          SVN_ERR (b->edit_baton->callbacks->file_deleted
+                   (NULL, NULL, b->path,
+                    temp_file_path,
+                    svn_wc__empty_file_path (b->wc_path, b->pool),
+                    pristine_mimetype,
+                    NULL,
+                    props,
+                    b->edit_baton->callback_baton));
+        }
+    }
   else
-    SVN_ERR(svn_wc_get_prop_diffs(NULL, &base_props,
-                                  b->path, adm_access, pool));
-
-  repos_props = apply_propchanges(base_props, b->propchanges);
-
-  repos_mimetype = get_prop_mimetype(repos_props);
-
-
-  /* The repository version of the file is in the temp file we applied
-     the BASE->repos delta to.  If we haven't seen any changes, it's
-     the same as BASE. */
-  temp_file_path = b->temp_file_path;
-  if (!temp_file_path)
-    temp_file_path = svn_wc__text_base_path(b->path, FALSE, b->pool);
-
-
-  /* If the file isn't in the working copy (either because it was added
-     in the BASE->repos diff or because we're diffing against WORKING
-     and it was marked as schedule-deleted), we show either an addition
-     or a deletion of the complete contents of the repository file,
-     depending upon the direction of the diff. */
-  if (b->added ||
-      (!eb->use_text_base && entry->schedule == svn_wc_schedule_delete))
-    {
-      if (eb->reverse_order)
-        return b->edit_baton->callbacks->file_added
-                (NULL, NULL, NULL, b->path,
-                 empty_file,
-                 temp_file_path,
-                 0,
-                 eb->revnum,
-                 NULL,
-                 repos_mimetype,
-                 b->propchanges,
-                 apr_hash_make(pool),
-                 b->edit_baton->callback_baton);
+    {
+      /* Be careful with errors to ensure that the temporary translated
+         file is deleted. */
+      svn_error_t *err1, *err2 = SVN_NO_ERROR;
+      const char *localfile = NULL;
+
+      if (b->temp_file) /* A props-only change will not have opened a file */
+        {
+          if (eb->use_text_base)
+            localfile = svn_wc__text_base_path (b->path, FALSE, b->pool);
+          else if (b->schedule_delete)
+            localfile = svn_wc__empty_file_path (b->wc_path, b->pool);
+          else
+            /* a detranslated version of the working file */
+            SVN_ERR (svn_wc_translated_file (&localfile, b->path, adm_access,
+                                             TRUE, b->pool));
+          temp_file_path = svn_wc__text_base_path (b->wc_path, TRUE, b->pool);
+        }
       else
-          return b->edit_baton->callbacks->file_deleted
-                  (NULL, NULL, b->path,
-                   temp_file_path,
-                   empty_file,
-                   repos_mimetype,
-                   NULL,
-                   repos_props,
-                   b->edit_baton->callback_baton);
-    }
-
-  /* If we didn't see any content changes between the BASE and repository
-     versions (i.e. we only saw property changes), then, if we're diffing
-     against WORKING, we also need to check whether there are any local
-     (BASE:WORKING) modifications. */
-  modified = (b->temp_file_path != NULL);
-  if (!modified && !eb->use_text_base)
-    SVN_ERR(svn_wc_text_modified_p(&modified, b->path, FALSE,
-                                   adm_access, pool));
-
-  if (modified)
-    {
-      if (eb->use_text_base)
-        localfile = svn_wc__text_base_path(b->path, FALSE, b->pool);
-      else
-        /* a detranslated version of the working file */
-        SVN_ERR(svn_wc_translated_file2
-                (&localfile, b->path,
-                 b->path, adm_access,
-                 SVN_WC_TRANSLATE_TO_NF,
-                 pool));
-    }
-  else
-    localfile = temp_file_path = NULL;
-
-  if (eb->use_text_base)
-    {
-      originalprops = base_props;
-    }
-  else
-    {
-      SVN_ERR(svn_wc_prop_list(&originalprops,
-                               b->path, adm_access, pool));
-
-      /* We have the repository properties in repos_props, and the
-         WORKING properties in originalprops.  Recalculate
-         b->propchanges as the change between WORKING and repos. */
-      SVN_ERR(svn_prop_diffs(&b->propchanges,
-                             repos_props, originalprops, b->pool));
-    }
-
-  if (localfile || b->propchanges->nelts > 0)
-    {
-      const char *original_mimetype = get_prop_mimetype(originalprops);
-
+        localfile = temp_file_path = NULL;
+      
       if (b->propchanges->nelts > 0
           && ! eb->reverse_order)
-        reverse_propchanges(originalprops, b->propchanges, b->pool);
-
-      SVN_ERR(b->edit_baton->callbacks->file_changed
-              (NULL, NULL, NULL,
-               b->path,
-               eb->reverse_order ? localfile : temp_file_path,
-               eb->reverse_order ? temp_file_path : localfile,
-               eb->reverse_order ? SVN_INVALID_REVNUM : b->edit_baton->revnum,
-               eb->reverse_order ? b->edit_baton->revnum : SVN_INVALID_REVNUM,
-               eb->reverse_order ? original_mimetype : repos_mimetype,
-               eb->reverse_order ? repos_mimetype : original_mimetype,
-               b->propchanges, originalprops,
-               b->edit_baton->callback_baton));
-    }
+        reverse_propchanges (b->baseprops, b->propchanges, b->pool);
+
+      if (localfile || b->propchanges->nelts > 0)
+        {
+          err1 = b->edit_baton->callbacks->file_changed
+            (NULL, NULL, NULL,
+             b->path,
+             eb->reverse_order ? localfile : temp_file_path,
+             eb->reverse_order ? temp_file_path : localfile,
+             eb->reverse_order ? SVN_INVALID_REVNUM : b->edit_baton->revnum,
+             eb->reverse_order ? b->edit_baton->revnum : SVN_INVALID_REVNUM,
+             eb->reverse_order ? working_mimetype : pristine_mimetype,
+             eb->reverse_order ? pristine_mimetype : working_mimetype,
+             b->propchanges, b->baseprops,
+             b->edit_baton->callback_baton);
+      
+          if (localfile && (! eb->use_text_base) && (! b->schedule_delete)
+              && localfile != b->path)
+            err2 = svn_io_remove_file (localfile, b->pool);
+
+          if (err1 || err2)
+            {
+              if (err1 && err2)
+                svn_error_clear (err2);
+              return err1 ? err1 : err2;
+            }
+        }
+    }
+
+  return SVN_NO_ERROR;
+}
+
+
+static svn_error_t *
+change_file_prop (void *file_baton,
+                  const char *name,
+                  const svn_string_t *value,
+                  apr_pool_t *pool)
+{
+  struct file_baton *b = file_baton;
+  svn_prop_t *propchange;
+
+  propchange = apr_array_push (b->propchanges);
+  propchange->name = apr_pstrdup (b->pool, name);
+  propchange->value = value ? svn_string_dup (value, b->pool) : NULL;
+  
+  /* Read the baseprops if you haven't already. */
+  if (! b->fetched_baseprops)
+    load_base_props (b);
 
   return SVN_NO_ERROR;
 }
@@ -1526,35 +1314,34 @@
 
 /* An editor function. */
 static svn_error_t *
-change_file_prop(void *file_baton,
+change_dir_prop (void *dir_baton,
                  const char *name,
                  const svn_string_t *value,
                  apr_pool_t *pool)
 {
-  struct file_baton *b = file_baton;
-  svn_prop_t *propchange;
-
-  propchange = apr_array_push(b->propchanges);
-  propchange->name = apr_pstrdup(b->pool, name);
-  propchange->value = value ? svn_string_dup(value, b->pool) : NULL;
-
-  return SVN_NO_ERROR;
-}
-
-
-/* An editor function. */
-static svn_error_t *
-change_dir_prop(void *dir_baton,
-                const char *name,
-                const svn_string_t *value,
-                apr_pool_t *pool)
-{
   struct dir_baton *db = dir_baton;
   svn_prop_t *propchange;
 
-  propchange = apr_array_push(db->propchanges);
-  propchange->name = apr_pstrdup(db->pool, name);
-  propchange->value = value ? svn_string_dup(value, db->pool) : NULL;
+  propchange = apr_array_push (db->propchanges);
+  propchange->name = apr_pstrdup (db->pool, name);
+  propchange->value = value ? svn_string_dup (value, db->pool) : NULL;
+
+  /* Read the baseprops if you haven't already. */
+  if (! db->fetched_baseprops)
+    {
+      /* the 'base' props to compare against, in this case, are
+         actually the working props.  that's what we do with texts,
+         anyway, in the 'svn diff -rN foo' case.  */
+
+      /* also notice we're ignoring error here;  there's a chance that
+         this path might not exist in the working copy, in which case
+         the baseprops remains an empty hash. */
+      svn_error_t *err = svn_wc_prop_list (&(db->baseprops), db->path,
+                                           db->edit_baton->anchor, db->pool);
+      if (err)
+        svn_error_clear (err);
+      db->fetched_baseprops = TRUE;
+    }
 
   return SVN_NO_ERROR;
 }
@@ -1562,8 +1349,8 @@
 
 /* An editor function. */
 static svn_error_t *
-close_edit(void *edit_baton,
-           apr_pool_t *pool)
+close_edit (void *edit_baton,
+            apr_pool_t *pool)
 {
   struct edit_baton *eb = edit_baton;
 
@@ -1571,8 +1358,8 @@
     {
       struct dir_baton *b;
 
-      b = make_dir_baton(eb->anchor_path, NULL, eb, FALSE, eb->pool);
-      SVN_ERR(directory_elements_diff(b));
+      b = make_dir_baton (eb->anchor_path, NULL, eb, FALSE, eb->pool);
+      SVN_ERR (directory_elements_diff (b, FALSE));
     }
 
   return SVN_NO_ERROR;
@@ -1580,120 +1367,120 @@
 
 /* An svn_wc_diff_callbacks2_t function. */
 static svn_error_t *
-file_changed(svn_wc_adm_access_t *adm_access,
-             svn_wc_notify_state_t *contentstate,
-             svn_wc_notify_state_t *propstate,
-             const char *path,
-             const char *tmpfile1,
-             const char *tmpfile2,
-             svn_revnum_t rev1,
-             svn_revnum_t rev2,
-             const char *mimetype1,
-             const char *mimetype2,
-             const apr_array_header_t *propchanges,
-             apr_hash_t *originalprops,
-             void *diff_baton)
+file_changed (svn_wc_adm_access_t *adm_access,
+              svn_wc_notify_state_t *contentstate,
+              svn_wc_notify_state_t *propstate,
+              const char *path,
+              const char *tmpfile1,
+              const char *tmpfile2,
+              svn_revnum_t rev1,
+              svn_revnum_t rev2,
+              const char *mimetype1,
+              const char *mimetype2,
+              const apr_array_header_t *propchanges,
+              apr_hash_t *originalprops,
+              void *diff_baton)
 {
   struct callbacks_wrapper_baton *b = diff_baton;
   if (tmpfile2 != NULL)
-    SVN_ERR(b->callbacks->file_changed(adm_access, contentstate, path,
-                                       tmpfile1, tmpfile2,
-                                       rev1, rev2, mimetype1, mimetype2,
-                                       b->baton));
+    SVN_ERR (b->callbacks->file_changed (adm_access, contentstate, path,
+                                         tmpfile1, tmpfile2,
+                                         rev1, rev2, mimetype1, mimetype2,
+                                         b->baton));
   if (propchanges->nelts > 0)
-    SVN_ERR(b->callbacks->props_changed(adm_access, propstate, path,
-                                        propchanges, originalprops,
-                                        b->baton));
+    SVN_ERR (b->callbacks->props_changed (adm_access, propstate, path,
+                                          propchanges, originalprops,
+                                          b->baton));
 
   return SVN_NO_ERROR;
 }
 
 /* An svn_wc_diff_callbacks2_t function. */
 static svn_error_t *
-file_added(svn_wc_adm_access_t *adm_access,
-           svn_wc_notify_state_t *contentstate,
-           svn_wc_notify_state_t *propstate,
+file_added (svn_wc_adm_access_t *adm_access,
+            svn_wc_notify_state_t *contentstate,
+            svn_wc_notify_state_t *propstate,
+            const char *path,
+            const char *tmpfile1,
+            const char *tmpfile2,
+            svn_revnum_t rev1,
+            svn_revnum_t rev2,
+            const char *mimetype1,
+            const char *mimetype2,
+            const apr_array_header_t *propchanges,
+            apr_hash_t *originalprops,
+            void *diff_baton)
+{
+  struct callbacks_wrapper_baton *b = diff_baton;
+  SVN_ERR (b->callbacks->file_added (adm_access, contentstate, path,
+                                     tmpfile1, tmpfile2, rev1, rev2,
+                                     mimetype1, mimetype2, b->baton));
+  if (propchanges->nelts > 0)
+    SVN_ERR (b->callbacks->props_changed (adm_access, propstate, path,
+                                          propchanges, originalprops,
+                                          b->baton));
+
+  return SVN_NO_ERROR;
+}
+
+/* A diff_callbakcs2 function. */
+static svn_error_t *
+file_deleted (svn_wc_adm_access_t *adm_access,
+              svn_wc_notify_state_t *state,
+              const char *path,
+              const char *tmpfile1,
+              const char *tmpfile2,
+              const char *mimetype1,
+              const char *mimetype2,
+              apr_hash_t *originalprops,
+              void *diff_baton)
+{
+  struct callbacks_wrapper_baton *b = diff_baton;
+
+  assert (originalprops);
+
+  return b->callbacks->file_deleted (adm_access, state, path,
+                                     tmpfile1, tmpfile2, mimetype1, mimetype2,
+                                     b->baton);
+}
+  
+/* An svn_wc_diff_callbacks2_t function. */
+static svn_error_t *
+dir_added (svn_wc_adm_access_t *adm_access,
+           svn_wc_notify_state_t *state,
            const char *path,
-           const char *tmpfile1,
-           const char *tmpfile2,
-           svn_revnum_t rev1,
-           svn_revnum_t rev2,
-           const char *mimetype1,
-           const char *mimetype2,
-           const apr_array_header_t *propchanges,
-           apr_hash_t *originalprops,
+           svn_revnum_t rev,
            void *diff_baton)
 {
   struct callbacks_wrapper_baton *b = diff_baton;
-  SVN_ERR(b->callbacks->file_added(adm_access, contentstate, path,
-                                   tmpfile1, tmpfile2, rev1, rev2,
-                                   mimetype1, mimetype2, b->baton));
-  if (propchanges->nelts > 0)
-    SVN_ERR(b->callbacks->props_changed(adm_access, propstate, path,
-                                        propchanges, originalprops,
-                                        b->baton));
-
-  return SVN_NO_ERROR;
-}
-
+
+  return b->callbacks->dir_added (adm_access, state, path, rev, b->baton);
+}
+  
 /* An svn_wc_diff_callbacks2_t function. */
 static svn_error_t *
-file_deleted(svn_wc_adm_access_t *adm_access,
+dir_deleted (svn_wc_adm_access_t *adm_access,
              svn_wc_notify_state_t *state,
              const char *path,
-             const char *tmpfile1,
-             const char *tmpfile2,
-             const char *mimetype1,
-             const char *mimetype2,
-             apr_hash_t *originalprops,
              void *diff_baton)
 {
   struct callbacks_wrapper_baton *b = diff_baton;
 
-  assert(originalprops);
-
-  return b->callbacks->file_deleted(adm_access, state, path,
-                                    tmpfile1, tmpfile2, mimetype1, mimetype2,
-                                    b->baton);
+  return b->callbacks->dir_deleted (adm_access, state, path, b->baton);
 }
   
 /* An svn_wc_diff_callbacks2_t function. */
 static svn_error_t *
-dir_added(svn_wc_adm_access_t *adm_access,
-          svn_wc_notify_state_t *state,
-          const char *path,
-          svn_revnum_t rev,
-          void *diff_baton)
+dir_props_changed (svn_wc_adm_access_t *adm_access,
+                   svn_wc_notify_state_t *state,
+                   const char *path,
+                   const apr_array_header_t *propchanges,
+                   apr_hash_t *originalprops,
+                   void *diff_baton)
 {
   struct callbacks_wrapper_baton *b = diff_baton;
-
-  return b->callbacks->dir_added(adm_access, state, path, rev, b->baton);
-}
-  
-/* An svn_wc_diff_callbacks2_t function. */
-static svn_error_t *
-dir_deleted(svn_wc_adm_access_t *adm_access,
-            svn_wc_notify_state_t *state,
-            const char *path,
-            void *diff_baton)
-{
-  struct callbacks_wrapper_baton *b = diff_baton;
-
-  return b->callbacks->dir_deleted(adm_access, state, path, b->baton);
-}
-  
-/* An svn_wc_diff_callbacks2_t function. */
-static svn_error_t *
-dir_props_changed(svn_wc_adm_access_t *adm_access,
-                  svn_wc_notify_state_t *state,
-                  const char *path,
-                  const apr_array_header_t *propchanges,
-                  apr_hash_t *originalprops,
-                  void *diff_baton)
-{
-  struct callbacks_wrapper_baton *b = diff_baton;
-  return b->callbacks->props_changed(adm_access, state, path, propchanges,
-                                     originalprops, b->baton);
+  return b->callbacks->props_changed (adm_access, state, path, propchanges,
+                                      originalprops, b->baton);
 }
 
 /* Used to wrap svn_diff_callbacks_t as an svn_wc_diff_callbacks_2t. */
@@ -1713,27 +1500,27 @@
 
 /* Create a diff editor and baton. */
 svn_error_t *
-svn_wc_get_diff_editor3(svn_wc_adm_access_t *anchor,
-                        const char *target,
-                        const svn_wc_diff_callbacks2_t *callbacks,
-                        void *callback_baton,
-                        svn_boolean_t recurse,
-                        svn_boolean_t ignore_ancestry,
-                        svn_boolean_t use_text_base,
-                        svn_boolean_t reverse_order,
-                        svn_cancel_func_t cancel_func,
-                        void *cancel_baton,
-                        const svn_delta_editor_t **editor,
-                        void **edit_baton,
-                        apr_pool_t *pool)
+svn_wc_get_diff_editor3 (svn_wc_adm_access_t *anchor,
+                         const char *target,
+                         const svn_wc_diff_callbacks2_t *callbacks,
+                         void *callback_baton,
+                         svn_boolean_t recurse,
+                         svn_boolean_t ignore_ancestry,
+                         svn_boolean_t use_text_base,
+                         svn_boolean_t reverse_order,
+                         svn_cancel_func_t cancel_func,
+                         void *cancel_baton,
+                         const svn_delta_editor_t **editor,
+                         void **edit_baton,
+                         apr_pool_t *pool)
 {
   struct edit_baton *eb;
   svn_delta_editor_t *tree_editor;
 
-  eb = make_editor_baton(anchor, target, callbacks, callback_baton,
-                         recurse, ignore_ancestry, use_text_base,
-                         reverse_order, pool);
-  tree_editor = svn_delta_default_editor(eb->pool);
+  eb = make_editor_baton (anchor, target, callbacks, callback_baton,
+                          recurse, ignore_ancestry, use_text_base,
+                          reverse_order, pool);
+  tree_editor = svn_delta_default_editor (eb->pool);
 
   tree_editor->set_target_revision = set_target_revision;
   tree_editor->open_root = open_root;
@@ -1749,24 +1536,47 @@
   tree_editor->close_file = close_file;
   tree_editor->close_edit = close_edit;
 
-  SVN_ERR(svn_delta_get_cancellation_editor(cancel_func,
-                                            cancel_baton,
-                                            tree_editor,
-                                            eb,
-                                            editor,
-                                            edit_baton,
-                                            pool));
+  SVN_ERR (svn_delta_get_cancellation_editor (cancel_func,
+                                              cancel_baton,
+                                              tree_editor,
+                                              eb,
+                                              editor,
+                                              edit_baton,
+                                              pool));
 
   return SVN_NO_ERROR;
 }
 
 svn_error_t *
-svn_wc_get_diff_editor2(svn_wc_adm_access_t *anchor,
+svn_wc_get_diff_editor2 (svn_wc_adm_access_t *anchor,
+                         const char *target,
+                         const svn_wc_diff_callbacks_t *callbacks,
+                         void *callback_baton,
+                         svn_boolean_t recurse,
+                         svn_boolean_t ignore_ancestry,
+                         svn_boolean_t use_text_base,
+                         svn_boolean_t reverse_order,
+                         svn_cancel_func_t cancel_func,
+                         void *cancel_baton,
+                         const svn_delta_editor_t **editor,
+                         void **edit_baton,
+                         apr_pool_t *pool)
+{
+  struct callbacks_wrapper_baton *b = apr_pcalloc (pool, sizeof (*b));
+  b->callbacks = callbacks;
+  b->baton = callback_baton;
+  return svn_wc_get_diff_editor3 (anchor, target, &callbacks_wrapper, b,
+                                  recurse, ignore_ancestry, use_text_base,
+                                  reverse_order, cancel_func, cancel_baton,
+                                  editor, edit_baton, pool);
+}
+
+svn_error_t *
+svn_wc_get_diff_editor (svn_wc_adm_access_t *anchor,
                         const char *target,
                         const svn_wc_diff_callbacks_t *callbacks,
                         void *callback_baton,
                         svn_boolean_t recurse,
-                        svn_boolean_t ignore_ancestry,
                         svn_boolean_t use_text_base,
                         svn_boolean_t reverse_order,
                         svn_cancel_func_t cancel_func,
@@ -1775,45 +1585,22 @@
                         void **edit_baton,
                         apr_pool_t *pool)
 {
-  struct callbacks_wrapper_baton *b = apr_pcalloc(pool, sizeof(*b));
-  b->callbacks = callbacks;
-  b->baton = callback_baton;
-  return svn_wc_get_diff_editor3(anchor, target, &callbacks_wrapper, b,
-                                 recurse, ignore_ancestry, use_text_base,
-                                 reverse_order, cancel_func, cancel_baton,
-                                 editor, edit_baton, pool);
-}
-
-svn_error_t *
-svn_wc_get_diff_editor(svn_wc_adm_access_t *anchor,
-                       const char *target,
-                       const svn_wc_diff_callbacks_t *callbacks,
-                       void *callback_baton,
-                       svn_boolean_t recurse,
-                       svn_boolean_t use_text_base,
-                       svn_boolean_t reverse_order,
-                       svn_cancel_func_t cancel_func,
-                       void *cancel_baton,
-                       const svn_delta_editor_t **editor,
-                       void **edit_baton,
-                       apr_pool_t *pool)
-{
-  return svn_wc_get_diff_editor2(anchor, target, callbacks, callback_baton,
-                                 recurse, FALSE, use_text_base, reverse_order,
-                                 cancel_func, cancel_baton,
-                                 editor, edit_baton, pool);
+  return svn_wc_get_diff_editor2 (anchor, target, callbacks, callback_baton,
+                                  recurse, FALSE, use_text_base, reverse_order,
+                                  cancel_func, cancel_baton,
+                                  editor, edit_baton, pool);
 }
 
 
 /* Compare working copy against the text-base. */
 svn_error_t *
-svn_wc_diff3(svn_wc_adm_access_t *anchor,
-             const char *target,
-             const svn_wc_diff_callbacks2_t *callbacks,
-             void *callback_baton,
-             svn_boolean_t recurse,
-             svn_boolean_t ignore_ancestry,
-             apr_pool_t *pool)
+svn_wc_diff3 (svn_wc_adm_access_t *anchor,
+              const char *target,
+              const svn_wc_diff_callbacks2_t *callbacks,
+              void *callback_baton,
+              svn_boolean_t recurse,
+              svn_boolean_t ignore_ancestry,
+              apr_pool_t *pool)
 {
   struct edit_baton *eb;
   struct dir_baton *b;
@@ -1821,54 +1608,50 @@
   const char *target_path;
   svn_wc_adm_access_t *adm_access;
 
-  eb = make_editor_baton(anchor, target, callbacks, callback_baton,
-                         recurse, ignore_ancestry, FALSE, FALSE, pool);
-
-  target_path = svn_path_join(svn_wc_adm_access_path(anchor), target,
-                              eb->pool);
-
-  SVN_ERR(svn_wc_adm_probe_retrieve(&adm_access, anchor, target_path,
-                                    eb->pool));
-  SVN_ERR(svn_wc_entry(&entry, target_path, adm_access, FALSE, eb->pool));
-  if (! entry)
-    return svn_error_createf(SVN_ERR_UNVERSIONED_RESOURCE, NULL,
-                             _("'%s' is not under version control"),
-                             svn_path_local_style(target_path, pool));
+  eb = make_editor_baton (anchor, target, callbacks, callback_baton,
+                          recurse, ignore_ancestry, FALSE, FALSE, pool);
+
+  target_path = svn_path_join (svn_wc_adm_access_path (anchor), target,
+                               eb->pool);
+
+  SVN_ERR (svn_wc_adm_probe_retrieve (&adm_access, anchor, target_path,
+                                      eb->pool));
+  SVN_ERR (svn_wc_entry (&entry, target_path, adm_access, FALSE, eb->pool));
 
   if (entry->kind == svn_node_dir)
-    b = make_dir_baton(target_path, NULL, eb, FALSE, eb->pool);
+    b = make_dir_baton (target_path, NULL, eb, FALSE, eb->pool);
   else
-    b = make_dir_baton(eb->anchor_path, NULL, eb, FALSE, eb->pool);
-
-  SVN_ERR(directory_elements_diff(b));
+    b = make_dir_baton (eb->anchor_path, NULL, eb, FALSE, eb->pool);
+
+  SVN_ERR (directory_elements_diff (b, FALSE));
 
   return SVN_NO_ERROR;
 }
 
 svn_error_t *
-svn_wc_diff2(svn_wc_adm_access_t *anchor,
+svn_wc_diff2 (svn_wc_adm_access_t *anchor,
+              const char *target,
+              const svn_wc_diff_callbacks_t *callbacks,
+              void *callback_baton,
+              svn_boolean_t recurse,
+              svn_boolean_t ignore_ancestry,
+              apr_pool_t *pool)
+{
+  struct callbacks_wrapper_baton *b = apr_pcalloc (pool, sizeof (*b));
+  b->callbacks = callbacks;
+  b->baton = callback_baton;
+  return svn_wc_diff3 (anchor, target, &callbacks_wrapper, b,
+                       recurse, ignore_ancestry, pool);
+}
+
+svn_error_t *
+svn_wc_diff (svn_wc_adm_access_t *anchor,
              const char *target,
              const svn_wc_diff_callbacks_t *callbacks,
              void *callback_baton,
              svn_boolean_t recurse,
-             svn_boolean_t ignore_ancestry,
              apr_pool_t *pool)
 {
-  struct callbacks_wrapper_baton *b = apr_pcalloc(pool, sizeof(*b));
-  b->callbacks = callbacks;
-  b->baton = callback_baton;
-  return svn_wc_diff3(anchor, target, &callbacks_wrapper, b,
-                      recurse, ignore_ancestry, pool);
-}
-
-svn_error_t *
-svn_wc_diff(svn_wc_adm_access_t *anchor,
-            const char *target,
-            const svn_wc_diff_callbacks_t *callbacks,
-            void *callback_baton,
-            svn_boolean_t recurse,
-            apr_pool_t *pool)
-{
-  return svn_wc_diff2(anchor, target, callbacks, callback_baton,
-                      recurse, FALSE, pool);
+  return svn_wc_diff2 (anchor, target, callbacks, callback_baton,
+                       recurse, FALSE, pool);
 }