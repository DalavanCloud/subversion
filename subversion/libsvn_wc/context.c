/*
 * context.c:  routines for managing a working copy context
 *
 * ====================================================================
 *    Licensed to the Apache Software Foundation (ASF) under one
 *    or more contributor license agreements.  See the NOTICE file
 *    distributed with this work for additional information
 *    regarding copyright ownership.  The ASF licenses this file
 *    to you under the Apache License, Version 2.0 (the
 *    "License"); you may not use this file except in compliance
 *    with the License.  You may obtain a copy of the License at
 *
 *      http://www.apache.org/licenses/LICENSE-2.0
 *
 *    Unless required by applicable law or agreed to in writing,
 *    software distributed under the License is distributed on an
 *    "AS IS" BASIS, WITHOUT WARRANTIES OR CONDITIONS OF ANY
 *    KIND, either express or implied.  See the License for the
 *    specific language governing permissions and limitations
 *    under the License.
 * ====================================================================
 */

#include <apr_pools.h>

#include "svn_types.h"
#include "svn_pools.h"
#include "svn_dirent_uri.h"
#include "svn_path.h"

#include "wc.h"
#include "wc_db.h"

#include "svn_private_config.h"



/* APR cleanup function used to explicitly close any of our dependent
   data structures before we disappear ourselves. */
static apr_status_t
close_ctx_apr(void *data)
{
  svn_wc_context_t *ctx = data;

  if (ctx->close_db_on_destroy)
    {
      svn_error_t *err = svn_wc__db_close(ctx->db);
      if (err)
        {
          int result = err->apr_err;
          svn_error_clear(err);
          return result;
        }
    }

  return APR_SUCCESS;
}


svn_error_t *
svn_wc_context_create(svn_wc_context_t **wc_ctx,
                      const svn_config_t *config,
                      apr_pool_t *result_pool,
                      apr_pool_t *scratch_pool)
{
  svn_wc_context_t *ctx = apr_pcalloc(result_pool, sizeof(*ctx));

  /* Create the state_pool, and open up a wc_db in it. */
  ctx->state_pool = result_pool;
<<<<<<< HEAD
  SVN_ERR(svn_wc__db_open(&ctx->db, svn_wc__db_openmode_readwrite, config,
=======
  SVN_ERR(svn_wc__db_open(&ctx->db, config,
>>>>>>> 4cf18c3e
                          TRUE, TRUE, ctx->state_pool, scratch_pool));
  ctx->close_db_on_destroy = TRUE;

  apr_pool_cleanup_register(result_pool, ctx, close_ctx_apr,
                            apr_pool_cleanup_null);

  *wc_ctx = ctx;

  return SVN_NO_ERROR;
}


svn_error_t *
svn_wc__context_create_with_db(svn_wc_context_t **wc_ctx,
                               svn_config_t *config,
                               svn_wc__db_t *db,
                               apr_pool_t *result_pool)
{
  svn_wc_context_t *ctx = apr_pcalloc(result_pool, sizeof(*ctx));

  /* Create the state pool.  We don't put the wc_db in it, because it's
     already open in a separate pool somewhere.  We also won't close the
     wc_db when we destroy the context, since it's not ours to close. */
  ctx->state_pool = result_pool;
  ctx->db = db;
  ctx->close_db_on_destroy = FALSE;

  apr_pool_cleanup_register(result_pool, ctx, close_ctx_apr,
                            apr_pool_cleanup_null);

  *wc_ctx = ctx;

  return SVN_NO_ERROR;
}


svn_error_t *
svn_wc_context_destroy(svn_wc_context_t *wc_ctx)
{
  /* We added a cleanup when creating; just run it now to close the context. */
  apr_pool_cleanup_run(wc_ctx->state_pool, wc_ctx, close_ctx_apr);

  return SVN_NO_ERROR;
}<|MERGE_RESOLUTION|>--- conflicted
+++ resolved
@@ -68,11 +68,7 @@
 
   /* Create the state_pool, and open up a wc_db in it. */
   ctx->state_pool = result_pool;
-<<<<<<< HEAD
-  SVN_ERR(svn_wc__db_open(&ctx->db, svn_wc__db_openmode_readwrite, config,
-=======
   SVN_ERR(svn_wc__db_open(&ctx->db, config,
->>>>>>> 4cf18c3e
                           TRUE, TRUE, ctx->state_pool, scratch_pool));
   ctx->close_db_on_destroy = TRUE;
 
