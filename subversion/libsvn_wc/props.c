--- conflicted
+++ resolved
@@ -55,153 +55,19 @@
 #include "wc.h"
 #include "props.h"
 #include "translate.h"
-<<<<<<< HEAD
 #include "workqueue.h"
 #include "conflicts.h"
 
 #include "svn_private_config.h"
-=======
-#include "lock.h"
-#include "workqueue.h"
-
-#include "svn_private_config.h"
 
 /* #define TEST_DB_PROPS */
 
-/*** Reading/writing property hashes from disk ***/
-
-/* ### HKW/WC-NG: This is a summary of the my efforts to localize accesses to
-   svn_wc__prop_path(), in preparation to moving to the wc_db API.  The
-   general idea here is to combine all calls to svn_wc__prop_path() into a
-   single one, which will make conversion to the new db API easier.  The catch
-   is our currently loggy implementation, which uses the properties file path
-   all over the place.  Rather than attempt to refactor all of those right
-   now, I'm going to punt and leave properties loggy-ness to the SQLite
-   transaction mechanism.
-
-   Also, several of these could be funnelled through the load_props()
-   interface, but for the fact that it may complicate handling of propcaching.
-   I'm happy to do that, but I'm wary of killing performance right before
-   branching 1.6, so those will happen after we branch, and trunk is once
-   again a free-for-all.
-
-   The following functions currently call this API:
-     load_props(): The current "gateway" function through we all access to
-       properties should be funneled.
-     svn_wc__working_props_committed(): Moves WORKING props to BASE props,
-       sync'ing to disk and clearing appropriate caches.
-     install_props_file(): Used with loggy.
-     svn_wc__install_props(): Used with loggy.
-     svn_wc__loggy_props_delete(): Used with loggy.
-     svn_wc__loggy_revert_props_create(): Used with loggy.
-     svn_wc__loggy_revert_props_restore(): Used with loggy.
- */
-
-/* The real functionality here is part of libsvn_subr, in hashdump.c.
-   But these are convenience routines for use in libsvn_wc. */
-
-/* Get PATH's properies of PROPS_KIND, and put them into *HASH.
-   PATH should be of kind NODE_KIND. */
-static svn_error_t *
-load_props(apr_hash_t **hash,
-           svn_wc__db_t *db,
-           const char *local_abspath,
-           svn_wc__props_kind_t props_kind,
-           apr_pool_t *pool)
-{
-  svn_error_t *err;
-  svn_stream_t *stream;
-  apr_finfo_t finfo;
-  const char *prop_path;
-  svn_wc__db_kind_t kind;
-
-  SVN_ERR_ASSERT(svn_dirent_is_absolute(local_abspath));
-
-  SVN_ERR(svn_wc__db_read_kind(&kind, db, local_abspath, FALSE, pool));
-  SVN_ERR(svn_wc__prop_path(&prop_path, local_abspath, kind, props_kind,
-                            pool));
-
-  /* We shouldn't be calling load_prop_file() with an empty file, but
-     we do.  This check makes sure that we don't call svn_hash_read2()
-     on an empty stream.  Ugly, hacky and crude. */
-  err = svn_io_stat(&finfo, prop_path, APR_FINFO_SIZE, pool);
-  if (err)
-    {
-      if (APR_STATUS_IS_ENOENT(err->apr_err)
-            || APR_STATUS_IS_ENOTDIR(err->apr_err))
-        {
-          svn_error_clear(err);
->>>>>>> 75094781
-
-/* #define TEST_DB_PROPS */
-
-
-<<<<<<< HEAD
+
 /* Forward declaration.  */
 static const svn_string_t *
 message_from_skel(const svn_skel_t *skel,
                   apr_pool_t *result_pool,
                   apr_pool_t *scratch_pool);
-=======
-static svn_error_t *
-loggy_write_properties(svn_stringbuf_t **log_accum,
-                       apr_hash_t *properties,
-                       const char *dest_abspath,
-                       const char *adm_abspath,
-                       apr_pool_t *scratch_pool)
-{
-  const char *prop_tmp_abspath;
-  svn_stream_t *stream;
-
-  /* Write the property hash into a temporary file. */
-  SVN_ERR(svn_stream_open_unique(&stream, &prop_tmp_abspath,
-                                 svn_dirent_dirname(dest_abspath,
-                                                    scratch_pool),
-                                 svn_io_file_del_none,
-                                 scratch_pool, scratch_pool));
-  if (apr_hash_count(properties) != 0)
-    SVN_ERR(svn_hash_write2(properties, stream, SVN_HASH_TERMINATOR,
-                            scratch_pool));
-  SVN_ERR(svn_stream_close(stream));
-
-  /* Write a log entry to move tmp file to the destination.  */
-  SVN_ERR(svn_wc__loggy_move(log_accum, adm_abspath,
-                             prop_tmp_abspath, dest_abspath,
-                             scratch_pool, scratch_pool));
-
-  /* And make the destination read-only.  */
-  SVN_ERR(svn_wc__loggy_set_readonly(log_accum, adm_abspath,
-                                     dest_abspath,
-                                     scratch_pool, scratch_pool));
-
-  return SVN_NO_ERROR;
-}
-
-
-/*---------------------------------------------------------------------*/
--
-/*** Misc ***/
-
-/* Opens reject temporary stream for FULL_PATH in the appropriate tmp space. */
-static svn_error_t *
-open_reject_tmp_stream(svn_stream_t **stream,
-                       const char **reject_tmp_path,
-                       svn_wc__db_t *db,
-                       const char *local_abspath,
-                       apr_pool_t *result_pool,
-                       apr_pool_t *scratch_pool)
-{
-  const char *tmp_base_abspath;
-
-  SVN_ERR(svn_wc__db_temp_wcroot_tempdir(&tmp_base_abspath, db, local_abspath,
-                                         scratch_pool, scratch_pool));
-
-  return svn_stream_open_unique(stream, reject_tmp_path, tmp_base_abspath,
-                                svn_io_file_del_none, result_pool,
-                                scratch_pool);
-}
->>>>>>> 75094781
 
 /* Given a *SINGLE* property conflict in PROP_SKEL, generate a message
    for it, and write it to STREAM, along with a trailing EOL sequence.
@@ -230,7 +96,6 @@
 
 /* Get the reject file for LOCAL_ABSPATH in DB.  Set *REJECT_FILE to the
    name of that file, or to NULL if no such file exists. */
-<<<<<<< HEAD
 svn_error_t *
 svn_wc__get_prejfile_abspath(const char **prejfile_abspath,
                              svn_wc__db_t *db,
@@ -266,272 +131,12 @@
           return SVN_NO_ERROR;
         }
     }
-=======
-static svn_error_t *
-get_existing_prop_reject_file(const char **reject_file,
-                              svn_wc__db_t *db,
-                              const char *adm_abspath,
-                              const char *local_abspath,
-                              apr_pool_t *pool)
-{
-  const apr_array_header_t *conflicts;
-  int i;
-
-  *reject_file = NULL;
-
-  SVN_ERR(svn_wc__db_read_conflicts(&conflicts, db, local_abspath,
-                                    pool, pool));
-
-  for (i = 0; i < conflicts->nelts; i++)
-    {
-      const svn_wc_conflict_description2_t *cd;
-      cd = APR_ARRAY_IDX(conflicts, i, const svn_wc_conflict_description2_t *);
-
-      if (cd->kind == svn_wc_conflict_kind_property)
-        *reject_file = svn_dirent_join(adm_abspath, cd->their_file, pool);
-    }
-
-  return SVN_NO_ERROR;
-}
-
-/*---------------------------------------------------------------------*/
--
-
-/* Temporary helper for determining where to store pristine properties.
-   All calls will eventually be replaced by direct wc_db operations
-   of the right type. */
-svn_error_t *
-svn_wc__prop_pristine_is_working(svn_boolean_t *working,
-                                 svn_wc__db_t *db,
-                                 const char *local_abspath,
-                                 apr_pool_t *scratch_pool)
-{
-  svn_wc__db_status_t status;
-  svn_boolean_t base_shadowed;
-  *working = TRUE;
-
-  SVN_ERR(svn_wc__db_read_info(&status, NULL, NULL, NULL, NULL, NULL, NULL,
-                               NULL, NULL, NULL, NULL, NULL, NULL, NULL, NULL,
-                               NULL, NULL, NULL, NULL, NULL, NULL,
-                               &base_shadowed, NULL, NULL,
-                               db, local_abspath, scratch_pool, scratch_pool));
-
-  switch (status)
-    {
-      case svn_wc__db_status_normal:
-        *working = FALSE;
-        break;
-      case svn_wc__db_status_incomplete:
-        *working = base_shadowed;
-        break;
-      case svn_wc__db_status_deleted:
-        /* ### This call fails in some update_editor scenarios, because
-               the parent directory can be incomplete. In this specific
-               case a caller MUST provide the right location itself.
-               (Which (in this case) is always the BASE_NODE table)*/
-        SVN_ERR(svn_wc__db_scan_deletion(NULL, working, NULL, NULL, db,
-                                         local_abspath, scratch_pool,
-                                         scratch_pool));
-        break;
-      case svn_wc__db_status_added:
-        break;
-      case svn_wc__db_status_not_present:
-      case svn_wc__db_status_absent:
-      case svn_wc__db_status_excluded:
-        SVN_ERR_ASSERT(0 && "Node not here");
-      case svn_wc__db_status_obstructed:
-      case svn_wc__db_status_obstructed_add:
-      case svn_wc__db_status_obstructed_delete:
-        SVN_ERR_ASSERT(0 && "Node misses property information");
-      default:
-        SVN_ERR_ASSERT(0 && "Unhandled status");
-    }
-
-  return SVN_NO_ERROR;
-}
-
-/*** Loading regular properties. ***/
-svn_error_t *
-svn_wc__load_props(apr_hash_t **base_props_p,
-                   apr_hash_t **props_p,
-                   svn_wc__db_t *db,
-                   const char *local_abspath,
-                   apr_pool_t *result_pool,
-                   apr_pool_t *scratch_pool)
-{
-  apr_hash_t *base_props = NULL; /* Silence uninitialized warning. */
-
-  SVN_ERR_ASSERT(svn_dirent_is_absolute(local_abspath));
-
-  /* We will need the base props if the user requested them, or we need
-     them if no (working) prop mods have occurred. */
-  if (base_props_p != NULL || props_p != NULL)
-    {
-      SVN_ERR(load_props(&base_props, db, local_abspath, svn_wc__props_base,
-                         result_pool));
-
-      if (base_props_p)
-        *base_props_p = base_props;
-
-#ifdef TEST_DB_PROPS
-      {
-        apr_hash_t *db_base_props;
-        SVN_ERR(svn_wc__db_read_pristine_props(&db_base_props, db,
-                                               local_abspath,
-                                               scratch_pool, scratch_pool));
-
-        if (base_props != NULL)
-          {
-            if (apr_hash_count(base_props) > 0)
-              {
-                apr_array_header_t *diffs;
-
-                SVN_ERR_ASSERT(db_base_props != NULL);
-
-                SVN_ERR(svn_prop_diffs(&diffs, base_props, db_base_props,
-                                       scratch_pool));
-
-                SVN_ERR_ASSERT(diffs->nelts == 0);
-              }
-            else
-              SVN_ERR_ASSERT(db_base_props == NULL ||
-                             (apr_hash_count(db_base_props) == 0));
-          }
-        else
-          SVN_ERR_ASSERT(db_base_props == NULL);
-      }
-#endif
-    }
-
-  if (props_p)
-    {
-      SVN_ERR(load_props(props_p, db, local_abspath, svn_wc__props_working,
-                         result_pool));
-
-      /* If the WORKING props are not present, then no modifications have
-         occurred. Simply return a copy of the BASE props.
-
-         Note that the WORKING props might be present, but simply empty,
-         signifying that all BASE props have been deleted. */
-      if (*props_p == NULL)
-        *props_p = apr_hash_copy(result_pool, base_props);
-
-#ifdef TEST_DB_PROPS
-      {
-        apr_hash_t *db_props;
-        SVN_ERR(svn_wc__db_read_props(&db_props, db, local_abspath,
-                                      scratch_pool, scratch_pool));
-
-        if (*props_p != NULL)
-          {
-            if (apr_hash_count(*props_p) > 0)
-              {
-                apr_array_header_t *diffs;
-
-                SVN_ERR_ASSERT(db_props != NULL);
-
-                SVN_ERR(svn_prop_diffs(&diffs, *props_p, db_props,
-                                       scratch_pool));
-
-                SVN_ERR_ASSERT(diffs->nelts == 0);
-              }
-            else
-              SVN_ERR_ASSERT(db_props == NULL ||
-                             (apr_hash_count(db_props) == 0));
-          }
-        else
-          SVN_ERR_ASSERT(db_props == NULL);
-      }
-#endif
-    }
-
-  return SVN_NO_ERROR;
-}
-
-svn_error_t *
-svn_wc__load_revert_props(apr_hash_t **revert_props_p,
-                          svn_wc__db_t *db,
-                          const char *local_abspath,
-                          apr_pool_t *result_pool,
-                          apr_pool_t *scratch_pool)
-{
-  if (revert_props_p)
-    {
-      svn_boolean_t replaced;
-
-      SVN_ERR(svn_wc__internal_is_replaced(&replaced, db, local_abspath,
-                                           scratch_pool));
-      if (replaced)
-        SVN_ERR(load_props(revert_props_p, db, local_abspath,
-                           svn_wc__props_revert, result_pool));
-      else
-        *revert_props_p = apr_hash_make(result_pool);
-    }
-
-  #ifdef TEST_DB_PROPS
-  {
-    apr_hash_t *db_props;
-    SVN_ERR(svn_wc__db_base_get_props(&db_props, db, local_abspath,
-                                      scratch_pool, scratch_pool));
-
-    if (apr_hash_count(*revert_props_p) > 0)
-      {
-        apr_array_header_t *diffs;
-        SVN_ERR_ASSERT(db_props != NULL);
-
-        SVN_ERR(svn_prop_diffs(&diffs, *revert_props_p, db_props,
-                               scratch_pool));
-
-        SVN_ERR_ASSERT(diffs->nelts == 0);
-      }
-    else
-      SVN_ERR_ASSERT(db_props == NULL ||
-                     (apr_hash_count(db_props) == 0));
-  }
-#endif
-
-  return SVN_NO_ERROR;
-}
-
-
-svn_error_t *
-svn_wc__install_props(svn_wc__db_t *db,
-                      const char *local_abspath,
-                      apr_hash_t *pristine_props,
-                      apr_hash_t *props,
-                      svn_boolean_t install_pristine_props,
-                      svn_boolean_t force_base_install,
-                      apr_pool_t *scratch_pool)
-{
-  apr_array_header_t *prop_diffs;
-
-  /* Check if the props are modified. */
-  SVN_ERR(svn_prop_diffs(&prop_diffs, props, pristine_props, scratch_pool));
-
-  /* Save the actual properties file if it differs from base. */
-  if (prop_diffs->nelts == 0)
-    props = NULL; /* Remove actual properties*/
-
-  if (!install_pristine_props)
-    pristine_props = NULL; /* Don't change the pristine properties */
-
-  SVN_ERR(svn_wc__wq_add_install_properties(db,
-                                            local_abspath,
-                                            pristine_props,
-                                            props,
-                                            force_base_install,
-                                            scratch_pool));
->>>>>>> 75094781
 
   *prejfile_abspath = NULL;
   return SVN_NO_ERROR;
 }
 
-<<<<<<< HEAD
 /* */
-=======
->>>>>>> 75094781
 static svn_error_t *
 immediate_install_props(svn_wc__db_t *db,
                         const char *local_abspath,
@@ -539,15 +144,7 @@
                         apr_hash_t *working_props,
                         apr_pool_t *scratch_pool)
 {
-<<<<<<< HEAD
   apr_hash_t *base_props;
-=======
-  const char *propfile_abspath;
-  apr_array_header_t *prop_diffs;
-
-  SVN_ERR(svn_wc__prop_path(&propfile_abspath, local_abspath, kind,
-                            svn_wc__props_working, scratch_pool));
->>>>>>> 75094781
 
   /* ### no pristines should be okay.  */
   SVN_ERR_W(svn_wc__db_read_pristine_props(&base_props, db, local_abspath,
@@ -559,147 +156,12 @@
      props are okay, so go ahead and set them.  */
   if (base_props != NULL)
     {
-<<<<<<< HEAD
       apr_array_header_t *prop_diffs;
 
       SVN_ERR(svn_prop_diffs(&prop_diffs, working_props, base_props,
                              scratch_pool));
       if (prop_diffs->nelts == 0)
         working_props = NULL;
-=======
-      /* Write out the properties (synchronously).  */
-      svn_stream_t *stream;
-
-      SVN_ERR(svn_io_remove_file2(propfile_abspath, TRUE, scratch_pool));
-      SVN_ERR(svn_stream_open_writable(&stream, propfile_abspath, scratch_pool,
-                                       scratch_pool));
-      if (apr_hash_count(working_props) != 0)
-        SVN_ERR(svn_hash_write2(working_props, stream, SVN_HASH_TERMINATOR,
-                                scratch_pool));
-      SVN_ERR(svn_stream_close(stream));
-
-      SVN_ERR(svn_io_set_file_read_only(propfile_abspath, FALSE,
-                                        scratch_pool));
-    }
-  else
-    {
-      /* No property modifications, remove the file instead. */
-      SVN_ERR(svn_io_remove_file2(propfile_abspath, TRUE, scratch_pool));
-    }
-
-  SVN_ERR(svn_wc__db_op_set_props(db, local_abspath,
-                                  (prop_diffs->nelts > 0) ? working_props
-                                                          : NULL,
-                                  scratch_pool));
-
-  return SVN_NO_ERROR;
-}
-
-
-svn_error_t *
-svn_wc__working_props_committed(svn_wc__db_t *db,
-                                const char *local_abspath,
-                                apr_pool_t *scratch_pool)
-{
-  svn_wc__db_kind_t kind;
-  const char *working;
-  const char *base;
-
-  SVN_ERR(svn_wc__db_read_kind(&kind, db, local_abspath, FALSE,
-                               scratch_pool));
-
-  /* The path is ensured not an excluded path. */
-  /* TODO(#2843) It seems that there is no need to
-     reveal hidden entry here? */
-
-  SVN_ERR(svn_wc__prop_path(&working, local_abspath, kind,
-                            svn_wc__props_working, scratch_pool));
-  SVN_ERR(svn_wc__prop_path(&base, local_abspath, kind,
-                            svn_wc__props_base, scratch_pool));
-
-  /* svn_io_file_rename() retains a read-only bit, so there's no
-     need to explicitly set it. */
-  return svn_error_return(svn_io_file_rename(working, base, scratch_pool));
-}
-
-
-svn_error_t *
-svn_wc__loggy_props_delete(svn_stringbuf_t **log_accum,
-                           svn_wc__db_t *db,
-                           const char *local_abspath,
-                           const char *adm_abspath,
-                           svn_wc__props_kind_t props_kind,
-                           apr_pool_t *pool)
-{
-  svn_wc__db_kind_t kind;
-  const char *props_file;
-
-  SVN_ERR(svn_wc__db_read_kind(&kind, db, local_abspath, FALSE, pool));
-  SVN_ERR(svn_wc__prop_path(&props_file, local_abspath, kind, props_kind,
-                            pool));
-  return svn_error_return(
-    svn_wc__loggy_remove(log_accum, adm_abspath, props_file, pool, pool));
-}
-
-
-svn_error_t *
-svn_wc__props_delete(svn_wc__db_t *db,
-                     const char *local_abspath,
-                     svn_wc__props_kind_t props_kind,
-                     apr_pool_t *pool)
-{
-  const char *props_file;
-  svn_wc__db_kind_t kind;
-
-  SVN_ERR_ASSERT(svn_dirent_is_absolute(local_abspath));
-
-  SVN_ERR(svn_wc__db_read_kind(&kind, db, local_abspath, FALSE, pool));
-  SVN_ERR(svn_wc__prop_path(&props_file, local_abspath, kind, props_kind,
-                            pool));
-  return svn_error_return(svn_io_remove_file2(props_file, TRUE, pool));
-}
-
-svn_error_t *
-svn_wc__loggy_revert_props_create(svn_stringbuf_t **log_accum,
-                                  svn_wc__db_t *db,
-                                  const char *local_abspath,
-                                  const char *adm_abspath,
-                                  apr_pool_t *pool)
-{
-  svn_wc__db_kind_t kind;
-  const char *revert_prop_abspath;
-  const char *base_prop_abspath;
-  svn_node_kind_t on_disk;
-
-  SVN_ERR(svn_wc__db_read_kind(&kind, db, local_abspath, FALSE, pool));
-
-  /* TODO(#2843) The current caller ensures that PATH will not be an excluded
-     item. But do we really need show_hidden = TRUE here? */
-
-  SVN_ERR(svn_wc__prop_path(&revert_prop_abspath, local_abspath, kind,
-                            svn_wc__props_revert, pool));
-  SVN_ERR(svn_wc__prop_path(&base_prop_abspath, local_abspath, kind,
-                            svn_wc__props_base, pool));
-
-  /* If prop base exist, copy it to revert base. */
-  SVN_ERR(svn_io_check_path(base_prop_abspath, &on_disk, pool));
-  if (on_disk == svn_node_file)
-    {
-      SVN_ERR(svn_wc__loggy_move(log_accum, adm_abspath,
-                                 base_prop_abspath, revert_prop_abspath,
-                                 pool, pool));
-    }
-  else if (on_disk == svn_node_none)
-    {
-      /* If there wasn't any prop base we still need an empty revert
-         propfile, otherwise a revert won't know that a change to the
-         props needs to be made (it'll just see no file, and do nothing).
-         So (loggily) write out an empty revert propfile.  */
-
-      SVN_ERR(loggy_write_properties(log_accum, apr_hash_make(pool),
-                                     revert_prop_abspath,
-                                     adm_abspath, pool));
->>>>>>> 75094781
     }
 
   SVN_ERR(svn_wc__db_op_set_props(db, local_abspath,
@@ -708,35 +170,7 @@
                                   NULL, /* work_items */
                                   scratch_pool));
 
-<<<<<<< HEAD
   return SVN_NO_ERROR;
-=======
-
-svn_error_t *
-svn_wc__loggy_revert_props_restore(svn_stringbuf_t **log_accum,
-                                   svn_wc__db_t *db,
-                                   const char *local_abspath,
-                                   const char *adm_abspath,
-                                   apr_pool_t *pool)
-{
-  svn_wc__db_kind_t kind;
-  const char *revert_file;
-  const char *base_file;
-
-  /* TODO(#2843) The current caller ensures that PATH will not be an excluded
-     item. But do we really need show_hidden = TRUE here? */
-
-  SVN_ERR(svn_wc__db_read_kind(&kind, db, local_abspath, FALSE, pool));
-
-  SVN_ERR(svn_wc__prop_path(&base_file, local_abspath, kind,
-                            svn_wc__props_base, pool));
-  SVN_ERR(svn_wc__prop_path(&revert_file, local_abspath, kind,
-                            svn_wc__props_revert, pool));
-
-  return svn_error_return(
-    svn_wc__loggy_move(log_accum, adm_abspath, revert_file, base_file,
-                       pool, pool));
->>>>>>> 75094781
 }
 
 
@@ -994,7 +428,6 @@
                     void *cancel_baton,
                     apr_pool_t *scratch_pool)
 {
-<<<<<<< HEAD
   return svn_error_return(svn_wc__perform_props_merge(
                             state,
                             wc_ctx->db,
@@ -1009,18 +442,10 @@
                             scratch_pool));
 }
 
-=======
-  svn_wc__db_kind_t kind;
-  svn_boolean_t hidden;
-  svn_stringbuf_t *log_accum;
-  apr_hash_t *new_base_props;
-  apr_hash_t *new_actual_props;
->>>>>>> 75094781
 
 /* Generate a message to describe the property conflict among these four
    values.
 
-<<<<<<< HEAD
    Note that this function (currently) interprets the property values as
    strings, but they could actually be binary values. We'll keep the
    types as svn_string_t in case we fix this in the future.  */
@@ -1184,38 +609,6 @@
                             result_pool);
 }
 
-=======
-  /* Checks whether the node exists and returns the hidden flag */
-  SVN_ERR(svn_wc__db_node_hidden(&hidden, wc_ctx->db, local_abspath, pool));
-
-  if (hidden)
-    return svn_error_createf(SVN_ERR_WC_PATH_NOT_FOUND, NULL,
-                             _("The node '%s' was not found."),
-                             svn_dirent_local_style(local_abspath, pool));
-
-  if (! dry_run)
-    log_accum = svn_stringbuf_create("", pool);
-  else
-    log_accum = NULL; /* Provide NULL to __merge_props */
-
-  /* Note that while this routine does the "real" work, it's only
-     prepping tempfiles and writing log commands.  */
-  SVN_ERR(svn_wc__merge_props(&log_accum, state,
-                              &new_base_props, &new_actual_props,
-                              wc_ctx->db, local_abspath,
-                              left_version, right_version,
-                              baseprops, NULL, NULL,
-                              propchanges, base_merge, dry_run,
-                              conflict_func, conflict_baton,
-                              cancel_func, cancel_baton,
-                              pool, pool));
-
-  if (!dry_run)
-    SVN_ERR(svn_wc__install_props(wc_ctx->db, local_abspath,
-                                  new_base_props, new_actual_props,
-                                  base_merge, FALSE, pool));
-
->>>>>>> 75094781
 
 /* Generate a property conflict message (see generate_conflict_message)
    from the data contained in SKEL. The message will be allocated in
@@ -1279,32 +672,9 @@
 
   for (scan = conflict_skel->children->next; scan != NULL; scan = scan->next)
     {
-<<<<<<< HEAD
       svn_pool_clear(iterpool);
 
       SVN_ERR(append_prop_conflict(stream, scan, iterpool));
-=======
-      const char *dir_abspath;
-
-      SVN_ERR(svn_wc__db_read_kind(&kind, wc_ctx->db, local_abspath,
-                                   FALSE, pool));
-
-      switch (kind)
-        {
-        case svn_wc__db_kind_dir:
-          dir_abspath = local_abspath;
-          break;
-        default:
-          dir_abspath = svn_dirent_dirname(local_abspath, pool);
-          break;
-        }
-
-      if (! svn_stringbuf_isempty(log_accum))
-          SVN_ERR(svn_wc__wq_add_loggy(wc_ctx->db, dir_abspath, log_accum,
-                                       pool));
-
-      SVN_ERR(svn_wc__run_log2(wc_ctx->db, dir_abspath, pool));
->>>>>>> 75094781
     }
 
   SVN_ERR(svn_stream_close(stream));
@@ -1405,11 +775,6 @@
                             const svn_string_t *working_val,
                             svn_wc_conflict_resolver_func_t conflict_func,
                             void *conflict_baton,
-<<<<<<< HEAD
-=======
-                            svn_cancel_func_t cancel_func,
-                            void *cancel_baton,
->>>>>>> 75094781
                             svn_boolean_t dry_run,
                             apr_pool_t *scratch_pool)
 {
@@ -1418,12 +783,6 @@
   apr_pool_t *filepool = svn_pool_create(scratch_pool);
   svn_wc_conflict_description2_t *cdesc;
   const char *dirpath = svn_dirent_dirname(local_abspath, filepool);
-<<<<<<< HEAD
-=======
-
-  if (cancel_func)
-    SVN_ERR(cancel_func(cancel_baton));
->>>>>>> 75094781
 
   if (! conflict_func || dry_run)
     {
@@ -1656,11 +1015,6 @@
                       const svn_string_t *new_val,
                       svn_wc_conflict_resolver_func_t conflict_func,
                       void *conflict_baton,
-<<<<<<< HEAD
-=======
-                      svn_cancel_func_t cancel_func,
-                      void *cancel_baton,
->>>>>>> 75094781
                       svn_boolean_t dry_run,
                       apr_pool_t *result_pool,
                       apr_pool_t *scratch_pool)
@@ -1703,21 +1057,9 @@
                                                   propname, working_props,
                                                   NULL, new_val,
                                                   base_val, working_val,
-<<<<<<< HEAD
                                                   conflict_func,
                                                   conflict_baton,
                                                   dry_run, scratch_pool));
-=======
-                                                  conflict_func, conflict_baton,
-                                                  cancel_func, cancel_baton,
-                                                  dry_run, scratch_pool));
-              if (got_conflict)
-                *conflict = svn_string_createf
-                    (result_pool,
-                     _("Trying to add new property '%s' with value "
-                       "'%s',\nbut property already exists with value '%s'."),
-                     propname, new_val->data, working_val->data);
->>>>>>> 75094781
             }
         }
     }
@@ -1730,18 +1072,7 @@
                                           working_props, NULL, new_val,
                                           base_val, NULL,
                                           conflict_func, conflict_baton,
-<<<<<<< HEAD
                                           dry_run, scratch_pool));
-=======
-                                          cancel_func, cancel_baton,
-                                          dry_run, scratch_pool));
-      if (got_conflict)
-        *conflict = svn_string_createf
-            (result_pool,
-             _("Trying to create property '%s' with value '%s',\n"
-               "but it has been locally deleted."),
-             propname, new_val->data);
->>>>>>> 75094781
     }
   else  /* property doesn't yet exist in working_props...  */
     /* so just set it */
@@ -1781,11 +1112,6 @@
                          const svn_string_t *old_val,
                          svn_wc_conflict_resolver_func_t conflict_func,
                          void *conflict_baton,
-<<<<<<< HEAD
-=======
-                         svn_cancel_func_t cancel_func,
-                         void *cancel_baton,
->>>>>>> 75094781
                          svn_boolean_t dry_run,
                          apr_pool_t *result_pool,
                          apr_pool_t *scratch_pool)
@@ -1836,22 +1162,9 @@
                                                    propname, working_props,
                                                    old_val, NULL,
                                                    base_val, working_val,
-<<<<<<< HEAD
                                                    conflict_func,
                                                    conflict_baton,
                                                    dry_run, scratch_pool));
-=======
-                                                   conflict_func, conflict_baton,
-                                                   cancel_func, cancel_baton,
-                                                   dry_run, scratch_pool));
-               if (got_conflict)
-                 *conflict = svn_string_createf
-                     (result_pool,
-                      _("Trying to delete property '%s' with value '%s'\n"
-                        "but it has been modified from '%s' to '%s'."),
-                      propname, old_val->data,
-                      base_val->data, working_val->data);
->>>>>>> 75094781
              }
          }
        else
@@ -1869,18 +1182,7 @@
                                           working_props, old_val, NULL,
                                           base_val, working_val,
                                           conflict_func, conflict_baton,
-<<<<<<< HEAD
                                           dry_run, scratch_pool));
-=======
-                                          cancel_func, cancel_baton,
-                                          dry_run, scratch_pool));
-      if (got_conflict)
-        *conflict = svn_string_createf
-            (result_pool,
-             _("Trying to delete property '%s' with value '%s'\n"
-               "but the local value is '%s'."),
-             propname, base_val->data, working_val->data);
->>>>>>> 75094781
     }
 
   return SVN_NO_ERROR;
@@ -1909,11 +1211,6 @@
                                    const svn_string_t *new_val,
                                    svn_wc_conflict_resolver_func_t conflict_func,
                                    void *conflict_baton,
-<<<<<<< HEAD
-=======
-                                   svn_cancel_func_t cancel_func,
-                                   void *cancel_baton,
->>>>>>> 75094781
                                    svn_boolean_t dry_run,
                                    apr_pool_t *result_pool,
                                    apr_pool_t *scratch_pool)
@@ -1958,18 +1255,7 @@
                                               old_val, new_val,
                                               base_val, working_val,
                                               conflict_func, conflict_baton,
-<<<<<<< HEAD
                                               dry_run, scratch_pool));
-=======
-                                              cancel_func, cancel_baton,
-                                              dry_run, scratch_pool));
-          if (got_conflict)
-            *conflict = svn_string_createf
-                (result_pool,
-                 _("Trying to change property '%s' from '%s' to '%s',\n"
-                   "but it has been locally deleted."),
-                 propname, old_val->data, new_val->data);
->>>>>>> 75094781
         }
     }
 
@@ -2034,11 +1320,6 @@
                                  const svn_string_t *new_val,
                                  svn_wc_conflict_resolver_func_t conflict_func,
                                  void *conflict_baton,
-<<<<<<< HEAD
-=======
-                                 svn_cancel_func_t cancel_func,
-                                 void *cancel_baton,
->>>>>>> 75094781
                                  svn_boolean_t dry_run,
                                  apr_pool_t *result_pool,
                                  apr_pool_t *scratch_pool)
@@ -2065,51 +1346,7 @@
                                           old_val, new_val,
                                           base_val, working_val,
                                           conflict_func, conflict_baton,
-<<<<<<< HEAD
                                           dry_run, scratch_pool));
-=======
-                                          cancel_func, cancel_baton,
-                                          dry_run, scratch_pool));
-      if (got_conflict)
-        {
-          /* Describe the conflict, referring to base_val as well as
-             working_val for the user's convenience. */
-          if (working_val && base_val
-              && svn_string_compare(working_val, base_val))
-            *conflict = svn_string_createf
-              (result_pool,
-               _("Trying to change property '%s' from '%s' to '%s',\n"
-                 "but property already exists with value '%s'."),
-               propname, old_val->data, new_val->data, working_val->data);
-          else if (working_val && base_val)
-            *conflict = svn_string_createf
-              (result_pool,
-               _("Trying to change property '%s' from '%s' to '%s',\n"
-                 "but the property has been locally changed from '%s' to "
-                 "'%s'."),
-               propname, old_val->data, new_val->data,
-               base_val->data, working_val->data);
-          else if (working_val)
-            *conflict = svn_string_createf
-              (result_pool,
-               _("Trying to change property '%s' from '%s' to '%s',\n"
-                 "but property has been locally added with value "
-                 "'%s'."),
-               propname, old_val->data, new_val->data, working_val->data);
-          else if (base_val)
-            *conflict = svn_string_createf
-              (result_pool,
-               _("Trying to change property '%s' from '%s' to '%s',\n"
-                 "but it has been locally deleted."),
-               propname, old_val->data, new_val->data);
-          else
-            *conflict = svn_string_createf
-              (result_pool,
-               _("Trying to change property '%s' from '%s' to '%s',\n"
-                 "but the property does not exist."),
-               propname, old_val->data, new_val->data);
-        }
->>>>>>> 75094781
     }
 
   return SVN_NO_ERROR;
@@ -2147,11 +1384,6 @@
                          const svn_string_t *new_val,
                          svn_wc_conflict_resolver_func_t conflict_func,
                          void *conflict_baton,
-<<<<<<< HEAD
-=======
-                         svn_cancel_func_t cancel_func,
-                         void *cancel_baton,
->>>>>>> 75094781
                          svn_boolean_t dry_run,
                          apr_pool_t *result_pool,
                          apr_pool_t *scratch_pool)
@@ -2177,13 +1409,8 @@
                                                  propname, base_val, old_val,
                                                  new_val,
                                                  conflict_func, conflict_baton,
-<<<<<<< HEAD
                                                  dry_run,
                                                  result_pool, scratch_pool));
-=======
-                                                 cancel_func, cancel_baton,
-                                                 dry_run, result_pool, scratch_pool));
->>>>>>> 75094781
     }
   else
     {
@@ -2198,13 +1425,8 @@
                                                propname, base_val, old_val,
                                                new_val,
                                                conflict_func, conflict_baton,
-<<<<<<< HEAD
                                                dry_run,
                                                result_pool, scratch_pool));
-=======
-                                               cancel_func, cancel_baton,
-                                               dry_run, result_pool, scratch_pool));
->>>>>>> 75094781
     }
 
   return SVN_NO_ERROR;
@@ -2212,20 +1434,12 @@
 
 
 svn_error_t *
-<<<<<<< HEAD
 svn_wc__merge_props(svn_wc_notify_state_t *state,
-=======
-svn_wc__merge_props(svn_stringbuf_t **entry_accum,
-                    svn_wc_notify_state_t *state,
->>>>>>> 75094781
                     apr_hash_t **new_base_props,
                     apr_hash_t **new_actual_props,
                     svn_wc__db_t *db,
                     const char *local_abspath,
-<<<<<<< HEAD
                     svn_wc__db_kind_t kind,
-=======
->>>>>>> 75094781
                     const svn_wc_conflict_version_t *left_version,
                     const svn_wc_conflict_version_t *right_version,
                     apr_hash_t *server_baseprops,
@@ -2244,7 +1458,6 @@
   apr_pool_t *iterpool;
   int i;
   svn_boolean_t is_dir;
-<<<<<<< HEAD
   svn_skel_t *conflict_skel = NULL;
 
   SVN_ERR_ASSERT(base_props != NULL);
@@ -2255,53 +1468,6 @@
 
   is_dir = (kind == svn_wc__db_kind_dir);
 
-=======
-  const char *reject_path = NULL;
-  svn_stream_t *reject_tmp_stream = NULL;  /* the temporary conflicts stream */
-  const char *reject_tmp_path = NULL;
-  svn_wc__db_kind_t kind;
-  const char *adm_abspath;
-
-  *new_base_props = NULL;
-  *new_actual_props = NULL;
-
-  /* ### shouldn't ALLOW_MISSING be FALSE? how can we merge props into
-     ### a node that doesn't exist?!  */
-  /* ### BH: In some cases we allow merging into missing to create a new
-             node. */
-  SVN_ERR(svn_wc__db_read_kind(&kind, db, local_abspath, TRUE, scratch_pool));
-
-  if (kind == svn_wc__db_kind_dir)
-    {
-      is_dir = TRUE;
-      adm_abspath = local_abspath;
-    }
-  else
-    {
-      is_dir = FALSE;
-      adm_abspath = svn_dirent_dirname(local_abspath, scratch_pool);
-    }
-
-  /* If not provided, load the base & working property files into hashes */
-  if (! base_props || ! working_props)
-    {
-      if (kind == svn_wc__db_kind_unknown)
-        {
-          /* No entry... no props.  */
-          if (base_props == NULL)
-            base_props = apr_hash_make(result_pool);
-          if (working_props == NULL)
-            working_props = apr_hash_make(result_pool);
-        }
-      else
-        {
-          SVN_ERR(svn_wc__load_props(base_props ? NULL : &base_props,
-                                     working_props ? NULL : &working_props,
-                                     db, local_abspath,
-                                     result_pool, scratch_pool));
-        }
-    }
->>>>>>> 75094781
   if (!server_baseprops)
     server_baseprops = base_props;
 
@@ -2357,28 +1523,16 @@
                                       is_dir, working_props,
                                       propname, base_val, to_val,
                                       conflict_func, conflict_baton,
-<<<<<<< HEAD
                                       dry_run, result_pool, iterpool));
 
       else if (! to_val) /* delete an existing property */
         SVN_ERR(apply_single_prop_delete(state, &conflict_remains,
-=======
-                                      cancel_func, cancel_baton,
-                                      dry_run, result_pool, iterpool));
-
-      else if (! to_val) /* delete an existing property */
-        SVN_ERR(apply_single_prop_delete(is_normal ? state : NULL, &conflict,
->>>>>>> 75094781
                                          db, local_abspath,
                                          left_version, right_version,
                                          is_dir,
                                          working_props,
                                          propname, base_val, from_val,
                                          conflict_func, conflict_baton,
-<<<<<<< HEAD
-=======
-                                         cancel_func, cancel_baton,
->>>>>>> 75094781
                                          dry_run, result_pool, iterpool));
 
       else  /* changing an existing property */
@@ -2389,10 +1543,6 @@
                                          working_props,
                                          propname, base_val, from_val, to_val,
                                          conflict_func, conflict_baton,
-<<<<<<< HEAD
-=======
-                                         cancel_func, cancel_baton,
->>>>>>> 75094781
                                          dry_run, result_pool, iterpool));
 
 
@@ -2406,7 +1556,6 @@
           if (dry_run)
             continue;   /* skip to next incoming change */
 
-<<<<<<< HEAD
           if (conflict_skel == NULL)
             conflict_skel = svn_wc__conflict_skel_new(scratch_pool);
 
@@ -2418,18 +1567,6 @@
                                                           from_val,
                                                           scratch_pool,
                                                           iterpool));
-=======
-          if (! reject_tmp_stream)
-            /* This is the very first prop conflict found on this item. */
-            SVN_ERR(open_reject_tmp_stream(&reject_tmp_stream,
-                                           &reject_tmp_path, db,
-                                           local_abspath,
-                                           scratch_pool, iterpool));
-
-          /* Append the conflict to the open tmp/PROPS/---.prej file */
-          SVN_ERR(append_prop_conflict(reject_tmp_stream, conflict,
-                                       iterpool));
->>>>>>> 75094781
         }
 
     }  /* foreach propchange ... */
@@ -2449,13 +1586,8 @@
 
       /* Now try to get the name of a pre-existing .prej file from the
          entries file */
-<<<<<<< HEAD
       SVN_ERR(svn_wc__get_prejfile_abspath(&reject_path, db, local_abspath,
                                            scratch_pool, scratch_pool));
-=======
-      SVN_ERR(get_existing_prop_reject_file(&reject_path, db, adm_abspath,
-                                            local_abspath, scratch_pool));
->>>>>>> 75094781
 
       if (! reject_path)
         {
@@ -2470,11 +1602,7 @@
               reject_filename = SVN_WC__THIS_DIR_PREJ;
             }
           else
-<<<<<<< HEAD
             svn_dirent_split(&reject_dirpath, &reject_filename, local_abspath,
-=======
-            svn_dirent_split(local_abspath, &reject_dirpath, &reject_filename,
->>>>>>> 75094781
                              scratch_pool);
 
           SVN_ERR(svn_io_open_uniquely_named(NULL, &reject_path,
@@ -2489,7 +1617,6 @@
              disk. */
         }
 
-<<<<<<< HEAD
       /* Mark entry as "conflicted" with a particular .prej file. */
       {
         svn_skel_t *work_item;
@@ -2501,31 +1628,6 @@
                                           scratch_pool, scratch_pool));
 
         SVN_ERR(svn_wc__db_wq_add(db, local_abspath, work_item, scratch_pool));
-=======
-      /* We've now guaranteed that some kind of .prej file exists
-         above the .svn/ dir.  We write log entries to append our
-         conflicts to it. */
-      SVN_WC__FLUSH_LOG_ACCUM(db, adm_abspath, *entry_accum, scratch_pool);
-      SVN_ERR(svn_wc__loggy_append(db, adm_abspath, reject_tmp_path,
-                                   reject_path, result_pool));
-
-      /* And of course, delete the temporary reject file. */
-      SVN_WC__FLUSH_LOG_ACCUM(db, adm_abspath, *entry_accum, scratch_pool);
-      SVN_ERR(svn_wc__loggy_remove(entry_accum, adm_abspath,
-                                   reject_tmp_path, result_pool,
-                                   scratch_pool));
-
-      /* Mark entry as "conflicted" with a particular .prej file. */
-      {
-        svn_wc_entry_t entry;
-
-        entry.prejfile = svn_dirent_is_child(adm_abspath, reject_path, NULL);
-        SVN_WC__FLUSH_LOG_ACCUM(db, adm_abspath, *entry_accum, scratch_pool);
-        SVN_ERR(svn_wc__loggy_entry_modify(entry_accum, adm_abspath,
-                                           local_abspath, &entry,
-                                           SVN_WC__ENTRY_MODIFY_PREJFILE,
-                                           result_pool, scratch_pool));
->>>>>>> 75094781
       }
 
       /* Once the prejfile is recorded, then install the file.  */
@@ -2662,13 +1764,8 @@
 
   /* After the above checks, these pristines should always be present.  */
   return svn_error_return(
-<<<<<<< HEAD
                svn_wc__db_read_pristine_props(props, db, local_abspath,
                                               result_pool, scratch_pool));
-=======
-    svn_wc__load_props(NULL, props, wc_ctx->db, local_abspath,
-                       result_pool, scratch_pool));
->>>>>>> 75094781
 }
 
 
@@ -2722,29 +1819,12 @@
 {
   apr_hash_t *prophash = NULL;
   enum svn_prop_kind kind = svn_property_kind(NULL, name);
-<<<<<<< HEAD
-=======
-  svn_wc__db_kind_t wc_kind;
->>>>>>> 75094781
   svn_boolean_t hidden;
 
   SVN_ERR_ASSERT(svn_dirent_is_absolute(local_abspath));
   SVN_ERR_ASSERT(kind != svn_prop_entry_kind);
 
-<<<<<<< HEAD
   /* This returns SVN_ERR_WC_PATH_NOT_FOUND for unversioned paths for us */
-=======
-  SVN_ERR(svn_wc__db_read_kind(&wc_kind, db, local_abspath, TRUE, scratch_pool));
-
-  if (wc_kind == svn_wc__db_kind_unknown)
-    {
-      /* The node is not present, or not really "here". Therefore, the
-         property is not present.  */
-      *value = NULL;
-      return SVN_NO_ERROR;
-    }
-
->>>>>>> 75094781
   SVN_ERR(svn_wc__db_node_hidden(&hidden, db, local_abspath, scratch_pool));
   if (hidden)
     {
@@ -2772,15 +1852,9 @@
   else
     {
       /* regular prop */
-<<<<<<< HEAD
       SVN_ERR_W(svn_wc__get_actual_props(&prophash, db, local_abspath,
                                          result_pool, scratch_pool),
                 _("Failed to load properties"));
-=======
-      SVN_ERR_W(svn_wc__load_props(NULL, &prophash, db, local_abspath,
-                                   result_pool, scratch_pool),
-                _("Failed to load properties from disk"));
->>>>>>> 75094781
     }
 
   if (prophash)
@@ -2981,16 +2055,6 @@
 
   /* Else, handle a regular property: */
 
-<<<<<<< HEAD
-=======
-  /* Get the node kind for this path. */
-  SVN_ERR(svn_wc__db_read_info(NULL, &kind, NULL, NULL, NULL, NULL, NULL,
-                               NULL, NULL, NULL, NULL, NULL, NULL, NULL,
-                               NULL, NULL, NULL, NULL, NULL, NULL, NULL,
-                               NULL, NULL, NULL,
-                               db, local_abspath,
-                               scratch_pool, scratch_pool));
->>>>>>> 75094781
 
   /* Setting an inappropriate property is not allowed (unless
      overridden by 'skip_checks', in some circumstances).  Deleting an
@@ -3040,15 +2104,9 @@
       /* If not, we'll set the file to read-only at commit time. */
     }
 
-<<<<<<< HEAD
   SVN_ERR_W(svn_wc__db_read_props(&prophash, db, local_abspath,
                                   scratch_pool, scratch_pool),
             _("Failed to load current properties"));
-=======
-  SVN_ERR_W(svn_wc__load_props(&base_prophash, &prophash, db,
-                               local_abspath, scratch_pool, scratch_pool),
-            _("Failed to load properties from disk"));
->>>>>>> 75094781
 
   /* If we're changing this file's list of expanded keywords, then
    * we'll need to invalidate its text timestamp, since keyword
@@ -3081,7 +2139,6 @@
       if (svn_subst_keywords_differ2(old_keywords, new_keywords, FALSE,
                                      scratch_pool))
         {
-<<<<<<< HEAD
           /* If the keywords have changed, then the translation of the file
              may be different. We should invalidate the cached TRANSLATED_SIZE
              and LAST_MOD_TIME on this node.
@@ -3100,18 +2157,6 @@
           SVN_ERR(svn_wc__db_global_record_fileinfo(db, local_abspath,
                                                     SVN_INVALID_FILESIZE, 0,
                                                     scratch_pool));
-=======
-          /* NOTE: this change is immediate. If the overall propset fails,
-             then we end up with an un-cached text_time. Big whoop.  */
-
-          /* If we changed the keywords or newlines, void the entry
-             timestamp for this file, so svn_wc_text_modified_p() does
-             a real (albeit slow) check later on. */
-          /* Setting the last mod time to zero will effectively invalidate
-             it's value. */
-          SVN_ERR(svn_wc__db_op_set_last_mod_time(db, local_abspath, 0,
-                                                  scratch_pool));
->>>>>>> 75094781
         }
     }
 
@@ -3142,13 +2187,8 @@
 
   /* Drop it right onto the disk. We don't need loggy since we aren't
      coordinating this change with anything else.  */
-<<<<<<< HEAD
   SVN_ERR(immediate_install_props(db, local_abspath, kind, prophash,
                                   scratch_pool));
-=======
-  SVN_ERR(immediate_install_props(db, local_abspath, kind,
-                                  base_prophash, prophash, scratch_pool));
->>>>>>> 75094781
 
   if (notify_func)
     {
@@ -3230,7 +2270,7 @@
       if (propval->data[propval->len - 1] != '\n')
         {
           new_value = svn_stringbuf_create_from_string(propval, pool);
-          svn_stringbuf_appendbytes(new_value, "\n", 1);
+          svn_stringbuf_appendbyte(new_value, '\n');
         }
 
       /* Make sure this is a valid externals property.  Do not
@@ -3311,107 +2351,21 @@
 
 
 svn_error_t *
-<<<<<<< HEAD
-=======
-svn_wc__has_props(svn_boolean_t *has_props,
-                  svn_wc__db_t *db,
-                  const char *local_abspath,
-                  apr_pool_t *scratch_pool)
-{
-  apr_hash_t *base_props;
-  apr_hash_t *working_props;
-
-  SVN_ERR(svn_wc__load_props(&base_props, &working_props,
-                             db, local_abspath, scratch_pool, scratch_pool));
-  *has_props =
-        ((apr_hash_count(base_props) + apr_hash_count(working_props)) > 0);
-
-  return SVN_NO_ERROR;
-}
-
-
-
-svn_error_t *
->>>>>>> 75094781
 svn_wc__props_modified(svn_boolean_t *modified_p,
                        svn_wc__db_t *db,
                        const char *local_abspath,
                        apr_pool_t *scratch_pool)
 {
-<<<<<<< HEAD
   SVN_ERR(svn_wc__db_read_info(NULL, NULL, NULL, NULL, NULL, NULL, NULL,
                                NULL, NULL, NULL, NULL, NULL, NULL, NULL,
                                NULL, NULL, NULL, NULL, NULL, modified_p,
                                NULL, NULL, NULL, NULL,
                                db, local_abspath,
                                scratch_pool, scratch_pool));
-=======
-  apr_array_header_t *local_propchanges;
-  apr_hash_t *localprops;
-  apr_hash_t *baseprops;
-  svn_wc__db_status_t status;
-  svn_error_t *err;
-  svn_boolean_t replaced;
-
-  err = svn_wc__db_read_info(&status, NULL, NULL, NULL, NULL, NULL, NULL,
-                             NULL, NULL, NULL, NULL, NULL, NULL, NULL,
-                             NULL, NULL, NULL, NULL, NULL, NULL, NULL,
-                             NULL, NULL, NULL,
-                             db, local_abspath,
-                             scratch_pool, scratch_pool);
-
-  /* If we have no entry, we can't have any prop mods. */
-  if (err && err->apr_err == SVN_ERR_WC_PATH_NOT_FOUND)
-    {
-      *modified_p = FALSE;
-      svn_error_clear(err);
-      return SVN_NO_ERROR;
-    }
-  else if (err)
-    return err;
-
-  SVN_ERR(load_props(&localprops, db, local_abspath, svn_wc__props_working,
-                     scratch_pool));
-
-  /* If the WORKING props are not present, then no modifications have
-     occurred. */
-  if (localprops == NULL)
-    {
-      *modified_p = FALSE;
-      return SVN_NO_ERROR;
-    }
-
-  /* If something is scheduled for replacement, we do *not* want to
-     pay attention to any base-props;  they might be residual from the
-     old deleted file. */
-  /* ### in modern WC formats, they should be the replaced file's
-     ### base props. hard to know on old WCs tho? (given the above
-     ### comment). just declare propmods if the node has any working
-     ### properties. */
-  SVN_ERR(svn_wc__internal_is_replaced(&replaced, db, local_abspath,
-                                       scratch_pool));
-  if (replaced)
-    {
-      *modified_p = apr_hash_count(localprops) > 0;
-      return SVN_NO_ERROR;
-    }
-
-  /* The WORKING props are present, so let's dig in and see what the
-     differences are. On really old WCs, they might be the same. On
-     newer WCs, the file would have been removed if there was no delta. */
-  SVN_ERR(load_props(&baseprops, db, local_abspath, svn_wc__props_base,
-                     scratch_pool));
-
-  SVN_ERR(svn_prop_diffs(&local_propchanges, localprops, baseprops,
-                         scratch_pool));
-
-  *modified_p = (local_propchanges->nelts > 0);
->>>>>>> 75094781
 
   return SVN_NO_ERROR;
 }
 
-<<<<<<< HEAD
 svn_error_t *
 svn_wc_props_modified_p2(svn_boolean_t *modified_p,
                          svn_wc_context_t* wc_ctx,
@@ -3424,8 +2378,6 @@
                                     local_abspath,
                                     scratch_pool));
 }
-=======
->>>>>>> 75094781
 
 svn_error_t *
 svn_wc__internal_propdiff(apr_array_header_t **propchanges,
@@ -3435,7 +2387,6 @@
                           apr_pool_t *result_pool,
                           apr_pool_t *scratch_pool)
 {
-<<<<<<< HEAD
   apr_hash_t *baseprops;
 
   SVN_ERR_ASSERT(svn_dirent_is_absolute(local_abspath));
@@ -3444,14 +2395,6 @@
      ### or use an empty set?  */
   SVN_ERR(svn_wc__db_read_pristine_props(&baseprops, db, local_abspath,
                                          result_pool, scratch_pool));
-=======
-  apr_hash_t *baseprops, *props;
-
-  SVN_ERR_ASSERT(svn_dirent_is_absolute(local_abspath));
-
-  SVN_ERR(svn_wc__load_props(&baseprops, propchanges ? &props : NULL,
-                             db, local_abspath, result_pool, scratch_pool));
->>>>>>> 75094781
 
   if (original_props != NULL)
     *original_props = baseprops;
