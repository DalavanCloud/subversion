--- conflicted
+++ resolved
@@ -232,11 +232,7 @@
 
 /* Print out commit information found in COMMIT_INFO to the console.
  * POOL is used for temporay allocations. */
-<<<<<<< HEAD
-svn_error_t *svn_cl__print_commit_info (svn_client_commit_info2_t *commit_info,
-=======
 svn_error_t *svn_cl__print_commit_info (svn_commit_info_t *commit_info,
->>>>>>> 35db7218
                                         apr_pool_t *pool);
 
 
