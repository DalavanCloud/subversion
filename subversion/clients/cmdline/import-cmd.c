--- conflicted
+++ resolved
@@ -45,11 +45,7 @@
   apr_array_header_t *targets;
   const char *path;
   const char *url;
-<<<<<<< HEAD
-  svn_client_commit_info2_t *commit_info = NULL;
-=======
   svn_commit_info_t *commit_info = NULL;
->>>>>>> 35db7218
 
   /* Import takes two arguments, for example
    *
