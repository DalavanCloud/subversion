--- conflicted
+++ resolved
@@ -44,11 +44,7 @@
   svn_client_ctx_t *ctx = ((svn_cl__cmd_baton_t *) baton)->ctx;
   apr_array_header_t *targets;
   const char *src_path, *dst_path;
-<<<<<<< HEAD
-  svn_client_commit_info2_t *commit_info = NULL;
-=======
   svn_commit_info_t *commit_info = NULL;
->>>>>>> 35db7218
   svn_error_t *err;
 
   SVN_ERR (svn_opt_args_to_target_array2 (&targets, os, 
