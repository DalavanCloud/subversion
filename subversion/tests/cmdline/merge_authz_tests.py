#!/usr/bin/env python
#
#  merge_authz_tests.py:  merge tests that need to write an authz file
#
#  Subversion is a tool for revision control.
#  See http://subversion.tigris.org for more information.
#
# ====================================================================
# Copyright (c) 2000-2007 CollabNet.  All rights reserved.
#
# This software is licensed as described in the file COPYING, which
# you should have received as part of this distribution.  The terms
# are also available at http://subversion.tigris.org/license-1.html.
# If newer versions of this license are posted there, you may use a
# newer version instead, at your option.
#
######################################################################

# General modules
import shutil, sys, re, os
import time

# Our testing module
import svntest
from svntest import wc

# (abbreviation)
Item = wc.StateItem
XFail = svntest.testcase.XFail
Skip = svntest.testcase.Skip
SkipUnless = svntest.testcase.SkipUnless

from merge_tests import set_up_branch

from svntest.main import SVN_PROP_MERGEINFO
from svntest.main import write_restrictive_svnserve_conf
from svntest.main import write_authz_file
from svntest.main import server_has_mergeinfo
from svntest.actions import fill_file_with_lines
from svntest.actions import make_conflict_marker_text
from svntest.actions import inject_conflict_into_expected_state

######################################################################
# Tests
#
#   Each test must return on success or raise on failure.


#----------------------------------------------------------------------

# Test for issues
#
# #2893 - Handle merge info for portions of a tree not checked out due
#        to insufficient authz.
#
# #2997 - If skipped paths come first in operative merge mergeinfo
#         is incomplete
#
# #2829 - Improve handling for skipped paths encountered during a merge.
#         This is *not* a full test of issue #2829, see also merge_tests.py,
#         search for "2829".  This tests the problem where a merge adds a path
#         with a missing sibling and so needs its own explicit mergeinfo.
def mergeinfo_and_skipped_paths(sbox):
  "skipped paths get overriding mergeinfo"

  # Test that we override the mergeinfo for child paths which weren't
  # actually merged because they were skipped.
  #
  # This test covers paths skipped because:
  #
  #   1) The source of a merge is inaccessible due to authz restrictions.
  #   2) Destination of merge is inaccessible due to authz restrictions.
  #   3) Source *and* destination of merge is inaccessible due to authz
  #      restrictions.
  #   4) File path is versioned but is missing from disk due to OS deletion.
  #      This isn't technically part of issue #2893 but we handle this case
  #      and it didn't warrant its own test).
  #
  # Eventually we should also test(?):
  #
  #   5) Dir path is versioned but is missing from disk due to an OS deletion.

  sbox.build()
  wc_dir = sbox.wc_dir
  wc_disk, wc_status = set_up_branch(sbox, False, 3)

  # Create a restrictive authz where part of the merge source and part
  # of the target are inaccesible.
  write_restrictive_svnserve_conf(sbox.repo_dir)
  write_authz_file(sbox, {"/"               : svntest.main.wc_author +"=rw",
                          # Make a directory in the merge source inaccessible.
                          "/A/B/E"            : svntest.main.wc_author + "=",
                          # Make a file and dir in the merge destination
                          # inaccessible.
                          "/A_COPY_2/D/H/psi" : svntest.main.wc_author + "=",
                          "/A_COPY_2/D/G" : svntest.main.wc_author + "=",
                          # Make the source and destination inaccessible.
                          "/A_COPY_3/B/E"     : svntest.main.wc_author + "=",
                          })

  # Checkout just the branch under the newly restricted authz.
  wc_restricted = sbox.add_wc_path('restricted')
  svntest.actions.run_and_verify_svn(None, None, [], 'checkout',
                                     sbox.repo_url,
                                     wc_restricted)

  # Some paths we'll use in the second WC.
  A_COPY_path = os.path.join(wc_restricted, "A_COPY")
  A_COPY_2_path = os.path.join(wc_restricted, "A_COPY_2")
  A_COPY_2_H_path = os.path.join(wc_restricted, "A_COPY_2", "D", "H")
  A_COPY_3_path = os.path.join(wc_restricted, "A_COPY_3")
  omega_path = os.path.join(wc_restricted, "A_COPY", "D", "H", "omega")
  zeta_path = os.path.join(wc_dir, "A", "D", "H", "zeta")

  # Restrict access to some more of the merge destination the
  # old fashioned way, delete it via the OS.
  ### TODO: Delete a versioned directory?
  os.remove(omega_path)

  # Merge r4:8 into the restricted WC's A_COPY.
  #
  # We expect A_COPY/B/E to be skipped because we can't access the source
  # and A_COPY/D/H/omega because it is missing.  Since we have A_COPY/B/E
  # we should override it's inherited mergeinfo, giving it just what it
  # inherited from A_COPY before the merge.  omega is missing, but since
  # it is a file we can record the fact that it is missing in its parent
  # directory A_COPY/D/H.
  expected_output = wc.State(A_COPY_path, {
    'D/G/rho'   : Item(status='U '),
    'D/H'       : Item(status='C '),
    'D/H/psi'   : Item(status='U '),
    })
  expected_status = wc.State(A_COPY_path, {
    ''          : Item(status=' M', wc_rev=8),
    'D/H/chi'   : Item(status='  ', wc_rev=8),
    'D/H/psi'   : Item(status='M ', wc_rev=8),
    'D/H/omega' : Item(status='!M', wc_rev=8),
    'D/H'       : Item(status='C ', wc_rev=8),
    'D/G/pi'    : Item(status='  ', wc_rev=8),
    'D/G/rho'   : Item(status='M ', wc_rev=8),
    'D/G/tau'   : Item(status='  ', wc_rev=8),
    'D/G'       : Item(status='  ', wc_rev=8),
    'D/gamma'   : Item(status='  ', wc_rev=8),
    'D'         : Item(status='  ', wc_rev=8),
    'B/lambda'  : Item(status='  ', wc_rev=8),
    'B/E'       : Item(status=' M', wc_rev=8),
    'B/E/alpha' : Item(status='  ', wc_rev=8),
    'B/E/beta'  : Item(status='  ', wc_rev=8),
    'B/F'       : Item(status='  ', wc_rev=8),
    'B'         : Item(status='  ', wc_rev=8),
    'mu'        : Item(status='  ', wc_rev=8),
    'C'         : Item(status='  ', wc_rev=8),
    })
  expected_disk = wc.State('', {
    ''          : Item(props={SVN_PROP_MERGEINFO : '/A:5-8'}),
    'D/H/psi'   : Item("New content"),
    'D/H/chi'   : Item("This is the file 'chi'.\n"),
     # 'D/H/omega' : run_and_verify_merge() doesn't support checking
     #               the props on a missing path, so we do that
     #               manually (see below).
    'D/H'       : Item(),
    'D/G/pi'    : Item("This is the file 'pi'.\n"),
    'D/G/rho'   : Item("New content"),
    'D/G/tau'   : Item("This is the file 'tau'.\n"),
    'D/G'       : Item(),
    'D/gamma'   : Item("This is the file 'gamma'.\n"),
    'D'         : Item(),
    'B/lambda'  : Item("This is the file 'lambda'.\n"),
    'B/E'       : Item(props={SVN_PROP_MERGEINFO : ''}),
    'B/E/alpha' : Item("This is the file 'alpha'.\n"),
    'B/E/beta'  : Item("This is the file 'beta'.\n"),
    'B/F'       : Item(),
    'B'         : Item(),
    'mu'        : Item("This is the file 'mu'.\n"),
    'C'         : Item(),
    })
  expected_skip = wc.State(A_COPY_path, {
    'B/E'       : Item(),
    'D/H/omega' : Item(),
    })
  saved_cwd = os.getcwd()
  svntest.actions.run_and_verify_merge(A_COPY_path, '4', '8',
                                       sbox.repo_url + \
                                       '/A',
                                       expected_output,
                                       expected_disk,
                                       expected_status,
                                       expected_skip,
                                       None, None, None, None,
                                       None, 1)

  # Manually check the props on A_COPY/D/H/omega.
  svntest.actions.run_and_verify_svn(None, ['\n'], [],
                                    'pg', SVN_PROP_MERGEINFO, omega_path)

  # Merge r4:8 into the restricted WC's A_COPY_2.
  #
  # As before we expect A_COPY_2/B/E to be skipped because we can't access the
  # source but now the destination paths A_COPY_2/D/G, A_COPY_2/D/G/rho, and
  # A_COPY_2/D/H/psi should also be skipped because our test user doesn't have
  # access.
  #
  # After the merge the parents of the missing dest paths, A_COPY_2/D and
  # A_COPY_2/D/H get non-inheritable mergeinfo.  Those parents children that
  # *are* present, A_COPY_2/D/gamma, A_COPY_2/D/H/chi, and A_COPY_2/D/H/omega
  # get their own mergeinfo.  Note that A_COPY_2/D/H is both the parent of
  # a missing child and the sibling of missing child, but the former always
  # takes precedence in terms of getting *non*-inheritable mergeinfo.
  expected_output = wc.State(A_COPY_2_path, {
<<<<<<< HEAD
    'D'         : Item(status='C '),
    'D/H'       : Item(status='C '),
=======
    'D/G'       : Item(status='  ', treeconflict='C'),
>>>>>>> e363d545
    'D/H/omega' : Item(status='U '),
    })
  expected_status = wc.State(A_COPY_2_path, {
    ''          : Item(status=' M', wc_rev=8),
    'D/H/chi'   : Item(status=' M', wc_rev=8),
    'D/H/omega' : Item(status='MM', wc_rev=8),
    'D/H'       : Item(status='CM', wc_rev=8),
    'D/gamma'   : Item(status=' M', wc_rev=8),
    'D'         : Item(status='CM', wc_rev=8),
    'B/lambda'  : Item(status='  ', wc_rev=8),
    'B/E'       : Item(status=' M', wc_rev=8),
    'B/E/alpha' : Item(status='  ', wc_rev=8),
    'B/E/beta'  : Item(status='  ', wc_rev=8),
    'B/F'       : Item(status='  ', wc_rev=8),
    'B'         : Item(status='  ', wc_rev=8),
    'mu'        : Item(status='  ', wc_rev=8),
    'C'         : Item(status='  ', wc_rev=8),
    })
  expected_disk = wc.State('', {
    ''          : Item(props={SVN_PROP_MERGEINFO : '/A:5-8'}),
    'D/H/omega' : Item("New content",
                       props={SVN_PROP_MERGEINFO : '/A/D/H/omega:5-8'}),
    'D/H/chi'   : Item("This is the file 'chi'.\n",
                       props={SVN_PROP_MERGEINFO : '/A/D/H/chi:5-8'}),
    'D/H'       : Item(props={SVN_PROP_MERGEINFO : '/A/D/H:5-8*'}),
    'D/gamma'   : Item("This is the file 'gamma'.\n",
                       props={SVN_PROP_MERGEINFO : '/A/D/gamma:5-8'}),
    'D'         : Item(props={SVN_PROP_MERGEINFO : '/A/D:5-8*'}),
    'B/lambda'  : Item("This is the file 'lambda'.\n"),
    'B/E'       : Item(props={SVN_PROP_MERGEINFO : ''}),
    'B/E/alpha' : Item("This is the file 'alpha'.\n"),
    'B/E/beta'  : Item("This is the file 'beta'.\n"),
    'B/F'       : Item(),
    'B'         : Item(),
    'mu'        : Item("This is the file 'mu'.\n"),
    'C'         : Item(),
    })
  expected_skip = wc.State(A_COPY_2_path, {
    'B/E'     : Item(),
    'D/H/psi'   : Item(),
    })
  saved_cwd = os.getcwd()
  svntest.actions.run_and_verify_merge(A_COPY_2_path, '4', '8',
                                       sbox.repo_url + \
                                       '/A',
                                       expected_output,
                                       expected_disk,
                                       expected_status,
                                       expected_skip,
                                       None, None, None, None,
                                       None, 1, 0)

  # Merge r5:7 into the restricted WC's A_COPY_3.
  #
  # Again A_COPY_3/B/E should be skipped, but because we can't access the
  # source *or* the destination we expect its parent A_COPY_3/B to get
  # non-inheritable mergeinfo and its two existing siblings, A_COPY_3/B/F
  # and A_COPY_3/B/lambda to get their own mergeinfo.
  expected_output = wc.State(A_COPY_3_path, {
    'D/G/rho' : Item(status='U '),
    })
  expected_status = wc.State(A_COPY_3_path, {
    ''          : Item(status=' M', wc_rev=8),
    'D/H/chi'   : Item(status='  ', wc_rev=8),
    'D/H/omega' : Item(status='  ', wc_rev=8),
    'D/H/psi'   : Item(status='  ', wc_rev=8),
    'D/H'       : Item(status='  ', wc_rev=8),
    'D/gamma'   : Item(status='  ', wc_rev=8),
    'D'         : Item(status='  ', wc_rev=8),
    'D/G'       : Item(status='  ', wc_rev=8),
    'D/G/pi'    : Item(status='  ', wc_rev=8),
    'D/G/rho'   : Item(status='M ', wc_rev=8),
    'D/G/tau'   : Item(status='  ', wc_rev=8),
    'B/lambda'  : Item(status=' M', wc_rev=8),
    'B/F'       : Item(status=' M', wc_rev=8),
    'B'         : Item(status=' M', wc_rev=8),
    'mu'        : Item(status='  ', wc_rev=8),
    'C'         : Item(status='  ', wc_rev=8),
    })
  expected_disk = wc.State('', {
    ''          : Item(props={SVN_PROP_MERGEINFO : '/A:6-7'}),
    'D/H/omega' : Item("This is the file 'omega'.\n"),
    'D/H/chi'   : Item("This is the file 'chi'.\n"),
    'D/H/psi'   : Item("This is the file 'psi'.\n"),
    'D/H'       : Item(),
    'D/gamma'   : Item("This is the file 'gamma'.\n"),
    'D'         : Item(),
    'D/G'       : Item(),
    'D/G/pi'    : Item("This is the file 'pi'.\n"),
    'D/G/rho'   : Item("New content"),
    'D/G/tau'   : Item("This is the file 'tau'.\n"),
    'B/lambda'  : Item("This is the file 'lambda'.\n",
                       props={SVN_PROP_MERGEINFO : '/A/B/lambda:6-7'}),
    'B/F'       : Item(props={SVN_PROP_MERGEINFO : '/A/B/F:6-7'}),
    'B'         : Item(props={SVN_PROP_MERGEINFO : '/A/B:6-7*'}),
    'mu'        : Item("This is the file 'mu'.\n"),
    'C'         : Item(),
    })
  expected_skip = wc.State(A_COPY_3_path, {'B/E' : Item()})
  saved_cwd = os.getcwd()
  svntest.actions.run_and_verify_merge(A_COPY_3_path, '5', '7',
                                       sbox.repo_url + \
                                       '/A',
                                       expected_output,
                                       expected_disk,
                                       expected_status,
                                       expected_skip,
                                       None, None, None, None,
                                       None, 1, 0)
  svntest.actions.run_and_verify_svn(None, None, [], 'revert', '--recursive',
                                     wc_restricted)

  # Test issue #2997.  If a merge requires two separate editor drives and the
  # first is non-operative we should still update the mergeinfo to reflect
  # this.
  #
  # Merge -c5 -c8 to the restricted WC's A_COPY_2/D/H.  r5 gets merged first
  # but is a no-op, r8 get's merged next and is operative so the mergeinfo
  # should be updated to reflect both merges.
  expected_output = wc.State(A_COPY_2_H_path, {
    ''      : Item(status='C '),
    'omega' : Item(status='U '),
    })
  expected_status = wc.State(A_COPY_2_H_path, {
    ''      : Item(status='CM', wc_rev=8),
    'chi'   : Item(status=' M', wc_rev=8),
    'omega' : Item(status='MM', wc_rev=8),
    })
  expected_disk = wc.State('', {
    ''      : Item(props={SVN_PROP_MERGEINFO : '/A/D/H:5*,8*'}),
    'omega' : Item("New content",
                   props={SVN_PROP_MERGEINFO : '/A/D/H/omega:5,8'}),
    'chi'   : Item("This is the file 'chi'.\n",
                   props={SVN_PROP_MERGEINFO : '/A/D/H/chi:5,8'}),
    })
  expected_skip = wc.State(A_COPY_2_H_path, {
    'psi'   : Item(),
    })
  saved_cwd = os.getcwd()
  svntest.actions.run_and_verify_merge(A_COPY_2_H_path, '4', '5',
                                       sbox.repo_url + \
                                       '/A/D/H',
                                       expected_output,
                                       expected_disk,
                                       expected_status,
                                       expected_skip,
                                       None, None, None, None,
                                       None, 1, 0, '-c5', '-c8')


  # Test issue #2829 'Improve handling for skipped paths encountered
  # during a merge'

  # Revert previous changes to restricted WC
  svntest.actions.run_and_verify_svn(None, None, [], 'revert', '--recursive',
                                     wc_restricted)
  # Add new path 'A/D/H/zeta'
  svntest.main.file_write(zeta_path, "This is the file 'zeta'.\n")
  svntest.actions.run_and_verify_svn(None, None, [], 'add', zeta_path)
  expected_output = wc.State(wc_dir, {'A/D/H/zeta' : Item(verb='Adding')})
  wc_status.add({'A/D/H/zeta' : Item(status='  ', wc_rev=9)})
  svntest.actions.run_and_verify_commit(wc_dir, expected_output,
                                        wc_status, None, wc_dir)

  # Merge -r7:9 to the restricted WC's A_COPY_2/D/H.
  #
  # r9 adds a path, 'A_COPY_2/D/H/zeta', which has a parent with
  # non-inheritable mergeinfo (due to the fact 'A_COPY_2/D/H/psi' is missing).
  # 'A_COPY_2/D/H/zeta' must therefore get its own explicit mergeinfo from
  # this merge.
  expected_output = wc.State(A_COPY_2_H_path, {
    'omega' : Item(status='U '),
    'zeta'  : Item(status='A '),
    })
  expected_status = wc.State(A_COPY_2_H_path, {
    ''      : Item(status=' M', wc_rev=8),
    'chi'   : Item(status=' M', wc_rev=8),
    'omega' : Item(status='MM', wc_rev=8),
    'zeta'  : Item(status='A ', copied='+', wc_rev='-'),
    })
  expected_disk = wc.State('', {
    ''      : Item(props={SVN_PROP_MERGEINFO : '/A/D/H:8-9*'}),
    'omega' : Item("New content",
                   props={SVN_PROP_MERGEINFO : '/A/D/H/omega:8-9'}),
    'chi'   : Item("This is the file 'chi'.\n",
                   props={SVN_PROP_MERGEINFO : '/A/D/H/chi:8-9'}),
    'zeta'  : Item("This is the file 'zeta'.\n",
                   props={SVN_PROP_MERGEINFO : '/A/D/H/zeta:8-9'}),
    })
  expected_skip = wc.State(A_COPY_2_H_path, {})
  saved_cwd = os.getcwd()
  svntest.actions.run_and_verify_merge(A_COPY_2_H_path, '7', '9',
                                       sbox.repo_url + \
                                       '/A/D/H',
                                       expected_output,
                                       expected_disk,
                                       expected_status,
                                       expected_skip,
                                       None, None, None, None,
                                       None, 1, 0)

########################################################################
# Run the tests


# list all tests here, starting with None:
test_list = [ None,
              SkipUnless(Skip(mergeinfo_and_skipped_paths,
                              svntest.main.is_ra_type_file),
                         svntest.main.server_has_mergeinfo),
             ]

if __name__ == '__main__':
  svntest.main.run_tests(test_list, serial_only = True)
  # NOTREACHED


### End of file.<|MERGE_RESOLUTION|>--- conflicted
+++ resolved
@@ -127,7 +127,6 @@
   # directory A_COPY/D/H.
   expected_output = wc.State(A_COPY_path, {
     'D/G/rho'   : Item(status='U '),
-    'D/H'       : Item(status='C '),
     'D/H/psi'   : Item(status='U '),
     })
   expected_status = wc.State(A_COPY_path, {
@@ -135,7 +134,7 @@
     'D/H/chi'   : Item(status='  ', wc_rev=8),
     'D/H/psi'   : Item(status='M ', wc_rev=8),
     'D/H/omega' : Item(status='!M', wc_rev=8),
-    'D/H'       : Item(status='C ', wc_rev=8),
+    'D/H'       : Item(status='  ', wc_rev=8),
     'D/G/pi'    : Item(status='  ', wc_rev=8),
     'D/G/rho'   : Item(status='M ', wc_rev=8),
     'D/G/tau'   : Item(status='  ', wc_rev=8),
@@ -207,21 +206,16 @@
   # a missing child and the sibling of missing child, but the former always
   # takes precedence in terms of getting *non*-inheritable mergeinfo.
   expected_output = wc.State(A_COPY_2_path, {
-<<<<<<< HEAD
-    'D'         : Item(status='C '),
-    'D/H'       : Item(status='C '),
-=======
     'D/G'       : Item(status='  ', treeconflict='C'),
->>>>>>> e363d545
     'D/H/omega' : Item(status='U '),
     })
   expected_status = wc.State(A_COPY_2_path, {
     ''          : Item(status=' M', wc_rev=8),
     'D/H/chi'   : Item(status=' M', wc_rev=8),
     'D/H/omega' : Item(status='MM', wc_rev=8),
-    'D/H'       : Item(status='CM', wc_rev=8),
+    'D/H'       : Item(status=' M', wc_rev=8),
     'D/gamma'   : Item(status=' M', wc_rev=8),
-    'D'         : Item(status='CM', wc_rev=8),
+    'D'         : Item(status=' M', wc_rev=8),
     'B/lambda'  : Item(status='  ', wc_rev=8),
     'B/E'       : Item(status=' M', wc_rev=8),
     'B/E/alpha' : Item(status='  ', wc_rev=8),
@@ -333,11 +327,10 @@
   # but is a no-op, r8 get's merged next and is operative so the mergeinfo
   # should be updated to reflect both merges.
   expected_output = wc.State(A_COPY_2_H_path, {
-    ''      : Item(status='C '),
     'omega' : Item(status='U '),
     })
   expected_status = wc.State(A_COPY_2_H_path, {
-    ''      : Item(status='CM', wc_rev=8),
+    ''      : Item(status=' M', wc_rev=8),
     'chi'   : Item(status=' M', wc_rev=8),
     'omega' : Item(status='MM', wc_rev=8),
     })
