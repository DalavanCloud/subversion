--- conflicted
+++ resolved
@@ -3,25 +3,17 @@
 #  merge_authz_tests.py:  merge tests that need to write an authz file
 #
 #  Subversion is a tool for revision control.
-#  See http://subversion.apache.org for more information.
+#  See http://subversion.tigris.org for more information.
 #
 # ====================================================================
-#    Licensed to the Apache Software Foundation (ASF) under one
-#    or more contributor license agreements.  See the NOTICE file
-#    distributed with this work for additional information
-#    regarding copyright ownership.  The ASF licenses this file
-#    to you under the Apache License, Version 2.0 (the
-#    "License"); you may not use this file except in compliance
-#    with the License.  You may obtain a copy of the License at
-#
-#      http://www.apache.org/licenses/LICENSE-2.0
-#
-#    Unless required by applicable law or agreed to in writing,
-#    software distributed under the License is distributed on an
-#    "AS IS" BASIS, WITHOUT WARRANTIES OR CONDITIONS OF ANY
-#    KIND, either express or implied.  See the License for the
-#    specific language governing permissions and limitations
-#    under the License.
+# Copyright (c) 2000-2007 CollabNet.  All rights reserved.
+#
+# This software is licensed as described in the file COPYING, which
+# you should have received as part of this distribution.  The terms
+# are also available at http://subversion.tigris.org/license-1.html.
+# If newer versions of this license are posted there, you may use a
+# newer version instead, at your option.
+#
 ######################################################################
 
 # General modules
@@ -39,12 +31,10 @@
 SkipUnless = svntest.testcase.SkipUnless
 
 from merge_tests import set_up_branch
-from merge_tests import expected_merge_output
+
 from svntest.main import SVN_PROP_MERGEINFO
 from svntest.main import write_restrictive_svnserve_conf
 from svntest.main import write_authz_file
-from svntest.main import is_ra_type_dav
-from svntest.main import is_ra_type_svn
 from svntest.main import server_has_mergeinfo
 from svntest.actions import fill_file_with_lines
 from svntest.actions import make_conflict_marker_text
@@ -138,13 +128,6 @@
   expected_output = wc.State(A_COPY_path, {
     'D/G/rho'   : Item(status='U '),
     'D/H/psi'   : Item(status='U '),
-    })
-  expected_mergeinfo_output = wc.State(A_COPY_path, {
-    ''          : Item(status=' U'),
-    'B/E'       : Item(status=' U'),
-    'D/H/omega' : Item(status=' U'),
-    })
-  expected_elision_output = wc.State(A_COPY_path, {
     })
   expected_status = wc.State(A_COPY_path, {
     ''          : Item(status=' M', wc_rev=8),
@@ -196,10 +179,9 @@
     })
   saved_cwd = os.getcwd()
   svntest.actions.run_and_verify_merge(A_COPY_path, '4', '8',
-                                       sbox.repo_url + '/A', None,
+                                       sbox.repo_url + \
+                                       '/A',
                                        expected_output,
-                                       expected_mergeinfo_output,
-                                       expected_elision_output,
                                        expected_disk,
                                        expected_status,
                                        expected_skip,
@@ -218,35 +200,22 @@
   # access.
   #
   # After the merge the parents of the missing dest paths, A_COPY_2/D and
-  # A_COPY_2/D/H get non-inheritable mergeinfo.  Those parents' children that
-  # *are* present and are affected by the merge, only A_COPY_2/D/H/omega in
-  # this case, get their own mergeinfo.  Note that A_COPY_2/D/H is both the
-  # parent of a missing child and the sibling of missing child, but the former
-  # always takes precedence in terms of getting *non*-inheritable mergeinfo.
+  # A_COPY_2/D/H get non-inheritable mergeinfo.  Those parents children that
+  # *are* present, A_COPY_2/D/gamma, A_COPY_2/D/H/chi, and A_COPY_2/D/H/omega
+  # get their own mergeinfo.  Note that A_COPY_2/D/H is both the parent of
+  # a missing child and the sibling of missing child, but the former always
+  # takes precedence in terms of getting *non*-inheritable mergeinfo.
   expected_output = wc.State(A_COPY_2_path, {
     'D/G'       : Item(status='  ', treeconflict='C'),
     'D/H/omega' : Item(status='U '),
     })
-  expected_mergeinfo_output = wc.State(A_COPY_2_path, {
-    ''          : Item(status=' U'),
-    'D'         : Item(status=' U'),
-    'D/H'       : Item(status=' U'),
-    'D/H/omega' : Item(status=' U'),
-    'B/E'       : Item(status=' U'),
-    })
-  expected_elision_output = wc.State(A_COPY_2_path, {
-    })
   expected_status = wc.State(A_COPY_2_path, {
     ''          : Item(status=' M', wc_rev=8),
     'D/G'       : Item(status='! ', treeconflict='C'),
-<<<<<<< HEAD
-    'D/H/chi'   : Item(status='  ', wc_rev=8),
-=======
     'D/H/chi'   : Item(status=' M', wc_rev=8),
->>>>>>> d3608daf
     'D/H/omega' : Item(status='MM', wc_rev=8),
     'D/H'       : Item(status=' M', wc_rev=8),
-    'D/gamma'   : Item(status='  ', wc_rev=8),
+    'D/gamma'   : Item(status=' M', wc_rev=8),
     'D'         : Item(status=' M', wc_rev=8),
     'B/lambda'  : Item(status='  ', wc_rev=8),
     'B/E'       : Item(status=' M', wc_rev=8),
@@ -261,9 +230,11 @@
     ''          : Item(props={SVN_PROP_MERGEINFO : '/A:5-8'}),
     'D/H/omega' : Item("New content",
                        props={SVN_PROP_MERGEINFO : '/A/D/H/omega:5-8'}),
-    'D/H/chi'   : Item("This is the file 'chi'.\n"),
+    'D/H/chi'   : Item("This is the file 'chi'.\n",
+                       props={SVN_PROP_MERGEINFO : '/A/D/H/chi:5-8'}),
     'D/H'       : Item(props={SVN_PROP_MERGEINFO : '/A/D/H:5-8*'}),
-    'D/gamma'   : Item("This is the file 'gamma'.\n"),
+    'D/gamma'   : Item("This is the file 'gamma'.\n",
+                       props={SVN_PROP_MERGEINFO : '/A/D/gamma:5-8'}),
     'D'         : Item(props={SVN_PROP_MERGEINFO : '/A/D:5-8*'}),
     'B/lambda'  : Item("This is the file 'lambda'.\n"),
     'B/E'       : Item(props={SVN_PROP_MERGEINFO : ''}),
@@ -280,10 +251,9 @@
     })
   saved_cwd = os.getcwd()
   svntest.actions.run_and_verify_merge(A_COPY_2_path, '4', '8',
-                                       sbox.repo_url + '/A', None,
+                                       sbox.repo_url + \
+                                       '/A',
                                        expected_output,
-                                       expected_mergeinfo_output,
-                                       expected_elision_output,
                                        expected_disk,
                                        expected_status,
                                        expected_skip,
@@ -294,17 +264,10 @@
   #
   # Again A_COPY_3/B/E should be skipped, but because we can't access the
   # source *or* the destination we expect its parent A_COPY_3/B to get
-  # non-inheritable mergeinfo.  A_COPY_3B's two existing siblings,
-  # A_COPY_3/B/F and A_COPY_3/B/lambda are untouched by the merge so
-  # neither gets any mergeinfo recorded.
+  # non-inheritable mergeinfo and its two existing siblings, A_COPY_3/B/F
+  # and A_COPY_3/B/lambda to get their own mergeinfo.
   expected_output = wc.State(A_COPY_3_path, {
     'D/G/rho' : Item(status='U '),
-    })
-  expected_mergeinfo_output = wc.State(A_COPY_3_path, {
-    ''  : Item(status=' U'),
-    'B' : Item(status=' U'),
-    })
-  expected_elision_output = wc.State(A_COPY_3_path, {
     })
   expected_status = wc.State(A_COPY_3_path, {
     ''          : Item(status=' M', wc_rev=8),
@@ -318,8 +281,8 @@
     'D/G/pi'    : Item(status='  ', wc_rev=8),
     'D/G/rho'   : Item(status='M ', wc_rev=8),
     'D/G/tau'   : Item(status='  ', wc_rev=8),
-    'B/lambda'  : Item(status='  ', wc_rev=8),
-    'B/F'       : Item(status='  ', wc_rev=8),
+    'B/lambda'  : Item(status=' M', wc_rev=8),
+    'B/F'       : Item(status=' M', wc_rev=8),
     'B'         : Item(status=' M', wc_rev=8),
     'mu'        : Item(status='  ', wc_rev=8),
     'C'         : Item(status='  ', wc_rev=8),
@@ -336,8 +299,9 @@
     'D/G/pi'    : Item("This is the file 'pi'.\n"),
     'D/G/rho'   : Item("New content"),
     'D/G/tau'   : Item("This is the file 'tau'.\n"),
-    'B/lambda'  : Item("This is the file 'lambda'.\n"),
-    'B/F'       : Item(),
+    'B/lambda'  : Item("This is the file 'lambda'.\n",
+                       props={SVN_PROP_MERGEINFO : '/A/B/lambda:6-7'}),
+    'B/F'       : Item(props={SVN_PROP_MERGEINFO : '/A/B/F:6-7'}),
     'B'         : Item(props={SVN_PROP_MERGEINFO : '/A/B:6-7*'}),
     'mu'        : Item("This is the file 'mu'.\n"),
     'C'         : Item(),
@@ -345,10 +309,9 @@
   expected_skip = wc.State(A_COPY_3_path, {'B/E' : Item()})
   saved_cwd = os.getcwd()
   svntest.actions.run_and_verify_merge(A_COPY_3_path, '5', '7',
-                                       sbox.repo_url + '/A', None,
+                                       sbox.repo_url + \
+                                       '/A',
                                        expected_output,
-                                       expected_mergeinfo_output,
-                                       expected_elision_output,
                                        expected_disk,
                                        expected_status,
                                        expected_skip,
@@ -363,42 +326,36 @@
   #
   # Merge -c5 -c8 to the restricted WC's A_COPY_2/D/H.  r5 gets merged first
   # but is a no-op, r8 get's merged next and is operative so the mergeinfo
-  # should be updated on the merge target to reflect both merges.
+  # should be updated to reflect both merges.
   expected_output = wc.State(A_COPY_2_H_path, {
     'omega' : Item(status='U '),
     })
-  expected_elision_output = wc.State(A_COPY_2_H_path, {
-    })
   expected_status = wc.State(A_COPY_2_H_path, {
     ''      : Item(status=' M', wc_rev=8),
-    'chi'   : Item(status='  ', wc_rev=8),
+    'chi'   : Item(status=' M', wc_rev=8),
     'omega' : Item(status='MM', wc_rev=8),
     })
   expected_disk = wc.State('', {
     ''      : Item(props={SVN_PROP_MERGEINFO : '/A/D/H:5*,8*'}),
     'omega' : Item("New content",
-                   props={SVN_PROP_MERGEINFO : '/A/D/H/omega:8'}),
-    'chi'   : Item("This is the file 'chi'.\n"),
+                   props={SVN_PROP_MERGEINFO : '/A/D/H/omega:5,8'}),
+    'chi'   : Item("This is the file 'chi'.\n",
+                   props={SVN_PROP_MERGEINFO : '/A/D/H/chi:5,8'}),
     })
   expected_skip = wc.State(A_COPY_2_H_path, {
     'psi'   : Item(),
     })
   saved_cwd = os.getcwd()
-  # Note we don't bother checking expected mergeinfo output because the
-  # multiple merges being performed here, -c5 and -c8, will result in
-  # first ' U' and then ' G' mergeinfo notifications.  Our expected
-  # tree structures can't handle checking for multiple values for the
-  # same key.
   svntest.actions.run_and_verify_merge(A_COPY_2_H_path, '4', '5',
-                                       sbox.repo_url + '/A/D/H', None,
+                                       sbox.repo_url + \
+                                       '/A/D/H',
                                        expected_output,
-                                       None, # expected_mergeinfo_output,
-                                       expected_elision_output,
                                        expected_disk,
                                        expected_status,
                                        expected_skip,
                                        None, None, None, None,
                                        None, 1, 0, '-c5', '-c8')
+
 
   # Test issue #2829 'Improve handling for skipped paths encountered
   # during a merge'
@@ -424,16 +381,9 @@
     'omega' : Item(status='U '),
     'zeta'  : Item(status='A '),
     })
-  expected_mergeinfo_output = wc.State(A_COPY_2_H_path, {
-    ''      : Item(status=' U'),
-    'omega' : Item(status=' U'),
-    'zeta'  : Item(status=' U'),
-    })
-  expected_elision_output = wc.State(A_COPY_2_H_path, {
-    })
   expected_status = wc.State(A_COPY_2_H_path, {
     ''      : Item(status=' M', wc_rev=8),
-    'chi'   : Item(status='  ', wc_rev=8),
+    'chi'   : Item(status=' M', wc_rev=8),
     'omega' : Item(status='MM', wc_rev=8),
     'zeta'  : Item(status='A ', copied='+', wc_rev='-'),
     })
@@ -441,287 +391,23 @@
     ''      : Item(props={SVN_PROP_MERGEINFO : '/A/D/H:8-9*'}),
     'omega' : Item("New content",
                    props={SVN_PROP_MERGEINFO : '/A/D/H/omega:8-9'}),
-    'chi'   : Item("This is the file 'chi'.\n"),
+    'chi'   : Item("This is the file 'chi'.\n",
+                   props={SVN_PROP_MERGEINFO : '/A/D/H/chi:8-9'}),
     'zeta'  : Item("This is the file 'zeta'.\n",
                    props={SVN_PROP_MERGEINFO : '/A/D/H/zeta:8-9'}),
     })
   expected_skip = wc.State(A_COPY_2_H_path, {})
   saved_cwd = os.getcwd()
-  #raise svntest.Failure("PTB")
   svntest.actions.run_and_verify_merge(A_COPY_2_H_path, '7', '9',
-                                       sbox.repo_url + '/A/D/H', None,
+                                       sbox.repo_url + \
+                                       '/A/D/H',
                                        expected_output,
-                                       expected_mergeinfo_output,
-                                       expected_elision_output,
                                        expected_disk,
                                        expected_status,
                                        expected_skip,
                                        None, None, None, None,
                                        None, 1, 0)
 
-def merge_fails_if_subtree_is_deleted_on_src(sbox):
-  "merge fails if subtree is deleted on src"
-
-  ## See http://subversion.tigris.org/issues/show_bug.cgi?id=2876. ##
-
-  # Create a WC
-  sbox.build()
-  wc_dir = sbox.wc_dir
-
-  if is_ra_type_svn() or is_ra_type_dav():
-    write_authz_file(sbox, {"/" : "* = rw",
-                            "/unrelated" : ("* =\n" +
-                             svntest.main.wc_author2 + " = rw")})
-
-  # Some paths we'll care about
-  Acopy_path = os.path.join(wc_dir, 'A_copy')
-  gamma_path = os.path.join(wc_dir, 'A', 'D', 'gamma')
-  Acopy_gamma_path = os.path.join(wc_dir, 'A_copy', 'D', 'gamma')
-  Acopy_D_path = os.path.join(wc_dir, 'A_copy', 'D')
-  A_url = sbox.repo_url + '/A'
-  Acopy_url = sbox.repo_url + '/A_copy'
-
-  # Contents to be added to 'gamma'
-  new_content = "line1\nline2\nline3\nline4\nline5\n"
-
-  svntest.main.file_write(gamma_path, new_content)
-
-  # Create expected output tree for commit
-  expected_output = wc.State(wc_dir, {
-    'A/D/gamma' : Item(verb='Sending'),
-    })
-
-  # Create expected status tree for commit
-  expected_status = svntest.actions.get_virginal_state(wc_dir, 1)
-  expected_status.tweak('A/D/gamma', wc_rev=2)
-
-  # Commit the new content
-  svntest.actions.run_and_verify_commit(wc_dir, expected_output,
-                                        expected_status, None, wc_dir)
-
-  svntest.actions.run_and_verify_svn(None, None, [], 'cp', A_url, Acopy_url,
-                                     '-m', 'create a new copy of A')
-
-  # Update working copy
-  svntest.actions.run_and_verify_svn(None, None, [], 'up', wc_dir)
-
-  svntest.main.file_substitute(gamma_path, "line1", "this is line1")
-  # Create expected output tree for commit
-  expected_output = wc.State(wc_dir, {
-    'A/D/gamma' : Item(verb='Sending'),
-    })
-
-  # Create expected status tree for commit
-  expected_status.tweak(wc_rev=3)
-  expected_status.tweak('A/D/gamma', wc_rev=4)
-  expected_status.add({
-    'A_copy'          : Item(status='  ', wc_rev=3),
-    'A_copy/B'        : Item(status='  ', wc_rev=3),
-    'A_copy/B/lambda' : Item(status='  ', wc_rev=3),
-    'A_copy/B/E'      : Item(status='  ', wc_rev=3),
-    'A_copy/B/E/alpha': Item(status='  ', wc_rev=3),
-    'A_copy/B/E/beta' : Item(status='  ', wc_rev=3),
-    'A_copy/B/F'      : Item(status='  ', wc_rev=3),
-    'A_copy/mu'       : Item(status='  ', wc_rev=3),
-    'A_copy/C'        : Item(status='  ', wc_rev=3),
-    'A_copy/D'        : Item(status='  ', wc_rev=3),
-    'A_copy/D/gamma'  : Item(status='  ', wc_rev=3),
-    'A_copy/D/G'      : Item(status='  ', wc_rev=3),
-    'A_copy/D/G/pi'   : Item(status='  ', wc_rev=3),
-    'A_copy/D/G/rho'  : Item(status='  ', wc_rev=3),
-    'A_copy/D/G/tau'  : Item(status='  ', wc_rev=3),
-    'A_copy/D/H'      : Item(status='  ', wc_rev=3),
-    'A_copy/D/H/chi'  : Item(status='  ', wc_rev=3),
-    'A_copy/D/H/omega': Item(status='  ', wc_rev=3),
-    'A_copy/D/H/psi'  : Item(status='  ', wc_rev=3),
-    })
-
-  svntest.actions.run_and_verify_commit(wc_dir, expected_output,
-                                        expected_status, None, wc_dir)
-
-  # Delete A/D/gamma from working copy
-  svntest.actions.run_and_verify_svn(None, None, [], 'delete', gamma_path)
-  # Create expected output tree for commit
-  expected_output = wc.State(wc_dir, {
-    'A/D/gamma' : Item(verb='Deleting'),
-    })
-
-  expected_status.remove('A/D/gamma')
-
-  svntest.actions.run_and_verify_commit(wc_dir,
-                                        expected_output,
-                                        expected_status,
-                                        None,
-                                        wc_dir, wc_dir)
-  svntest.actions.run_and_verify_svn(
-    None,
-    expected_merge_output([[3,4]],
-                          ['U    ' + Acopy_gamma_path + '\n',
-                           ' U   ' + Acopy_gamma_path + '\n']),
-    [], 'merge', '-r1:4',
-    A_url + '/D/gamma' + '@4',
-    Acopy_gamma_path)
-
-  # r6: create an empty (unreadable) commit.
-  # Empty or unreadable revisions used to crash a svn 1.6+ client when
-  # used with a 1.5 server:
-  # http://svn.haxx.se/dev/archive-2009-04/0476.shtml
-  svntest.main.run_svn(None, 'mkdir', sbox.repo_url + '/unrelated',
-                       '--username', svntest.main.wc_author2,
-                       '-m', 'creating a rev with no paths.')
-
-  # A delete merged ontop of a modified file is normally a tree conflict,
-  # see notes/tree-conflicts/detection.txt, but --force currently avoids
-  # this.
-  svntest.actions.run_and_verify_svn(
-    None,
-    expected_merge_output([[3,6]],
-                          ['D    ' + Acopy_gamma_path + '\n',
-                           ' U   ' + Acopy_path + '\n']),
-    [], 'merge', '-r1:6', '--force',
-    A_url, Acopy_path)
-
-def reintegrate_fails_if_no_root_access(sbox):
-  "reintegrate fails if no root access"
-
-  # If a user is authorized to a reintegrate source and target, they
-  # should be able to reintegrate, regardless of what authorization
-  # they have to parents of the source and target.
-  #
-  # See http://subversion.tigris.org/issues/show_bug.cgi?id=3242#desc78
-
-  # Some paths we'll care about
-  wc_dir = sbox.wc_dir
-  A_path          = os.path.join(wc_dir, 'A')
-  A_COPY_path     = os.path.join(wc_dir, 'A_COPY')
-  beta_COPY_path  = os.path.join(wc_dir, 'A_COPY', 'B', 'E', 'beta')
-  rho_COPY_path   = os.path.join(wc_dir, 'A_COPY', 'D', 'G', 'rho')
-  omega_COPY_path = os.path.join(wc_dir, 'A_COPY', 'D', 'H', 'omega')
-  psi_COPY_path   = os.path.join(wc_dir, 'A_COPY', 'D', 'H', 'psi')
-      
-  # Copy A@1 to A_COPY in r2, and then make some changes to A in r3-6.
-  sbox.build()
-  wc_dir = sbox.wc_dir
-  expected_disk, expected_status = set_up_branch(sbox)
-
-  # Make a change on the branch, to A_COPY/mu, commit in r7.
-  svntest.main.file_write(os.path.join(wc_dir, "A_COPY", "mu"),
-                          "Changed on the branch.")
-  expected_output = wc.State(wc_dir, {'A_COPY/mu' : Item(verb='Sending')})
-  expected_status.tweak('A_COPY/mu', wc_rev=7)
-  svntest.actions.run_and_verify_commit(wc_dir, expected_output,
-                                        expected_status, None, wc_dir)
-  expected_disk.tweak('A_COPY/mu', contents='Changed on the branch.')
-
-  # Update the WC.
-  svntest.main.run_svn(None, 'up', wc_dir)
-
-
-  # Sync A_COPY with A.
-  expected_output = expected_merge_output([[2,7]],
-                                          ['U    ' + beta_COPY_path  + '\n',
-                                           'U    ' + rho_COPY_path   + '\n',
-                                           'U    ' + omega_COPY_path + '\n',
-                                           'U    ' + psi_COPY_path   + '\n',
-                                           # Mergeinfo notification
-                                           ' U   ' + A_COPY_path     + '\n'])
-  svntest.actions.run_and_verify_svn(None, expected_output, [], 'merge',
-                                     sbox.repo_url + '/A', A_COPY_path)
-  svntest.main.run_svn(None, 'ci', '-m', 'synch A_COPY with A', wc_dir)
-
-  # Change authz file so everybody has access to everything but the root.  
-  if is_ra_type_svn() or is_ra_type_dav():
-    write_restrictive_svnserve_conf(sbox.repo_dir)
-    write_authz_file(sbox, {"/"       : "* =",
-                            "/A"      : "* = rw",
-                            "/A_COPY" : "* = rw",
-                            "/iota"   : "* = rw"})
-
-  # Now reintegrate A_COPY back to A.  The lack of access to the root of the
-  # repository shouldn't be a problem.  Right now it fails with this error:
-  #
-  #  >svn merge ^/A_COPY A --reintegrate
-  #  ..\..\..\subversion\svn\merge-cmd.c:358: (apr_err=175009)
-  #  ..\..\..\subversion\libsvn_client\merge.c:9758: (apr_err=175009)
-  #  ..\..\..\subversion\libsvn_client\merge.c:9728: (apr_err=175009)
-  #  ..\..\..\subversion\libsvn_client\merge.c:9573: (apr_err=175009)
-  #  ..\..\..\subversion\libsvn_ra\ra_loader.c:488: (apr_err=175009)
-  #  ..\..\..\subversion\libsvn_ra\ra_loader.c:488: (apr_err=175009)
-  #  ..\..\..\subversion\libsvn_ra\ra_loader.c:488: (apr_err=175009)
-  #  svn: Unable to connect to a repository at URL 'http://localhost/
-  #    svn-test-work/repositories/merge_authz_tests-3'
-  #  ..\..\..\subversion\libsvn_ra_serf\options.c:490: (apr_err=175009)
-  #  ..\..\..\subversion\libsvn_ra_serf\util.c:595: (apr_err=175009)
-  #  ..\..\..\subversion\libsvn_ra_serf\util.c:1436: (apr_err=175009)
-  #  ..\..\..\subversion\libsvn_ra_serf\util.c:1127: (apr_err=175009)
-  #  ..\..\..\subversion\libsvn_ra_serf\util.c:1127: (apr_err=175009)
-  #  svn: XML parsing failed: (403 Forbidden)
-  #
-  # This test is set as XFail until this is fixed.
-  svntest.main.run_svn(None, 'up', wc_dir)
-  expected_output = wc.State(A_path, {
-    'mu'           : Item(status='U '),
-    })
-  expected_mergeinfo_output = wc.State(A_path, {
-    '' : Item(status=' G'),
-    })
-  expected_elision_output = wc.State(A_path, {
-    })
-  expected_disk = wc.State('', {
-    ''          : Item(props={SVN_PROP_MERGEINFO : '/A_COPY:2-8'}),
-    'B'         : Item(),
-    'B/lambda'  : Item("This is the file 'lambda'.\n"),
-    'B/E'       : Item(),
-    'B/E/alpha' : Item("This is the file 'alpha'.\n"),
-    'B/E/beta'  : Item("New content"),
-    'B/F'       : Item(),
-    'mu'        : Item("Changed on the branch."),
-    'C'         : Item(),
-    'D'         : Item(),
-    'D/gamma'   : Item("This is the file 'gamma'.\n"),
-    'D/G'       : Item(),
-    'D/G/pi'    : Item("This is the file 'pi'.\n"),
-    'D/G/rho'   : Item("New content"),
-    'D/G/tau'   : Item("This is the file 'tau'.\n"),
-    'D/H'       : Item(),
-    'D/H/chi'   : Item("This is the file 'chi'.\n"),
-    'D/H/omega' : Item("New content"),
-    'D/H/psi'   : Item("New content"),
-  })
-  expected_status = wc.State(A_path, {
-    "B"            : Item(status='  ', wc_rev=8),
-    "B/lambda"     : Item(status='  ', wc_rev=8),
-    "B/E"          : Item(status='  ', wc_rev=8),
-    "B/E/alpha"    : Item(status='  ', wc_rev=8),
-    "B/E/beta"     : Item(status='  ', wc_rev=8),
-    "B/F"          : Item(status='  ', wc_rev=8),
-    "mu"           : Item(status='M ', wc_rev=8),
-    "C"            : Item(status='  ', wc_rev=8),
-    "D"            : Item(status='  ', wc_rev=8),
-    "D/gamma"      : Item(status='  ', wc_rev=8),
-    "D/G"          : Item(status='  ', wc_rev=8),
-    "D/G/pi"       : Item(status='  ', wc_rev=8),
-    "D/G/rho"      : Item(status='  ', wc_rev=8),
-    "D/G/tau"      : Item(status='  ', wc_rev=8),
-    "D/H"          : Item(status='  ', wc_rev=8),
-    "D/H/chi"      : Item(status='  ', wc_rev=8),
-    "D/H/omega"    : Item(status='  ', wc_rev=8),
-    "D/H/psi"      : Item(status='  ', wc_rev=8),
-    ""             : Item(status=' M', wc_rev=8),
-  })
-  expected_skip = wc.State(A_path, {})
-  svntest.actions.run_and_verify_merge(A_path, None, None,
-                                       sbox.repo_url + '/A_COPY', None,
-                                       expected_output,
-                                       expected_mergeinfo_output,
-                                       expected_elision_output,
-                                       expected_disk,
-                                       expected_status,
-                                       expected_skip,
-                                       None, None, None, None,
-                                       None, True, True,
-                                       '--reintegrate')
-  
 ########################################################################
 # Run the tests
 
@@ -731,11 +417,6 @@
               SkipUnless(Skip(mergeinfo_and_skipped_paths,
                               svntest.main.is_ra_type_file),
                          svntest.main.server_has_mergeinfo),
-              SkipUnless(merge_fails_if_subtree_is_deleted_on_src,
-                         server_has_mergeinfo),
-              XFail(SkipUnless(Skip(reintegrate_fails_if_no_root_access,
-                                    svntest.main.is_ra_type_file),
-                               svntest.main.server_has_mergeinfo)),
              ]
 
 if __name__ == '__main__':
