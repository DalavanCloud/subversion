#!/usr/bin/env python
#
#  depth_tests.py:  Testing that operations work as expected at
#                   various depths (depth-empty, depth-files,
#                   depth-immediates, depth-infinity).
#
#  Subversion is a tool for revision control.
#  See http://subversion.apache.org for more information.
#
# ====================================================================
#    Licensed to the Apache Software Foundation (ASF) under one
#    or more contributor license agreements.  See the NOTICE file
#    distributed with this work for additional information
#    regarding copyright ownership.  The ASF licenses this file
#    to you under the Apache License, Version 2.0 (the
#    "License"); you may not use this file except in compliance
#    with the License.  You may obtain a copy of the License at
#
#      http://www.apache.org/licenses/LICENSE-2.0
#
#    Unless required by applicable law or agreed to in writing,
#    software distributed under the License is distributed on an
#    "AS IS" BASIS, WITHOUT WARRANTIES OR CONDITIONS OF ANY
#    KIND, either express or implied.  See the License for the
#    specific language governing permissions and limitations
#    under the License.
######################################################################

# General modules
import os
import re

# Our testing module
import svntest
from svntest import wc

# (abbreviation)
Skip = svntest.testcase.Skip_deco
SkipUnless = svntest.testcase.SkipUnless_deco
XFail = svntest.testcase.XFail_deco
Issues = svntest.testcase.Issues_deco
Issue = svntest.testcase.Issue_deco
Wimp = svntest.testcase.Wimp_deco
Item = wc.StateItem

# For errors setting up the depthy working copies.
class DepthSetupError(Exception):
  def __init__ (self, args=None):
    self.args = args

def set_up_depthy_working_copies(sbox, empty=False, files=False,
                                 immediates=False, infinity=False):
  """Set up up to four working copies, at various depths.  At least
  one of depths EMPTY, FILES, IMMEDIATES, or INFINITY must be passed
  as True.  The corresponding working copy paths are returned in a
  four-element tuple in that order, with element value of None for
  working copies that were not created.  If all args are False, raise
  DepthSetupError."""

  if not (infinity or empty or files or immediates):
    raise DepthSetupError("At least one working copy depth must be passed.")

  wc = None
  if infinity:
    sbox.build()
    wc = sbox.wc_dir
  else:
    sbox.build(create_wc = False)
    sbox.add_test_path(sbox.wc_dir, True)

  wc_empty = None
  if empty:
    wc_empty = sbox.wc_dir + '-depth-empty'
    sbox.add_test_path(wc_empty, True)
    svntest.actions.run_and_verify_svn(
      "Unexpected error from co --depth=empty",
      svntest.verify.AnyOutput, [],
      "co", "--depth", "empty", sbox.repo_url, wc_empty)

  wc_files = None
  if files:
    wc_files = sbox.wc_dir + '-depth-files'
    sbox.add_test_path(wc_files, True)
    svntest.actions.run_and_verify_svn(
      "Unexpected error from co --depth=files",
      svntest.verify.AnyOutput, [],
      "co", "--depth", "files", sbox.repo_url, wc_files)

  wc_immediates = None
  if immediates:
    wc_immediates = sbox.wc_dir + '-depth-immediates'
    sbox.add_test_path(wc_immediates, True)
    svntest.actions.run_and_verify_svn(
      "Unexpected error from co --depth=immediates",
      svntest.verify.AnyOutput, [],
      "co", "--depth", "immediates",
      sbox.repo_url, wc_immediates)

  return wc_empty, wc_files, wc_immediates, wc

def verify_depth(msg, depth, path="."):
  """Verifies that PATH has depth DEPTH.  MSG is the failure message."""
  if depth == "infinity":
    # Check for absence of depth line.
    exit_code, out, err = svntest.actions.run_and_verify_svn(None, None,
                                                             [], "info", path)
    for line in out:
      if line.startswith("Depth:"):
        raise svntest.failure(msg)
  else:
    expected_stdout = svntest.verify.ExpectedOutput("Depth: %s\n" % depth,
                                                    match_all=False)
    svntest.actions.run_and_verify_svn(
      msg, expected_stdout, [], "info", path)

#----------------------------------------------------------------------
# Ensure that 'checkout --depth=empty' results in a depth-empty working copy.
def depth_empty_checkout(sbox):
  "depth-empty checkout"

  wc_empty, ign_a, ign_b, ign_c = set_up_depthy_working_copies(sbox, empty=True)

  if os.path.exists(os.path.join(wc_empty, "iota")):
    raise svntest.Failure("depth-empty checkout created file 'iota'")

  if os.path.exists(os.path.join(wc_empty, "A")):
    raise svntest.Failure("depth-empty checkout created subdir 'A'")

  verify_depth("Expected depth empty for top of WC, got some other depth",
               "empty", wc_empty)


# Helper for two test functions.
def depth_files_same_as_nonrecursive(sbox, opt):
  """Run a depth-files or non-recursive checkout, depending on whether
  passed '-N' or '--depth=files' for OPT.  The two should get the same
  result, hence this helper containing the common code between the
  two tests."""

  # This duplicates some code from set_up_depthy_working_copies(), but
  # that's because it's abstracting out a different axis.

  sbox.build(create_wc = False, read_only = True)
  if os.path.exists(sbox.wc_dir):
    svntest.main.safe_rmtree(sbox.wc_dir)

  svntest.actions.run_and_verify_svn("Unexpected error during co %s" % opt,
                                     svntest.verify.AnyOutput, [],
                                     "co", opt, sbox.repo_url, sbox.wc_dir)

  # Should create a depth-files top directory, so both iota and A
  # should exist, and A should be empty and depth-empty.

  if not os.path.exists(os.path.join(sbox.wc_dir, "iota")):
    raise svntest.Failure("'checkout %s' failed to create file 'iota'" % opt)

  if os.path.exists(os.path.join(sbox.wc_dir, "A")):
    raise svntest.Failure("'checkout %s' unexpectedly created subdir 'A'" % opt)

  verify_depth("Expected depth files for top of WC, got some other depth",
               "files", sbox.wc_dir)


def depth_files_checkout(sbox):
  "depth-files checkout"
  depth_files_same_as_nonrecursive(sbox, "--depth=files")


def nonrecursive_checkout(sbox):
  "non-recursive checkout equals depth-files"
  depth_files_same_as_nonrecursive(sbox, "-N")


#----------------------------------------------------------------------
def depth_empty_update_bypass_single_file(sbox):
  "update depth-empty wc shouldn't receive file mod"

  wc_empty, ign_a, ign_b, wc = set_up_depthy_working_copies(sbox, empty=True,
                                                            infinity=True)

  iota_path = os.path.join(wc, 'iota')
  svntest.main.file_append(iota_path, "new text\n")

  # Commit in the "other" wc.
  expected_output = svntest.wc.State(wc, { 'iota' : Item(verb='Sending'), })
  expected_status = svntest.actions.get_virginal_state(wc, 1)
  expected_status.tweak('iota', wc_rev=2, status='  ')
  svntest.actions.run_and_verify_commit(wc,
                                        expected_output,
                                        expected_status,
                                        None, wc)

  # Update the depth-empty wc, expecting not to receive the change to iota.
  expected_output = svntest.wc.State(wc_empty, { })
  expected_disk = svntest.wc.State('', { })
  expected_status = svntest.wc.State(wc_empty, { '' : svntest.wc.StateItem() })
  expected_status.tweak(contents=None, status='  ', wc_rev=2)
  svntest.actions.run_and_verify_update(wc_empty,
                                        expected_output,
                                        expected_disk,
                                        expected_status,
                                        None, None, None, None, None)

  # And the wc should still be depth-empty.
  verify_depth(None, "empty", wc_empty)

  # Even if we explicitly ask for a depth-infinity update, we still shouldn't
  # get the change to iota.
  svntest.actions.run_and_verify_update(wc_empty,
                                        expected_output,
                                        expected_disk,
                                        expected_status,
                                        None, None, None, None, None, False,
                                        "--depth=infinity", wc_empty)

  # And the wc should still be depth-empty.
  verify_depth(None, "empty", wc_empty)


#----------------------------------------------------------------------
def depth_immediates_get_top_file_mod_only(sbox):
  "update depth-immediates wc gets top file mod only"

  ign_a, ign_b, wc_immediates, wc \
         = set_up_depthy_working_copies(sbox, immediates=True, infinity=True)

  iota_path = os.path.join(wc, 'iota')
  svntest.main.file_append(iota_path, "new text in iota\n")
  mu_path = os.path.join(wc, 'A', 'mu')
  svntest.main.file_append(mu_path, "new text in mu\n")

  # Commit in the "other" wc.
  expected_output = svntest.wc.State(wc,
                                     { 'iota' : Item(verb='Sending'),
                                       'A/mu' : Item(verb='Sending'),
                                       })
  expected_status = svntest.actions.get_virginal_state(wc, 1)
  expected_status.tweak('iota', wc_rev=2, status='  ')
  expected_status.tweak('A/mu', wc_rev=2, status='  ')
  svntest.actions.run_and_verify_commit(wc,
                                        expected_output,
                                        expected_status,
                                        None, wc)

  # Update the depth-immediates wc, expecting to receive only the
  # change to iota.
  expected_output = svntest.wc.State(wc_immediates,
                                     { 'iota' : Item(status='U ') })
  expected_disk = svntest.wc.State('', { })
  expected_disk.add(\
    {'iota' : Item(contents="This is the file 'iota'.\nnew text in iota\n"),
     'A' : Item(contents=None) } )
  expected_status = svntest.wc.State(wc_immediates,
                                     { '' : svntest.wc.StateItem() })
  expected_status.tweak(contents=None, status='  ', wc_rev=2)
  expected_status.add(\
    {'iota' : Item(status='  ', wc_rev=2),
     'A' : Item(status='  ', wc_rev=2) } )
  svntest.actions.run_and_verify_update(wc_immediates,
                                        expected_output,
                                        expected_disk,
                                        expected_status,
                                        None, None, None, None, None)
  verify_depth(None, "immediates", wc_immediates)


#----------------------------------------------------------------------
def depth_empty_commit(sbox):
  "commit a file from a depth-empty working copy"
  # Bring iota into a depth-empty working copy, then commit a change to it.
  wc_empty, ign_a, ign_b, ign_c = set_up_depthy_working_copies(sbox,
                                                               empty=True)

  # Form the working path of iota
  wc_empty_iota = os.path.join(wc_empty, 'iota')

  # Update 'iota' in the depth-empty working copy and modify it
  svntest.actions.run_and_verify_svn(None, None, [],
                                     'up', wc_empty_iota)
  svntest.main.file_write(wc_empty_iota, "iota modified")

  # Commit the modified changes from a depth-empty working copy
  expected_output = svntest.wc.State(wc_empty, {
    'iota'        : Item(verb='Sending'),
    })
  expected_status = svntest.wc.State(wc_empty, { })
  expected_status.add({
    ''            : Item(status='  ', wc_rev=1),
    'iota'        : Item(status='  ', wc_rev=2),
    })
  svntest.actions.run_and_verify_commit(wc_empty,
                                        expected_output,
                                        expected_status,
                                        None,
                                        wc_empty)

#----------------------------------------------------------------------
def depth_empty_with_file(sbox):
  "act on a file in a depth-empty working copy"
  # Run 'svn up iota' to bring iota permanently into the working copy.
  wc_empty, ign_a, ign_b, wc = set_up_depthy_working_copies(sbox, empty=True,
                                                            infinity=True)

  iota_path = os.path.join(wc_empty, 'iota')
  if os.path.exists(iota_path):
    raise svntest.Failure("'%s' exists when it shouldn't" % iota_path)

  ### I'd love to do this using the recommended {expected_output,
  ### expected_status, expected_disk} method here, but after twenty
  ### minutes of trying to figure out how, I decided to compromise.

  # Update iota by name, expecting to receive it.
  svntest.actions.run_and_verify_svn(None, None, [], 'up', iota_path)

  # Test that we did receive it.
  if not os.path.exists(iota_path):
    raise svntest.Failure("'%s' doesn't exist when it should" % iota_path)

  # Commit a change to iota in the "other" wc.
  other_iota_path = os.path.join(wc, 'iota')
  svntest.main.file_append(other_iota_path, "new text\n")
  expected_output = svntest.wc.State(wc, { 'iota' : Item(verb='Sending'), })
  expected_status = svntest.actions.get_virginal_state(wc, 1)
  expected_status.tweak('iota', wc_rev=2, status='  ')
  svntest.actions.run_and_verify_commit(wc,
                                        expected_output,
                                        expected_status,
                                        None, wc)

  # Delete iota in the "other" wc.
  other_iota_path = os.path.join(wc, 'iota')
  svntest.actions.run_and_verify_svn(None, None, [], 'rm', other_iota_path)
  expected_output = svntest.wc.State(wc, { 'iota' : Item(verb='Deleting'), })
  expected_status = svntest.actions.get_virginal_state(wc, 1)
  expected_status.remove('iota')
  svntest.actions.run_and_verify_commit(wc,
                                        expected_output,
                                        expected_status,
                                        None, wc)

  # Update the depth-empty wc just a little, expecting to receive
  # the change in iota.
  expected_output = svntest.wc.State(\
    wc_empty, { 'iota' : Item(status='U ') })
  expected_disk = svntest.wc.State(\
    '', { 'iota' : Item(contents="This is the file 'iota'.\nnew text\n") })
  expected_status = svntest.wc.State(wc_empty,
    { ''     : Item(status='  ', wc_rev=2),
      'iota' : Item(status='  ', wc_rev=2),})
  svntest.actions.run_and_verify_update(wc_empty,
                                        expected_output,
                                        expected_disk,
                                        expected_status,
                                        None, None, None, None, None, False,
                                        '-r2', wc_empty)

  # Update the depth-empty wc all the way, expecting to receive the deletion
  # of iota.
  expected_output = svntest.wc.State(\
    wc_empty, { 'iota' : Item(status='D ') })
  expected_disk = svntest.wc.State('', { })
  expected_status = svntest.wc.State(\
    wc_empty, { '' : Item(status='  ', wc_rev=3) })
  svntest.actions.run_and_verify_update(wc_empty,
                                        expected_output,
                                        expected_disk,
                                        expected_status,
                                        None, None, None, None, None)


#----------------------------------------------------------------------
def depth_empty_with_dir(sbox):
  "bring a dir into a depth-empty working copy"
  # Run 'svn up A' to bring A permanently into the working copy.
  wc_empty, ign_a, ign_b, wc = set_up_depthy_working_copies(sbox, empty=True,
                                                            infinity=True)

  A_path = os.path.join(wc_empty, 'A')
  other_mu_path = os.path.join(wc, 'A', 'mu')

  # We expect A to be added at depth infinity, so a normal 'svn up A'
  # should be sufficient to add all descendants.
  expected_output = svntest.wc.State(wc_empty, {
    'A'              : Item(status='A '),
    'A/mu'           : Item(status='A '),
    'A/B'            : Item(status='A '),
    'A/B/lambda'     : Item(status='A '),
    'A/B/E'          : Item(status='A '),
    'A/B/E/alpha'    : Item(status='A '),
    'A/B/E/beta'     : Item(status='A '),
    'A/B/F'          : Item(status='A '),
    'A/C'            : Item(status='A '),
    'A/D'            : Item(status='A '),
    'A/D/gamma'      : Item(status='A '),
    'A/D/G'          : Item(status='A '),
    'A/D/G/pi'       : Item(status='A '),
    'A/D/G/rho'      : Item(status='A '),
    'A/D/G/tau'      : Item(status='A '),
    'A/D/H'          : Item(status='A '),
    'A/D/H/chi'      : Item(status='A '),
    'A/D/H/psi'      : Item(status='A '),
    'A/D/H/omega'    : Item(status='A ')
    })
  expected_disk = svntest.main.greek_state.copy()
  expected_disk.remove('iota')
  expected_status = svntest.actions.get_virginal_state(wc_empty, 1)
  expected_status.remove('iota')
  svntest.actions.run_and_verify_update(wc_empty,
                                        expected_output,
                                        expected_disk,
                                        expected_status,
                                        None, None,
                                        None, None, None, None,
                                        A_path)

  # Commit a change to A/mu in the "other" wc.
  svntest.main.file_write(other_mu_path, "new text\n")
  expected_output = svntest.wc.State(\
    wc, { 'A/mu' : Item(verb='Sending'), })
  expected_status = svntest.actions.get_virginal_state(wc, 1)
  expected_status.tweak('A/mu', wc_rev=2, status='  ')
  svntest.actions.run_and_verify_commit(wc,
                                        expected_output,
                                        expected_status,
                                        None, wc)

  # Update "A" by name in wc_empty, expect to receive the change to A/mu.
  expected_output = svntest.wc.State(wc_empty, { 'A/mu' : Item(status='U ') })
  expected_disk = svntest.main.greek_state.copy()
  expected_disk.remove('iota')
  expected_disk.tweak('A/mu', contents='new text\n')
  expected_status = svntest.actions.get_virginal_state(wc_empty, 2)
  expected_status.remove('iota')
  expected_status.tweak('', wc_rev=1)
  svntest.actions.run_and_verify_update(wc_empty,
                                        expected_output,
                                        expected_disk,
                                        expected_status,
                                        None, None,
                                        None, None, None, None,
                                        A_path)

  # Commit the deletion of A/mu from the "other" wc.
  svntest.main.file_write(other_mu_path, "new text\n")
  svntest.actions.run_and_verify_svn(None, None, [], 'rm', other_mu_path)
  expected_output = svntest.wc.State(wc, { 'A/mu' : Item(verb='Deleting'), })
  expected_status = svntest.actions.get_virginal_state(wc, 1)
  expected_status.remove('A/mu')
  svntest.actions.run_and_verify_commit(wc,
                                        expected_output,
                                        expected_status,
                                        None, wc)


  # Update "A" by name in wc_empty, expect to A/mu to disappear.
  expected_output = svntest.wc.State(wc_empty, { 'A/mu' : Item(status='D ') })
  expected_disk = svntest.main.greek_state.copy()
  expected_disk.remove('iota')
  expected_disk.remove('A/mu')
  expected_status = svntest.actions.get_virginal_state(wc_empty, 3)
  expected_status.remove('iota')
  expected_status.remove('A/mu')
  expected_status.tweak('', wc_rev=1)
  svntest.actions.run_and_verify_update(wc_empty,
                                        expected_output,
                                        expected_disk,
                                        expected_status,
                                        None, None,
                                        None, None, None, None,
                                        A_path)



#----------------------------------------------------------------------
def depth_immediates_bring_in_file(sbox):
  "bring a file into a depth-immediates working copy"

  # Create an immediates working copy and form the paths
  ign_a, ign_b, wc_imm, wc = set_up_depthy_working_copies(sbox,
                                                          immediates=True)
  A_mu_path = os.path.join(wc_imm, 'A', 'mu')
  gamma_path = os.path.join(wc_imm, 'A', 'D', 'gamma')

  # Run 'svn up A/mu' to bring A/mu permanently into the working copy.
  expected_output = svntest.wc.State(wc_imm, {
    'A/mu'           : Item(status='A '),
    })
  expected_disk = svntest.main.greek_state.copy()
  expected_disk.remove('A/C', 'A/B/lambda', 'A/B/E', 'A/B/E/alpha',
                       'A/B/E/beta', 'A/B/F', 'A/B', 'A/D/gamma', 'A/D/G',
                       'A/D/G/pi', 'A/D/G/rho', 'A/D/G/tau', 'A/D/H/chi',
                       'A/D/H/psi', 'A/D/H/omega', 'A/D/H', 'A/D')
  expected_status = svntest.actions.get_virginal_state(wc_imm, 1)
  expected_status.remove('A/C', 'A/B/lambda', 'A/B/E', 'A/B/E/alpha',
                       'A/B/E/beta', 'A/B/F', 'A/B', 'A/D/gamma', 'A/D/G',
                       'A/D/G/pi', 'A/D/G/rho', 'A/D/G/tau', 'A/D/H/chi',
                       'A/D/H/psi', 'A/D/H/omega', 'A/D/H', 'A/D')
  svntest.actions.run_and_verify_update(wc_imm,
                                        expected_output,
                                        expected_disk,
                                        expected_status,
                                        None, None, None,
                                        None, None, None,
                                        A_mu_path)

  # Run 'svn up A/D/gamma' to test the edge case 'Skipped'.
  expected_output = svntest.wc.State(wc_imm, {
    'A/D/gamma'   : Item(verb='Skipped'),
    })
  expected_disk = svntest.main.greek_state.copy()
  expected_disk.remove('A/C', 'A/B/lambda', 'A/B/E', 'A/B/E/alpha',
                       'A/B/E/beta', 'A/B/F', 'A/B', 'A/D/gamma', 'A/D/G',
                       'A/D/G/pi', 'A/D/G/rho', 'A/D/G/tau', 'A/D/H/chi',
                       'A/D/H/psi', 'A/D/H/omega', 'A/D/H', 'A/D')
  expected_status = svntest.actions.get_virginal_state(wc_imm, 1)
  expected_status.remove('A/C', 'A/B/lambda', 'A/B/E', 'A/B/E/alpha',
                       'A/B/E/beta', 'A/B/F', 'A/B', 'A/D/gamma', 'A/D/G',
                       'A/D/G/pi', 'A/D/G/rho', 'A/D/G/tau', 'A/D/H/chi',
                       'A/D/H/psi', 'A/D/H/omega', 'A/D/H', 'A/D')
  svntest.actions.run_and_verify_update(wc_imm,
                                        expected_output,
                                        expected_disk,
                                        expected_status,
                                        None, None, None,
                                        None, None, None,
                                        gamma_path)

#----------------------------------------------------------------------
def depth_immediates_fill_in_dir(sbox):
  "bring a dir into a depth-immediates working copy"

  # Run 'svn up A --set-depth=infinity' to fill in A as a
  # depth-infinity subdir.
  ign_a, ign_b, wc_immediates, wc \
                        = set_up_depthy_working_copies(sbox, immediates=True)
  A_path = os.path.join(wc_immediates, 'A')
  expected_output = svntest.wc.State(wc_immediates, {
    'A/mu'           : Item(status='A '),
    'A/B'            : Item(status='A '),
    'A/B/lambda'     : Item(status='A '),
    'A/B/E'          : Item(status='A '),
    'A/B/E/alpha'    : Item(status='A '),
    'A/B/E/beta'     : Item(status='A '),
    'A/B/F'          : Item(status='A '),
    'A/C'            : Item(status='A '),
    'A/D'            : Item(status='A '),
    'A/D/gamma'      : Item(status='A '),
    'A/D/G'          : Item(status='A '),
    'A/D/G/pi'       : Item(status='A '),
    'A/D/G/rho'      : Item(status='A '),
    'A/D/G/tau'      : Item(status='A '),
    'A/D/H'          : Item(status='A '),
    'A/D/H/chi'      : Item(status='A '),
    'A/D/H/psi'      : Item(status='A '),
    'A/D/H/omega'    : Item(status='A ')
    })
  expected_disk = svntest.main.greek_state.copy()
  expected_status = svntest.actions.get_virginal_state(wc_immediates, 1)
  svntest.actions.run_and_verify_update(wc_immediates,
                                        expected_output,
                                        expected_disk,
                                        expected_status,
                                        None, None,
                                        None, None, None, None,
                                        '--set-depth', 'infinity',
                                        A_path)

#----------------------------------------------------------------------
def depth_mixed_bring_in_dir(sbox):
  "bring a dir into a mixed-depth working copy"

  # Run 'svn up --set-depth=immediates A' in a depth-empty working copy.
  wc_empty, ign_a, ign_b, wc = set_up_depthy_working_copies(sbox, empty=True)
  A_path = os.path.join(wc_empty, 'A')
  B_path = os.path.join(wc_empty, 'A', 'B')
  C_path = os.path.join(wc_empty, 'A', 'C')

  expected_output = svntest.wc.State(wc_empty, {
    'A'              : Item(status='A '),
    'A/mu'           : Item(status='A '),
    })
  expected_disk = svntest.main.greek_state.copy()
  expected_disk.remove('iota', 'A/B', 'A/B/lambda', 'A/B/E', 'A/B/E/alpha',
                       'A/B/E/beta', 'A/B/F', 'A/C', 'A/D', 'A/D/gamma',
                       'A/D/G', 'A/D/G/pi', 'A/D/G/rho', 'A/D/G/tau',
                       'A/D/H', 'A/D/H/chi', 'A/D/H/psi', 'A/D/H/omega')
  expected_status = svntest.actions.get_virginal_state(wc_empty, 1)
  expected_status.remove('iota', 'A/B', 'A/B/lambda', 'A/B/E', 'A/B/E/alpha',
                         'A/B/E/beta', 'A/B/F', 'A/C', 'A/D', 'A/D/gamma',
                         'A/D/G', 'A/D/G/pi', 'A/D/G/rho', 'A/D/G/tau',
                         'A/D/H', 'A/D/H/chi', 'A/D/H/psi', 'A/D/H/omega')
  svntest.actions.run_and_verify_update(wc_empty,
                                        expected_output,
                                        expected_disk,
                                        expected_status,
                                        None, None,
                                        None, None, None, None,
                                        '--set-depth', 'files',
                                        A_path)
  # Check that A was added at depth=files.
  verify_depth(None, "files", A_path)

  # Now, bring in A/B at depth-immediates.
  expected_output = svntest.wc.State(wc_empty, {
    'A/B'            : Item(status='A '),
    'A/B/lambda'     : Item(status='A '),
    'A/B/E'          : Item(status='A '),
    'A/B/F'          : Item(status='A '),
    })
  expected_disk = svntest.main.greek_state.copy()
  expected_disk.remove('iota', 'A/B/E/alpha', 'A/B/E/beta', 'A/C',
                       'A/D', 'A/D/gamma', 'A/D/G', 'A/D/G/pi', 'A/D/G/rho',
                       'A/D/G/tau', 'A/D/H', 'A/D/H/chi', 'A/D/H/psi',
                       'A/D/H/omega')
  expected_status = svntest.actions.get_virginal_state(wc_empty, 1)
  expected_status.remove('iota', 'A/B/E/alpha', 'A/B/E/beta', 'A/C',
                         'A/D', 'A/D/gamma', 'A/D/G', 'A/D/G/pi', 'A/D/G/rho',
                         'A/D/G/tau', 'A/D/H', 'A/D/H/chi', 'A/D/H/psi',
                         'A/D/H/omega')
  svntest.actions.run_and_verify_update(wc_empty,
                                        expected_output,
                                        expected_disk,
                                        expected_status,
                                        None, None,
                                        None, None, None, None,
                                        '--set-depth', 'immediates',
                                        B_path)
  # Check that A/B was added at depth=immediates.
  verify_depth(None, "immediates", B_path)

  # Now, bring in A/C at depth-empty.
  expected_output = svntest.wc.State(wc_empty, {
    'A/C'            : Item(status='A '),
    })
  expected_disk = svntest.main.greek_state.copy()
  expected_disk.remove('iota', 'A/B/E/alpha', 'A/B/E/beta',
                       'A/D', 'A/D/gamma', 'A/D/G', 'A/D/G/pi', 'A/D/G/rho',
                       'A/D/G/tau', 'A/D/H', 'A/D/H/chi', 'A/D/H/psi',
                       'A/D/H/omega')
  expected_status = svntest.actions.get_virginal_state(wc_empty, 1)
  expected_status.remove('iota', 'A/B/E/alpha', 'A/B/E/beta',
                         'A/D', 'A/D/gamma', 'A/D/G', 'A/D/G/pi', 'A/D/G/rho',
                         'A/D/G/tau', 'A/D/H', 'A/D/H/chi', 'A/D/H/psi',
                         'A/D/H/omega')
  svntest.actions.run_and_verify_update(wc_empty,
                                        expected_output,
                                        expected_disk,
                                        expected_status,
                                        None, None,
                                        None, None, None, None,
                                        '--set-depth', 'empty',
                                        C_path)
  # Check that A/C was added at depth=empty.
  verify_depth(None, "empty", C_path)

#----------------------------------------------------------------------
def depth_empty_unreceive_delete(sbox):
  "depth-empty working copy ignores a deletion"
  # Check out a depth-empty greek tree to wc1.  In wc2, delete iota and
  # commit.  Update wc1; should not receive the delete.
  wc_empty, ign_a, ign_b, wc = set_up_depthy_working_copies(sbox, empty=True,
                                                            infinity=True)

  iota_path = os.path.join(wc, 'iota')

  # Commit in the "other" wc.
  svntest.actions.run_and_verify_svn(None, None, [], 'rm', iota_path)
  expected_output = svntest.wc.State(wc, { 'iota' : Item(verb='Deleting'), })
  expected_status = svntest.actions.get_virginal_state(wc, 1)
  expected_status.remove('iota')
  svntest.actions.run_and_verify_commit(wc,
                                        expected_output,
                                        expected_status,
                                        None, wc)

  # Update the depth-empty wc, expecting not to receive the deletion of iota.
  expected_output = svntest.wc.State(wc_empty, { })
  expected_disk = svntest.wc.State('', { })
  expected_status = svntest.wc.State(wc_empty, { '' : svntest.wc.StateItem() })
  expected_status.tweak(contents=None, status='  ', wc_rev=2)
  svntest.actions.run_and_verify_update(wc_empty,
                                        expected_output,
                                        expected_disk,
                                        expected_status,
                                        None, None, None, None, None)


#----------------------------------------------------------------------
def depth_immediates_unreceive_delete(sbox):
  "depth-immediates working copy ignores a deletion"
  # Check out a depth-immediates greek tree to wc1.  In wc2, delete
  # A/mu and commit.  Update wc1; should not receive the delete.

  ign_a, ign_b, wc_immed, wc = set_up_depthy_working_copies(sbox,
                                                            immediates=True,
                                                            infinity=True)

  mu_path = os.path.join(wc, 'A', 'mu')

  # Commit in the "other" wc.
  svntest.actions.run_and_verify_svn(None, None, [], 'rm', mu_path)
  expected_output = svntest.wc.State(wc, { 'A/mu' : Item(verb='Deleting'), })
  expected_status = svntest.actions.get_virginal_state(wc, 1)
  expected_status.remove('A/mu')
  svntest.actions.run_and_verify_commit(wc,
                                        expected_output,
                                        expected_status,
                                        None, wc)

  # Update the depth-immediates wc, expecting not to receive the deletion
  # of A/mu.
  expected_output = svntest.wc.State(wc_immed, { })
  expected_disk = svntest.wc.State('', {
    'iota' : Item(contents="This is the file 'iota'.\n"),
    'A' : Item()
    })
  expected_status = svntest.wc.State(wc_immed, {
    '' : Item(status='  ', wc_rev=2),
    'iota' : Item(status='  ', wc_rev=2),
    'A' : Item(status='  ', wc_rev=2)
    })
  svntest.actions.run_and_verify_update(wc_immed,
                                        expected_output,
                                        expected_disk,
                                        expected_status,
                                        None, None, None, None, None)

#----------------------------------------------------------------------
def depth_immediates_receive_delete(sbox):
  "depth-immediates working copy receives a deletion"
  # Check out a depth-immediates greek tree to wc1.  In wc2, delete A and
  # commit.  Update wc1  should receive the delete.

  ign_a, ign_b, wc_immed, wc = set_up_depthy_working_copies(sbox,
                                                            immediates=True,
                                                            infinity=True)

  A_path = os.path.join(wc, 'A')

  # Commit in the "other" wc.
  svntest.actions.run_and_verify_svn(None, None, [], 'rm', A_path)
  expected_output = svntest.wc.State(wc, { 'A' : Item(verb='Deleting'), })
  expected_status = svntest.wc.State(wc, {
    '' : Item(status='  ', wc_rev=1),
    'iota' : Item(status='  ', wc_rev=1),
    })
  svntest.actions.run_and_verify_commit(wc,
                                        expected_output,
                                        expected_status,
                                        None, wc)

  # Update the depth-immediates wc, expecting to receive the deletion of A.
  expected_output = svntest.wc.State(wc_immed, {
    'A'    : Item(status='D ')
    })
  expected_disk = svntest.wc.State('', {
    'iota' : Item(contents="This is the file 'iota'.\n"),
    })
  expected_status = svntest.wc.State(wc_immed, {
    ''     : Item(status='  ', wc_rev=2),
    'iota' : Item(status='  ', wc_rev=2)
    })
  svntest.actions.run_and_verify_update(wc_immed,
                                        expected_output,
                                        expected_disk,
                                        expected_status,
                                        None, None, None, None, None)

#----------------------------------------------------------------------
def depth_immediates_subdir_propset_1(sbox):
  "depth-immediates commit subdir propset, update"
  ign_a, ign_b, wc_immediates, ign_c \
         = set_up_depthy_working_copies(sbox, immediates=True)

  A_path = os.path.join(wc_immediates, 'A')

  # Set a property on an immediate subdirectory of the working copy.
  svntest.actions.run_and_verify_svn(None, None, [],
                                     'pset', 'foo', 'bar',
                                     A_path)

  # Create expected output tree.
  expected_output = svntest.wc.State(wc_immediates, {
    'A' : Item(verb='Sending'),
    })

  # Create expected status tree.
  expected_status = svntest.wc.State(wc_immediates, {
    '' : Item(status='  ', wc_rev=1),
    'iota' : Item(status='  ', wc_rev=1),
    'A' : Item(status='  ', wc_rev=2)
    })

  # Commit wc_immediates/A.
  svntest.actions.run_and_verify_commit(wc_immediates,
                                        expected_output,
                                        expected_status,
                                        None,
                                        A_path)

  # Create expected output tree for the update.
  expected_output = svntest.wc.State(wc_immediates, { })

  # Create expected disk tree.
  expected_disk = svntest.wc.State('', {
    'iota' : Item(contents="This is the file 'iota'.\n"),
    'A' : Item(contents=None, props={'foo' : 'bar'}),
    })

  expected_status.tweak(contents=None, status='  ', wc_rev=2)

  # Update the depth-immediates wc.
  svntest.actions.run_and_verify_update(wc_immediates,
                                        expected_output,
                                        expected_disk,
                                        expected_status,
                                        None, None, None, None, None, 1)

#----------------------------------------------------------------------
def depth_immediates_subdir_propset_2(sbox):
  "depth-immediates update receives subdir propset"
  sbox.build()
  wc_dir = sbox.wc_dir

  # Make the other working copy.
  other_wc = sbox.add_wc_path('other')
  svntest.actions.duplicate_dir(wc_dir, other_wc)

  A_path = os.path.join(wc_dir, 'A')

  # Set a property on an immediate subdirectory of the working copy.
  svntest.actions.run_and_verify_svn(None, None, [],
                                     'pset', 'foo', 'bar',
                                     A_path)
  # Commit.
  svntest.actions.run_and_verify_svn(None, None, [],
                                     'commit', '-m', 'logmsg', A_path)

  # Update at depth=immediates in the other wc, expecting to see no errors.
  svntest.actions.run_and_verify_svn("Output on stderr where none expected",
                                     svntest.verify.AnyOutput, [],
                                     'update', '--depth', 'immediates',
                                     other_wc)

#----------------------------------------------------------------------
def depth_update_to_more_depth(sbox):
  "gradually update an empty wc to depth=infinity"

  wc_dir, ign_a, ign_b, ign_c = set_up_depthy_working_copies(sbox, empty=True)

  os.chdir(wc_dir)

  # Run 'svn up --set-depth=files' in a depth-empty working copy.
  expected_output = svntest.wc.State('', {
    'iota'              : Item(status='A '),
    })
  expected_status = svntest.wc.State('', {
    '' : Item(status='  ', wc_rev=1),
    'iota' : Item(status='  ', wc_rev=1),
    })
  expected_disk = svntest.wc.State('', {
    'iota' : Item("This is the file 'iota'.\n"),
    })
  svntest.actions.run_and_verify_update('',
                                        expected_output,
                                        expected_disk,
                                        expected_status,
                                        None, None,
                                        None, None, None, None,
                                        '--set-depth', 'files')
  verify_depth(None, "files")

  # Run 'svn up --set-depth=immediates' in the now depth-files working copy.
  expected_output = svntest.wc.State('', {
    'A'              : Item(status='A '),
    })
  expected_status = svntest.wc.State('', {
    '' : Item(status='  ', wc_rev=1),
    'iota' : Item(status='  ', wc_rev=1),
    'A' : Item(status='  ', wc_rev=1),
    })
  expected_disk = svntest.wc.State('', {
    'iota' : Item("This is the file 'iota'.\n"),
    'A'    : Item(),
    })
  svntest.actions.run_and_verify_update('',
                                        expected_output,
                                        expected_disk,
                                        expected_status,
                                        None, None,
                                        None, None, None, None,
                                        '--set-depth', 'immediates')
  verify_depth(None, "immediates")
  verify_depth(None, "empty", "A")

  # Upgrade 'A' to depth-files.
  expected_output = svntest.wc.State('', {
    'A/mu'           : Item(status='A '),
    })
  expected_status = svntest.wc.State('', {
    '' : Item(status='  ', wc_rev=1),
    'iota' : Item(status='  ', wc_rev=1),
    'A' : Item(status='  ', wc_rev=1),
    'A/mu' : Item(status='  ', wc_rev=1),
    })
  expected_disk = svntest.wc.State('', {
    'iota' : Item("This is the file 'iota'.\n"),
    'A'    : Item(),
    'A/mu' : Item("This is the file 'mu'.\n"),
    })
  svntest.actions.run_and_verify_update('',
                                        expected_output,
                                        expected_disk,
                                        expected_status,
                                        None, None,
                                        None, None, None, None,
                                        '--set-depth', 'files', 'A')
  verify_depth(None, "immediates")
  verify_depth(None, "files", "A")

  # Run 'svn up --set-depth=infinity' in the working copy.
  expected_output = svntest.wc.State('', {
    'A/B'            : Item(status='A '),
    'A/B/lambda'     : Item(status='A '),
    'A/B/E'          : Item(status='A '),
    'A/B/E/alpha'    : Item(status='A '),
    'A/B/E/beta'     : Item(status='A '),
    'A/B/F'          : Item(status='A '),
    'A/C'            : Item(status='A '),
    'A/D'            : Item(status='A '),
    'A/D/gamma'      : Item(status='A '),
    'A/D/G'          : Item(status='A '),
    'A/D/G/pi'       : Item(status='A '),
    'A/D/G/rho'      : Item(status='A '),
    'A/D/G/tau'      : Item(status='A '),
    'A/D/H'          : Item(status='A '),
    'A/D/H/chi'      : Item(status='A '),
    'A/D/H/psi'      : Item(status='A '),
    'A/D/H/omega'    : Item(status='A ')
    })
  expected_disk = svntest.main.greek_state.copy()
  expected_status = svntest.actions.get_virginal_state('', 1)
  svntest.actions.run_and_verify_update('',
                                        expected_output,
                                        expected_disk,
                                        expected_status,
                                        None, None,
                                        None, None, None, None,
                                        '--set-depth', 'infinity')
  verify_depth("Non-infinity depth detected after an upgrade to depth-infinity",
               "infinity")
  verify_depth("Non-infinity depth detected after an upgrade to depth-infinity",
               "infinity", "A")

def commit_propmods_with_depth_empty_helper(sbox, depth_arg):
  """Helper for commit_propmods_with_depth_empty().
  DEPTH_ARG should be either '--depth=empty' or '-N'."""

  sbox.build()
  wc_dir = sbox.wc_dir

  iota_path = os.path.join(wc_dir, 'iota')
  A_path = os.path.join(wc_dir, 'A')
  D_path = os.path.join(A_path, 'D')
  gamma_path = os.path.join(D_path, 'gamma')
  G_path = os.path.join(D_path, 'G')
  pi_path = os.path.join(G_path, 'pi')
  H_path = os.path.join(D_path, 'H')
  chi_path = os.path.join(H_path, 'chi')

  # Set some properties, modify some files.
  svntest.actions.run_and_verify_svn(None, None, [],
                                     'propset', 'foo', 'foo-val', wc_dir)
  svntest.actions.run_and_verify_svn(None, None, [],
                                     'propset', 'bar', 'bar-val', D_path)
  svntest.actions.run_and_verify_svn(None, None, [],
                                     'propset', 'baz', 'baz-val', G_path)
  svntest.actions.run_and_verify_svn(None, None, [],
                                     'propset', 'qux', 'qux-val', H_path)
  svntest.main.file_append(iota_path, "new iota\n")
  svntest.main.file_append(gamma_path, "new gamma\n")
  svntest.main.file_append(pi_path, "new pi\n")
  svntest.main.file_append(chi_path, "new chi\n")

  # The only things that should be committed are two of the propsets.
  expected_output = svntest.wc.State(
    wc_dir,
    { ''    : Item(verb='Sending'),
      'A/D' : Item(verb='Sending'), }
    )
  expected_status = svntest.actions.get_virginal_state(wc_dir, 1)
  # Expect the two propsets to be committed:
  expected_status.tweak('', status='  ', wc_rev=2)
  expected_status.tweak('A/D', status='  ', wc_rev=2)
  # Expect every other change to remain uncommitted:
  expected_status.tweak('iota', status='M ', wc_rev=1)
  expected_status.tweak('A/D/G', status=' M', wc_rev=1)
  expected_status.tweak('A/D/H', status=' M', wc_rev=1)
  expected_status.tweak('A/D/gamma', status='M ', wc_rev=1)
  expected_status.tweak('A/D/G/pi', status='M ', wc_rev=1)
  expected_status.tweak('A/D/H/chi', status='M ', wc_rev=1)

  svntest.actions.run_and_verify_commit(wc_dir,
                                        expected_output,
                                        expected_status,
                                        None,
                                        depth_arg,
                                        wc_dir, D_path)

# See also commit_tests 26: commit_nonrecursive
def commit_propmods_with_depth_empty(sbox):
  "commit property mods only, using --depth=empty"

  sbox2 = sbox.clone_dependent()

  # Run once with '-N' and once with '--depth=empty' to make sure they
  # function identically.
  commit_propmods_with_depth_empty_helper(sbox, '-N')
  commit_propmods_with_depth_empty_helper(sbox2, '--depth=empty')

# Test for issue #2845.
@Issue(2845)
def diff_in_depthy_wc(sbox):
  "diff at various depths in non-infinity wc"

  wc_empty, ign_a, ign_b, wc = set_up_depthy_working_copies(sbox, empty=True,
                                                            infinity=True)

  iota_path = os.path.join(wc, 'iota')
  A_path = os.path.join(wc, 'A')
  mu_path = os.path.join(wc, 'A', 'mu')
  gamma_path = os.path.join(wc, 'A', 'D', 'gamma')

  # Make some changes in the depth-infinity wc, and commit them
  svntest.actions.run_and_verify_svn(None, None, [],
                                     'propset', 'foo', 'foo-val', wc)
  svntest.main.file_write(iota_path, "new text\n")
  svntest.actions.run_and_verify_svn(None, None, [],
                                     'propset', 'bar', 'bar-val', A_path)
  svntest.main.file_write(mu_path, "new text\n")
  svntest.main.file_write(gamma_path, "new text\n")
  svntest.actions.run_and_verify_svn(None, None, [],
                                     'commit', '-m', '', wc)

  diff = [
    "Index: A/mu\n",
    "===================================================================\n",
    "--- A/mu\t(revision 2)\n",
    "+++ A/mu\t(working copy)\n",
    "@@ -1 +1 @@\n",
    "-new text\n",
    "+This is the file 'mu'.\n",
    "Index: A\n",
    "===================================================================\n",
    "--- A\t(revision 2)\n",
    "+++ A\t(working copy)\n",
    "\n",
    "Property changes on: A\n",
    "___________________________________________________________________\n",
    "Deleted: bar\n",
    "## -1 +0,0 ##\n",
    "-bar-val\n",
    "Index: iota\n",
    "===================================================================\n",
    "--- iota\t(revision 2)\n",
    "+++ iota\t(working copy)\n",
    "@@ -1 +1 @@\n",
    "-new text\n",
    "+This is the file 'iota'.\n",
    "Index: .\n",
    "===================================================================\n",
    "--- .\t(revision 2)\n",
    "+++ .\t(working copy)\n",
    "\n",
    "Property changes on: .\n",
    "___________________________________________________________________\n",
    "Deleted: foo\n",
    "## -1 +0,0 ##\n",
    "-foo-val\n",
    "\\ No newline at end of property\n"]

  os.chdir(wc_empty)

  expected_output = svntest.verify.UnorderedOutput(diff[24:])
  # The diff should contain only the propchange on '.'
  svntest.actions.run_and_verify_svn(None, expected_output, [],
                                     'diff', '-rHEAD')

  # Upgrade to depth-files.
  svntest.actions.run_and_verify_svn(None, None, [], 'up',
                                     '--set-depth', 'files', '-r1')
  # The diff should contain only the propchange on '.' and the
  # contents change on iota.
  expected_output = svntest.verify.UnorderedOutput(diff[17:])
  svntest.actions.run_and_verify_svn(None, expected_output, [],
                                     'diff', '-rHEAD')
  # Do a diff at --depth empty.
  expected_output = svntest.verify.UnorderedOutput(diff[24:])
  svntest.actions.run_and_verify_svn(None, expected_output, [],
                                     'diff', '--depth', 'empty', '-rHEAD')

  # Upgrade to depth-immediates.
  svntest.actions.run_and_verify_svn(None, None, [], 'up',
                                     '--set-depth', 'immediates', '-r1')
  # The diff should contain the propchanges on '.' and 'A' and the
  # contents change on iota.
  expected_output = svntest.verify.UnorderedOutput(diff[7:])
  svntest.actions.run_and_verify_svn(None, expected_output, [],
                                    'diff', '-rHEAD')
  # Do a diff at --depth files.
  expected_output = svntest.verify.UnorderedOutput(diff[17:])
  svntest.actions.run_and_verify_svn(None, expected_output, [],
                                     'diff', '--depth', 'files', '-rHEAD')

  # Upgrade A to depth-files.
  svntest.actions.run_and_verify_svn(None, None, [], 'up',
                                     '--set-depth', 'files', '-r1', 'A')
  # The diff should contain everything but the contents change on
  # gamma (which does not exist in this working copy).
  expected_output = svntest.verify.UnorderedOutput(diff)
  svntest.actions.run_and_verify_svn(None, expected_output, [],
                                     'diff', '-rHEAD')
  # Do a diff at --depth immediates.
  expected_output = svntest.verify.UnorderedOutput(diff[7:])
  svntest.actions.run_and_verify_svn(None, expected_output, [],
                                    'diff', '--depth', 'immediates', '-rHEAD')

@Issue(2882)
def commit_depth_immediates(sbox):
  "commit some files with --depth=immediates"
  sbox.build()
  wc_dir = sbox.wc_dir

  # Test the fix for some bugs Mike Pilato reported here:
  #
  #    http://subversion.tigris.org/servlets/ReadMsg?list=dev&msgNo=128509
  #    From: "C. Michael Pilato" <cmpilato@collab.net>
  #    To: Karl Fogel <kfogel@red-bean.com>
  #    CC: dev@subversion.tigris.org
  #    References: <87d4yzcrro.fsf@red-bean.com>
  #    Subject: Re: [PATCH] Make 'svn commit --depth=foo' work.
  #    Message-ID: <46968831.2070906@collab.net>
  #    Date: Thu, 12 Jul 2007 15:59:45 -0400
  #
  # See also http://subversion.tigris.org/issues/show_bug.cgi?id=2882.
  #
  # Outline of the test:
  # ====================
  #
  # Modify these three files:
  #
  #    M      A/mu
  #    M      A/D/G/rho
  #    M      iota
  #
  # Then commit some of them using --depth=immediates:
  #
  #    svn ci -m "log msg" --depth=immediates wc_dir wc_dir/A/D/G/rho
  #
  # Before the bugfix, that would result in an error:
  #
  #    subversion/libsvn_wc/lock.c:570: (apr_err=155004)
  #    svn: Working copy '/blah/blah/blah/wc' locked
  #    svn: run 'svn cleanup' to remove locks \
  #         (type 'svn help cleanup' for details)
  #
  # After the bugfix, it correctly commits two of the three files:
  #
  #    Sending        A/D/G/rho
  #    Sending        iota
  #    Transmitting file data ..
  #    Committed revision 2.

  iota_path = os.path.join(wc_dir, 'iota')
  mu_path   = os.path.join(wc_dir, 'A', 'mu')
  G_path    = os.path.join(wc_dir, 'A', 'D', 'G')
  rho_path  = os.path.join(G_path, 'rho')

  svntest.main.file_append(iota_path, "new text in iota\n")
  svntest.main.file_append(mu_path,   "new text in mu\n")
  svntest.main.file_append(rho_path,  "new text in rho\n")

  expected_output = svntest.wc.State(wc_dir, {
    'iota' : Item(verb='Sending'),
    'A/D/G/rho' : Item(verb='Sending'),
    })
  expected_status = svntest.actions.get_virginal_state(wc_dir, 1)
  expected_status.tweak('iota',       status='  ',  wc_rev=2)
  expected_status.tweak('A/mu',       status='M ',  wc_rev=1)
  expected_status.tweak('A/D/G/rho',  status='  ',  wc_rev=2)
  svntest.actions.run_and_verify_commit(wc_dir,
                                        expected_output,
                                        expected_status,
                                        None,
                                        '--depth', 'immediates',
                                        wc_dir, G_path)

def depth_immediates_receive_new_dir(sbox):
  "depth-immediates wc receives new directory"

  ign_a, ign_b, wc_immed, wc = set_up_depthy_working_copies(sbox,
                                                            immediates=True,
                                                            infinity=True)

  I_path = os.path.join(wc, 'I')
  zeta_path = os.path.join(wc, 'I', 'zeta')
  other_I_path = os.path.join(wc_immed, 'I')

  os.mkdir(I_path)
  svntest.main.file_write(zeta_path, "This is the file 'zeta'.\n")

  # Commit in the "other" wc.
  svntest.actions.run_and_verify_svn(None, None, [], 'add', I_path)
  expected_output = svntest.wc.State(wc, {
    'I'      : Item(verb='Adding'),
    'I/zeta' : Item(verb='Adding'),
    })
  expected_status = svntest.actions.get_virginal_state(wc, 1)
  expected_status.add({
    'I'      : Item(status='  ', wc_rev=2),
    'I/zeta' : Item(status='  ', wc_rev=2),
    })
  svntest.actions.run_and_verify_commit(wc,
                                        expected_output,
                                        expected_status,
                                        None, wc)

  # Update the depth-immediates wc, expecting to receive just the
  # new directory, without the file.
  expected_output = svntest.wc.State(wc_immed, {
    'I'    : Item(status='A '),
    })
  expected_disk = svntest.wc.State('', {
    'iota' : Item(contents="This is the file 'iota'.\n"),
    'A'    : Item(),
    'I'    : Item(),
    })
  expected_status = svntest.wc.State(wc_immed, {
    ''     : Item(status='  ', wc_rev=2),
    'iota' : Item(status='  ', wc_rev=2),
    'A'    : Item(status='  ', wc_rev=2),
    'I'    : Item(status='  ', wc_rev=2),
    })
  svntest.actions.run_and_verify_update(wc_immed,
                                        expected_output,
                                        expected_disk,
                                        expected_status,
                                        None, None, None, None, None)
  # Check that the new directory was added at depth=empty.
  verify_depth(None, "empty", other_I_path)

@Issue(2931)
def add_tree_with_depth(sbox):
  "add multi-subdir tree with --depth options"  # For issue #2931
  sbox.build()
  wc_dir = sbox.wc_dir
  new1_path = os.path.join(wc_dir, 'new1')
  new2_path = os.path.join(new1_path, 'new2')
  new3_path = os.path.join(new2_path, 'new3')
  new4_path = os.path.join(new3_path, 'new4')
  os.mkdir(new1_path)
  os.mkdir(new2_path)
  os.mkdir(new3_path)
  os.mkdir(new4_path)
  # Simple case, add new1 only, set depth to files
  svntest.actions.run_and_verify_svn(None, None, [],
                                     "add", "--depth", "files", new1_path)
  verify_depth(None, "infinity", new1_path)

  # Force add new1 at new1 again, should include new2 at empty, the depth of
  # new1 should not change
  svntest.actions.run_and_verify_svn(None, None, [],
                                     "add", "--depth", "immediates",
                                     "--force", new1_path)
  verify_depth(None, "infinity", new1_path)
  verify_depth(None, "infinity", new2_path)

  # add new4 with intermediate path, the intermediate path is added at empty
  svntest.actions.run_and_verify_svn(None, None, [],
                                     "add", "--depth", "immediates",
                                     "--parents", new4_path)
  verify_depth(None, "infinity", new3_path)
  verify_depth(None, "infinity", new4_path)

def upgrade_from_above(sbox):
  "upgrade a depth=empty wc from above"

  # The bug was that 'svn up --set-depth=files' worked from within the
  # working copy, but not from without with working copy top given
  # as an argument.  Both ways would correctly cause 'iota' to
  # appear, but only the former actually upgraded the depth of the
  # working copy to 'files'.  See this thread for details:
  #
  #   http://subversion.tigris.org/servlets/ReadMsg?list=dev&msgNo=130157
  #   From: Alexander Sinyushkin <Alexander.Sinyushkin@svnkit.com>
  #   To: dev@subversion.tigris.org
  #   Subject: Problem upgrading working copy depth
  #   Date: Wed, 19 Sep 2007 23:15:24 +0700
  #   Message-ID: <46F14B1C.8010406@svnkit.com>

  sbox2 = sbox.clone_dependent()

  wc, ign_a, ign_b, ign_c = set_up_depthy_working_copies(sbox, empty=True)

  # First verify that upgrading from within works.
  saved_cwd = os.getcwd()
  try:
    os.chdir(wc)
    expected_output = svntest.wc.State('', {
        'iota'    : Item(status='A '),
        })
    expected_disk = svntest.wc.State('', {
        'iota' : Item(contents="This is the file 'iota'.\n"),
        })
    expected_status = svntest.wc.State('', {
        ''     : Item(status='  ', wc_rev=1),
        'iota' : Item(status='  ', wc_rev=1),
        })
    svntest.actions.run_and_verify_update('',
                                          expected_output,
                                          expected_disk,
                                          expected_status,
                                          None, None, None, None, None, None,
                                          '--set-depth=files')
    verify_depth(None, "files")
  finally:
    os.chdir(saved_cwd)

  # Do it again, this time from above the working copy.
  wc, ign_a, ign_b, ign_c = set_up_depthy_working_copies(sbox2, empty=True)
  expected_output = svntest.wc.State(wc, {
      'iota'    : Item(status='A '),
      })
  expected_disk = svntest.wc.State('', {
      'iota' : Item(contents="This is the file 'iota'.\n"),
      })
  expected_status = svntest.wc.State(wc, {
      ''     : Item(status='  ', wc_rev=1),
      'iota' : Item(status='  ', wc_rev=1),
      })
  svntest.actions.run_and_verify_update(wc,
                                        expected_output,
                                        expected_disk,
                                        expected_status,
                                        None, None, None, None, None, None,
                                        '--set-depth=files', wc)
  verify_depth(None, "files", wc)

def status_in_depthy_wc(sbox):
  "status -u at various depths in non-infinity wc"

  wc_empty, ign_a, ign_b, wc = set_up_depthy_working_copies(sbox, empty=True,
                                                            infinity=True)

  iota_path = os.path.join(wc, 'iota')
  A_path = os.path.join(wc, 'A')
  mu_path = os.path.join(wc, 'A', 'mu')
  gamma_path = os.path.join(wc, 'A', 'D', 'gamma')

  # Make some changes in the depth-infinity wc, and commit them
  svntest.actions.run_and_verify_svn(None, None, [],
                                     'propset', 'foo', 'foo-val', wc)
  svntest.main.file_write(iota_path, "new text\n")
  svntest.actions.run_and_verify_svn(None, None, [],
                                     'propset', 'bar', 'bar-val', A_path)
  svntest.main.file_write(mu_path, "new text\n")
  svntest.main.file_write(gamma_path, "new text\n")
  svntest.actions.run_and_verify_svn(None, None, [],
                                     'commit', '-m', '', wc)

  status = [
    "Status against revision:      2\n",
    "        *        1   .\n",
    "        *        1   iota\n",
    "        *        1   A\n",
    "        *        1   " + os.path.join('A', 'mu') + "\n",
  ]

  os.chdir(wc_empty)

  expected_output = svntest.verify.UnorderedOutput(status[:2])
  # The output should contain only the change on '.'.
  svntest.actions.run_and_verify_svn(None, expected_output, [],
                                     'st', '-u')

  # Upgrade to depth-files.
  svntest.actions.run_and_verify_svn(None, None, [], 'up',
                                     '--set-depth', 'files', '-r1')
  # The output should contain only the changes on '.' and 'iota'.
  expected_output = svntest.verify.UnorderedOutput(status[:3])
  svntest.actions.run_and_verify_svn(None, expected_output, [],
                                     'st', '-u')
  # Do a status -u at --depth empty.
  expected_output = svntest.verify.UnorderedOutput(status[:2])
  svntest.actions.run_and_verify_svn(None, expected_output, [],
                                     'st', '-u', '--depth', 'empty')

  # Upgrade to depth-immediates.
  svntest.actions.run_and_verify_svn(None, None, [], 'up',
                                     '--set-depth', 'immediates', '-r1')
  # The output should contain the changes on '.', 'A' and 'iota'.
  expected_output = svntest.verify.UnorderedOutput(status[:4])
  svntest.actions.run_and_verify_svn(None, expected_output, [],
                                    'st', '-u')
  # Do a status -u at --depth files.
  expected_output = svntest.verify.UnorderedOutput(status[:3])
  svntest.actions.run_and_verify_svn(None, expected_output, [],
                                     'st', '-u', '--depth', 'files')

  # Upgrade A to depth-files.
  svntest.actions.run_and_verify_svn(None, None, [], 'up',
                                     '--set-depth', 'files', '-r1', 'A')
  # The output should contain everything but the change on
  # gamma (which does not exist in this working copy).
  expected_output = svntest.verify.UnorderedOutput(status)
  svntest.actions.run_and_verify_svn(None, expected_output, [],
                                     'st', '-u')
  # Do a status -u at --depth immediates.
  expected_output = svntest.verify.UnorderedOutput(status[:4])
  svntest.actions.run_and_verify_svn(None, expected_output, [],
                                    'st', '-u', '--depth', 'immediates')

#----------------------------------------------------------------------

# Issue #3039.
@Issue(3039)
def depthy_update_above_dir_to_be_deleted(sbox):
  "'update -N' above a WC path deleted in repos HEAD"
  sbox.build()

  sbox_for_depth = {
    "files" : sbox,
    "immediates" : sbox.clone_dependent(copy_wc=True),
    "empty" : sbox.clone_dependent(copy_wc=True),
    }

  exit_code, output, err = svntest.actions.run_and_verify_svn(
    None, None, [],
    "delete", "-m", "Delete A.", sbox.repo_url + "/A")

  def empty_output(wc_dir):
    return svntest.wc.State(wc_dir, { })

  def output_with_A(wc_dir):
    expected_output = empty_output(wc_dir)
    expected_output.add({
      "A" : Item(status="D "),
      })
    return expected_output

  initial_disk = svntest.main.greek_state.copy()
  disk_with_only_iota = svntest.wc.State("", {
    "iota" : Item("This is the file 'iota'.\n"),
    })

  def status_with_dot(wc_dir):
    expected_status = svntest.actions.get_virginal_state(wc_dir, 1)
    expected_status.tweak("", wc_rev=2)
    return expected_status

  def status_with_iota(wc_dir):
    expected_status = status_with_dot(wc_dir)
    expected_status.tweak("iota", wc_rev=2)
    return expected_status

  def status_with_only_iota(wc_dir):
    return svntest.wc.State(wc_dir, {
      ""     : Item(status="  ", wc_rev=2),
      "iota" : Item(status="  ", wc_rev=2),
      })

  expected_trees_for_depth = {
    "files"      : (empty_output, initial_disk, status_with_iota),
    "immediates" : (output_with_A, disk_with_only_iota, status_with_only_iota),
    "empty"      : (empty_output, initial_disk, status_with_dot),
    }

  for depth in sbox_for_depth.keys():
    wc_dir = sbox_for_depth[depth].wc_dir
    (expected_output_func, expected_disk, expected_status_func) = \
      expected_trees_for_depth[depth]
    #print depth
    svntest.actions.run_and_verify_update(wc_dir,
                                          expected_output_func(wc_dir),
                                          expected_disk,
                                          expected_status_func(wc_dir),
                                          None, None, None, None, None,
                                          False,
                                          "--depth=%s" % depth, wc_dir)


#----------------------------------------------------------------------

# Tests for deselection interface (a.k.a folding subtrees).
#----------------------------------------------------------------------
def depth_folding_clean_trees_1(sbox):
  "gradually fold wc from depth=infinity to empty"

  # Covers the following situations:
  #
  #  infinity->immediates (metadata only)
  #  immediates->files (metadata only)
  #  mixed(infinity+files)=>immediates
  #  infinity=>empty
  #  immediates=>empty
  #  mixed(infinity+empty)=>immediates
  #  mixed(infinity+empty/immediates)=>immediates
  #  immediates=>files
  #  files=>empty
  #  mixed(infinity+empty)=>files

  ign_a, ign_b, ign_c, wc_dir = set_up_depthy_working_copies(sbox,
                                                             infinity=True)

  A_path = os.path.join(wc_dir, 'A')
  C_path = os.path.join(A_path, 'C')
  B_path = os.path.join(A_path, 'B')
  D_path = os.path.join(A_path, 'D')
  E_path = os.path.join(B_path, 'E')
  F_path = os.path.join(B_path, 'F')
  G_path = os.path.join(D_path, 'G')
  H_path = os.path.join(D_path, 'H')

  # Run 'svn up --set-depth=immediates' to directory A/B/E.
  # This is an infinity=>immediates folding, changes on metadata only
  expected_output = svntest.wc.State(wc_dir, {})
  expected_status = svntest.actions.get_virginal_state(wc_dir, 1)
  expected_disk = svntest.main.greek_state.copy()
  svntest.actions.run_and_verify_update(wc_dir,
                                        expected_output,
                                        expected_disk,
                                        expected_status,
                                        None, None,
                                        None, None, None, None,
                                        '--set-depth', 'immediates', E_path)
  verify_depth(None, "immediates", E_path)

  # Run 'svn up --set-depth=files' to directory A/B/E.
  # This is an immediates=>files folding, changes on metadata only
  svntest.actions.run_and_verify_update(wc_dir,
                                        expected_output,
                                        expected_disk,
                                        expected_status,
                                        None, None,
                                        None, None, None, None,
                                        '--set-depth', 'files', E_path)
  verify_depth(None, "files", E_path)

  # Run 'svn up --set-depth=immediates' to directory A/B.
  # This is an mixed(infinity+files)=>immediates folding
  expected_output = svntest.wc.State(wc_dir, {
    'A/B/E/alpha'    : Item(status='D '),
    'A/B/E/beta'     : Item(status='D '),
    })
  expected_status.remove('A/B/E/alpha', 'A/B/E/beta')
  expected_disk.remove('A/B/E/alpha', 'A/B/E/beta')
  svntest.actions.run_and_verify_update(wc_dir,
                                        expected_output,
                                        expected_disk,
                                        expected_status,
                                        None, None,
                                        None, None, None, None,
                                        '--set-depth', 'immediates', B_path)
  verify_depth(None, "immediates", B_path)
  verify_depth(None, "empty", E_path)
  verify_depth(None, "empty", F_path)

  # Run 'svn up --set-depth=empty' to directory A/D/H
  # This is an infinity=>empty folding.
  expected_output = svntest.wc.State(wc_dir, {
    'A/D/H/chi'      : Item(status='D '),
    'A/D/H/psi'      : Item(status='D '),
    'A/D/H/omega'    : Item(status='D ')
    })
  expected_status.remove( 'A/D/H/chi', 'A/D/H/psi', 'A/D/H/omega')
  expected_disk.remove( 'A/D/H/chi', 'A/D/H/psi', 'A/D/H/omega')
  svntest.actions.run_and_verify_update(wc_dir,
                                        expected_output,
                                        expected_disk,
                                        expected_status,
                                        None, None,
                                        None, None, None, None,
                                        '--set-depth', 'empty', H_path)
  verify_depth(None, "empty", H_path)

  # Run 'svn up --set-depth=immediates' to directory A/D
  # This is an mixed(infinity+empty)=>immediates folding.
  expected_output = svntest.wc.State(wc_dir, {
    'A/D/G/pi'       : Item(status='D '),
    'A/D/G/rho'      : Item(status='D '),
    'A/D/G/tau'      : Item(status='D '),
    })
  expected_status.remove('A/D/G/pi', 'A/D/G/rho', 'A/D/G/tau')
  expected_disk.remove('A/D/G/pi', 'A/D/G/rho', 'A/D/G/tau')
  svntest.actions.run_and_verify_update(wc_dir,
                                        expected_output,
                                        expected_disk,
                                        expected_status,
                                        None, None,
                                        None, None, None, None,
                                        '--set-depth', 'immediates', D_path)
  verify_depth(None, "immediates", D_path)
  verify_depth(None, "empty", G_path)

  # Run 'svn up --set-depth=empty' to directory A/D
  # This is an immediates=>empty folding.
  expected_output = svntest.wc.State(wc_dir, {
    'A/D/G'          : Item(status='D '),
    'A/D/H'          : Item(status='D '),
    'A/D/gamma'      : Item(status='D ')
    })
  expected_status.remove('A/D/gamma', 'A/D/G', 'A/D/H')
  expected_disk.remove('A/D/gamma', 'A/D/G', 'A/D/H')
  svntest.actions.run_and_verify_update(wc_dir,
                                        expected_output,
                                        expected_disk,
                                        expected_status,
                                        None, None,
                                        None, None, None, None,
                                        '--set-depth', 'empty', D_path)
  verify_depth(None, "empty", D_path)

  # Run 'svn up --set-depth=immediates' to directory A
  # This is an mixed(infinity+empty/immediates)=>immediates folding.
  expected_output = svntest.wc.State(wc_dir, {
    'A/B/E'          : Item(status='D '),
    'A/B/F'          : Item(status='D '),
    'A/B/lambda'     : Item(status='D ')
    })
  expected_status.remove('A/B/lambda', 'A/B/E', 'A/B/F')
  expected_disk.remove('A/B/lambda', 'A/B/E', 'A/B/F')
  svntest.actions.run_and_verify_update(wc_dir,
                                        expected_output,
                                        expected_disk,
                                        expected_status,
                                        None, None,
                                        None, None, None, None,
                                        '--set-depth', 'immediates', A_path)
  verify_depth(None, "immediates", A_path)
  verify_depth(None, "empty", C_path)
  verify_depth(None, "empty", B_path)

  # Run 'svn up --set-depth=files' to directory A
  # This is an immediates=>files folding.
  expected_output = svntest.wc.State(wc_dir, {
    'A/B'            : Item(status='D '),
    'A/C'            : Item(status='D '),
    'A/D'            : Item(status='D ')
    })
  expected_status.remove('A/B', 'A/C', 'A/D')
  expected_disk.remove('A/B', 'A/C', 'A/D')
  svntest.actions.run_and_verify_update(wc_dir,
                                        expected_output,
                                        expected_disk,
                                        expected_status,
                                        None, None,
                                        None, None, None, None,
                                        '--set-depth', 'files', A_path)
  verify_depth(None, "files", A_path)

  # Run 'svn up --set-depth=empty' to directory A
  # This is an files=>empty folding.
  expected_output = svntest.wc.State(wc_dir, {
    'A/mu'            : Item(status='D ')
    })
  expected_status.remove('A/mu')
  expected_disk.remove('A/mu')
  svntest.actions.run_and_verify_update(wc_dir,
                                        expected_output,
                                        expected_disk,
                                        expected_status,
                                        None, None,
                                        None, None, None, None,
                                        '--set-depth', 'empty', A_path)
  verify_depth(None, "empty", A_path)

  # Run 'svn up --set-depth=files' to wc
  # This is an mixed(infinity+empty)=>files folding.
  expected_output = svntest.wc.State(wc_dir, {
    'A'            : Item(status='D ')
    })
  expected_status.remove('A')
  expected_disk.remove('A')
  svntest.actions.run_and_verify_update(wc_dir,
                                        expected_output,
                                        expected_disk,
                                        expected_status,
                                        None, None,
                                        None, None, None, None,
                                        '--set-depth', 'files', wc_dir)
  verify_depth(None, "files", wc_dir)


#------------------------------------------------------------------------------
def depth_folding_clean_trees_2(sbox):
  "gradually fold wc, focusing on depth=immediates"

  # Covers the following situations:
  #
  #  infinity=>immediates
  #  mixed(immediates+immediates)=>immediates
  #  mixed(immediates+infinity)=>immediates
  #  mixed(immediates+files)=>immediates
  #  immediates=>empty(remove the target since the parent is at files/empty)

  ign_a, wc_dir, ign_b, ign_c = set_up_depthy_working_copies(sbox, files=True)

  A_path = os.path.join(wc_dir, 'A')
  D_path = os.path.join(A_path, 'D')
  H_path = os.path.join(D_path, 'H')
  G_path = os.path.join(D_path, 'G')

  # pull in directory A at immediates
  svntest.actions.run_and_verify_svn(None, None, [],
                                     'up', '--depth', 'immediates', A_path)
  # check to see if it's really at immediates
  verify_depth(None, "immediates", A_path)

  # pull in directory D at infinity
  svntest.actions.run_and_verify_svn(None, None, [],
                                     'up', '--set-depth', 'infinity', D_path)

  # Run 'svn up --set-depth=immediates' to directory A/D.
  # This is an infinity=>immediates folding
  expected_output = svntest.wc.State(wc_dir, {
    'A/D/G/pi'       : Item(status='D '),
    'A/D/G/rho'      : Item(status='D '),
    'A/D/G/tau'      : Item(status='D '),
    'A/D/H/chi'      : Item(status='D '),
    'A/D/H/psi'      : Item(status='D '),
    'A/D/H/omega'    : Item(status='D ')
    })
  expected_status = svntest.wc.State(wc_dir, {
    ''               : Item(status='  ', wc_rev=1),
    'iota'           : Item(status='  ', wc_rev=1),
    'A'              : Item(status='  ', wc_rev=1),
    'A/mu'           : Item(status='  ', wc_rev=1),
    'A/B'            : Item(status='  ', wc_rev=1),
    'A/C'            : Item(status='  ', wc_rev=1),
    'A/D'            : Item(status='  ', wc_rev=1),
    'A/D/gamma'      : Item(status='  ', wc_rev=1),
    'A/D/G'          : Item(status='  ', wc_rev=1),
    'A/D/H'          : Item(status='  ', wc_rev=1)
    })
  expected_disk = svntest.wc.State('', {
    'iota'        : Item(contents="This is the file 'iota'.\n"),
    'A'           : Item(contents=None),
    'A/mu'        : Item(contents="This is the file 'mu'.\n"),
    'A/B'         : Item(contents=None),
    'A/C'         : Item(contents=None),
    'A/D'         : Item(contents=None),
    'A/D/gamma'   : Item(contents="This is the file 'gamma'.\n"),
    'A/D/G'       : Item(contents=None),
    'A/D/H'       : Item(contents=None),
    })
  svntest.actions.run_and_verify_update(wc_dir,
                                        expected_output,
                                        expected_disk,
                                        expected_status,
                                        None, None,
                                        None, None, None, None,
                                        '--set-depth', 'immediates', D_path)
  verify_depth(None, "immediates", D_path)
  verify_depth(None, "empty", G_path)
  verify_depth(None, "empty", H_path)

  # Run 'svn up --set-depth=immediates' to directory A.
  # This is an mixed(immediates+immediates)=>immediates folding
  expected_output = svntest.wc.State(wc_dir, {
    'A/D/G'      : Item(status='D '),
    'A/D/H'      : Item(status='D '),
    'A/D/gamma'  : Item(status='D ')
    })
  expected_status.remove( 'A/D/G', 'A/D/H', 'A/D/gamma')
  expected_disk.remove( 'A/D/G', 'A/D/H', 'A/D/gamma')
  svntest.actions.run_and_verify_update(wc_dir,
                                        expected_output,
                                        expected_disk,
                                        expected_status,
                                        None, None,
                                        None, None, None, None,
                                        '--set-depth', 'immediates', A_path)
  verify_depth(None, "immediates", A_path)
  verify_depth(None, "empty", D_path)

  # pull in directory D at infinity
  svntest.actions.run_and_verify_svn(None, None, [],
                                     'up', '--set-depth', 'infinity', D_path)

  # Run 'svn up --set-depth=immediates' to directory A.
  # This is an mixed(immediates+infinity)=>immediates folding
  expected_output = svntest.wc.State(wc_dir, {
    'A/D/gamma'      : Item(status='D '),
    'A/D/G'          : Item(status='D '),
    'A/D/H'          : Item(status='D '),
    })
  svntest.actions.run_and_verify_update(wc_dir,
                                        expected_output,
                                        expected_disk,
                                        expected_status,
                                        None, None,
                                        None, None, None, None,
                                        '--set-depth', 'immediates', A_path)
  verify_depth(None, "immediates", A_path)
  verify_depth(None, "empty", D_path)

  # pull in directory D at files
  svntest.actions.run_and_verify_svn(None, None, [],
                                     'up', '--set-depth', 'files', D_path)

  # Run 'svn up --set-depth=immediates' to directory A.
  # This is an mixed(immediates+files)=>immediates folding
  expected_output = svntest.wc.State(wc_dir, {
    'A/D/gamma'      : Item(status='D ')
    })
  svntest.actions.run_and_verify_update(wc_dir,
                                        expected_output,
                                        expected_disk,
                                        expected_status,
                                        None, None,
                                        None, None, None, None,
                                        '--set-depth', 'immediates', A_path)
  verify_depth(None, "immediates", A_path)
  verify_depth(None, "empty", D_path)

#  Comment the following out, since cropping out the root of tree is now
#  handled by svn_depth_exclude and should have a separate test case for all
#  influenced commands.
#
#  # Run 'svn up --set-depth=empty' to directory A.
#  # This is an immediates=>empty folding, the directory A should be deleted
#  # too since the parent directory is at files/empty
#  expected_output = svntest.wc.State(wc_dir, {
#    'A'              : Item(status='D '),
#    })
#  expected_status = svntest.wc.State(wc_dir, {
#    ''               : Item(status='  ', wc_rev=1),
#    'iota'           : Item(status='  ', wc_rev=1)
#    })
#  expected_disk = svntest.wc.State('', {
#    'iota'        : Item(contents="This is the file 'iota'.\n")
#    })
#  svntest.actions.run_and_verify_update(wc_dir,
#                                        expected_output,
#                                        expected_disk,
#                                        expected_status,
#                                        None, None,
#                                        None, None, None, None,
#                                        '--set-depth', 'empty', A_path)

def depth_fold_expand_clean_trees(sbox):
  "expand target while contracting subtree"
  #  --set-depth=immediates/files to an empty target with infinity
  #  sub-tree should both fold the subtree and expand the target

  wc_dir, ign_a, ign_b, ign_c = set_up_depthy_working_copies(sbox, empty=True)

  A_path = os.path.join(wc_dir, 'A')
  B_path = os.path.join(A_path, 'B')
  C_path = os.path.join(A_path, 'C')
  D_path = os.path.join(A_path, 'D')

  # pull in directory A at empty
  svntest.actions.run_and_verify_svn(None, None, [],
                                     'up', '--depth', 'empty', A_path)
  verify_depth(None, "empty", A_path)

  # pull in directory D at infinity
  svntest.actions.run_and_verify_svn(None, None, [],
                                     'up', D_path)

  # Make the other working copy.
  other_wc = sbox.add_wc_path('other')
  svntest.actions.duplicate_dir(wc_dir, other_wc)

  # Run 'svn up --set-depth=immediates' to directory A. This both folds
  # directory D to empty and expands directory A to immediates
  expected_output = svntest.wc.State(wc_dir, {
    'A/mu'           : Item(status='A '),
    'A/B'            : Item(status='A '),
    'A/C'            : Item(status='A '),
    'A/D/gamma'      : Item(status='D '),
    'A/D/G'          : Item(status='D '),
    'A/D/H'          : Item(status='D '),
    })
  expected_status = svntest.wc.State(wc_dir, {
    ''               : Item(status='  ', wc_rev=1),
    'A'              : Item(status='  ', wc_rev=1),
    'A/mu'           : Item(status='  ', wc_rev=1),
    'A/B'            : Item(status='  ', wc_rev=1),
    'A/C'            : Item(status='  ', wc_rev=1),
    'A/D'            : Item(status='  ', wc_rev=1)
    })
  expected_disk = svntest.wc.State('', {
    'A'           : Item(contents=None),
    'A/mu'        : Item(contents="This is the file 'mu'.\n"),
    'A/B'         : Item(contents=None),
    'A/C'         : Item(contents=None),
    'A/D'         : Item(contents=None)
    })
  svntest.actions.run_and_verify_update(wc_dir,
                                        expected_output,
                                        expected_disk,
                                        expected_status,
                                        None, None,
                                        None, None, None, None,
                                        '--set-depth', 'immediates', A_path)
  verify_depth(None, "immediates", A_path)
  verify_depth(None, "empty", B_path)
  verify_depth(None, "empty", C_path)
  verify_depth(None, "empty", D_path)

  # Run 'svn up --set-depth=files' to directory A in other_wc. This both
  # removes directory D and expands directory A to files
  expected_output = svntest.wc.State(other_wc, {
    'A/mu'           : Item(status='A '),
    'A/D'            : Item(status='D '),
    })
  expected_status = svntest.wc.State(other_wc, {
    ''               : Item(status='  ', wc_rev=1),
    'A'              : Item(status='  ', wc_rev=1),
    'A/mu'           : Item(status='  ', wc_rev=1),
    })
  expected_disk = svntest.wc.State('', {
    'A'           : Item(contents=None),
    'A/mu'        : Item(contents="This is the file 'mu'.\n")
    })
  Other_A_path = os.path.join(other_wc, 'A')
  svntest.actions.run_and_verify_update(other_wc,
                                        expected_output,
                                        expected_disk,
                                        expected_status,
                                        None, None,
                                        None, None, None, None,
                                        '--set-depth', 'files', Other_A_path)
  verify_depth(None, "files", Other_A_path)


def pull_in_tree_with_depth_option(sbox):
  """checkout and verify subtree with depth immediates"""

  wc_empty,ign_a, ign_b, ign_c = set_up_depthy_working_copies(sbox,
                                                              empty=True)
  A_path = os.path.join(wc_empty, 'A')
  expected_output = svntest.wc.State(wc_empty, {
    'A'      : Item(status='A '),
    'A/mu'   : Item(status='A '),
    'A/B'    : Item(status='A '),
    'A/C'    : Item(status='A '),
    'A/D'    : Item(status='A ')
    })
  expected_disk = svntest.wc.State('', {
    'A'      : Item(),
    'A/mu'   : Item("This is the file 'mu'.\n"),
    'A/B'    : Item(),
    'A/C'    : Item(),
    'A/D'    : Item(),
    })
  expected_status = svntest.wc.State(wc_empty, {
    ''       : Item(status='  ', wc_rev=1),
    'A'      : Item(status='  ', wc_rev=1),
    'A/mu'   : Item(status='  ', wc_rev=1),
    'A/B'    : Item(status='  ', wc_rev=1),
    'A/C'    : Item(status='  ', wc_rev=1),
    'A/D'    : Item(status='  ', wc_rev=1),
    })
  svntest.actions.run_and_verify_update(wc_empty,
                                        expected_output,
                                        expected_disk,
                                        expected_status,
                                        None, None, None, None, None, False,
                                        "--depth=immediates", A_path)

  # Check that the A directory was pull ed in at depth=immediates.
  verify_depth(None, "immediates", A_path)

def fold_tree_with_unversioned_modified_items(sbox):
  "unversioned & modified items left untouched"
  ign_a, ign_b, ign_c, wc_dir = set_up_depthy_working_copies(sbox,
                                                             infinity=True)

  A_path = os.path.join(wc_dir, 'A')
  pi_path = os.path.join(A_path, 'D', 'G', 'pi')
  mu_path = os.path.join(A_path, 'mu')
  unv_path = os.path.join(A_path, 'B', 'unv')

  # Modify file pi
  svntest.main.file_write(pi_path, "pi modified\n")
  # Modify file mu
  svntest.main.file_write(mu_path, "mu modified\n")
  # Create an unversioned file
  svntest.main.file_write(unv_path, "new unversioned\n")

  # Fold the A dir to empty, expect the modified & unversioned ones left
  # unversioned rather than removed, along with paths to those items.

  # Even though the directory B and D is not deleted because of local
  # modificatoin or unversioned items, there will be only one notification at
  # B and D.
  expected_output = svntest.wc.State(wc_dir, {
    'A/B'            : Item(status='D '),
    'A/C'            : Item(status='D '),
    'A/D'            : Item(status='D '),
    'A/mu'           : Item(status='D '),
    })
  # unversioned items will be ignored in in the status tree, since the
  # run_and_verify_update() function uses a quiet version of svn status
  # Dir A is still versioned, since the wc root is in depth-infinity
  expected_status = svntest.wc.State(wc_dir, {
    ''               : Item(status='  ', wc_rev=1),
    'iota'           : Item(status='  ', wc_rev=1),
    'A'              : Item(status='  ', wc_rev=1)
    })
  expected_disk = svntest.wc.State('', {
    'iota'           : Item(contents="This is the file 'iota'.\n"),
    'A'              : Item(contents=None),
    'A/mu'           : Item(contents="mu modified\n"),
    'A/B'            : Item(contents=None),
    'A/B/unv'        : Item(contents="new unversioned\n"),
    'A/D'            : Item(contents=None),
    'A/D/G'          : Item(contents=None),
    'A/D/G/pi'       : Item(contents="pi modified\n")
    })
  svntest.actions.run_and_verify_update(wc_dir,
                                        expected_output,
                                        expected_disk,
                                        expected_status,
                                        None, None,
                                        None, None, None, None,
                                        '--set-depth', 'empty', A_path)
  verify_depth(None, "empty", A_path)

def depth_empty_update_on_file(sbox):
  "depth-empty update on a file doesn't break it"
  sbox.build()
  wc_dir = sbox.wc_dir

  iota_path = os.path.join(wc_dir, 'iota')

  # Change iota and commit it in r2.
  svntest.main.file_write(iota_path, 'Modified iota\n')
  expected_output = svntest.wc.State(wc_dir, { 'iota' : Item(verb='Sending'), })
  expected_status = svntest.actions.get_virginal_state(wc_dir, 1)
  expected_status.tweak('iota', wc_rev=2, status='  ')
  svntest.actions.run_and_verify_commit(wc_dir,
                                        expected_output,
                                        expected_status,
                                        None, wc_dir)

  # Update iota with depth=empty.
  expected_output = svntest.wc.State(wc_dir,
                                     {'iota': Item(status='U ') })
  expected_disk = svntest.main.greek_state.copy()
  expected_status = svntest.actions.get_virginal_state(wc_dir, 1)
  svntest.actions.run_and_verify_update(wc_dir,
                                        expected_output,
                                        expected_disk,
                                        expected_status,
                                        None, None, None, None, None, False,
                                        '--depth=empty', '-r1', iota_path)

  # Check the revision and created rev.
  expected_infos = {
      'Revision'           : '^1$',
      'Last Changed Rev'   : '^1$',
    }
  svntest.actions.run_and_verify_info([expected_infos], iota_path)


@Issue(3544)
def excluded_path_update_operation(sbox):
  """make sure update handle svn_depth_exclude properly"""

  ign_a, ign_b, ign_c, wc_dir = set_up_depthy_working_copies(sbox,
                                                             infinity=True)
  A_path = os.path.join(wc_dir, 'A')
  B_path = os.path.join(A_path, 'B')
  L_path = os.path.join(A_path, 'L')
  E_path = os.path.join(B_path, 'E')
  iota_path = os.path.join(wc_dir, 'iota')

  # Simply exclude a subtree
  expected_output = svntest.wc.State(wc_dir, {
    'A/B/E'            : Item(status='D '),
    })
  expected_status = svntest.actions.get_virginal_state(wc_dir, 1)
  expected_status.remove('A/B/E/alpha', 'A/B/E/beta', 'A/B/E');
  expected_disk = svntest.main.greek_state.copy()
  expected_disk.remove('A/B/E/alpha', 'A/B/E/beta', 'A/B/E');

  svntest.actions.run_and_verify_update(wc_dir,
                                        expected_output,
                                        expected_disk,
                                        expected_status,
                                        None, None,
                                        None, None, None, None,
                                        '--set-depth', 'exclude', E_path)
  # verify_depth exclude? not implemented yet

  # crop path B to immediates, this just pull in A/B/E again
  expected_output = svntest.wc.State(wc_dir, {
    'A/B/E'            : Item(status='A '),
    })
  expected_status.add({
    'A/B/E'            : Item(status='  ', wc_rev=1)
    })
  expected_disk.add({
    'A/B/E'          : Item(contents=None),
    })
  svntest.actions.run_and_verify_update(wc_dir,
                                        expected_output,
                                        expected_disk,
                                        expected_status,
                                        None, None,
                                        None, None, None, None,
                                        '--set-depth', 'immediates', B_path)
  verify_depth(None, "immediates", B_path)

  # Exclude A/B/E again
  svntest.actions.run_and_verify_svn(None, None, [],
                                     'up', '--set-depth', 'exclude', E_path)

  # Exclude path B totally, in which contains an excluded subtree.
  expected_output = svntest.wc.State(wc_dir, {
    'A/B'            : Item(status='D '),
    })
  expected_status.remove('A/B/F', 'A/B/E', 'A/B/lambda', 'A/B');
  expected_disk.remove('A/B/F', 'A/B/E', 'A/B/lambda', 'A/B');
  svntest.actions.run_and_verify_update(wc_dir,
                                        expected_output,
                                        expected_disk,
                                        expected_status,
                                        None, None,
                                        None, None, None, None,
                                        '--set-depth', 'exclude', B_path)

  # Explicitly pull in excluded path B.
  expected_output = svntest.wc.State(wc_dir, {
    'A/B'            : Item(status='A '),
    'A/B/lambda'     : Item(status='A '),
    'A/B/E'          : Item(status='A '),
    'A/B/E/alpha'    : Item(status='A '),
    'A/B/E/beta'     : Item(status='A '),
    'A/B/F'          : Item(status='A '),
    })
  expected_status = svntest.actions.get_virginal_state(wc_dir, 1)
  expected_disk = svntest.main.greek_state.copy()
  svntest.actions.run_and_verify_update(wc_dir,
                                        expected_output,
                                        expected_disk,
                                        expected_status,
                                        None, None,
                                        None, None, None, None,
                                        B_path)

  # Test issue #
  # Exclude a file then set depth of WC to infinity, the file should return.
  expected_output = svntest.wc.State(wc_dir, {
    'iota' : Item(status='D '),
    })
  expected_status.remove('iota');
  expected_disk.remove('iota');
  svntest.actions.run_and_verify_update(wc_dir,
                                        expected_output,
                                        expected_disk,
                                        expected_status,
                                        None, None,
                                        None, None, None, None,
                                        '--set-depth', 'exclude', iota_path)

  # Update the whole WC to depth=infinity.
  expected_output = svntest.wc.State(wc_dir, {
    'iota' : Item(status='A '),
    })
  expected_status = svntest.actions.get_virginal_state(wc_dir, 1)
  expected_disk = svntest.main.greek_state.copy()
  # This update currently fails when iota is reported as added, but shows in
  # status as unversioned.  See issue #3544 'svn update does not restore
  # excluded files'.  This test is marked as XFail until that issue is fixed.
  svntest.actions.run_and_verify_update(wc_dir,
                                        expected_output,
                                        expected_disk,
                                        expected_status,
                                        None, None,
                                        None, None, None, None,
                                        '--set-depth', 'infinity', wc_dir)

def excluded_path_misc_operation(sbox):
  """make sure other subcommands handle exclude"""

  ign_a, ign_b, ign_c, wc_dir = set_up_depthy_working_copies(sbox,
                                                             infinity=True)
  A_path = os.path.join(wc_dir, 'A')
  B_path = os.path.join(A_path, 'B')
  L_path = os.path.join(A_path, 'L')
  M_path = os.path.join(A_path, 'M')
  E_path = os.path.join(B_path, 'E')
  LE_path = os.path.join(L_path, 'E')

  # Simply exclude a subtree
  expected_output = svntest.wc.State(wc_dir, {
    'A/B/E'            : Item(status='D '),
    })
  expected_status = svntest.actions.get_virginal_state(wc_dir, 1)
  expected_status.remove('A/B/E/alpha', 'A/B/E/beta', 'A/B/E');
  expected_disk = svntest.main.greek_state.copy()
  expected_disk.remove('A/B/E/alpha', 'A/B/E/beta', 'A/B/E');

  svntest.actions.run_and_verify_update(wc_dir,
                                        expected_output,
                                        expected_disk,
                                        expected_status,
                                        None, None,
                                        None, None, None, None,
                                        '--set-depth', 'exclude', E_path)

  # copy A/B to A/L, excluded entry should be copied too
  expected_output = ['A         '+L_path+'\n']
  svntest.actions.run_and_verify_svn(None, expected_output, [],
                                     'cp', B_path, L_path)
  # verify_depth exclude? not implemented yet
  #verify_depth(None, "empty", LE_path)

  # revert A/L, with an excluded item in the tree
  revert_paths = [L_path] + [os.path.join(L_path, child)
                             for child in ['E', 'F', 'lambda']]
  expected_output = svntest.verify.UnorderedOutput([
    "Reverted '%s'\n" % path for path in revert_paths])

  svntest.actions.run_and_verify_svn(None, expected_output, [],
                                     'revert', '--depth=infinity', L_path)

  # copy A/B to A/L and then cp A/L to A/M, excluded entry should be
  # copied both times
  expected_output = ['A         '+L_path+'\n']
  svntest.actions.run_and_verify_svn(None, expected_output, [],
                                     'cp', B_path, L_path)
  expected_output = ['A         '+M_path+'\n']
  svntest.actions.run_and_verify_svn(None, expected_output, [],
                                     'cp', L_path, M_path)

  # commit this copy, with an excluded item.
  expected_output = svntest.wc.State(wc_dir, { 'A/L' : Item(verb='Adding'),
                                               'A/M' : Item(verb='Adding'), })
  expected_status = svntest.actions.get_virginal_state(wc_dir, 1)
  expected_status.remove('A/B/E/alpha', 'A/B/E/beta', 'A/B/E')
  expected_status.add({
    'A/L'        : Item(status='  ', wc_rev=2),
    'A/L/lambda' : Item(status='  ', wc_rev=2),
    'A/L/F'      : Item(status='  ', wc_rev=2),
    'A/M'        : Item(status='  ', wc_rev=2),
    'A/M/lambda' : Item(status='  ', wc_rev=2),
    'A/M/F'      : Item(status='  ', wc_rev=2),
    })
  svntest.actions.run_and_verify_commit(wc_dir,
                                        expected_output,
                                        expected_status,
                                        None,
                                        wc_dir)

  # Relocate wc, with excluded items in it.
  repo_dir = sbox.repo_dir
  repo_url = sbox.repo_url
  other_repo_dir, other_repo_url = sbox.add_repo_path('other')
  svntest.main.copy_repos(repo_dir, other_repo_dir, 2, 0)
  svntest.main.safe_rmtree(repo_dir, 1)
  svntest.actions.run_and_verify_svn(None, None, [], 'switch', '--relocate',
                                     repo_url, other_repo_url, wc_dir)

  # remove the new directory A/L, with an excluded item.
  # If successed, no error will be thrown
  svntest.actions.run_and_verify_svn(None, None, [],
                                     'rm', L_path)

  # revert the delete
  # If successed, no error will be thrown
  svntest.actions.run_and_verify_svn(None, None, [],
                                     'revert', '--depth=infinity', L_path)


def excluded_receive_remote_removal(sbox):
  """exclude flag should be cleared upon remote removal"""
  ign_a, ign_b, ign_c, wc \
         = set_up_depthy_working_copies(sbox, infinity=True)

  A_path = os.path.join(wc, 'A')
  B_path = os.path.join(A_path, 'B')
  C_path = os.path.join(A_path, 'C')

  # Exclude path B from wc
  expected_output = svntest.wc.State(wc, {
    'A/B'            : Item(status='D '),
    })
  expected_disk = svntest.main.greek_state.copy()
  expected_disk.remove('A/B/lambda', 'A/B/E/alpha', 'A/B/E/beta',
                       'A/B/E', 'A/B/F', 'A/B')
  expected_status = svntest.actions.get_virginal_state(wc, 1)
  expected_status.remove('A/B/lambda', 'A/B/E/alpha', 'A/B/E/beta',
                         'A/B/E', 'A/B/F', 'A/B')
  svntest.actions.run_and_verify_update(wc,
                                        expected_output,
                                        expected_disk,
                                        expected_status,
                                        None, None,
                                        None, None, None, None,
                                        "--set-depth", "exclude", B_path)

  # Remove path B in the repos.
  svntest.actions.run_and_verify_svn(None, None, [], "delete", "-m",
                                     "Delete B.", sbox.repo_url + "/A/B")

  # Update wc, should receive the removal of excluded path B
  # and handle it silently.
  expected_status = svntest.actions.get_virginal_state(wc, 2)
  expected_status.remove('A/B/lambda', 'A/B/E/alpha', 'A/B/E/beta',
                         'A/B/E', 'A/B/F', 'A/B')
  svntest.actions.run_and_verify_update(wc,
                                        None,
                                        expected_disk,
                                        expected_status,
                                        None, None,
                                        None, None, None, None)

  # Introduce a new path with the same name B.
  # This should succeed if the exclude entry is gone with the update,
  # otherwise a name conflict will rise up.
  expected_output = ['A         '+B_path+'\n']
  svntest.actions.run_and_verify_svn(None, expected_output, [],
                                     'cp', C_path, B_path)


# Regression test for r876760.
def exclude_keeps_hidden_entries(sbox):
  "'up --set-depth exclude' doesn't lose entries"

  sbox.build()
  wc_dir = sbox.wc_dir

  A_path = os.path.join(wc_dir, 'A')
  os.chdir(A_path)

  # the second 'up' used to cause the entry of 'C' to be lost.
  svntest.main.run_svn(None, 'up', '--set-depth', 'exclude', 'C')
  svntest.main.run_svn(None, 'up', '--set-depth', 'exclude', 'D')
  # we could grep the 'entries' file, but...
  # or we could use 'info', but info_excluded() is XFail.
  expected_stderr = ".*svn: E150002: '.*C' is already under version control.*"
  svntest.actions.run_and_verify_svn(None, None, expected_stderr,
                                     'mkdir', 'C')


@Issue(3792)
def info_excluded(sbox):
  "'info' should treat excluded item as versioned"

  # The problem: 'svn info' on an excluded item would behave as if it
  # was not versioned at all:
  #
  #     % svn up --set-depth exclude A
  #     D         A
  #     % svn info A
  #     A:  (Not a versioned resource)
  #
  #     ..\..\..\subversion\svn\info-cmd.c:562: (apr_err=200000)
  #     svn: A problem occurred; see other errors for details
  #
  # It should acknowledge the existence (in the repos) of ./A and print some
  # info about it, like it does if '--set-depth empty' is used instead.

  sbox.build()
  wc_dir = sbox.wc_dir

  A_path = os.path.join(wc_dir, 'A')
  svntest.main.run_svn(None, 'up', '--set-depth', 'exclude', A_path)

  expected_info = {
      'Path' : re.escape(A_path),
      'Repository Root' : sbox.repo_url,
      'Repository UUID' : svntest.actions.get_wc_uuid(wc_dir),
      'Depth' : 'exclude',
  }
  svntest.actions.run_and_verify_info([expected_info], A_path)



#----------------------------------------------------------------------
# Check that "svn resolved" visits tree-conflicts *on unversioned items*
# according to the --depth parameter.

def make_depth_tree_conflicts(sbox):
  "Helper for tree_conflicts_resolved_depth_*"

  sbox.build()
  wc = sbox.wc_dir

  j = os.path.join
  A = j(wc, 'A')
  m =    j(A, 'mu')
  B =    j(A, 'B')
  D =    j(A, 'D')
  g =      j(D, 'gamma')

  # Store node modifications as rev 2
  svntest.actions.run_and_verify_svn(None, None, [],
                                     'propset', 'foo', 'foo-val', B)
  svntest.main.file_append(m, "Modified mu.\n")
  svntest.main.file_append(g, "Modified gamma.\n")

  expected_output = svntest.wc.State(wc, {
      'A/mu'              : Item(verb='Sending'),
      'A/B'               : Item(verb='Sending'),
      'A/D/gamma'         : Item(verb='Sending'),
    })

  expected_status = svntest.actions.get_virginal_state(wc, 1)
  expected_status.tweak('A/mu', 'A/B', 'A/D/gamma',
                        wc_rev = 2)

  svntest.actions.run_and_verify_commit(wc,
                                        expected_output,
                                        expected_status,
                                        None,
                                        A)

  # Go back to rev 1
  expected_output = svntest.wc.State(wc, {
    'A/mu'              : Item(status='U '),
    'A/B'               : Item(status=' U'),
    'A/D/gamma'         : Item(status='U '),
  })
  expected_status = svntest.actions.get_virginal_state(wc, 1)
  expected_disk = svntest.main.greek_state.copy()
  svntest.actions.run_and_verify_update(wc,
                                        expected_output,
                                        expected_disk,
                                        expected_status,
                                        None, None, None, None, None, False,
                                        '-r1', A)

  # Perform node deletions so that items become unversioned and
  # will have tree-conflicts upon update.
  svntest.actions.run_and_verify_svn(None, None, [],
                                     'rm', m, B, g)

  # Update so that conflicts appear
  expected_output = svntest.wc.State(wc, {
    'A/mu'              : Item(status='  ', treeconflict='C'),
    'A/B'               : Item(status='  ', treeconflict='C'),
    'A/D/gamma'         : Item(status='  ', treeconflict='C'),
  })

  expected_disk = svntest.main.greek_state.copy()
  expected_disk.remove('A/mu',
                       'A/B', 'A/B/lambda', 'A/B/E/alpha', 'A/B/E/beta',
                       'A/D/gamma');
  if svntest.main.wc_is_singledb(sbox.wc_dir):
    expected_disk.remove('A/B/E', 'A/B/F')

  # This test is set XFail because this (correct) status cannot be
  # verified due to an "svn update" bug. The tree-conflict on A/B
  # which is notified about during the update does not show in the
  # status. When removing file 'mu' from above 'rm' command, 'B' is
  # reported as tree-conflicted correctly. Also use these to verify:
  #  expected_output = None
  #  expected_disk = None
  expected_status = svntest.actions.get_virginal_state(wc, 2)
  expected_status.tweak('A/mu',
                        'A/B', 'A/B/lambda',
                        'A/B/E', 'A/B/E/alpha', 'A/B/E/beta',
                        'A/B/F',
                        'A/D/gamma',
                        status='D ')
  expected_status.tweak('A/mu', 'A/B', 'A/D/gamma',
                        treeconflict='C')

  svntest.actions.run_and_verify_update(wc,
                                        expected_output,
                                        expected_disk,
                                        expected_status,
                                        None, None, None, None, None, False,
                                        wc)



def tree_conflicts_resolved_depth_empty(sbox):
  "tree conflicts resolved depth-empty"

  make_depth_tree_conflicts(sbox)

  wc = sbox.wc_dir
  A = os.path.join(wc, 'A')

  svntest.actions.run_and_verify_resolved([], '--depth=empty', A)


def tree_conflicts_resolved_depth_files(sbox):
  "tree conflicts resolved depth-files"

  make_depth_tree_conflicts(sbox)

  wc = sbox.wc_dir
  j = os.path.join
  A = j(wc, 'A')
  m =    j(A, 'mu')

  svntest.actions.run_and_verify_resolved([m], '--depth=files', A)


def tree_conflicts_resolved_depth_immediates(sbox):
  "tree conflicts resolved depth-immediates"

  make_depth_tree_conflicts(sbox)

  wc = sbox.wc_dir
  j = os.path.join
  A = j(wc, 'A')
  m =    j(A, 'mu')
  B =    j(A, 'B')

  svntest.actions.run_and_verify_resolved([m, B], '--depth=immediates', A)


def tree_conflicts_resolved_depth_infinity(sbox):
  "tree conflicts resolved depth-infinity"

  make_depth_tree_conflicts(sbox)

  wc = sbox.wc_dir
  j = os.path.join
  A = j(wc, 'A')
  m =    j(A, 'mu')
  B =    j(A, 'B')
  g =    j(A, 'D', 'gamma')

  svntest.actions.run_and_verify_resolved([m, B, g], '--depth=infinity', A)

def update_excluded_path_sticky_depths(sbox):
  """set-depth from excluded to all other depths"""

  ign_a, ign_b, ign_c, wc_dir = set_up_depthy_working_copies(sbox,
                                                             infinity=True)
  A_path = os.path.join(wc_dir, 'A')
  B_path = os.path.join(A_path, 'B')

  # Exclude the subtree 'A/B'
  expected_output = svntest.wc.State(wc_dir, {
    'A/B'            : Item(status='D '),
    })
  expected_status = svntest.actions.get_virginal_state(wc_dir, 1)
  expected_status.remove('A/B/lambda', 'A/B/E/alpha', 'A/B/E/beta', 'A/B/E',
                         'A/B/F', 'A/B')
  expected_disk = svntest.main.greek_state.copy()
  expected_disk.remove('A/B/lambda', 'A/B/E/alpha', 'A/B/E/beta', 'A/B/E',
                       'A/B/F', 'A/B')

  svntest.actions.run_and_verify_update(wc_dir,
                                        expected_output,
                                        expected_disk,
                                        expected_status,
                                        None, None,
                                        None, None, None, None,
                                        '--set-depth', 'exclude', B_path)

  # Update to depth 'empty' for the excluded path A/B
  expected_output = svntest.wc.State(wc_dir, {
    'A/B'         : Item(status='A '),
    })
  expected_status.add({
    'A/B'         : Item(status='  ', wc_rev=1)
    })
  expected_disk.add({
    'A/B'         : Item(contents=None),
    })
  svntest.actions.run_and_verify_update(wc_dir,
                                        expected_output,
                                        expected_disk,
                                        expected_status,
                                        None, None,
                                        None, None, None, None,
                                        '--set-depth', 'empty', B_path)
  verify_depth(None, "empty", B_path)
  expected_info = {
      'Path' : re.escape(B_path),
      'Repository Root' : sbox.repo_url,
      'Repository UUID' : svntest.actions.get_wc_uuid(wc_dir),
      'Depth' : 'empty',
  }
  svntest.actions.run_and_verify_info([expected_info], B_path)

  # Exclude A/B again
  svntest.actions.run_and_verify_svn(None, None, [],
                                     'up', '--set-depth', 'exclude', B_path)

  # Update to depth 'files' for the excluded path A/B
  expected_output = svntest.wc.State(wc_dir, {
    'A/B'              : Item(status='A '),
    'A/B/lambda'       : Item(status='A '),
    })
  expected_status.add({
    'A/B'              : Item(status='  ', wc_rev=1),
    'A/B/lambda'       : Item(status='  ', wc_rev=1),
    })
  expected_disk.add({
    'A/B'            : Item(contents=None),
    'A/B/lambda'     : Item(contents="This is the file 'lambda'.\n"),
    })
  svntest.actions.run_and_verify_update(wc_dir,
                                        expected_output,
                                        expected_disk,
                                        expected_status,
                                        None, None,
                                        None, None, None, None,
                                        '--set-depth', 'files', B_path)
  verify_depth(None, "files", B_path)
  expected_info = {
      'Path' : re.escape(B_path),
      'Repository Root' : sbox.repo_url,
      'Repository UUID' : svntest.actions.get_wc_uuid(wc_dir),
      'Depth' : 'files',
  }
  svntest.actions.run_and_verify_info([expected_info], B_path)

  # Exclude A/B again
  svntest.actions.run_and_verify_svn(None, None, [],
                                     'up', '--set-depth', 'exclude', B_path)

  # Update to depth 'immediates' for the excluded path A/B
  expected_output = svntest.wc.State(wc_dir, {
    'A/B'              : Item(status='A '),
    'A/B/lambda'       : Item(status='A '),
    'A/B/E'            : Item(status='A '),
    'A/B/F'            : Item(status='A '),
    })
  expected_status.add({
    'A/B'              : Item(status='  ', wc_rev=1),
    'A/B/lambda'       : Item(status='  ', wc_rev=1),
    'A/B/E'            : Item(status='  ', wc_rev=1),
    'A/B/F'            : Item(status='  ', wc_rev=1),
    })
  expected_disk.add({
    'A/B'              : Item(contents=None),
    'A/B/lambda'       : Item(contents="This is the file 'lambda'.\n"),
    'A/B/E'            : Item(contents=None),
    'A/B/F'            : Item(contents=None),
    })
  svntest.actions.run_and_verify_update(wc_dir,
                                        expected_output,
                                        expected_disk,
                                        expected_status,
                                        None, None,
                                        None, None, None, None,
                                        '--set-depth', 'immediates', B_path)
  verify_depth(None, "immediates", B_path)
  expected_info = {
      'Path' : re.escape(B_path),
      'Repository Root' : sbox.repo_url,
      'Repository UUID' : svntest.actions.get_wc_uuid(wc_dir),
      'Depth' : 'immediates',
  }
  svntest.actions.run_and_verify_info([expected_info], B_path)

  # Exclude A/B again
  svntest.actions.run_and_verify_svn(None, None, [],
                                     'up', '--set-depth', 'exclude', B_path)

  # Update to depth 'infinity' for the excluded path A/B
  expected_output = svntest.wc.State(wc_dir, {
    'A/B'              : Item(status='A '),
    'A/B/lambda'       : Item(status='A '),
    'A/B/E'            : Item(status='A '),
    'A/B/E/beta'       : Item(status='A '),
    'A/B/E/alpha'      : Item(status='A '),
    'A/B/F'            : Item(status='A '),
    })
  expected_status = svntest.actions.get_virginal_state(wc_dir, 1)
  expected_disk = svntest.main.greek_state.copy()
  svntest.actions.run_and_verify_update(wc_dir,
                                        expected_output,
                                        expected_disk,
                                        expected_status,
                                        None, None,
                                        None, None, None, None,
                                        '--set-depth', 'infinity', B_path)
  verify_depth(None, "infinity", B_path)
  expected_info = {
      'Path' : re.escape(B_path),
      'Repository Root' : sbox.repo_url,
      'Repository UUID' : svntest.actions.get_wc_uuid(wc_dir),
  #   'Depth' value is absent for 'infinity'
  }
  svntest.actions.run_and_verify_info([expected_info], B_path)


def update_depth_empty_root_of_infinite_children(sbox):
  """update depth=empty root of depth=infinite children"""

  wc_dir, ign_a, ign_b, wc_other = set_up_depthy_working_copies(sbox,
                                                                empty=True,
                                                                infinity=True)
  A_path = os.path.join(wc_dir, 'A')

  # Update A to depth 'infinity'
  svntest.actions.run_and_verify_svn(None, None, [],
                                     'up', '--set-depth', 'infinity', A_path)

  # Tweak some files in the full working copy and commit.
  svntest.main.file_append(os.path.join(wc_other, 'A', 'B', 'E', 'alpha'),
                           "Modified alpha.\n")
  svntest.main.file_append(os.path.join(wc_other, 'A', 'D', 'G', 'rho'),
                           "Modified rho.\n")
  svntest.actions.run_and_verify_svn(None, None, [],
                                     'ci', '-m', '', wc_other)

  # Now update the original working copy and make sure we get those changes.
  expected_output = svntest.wc.State(wc_dir, {
    'A/B/E/alpha'      : Item(status='U '),
    'A/D/G/rho'        : Item(status='U '),
    })
  expected_status = svntest.actions.get_virginal_state(wc_dir, 2)
  expected_status.remove('iota')
  expected_disk = svntest.main.greek_state.copy()
  expected_disk.remove('iota')
  expected_disk.tweak('A/B/E/alpha', contents="This is the file 'alpha'.\nModified alpha.\n")
  expected_disk.tweak('A/D/G/rho', contents="This is the file 'rho'.\nModified rho.\n")
  svntest.actions.run_and_verify_update(wc_dir,
                                        expected_output,
                                        expected_disk,
                                        expected_status,
                                        None, None,
                                        None, None, None, None, wc_dir)

def sparse_update_with_dash_dash_parents(sbox):
  """update --parents"""

  sbox.build(create_wc = False)
  sbox.add_test_path(sbox.wc_dir, True)
  alpha_path = os.path.join(sbox.wc_dir, 'A', 'B', 'E', 'alpha')
  pi_path = os.path.join(sbox.wc_dir, 'A', 'D', 'G', 'pi')
  omega_path = os.path.join(sbox.wc_dir, 'A', 'D', 'H', 'omega')

  # Start with a depth=empty root checkout.
  svntest.actions.run_and_verify_svn(
      "Unexpected error from co --depth=empty",
      svntest.verify.AnyOutput, [],
      "co", "--depth", "empty", sbox.repo_url, sbox.wc_dir)

  # Now, let's use --parents to pull in some scattered file children.
  expected_output = svntest.wc.State(sbox.wc_dir, {
    'A'            : Item(status='A '),
    'A/B'          : Item(status='A '),
    'A/B/E'        : Item(status='A '),
    'A/B/E/alpha'  : Item(status='A '),
    })
  expected_disk = svntest.wc.State('', {
    'A'            : Item(contents=None),
    'A/B'          : Item(contents=None),
    'A/B/E'        : Item(contents=None),
    'A/B/E/alpha'  : Item(contents="This is the file 'alpha'.\n"),
    })
  expected_status = svntest.wc.State(sbox.wc_dir, {
    ''             : Item(status='  ', wc_rev=1),
    'A'            : Item(status='  ', wc_rev=1),
    'A/B'          : Item(status='  ', wc_rev=1),
    'A/B/E'        : Item(status='  ', wc_rev=1),
    'A/B/E/alpha'  : Item(status='  ', wc_rev=1),
    })
  svntest.actions.run_and_verify_update(sbox.wc_dir,
                                        expected_output,
                                        expected_disk,
                                        expected_status,
                                        None, None, None, None, None, False,
                                        '--parents', alpha_path)

  expected_output = svntest.wc.State(sbox.wc_dir, {
    'A/D'          : Item(status='A '),
    'A/D/G'        : Item(status='A '),
    'A/D/G/pi'     : Item(status='A '),
    })
  expected_disk.add({
    'A/D'          : Item(contents=None),
    'A/D/G'        : Item(contents=None),
    'A/D/G/pi'     : Item(contents="This is the file 'pi'.\n"),
    })
  expected_status.add({
    'A/D'          : Item(status='  ', wc_rev=1),
    'A/D/G'        : Item(status='  ', wc_rev=1),
    'A/D/G/pi'     : Item(status='  ', wc_rev=1),
    })
  svntest.actions.run_and_verify_update(sbox.wc_dir,
                                        expected_output,
                                        expected_disk,
                                        expected_status,
                                        None, None, None, None, None, False,
                                        '--parents', pi_path)

  expected_output = svntest.wc.State(sbox.wc_dir, {
    'A/D/H'        : Item(status='A '),
    'A/D/H/omega'  : Item(status='A '),
    })
  expected_disk.add({
    'A/D/H'        : Item(contents=None),
    'A/D/H/omega'  : Item(contents="This is the file 'omega'.\n"),
    })
  expected_status.add({
    'A/D/H'        : Item(status='  ', wc_rev=1),
    'A/D/H/omega'  : Item(status='  ', wc_rev=1),
    })
  svntest.actions.run_and_verify_update(sbox.wc_dir,
                                        expected_output,
                                        expected_disk,
                                        expected_status,
                                        None, None, None, None, None, False,
                                        '--parents', omega_path)

def update_below_depth_empty(sbox):
  "update below depth empty shouldn't be applied"
  sbox.build()

  repo_url = sbox.repo_url
  A = sbox.ospath('A')

  expected_output = svntest.wc.State(sbox.wc_dir, {
      'A/C'               : Item(status='D '),
      'A/B'               : Item(status='D '),
      'A/mu'              : Item(status='D '),
      'A/D'               : Item(status='D '),
    })
  svntest.actions.run_and_verify_update(sbox.wc_dir, expected_output, None,
                                        None, None, None, None, None, None,
                                        False,
                                        '--set-depth', 'empty', A)

  svntest.actions.run_and_verify_svn(None, None, [],
                                     'cp', repo_url + '/iota',
                                           repo_url + '/A/B',
                                     '-m', 'remote copy')

  expected_output = svntest.wc.State(sbox.wc_dir, {
    })

  # This update should just update the revision of the working copy
  svntest.actions.run_and_verify_update(sbox.wc_dir, expected_output, None,
                                        None, None)

# Test for issue #4136.
<<<<<<< HEAD
@XFail()
=======
>>>>>>> f61a0758
@Issue(4136)
def commit_then_immediates_update(sbox):
  "deep commit followed by update --depth immediates"
  sbox.build()

  repo_url = sbox.repo_url
  wc_dir = sbox.wc_dir
  mu_path = sbox.ospath('A/mu')

  # Modify A/mu and commit the changes.
  svntest.main.file_write(mu_path, "modified mu\n")
  expected_output = svntest.wc.State(wc_dir, {
    'A/mu'        : Item(verb='Sending'),
    })
  expected_status = svntest.actions.get_virginal_state(wc_dir, 1)
  expected_status.tweak('A/mu', wc_rev=2, status='  ')
  svntest.actions.run_and_verify_commit(wc_dir,
                                        expected_output,
                                        expected_status,
                                        None,
                                        wc_dir)

  # Now, update --depth immediates in the root of the working copy.
  expected_output = svntest.wc.State(wc_dir, { })
  expected_disk = svntest.main.greek_state.copy()
  expected_disk.tweak('A/mu', contents="modified mu\n")
  expected_status = svntest.wc.State(wc_dir, { '' : svntest.wc.StateItem() })
  expected_status = svntest.actions.get_virginal_state(wc_dir, 1)
  expected_status.tweak('',     wc_rev=2, status='  ')
  expected_status.tweak('A',    wc_rev=2, status='  ')
  expected_status.tweak('A/mu', wc_rev=2, status='  ')
  expected_status.tweak('iota', wc_rev=2, status='  ')
  svntest.actions.run_and_verify_update(wc_dir,
                                        expected_output,
                                        expected_disk,
                                        expected_status,
                                        None, None, None, None, None, False,
                                        "--depth=immediates", wc_dir)
  


#----------------------------------------------------------------------
# list all tests here, starting with None:
test_list = [ None,
              depth_empty_checkout,
              depth_files_checkout,
              nonrecursive_checkout,
              depth_empty_update_bypass_single_file,
              depth_immediates_get_top_file_mod_only,
              depth_empty_commit,
              depth_empty_with_file,
              depth_empty_with_dir,
              depth_immediates_bring_in_file,
              depth_immediates_fill_in_dir,
              depth_mixed_bring_in_dir,
              depth_empty_unreceive_delete,
              depth_immediates_unreceive_delete,
              depth_immediates_receive_delete,
              depth_update_to_more_depth,
              depth_immediates_subdir_propset_1,
              depth_immediates_subdir_propset_2,
              commit_propmods_with_depth_empty,
              diff_in_depthy_wc,
              commit_depth_immediates,
              depth_immediates_receive_new_dir,
              add_tree_with_depth,
              upgrade_from_above,
              status_in_depthy_wc,
              depthy_update_above_dir_to_be_deleted,
              depth_folding_clean_trees_1,
              depth_folding_clean_trees_2,
              depth_fold_expand_clean_trees,
              pull_in_tree_with_depth_option,
              fold_tree_with_unversioned_modified_items,
              depth_empty_update_on_file,
              excluded_path_update_operation,
              excluded_path_misc_operation,
              excluded_receive_remote_removal,
              exclude_keeps_hidden_entries,
              info_excluded,
              tree_conflicts_resolved_depth_empty,
              tree_conflicts_resolved_depth_files,
              tree_conflicts_resolved_depth_immediates,
              tree_conflicts_resolved_depth_infinity,
              update_excluded_path_sticky_depths,
              update_depth_empty_root_of_infinite_children,
              sparse_update_with_dash_dash_parents,
              update_below_depth_empty,
              commit_then_immediates_update,
              ]

if __name__ == "__main__":
  svntest.main.run_tests(test_list)
  # NOTREACHED


### End of file.<|MERGE_RESOLUTION|>--- conflicted
+++ resolved
@@ -2843,10 +2843,6 @@
                                         None, None)
 
 # Test for issue #4136.
-<<<<<<< HEAD
-@XFail()
-=======
->>>>>>> f61a0758
 @Issue(4136)
 def commit_then_immediates_update(sbox):
   "deep commit followed by update --depth immediates"
