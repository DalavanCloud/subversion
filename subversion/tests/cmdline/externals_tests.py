--- conflicted
+++ resolved
@@ -3,31 +3,44 @@
 #  module_tests.py:  testing modules / external sources.
 #
 #  Subversion is a tool for revision control.
-#  See http://subversion.tigris.org for more information.
+#  See http://subversion.apache.org for more information.
 #
 # ====================================================================
-# Copyright (c) 2000-2007 CollabNet.  All rights reserved.
+#    Licensed to the Apache Software Foundation (ASF) under one
+#    or more contributor license agreements.  See the NOTICE file
+#    distributed with this work for additional information
+#    regarding copyright ownership.  The ASF licenses this file
+#    to you under the Apache License, Version 2.0 (the
+#    "License"); you may not use this file except in compliance
+#    with the License.  You may obtain a copy of the License at
 #
-# This software is licensed as described in the file COPYING, which
-# you should have received as part of this distribution.  The terms
-# are also available at http://subversion.tigris.org/license-1.html.
-# If newer versions of this license are posted there, you may use a
-# newer version instead, at your option.
+#      http://www.apache.org/licenses/LICENSE-2.0
 #
+#    Unless required by applicable law or agreed to in writing,
+#    software distributed under the License is distributed on an
+#    "AS IS" BASIS, WITHOUT WARRANTIES OR CONDITIONS OF ANY
+#    KIND, either express or implied.  See the License for the
+#    specific language governing permissions and limitations
+#    under the License.
 ######################################################################
 
 # General modules
+import sys
 import os
-import warnings
+import re
+import shutil
 
 # Our testing module
 import svntest
 
 # (abbreviation)
-Skip = svntest.testcase.Skip
-XFail = svntest.testcase.XFail
+Skip = svntest.testcase.Skip_deco
+SkipUnless = svntest.testcase.SkipUnless_deco
+XFail = svntest.testcase.XFail_deco
+Issues = svntest.testcase.Issues_deco
+Issue = svntest.testcase.Issue_deco
+Wimp = svntest.testcase.Wimp_deco
 Item = svntest.wc.StateItem
-
 
 ######################################################################
 # Tests
@@ -54,8 +67,9 @@
 
   The arrangement of the externals in the first repository is:
 
+    /A/B/ ==>  ^/A/D/gamma                      gamma
     /A/C/ ==>  exdir_G                          <scheme>:///<other_repos>/A/D/G
-               ../../../<other_repos_basename>/A/D/H -r 1 exdir_H
+               ../../../<other_repos_basename>/A/D/H@1 exdir_H
 
     /A/D/ ==>  ^/../<other_repos_basename>/A    exdir_A
                //<other_repos>/A/D/G/           exdir_A/G/
@@ -96,11 +110,12 @@
 
   # These are the directories on which `svn:externals' will be set, in
   # revision 6 on the first repo.
+  B_path = os.path.join(wc_init_dir, "A/B")
   C_path = os.path.join(wc_init_dir, "A/C")
   D_path = os.path.join(wc_init_dir, "A/D")
 
   # Create a working copy.
-  svntest.actions.run_and_verify_svn(None, None, [],
+  svntest.actions.run_and_verify_svn(None, [],
                                      'checkout',
                                      repo_url, wc_init_dir)
 
@@ -108,28 +123,30 @@
   # post-commit status checks.
 
   svntest.main.file_append(mu_path, "Added to mu in revision 2.\n")
-  svntest.actions.run_and_verify_svn(None, None, [],
+  svntest.actions.run_and_verify_svn(None, [],
                                      'ci', '-m', 'log msg',
                                      '--quiet', wc_init_dir)
 
   svntest.main.file_append(pi_path, "Added to pi in revision 3.\n")
-  svntest.actions.run_and_verify_svn(None, None, [],
+  svntest.actions.run_and_verify_svn(None, [],
                                      'ci', '-m', 'log msg',
                                      '--quiet', wc_init_dir)
 
   svntest.main.file_append(lambda_path, "Added to lambda in revision 4.\n")
-  svntest.actions.run_and_verify_svn(None, None, [],
+  svntest.actions.run_and_verify_svn(None, [],
                                      'ci', '-m', 'log msg',
                                      '--quiet', wc_init_dir)
 
   svntest.main.file_append(omega_path, "Added to omega in revision 5.\n")
-  svntest.actions.run_and_verify_svn(None, None, [],
+  svntest.actions.run_and_verify_svn(None, [],
                                      'ci', '-m', 'log msg',
                                      '--quiet', wc_init_dir)
 
   # Get the whole working copy to revision 5.
-  svntest.actions.run_and_verify_svn(None, None, [],
-                                     'up', wc_init_dir)
+  expected_output = svntest.wc.State(wc_init_dir, {
+  })
+  svntest.actions.run_and_verify_update(wc_init_dir,
+                                        expected_output, None, None)
 
   # Now copy the initial repository to create the "other" repository,
   # the one to which the first repository's `svn:externals' properties
@@ -140,23 +157,23 @@
   # This is the returned dictionary.
   external_url_for = { }
 
+  external_url_for["A/B/gamma"] = "^/A/D/gamma"
   external_url_for["A/C/exdir_G"] = other_repo_url + "/A/D/G"
   external_url_for["A/C/exdir_H"] = "../../../" + \
                                     other_repo_basename + \
-                                    "/A/D/H"
-
-  # Set up the externals properties on A/B/ and A/D/.
+                                    "/A/D/H@1"
+
+  # Set up the externals properties on A/B/, A/C/ and A/D/.
+  externals_desc = \
+           external_url_for["A/B/gamma"] + " gamma\n"
+
+  change_external(B_path, externals_desc, commit=False)
+
   externals_desc = \
            "exdir_G       " + external_url_for["A/C/exdir_G"] + "\n" + \
-           external_url_for["A/C/exdir_H"] + " -r 1 exdir_H\n"
-
-  tmp_f = os.tempnam(wc_init_dir, 'tmp')
-  svntest.main.file_append(tmp_f, externals_desc)
-  svntest.actions.run_and_verify_svn(None, None, [],
-                                     'pset',
-                                     '-F', tmp_f, 'svn:externals', C_path)
-
-  os.remove(tmp_f)
+           external_url_for["A/C/exdir_H"] + " exdir_H\n"
+
+  change_external(C_path, externals_desc, commit=False)
 
   external_url_for["A/D/exdir_A"]    = "^/../" + other_repo_basename + "/A"
   external_url_for["A/D/exdir_A/G/"] = scheme_relative_other_repo_url + \
@@ -174,39 +191,40 @@
            external_url_for["A/D/x/y/z/blah"] + " x/y/z/blah"    + \
            "\n"
 
-  svntest.main.file_append(tmp_f, externals_desc)
-  svntest.actions.run_and_verify_svn(None, None, [], 'pset',
-                                     '-F', tmp_f, 'svn:externals', D_path)
-
-  os.remove(tmp_f)
+  change_external(D_path, externals_desc, commit=False)
 
   # Commit the property changes.
 
   expected_output = svntest.wc.State(wc_init_dir, {
+    'A/B' : Item(verb='Sending'),
     'A/C' : Item(verb='Sending'),
     'A/D' : Item(verb='Sending'),
     })
 
   expected_status = svntest.actions.get_virginal_state(wc_init_dir, 5)
-  expected_status.tweak('A/C', 'A/D', wc_rev=6, status='  ')
+  expected_status.tweak('A/B', 'A/C', 'A/D', wc_rev=6, status='  ')
 
   svntest.actions.run_and_verify_commit(wc_init_dir,
                                         expected_output,
-                                        expected_status,
-                                        None, wc_init_dir)
+                                        expected_status)
 
   return external_url_for
 
-def change_external(path, new_val):
+def change_external(path, new_val, commit=True):
   """Change the value of the externals property on PATH to NEW_VAL,
-  and commit the change."""
-  tmp_f = os.tempnam(svntest.main.temp_dir, 'tmp')
-  svntest.main.file_append(tmp_f, new_val)
-  svntest.actions.run_and_verify_svn(None, None, [], 'pset',
-                                     '-F', tmp_f, 'svn:externals', path)
-  svntest.actions.run_and_verify_svn(None, None, [], 'ci',
-                                     '-m', 'log msg', '--quiet', path)
-  os.remove(tmp_f)
+  and commit the change unless COMMIT is False."""
+
+  svntest.actions.set_prop('svn:externals', new_val, path)
+  if commit:
+    svntest.actions.run_and_verify_svn(None, [], 'ci',
+                                       '-m', 'log msg', '--quiet', path)
+
+def change_external_expect_error(path, new_val, expected_err):
+  """Try to change the value of the externals property on PATH to NEW_VAL,
+  but expect to get an error message that matches EXPECTED_ERR."""
+
+  svntest.actions.set_prop('svn:externals', new_val, path,
+                           expected_re_string=expected_err)
 
 
 def probe_paths_exist(paths):
@@ -250,32 +268,33 @@
   repo_url       = sbox.repo_url
 
   # Create a working copy.
-  svntest.actions.run_and_verify_svn(None, None, [],
+  svntest.actions.run_and_verify_svn(None, [],
                                      'checkout',
                                      repo_url, wc_dir)
 
   # Probe the working copy a bit, see if it's as expected.
   expected_existing_paths = [
-    os.path.join(wc_dir, "A", "C", "exdir_G"),
-    os.path.join(wc_dir, "A", "C", "exdir_G", "pi"),
-    os.path.join(wc_dir, "A", "C", "exdir_H"),
-    os.path.join(wc_dir, "A", "C", "exdir_H", "omega"),
-    os.path.join(wc_dir, "A", "D", "x"),
-    os.path.join(wc_dir, "A", "D", "x", "y"),
-    os.path.join(wc_dir, "A", "D", "x", "y", "z"),
-    os.path.join(wc_dir, "A", "D", "x", "y", "z", "blah"),
-    os.path.join(wc_dir, "A", "D", "x", "y", "z", "blah", "E", "alpha"),
-    os.path.join(wc_dir, "A", "D", "x", "y", "z", "blah", "E", "beta"),
+    sbox.ospath('A/B/gamma'),
+    sbox.ospath('A/C/exdir_G'),
+    sbox.ospath('A/C/exdir_G/pi'),
+    sbox.ospath('A/C/exdir_H'),
+    sbox.ospath('A/C/exdir_H/omega'),
+    sbox.ospath('A/D/x'),
+    sbox.ospath('A/D/x/y'),
+    sbox.ospath('A/D/x/y/z'),
+    sbox.ospath('A/D/x/y/z/blah'),
+    sbox.ospath('A/D/x/y/z/blah/E/alpha'),
+    sbox.ospath('A/D/x/y/z/blah/E/beta'),
     ]
   probe_paths_exist(expected_existing_paths)
 
   # Pick a file at random, make sure it has the expected contents.
-  exdir_H_omega_path = os.path.join(wc_dir, "A", "C", "exdir_H", "omega")
-  fp = open(exdir_H_omega_path, 'r')
-  lines = fp.readlines()
-  if not ((len(lines) == 1) and (lines[0] == "This is the file 'omega'.\n")):
-    raise svntest.Failure("Unexpected contents for rev 1 of " +
-                          exdir_H_omega_path)
+  for path, contents in ((sbox.ospath('A/C/exdir_H/omega'),
+                          "This is the file 'omega'.\n"),
+                         (sbox.ospath('A/B/gamma'),
+                          "This is the file 'gamma'.\n")):
+    if open(path).read() != contents:
+      raise svntest.Failure("Unexpected contents for rev 1 of " + path)
 
 #----------------------------------------------------------------------
 
@@ -290,11 +309,11 @@
   other_repo_url = repo_url + ".other"
 
   # Checkout two working copies.
-  svntest.actions.run_and_verify_svn(None, None, [],
+  svntest.actions.run_and_verify_svn(None, [],
                                      'checkout',
                                      repo_url, wc_dir)
 
-  svntest.actions.run_and_verify_svn(None, None, [],
+  svntest.actions.run_and_verify_svn(None, [],
                                      'checkout',
                                      repo_url, other_wc_dir)
 
@@ -313,10 +332,16 @@
            "\n"
 
   # Set and commit the property
-  change_external(os.path.join(wc_dir, "A/D"), new_externals_desc)
+  change_external(sbox.ospath('A/D'), new_externals_desc)
 
   # Update the other working copy, see if we get the new item.
-  svntest.actions.run_and_verify_svn(None, None, [], 'up', other_wc_dir)
+  expected_output = svntest.wc.State(other_wc_dir, {
+    'A/D'               : Item(status=' U'),
+    'A/D/exdir_E/beta'  : Item(status='A '),
+    'A/D/exdir_E/alpha' : Item(status='A '),
+  })
+  svntest.actions.run_and_verify_update(other_wc_dir,
+                                        expected_output, None, None)
 
   probe_paths_exist([os.path.join(other_wc_dir, "A", "D", "exdir_E")])
 
@@ -332,11 +357,11 @@
   repo_url       = sbox.repo_url
 
   # Checkout two working copies.
-  svntest.actions.run_and_verify_svn(None, None, [],
+  svntest.actions.run_and_verify_svn(None, [],
                                      'checkout',
                                      repo_url, wc_dir)
 
-  svntest.actions.run_and_verify_svn(None, None, [],
+  svntest.actions.run_and_verify_svn(None, [],
                                      'checkout',
                                      repo_url, other_wc_dir)
 
@@ -365,10 +390,19 @@
            "\n"
 
   # Set and commit the property
-  change_external(os.path.join(wc_dir, "A/D"), new_externals_desc)
+  change_external(sbox.ospath('A/D'), new_externals_desc)
+
+  # The code should handle a missing local externals item
+  svntest.main.safe_rmtree(os.path.join(other_wc_dir, "A", "D", "exdir_A", \
+                                        "D"))
 
   # Update other working copy, see if lose & preserve things appropriately
-  svntest.actions.run_and_verify_svn(None, None, [], 'up', other_wc_dir)
+  expected_output = svntest.wc.State(other_wc_dir, {
+    'A/D'               : Item(status=' U'),
+    'A/D/exdir_A'       : Item(verb='Removed external'),
+  })
+  svntest.actions.run_and_verify_update(other_wc_dir,
+                                        expected_output, None, None)
 
   expected_existing_paths = [
     os.path.join(other_wc_dir, "A", "D", "exdir_A"),
@@ -398,11 +432,11 @@
   other_repo_url = repo_url + ".other"
 
   # Checkout two working copies.
-  svntest.actions.run_and_verify_svn(None, None, [],
+  svntest.actions.run_and_verify_svn(None, [],
                                      'checkout',
                                      repo_url, wc_dir)
 
-  svntest.actions.run_and_verify_svn(None, None, [],
+  svntest.actions.run_and_verify_svn(None, [],
                                      'checkout',
                                      repo_url, other_wc_dir)
 
@@ -420,10 +454,17 @@
            "\n"
 
   # Set and commit the property
-  change_external(os.path.join(wc_dir, "A/D"), new_externals_desc)
+  change_external(sbox.ospath('A/D'), new_externals_desc)
 
   # Update other working copy, see if get the right change.
-  svntest.actions.run_and_verify_svn(None, None, [], 'up', other_wc_dir)
+  expected_output = svntest.wc.State(other_wc_dir, {
+    'A/D'               : Item(status=' U'),
+    'A/D/x/y/z/blah/F'  : Item(status='D '),
+    'A/D/x/y/z/blah/E'  : Item(status='D '),
+    'A/D/x/y/z/blah/lambda': Item(status='D '),
+  })
+  svntest.actions.run_and_verify_update(other_wc_dir,
+                                        expected_output, None, None)
 
   xyzb_path = os.path.join(other_wc_dir, "x", "y", "z", "blah")
 
@@ -444,11 +485,11 @@
   other_repo_url = repo_url + ".other"
 
   # Checkout two working copies.
-  svntest.actions.run_and_verify_svn(None, None, [],
+  svntest.actions.run_and_verify_svn(None, [],
                                      'checkout',
                                      repo_url, wc_dir)
 
-  svntest.actions.run_and_verify_svn(None, None, [],
+  svntest.actions.run_and_verify_svn(None, [],
                                      'checkout',
                                      repo_url, other_wc_dir)
 
@@ -474,10 +515,18 @@
            "\n"
 
   # Set and commit the property
-  change_external(os.path.join(wc_dir, "A/D"), new_externals_desc)
+  change_external(sbox.ospath('A/D'), new_externals_desc)
 
   # Update other working copy, see if get the right change.
-  svntest.actions.run_and_verify_svn(None, None, [], 'up', other_wc_dir)
+  expected_output = svntest.wc.State(other_wc_dir, {
+    'A/D'               : Item(status=' U'),
+    'A/D/x/y/z/blah/F'  : Item(status='D '),
+    'A/D/x/y/z/blah/lambda': Item(status='D '),
+    'A/D/x/y/z/blah/E'  : Item(status='D '),
+  })
+  svntest.actions.run_and_verify_update(other_wc_dir,
+                                        expected_output, None, None)
+
 
   xyzb_path = os.path.join(other_wc_dir, "x", "y", "z", "blah")
 
@@ -498,11 +547,11 @@
   other_repo_url = repo_url + ".other"
 
   # Checkout two working copies.
-  svntest.actions.run_and_verify_svn(None, None, [],
+  svntest.actions.run_and_verify_svn(None, [],
                                      'checkout',
                                      repo_url, wc_dir)
 
-  svntest.actions.run_and_verify_svn(None, None, [],
+  svntest.actions.run_and_verify_svn(None, [],
                                      'checkout',
                                      other_repo_url, other_wc_dir)
 
@@ -517,8 +566,7 @@
   expected_status.tweak('A/D/gamma', wc_rev=6)
   svntest.actions.run_and_verify_commit(other_wc_dir,
                                         expected_output,
-                                        expected_status,
-                                        None, other_wc_dir)
+                                        expected_status)
 
   # Now update the regular wc to see if we get the change.  Note that
   # none of the module *properties* in this wc have been changed; only
@@ -528,17 +576,18 @@
   # The output's going to be all screwy because of the module
   # notifications, so don't bother parsing it, just run update
   # directly.
-  svntest.actions.run_and_verify_svn(None, None, [], 'up', wc_dir)
-
-  external_gamma_path = os.path.join(wc_dir, 'A', 'D', 'exdir_A', 'D', 'gamma')
-  fp = open(external_gamma_path, 'r')
-  lines = fp.readlines()
-  if not ((len(lines) == 2)
-          and (lines[0] == "This is the file 'gamma'.\n")
-          and (lines[1] == "New text in other gamma.\n")):
+  expected_output = svntest.wc.State(wc_dir, {
+    'A/D/exdir_A/D/gamma': Item(status='U '),
+  })
+  svntest.actions.run_and_verify_update(wc_dir,
+                                        expected_output, None, None)
+
+  external_gamma_path = sbox.ospath('A/D/exdir_A/D/gamma')
+  contents = open(external_gamma_path).read()
+  if contents != ("This is the file 'gamma'.\n"
+                  "New text in other gamma.\n"):
     raise svntest.Failure("Unexpected contents for externally modified " +
                           external_gamma_path)
-  fp.close()
 
   # Commit more modifications
   other_rho_path = os.path.join(other_wc_dir, 'A', 'D', 'G', 'rho')
@@ -552,21 +601,20 @@
   expected_status.tweak('A/D/G/rho', wc_rev=7)
   svntest.actions.run_and_verify_commit(other_wc_dir,
                                         expected_output,
-                                        expected_status,
-                                        None, other_wc_dir)
-
-  svntest.actions.run_and_verify_svn(None, None, [],
-                                     'up', os.path.join(wc_dir, "A", "C"))
-
-  external_rho_path = os.path.join(wc_dir, 'A', 'C', 'exdir_G', 'rho')
-  fp = open(external_rho_path, 'r')
-  lines = fp.readlines()
-  if not ((len(lines) == 2)
-          and (lines[0] == "This is the file 'rho'.\n")
-          and (lines[1] == "New text in other rho.\n")):
+                                        expected_status)
+
+  expected_output = svntest.wc.State(sbox.ospath('A/C'), {
+    'exdir_G/rho'       : Item(status='U '),
+  })
+  svntest.actions.run_and_verify_update(sbox.ospath('A/C'),
+                                        expected_output, None, None)
+
+  external_rho_path = sbox.ospath('A/C/exdir_G/rho')
+  contents = open(external_rho_path).read()
+  if contents != ("This is the file 'rho'.\n"
+                  "New text in other rho.\n"):
     raise svntest.Failure("Unexpected contents for externally modified " +
                           external_rho_path)
-  fp.close()
 
 #----------------------------------------------------------------------
 
@@ -578,12 +626,12 @@
   repo_url       = sbox.repo_url
 
   # Checkout a working copy
-  svntest.actions.run_and_verify_svn(None, None, [],
+  svntest.actions.run_and_verify_svn(None, [],
                                      'checkout',
                                      repo_url, wc_dir)
 
   # Add one more external item
-  B_path = os.path.join(wc_dir, "A/B")
+  B_path = sbox.ospath('A/B')
   externals_desc = \
           external_url_for["A/D/exdir_A/G/"] + " exdir_G"     + \
           "\n"                                                + \
@@ -592,12 +640,7 @@
           "exdir_Z      " + external_url_for["A/D/exdir_A/H"] + \
           "\n"
 
-  tmp_f = os.tempnam()
-  svntest.main.file_append(tmp_f, externals_desc)
-  svntest.actions.run_and_verify_svn(None, None, [],
-                                     'pset', '-F', tmp_f,
-                                     'svn:externals', B_path)
-  os.remove(tmp_f)
+  change_external(B_path, externals_desc)
 
   # Now cd into A/B and try updating
   was_cwd = os.getcwd()
@@ -605,8 +648,7 @@
 
   # Once upon a time there was a core-dump here
 
-  svntest.actions.run_and_verify_svn("update failed",
-                                     svntest.verify.AnyOutput, [], 'up' )
+  svntest.actions.run_and_verify_svn(svntest.verify.AnyOutput, [], 'up' )
 
   os.chdir(was_cwd)
 
@@ -619,40 +661,54 @@
 
   external_url_for = externals_test_setup(sbox)
   wc_dir         = sbox.wc_dir
+  repo_url       = sbox.repo_url
+
+  # Checkout a working copy
+  svntest.actions.run_and_verify_svn(None, [],
+                                     'checkout',
+                                     repo_url, wc_dir)
 
   # Try to set illegal externals in the original WC.
   def set_externals_for_path_expect_error(path, val):
-    tmp_f = os.tempnam()
-    svntest.main.file_append(tmp_f, val)
-    svntest.actions.run_and_verify_svn(None, None, svntest.verify.AnyOutput,
-                                       'pset', '-F', tmp_f,
-                                       'svn:externals', path)
-    os.remove(tmp_f)
-
-  B_path = os.path.join(wc_dir, 'A', 'B')
-  G_path = os.path.join(wc_dir, 'A', 'D', 'G')
-  H_path = os.path.join(wc_dir, 'A', 'D', 'H')
-  C_path = os.path.join(wc_dir, 'A', 'C')
-  F_path = os.path.join(wc_dir, 'A', 'C', 'F')
-
-  external_urls = external_url_for.values()
-
-  externals_value_1 = "../foo"         + " " + external_urls.pop() + "\n"
-  if not external_urls: external_urls = external_url_for.values()
-  externals_value_2 = "foo/bar/../baz" + " " + external_urls.pop() + "\n"
-  if not external_urls: external_urls = external_url_for.values()
-  externals_value_3 = "foo/.."         + " " + external_urls.pop() + "\n"
-  if not external_urls: external_urls = external_url_for.values()
-  externals_value_4 = "."              + " " + external_urls.pop() + "\n"
-  if not external_urls: external_urls = external_url_for.values()
-  externals_value_5 = "./"             + " " + external_urls.pop() + "\n"
-  if not external_urls: external_urls = external_url_for.values()
-  externals_value_6 = ".."             + " " + external_urls.pop() + "\n"
-  if not external_urls: external_urls = external_url_for.values()
-  externals_value_7 = "././/.///."     + " " + external_urls.pop() + "\n"
-  if not external_urls: external_urls = external_url_for.values()
-  externals_value_8 = "/foo"           + " " + external_urls.pop() + "\n"
-  if not external_urls: external_urls = external_url_for.values()
+    expected_err = ".*Invalid svn:externals property on '.*': target " + \
+                   "'.*' is an absolute path or involves '..'.*"
+    change_external_expect_error(path, val, expected_err)
+
+  B_path = sbox.ospath('A/B')
+  G_path = sbox.ospath('A/D/G')
+  H_path = sbox.ospath('A/D/H')
+  C_path = sbox.ospath('A/C')
+  F_path = sbox.ospath('A/B/F')
+
+  external_urls = list(external_url_for.values())
+
+  # The external_urls contains some examples of relative urls that are
+  # ambiguous with these local test paths, so we have to use the
+  # <url> <path> ordering here to check the local path validator.
+
+  externals_value_1 = external_urls.pop() + " ../foo\n"
+  if not external_urls: external_urls = list(external_url_for.values())
+  externals_value_2 = external_urls.pop() + " foo/bar/../baz\n"
+  if not external_urls: external_urls = list(external_url_for.values())
+  externals_value_3 = external_urls.pop() + " foo/..\n"
+  if not external_urls: external_urls = list(external_url_for.values())
+  externals_value_4 = external_urls.pop() + " .\n"
+  if not external_urls: external_urls = list(external_url_for.values())
+  externals_value_5 = external_urls.pop() + " ./\n"
+  if not external_urls: external_urls = list(external_url_for.values())
+  externals_value_6 = external_urls.pop() + " ..\n"
+  if not external_urls: external_urls = list(external_url_for.values())
+  externals_value_7 = external_urls.pop() + " ././/.///. \n"
+  if not external_urls: external_urls = list(external_url_for.values())
+  externals_value_8 = external_urls.pop() + " /foo \n"
+  if not external_urls: external_urls = list(external_url_for.values())
+  if svntest.main.is_os_windows():
+    externals_value_9 = external_urls.pop() + " D:/foo\n"
+    if not external_urls: external_urls = list(external_url_for.values())
+    externals_value_10 = external_urls.pop() + " D:\\foo\n"
+    if not external_urls: external_urls = list(external_url_for.values())
+    externals_value_11 = external_urls.pop() + " D:foo\n"
+    if not external_urls: external_urls = list(external_url_for.values())
 
   set_externals_for_path_expect_error(B_path, externals_value_1)
   set_externals_for_path_expect_error(G_path, externals_value_2)
@@ -662,6 +718,10 @@
   set_externals_for_path_expect_error(B_path, externals_value_6)
   set_externals_for_path_expect_error(G_path, externals_value_7)
   set_externals_for_path_expect_error(H_path, externals_value_8)
+  if svntest.main.is_os_windows():
+    set_externals_for_path_expect_error(B_path, externals_value_9)
+    set_externals_for_path_expect_error(B_path, externals_value_10)
+    set_externals_for_path_expect_error(B_path, externals_value_11)
 
 
 #----------------------------------------------------------------------
@@ -675,65 +735,65 @@
   repo_url       = sbox.repo_url
 
   # Create a working copy.
-  svntest.actions.run_and_verify_svn(None, None, [],
+  svntest.actions.run_and_verify_svn(None, [],
                                      'export',
                                      repo_url, wc_dir)
 
   # Probe the working copy a bit, see if it's as expected.
   expected_existing_paths = [
-    os.path.join(wc_dir, "A", "C", "exdir_G"),
-    os.path.join(wc_dir, "A", "C", "exdir_G", "pi"),
-    os.path.join(wc_dir, "A", "C", "exdir_H"),
-    os.path.join(wc_dir, "A", "C", "exdir_H", "omega"),
-    os.path.join(wc_dir, "A", "D", "x"),
-    os.path.join(wc_dir, "A", "D", "x", "y"),
-    os.path.join(wc_dir, "A", "D", "x", "y", "z"),
-    os.path.join(wc_dir, "A", "D", "x", "y", "z", "blah"),
-    os.path.join(wc_dir, "A", "D", "x", "y", "z", "blah", "E", "alpha"),
-    os.path.join(wc_dir, "A", "D", "x", "y", "z", "blah", "E", "beta"),
+    sbox.ospath('A/C/exdir_G'),
+    sbox.ospath('A/C/exdir_G/pi'),
+    sbox.ospath('A/C/exdir_H'),
+    sbox.ospath('A/C/exdir_H/omega'),
+    sbox.ospath('A/D/x'),
+    sbox.ospath('A/D/x/y'),
+    sbox.ospath('A/D/x/y/z'),
+    sbox.ospath('A/D/x/y/z/blah'),
+    sbox.ospath('A/D/x/y/z/blah/E/alpha'),
+    sbox.ospath('A/D/x/y/z/blah/E/beta'),
     ]
   probe_paths_exist(expected_existing_paths)
 
   # Pick some files, make sure their contents are as expected.
-  exdir_G_pi_path = os.path.join(wc_dir, "A", "C", "exdir_G", "pi")
-  fp = open(exdir_G_pi_path, 'r')
-  lines = fp.readlines()
-  if not ((len(lines) == 2) \
-          and (lines[0] == "This is the file 'pi'.\n") \
-          and (lines[1] == "Added to pi in revision 3.\n")):
+  exdir_G_pi_path = sbox.ospath('A/C/exdir_G/pi')
+  contents = open(exdir_G_pi_path).read()
+  if contents != ("This is the file 'pi'.\n"
+                  "Added to pi in revision 3.\n"):
     raise svntest.Failure("Unexpected contents for rev 1 of " +
                           exdir_G_pi_path)
 
-  exdir_H_omega_path = os.path.join(wc_dir, "A", "C", "exdir_H", "omega")
-  fp = open(exdir_H_omega_path, 'r')
-  lines = fp.readlines()
-  if not ((len(lines) == 1) and (lines[0] == "This is the file 'omega'.\n")):
+  exdir_H_omega_path = sbox.ospath('A/C/exdir_H/omega')
+  contents = open(exdir_H_omega_path).read()
+  if contents != "This is the file 'omega'.\n":
     raise svntest.Failure("Unexpected contents for rev 1 of " +
                           exdir_H_omega_path)
 
 #----------------------------------------------------------------------
 
 # Test for issue #2429
+@Issue(2429)
 def export_wc_with_externals(sbox):
   "test exports from working copies with externals"
-<<<<<<< HEAD
-
-  externals_test_setup(sbox)
+
+  paths_dict = externals_test_setup(sbox)
 
   wc_dir         = sbox.wc_dir
   repo_url       = sbox.repo_url
   export_target = sbox.add_wc_path('export')
 
   # Create a working copy.
-  svntest.actions.run_and_verify_svn(None, None, [],
+  svntest.actions.run_and_verify_svn(None, [],
                                      'checkout',
-                                     '--username', svntest.main.wc_author,
-                                     '--password', svntest.main.wc_passwd,
                                      repo_url, wc_dir)
   # Export the working copy.
-  svntest.actions.run_and_verify_svn(None, None, [],
+  svntest.actions.run_and_verify_svn(None, [],
                                      'export', wc_dir, export_target)
 
+  ### We should be able to check exactly the paths that externals_test_setup()
+  ### set up; however, --ignore-externals fails to ignore 'A/B/gamma' so this
+  ### doesn't work:
+  # paths = [ os.path.join(export_target, path) for path in paths_dict.keys() ]
+  ### Therefore currently we check only a particular selection of paths.
   paths = [
     os.path.join(export_target, "A", "C", "exdir_G"),
     os.path.join(export_target, "A", "C", "exdir_G", "pi"),
@@ -751,7 +811,7 @@
   svntest.main.safe_rmtree(export_target)
 
   # Export it again, without externals.
-  svntest.actions.run_and_verify_svn(None, None, [],
+  svntest.actions.run_and_verify_svn(None, [],
                                      'export', '--ignore-externals',
                                      wc_dir, export_target)
   probe_paths_missing(paths)
@@ -760,61 +820,18 @@
 
 def external_with_peg_and_op_revision(sbox):
   "use a peg revision to specify an external module"
-=======
->>>>>>> 8595db6c
-
-  externals_test_setup(sbox)
-
-  wc_dir         = sbox.wc_dir
-  repo_url       = sbox.repo_url
-  export_target = sbox.add_wc_path('export')
-
-  # Create a working copy.
-  svntest.actions.run_and_verify_svn(None, None, [],
-                                     'checkout',
-                                     repo_url, wc_dir)
-  # Export the working copy.
-  svntest.actions.run_and_verify_svn(None, None, [],
-                                     'export', wc_dir, export_target)
-
-  paths = [
-    os.path.join(export_target, "A", "C", "exdir_G"),
-    os.path.join(export_target, "A", "C", "exdir_G", "pi"),
-    os.path.join(export_target, "A", "C", "exdir_H"),
-    os.path.join(export_target, "A", "C", "exdir_H", "omega"),
-    os.path.join(export_target, "A", "D", "x"),
-    os.path.join(export_target, "A", "D", "x", "y"),
-    os.path.join(export_target, "A", "D", "x", "y", "z"),
-    os.path.join(export_target, "A", "D", "x", "y", "z", "blah"),
-    os.path.join(export_target, "A", "D", "x", "y", "z", "blah", "E", "alpha"),
-    os.path.join(export_target, "A", "D", "x", "y", "z", "blah", "E", "beta"),
-    ]
-  probe_paths_exist(paths)
-
-  svntest.main.safe_rmtree(export_target)
-
-  # Export it again, without externals.
-  svntest.actions.run_and_verify_svn(None, None, [],
-                                     'export', '--ignore-externals',
-                                     wc_dir, export_target)
-  probe_paths_missing(paths)
-
-#----------------------------------------------------------------------
-
-def external_with_peg_and_op_revision(sbox):
-  "use a peg revision to specify an external module"
 
   external_url_for = externals_test_setup(sbox)
   wc_dir         = sbox.wc_dir
   repo_url       = sbox.repo_url
 
   # Checkout a working copy.
-  svntest.actions.run_and_verify_svn(None, None, [],
+  svntest.actions.run_and_verify_svn(None, [],
                                      'checkout',
                                      repo_url, wc_dir)
 
   # remove A/D/H in the other repo
-  svntest.actions.run_and_verify_svn(None, None, [],
+  svntest.actions.run_and_verify_svn(None, [],
                                      'rm',
                                      external_url_for["A/D/exdir_A/H"],
                                      '-m', 'remove original A/D/H')
@@ -827,84 +844,64 @@
            "\n"
 
   # Set and commit the property.
-  change_external(os.path.join(wc_dir, "A/D"), new_externals_desc)
+  change_external(sbox.ospath('A/D'), new_externals_desc)
 
   # Update other working copy, see if we get the right change.
-  svntest.actions.run_and_verify_svn(None, None, [],
-                                     'up', wc_dir)
-
-  external_chi_path = os.path.join(wc_dir, 'A', 'D', 'exdir_A', 'H', 'chi')
-  fp = open(external_chi_path, 'r')
-  lines = fp.readlines()
-  if not ((len(lines) == 1)
-          and (lines[0] == "This is the file 'chi'.\n")):
+  expected_output = svntest.wc.State(wc_dir, {
+    'A/D/x/y/z/blah'    : Item(verb='Removed external'),
+    'A/D/exdir_A'       : Item(verb='Removed external'),
+  })
+  svntest.actions.run_and_verify_update(wc_dir,
+                                        expected_output, None, None)
+
+
+  external_chi_path = sbox.ospath('A/D/exdir_A/H/chi')
+  contents = open(external_chi_path).read()
+  if contents != "This is the file 'chi'.\n":
     raise svntest.Failure("Unexpected contents for externally modified " +
                           external_chi_path)
-  fp.close()
 
 #----------------------------------------------------------------------
 
 def new_style_externals(sbox):
   "check the new '-rN URL PATH' syntax"
 
-<<<<<<< HEAD
-  externals_test_setup(sbox)
-  wc_dir         = sbox.wc_dir
-
-  repo_url       = sbox.repo_url
-  other_repo_url = repo_url + ".other"
-=======
   external_url_for = externals_test_setup(sbox)
   wc_dir         = sbox.wc_dir
   repo_url       = sbox.repo_url
->>>>>>> 8595db6c
 
   # Checkout a working copy.
-  svntest.actions.run_and_verify_svn(None, None, [],
+  svntest.actions.run_and_verify_svn(None, [],
                                      'checkout',
-<<<<<<< HEAD
-                                     '--username', svntest.main.wc_author,
-                                     '--password', svntest.main.wc_passwd,
-=======
->>>>>>> 8595db6c
                                      repo_url, wc_dir)
 
   # Set an external property using the new '-rN URL PATH' syntax.
   new_externals_desc = \
-<<<<<<< HEAD
-           other_repo_url + "/A/D/G exdir_G \n" + \
-           "-r 1 " + other_repo_url + "/A/D/H exdir_H \n" + \
-           "-r1 " + other_repo_url + "/A/D/H exdir_I \n"
-=======
            external_url_for["A/C/exdir_G"] + " exdir_G"           + \
            "\n"                                                   + \
            "-r 1 " + external_url_for["A/C/exdir_H"] + " exdir_H" + \
            "\n"                                                   + \
            "-r1 "  + external_url_for["A/C/exdir_H"] + " exdir_I" + \
            "\n"
->>>>>>> 8595db6c
 
   # Set and commit the property.
-  change_external(os.path.join(wc_dir, "A/C"), new_externals_desc)
+  change_external(sbox.ospath('A/C'), new_externals_desc)
 
   # Update other working copy.
-<<<<<<< HEAD
-  svntest.actions.run_and_verify_svn(None, None, [], 'up', wc_dir)
-=======
-  svntest.actions.run_and_verify_svn(None, None, [],
-                                     'up', wc_dir)
->>>>>>> 8595db6c
-
+  expected_output = svntest.wc.State(wc_dir, {
+    'A/C/exdir_I/chi'   : Item(status='A '),
+    'A/C/exdir_I/omega' : Item(status='A '),
+    'A/C/exdir_I/psi'   : Item(status='A '),
+  })
+  svntest.actions.run_and_verify_update(wc_dir,
+                                        expected_output, None, None)
   for dir_name in ["exdir_H", "exdir_I"]:
     exdir_X_omega_path = os.path.join(wc_dir, "A", "C", dir_name, "omega")
-    fp = open(exdir_X_omega_path, 'r')
-    lines = fp.readlines()
-    if not ((len(lines) == 1) and (lines[0] == "This is the file 'omega'.\n")):
+    contents = open(exdir_X_omega_path).read()
+    if contents != "This is the file 'omega'.\n":
       raise svntest.Failure("Unexpected contents for rev 1 of " +
                             exdir_X_omega_path)
 
-<<<<<<< HEAD
-=======
 #----------------------------------------------------------------------
 
 def disallow_propset_invalid_formatted_externals(sbox):
@@ -914,7 +911,7 @@
   sbox.build()
   wc_dir = sbox.wc_dir
 
-  A_path = os.path.join(wc_dir, 'A')
+  A_path = sbox.ospath('A')
 
   expected_status = svntest.actions.get_virginal_state(wc_dir, 1)
   svntest.actions.run_and_verify_status(wc_dir, expected_status)
@@ -934,34 +931,35 @@
                'arg1 -r1',
                'arg1 -r 1',
                ]:
-    tmp_f = os.tempnam()
-    svntest.main.file_append(tmp_f, ext)
-    svntest.actions.run_and_verify_svn("No error for externals '%s'" % ext,
-                                       None,
-                                       '.*Error parsing svn:externals.*',
-                                       'propset',
-                                       '-F',
-                                       tmp_f,
-                                       'svn:externals',
-                                       A_path)
-    os.remove(tmp_f)
+    change_external_expect_error(A_path, ext,
+                                 '.*Error parsing svn:externals.*')
 
   for ext in [ '-r abc arg1 arg2',
                '-rabc arg1 arg2',
                'arg1 -r abc arg2',
                'arg1 -rabc arg2',
                ]:
-    tmp_f = os.tempnam()
-    svntest.main.file_append(tmp_f, ext)
-    svntest.actions.run_and_verify_svn("No error for externals '%s'" % ext,
-                                       None,
-                                       '.*Invalid revision number found.*',
-                                       'propset',
-                                       '-F',
-                                       tmp_f,
-                                       'svn:externals',
-                                       A_path)
-    os.remove(tmp_f)
+    change_external_expect_error(A_path, ext,
+                                 '.*Error parsing svn:externals.*')
+
+  for ext in [ 'http://example.com/ http://example.com/',
+               '-r1 http://example.com/ http://example.com/',
+               '-r 1 http://example.com/ http://example.com/',
+               'http://example.com/ -r1 http://example.com/',
+               'http://example.com/ -r 1 http://example.com/',
+               ]:
+    change_external_expect_error(A_path, ext,
+                                 '.*cannot use two absolute URLs.*')
+
+  for ext in [ 'http://example.com/ -r1 foo',
+               'http://example.com/ -r 1 foo',
+               '-r1 foo http://example.com/',
+               '-r 1 foo http://example.com/'
+               ]:
+    change_external_expect_error(A_path, ext,
+                                 '.*cannot use a URL \'.*\' as the ' \
+                                   'target directory for an external ' \
+                                   'definition.*')
 
 #----------------------------------------------------------------------
 
@@ -973,29 +971,3336 @@
   repo_url       = sbox.repo_url
 
   # Checkout a working copy.
-  svntest.actions.run_and_verify_svn(None, None, [],
+  svntest.actions.run_and_verify_svn(None, [],
                                      'checkout',
                                      repo_url, wc_dir)
 
   # Update the working copy.
-  svntest.actions.run_and_verify_svn(None, None, [],
-                                     'up', wc_dir)
+  expected_output = svntest.wc.State(wc_dir, {
+  })
+  svntest.actions.run_and_verify_update(wc_dir,
+                                        expected_output, None, None)
 
   # Set an external property using the old 'PATH URL' syntax with
   # @HEAD in the URL.
   ext = "exdir_G " + external_url_for["A/C/exdir_G"] + "@HEAD\n"
 
   # Set and commit the property.
-  change_external(os.path.join(wc_dir, "A"), ext)
-
-  # Update the working copy.  This should fail because the URL with
-  # '@HEAD' does not exist.
-  svntest.actions.run_and_verify_svn("External '%s' used pegs" % ext.strip(),
-                                     None,
-                                     ".*URL '.*/A/D/G@HEAD' doesn't exist",
-                                     'up',
+  change_external(sbox.ospath('A'), ext)
+
+  # Update the working copy.  This should succeed (exitcode 0) but
+  # should print warnings on the external because the URL with '@HEAD'
+  # does not exist.
+  expected_error = "|".join([".*Error handling externals definition.*",
+                             ".*URL .*/A/D/G@HEAD' .* doesn't exist.*",
+                             ])
+  svntest.actions.run_and_verify_svn2(None,
+                                      expected_error,
+                                      1,
+                                      'up',
+                                      wc_dir)
+
+
+#----------------------------------------------------------------------
+
+def cannot_move_or_remove_file_externals(sbox):
+  "should not be able to mv or rm a file external"
+
+  external_url_for = externals_test_setup(sbox)
+  wc_dir         = sbox.wc_dir
+  repo_url       = sbox.repo_url
+
+  # Checkout a working copy.
+  svntest.actions.run_and_verify_svn(None, [],
+                                     'checkout',
+                                     repo_url, wc_dir)
+
+  # Should not be able to delete the file external.
+  svntest.actions.run_and_verify_svn(None,
+                                     ".*Cannot remove the external at "
+                                     ".*gamma.*; please .* "
+                                     "the svn:externals .*",
+                                     'rm',
+                                     sbox.ospath('A/B/gamma'))
+
+  # Should not be able to move the file external.
+  svntest.actions.run_and_verify_svn(None,
+                                     ".*Cannot move the external at "
+                                     ".*gamma.*; please .*edit.*"
+                                     "svn:externals.*",
+                                     'mv',
+                                     sbox.ospath('A/B/gamma'),
+                                     sbox.ospath('A/B/gamma1'))
+
+  # But the directory that contains it can be deleted.
+  expected_status = svntest.actions.get_virginal_state(wc_dir, 6)
+
+  svntest.actions.run_and_verify_svn(None, [],
+                                     'rm',
+                                     sbox.ospath('A/B'))
+
+  expected_status.tweak('A/B', status='D ')
+  expected_output = svntest.wc.State(wc_dir, {
+      'A/B' : Item(verb='Deleting'),
+      })
+  expected_status = svntest.actions.get_virginal_state(wc_dir, 6)
+  expected_status.remove('A/B', 'A/B/E', 'A/B/E/alpha', 'A/B/E/beta',
+                         'A/B/F', 'A/B/lambda')
+
+  expected_status.add({
+    'A/D/exdir_A'           : Item(status='  ', wc_rev='5', prev_status='X '),
+    'A/D/exdir_A/D'         : Item(status='  ', wc_rev='5'),
+    'A/D/exdir_A/D/gamma'   : Item(status='  ', wc_rev='5'),
+    'A/D/exdir_A/D/G'       : Item(status='  ', wc_rev='5'),
+    'A/D/exdir_A/D/G/pi'    : Item(status='  ', wc_rev='5'),
+    'A/D/exdir_A/D/G/rho'   : Item(status='  ', wc_rev='5'),
+    'A/D/exdir_A/D/G/tau'   : Item(status='  ', wc_rev='5'),
+    'A/D/exdir_A/D/H'       : Item(status='  ', wc_rev='5'),
+    'A/D/exdir_A/D/H/chi'   : Item(status='  ', wc_rev='5'),
+    'A/D/exdir_A/D/H/psi'   : Item(status='  ', wc_rev='5'),
+    'A/D/exdir_A/D/H/omega' : Item(status='  ', wc_rev='5'),
+    'A/D/exdir_A/B'         : Item(status='  ', wc_rev='5'),
+    'A/D/exdir_A/B/E'       : Item(status='  ', wc_rev='5'),
+    'A/D/exdir_A/B/E/beta'  : Item(status='  ', wc_rev='5'),
+    'A/D/exdir_A/B/E/alpha' : Item(status='  ', wc_rev='5'),
+    'A/D/exdir_A/B/F'       : Item(status='  ', wc_rev='5'),
+    'A/D/exdir_A/B/lambda'  : Item(status='  ', wc_rev='5'),
+    'A/D/exdir_A/G'         : Item(status='  ', wc_rev='5'),
+    'A/D/exdir_A/G/pi'      : Item(status='  ', wc_rev='5'),
+    'A/D/exdir_A/G/tau'     : Item(status='  ', wc_rev='5'),
+    'A/D/exdir_A/G/rho'     : Item(status='  ', wc_rev='5'),
+    'A/D/exdir_A/H'         : Item(status='  ', wc_rev='1'),
+    'A/D/exdir_A/H/psi'     : Item(status='  ', wc_rev='1'),
+    'A/D/exdir_A/H/omega'   : Item(status='  ', wc_rev='1'),
+    'A/D/exdir_A/H/chi'     : Item(status='  ', wc_rev='1'),
+    'A/D/exdir_A/C'         : Item(status='  ', wc_rev='5'),
+    'A/D/exdir_A/mu'        : Item(status='  ', wc_rev='5'),
+
+    'A/C/exdir_G'           : Item(status='  ', prev_status='X ', wc_rev='5'),
+    'A/C/exdir_G/tau'       : Item(status='  ', wc_rev='5'),
+    'A/C/exdir_G/pi'        : Item(status='  ', wc_rev='5'),
+    'A/C/exdir_G/rho'       : Item(status='  ', wc_rev='5'),
+
+    'A/D/x'                 : Item(status='X '),
+    'A/D/x/y/z/blah'        : Item(status='  ', wc_rev='5'),
+    'A/D/x/y/z/blah/lambda' : Item(status='  ', wc_rev='5'),
+    'A/D/x/y/z/blah/E'      : Item(status='  ', wc_rev='5'),
+    'A/D/x/y/z/blah/E/beta' : Item(status='  ', wc_rev='5'),
+    'A/D/x/y/z/blah/E/alpha': Item(status='  ', wc_rev='5'),
+    'A/D/x/y/z/blah/F'      : Item(status='  ', wc_rev='5'),
+
+    'A/C/exdir_H'           : Item(status='  ', prev_status='X ', wc_rev='1'),
+    'A/C/exdir_H/omega'     : Item(status='  ', wc_rev='1'),
+    'A/C/exdir_H/chi'       : Item(status='  ', wc_rev='1'),
+    'A/C/exdir_H/psi'       : Item(status='  ', wc_rev='1'),
+  })
+
+  svntest.actions.run_and_verify_commit(wc_dir,
+                                        expected_output, expected_status)
+
+  # Bring the working copy up to date and check that the file the file
+  # external is switched to still exists.
+  expected_output = svntest.wc.State(wc_dir, {
+  })
+  svntest.actions.run_and_verify_update(wc_dir,
+                                        expected_output, None, None)
+
+  open(sbox.ospath('A/D/gamma')).close()
+
+#----------------------------------------------------------------------
+
+def cant_place_file_external_into_dir_external(sbox):
+  "place a file external into a directory external"
+
+  external_url_for = externals_test_setup(sbox)
+  wc_dir = sbox.wc_dir
+  repo_url = sbox.repo_url
+  other_repo_url = repo_url + ".other"
+
+  # Checkout a working copy.
+  svntest.actions.run_and_verify_svn(None, [],
+                                     'checkout',
+                                     repo_url, wc_dir)
+
+  # Put a directory external into the same repository and then a file
+  # external into that.
+  ext = "^/A/D        A/D-copy\n" + \
+        "^/A/B/E/beta A/D-copy/G/beta\n"
+  change_external(wc_dir, ext)
+
+  # Bring the working copy up to date and check that the file the file
+  # external is switched to still exists.
+  svntest.actions.run_and_verify_svn(None, 'svn: E205011: ' +
+                                     'Failure occurred.*definitions',
+                                     'up', wc_dir)
+
+#----------------------------------------------------------------------
+
+# Issue #2461.
+@Issue(2461)
+def external_into_path_with_spaces(sbox):
+  "allow spaces in external local paths"
+
+  sbox.build()
+  wc_dir = sbox.wc_dir
+  repo_url = sbox.repo_url
+
+  ext = '^/A/D        "A/copy of D"\n' +\
+        '^/A/D        A/another\ copy\ of\ D'
+  change_external(wc_dir, ext)
+
+  expected_output = svntest.wc.State(wc_dir, {
+    'A/another copy of D/G': Item(status='A '),
+    'A/another copy of D/G/pi': Item(status='A '),
+    'A/another copy of D/G/tau': Item(status='A '),
+    'A/another copy of D/G/rho': Item(status='A '),
+    'A/another copy of D/H': Item(status='A '),
+    'A/another copy of D/H/chi': Item(status='A '),
+    'A/another copy of D/H/omega': Item(status='A '),
+    'A/another copy of D/H/psi': Item(status='A '),
+    'A/another copy of D/gamma': Item(status='A '),
+    'A/copy of D/H'     : Item(status='A '),
+    'A/copy of D/H/chi' : Item(status='A '),
+    'A/copy of D/H/omega': Item(status='A '),
+    'A/copy of D/H/psi' : Item(status='A '),
+    'A/copy of D/gamma' : Item(status='A '),
+    'A/copy of D/G'     : Item(status='A '),
+    'A/copy of D/G/rho' : Item(status='A '),
+    'A/copy of D/G/tau' : Item(status='A '),
+    'A/copy of D/G/pi'  : Item(status='A '),
+  })
+  svntest.actions.run_and_verify_update(wc_dir,
+                                        expected_output, None, None)
+  probe_paths_exist([
+      sbox.ospath('A/copy of D'),
+      sbox.ospath('A/another copy of D'),
+  ])
+
+#----------------------------------------------------------------------
+
+# Issue #3368
+@Issue(3368)
+def binary_file_externals(sbox):
+  "binary file externals"
+
+  sbox.build()
+  wc_dir = sbox.wc_dir
+
+  # Add a binary file A/theta, write PNG file data into it.
+  theta_contents = open(os.path.join(sys.path[0], "theta.bin"), 'rb').read()
+  theta_path = sbox.ospath('A/theta')
+  svntest.main.file_write(theta_path, theta_contents, 'wb')
+
+  svntest.main.run_svn(None, 'add', theta_path)
+
+  # Commit the binary file
+  expected_output = svntest.wc.State(wc_dir, {
+    'A/theta' : Item(verb='Adding  (bin)'),
+    })
+
+  expected_status = svntest.actions.get_virginal_state(wc_dir, 1)
+  expected_status.add({
+    'A/theta' : Item(status='  ', wc_rev=2),
+    })
+
+  svntest.actions.run_and_verify_commit(wc_dir, expected_output,
+                                        expected_status)
+
+
+  # Create a file external on the binary file A/theta
+  C = sbox.ospath('A/C')
+  external = os.path.join(C, 'external')
+  externals_prop = "^/A/theta external\n"
+
+  # Set and commit the property.
+  change_external(C, externals_prop)
+
+
+  # Now, /A/C/external is designated as a file external pointing to
+  # the binary file /A/theta, but the external file is not there yet.
+  # Try to actually insert the external file via a verified update:
+  expected_output = svntest.wc.State(wc_dir, {
+      'A/C/external'      : Item(status='A '),
+    })
+
+  expected_disk = svntest.main.greek_state.copy()
+  expected_disk.add({
+    'A/theta'      : Item(
+                       theta_contents,
+                       props={'svn:mime-type' : 'application/octet-stream'}),
+    'A/C'          : Item(props={'svn:externals':externals_prop}),
+    'A/C/external' : Item(
+                       theta_contents,
+                       props={'svn:mime-type' : 'application/octet-stream'}),
+    })
+
+  expected_status = svntest.actions.get_virginal_state(wc_dir, 3)
+  expected_status.add({
+    'A/theta'      : Item(status='  ', wc_rev=3),
+    'A/C/external' : Item(status='  ', wc_rev=3, switched='X'),
+    })
+
+  svntest.actions.run_and_verify_update(wc_dir,
+                                        expected_output,
+                                        expected_disk,
+                                        expected_status,
+                                        check_props=True)
+
+#----------------------------------------------------------------------
+
+# Issue #3351.
+@Issue(3351)
+def update_lose_file_external(sbox):
+  "delete a file external"
+
+  sbox.build()
+  wc_dir = sbox.wc_dir
+
+
+  # Create a file external in A/C/external on the file A/mu
+  C = sbox.ospath('A/C')
+  external = os.path.join(C, 'external')
+  externals_prop = "^/A/mu external\n"
+
+  # Set and commit the property.
+  change_external(C, externals_prop)
+
+
+  # Now, /A/C/external is designated as a file external pointing to
+  # the file /A/mu, but the external file is not there yet.
+  # Try to actually insert the external file via an update:
+  expected_output = svntest.wc.State(wc_dir, {
+      'A/C/external'      : Item(status='A '),
+    })
+
+  expected_disk = svntest.main.greek_state.copy()
+  expected_disk.add({
+    'A/C'          : Item(props={'svn:externals':externals_prop}),
+    'A/C/external' : Item("This is the file 'mu'.\n"),
+    })
+
+  expected_status = svntest.actions.get_virginal_state(wc_dir, 2)
+  expected_status.add({
+    'A/C/external' : Item(status='  ', wc_rev='2', switched='X'),
+    })
+
+  svntest.actions.run_and_verify_update(wc_dir,
+                                        expected_output,
+                                        expected_disk,
+                                        expected_status,
+                                        check_props=True)
+
+  # now remove the svn:external prop
+  svntest.actions.run_and_verify_svn(None, [],
+                                     'propdel', 'svn:externals', C)
+
+  # commit the property change
+  expected_output = svntest.wc.State(wc_dir, {
+    'A/C' : Item(verb='Sending'),
+    })
+
+  # (re-use above expected_status)
+  expected_status.tweak('A/C', wc_rev = 3)
+
+  svntest.actions.run_and_verify_commit(wc_dir, expected_output,
+                                        expected_status)
+
+  # try to actually get rid of the external via an update
+  expected_output = svntest.wc.State(wc_dir, {
+    'A/C/external'      : Item(verb='Removed external')
+  })
+
+  # (re-use above expected_disk)
+  expected_disk.tweak('A/C', props = {})
+  expected_disk.remove('A/C/external')
+
+  # (re-use above expected_status)
+  expected_status.tweak(wc_rev = 3)
+
+  # And assume that the external will be removed.
+  expected_status.remove('A/C/external')
+
+  svntest.actions.run_and_verify_update(wc_dir,
+                                        expected_output,
+                                        expected_disk,
+                                        expected_status,
+                                        check_props=True)
+
+  probe_paths_missing([sbox.ospath('A/C/external')])
+
+
+#----------------------------------------------------------------------
+
+# Issue #3351.
+@Issue(3351)
+def switch_relative_external(sbox):
+  "switch a relative external"
+
+  sbox.build()
+  wc_dir = sbox.wc_dir
+  repo_url = sbox.repo_url
+
+  # Create a relative external in A/D on ../B
+  A_path = sbox.ospath('A')
+  A_copy_path = sbox.ospath('A_copy')
+  A_copy_url = repo_url + '/A_copy'
+  D_path = os.path.join(A_path, 'D')
+  ext_path = os.path.join(D_path, 'ext')
+  externals_prop = "../B ext\n"
+  change_external(D_path, externals_prop)
+
+  # Update our working copy, and create a "branch" (A => A_copy)
+  expected_output = svntest.wc.State(wc_dir, {
+    'A/D/ext/E'         : Item(status='A '),
+    'A/D/ext/E/beta'    : Item(status='A '),
+    'A/D/ext/E/alpha'   : Item(status='A '),
+    'A/D/ext/F'         : Item(status='A '),
+    'A/D/ext/lambda'    : Item(status='A '),
+  })
+  svntest.actions.run_and_verify_update(wc_dir,
+                                        expected_output, None, None)
+  svntest.actions.run_and_verify_svn(None, [], 'cp',
+                                     '--quiet', A_path, A_copy_path)
+  svntest.actions.run_and_verify_svn(None, [],
+                                     'ci', '-m', 'log msg',
+                                     '--quiet', wc_dir)
+
+  # Okay.  We now want to switch A to A_copy, which *should* cause
+  # A/D/ext to point to the URL for A_copy/B (instead of A/B).
+  svntest.actions.run_and_verify_svn(None, [], 'sw',
+                                     A_copy_url, A_path)
+
+  expected_infos = [
+    { 'Path' : re.escape(D_path),
+      'URL' : sbox.repo_url + '/A_copy/D',
+      },
+    { 'Path' : re.escape(ext_path),
+      'URL' : sbox.repo_url + '/A_copy/B',
+      },
+    ]
+  svntest.actions.run_and_verify_info(expected_infos, D_path, ext_path)
+
+#----------------------------------------------------------------------
+
+# A regression test for a bug in exporting externals from a mixed-depth WC.
+def export_sparse_wc_with_externals(sbox):
+  "export from a sparse working copy with externals"
+
+  externals_test_setup(sbox)
+
+  repo_url = sbox.repo_url + '/A/B'
+  wc_dir = sbox.wc_dir
+  # /A/B contains (dir 'E', dir 'F', file 'lambda', external dir 'gamma').
+  children = [ 'E', 'F', 'lambda' ]
+  ext_children = [ 'gamma' ]
+
+  def wc_paths_of(relative_paths):
+    return [ os.path.join(wc_dir, path) for path in relative_paths ]
+
+  child_paths = wc_paths_of(children)
+  ext_child_paths = wc_paths_of(ext_children)
+
+  export_target = sbox.add_wc_path('export')
+
+  # Create a working copy with depth=empty itself but children that are
+  # depth=infinity.
+  svntest.actions.run_and_verify_svn(None, [],
+                                     'checkout', '--depth=empty',
+                                     repo_url, wc_dir)
+  svntest.actions.run_and_verify_svn(None, [],
+                                     'update', *child_paths)
+  # Export the working copy.
+  svntest.actions.run_and_verify_svn(None, [],
+                                     'export', wc_dir, export_target)
+  # It failed with "'gamma' is not under version control" because the
+  # depth-infinity children led it wrongly to try to process externals
+  # in the parent.
+
+  svntest.main.safe_rmtree(export_target)
+
+#----------------------------------------------------------------------
+
+# Change external from one repo to another
+def relegate_external(sbox):
+  "relegate external from one repo to another"
+
+  sbox.build()
+  wc_dir = sbox.wc_dir
+  repo_dir = sbox.repo_dir
+  repo_url = sbox.repo_url
+  A_path = sbox.ospath('A')
+
+  # setup an external within the same repository
+  externals_desc = '^/A/B/E        external'
+  change_external(A_path, externals_desc)
+  expected_output = svntest.wc.State(wc_dir, {
+    'A/external/alpha'  : Item(status='A '),
+    'A/external/beta'   : Item(status='A '),
+  })
+  svntest.actions.run_and_verify_update(wc_dir,
+                                        expected_output, None, None)
+
+  # create another repository
+  other_repo_dir, other_repo_url = sbox.add_repo_path('other')
+  svntest.main.copy_repos(repo_dir, other_repo_dir, 2)
+
+  # point external to the other repository
+  externals_desc = other_repo_url + '/A/B/E        external\n'
+  change_external(A_path, externals_desc)
+
+  # Update "relegates", i.e. throws-away and recreates, the external
+  expected_output = svntest.wc.State(wc_dir, {
+      'A/external'       : Item(), # No A?
+      'A/external/alpha' : Item(status='A '),
+      'A/external/beta'  : Item(status='A '),
+    })
+  expected_disk = svntest.main.greek_state.copy()
+  expected_disk.tweak('A', props={'svn:externals' : externals_desc})
+  expected_disk.add({
+      'A/external'       : Item(),
+      'A/external/alpha' : Item('This is the file \'alpha\'.\n'),
+      'A/external/beta'  : Item('This is the file \'beta\'.\n'),
+      })
+  expected_status = svntest.actions.get_virginal_state(wc_dir, 3)
+  expected_status.add({
+    'A/external'        : Item(status='  ', prev_status='X ', wc_rev='2'),
+    'A/external/alpha'  : Item(status='  ', wc_rev='2'),
+    'A/external/beta'   : Item(status='  ', wc_rev='2'),
+  })
+  svntest.actions.run_and_verify_update(wc_dir,
+                                        expected_output,
+                                        expected_disk,
+                                        expected_status,
+                                        check_props=True)
+
+#----------------------------------------------------------------------
+
+# Issue #3552
+@Issue(3552)
+def wc_repos_file_externals(sbox):
+  "tag directory with file externals from wc to url"
+
+  sbox.build()
+  wc_dir = sbox.wc_dir
+  repo_url = sbox.repo_url
+
+  # Add a file A/theta.
+  theta_path = sbox.ospath('A/theta')
+  svntest.main.file_write(theta_path, 'theta', 'w')
+  svntest.main.run_svn(None, 'add', theta_path)
+
+  # Created expected output tree for 'svn ci'
+  expected_output = svntest.wc.State(wc_dir, {
+    'A/theta' : Item(verb='Adding'),
+    })
+
+  # Create expected status tree
+  expected_status = svntest.actions.get_virginal_state(wc_dir, 1)
+  expected_status.add({
+    'A/theta' : Item(status='  ', wc_rev=2),
+    })
+
+  # Commit the new file, creating revision 2.
+  svntest.actions.run_and_verify_commit(wc_dir, expected_output,
+                                        expected_status)
+
+
+  # Create a file external on the file A/theta
+  C = sbox.ospath('A/C')
+  external = os.path.join(C, 'theta')
+  externals_prop = "^/A/theta theta\n"
+
+  # Set and commit the property.
+  change_external(C, externals_prop)
+
+
+  # Now, /A/C/theta is designated as a file external pointing to
+  # the file /A/theta, but the external file is not there yet.
+  # Try to actually insert the external file via a verified update:
+  expected_output = svntest.wc.State(wc_dir, {
+      'A/C/theta'      : Item(status='A '),
+    })
+
+  expected_disk = svntest.main.greek_state.copy()
+  expected_disk.add({
+    'A/theta'      : Item('theta'),
+    'A/C'          : Item(props={'svn:externals':externals_prop}),
+    'A/C/theta'    : Item('theta'),
+    })
+
+  expected_status = svntest.actions.get_virginal_state(wc_dir, 3)
+  expected_status.add({
+    'A/theta'   : Item(status='  ', wc_rev=3),
+    'A/C/theta' : Item(status='  ', wc_rev=3, switched='X'),
+    })
+
+  svntest.actions.run_and_verify_update(wc_dir,
+                                        expected_output,
+                                        expected_disk,
+                                        expected_status,
+                                        check_props=True)
+
+  # Copy A/C to a new tag in the repos
+  tag_url = repo_url + '/A/I'
+  svntest.main.run_svn(None, 'cp', C, tag_url, '-m', 'create tag')
+
+  # Try to actually insert the external file (A/I/theta) via a verified update:
+  expected_output = svntest.wc.State(wc_dir, {
+      'A/I'            : Item(status='A '),
+      'A/I/theta'      : Item(status='A '),
+    })
+
+  expected_disk = svntest.main.greek_state.copy()
+  expected_disk.add({
+    'A/theta'      : Item('theta'),
+    'A/C'          : Item(props={'svn:externals':externals_prop}),
+    'A/C/theta'    : Item('theta'),
+    'A/I'          : Item(props={'svn:externals':externals_prop}),
+    'A/I/theta'    : Item('theta'),
+    })
+
+  expected_status = svntest.actions.get_virginal_state(wc_dir, 4)
+  expected_status.add({
+    'A/theta'   : Item(status='  ', wc_rev=4),
+    'A/C/theta' : Item(status='  ', wc_rev=4, switched='X'),
+    'A/I'       : Item(status='  ', wc_rev=4),
+    'A/I/theta' : Item(status='  ', wc_rev=4, switched='X'),
+    })
+
+  svntest.actions.run_and_verify_update(wc_dir,
+                                        expected_output,
+                                        expected_disk,
+                                        expected_status,
+                                        check_props=True)
+
+#----------------------------------------------------------------------
+@SkipUnless(svntest.main.server_has_mergeinfo)
+@Issue(3843)
+def merge_target_with_externals(sbox):
+  "merge target with externals"
+
+  # Test for a problem the plagued Subversion in the pre-1.7-single-DB world:
+  # Externals in a merge target would get meaningless explicit mergeinfo set
+  # on them.  See http://svn.haxx.se/dev/archive-2010-08/0088.shtml
+  externals_test_setup(sbox)
+  wc_dir = sbox.wc_dir
+  repo_url = sbox.repo_url
+
+  # Some paths we'll care about
+  A_path              = sbox.ospath('A')
+  A_branch_path       = sbox.ospath('A-branch')
+  A_gamma_branch_path = sbox.ospath('A-branch/D/gamma')
+
+  svntest.actions.run_and_verify_svn(None, [],
+                                     'checkout',
+                                     repo_url, wc_dir)
+
+  # Setup A/external as file external to A/mu
+  # and A/external-pinned as a pinned file external to A/mu
+  externals_prop = "^/A/mu external\n^/A/mu@6 external-pinned\n"
+  change_external(sbox.ospath('A'), externals_prop)
+
+  # Branch A@1 to A-branch and make a simple text change on the latter in r8.
+  svntest.actions.run_and_verify_svn(None, [], 'copy', A_path + '@1',
+                                     A_branch_path)
+  svntest.actions.run_and_verify_svn(None, [], 'ci',
+                                     '-m', 'make a copy', wc_dir)
+  svntest.main.file_write(A_gamma_branch_path, "The new gamma!\n")
+  svntest.actions.run_and_verify_svn(None, [], 'ci',
+                                     '-m', 'branch edit', wc_dir)
+  expected_output = svntest.wc.State(wc_dir, {
+    'A/external'        : Item(status='A '),
+    'A/external-pinned' : Item(status='A '),
+  })
+  svntest.actions.run_and_verify_update(wc_dir,
+                                        expected_output, None, None)
+
+  # Merge r8 from A-branch back to A.  There should be explicit mergeinfo
+  # only at the root of A; the externals should not get any.
+  svntest.actions.run_and_verify_svn(None, [], 'merge', '-c8',
+                                     repo_url + '/A-branch', A_path)
+  svntest.actions.run_and_verify_svn(
+    ["Properties on '" + A_path + "':\n",
+     "  svn:mergeinfo\n",
+     "    /A-branch:8\n"],
+    [], 'pg', svntest.main.SVN_PROP_MERGEINFO, '-vR', wc_dir)
+
+def update_modify_file_external(sbox):
+  "update that modifies a file external"
+
+  sbox.build()
+  wc_dir = sbox.wc_dir
+
+  # Setup A/external as file external to A/mu
+  externals_prop = "^/A/mu external\n"
+  change_external(sbox.ospath('A'), externals_prop)
+  expected_output = svntest.wc.State(wc_dir, {
+      'A/external'      : Item(status='A '),
+    })
+  expected_disk = svntest.main.greek_state.copy()
+  expected_disk.add({
+    'A'          : Item(props={'svn:externals':externals_prop}),
+    'A/external' : Item("This is the file 'mu'.\n"),
+    })
+  expected_status = svntest.actions.get_virginal_state(wc_dir, 2)
+  expected_status.add({
+    'A/external' : Item(status='  ', wc_rev='2', switched='X'),
+    })
+  svntest.actions.run_and_verify_update(wc_dir,
+                                        expected_output,
+                                        expected_disk,
+                                        expected_status,
+                                        check_props=True)
+
+  # Modify A/mu
+  svntest.main.file_append(sbox.ospath('A/mu'), 'appended mu text')
+  expected_output = svntest.wc.State(wc_dir, {
+    'A/mu' : Item(verb='Sending'),
+    })
+  expected_status.tweak('A/mu', wc_rev=3)
+  svntest.actions.run_and_verify_commit(wc_dir,
+                                        expected_output,
+                                        expected_status)
+
+  # Update to modify the file external, this asserts in update_editor.c
+  expected_output = svntest.wc.State(wc_dir, {
+      'A/external'      : Item(status='U '),
+    })
+  expected_disk.tweak('A/mu', 'A/external',
+                      contents=expected_disk.desc['A/mu'].contents
+                      + 'appended mu text')
+  expected_status = svntest.actions.get_virginal_state(wc_dir, 3)
+  expected_status.add({
+    'A/external' : Item(status='  ', wc_rev='3', switched='X'),
+    })
+  svntest.actions.run_and_verify_update(wc_dir,
+                                        expected_output,
+                                        expected_disk,
+                                        expected_status,
+                                        check_props=True)
+
+# Test for issue #2267
+@Issue(2267)
+def update_external_on_locally_added_dir(sbox):
+  "update an external on a locally added dir"
+
+  external_url_for = externals_test_setup(sbox)
+  wc_dir         = sbox.wc_dir
+
+  repo_url       = sbox.repo_url
+  other_repo_url = repo_url + ".other"
+
+  # Checkout a working copy
+  svntest.actions.run_and_verify_svn(None, [],
+                                     'checkout',
+                                     repo_url, wc_dir)
+
+  # Add one new external item to the property on A/foo.  The new item is
+  # "exdir_E", deliberately added in the middle not at the end.
+  new_externals_desc = \
+           external_url_for["A/D/exdir_A"] + " exdir_A"           + \
+           "\n"                                                   + \
+           external_url_for["A/D/exdir_A/G/"] + " exdir_A/G/"     + \
+           "\n"                                                   + \
+           "exdir_E           " + other_repo_url + "/A/B/E"       + \
+           "\n"                                                   + \
+           "exdir_A/H -r 1 " + external_url_for["A/D/exdir_A/H"]  + \
+           "\n"                                                   + \
+           external_url_for["A/D/x/y/z/blah"] + " x/y/z/blah"     + \
+           "\n"
+
+  # Add A/foo and set the property on it
+  new_dir = sbox.ospath("A/foo")
+  sbox.simple_mkdir("A/foo")
+  change_external(new_dir, new_externals_desc, commit=False)
+
+  # Update the working copy, see if we get the new item.
+  expected_output = svntest.wc.State(wc_dir, {
+    'A/foo/exdir_A/B'   : Item(status='A '),
+    'A/foo/exdir_A/B/E' : Item(status='A '),
+    'A/foo/exdir_A/B/E/beta': Item(status='A '),
+    'A/foo/exdir_A/B/E/alpha': Item(status='A '),
+    'A/foo/exdir_A/B/F' : Item(status='A '),
+    'A/foo/exdir_A/B/lambda': Item(status='A '),
+    'A/foo/exdir_A/D'   : Item(status='A '),
+    'A/foo/exdir_A/D/G' : Item(status='A '),
+    'A/foo/exdir_A/D/G/rho': Item(status='A '),
+    'A/foo/exdir_A/D/G/pi': Item(status='A '),
+    'A/foo/exdir_A/D/G/tau': Item(status='A '),
+    'A/foo/exdir_A/D/gamma': Item(status='A '),
+    'A/foo/exdir_A/D/H' : Item(status='A '),
+    'A/foo/exdir_A/D/H/chi': Item(status='A '),
+    'A/foo/exdir_A/D/H/omega': Item(status='A '),
+    'A/foo/exdir_A/D/H/psi': Item(status='A '),
+    'A/foo/exdir_A/C'   : Item(status='A '),
+    'A/foo/exdir_A/mu'  : Item(status='A '),
+    'A/foo/exdir_A/H/omega': Item(status='A '),
+    'A/foo/exdir_A/H/psi': Item(status='A '),
+    'A/foo/exdir_A/H/chi': Item(status='A '),
+    'A/foo/exdir_A/G/tau': Item(status='A '),
+    'A/foo/exdir_A/G/rho': Item(status='A '),
+    'A/foo/exdir_A/G/pi': Item(status='A '),
+    'A/foo/x/y/z/blah/F': Item(status='A '),
+    'A/foo/x/y/z/blah/E': Item(status='A '),
+    'A/foo/x/y/z/blah/E/beta': Item(status='A '),
+    'A/foo/x/y/z/blah/E/alpha': Item(status='A '),
+    'A/foo/x/y/z/blah/lambda': Item(status='A '),
+    'A/foo/exdir_E/beta': Item(status='A '),
+    'A/foo/exdir_E/alpha': Item(status='A '),
+  })
+  svntest.actions.run_and_verify_update(wc_dir,
+                                        expected_output, None, None)
+
+  probe_paths_exist([sbox.ospath('A/foo/exdir_E')])
+
+# Test for issue #2267
+@Issue(2267)
+def switch_external_on_locally_added_dir(sbox):
+  "switch an external on a locally added dir"
+
+  external_url_for = externals_test_setup(sbox)
+  wc_dir         = sbox.wc_dir
+
+  repo_url       = sbox.repo_url
+  other_repo_url = repo_url + ".other"
+  A_path         = repo_url + "/A"
+  A_copy_path    = repo_url + "/A_copy"
+
+  # Create a branch of A
+  # Checkout a working copy
+  svntest.actions.run_and_verify_svn(None, [],
+                                     'copy',
+                                     A_path, A_copy_path,
+                                     '-m', 'Create branch of A')
+
+  # Checkout a working copy
+  svntest.actions.run_and_verify_svn(None, [],
+                                     'checkout',
+                                     A_path, wc_dir)
+
+  # Add one new external item to the property on A/foo.  The new item is
+  # "exdir_E", deliberately added in the middle not at the end.
+  new_externals_desc = \
+           external_url_for["A/D/exdir_A"] + " exdir_A"           + \
+           "\n"                                                   + \
+           external_url_for["A/D/exdir_A/G/"] + " exdir_A/G/"     + \
+           "\n"                                                   + \
+           "exdir_E           " + other_repo_url + "/A/B/E"       + \
+           "\n"                                                   + \
+           "exdir_A/H -r 1 " + external_url_for["A/D/exdir_A/H"]  + \
+           "\n"                                                   + \
+           external_url_for["A/D/x/y/z/blah"] + " x/y/z/blah"     + \
+           "\n"
+
+  # Add A/foo and set the property on it
+  new_dir = sbox.ospath("foo")
+  sbox.simple_mkdir("foo")
+  change_external(new_dir, new_externals_desc, commit=False)
+
+  # Switch the working copy to the branch, see if we get the new item.
+  svntest.actions.run_and_verify_svn(None, [], 'sw', A_copy_path, wc_dir)
+
+  probe_paths_exist([sbox.ospath('foo/exdir_E')])
+
+@Issue(3819)
+def file_external_in_sibling(sbox):
+  "update a file external in sibling dir"
+
+  sbox.build()
+  wc_dir = sbox.wc_dir
+
+  # Setup A2/iota as file external to ^/iota
+  externals_prop = "^/iota iota\n"
+  sbox.simple_mkdir("A2")
+  change_external(sbox.ospath('A2'), externals_prop)
+  sbox.simple_update()
+
+  os.chdir(sbox.ospath("A"))
+  svntest.actions.run_and_verify_svn(svntest.actions.expected_noop_update_output(2),
+                            [], 'update')
+
+@Issue(3823)
+def file_external_update_without_commit(sbox):
+  "update a file external without committing target"
+
+  sbox.build(read_only=True)
+
+  # Setup A2/iota as file external to ^/iota
+  externals_prop = "^/iota iota\n"
+  sbox.simple_mkdir("A2")
+  change_external(sbox.ospath('A2'), externals_prop, commit=False)
+  # A2/ is an uncommitted added dir with an svn:externals property set.
+  sbox.simple_update()
+
+def incoming_file_on_file_external(sbox):
+  "bring in a new file over a file external"
+
+  sbox.build()
+  repo_url = sbox.repo_url
+  wc_dir = sbox.wc_dir
+
+  change_external(sbox.wc_dir, "^/A/B/lambda ext\n")
+  # And bring in the file external
+  sbox.simple_update()
+
+  svntest.main.run_svn(None, 'cp', repo_url + '/iota',
+                       repo_url + '/ext', '-m', 'copied')
+
+  # Until recently this took over the file external as 'E'xisting file, with
+  # a textual conflict.
+  expected_output = svntest.wc.State(wc_dir, {
+    'ext' : Item(verb='Skipped'),
+    })
+  svntest.actions.run_and_verify_update(wc_dir, expected_output, None, None)
+
+def incoming_file_external_on_file(sbox):
+  "bring in a new file external over a file"
+
+  sbox.build()
+  wc_dir = sbox.wc_dir
+
+  change_external(sbox.wc_dir, "^/A/B/lambda iota\n")
+
+  # And bring in the file external
+  # Returns an error: WC status of external unchanged.
+  svntest.actions.run_and_verify_update(wc_dir, None, None, None,
+                                        '.*The file external.*overwrite.*')
+
+
+def exclude_externals(sbox):
+  "try to exclude externals"
+
+  external_url_for = externals_test_setup(sbox)
+  wc_dir         = sbox.wc_dir
+  repo_url       = sbox.repo_url
+
+  # Checkout two working copies.
+  svntest.actions.run_and_verify_svn(None, [],
+                                     'checkout',
+                                     repo_url, wc_dir)
+
+  # Excluding a file external should either fail (current behavior)
+  # or register the file external as excluded (preferred behavior)
+  svntest.actions.run_and_verify_update(sbox.ospath('A/B/gamma'),
+                                        None, None, None,
+                                        '.*Cannot exclude.*', False,
+                                        '--set-depth', 'exclude',
+                                        sbox.ospath('A/B/gamma'))
+
+  # Excluding a directory external should either fail (current behavior)
+  # or register the directory external as excluded (preferred behavior)
+  svntest.actions.run_and_verify_update(sbox.ospath('A/C/exdir_G'),
+                                        None, None, None,
+                                        '.*Cannot exclude.*', False,
+                                        '--set-depth', 'exclude',
+                                        sbox.ospath('A/C/exdir_G'))
+
+  # And after an update with --set-depth infinity all externals should
+  # be there again.
+  expected_status = svntest.actions.get_virginal_state(wc_dir, 6)
+  expected_status.add({
+      'A/B/gamma'         : Item(status='  ', wc_rev='6', switched='X'),
+
+      'A/C/exdir_H'       : Item(status='  ', prev_status='X ', wc_rev='1'),
+      'A/C/exdir_H/omega' : Item(status='  ', wc_rev='1'),
+      'A/C/exdir_H/chi'   : Item(status='  ', wc_rev='1'),
+      'A/C/exdir_H/psi'   : Item(status='  ', wc_rev='1'),
+
+      'A/C/exdir_G'       : Item(status='  ', prev_status='X ', wc_rev='5'),
+      'A/C/exdir_G/pi'    : Item(status='  ', wc_rev='5'),
+      'A/C/exdir_G/rho'   : Item(status='  ', wc_rev='5'),
+      'A/C/exdir_G/tau'   : Item(status='  ', wc_rev='5'),
+
+      'A/D/exdir_A'       : Item(status='  ', prev_status='X ', wc_rev='5'),
+      'A/D/exdir_A/H'     : Item(status='  ', wc_rev='1'),
+      'A/D/exdir_A/H/psi' : Item(status='  ', wc_rev='1'),
+      'A/D/exdir_A/H/chi' : Item(status='  ', wc_rev='1'),
+      'A/D/exdir_A/H/omega': Item(status='  ', wc_rev='1'),
+      'A/D/exdir_A/D'     : Item(status='  ', wc_rev='5'),
+      'A/D/exdir_A/D/H'   : Item(status='  ', wc_rev='5'),
+      'A/D/exdir_A/D/H/chi': Item(status='  ', wc_rev='5'),
+      'A/D/exdir_A/D/H/omega': Item(status='  ', wc_rev='5'),
+      'A/D/exdir_A/D/H/psi': Item(status='  ', wc_rev='5'),
+      'A/D/exdir_A/D/G'   : Item(status='  ', wc_rev='5'),
+      'A/D/exdir_A/D/G/pi': Item(status='  ', wc_rev='5'),
+      'A/D/exdir_A/D/G/rho': Item(status='  ', wc_rev='5'),
+      'A/D/exdir_A/D/G/tau': Item(status='  ', wc_rev='5'),
+      'A/D/exdir_A/D/gamma': Item(status='  ', wc_rev='5'),
+      'A/D/exdir_A/B'     : Item(status='  ', wc_rev='5'),
+      'A/D/exdir_A/B/F'   : Item(status='  ', wc_rev='5'),
+      'A/D/exdir_A/B/E'   : Item(status='  ', wc_rev='5'),
+      'A/D/exdir_A/B/E/beta': Item(status='  ', wc_rev='5'),
+      'A/D/exdir_A/B/E/alpha': Item(status='  ', wc_rev='5'),
+      'A/D/exdir_A/B/lambda': Item(status='  ', wc_rev='5'),
+      'A/D/exdir_A/C'     : Item(status='  ', wc_rev='5'),
+      'A/D/exdir_A/G'     : Item(status='  ', wc_rev='5'),
+      'A/D/exdir_A/G/tau' : Item(status='  ', wc_rev='5'),
+      'A/D/exdir_A/G/rho' : Item(status='  ', wc_rev='5'),
+      'A/D/exdir_A/G/pi'  : Item(status='  ', wc_rev='5'),
+      'A/D/exdir_A/mu'    : Item(status='  ', wc_rev='5'),
+
+      'A/D/x'             : Item(status='X '),
+      'A/D/x/y/z/blah'    : Item(status='  ', wc_rev='5'),
+      'A/D/x/y/z/blah/E'  : Item(status='  ', wc_rev='5'),
+      'A/D/x/y/z/blah/E/alpha': Item(status='  ', wc_rev='5'),
+      'A/D/x/y/z/blah/E/beta': Item(status='  ', wc_rev='5'),
+      'A/D/x/y/z/blah/lambda': Item(status='  ', wc_rev='5'),
+      'A/D/x/y/z/blah/F'  : Item(status='  ', wc_rev='5'),
+  })
+  svntest.actions.run_and_verify_update(wc_dir,
+                                        None, None, expected_status,
+                                        [], False,
+                                        '--set-depth', 'infinity', wc_dir)
+
+def file_externals_different_url(sbox):
+  "update file externals via different url"
+
+  sbox.build()
+
+  wc_dir = sbox.wc_dir
+  r1_url = sbox.repo_url
+
+  r2_dir, r2_url = sbox.add_repo_path('2')
+  svntest.main.copy_repos(sbox.repo_dir, r2_dir, 1, 0)
+
+
+  sbox.simple_propset('svn:externals',
+                      'r1-e-1   ' + r1_url + '/iota\n' +
+                      r1_url + '/iota  r1-e-2\n' +
+                      'r2-e-1   ' + r2_url + '/iota\n' +
+                      r2_url + '/iota  r2-e-2\n' +
+                      '^/iota  rr-e-1\n', '')
+
+  # All file externals appear in the working copy, with normalised URLs.
+  expected_output = svntest.wc.State(wc_dir, {
+    'r1-e-1'            : Item(status='A '),
+    'r1-e-2'            : Item(status='A '),
+    'r2-e-1'            : Item(status='A '),
+    'r2-e-2'            : Item(status='A '),
+    'rr-e-1'            : Item(status='A '),
+  })
+
+  expected_status = actions.get_virginal_state(wc_dir, 1)
+  expected_status.tweak('', status=' M')
+  expected_status.add({
+    'r2-e-1'            : Item(status='  ', wc_rev='1', switched='X'),
+    'r1-e-1'            : Item(status='  ', wc_rev='1', switched='X'),
+    'r1-e-2'            : Item(status='  ', wc_rev='1', switched='X'),
+    'rr-e-1'            : Item(status='  ', wc_rev='1', switched='X'),
+    'r2-e-2'            : Item(status='  ', wc_rev='1', switched='X'),
+  })
+
+  svntest.actions.run_and_verify_update(wc_dir,
+                                        expected_output, None,
+                                        expected_status)
+
+  # Verify that all file external URLs are descendants of r1_url
+  for e in ['r1-e-1', 'r1-e-2', 'r2-e-1', 'r2-e-2', 'rr-e-1']:
+    actions.run_and_verify_info([{'Repository Root' : r1_url}],
+                                os.path.join(sbox.wc_dir, e))
+
+
+  svntest.actions.run_and_verify_svn(None, [],
+                                     'relocate', r1_url, r2_url, wc_dir)
+
+
+  # URLs of existing file externals are silently rewritten
+  expected_output = svntest.wc.State(wc_dir, {
+  })
+
+  svntest.actions.run_and_verify_update(wc_dir,
+                                        expected_output, None,
+                                        expected_status)
+
+  # Verify that all file external URLs are descendants of r2_url
+  for e in ['r1-e-1', 'r1-e-2', 'r2-e-1', 'r2-e-2', 'rr-e-1']:
+    actions.run_and_verify_info([{'Repository Root' : r2_url}],
+                                os.path.join(sbox.wc_dir, e))
+
+
+def file_external_in_unversioned(sbox):
+  "file external in unversioned dir"
+
+  sbox.build()
+  wc_dir = sbox.wc_dir
+
+  sbox.simple_propset('svn:externals', '^/A/mu X/mu', 'A')
+
+  expected_output = svntest.wc.State(wc_dir, {
+    'A/X/mu' : Item(status='A '),
+  })
+  svntest.actions.run_and_verify_update(wc_dir, expected_output, None, None)
+
+  # At one point this failed with SVN_DEBUG wcng consistency checks enabled
+  svntest.actions.run_and_verify_svn(None, [], 'cleanup', wc_dir)
+
+
+from svntest import verify, actions, main
+
+@Issue(3589, 4000)
+def copy_file_externals(sbox):
+  "a WC->WC copy should exclude file externals"
+
+  #  svntest.factory.make(sbox,"""
+  #  svn mkdir X
+  #  ### manual edit: add '\n ^/A/mu xmu' to externals definition:
+  #  svn ps svn:externals "^/iota xiota" X
+  #  """)
+
+  sbox.build()
+  wc_dir = sbox.wc_dir
+
+  X = sbox.ospath('X')
+
+  # svn mkdir X
+  expected_stdout = ['A         ' + X + '\n']
+
+  actions.run_and_verify_svn2(expected_stdout, [], 0, 'mkdir', X)
+
+  # svn ps svn:externals "^/iota xiota" X
+  expected_stdout = ["property 'svn:externals' set on '" + X + "'\n"]
+
+  actions.run_and_verify_svn2(expected_stdout, [], 0, 'ps',
+    'svn:externals', '''
+    ^/iota xiota
+    ^/A/mu xmu
+    ''', X)
+
+  #  svntest.factory.make(sbox, '''
+  #  svn ci
+  #  svn up
+  #  # have a commit on one of the files
+  #  echo mod >> X/xmu
+  #  svn ci X/xmu
+  #  svn up
+  #  # now perform the WC->WC copy
+  #  svn cp X X_copy
+  #  ### manual edit: add a verify_disk(check_props=True) here
+  #  svn ci
+  #  ### manual edit: add check_props=True to below update
+  #  svn up
+  #  ''')
+
+  X = sbox.ospath('X')
+  X_copy = sbox.ospath('X_copy')
+  X_xmu = sbox.ospath('X/xmu')
+
+  # svn ci
+  expected_output = svntest.wc.State(wc_dir, {
+    'X'                 : Item(verb='Adding'),
+  })
+
+  expected_status = actions.get_virginal_state(wc_dir, 1)
+  expected_status.add({
+    'X'                 : Item(status='  ', wc_rev='2'),
+  })
+
+  actions.run_and_verify_commit(wc_dir, expected_output, expected_status)
+
+  # svn up
+  expected_output = svntest.wc.State(wc_dir, {
+    'X/xmu'             : Item(status='A '),
+    'X/xiota'           : Item(status='A '),
+  })
+
+  expected_disk = svntest.main.greek_state.copy()
+  expected_disk.add({
+    'X'                 : Item(),
+    'X/xiota'           : Item(contents="This is the file 'iota'.\n"),
+    'X/xmu'             : Item(contents="This is the file 'mu'.\n"),
+  })
+
+  expected_status.add({
+    'X/xiota'           : Item(status='  ', wc_rev='2', switched='X'),
+    'X/xmu'             : Item(status='  ', wc_rev='2', switched='X'),
+  })
+  expected_status.tweak(wc_rev='2')
+
+  actions.run_and_verify_update(wc_dir, expected_output, expected_disk,
+                                expected_status)
+
+  # have a commit on one of the files
+  # echo mod >> X/xmu
+  main.file_append(X_xmu, 'mod\n')
+
+  # svn ci X/xmu
+  expected_output = svntest.wc.State(wc_dir, {
+    'X/xmu'             : Item(verb='Sending'),
+  })
+
+  expected_status.tweak('X/xmu', wc_rev='3')
+
+  actions.run_and_verify_commit(wc_dir, expected_output, expected_status,
+                                [], X_xmu)
+
+  # svn up
+  expected_output = svntest.wc.State(wc_dir, {
+    'A/mu'              : Item(status='U '),
+  })
+
+  expected_disk.tweak('A/mu', 'X/xmu',
+    contents="This is the file 'mu'.\nmod\n")
+
+  expected_status.tweak(wc_rev='3')
+
+  actions.run_and_verify_update(wc_dir, expected_output, expected_disk,
+                                expected_status)
+
+  # now perform the WC->WC copy
+  # svn cp X X_copy
+  expected_stdout = ['A         ' + X_copy + '\n']
+
+  actions.run_and_verify_svn2(expected_stdout, [], 0, 'cp', X,
+    X_copy)
+
+  # svn ci
+  expected_output = svntest.wc.State(wc_dir, {
+    'X_copy'            : Item(verb='Adding'),
+  })
+
+  expected_status.add({
+    'X_copy'            : Item(status='  ', wc_rev='4'),
+  })
+
+  actions.run_and_verify_commit(wc_dir, expected_output, expected_status)
+
+  # verify disk state, also verifying props
+  expected_disk.add({
+    'X_copy'            : Item(),
+  })
+  expected_disk.tweak('X', 'X_copy',
+    props={'svn:externals' : '\n    ^/iota xiota\n    ^/A/mu xmu\n    \n'})
+
+  actions.verify_disk(wc_dir, expected_disk, True)
+
+  # svn up
+  expected_output = svntest.wc.State(wc_dir, {
+    'X_copy/xmu'        : Item(status='A '),
+    'X_copy/xiota'      : Item(status='A '),
+  })
+
+  expected_disk.add({
+    'X_copy/xmu'        : Item(contents="This is the file 'mu'.\nmod\n"),
+    'X_copy/xiota'      : Item(contents="This is the file 'iota'.\n"),
+  })
+
+  expected_status.add({
+    'X_copy/xmu'        : Item(status='  ', wc_rev='4', switched='X'),
+    'X_copy/xiota'      : Item(status='  ', wc_rev='4', switched='X'),
+  })
+  expected_status.tweak(wc_rev='4')
+
+  actions.run_and_verify_update(wc_dir, expected_output, expected_disk,
+                                expected_status, check_props=True)
+
+def commit_include_externals(sbox):
+  "commit --include-externals"
+  # svntest.factory.make(sbox, """
+  #   mkdir Z
+  #   echo 'This is the file zeta.' > Z/zeta
+  #   svn add Z
+  #   svn mkdir --parents Xpegged X/Y
+  #   svn ci
+  #   svn up
+  #   svn ps svn:externals "^/Z xZ" A/D/H
+  #   svn ps svn:externals "^/iota@1 Xpegged/xiota" wc_dir
+  #   # ^^^ manually set externals to:
+  #   #  ^/iota@1 Xpegged/xiota
+  #   #  -r1 ^/A/B/E Xpegged/xE
+  #   #  ^/A/mu X/xmu
+  #   #  ^/A/B/lambda X/Y/xlambda
+  #   #  ^/A/D/G X/xG
+  #   #  ^/A/D/H X/Y/xH
+  #   """)
+  # exit(0)
+
+  sbox.build()
+  wc_dir = sbox.wc_dir
+
+  A_D_H = sbox.ospath('A/D/H')
+  X = sbox.ospath('X')
+  X_Y = sbox.ospath('X/Y')
+  Xpegged = sbox.ospath('Xpegged')
+  Z = sbox.ospath('Z')
+  Z_zeta = sbox.ospath('Z/zeta')
+
+  # mkdir Z
+  os.makedirs(Z)
+
+  # echo 'This is the file zeta.' > Z/zeta
+  main.file_write(Z_zeta, 'This is the file zeta.\n')
+
+  # svn add Z
+  expected_stdout = verify.UnorderedOutput([
+    'A         ' + Z + '\n',
+    'A         ' + Z_zeta + '\n',
+  ])
+
+  actions.run_and_verify_svn2(expected_stdout, [], 0, 'add', Z)
+
+  # svn mkdir --parents Xpegged X/Y
+  expected_stdout = verify.UnorderedOutput([
+    'A         ' + Xpegged + '\n',
+    'A         ' + X + '\n',
+    'A         ' + X_Y + '\n',
+  ])
+
+  actions.run_and_verify_svn2(expected_stdout, [], 0, 'mkdir',
+    '--parents', Xpegged, X_Y)
+
+  # svn ci
+  expected_output = svntest.wc.State(wc_dir, {
+    'Z'                 : Item(verb='Adding'),
+    'Z/zeta'            : Item(verb='Adding'),
+    'X'                 : Item(verb='Adding'),
+    'X/Y'               : Item(verb='Adding'),
+    'Xpegged'           : Item(verb='Adding'),
+  })
+
+  expected_status = actions.get_virginal_state(wc_dir, 1)
+  expected_status.add({
+    'Z'                 : Item(status='  ', wc_rev='2'),
+    'Z/zeta'            : Item(status='  ', wc_rev='2'),
+    'X'                 : Item(status='  ', wc_rev='2'),
+    'X/Y'               : Item(status='  ', wc_rev='2'),
+    'Xpegged'           : Item(status='  ', wc_rev='2'),
+  })
+
+  actions.run_and_verify_commit(wc_dir, expected_output, expected_status)
+
+  # svn up
+  expected_output = svntest.wc.State(wc_dir, {})
+
+  expected_disk = svntest.main.greek_state.copy()
+  expected_disk.add({
+    'Z'                 : Item(),
+    'Z/zeta'            : Item(contents="This is the file zeta.\n"),
+    'Xpegged'           : Item(),
+    'X'                 : Item(),
+    'X/Y'               : Item(),
+  })
+
+  expected_status.tweak(wc_rev='2')
+
+  actions.run_and_verify_update(wc_dir, expected_output, expected_disk,
+                                expected_status)
+
+  # svn ps svn:externals "^/Z xZ" A/D/H
+  expected_stdout = ["property 'svn:externals' set on '" + A_D_H + "'\n"]
+
+  actions.run_and_verify_svn2(expected_stdout, [], 0, 'ps',
+    'svn:externals', '^/Z xZ', A_D_H)
+
+  # svn ps svn:externals "^/iota@1 Xpegged/xiota" wc_dir
+  expected_stdout = ["property 'svn:externals' set on '" + wc_dir + "'\n"]
+
+  actions.run_and_verify_svn2(expected_stdout, [], 0, 'ps',
+    'svn:externals',
+    '''
+      ^/iota@1 Xpegged/xiota
+      -r1 ^/A/B/E Xpegged/xE
+      ^/A/mu X/xmu
+      ^/A/B/lambda X/Y/xlambda
+      ^/A/D/G X/xG
+      ^/A/D/H X/Y/xH
+    ''', wc_dir)
+
+  # svntest.factory.make(sbox, prev_disk=expected_disk,
+  #                      prev_status=expected_status,
+  #                      commands = """
+  #   svn ci
+  #   svn up
+  #   echo mod >> Xpegged/xE/alpha
+  #   echo mod >> X/xmu
+  #   echo mod >> X/Y/xlambda
+  #   echo mod >> X/xG/pi
+  #   echo mod >> X/Y/xH/chi
+  #   echo mod >> X/Y/xH/xZ/zeta
+  #   svn status
+  #   # Expect no externals to be committed
+  #   svn ci
+  #   # Expect no externals to be committed, because pegged
+  #   svn ci --include-externals Xpegged
+  #   # Expect no externals to be committed, because of depth
+  #   svn ci --depth=immediates --include-externals
+  #   # Expect only unpegged externals to be committed (those in X/)
+  #   svn ci --include-externals
+  #   # ### Below, manually add:
+  #   # expected_status.tweak('A/D/H/xZ', 'Xpegged/xE', 'X/Y/xH', 'X/xG',
+  #   #                       wc_rev=None)
+  #   svn up
+  #   # new mods to check more cases
+  #   echo mod >> X/xmu
+  #   echo mod >> X/Y/xlambda
+  #   echo mod >> X/xG/pi
+  #   echo mod >> X/Y/xH/chi
+  #   echo mod >> X/Y/xH/xZ/zeta
+  #   svn status
+  #   # Expect no externals to be committed, because of depth
+  #   svn ci --include-externals --depth=empty X
+  #   # Expect only file external xmu to be committed, because of depth
+  #   svn ci --include-externals --depth=files X
+  #   svn status
+  #   # ### Below, manually add:
+  #   # expected_status.tweak('A/D/H/xZ', 'Xpegged/xE', 'X/Y/xH', 'X/xG',
+  #   #                       wc_rev=None)
+  #   svn up
+  #   echo mod >> X/xG/pi
+  #   svn status
+  #   # Expect explicit targets to be committed
+  #   svn ci X/Y/xlambda X/xG
+  #   svn status
+  #   """)
+
+  X = sbox.ospath('X')
+  X_xG = sbox.ospath('X/xG')
+  X_xG_pi = sbox.ospath('X/xG/pi')
+  X_xmu = sbox.ospath('X/xmu')
+  X_Y_xH_chi = sbox.ospath('X/Y/xH/chi')
+  X_Y_xH_xZ_zeta = sbox.ospath('X/Y/xH/xZ/zeta')
+  X_Y_xlambda = sbox.ospath('X/Y/xlambda')
+  Xpegged = sbox.ospath('Xpegged')
+  Xpegged_xE_alpha = sbox.ospath('Xpegged/xE/alpha')
+
+  # svn ci
+  expected_output = svntest.wc.State(wc_dir, {
+    ''                  : Item(verb='Sending'),
+    'A/D/H'             : Item(verb='Sending'),
+  })
+
+  expected_status.tweak('', 'A/D/H', wc_rev='3')
+
+  actions.run_and_verify_commit(wc_dir, expected_output, expected_status)
+
+  # svn up
+  expected_output = svntest.wc.State(wc_dir, {
+    'X/xmu'             : Item(status='A '),
+    'X/xG/tau'          : Item(status='A '),
+    'X/xG/rho'          : Item(status='A '),
+    'X/xG/pi'           : Item(status='A '),
+    'X/Y/xH'            : Item(status=' U'),
+    'X/Y/xH/psi'        : Item(status='A '),
+    'X/Y/xH/xZ/zeta'    : Item(status='A '),
+    'X/Y/xH/chi'        : Item(status='A '),
+    'X/Y/xH/omega'      : Item(status='A '),
+    'X/Y/xlambda'       : Item(status='A '),
+    'A/D/H/xZ/zeta'     : Item(status='A '),
+    'Xpegged/xiota'     : Item(status='A '),
+    'Xpegged/xE/alpha'  : Item(status='A '),
+    'Xpegged/xE/beta'   : Item(status='A '),
+  })
+
+  expected_disk.add({
+    'Xpegged/xE'        : Item(),
+    'Xpegged/xE/beta'   : Item(contents="This is the file 'beta'.\n"),
+    'Xpegged/xE/alpha'  : Item(contents="This is the file 'alpha'.\n"),
+    'Xpegged/xiota'     : Item(contents="This is the file 'iota'.\n"),
+    'A/D/H/xZ'          : Item(),
+    'A/D/H/xZ/zeta'     : Item(contents="This is the file zeta.\n"),
+    'X/Y/xlambda'       : Item(contents="This is the file 'lambda'.\n"),
+    'X/Y/xH'            : Item(),
+    'X/Y/xH/chi'        : Item(contents="This is the file 'chi'.\n"),
+    'X/Y/xH/xZ'         : Item(),
+    'X/Y/xH/xZ/zeta'    : Item(contents="This is the file zeta.\n"),
+    'X/Y/xH/psi'        : Item(contents="This is the file 'psi'.\n"),
+    'X/Y/xH/omega'      : Item(contents="This is the file 'omega'.\n"),
+    'X/xmu'             : Item(contents="This is the file 'mu'.\n"),
+    'X/xG'              : Item(),
+    'X/xG/tau'          : Item(contents="This is the file 'tau'.\n"),
+    'X/xG/rho'          : Item(contents="This is the file 'rho'.\n"),
+    'X/xG/pi'           : Item(contents="This is the file 'pi'.\n"),
+  })
+
+  expected_status.tweak(wc_rev='3')
+  expected_status.add({
+    'A/D/H/xZ'          : Item(status='  ', prev_status='X ', wc_rev='3'),
+    'A/D/H/xZ/zeta'     : Item(status='  ', wc_rev='3'),
+
+    'Xpegged/xiota'     : Item(status='  ', wc_rev='1', switched='X'),
+    'Xpegged/xE'        : Item(status='  ', prev_status='X ', wc_rev='1'),
+    'Xpegged/xE/alpha'  : Item(status='  ', wc_rev='1'),
+    'Xpegged/xE/beta'   : Item(status='  ', wc_rev='1'),
+
+    'X/Y/xH'            : Item(status='  ', prev_status='X ', wc_rev='3'),
+    'X/Y/xH/psi'        : Item(status='  ', wc_rev='3'),
+    'X/Y/xH/omega'      : Item(status='  ', wc_rev='3'),
+    'X/Y/xH/chi'        : Item(status='  ', wc_rev='3'),
+    'X/Y/xH/xZ'         : Item(status='  ', prev_status='X ', wc_rev='3'),
+    'X/Y/xH/xZ/zeta'    : Item(status='  ', wc_rev='3'),
+
+    'X/Y/xlambda'       : Item(status='  ', wc_rev='3', switched='X'),
+    'X/xmu'             : Item(status='  ', wc_rev='3', switched='X'),
+
+    'X/xG'              : Item(status='  ', prev_status='X ', wc_rev='3'),
+    'X/xG/rho'          : Item(status='  ', wc_rev='3'),
+    'X/xG/tau'          : Item(status='  ', wc_rev='3'),
+    'X/xG/pi'           : Item(status='  ', wc_rev='3'),
+  })
+  expected_status.tweak('Xpegged/xiota', wc_rev='1')
+
+  actions.run_and_verify_update(wc_dir, expected_output, expected_disk,
+                                expected_status)
+
+  # echo mod >> Xpegged/xE/alpha
+  main.file_append(Xpegged_xE_alpha, 'mod\n')
+
+  # echo mod >> X/xmu
+  main.file_append(X_xmu, 'mod\n')
+
+  # echo mod >> X/Y/xlambda
+  main.file_append(X_Y_xlambda, 'mod\n')
+
+  # echo mod >> X/xG/pi
+  main.file_append(X_xG_pi, 'mod\n')
+
+  # echo mod >> X/Y/xH/chi
+  main.file_append(X_Y_xH_chi, 'mod\n')
+
+  # echo mod >> X/Y/xH/xZ/zeta
+  main.file_append(X_Y_xH_xZ_zeta, 'mod\n')
+
+  # svn status
+  expected_status.tweak('X/Y/xlambda', 'X/xmu', 'X/Y/xH/chi',
+                        'X/Y/xH/xZ/zeta', 'Xpegged/xE/alpha',
+                        'X/xG/pi', status='M ')
+
+  actions.run_and_verify_unquiet_status(wc_dir, expected_status)
+
+  # Expect no externals to be committed
+  # svn ci
+  expected_output = svntest.wc.State(wc_dir, {})
+
+  actions.run_and_verify_commit(wc_dir, expected_output, expected_status)
+
+  # Expect no externals to be committed, because pegged
+  # svn ci --include-externals Xpegged
+  expected_output = svntest.wc.State(wc_dir, {})
+
+  actions.run_and_verify_commit(wc_dir, expected_output, expected_status,
+                                [], '--include-externals', Xpegged)
+
+  # Expect no externals to be committed, because of depth
+  # svn ci --depth=immediates --include-externals
+  expected_output = svntest.wc.State(wc_dir, {})
+
+  actions.run_and_verify_commit(wc_dir, expected_output, expected_status,
+    [], '--depth=immediates', '--include-externals', wc_dir)
+
+  # Expect only unpegged externals to be committed (those in X/)
+  # svn ci --include-externals
+  expected_output = svntest.wc.State(wc_dir, {
+    'X/xmu'             : Item(verb='Sending'),
+    'X/Y/xlambda'       : Item(verb='Sending'),
+    'X/Y/xH/xZ/zeta'    : Item(verb='Sending'),
+    'X/Y/xH/chi'        : Item(verb='Sending'),
+    'X/xG/pi'           : Item(verb='Sending'),
+  })
+
+  expected_status.tweak(status='  ')
+  expected_status.tweak('X/xmu', 'X/Y/xlambda', 'X/Y/xH/xZ/zeta',
+                        'X/Y/xH/chi', 'X/xG/pi', wc_rev='4')
+
+  expected_status.tweak('Xpegged/xE/alpha', status='M ')
+
+  actions.run_and_verify_commit(wc_dir, expected_output, expected_status,
+    [], '--include-externals', wc_dir)
+
+  # svn up
+  expected_output = svntest.wc.State(wc_dir, {
+    'A/mu'              : Item(status='U '),
+    'A/D/H/chi'         : Item(status='U '),
+    'A/D/H/xZ/zeta'     : Item(status='U '),
+    'A/D/G/pi'          : Item(status='U '),
+    'A/B/lambda'        : Item(status='U '),
+    'Z/zeta'            : Item(status='U '),
+  })
+
+  expected_disk.tweak('Xpegged/xE/alpha',
+    contents="This is the file 'alpha'.\nmod\n")
+  expected_disk.tweak('A/D/H/chi', 'X/Y/xH/chi',
+    contents="This is the file 'chi'.\nmod\n")
+  expected_disk.tweak('A/D/H/xZ/zeta', 'X/Y/xH/xZ/zeta', 'Z/zeta',
+    contents='This is the file zeta.\nmod\n')
+  expected_disk.tweak('A/D/G/pi', 'X/xG/pi',
+    contents="This is the file 'pi'.\nmod\n")
+  expected_disk.tweak('A/mu', 'X/xmu',
+    contents="This is the file 'mu'.\nmod\n")
+  expected_disk.tweak('A/B/lambda', 'X/Y/xlambda',
+    contents="This is the file 'lambda'.\nmod\n")
+
+
+  # Assume everything r4, except what is pegged
+  expected_status.tweak(wc_rev='4')
+  expected_status.tweak('Xpegged/xiota', 'Xpegged/xE', 'Xpegged/xE/alpha',
+                        'Xpegged/xE/beta', wc_rev=1)
+
+  actions.run_and_verify_update(wc_dir, expected_output, expected_disk,
+                                expected_status)
+
+  # new mods to check more cases
+  # echo mod >> X/xmu
+  main.file_append(X_xmu, 'mod\n')
+
+  # echo mod >> X/Y/xlambda
+  main.file_append(X_Y_xlambda, 'mod\n')
+
+  # echo mod >> X/xG/pi
+  main.file_append(X_xG_pi, 'mod\n')
+
+  # echo mod >> X/Y/xH/chi
+  main.file_append(X_Y_xH_chi, 'mod\n')
+
+  # echo mod >> X/Y/xH/xZ/zeta
+  main.file_append(X_Y_xH_xZ_zeta, 'mod\n')
+
+  # svn status
+  expected_status.tweak('X/Y/xlambda', 'X/xmu', 'X/xG/pi',
+                        'X/Y/xH/chi', 'X/Y/xH/xZ/zeta', status='M ')
+
+  actions.run_and_verify_unquiet_status(wc_dir, expected_status)
+
+  # Expect no externals to be committed, because of depth
+  # svn ci --include-externals --depth=empty X
+  expected_output = svntest.wc.State(wc_dir, {})
+
+  actions.run_and_verify_commit(wc_dir, expected_output, expected_status,
+    [], '--include-externals', '--depth=empty', X)
+
+  # Expect only file external xmu to be committed, because of depth
+  # svn ci --include-externals --depth=files X
+  expected_output = svntest.wc.State(wc_dir, {
+    'X/xmu'             : Item(verb='Sending'),
+  })
+
+  expected_status.tweak(status='  ')
+  expected_status.tweak('X/xmu', wc_rev='5')
+  expected_status.tweak('X/Y/xlambda', 'X/xG/pi', 'X/Y/xH/chi',
+                        'X/Y/xH/xZ/zeta', 'Xpegged/xE/alpha', status='M ')
+
+  actions.run_and_verify_commit(wc_dir, expected_output, expected_status,
+    [], '--include-externals', '--depth=files', X)
+
+  # svn status
+  actions.run_and_verify_unquiet_status(wc_dir, expected_status)
+
+  # svn up
+  expected_output = svntest.wc.State(wc_dir, {
+    'A/mu'              : Item(status='U '),
+  })
+
+  expected_disk.tweak('A/mu', 'X/xmu',
+    contents="This is the file 'mu'.\nmod\nmod\n")
+  expected_disk.tweak('X/Y/xlambda',
+    contents="This is the file 'lambda'.\nmod\nmod\n")
+  expected_disk.tweak('X/Y/xH/chi',
+    contents="This is the file 'chi'.\nmod\nmod\n")
+  expected_disk.tweak('X/Y/xH/xZ/zeta',
+    contents='This is the file zeta.\nmod\nmod\n')
+  expected_disk.tweak('X/xG/pi',
+    contents="This is the file 'pi'.\nmod\nmod\n")
+
+  expected_status.tweak(wc_rev='5')
+  expected_status.tweak('Xpegged/xiota', wc_rev='1')
+  expected_status.tweak('Xpegged/xiota', 'Xpegged/xE', 'Xpegged/xE/alpha',
+                        'Xpegged/xE/beta', wc_rev=1)
+
+  expected_status.tweak('X/Y/xH/chi', status='M ')
+
+  actions.run_and_verify_update(wc_dir, expected_output, expected_disk,
+                                expected_status)
+
+  # echo mod >> X/xG/pi
+  main.file_append(X_xG_pi, 'mod\n')
+
+  # svn status
+  actions.run_and_verify_unquiet_status(wc_dir, expected_status)
+
+  # Expect explicit targets to be committed
+  # svn ci X/Y/xlambda X/xG
+  expected_output = svntest.wc.State(wc_dir, {
+    'X/Y/xlambda'       : Item(verb='Sending'),
+    'X/xG/pi'           : Item(verb='Sending'),
+  })
+
+  expected_status.tweak(status='  ')
+  expected_status.tweak('X/Y/xlambda', 'X/xG/pi', wc_rev='6')
+  expected_status.tweak('X/Y/xH/chi', 'X/Y/xH/xZ/zeta', 'Xpegged/xE/alpha',
+                        status='M ')
+
+  actions.run_and_verify_commit(wc_dir, expected_output, expected_status,
+    [], X_Y_xlambda, X_xG)
+
+  # svn status
+  actions.run_and_verify_unquiet_status(wc_dir, expected_status)
+
+
+@Issue(4252)
+def include_immediate_dir_externals(sbox):
+  "commit --include-externals --depth=immediates"
+  # See also comment in append_externals_as_explicit_targets() in
+  # libsvn_client/commit.c, from r1198765.
+
+  #   svntest.factory.make(sbox,"""
+  #     svn mkdir X
+  #     svn ci
+  #     svn up
+  #     svn ps svn:externals "^/A/B/E X/XE" wc_dir
+  #     svn ci
+  #     svn up
+  #
+  #     svn ps some change X/XE
+  #     echo mod >> X/XE/alpha
+  #
+  #     svn st X/XE
+  #     # Expect only the propset on X/XE to be committed.
+  #     # Should be like 'svn commit --include-externals --depth=empty X/XE'.
+  #     svn commit --include-externals --depth=immediates X
+  #     """)
+
+  sbox.build()
+  wc_dir = sbox.wc_dir
+
+  X = sbox.ospath('X')
+  X_XE = sbox.ospath('X/XE')
+  X_XE_alpha = sbox.ospath('X/XE/alpha')
+
+  # svn mkdir X
+  expected_stdout = ['A         ' + X + '\n']
+
+  actions.run_and_verify_svn2(expected_stdout, [], 0, 'mkdir', X)
+
+  # svn ci
+  expected_output = svntest.wc.State(wc_dir, {
+    'X'                 : Item(verb='Adding'),
+  })
+
+  expected_status = actions.get_virginal_state(wc_dir, 1)
+  expected_status.add({
+    'X'                 : Item(status='  ', wc_rev='2'),
+  })
+
+  actions.run_and_verify_commit(wc_dir, expected_output, expected_status)
+
+  # svn up
+  expected_output = svntest.wc.State(wc_dir, {})
+
+  expected_disk = svntest.main.greek_state.copy()
+  expected_disk.add({
+    'X'                 : Item(),
+  })
+
+  expected_status.tweak(wc_rev='2')
+
+  actions.run_and_verify_update(wc_dir, expected_output, expected_disk,
+                                expected_status)
+
+  # svn ps svn:externals "^/A/B/E X/XE" wc_dir
+  expected_stdout = ["property 'svn:externals' set on '" + wc_dir + "'\n"]
+
+  actions.run_and_verify_svn2(expected_stdout, [], 0, 'ps',
+    'svn:externals', '^/A/B/E X/XE', wc_dir)
+
+  # svn ci
+  expected_output = svntest.wc.State(wc_dir, {
+    ''                  : Item(verb='Sending'),
+  })
+
+  expected_status.tweak('', wc_rev='3')
+
+  actions.run_and_verify_commit(wc_dir, expected_output, expected_status)
+
+  # svn up
+  expected_output = svntest.wc.State(wc_dir, {
+    'X/XE/alpha'        : Item(status='A '),
+    'X/XE/beta'         : Item(status='A '),
+  })
+
+  expected_disk.add({
+    'X/XE'              : Item(),
+    'X/XE/alpha'        : Item(contents="This is the file 'alpha'.\n"),
+    'X/XE/beta'         : Item(contents="This is the file 'beta'.\n"),
+  })
+
+  expected_status.tweak(wc_rev='3')
+  expected_status.add({
+    'X/XE'              : Item(status='  ', prev_status='X ', wc_rev='3'),
+    'X/XE/beta'         : Item(status='  ', wc_rev='3'),
+    'X/XE/alpha'        : Item(status='  ', wc_rev='3'),
+  })
+
+  actions.run_and_verify_update(wc_dir, expected_output, expected_disk,
+                                expected_status)
+
+  sbox.simple_propset('some', 'change', 'X/XE')
+
+  # echo mod >> X/XE/alpha
+  main.file_append(X_XE_alpha, 'mod\n')
+
+  # svn st X/XE
+  expected_status.tweak('X/XE', status=' M')
+  expected_status.tweak('X/XE/alpha', status='M ')
+  actions.run_and_verify_unquiet_status(wc_dir, expected_status)
+
+  # Expect only the propset on X/XE to be committed.
+  # Should be like 'svn commit --include-externals --depth=empty X/XE'.
+  # svn commit --include-externals --depth=immediates X
+  expected_output = svntest.wc.State(wc_dir, {
+    'X/XE'              : Item(verb='Sending'),
+  })
+  expected_status.tweak('X/XE', status='  ', wc_rev=4)
+
+  # Currently this fails because nothing is committed.
+  #
+  #   >svn st
+  #   X       X\XE
+  #
+  #   Performing status on external item at 'X\XE':
+  #    M      C:\SVN\src-trunk\...\externals_tests-37\X\XE
+  #   M       C:\SVN\src-trunk\...\externals_tests-37\X\XE\alpha
+  #
+  #   >svn ci -m "m" --include-externals --depth immediates X
+  #
+  #   >
+  actions.run_and_verify_commit(wc_dir, expected_output, expected_status,
+    [], '--include-externals', '--depth=immediates', X)
+
+
+@Issue(4085)
+def shadowing(sbox):
+  "external shadows an existing dir"
+
+  sbox.build()
+  wc_dir = sbox.wc_dir
+
+  # Setup external: /A/B/F as 'C' child of /A
+  externals_prop = "^/A/B/F C\n"
+  change_external(sbox.ospath('A'), externals_prop, commit=False)
+
+  # An update errors out because the external is shadowed by an existing dir
+  svntest.main.run_svn("W205011: Error handling externals definition for '%s'"
+    % (sbox.wc_dir) + "/A/C", 'update', wc_dir)
+
+  # Remove the shadowed directory to unblock the external
+  svntest.main.run_svn(None, 'rm', sbox.repo_url + '/A/C', '-m', 'remove A/C')
+
+  # The next update should fetch the external and not error out
+  sbox.simple_update()
+
+
+# Test for issue #4093 'remapping a file external can segfault due to
+# "deleted" props'.
+@Issue(4093)
+def remap_file_external_with_prop_del(sbox):
+  "file external remap segfaults due to deleted props"
+
+  sbox.build()
+  wc_dir = sbox.wc_dir
+
+  A_path  = sbox.ospath('A')
+  mu_path = sbox.ospath('A/mu')
+
+  # Add a property to A/mu
+  svntest.actions.run_and_verify_svn(None, [],
+                                     'ps', 'propname', 'propval', mu_path)
+  svntest.actions.run_and_verify_svn(None, [],
+                                     'commit', '-m', 'New property on a file',
                                      wc_dir)
->>>>>>> 8595db6c
+  svntest.actions.run_and_verify_svn(None, [], 'up', wc_dir)
+
+  # Add a new file external A/external pointing to ^/A/mu
+  externals_prop = "^/A/mu external\n"
+  change_external(A_path, externals_prop)
+  svntest.actions.run_and_verify_svn(None, [], 'up', wc_dir)
+
+  # Change A/external to point to ^/iota
+  externals_prop = "^/iota external\n"
+  change_external(A_path, externals_prop)
+
+  # Now update to bring the new external down.
+  # This previously segfaulted as described in
+  # http://subversion.tigris.org/issues/show_bug.cgi?id=4093#desc1
+  svntest.actions.run_and_verify_svn(None, [], 'up', wc_dir)
+
+
+# Test for issue #4053 'svn:externals with explicit rev checks out HEAD'
+@Issue(4053)
+def dir_external_with_dash_r_only(sbox):
+  "whether '-r1 ^/A B' updates properly"
+  # svntest.factory.make(sbox,"""
+  #   echo 'newer alpha' > A/B/E/alpha
+  #   svn ci
+  #   svn ps svn:externals ' -r1 ^/A/B/E E_ext' .
+  #   svn up
+  #   # ^ move the 'status.tweak(wc_rev=2)' above the 'add()' call
+  #   svn info E_ext
+  #   # ^ change the 'svn info' call to
+  #   #  expected_info = { 'Revision': '1' }
+  #   #  actions.run_and_verify_info([expected_info], E_ext)
+  #   """)
+
+  sbox.build()
+  wc_dir = sbox.wc_dir
+  url = sbox.repo_url
+
+  A_B_E_alpha = sbox.ospath('A/B/E/alpha')
+  E_ext = sbox.ospath('E_ext')
+
+  # echo 'newer alpha' > A/B/E/alpha
+  main.file_write(A_B_E_alpha, 'newer alpha\n')
+
+  # svn ci
+  expected_output = svntest.wc.State(wc_dir, {
+    'A/B/E/alpha'       : Item(verb='Sending'),
+  })
+
+  expected_status = actions.get_virginal_state(wc_dir, 1)
+  expected_status.tweak('A/B/E/alpha', wc_rev='2')
+
+  actions.run_and_verify_commit(wc_dir, expected_output, expected_status)
+
+  # svn ps svn:externals ' -r1 ^/A/B/E E_ext' .
+  expected_stdout = ["property 'svn:externals' set on '" + wc_dir + "'\n"]
+
+  actions.run_and_verify_svn2(expected_stdout, [], 0, 'ps',
+    'svn:externals', ' -r1 ^/A/B/E E_ext', wc_dir)
+
+  # svn up
+  expected_output = svntest.wc.State(wc_dir, {
+    'E_ext/beta'        : Item(status='A '),
+    'E_ext/alpha'       : Item(status='A '),
+  })
+
+  expected_disk = svntest.main.greek_state.copy()
+  expected_disk.add({
+    'E_ext'             : Item(),
+    'E_ext/alpha'       : Item(contents="This is the file 'alpha'.\n"),
+    'E_ext/beta'        : Item(contents="This is the file 'beta'.\n"),
+  })
+  expected_disk.tweak('A/B/E/alpha', contents='newer alpha\n')
+
+  expected_status.tweak(wc_rev='2')
+  expected_status.tweak('', status=' M')
+  expected_status.add({
+    'E_ext'             : Item(status='  ', prev_status='X ', wc_rev=1),
+    'E_ext/beta'        : Item(status='  ', wc_rev='1'),
+    'E_ext/alpha'       : Item(status='  ', wc_rev='1'),
+  })
+
+  actions.run_and_verify_update(wc_dir, expected_output, expected_disk,
+                                expected_status)
+
+  # svn info E_ext/alpha
+  expected_info = { 'Revision': '1' }
+  actions.run_and_verify_info([expected_info], E_ext)
+
+# Test for issue #4123 'URL-to-WC copy of externals fails on Windows'
+@Issue(4123)
+def url_to_wc_copy_of_externals(sbox):
+  "url-to-wc copy of externals"
+
+  sbox.build()
+
+  wc_dir = sbox.wc_dir
+  repo_url = sbox.repo_url
+
+  # Create an external A/C/external pointing to ^/A/D/G.
+  svntest.actions.run_and_verify_svn(None, [], 'ps',
+                                     'svn:externals', '^/A/D/G external',
+                                     sbox.ospath('A/C'))
+  svntest.actions.run_and_verify_svn(None, [], 'ci', '-m',
+                                     'create an external', wc_dir)
+  svntest.actions.run_and_verify_svn(None, [], 'up', wc_dir)
+
+  # Copy ^/A/C to External-WC-to-URL-Copy.
+  #
+  # Previously this failed with:
+  #   >svn copy ^^/A/C External-WC-to-URL-Copy
+  #    U   External-WC-to-URL-Copy
+  #
+  #   Fetching external item into 'External-WC-to-URL-Copy\external':
+  #   A    External-WC-to-URL-Copy\external\pi
+  #   A    External-WC-to-URL-Copy\external\rho
+  #   A    External-WC-to-URL-Copy\external\tau
+  #   Checked out external at revision 2.
+  #
+  #   Checked out revision 2.
+  #   ..\..\..\subversion\libsvn_client\copy.c:2249: (apr_err=720005)
+  #   ..\..\..\subversion\libsvn_client\copy.c:1857: (apr_err=720005)
+  #   ..\..\..\subversion\libsvn_client\copy.c:1857: (apr_err=720005)
+  #   ..\..\..\subversion\libsvn_client\copy.c:1737: (apr_err=720005)
+  #   ..\..\..\subversion\libsvn_client\copy.c:1737: (apr_err=720005)
+  #   ..\..\..\subversion\libsvn_client\copy.c:1537: (apr_err=720005)
+  #   ..\..\..\subversion\libsvn_subr\io.c:3416: (apr_err=720005)
+  #   svn: E720005: Can't move 'C:\SVN\src-trunk-3\Debug\subversion\tests\
+  #   cmdline\svn-test-work\working_copies\externals_tests-41\.svn\tmp\
+  #   svn-F9E2C0EC' to 'C:\SVN\src-trunk-3\Debug\subversion\tests\cmdline\
+  #   svn-test-work\working_copies\externals_tests-41\External-WC-to-URL-Copy':
+  #   Access is denied.
+  external_root_path = sbox.ospath('External-WC-to-URL-Copy')
+  external_ex_path = os.path.join(wc_dir, "External-WC-to-URL-Copy",
+                                  "external")
+  external_pi_path = os.path.join(wc_dir, "External-WC-to-URL-Copy",
+                                  "external", "pi")
+  external_rho_path = os.path.join(wc_dir, "External-WC-to-URL-Copy",
+                                   "external", "rho")
+  external_tau_path = os.path.join(wc_dir, "External-WC-to-URL-Copy",
+                                   "external", "tau")
+  expected_stdout = verify.UnorderedOutput([
+    " U   " + external_root_path + "\n",
+    "\n",
+    "Fetching external item into '" + external_ex_path + "':\n",
+    "A    " + external_pi_path + "\n",
+    "A    " + external_rho_path + "\n",
+    "A    " + external_tau_path + "\n",
+    "Checked out external at revision 2.\n",
+    "\n",
+    "Checked out revision 2.\n",
+    "A         " + external_root_path + "\n"
+  ])
+  exit_code, stdout, stderr = svntest.actions.run_and_verify_svn2(
+    expected_stdout, [], 0, 'copy', repo_url + '/A/C',
+    sbox.ospath('External-WC-to-URL-Copy'))
+
+@Issue(4227)
+def duplicate_targets(sbox):
+  "local path appears twice in one svn:external prop"
+
+  if False:
+    svntest.factory.make(sbox, r"""
+      svn ps svn:externals "^/A/B/E barf\n^/A/B/E barf" .
+      svn ps svn:externals "^/A/B/E barf\n^/A/D/G barf" .
+      svn ps svn:externals "^/A/B/E barf/.\n^/A/D/G ./barf" .
+      svn ps svn:externals "^/A/B/E ././barf\n^/A/D/G .//barf" .
+      svn pg svn:externals .
+      svn ps svn:externals "^/A/B/E ok" .
+      svn pg svn:externals .
+      """)
+
+  sbox.build()
+  wc_dir = sbox.wc_dir
+  abs_wc_dir = os.path.abspath(sbox.wc_dir)
+
+  expected_stderr = verify.RegexOutput(
+    ".*Invalid svn:externals property on '" + re.escape(abs_wc_dir) +
+    "': target 'barf' appears more than once\n",
+    match_all=False)
+
+  # svn ps svn:externals "^/A/B/E barf\n^/A/B/E barf" .
+  actions.run_and_verify_svn2([], expected_stderr, 1, 'ps',
+    'svn:externals', '^/A/B/E barf\n^/A/B/E barf', wc_dir)
+
+  # svn ps svn:externals "^/A/B/E barf\n^/A/D/G barf" .
+  actions.run_and_verify_svn2([], expected_stderr, 1, 'ps',
+    'svn:externals', '^/A/B/E barf\n^/A/D/G barf', wc_dir)
+
+  # svn ps svn:externals "^/A/B/E barf/.\n^/A/D/G ./barf" .
+  actions.run_and_verify_svn2([], expected_stderr, 1, 'ps',
+    'svn:externals', '^/A/B/E barf/.\n^/A/D/G ./barf', wc_dir)
+
+  # svn ps svn:externals "^/A/B/E ././barf\n^/A/D/G .//barf" .
+  actions.run_and_verify_svn2([], expected_stderr, 1, 'ps',
+    'svn:externals', '^/A/B/E ././barf\n^/A/D/G .//barf', wc_dir)
+
+  # svn pg svn:externals .
+  expected_stderr = '.*W200017: Property.*not found'
+
+  actions.run_and_verify_svn2([], expected_stderr, 1, 'pg',
+    'svn:externals', wc_dir)
+
+  # svn ps svn:externals "^/A/B/E ok" .
+  expected_stdout = ["property 'svn:externals' set on '" + wc_dir + "'\n"]
+
+  actions.run_and_verify_svn2(expected_stdout, [], 0, 'ps',
+    'svn:externals', '^/A/B/E ok', wc_dir)
+
+  # svn pg svn:externals .
+  expected_stdout = verify.UnorderedOutput([
+    '^/A/B/E ok\n',
+    '\n'
+  ])
+
+  actions.run_and_verify_svn2(expected_stdout, [], 0, 'pg',
+    'svn:externals', wc_dir)
+
+@Issue(4225)
+def list_include_externals(sbox):
+  "list with --include-externals"
+
+  externals_test_setup(sbox)
+
+  wc_dir         = sbox.wc_dir
+  repo_url       = sbox.repo_url
+
+  svntest.actions.run_and_verify_svn(None, [],
+                                     'checkout',
+                                     repo_url, wc_dir)
+
+  B_path = sbox.ospath("A/B")
+  C_path = sbox.ospath("A/C")
+
+  B_url = repo_url + "/A/B"
+  C_url = repo_url + "/A/C"
+
+  def list_external_string(path, url):
+    string = "Listing external" + " '" + path + "' " + "defined on" + " '" + \
+      url + "'" + ":"
+    return string
+
+  expected_stdout = verify.UnorderedOutput([
+    "E/" + "\n",
+    "F/" + "\n",
+    "lambda" + "\n",
+    list_external_string("gamma", B_url ) + "\n",
+    "gamma" + "\n"])
+
+  exit_code, stdout, stderr = svntest.actions.run_and_verify_svn2(
+    expected_stdout, [], 0, 'ls', '--include-externals', B_path)
+
+  exit_code, stdout, stderr = svntest.actions.run_and_verify_svn2(
+    expected_stdout, [], 0, 'ls', '--include-externals', B_url)
+
+  expected_stdout = verify.UnorderedOutput([
+    list_external_string("exdir_G", C_url)+ "\n",
+    "pi" + "\n",
+    "rho" + "\n",
+    "tau" + "\n",
+    list_external_string("exdir_H", C_url) + "\n",
+    "chi" + "\n",
+    "omega" + "\n",
+    "psi" + "\n"])
+
+  exit_code, stdout, stderr = svntest.actions.run_and_verify_svn2(
+    expected_stdout, [], 0, 'ls', '--include-externals', C_path)
+
+  exit_code, stdout, stderr = svntest.actions.run_and_verify_svn2(
+    expected_stdout, [], 0, 'ls', '--include-externals', C_url)
+
+@Issue(4293)
+def move_with_file_externals(sbox):
+  "move with file externals"
+
+  sbox.build()
+  wc_dir         = sbox.wc_dir
+  repo_url       = sbox.repo_url
+
+  sbox.simple_propset('svn:externals', '^/A/mu@1 mu-1\n', 'A/D')
+  sbox.simple_commit()
+
+  sbox.simple_update()
+  sbox.simple_move('A/D', 'A/D_moved')
+  sbox.simple_commit()
+  sbox.simple_update()
+
+@Issue(4185,4529)
+def pinned_externals(sbox):
+  "pinned external"
+
+  sbox.build()
+  wc_dir = sbox.wc_dir
+  repo_url = sbox.repo_url
+
+  # Create X in r2
+  sbox.simple_copy('A', 'X')
+  sbox.simple_mkdir('Z')
+  sbox.simple_commit('')
+
+  repo_X_C = repo_url + '/X/C'
+  repo_X_mu = repo_url + '/X/mu'
+
+  expected_output = verify.RegexOutput(
+    '^      1 jrandom            .* mu$'
+  )
+
+  svntest.actions.run_and_verify_svn(expected_output, [],
+                                     'list', repo_X_mu, '-v')
+
+  # So, we copied A/mu to X/mu in r2, but its last changed revision is
+  # still r1. It existed as A/mu at r1.
+
+  # In the old format the -r is interpreted like an @1 on checkout.
+
+  sbox.simple_propset('svn:externals',
+                          'old-plain           ' + repo_X_mu + '\n' +
+                          'old-rev       -r 1  ' + repo_X_mu + '\n' +
+                                    repo_X_mu + ' new-plain\n' +
+                          '-r1  ' + repo_X_mu + ' new-rev\n' +
+                                    repo_X_mu + '@1 new-peg\n'
+                          '-r1  ' + repo_X_C + ' new-dir-rev\n',
+                      'Z')
+
+  expected_error = "svn: E205011: Failure.*externals"
+  expected_disk = svntest.main.greek_state.copy()
+  expected_disk.add({
+    # The interesting values
+    'Z/old-plain'       : Item(contents="This is the file 'mu'.\n"),
+    'Z/new-plain'       : Item(contents="This is the file 'mu'.\n"),
+    'Z/new-rev'         : Item(contents="This is the file 'mu'.\n"),
+    'Z/new-dir-rev'     : Item(),
+
+    # And verifying X
+    'X/D/H/psi'         : Item(contents="This is the file 'psi'.\n"),
+    'X/D/H/chi'         : Item(contents="This is the file 'chi'.\n"),
+    'X/D/H/omega'       : Item(contents="This is the file 'omega'.\n"),
+    'X/D/G/tau'         : Item(contents="This is the file 'tau'.\n"),
+    'X/D/G/pi'          : Item(contents="This is the file 'pi'.\n"),
+    'X/D/G/rho'         : Item(contents="This is the file 'rho'.\n"),
+    'X/D/gamma'         : Item(contents="This is the file 'gamma'.\n"),
+    'X/B/E/alpha'       : Item(contents="This is the file 'alpha'.\n"),
+    'X/B/E/beta'        : Item(contents="This is the file 'beta'.\n"),
+    'X/B/lambda'        : Item(contents="This is the file 'lambda'.\n"),
+    'X/B/F'             : Item(),
+    'X/C'               : Item(),
+    'X/mu'              : Item(contents="This is the file 'mu'.\n"),
+  })
+
+
+  # ### Would be nice if verify update would still verify the result
+  # on exiting with an error. Why would you pass it?
+  svntest.actions.run_and_verify_update(wc_dir, None, None, None,
+                                        expected_error)
+
+  svntest.actions.verify_disk(wc_dir, expected_disk)
+
+# Test for issue #3741 'externals not removed when working copy is made shallow'
+@Issue(3741)
+def update_dir_external_shallow(sbox):
+  "shallow update should remove externals"
+
+  sbox.build()
+
+  # Create an external in r2
+  sbox.simple_propset('svn:externals', '^/A/D/H X', 'A/B/E')
+  sbox.simple_commit()
+  sbox.simple_update()
+
+  # Now make A/B/E shallow by updating with "--set-depth empty"
+  expected_output = svntest.wc.State(sbox.wc_dir, {
+    'A/B/E/alpha' : Item(status='D '),
+    'A/B/E/X'     : Item(verb='Removed external'),
+    'A/B/E/beta'  : Item(status='D '),
+  })
+  svntest.actions.run_and_verify_update(sbox.wc_dir,
+                                        expected_output, None, None,
+                                        [], False,
+                                        '--set-depth=empty',
+                                        sbox.ospath('A/B/E'))
+
+  # And bring the external back by updating with "--set-depth infinity"
+  expected_output = svntest.wc.State(sbox.wc_dir, {
+    'A/B/E/X/psi'   : Item(status='A '),
+    'A/B/E/X/chi'   : Item(status='A '),
+    'A/B/E/X/omega' : Item(status='A '),
+    'A/B/E/alpha'   : Item(status='A '),
+    'A/B/E/beta'    : Item(status='A '),
+  })
+  svntest.actions.run_and_verify_update(sbox.wc_dir,
+                                        expected_output, None, None,
+                                        [], False,
+                                        '--set-depth=infinity',
+                                        sbox.ospath('A/B/E'))
+
+@Issue(4411)
+def switch_parent_relative_file_external(sbox):
+  "switch parent-relative file external"
+
+  sbox.build()
+
+  # Create a parent-relative file external in r2
+  sbox.simple_propset('svn:externals', '../D/gamma gamma-ext', 'A/B')
+  sbox.simple_commit()
+  sbox.simple_update()
+
+  # Create a branch that contains the file external
+  sbox.simple_copy('A', 'A_copy')
+  sbox.simple_commit()
+  sbox.simple_update()
+
+  # Check out A/B_copy to a new working copy
+  branch_wc = sbox.add_wc_path("branch")
+  branch_url = sbox.repo_url + '/A_copy'
+  svntest.actions.run_and_verify_svn(None, [],
+                                     'checkout', branch_url,
+                                     branch_wc)
+
+  # Rename the branch
+  sbox.simple_move('A_copy', 'A_copy2')
+  sbox.simple_commit()
+
+  # Switch the branch working copy to the new branch URL
+  new_branch_url = sbox.repo_url + '/A_copy2'
+  svntest.actions.run_and_verify_svn(None, [],
+                                     'switch', new_branch_url,
+                                     branch_wc)
+
+  # Bug: The branch working copy can no longer be updated.
+  svntest.actions.run_and_verify_svn(None, [],
+                                     'update', branch_wc)
+
+@Issue(4420)
+def file_external_unversioned_obstruction(sbox):
+  """file externals unversioned obstruction"""
+
+  sbox.build()
+  wc_dir = sbox.wc_dir
+
+  expected_output = verify.RegexOutput('r2 committed .*')
+  svntest.actions.run_and_verify_svnmucc(expected_output, [],
+                           '-U', sbox.repo_url, '-m', 'r2: set external',
+                           'propset', 'svn:externals', '^/A/mu mu-ext', 'A')
+
+  sbox.simple_append('A/mu-ext', 'unversioned obstruction')
+
+  # Update reports a tree-conflict but status doesn't show any such
+  # conflict.  I'm no sure whether this is correct.
+  expected_output = svntest.wc.State(wc_dir, {
+      'A'        : Item(status=' U'),
+      'A/mu-ext' : Item(status='  ', treeconflict='A'),
+      })
+  expected_disk = svntest.main.greek_state.copy()
+  expected_disk.add({
+      'A/mu-ext' : Item('unversioned obstruction'),
+      })
+  expected_status = svntest.actions.get_virginal_state(wc_dir, 2)
+  expected_status.add({
+      'A/mu-ext' : Item(status='M ', wc_rev='2', switched='X'),
+      })
+  svntest.actions.run_and_verify_update(wc_dir,
+                                        expected_output, expected_disk,
+                                        expected_status)
+
+@Issue(4001)
+@XFail()
+def file_external_versioned_obstruction(sbox):
+  """file externals versioned obstruction"""
+
+  sbox.build()
+  wc_dir = sbox.wc_dir
+
+  expected_output = verify.RegexOutput('r2 committed .*')
+  svntest.actions.run_and_verify_svnmucc(expected_output, [],
+                           '-U', sbox.repo_url, '-m', 'r2: set external',
+                           'propset', 'svn:externals', '^/A/mu mu-ext', 'A')
+
+  expected_output = svntest.wc.State(wc_dir, {
+      'A'        : Item(status=' U'),
+      'A/mu-ext' : Item(status='A '),
+      })
+  expected_disk = svntest.main.greek_state.copy()
+  expected_disk.add({
+      'A/mu-ext' : Item('This is the file \'mu\'.\n'),
+      })
+  expected_status = svntest.actions.get_virginal_state(wc_dir, 2)
+  expected_status.add({
+      'A/mu-ext' : Item(status='  ', wc_rev='2', switched='X'),
+      })
+  svntest.actions.run_and_verify_update(wc_dir,
+                                        expected_output, expected_disk,
+                                        expected_status)
+
+  # Update skips adding the versioned node because of the file
+  # external obstruction then when the external is deleted the
+  # versioned node is missing from disk and wc.db.  Not really sure
+  # what should happen, perhaps a not-present node?
+  expected_output = verify.RegexOutput('r3 committed .*')
+  svntest.actions.run_and_verify_svnmucc(expected_output, [],
+                           '-U', sbox.repo_url, '-m', 'r3: copy file',
+                           'cp', 'head', 'A/mu', 'A/mu-ext',
+                           'propdel', 'svn:externals', 'A')
+
+  expected_output = svntest.wc.State(wc_dir, {
+      'A'        : Item(status=' U'),
+      'A/mu-ext' : Item(verb='Removed external', prev_verb='Skipped'),
+      })
+  expected_disk.tweak('A/mu-ext', content='This is the file \'mu\'.\n')
+  expected_status.tweak(wc_rev=3)
+  expected_status.tweak('A/mu-ext', switched=None)
+  svntest.actions.run_and_verify_update(wc_dir,
+                                        expected_output, expected_disk,
+                                        expected_status)
+
+@Issue(4495)
+def update_external_peg_rev(sbox):
+  "update external peg rev"
+
+  sbox.build()
+  wc_dir = sbox.wc_dir
+
+  sbox.simple_rm('A/B/E/alpha')
+  sbox.simple_commit()
+  sbox.simple_update()
+
+  sbox.simple_propset('svn:externals', '^/A/B/E@1 xE', 'A/B/F')
+  sbox.simple_commit()
+
+  expected_output = svntest.wc.State(wc_dir, {
+      'A/B/F/xE/alpha' : Item(status='A '),
+      'A/B/F/xE/beta'  : Item(status='A '),
+  })
+  expected_disk = svntest.main.greek_state.copy()
+  expected_disk.remove('A/B/E/alpha')
+  expected_disk.add({
+      'A/B/F/xE'       : Item(),
+      'A/B/F/xE/alpha' : Item('This is the file \'alpha\'.\n'),
+      'A/B/F/xE/beta'  : Item('This is the file \'beta\'.\n'),
+  })
+  expected_status = svntest.actions.get_virginal_state(wc_dir, 3)
+  expected_status.remove('A/B/E/alpha')
+  expected_status.add({
+      'A/B/F/xE'       : Item(status='  ', wc_rev='1', prev_status='X '),
+      'A/B/F/xE/alpha' : Item(status='  ', wc_rev='1'),
+      'A/B/F/xE/beta'  : Item(status='  ', wc_rev='1'),
+  })
+  svntest.actions.run_and_verify_update(wc_dir,
+                                        expected_output,
+                                        expected_disk,
+                                        expected_status)
+
+  sbox.simple_propset('svn:externals', '^/A/B/E@2 xE', 'A/B/F')
+  sbox.simple_commit()
+
+  expected_output = svntest.wc.State(wc_dir, {
+      'A/B/F/xE/alpha' : Item(status='D '),
+  })
+  expected_disk.remove('A/B/F/xE/alpha')
+  expected_status.remove('A/B/F/xE/alpha')
+  expected_status.tweak(wc_rev=4)
+  expected_status.tweak('A/B/F/xE', 'A/B/F/xE/beta', wc_rev=2)
+  svntest.actions.run_and_verify_update(wc_dir,
+                                        expected_output,
+                                        expected_disk,
+                                        expected_status)
+
+  # XFAIL: EXTERNALS.def_revision and EXTERNALS.def_operational_revision
+  # are still r1 for 'A/B/F/xE' so status is not against the expected r2.
+  # No testsuite support for ood marker so examine status output manually.
+  expected_output = [
+    "X                    %s\n" % sbox.ospath('A/B/F/xE'),
+    "Status against revision:      4\n",
+    "\n",
+    "Performing status on external item at '%s':\n" % sbox.ospath('A/B/F/xE'),
+    "Status against revision:      2\n",
+  ]
+  svntest.actions.run_and_verify_svn(expected_output, [],
+                                     'status', '-u', sbox.wc_dir)
+
+def update_deletes_file_external(sbox):
+  "update deletes a file external"
+
+  sbox.build()
+  wc_dir = sbox.wc_dir
+
+  sbox.simple_propset('svn:externals', '../D/gamma gamma', 'A/C')
+  sbox.simple_commit()
+  sbox.simple_update()
+
+  # Create a branch
+  svntest.actions.run_and_verify_svn(None, [],
+                                     'copy',
+                                     '-m', 'create branch',
+                                     sbox.repo_url + '/A',
+                                     sbox.repo_url + '/A_copy')
+
+  # Update the working copy
+  sbox.simple_update()
+
+  # Remove the branch
+  svntest.actions.run_and_verify_svn(None, [],
+                                     'rm',
+                                     '-m', 'remove branch',
+                                     sbox.repo_url + '/A_copy')
+
+  # As of r1448345, this update fails:
+  # E000002: Can't remove directory '.../A_copy/C': No such file or directory
+  sbox.simple_update()
+
+
+@Issue(4519)
+def switch_relative_externals(sbox):
+  "switch relative externals"
+
+  sbox.build(create_wc=False)
+
+  svntest.actions.run_and_verify_svnmucc(None, [],
+                                         '-U', sbox.repo_url, '-m', 'Q',
+                                         'mkdir', 'branches',
+                                         'cp', '1', 'A', 'trunk',
+                                         'cp', '1', 'A', 'branches/A',
+                                         'propset', 'svn:externals',
+                                            '../C dirExC\n ../mu fileExMu',
+                                            'trunk/B',
+                                         'propset', 'svn:externals',
+                                            '../C dirExC\n ../mu fileExMu',
+                                            'branches/A/B')
+
+  wc = sbox.add_wc_path('wc')
+
+  svntest.actions.run_and_verify_svn(None, [],
+                                     'co', sbox.repo_url + '/trunk', wc)
+
+  # This forgets to update some externals data
+  svntest.actions.run_and_verify_svn(None, [],
+                                     'switch', sbox.repo_url + '/branches/A', wc)
+
+  # This upgrade makes the following update fail
+  svntest.actions.run_and_verify_svn(None, [],
+                                     'upgrade', wc)
+
+  svntest.actions.run_and_verify_svn(None, [],
+                                     'up', wc)
+
+
+def copy_file_external_to_repo(sbox):
+  "explicitly copy file external to repo"
+
+  sbox.build()
+  wc_dir = sbox.wc_dir
+
+  change_external(sbox.ospath('A'), '^/A/mu ext')
+  sbox.simple_update()
+
+  svntest.actions.run_and_verify_svn(None, [], 'cp',
+                                     '--message', 'external copy',
+                                     sbox.ospath('A/ext'),
+                                     sbox.repo_url + '/ext_copy')
+
+  expected_output = svntest.wc.State(wc_dir, {
+      'ext_copy' : Item(status='A '),
+  })
+  expected_disk = svntest.main.greek_state.copy()
+  expected_disk.add({
+      'A/ext'    : Item('This is the file \'mu\'.\n'),
+      'ext_copy' : Item('This is the file \'mu\'.\n'),
+      })
+  svntest.actions.run_and_verify_update(wc_dir,
+                                        expected_output, expected_disk, None)
+
+@Issue(4550)
+def replace_tree_with_foreign_external(sbox):
+  "replace tree with foreign external"
+
+  sbox.build()
+  wc_dir = sbox.wc_dir
+  repo_dir = sbox.repo_dir
+
+  other_repo_dir, other_repo_url = sbox.add_repo_path('other')
+  svntest.main.copy_repos(repo_dir, other_repo_dir, 1)
+
+  sbox.simple_propset('svn:externals', other_repo_url + '/A/B X', 'A')
+  sbox.simple_commit()
+  sbox.simple_propdel('svn:externals', 'A')
+  sbox.simple_mkdir('A/X')
+  sbox.simple_mkdir('A/X/E')
+  sbox.simple_commit()
+  sbox.simple_update()
+
+  expected_output = svntest.wc.State(wc_dir, {
+      'A/X'         : Item(status='D '),
+      'A'           : Item(status=' U'),
+      'A/X/lambda'  : Item(status='A '),
+      'A/X/E'       : Item(status='A '),
+      'A/X/E/alpha' : Item(status='A '),
+      'A/X/E/beta'  : Item(status='A '),
+      'A/X/F'       : Item(status='A '),
+      })
+  expected_status = svntest.actions.get_virginal_state(wc_dir, 2)
+  expected_status.add({
+    'A/X'         : Item(status='  ', wc_rev=1, prev_status='X '),
+    'A/X/E'       : Item(status='  ', wc_rev=1, prev_status='  '),
+    'A/X/E/alpha' : Item(status='  ', wc_rev=1),
+    'A/X/E/beta'  : Item(status='  ', wc_rev=1),
+    'A/X/F'       : Item(status='  ', wc_rev=1),
+    'A/X/lambda'  : Item(status='  ', wc_rev=1),
+    })
+  svntest.actions.run_and_verify_update(wc_dir,
+                                        expected_output, None, expected_status,
+                                        [], True,
+                                        '-r', '2', wc_dir)
+
+
+def verify_pinned_externals(sbox, external_url_for, base_path_or_url,
+                            external_youngest_rev, other_external_youngest_rev):
+  "helper for pin-externals tests"
+
+  expected_output = [
+    '%s@%d gamma\n' % (external_url_for["A/B/gamma"],
+                       external_youngest_rev),
+    '\n',
+  ]
+  if svntest.sandbox.is_url(base_path_or_url):
+    target = base_path_or_url + '/A_copy/B'
+  else:
+    target = sbox.ospath('A_copy/B')
+  svntest.actions.run_and_verify_svn(expected_output, [],
+                                     'propget', 'svn:externals',
+                                     target)
+  expected_output = [
+    'exdir_G -r%d %s\n' % (other_external_youngest_rev,
+                           external_url_for["A/C/exdir_G"]),
+    '%s exdir_H\n' % external_url_for["A/C/exdir_H"],
+    '\n',
+  ]
+  if svntest.sandbox.is_url(base_path_or_url):
+    target = base_path_or_url + '/A_copy/C'
+  else:
+    target = sbox.ospath('A_copy/C')
+  svntest.actions.run_and_verify_svn(expected_output, [],
+                                     'propget', 'svn:externals',
+                                     target)
+  expected_output = [
+    '%s@%d exdir_A\n' % (external_url_for["A/D/exdir_A"],
+                         other_external_youngest_rev),
+    '%s@%d exdir_A/G\n' % (external_url_for["A/D/exdir_A/G/"],
+                           other_external_youngest_rev),
+    'exdir_A/H -r1 %s\n' % external_url_for["A/D/exdir_A/H"],
+    '%s@%d x/y/z/blah\n' % (external_url_for["A/D/x/y/z/blah"],
+                            other_external_youngest_rev),
+    '\n',
+  ]
+  if svntest.sandbox.is_url(base_path_or_url):
+    target = base_path_or_url + '/A_copy/D'
+  else:
+    target = sbox.ospath('A_copy/D')
+  svntest.actions.run_and_verify_svn(expected_output, [],
+                                     'propget', 'svn:externals',
+                                     target)
+
+
+def copy_pin_externals_repos_repos(sbox):
+  "svn copy --pin-externals repos->repos"
+
+  external_url_for = externals_test_setup(sbox)
+
+  repo_url       = sbox.repo_url
+  repo_dir       = sbox.repo_dir
+  other_repo_dir = repo_dir + ".other"
+
+  external_youngest_rev = svntest.main.youngest(repo_dir)
+  other_external_youngest_rev = svntest.main.youngest(other_repo_dir)
+
+  # Perform a repos->repos copy, pinning externals
+  svntest.actions.run_and_verify_svn(None, [],
+                                     'copy',
+                                     repo_url + '/A',
+                                     repo_url + '/A_copy',
+                                     '-m', 'copy',
+                                     '--pin-externals')
+  verify_pinned_externals(sbox, external_url_for, repo_url,
+                          external_youngest_rev, other_external_youngest_rev)
+
+
+def copy_pin_externals_repos_wc(sbox):
+  "svn copy --pin-externals repos->wc"
+
+  external_url_for = externals_test_setup(sbox)
+
+  wc_dir         = sbox.wc_dir
+  repo_url       = sbox.repo_url
+  repo_dir       = sbox.repo_dir
+  other_repo_dir = repo_dir + ".other"
+
+  external_youngest_rev = svntest.main.youngest(repo_dir)
+  other_external_youngest_rev = svntest.main.youngest(other_repo_dir)
+
+  # Create a working copy.
+  svntest.actions.run_and_verify_svn(None, [],
+                                     'checkout',
+                                     repo_url, wc_dir)
+
+  # Perform a repos->wc copy, pinning externals
+  external_youngest_rev = svntest.main.youngest(repo_dir)
+  svntest.actions.run_and_verify_svn(None, [],
+                                     'copy',
+                                     repo_url + '/A',
+                                     os.path.join(wc_dir, 'A_copy'),
+                                     '--pin-externals')
+  verify_pinned_externals(sbox, external_url_for, wc_dir,
+                          external_youngest_rev, other_external_youngest_rev)
+
+
+def copy_pin_externals_wc_repos(sbox):
+  "svn copy --pin-externals wc->repos"
+
+  external_url_for = externals_test_setup(sbox)
+
+  wc_dir         = sbox.wc_dir
+  repo_url       = sbox.repo_url
+  repo_dir       = sbox.repo_dir
+  other_repo_dir = repo_dir + ".other"
+
+  external_youngest_rev = svntest.main.youngest(repo_dir)
+  other_external_youngest_rev = svntest.main.youngest(other_repo_dir)
+
+  # Create a working copy.
+  svntest.actions.run_and_verify_svn(None, [],
+                                     'checkout',
+                                     repo_url, wc_dir)
+
+  # Perform a wc->repos copy, pinning externals
+  svntest.actions.run_and_verify_svn(None, [],
+                                     'copy',
+                                     os.path.join(wc_dir, 'A'),
+                                     repo_url + '/A_copy',
+                                     '-m', 'copy',
+                                     '--pin-externals')
+  verify_pinned_externals(sbox, external_url_for, repo_url,
+                          external_youngest_rev, other_external_youngest_rev)
+
+
+def copy_pin_externals_wc_wc(sbox):
+  "svn copy --pin-externals wc->wc"
+
+  external_url_for = externals_test_setup(sbox)
+
+  wc_dir         = sbox.wc_dir
+  repo_url       = sbox.repo_url
+  repo_dir       = sbox.repo_dir
+  other_repo_dir = repo_dir + ".other"
+
+  external_youngest_rev = svntest.main.youngest(repo_dir)
+  other_external_youngest_rev = svntest.main.youngest(other_repo_dir)
+
+  # Create a working copy.
+  svntest.actions.run_and_verify_svn(None, [],
+                                     'checkout',
+                                     repo_url, wc_dir)
+
+  # Perform a wc->wc copy, pinning externals
+  svntest.actions.run_and_verify_svn(None, [],
+                                     'copy',
+                                     os.path.join(wc_dir, 'A'),
+                                     os.path.join(wc_dir, 'A_copy'),
+                                     '--pin-externals')
+  verify_pinned_externals(sbox, external_url_for, wc_dir,
+                          external_youngest_rev, other_external_youngest_rev)
+
+
+def copy_pin_externals_moved_external(sbox):
+  "pin externals which were moved since last changed"
+
+  external_url_for = externals_test_setup(sbox)
+
+  wc_dir         = sbox.wc_dir
+  repo_url       = sbox.repo_url
+  repo_dir       = sbox.repo_dir
+  other_repo_dir = repo_dir + ".other"
+
+  external_youngest_rev = svntest.main.youngest(repo_dir)
+  other_external_youngest_rev = svntest.main.youngest(other_repo_dir)
+
+  # Create a working copy.
+  svntest.actions.run_and_verify_svn(None, [],
+                                     'checkout',
+                                     repo_url, wc_dir)
+
+  # Test behaviour for external URLs which were moved since
+  # their last-changed revision.
+  sbox.simple_move('A/D/gamma', 'A/D/gamma-moved')
+  sbox.simple_commit()
+  change_external(sbox.ospath('A/B'), '^/A/D/gamma-moved gamma', commit=True)
+  sbox.simple_update()
+  external_youngest_rev = svntest.main.youngest(repo_dir)
+  svntest.actions.run_and_verify_svn(None, [],
+                                     'copy',
+                                     os.path.join(wc_dir, 'A'),
+                                     os.path.join(wc_dir, 'A_copy'),
+                                     '--pin-externals')
+  external_url_for["A/B/gamma"] = '^/A/D/gamma-moved'
+  verify_pinned_externals(sbox, external_url_for, wc_dir,
+                          external_youngest_rev, other_external_youngest_rev)
+
+
+def copy_pin_externals_removed_in_head(sbox):
+  "already pinned external which was removed in HEAD"
+
+  external_url_for = externals_test_setup(sbox)
+
+  wc_dir         = sbox.wc_dir
+  repo_url       = sbox.repo_url
+  repo_dir       = sbox.repo_dir
+  other_repo_url = repo_url + ".other"
+  other_repo_dir = repo_dir + ".other"
+
+  # Create a working copy.
+  svntest.actions.run_and_verify_svn(None, [],
+                                     'checkout',
+                                     repo_url, wc_dir)
+
+  # Test an already pinned external which was removed in HEAD.
+  svntest.actions.run_and_verify_svn(None, [],
+                                     'rm',
+                                     other_repo_url + '/A/D/H',
+                                     '-m', 'remove A/D/H')
+  sbox.simple_update()
+  external_youngest_rev = svntest.main.youngest(repo_dir)
+  other_external_youngest_rev = svntest.main.youngest(other_repo_dir)
+  svntest.actions.run_and_verify_svn(None, [],
+                                     'copy',
+                                     os.path.join(wc_dir, 'A'),
+                                     os.path.join(wc_dir, 'A_copy'),
+                                     '--pin-externals')
+  verify_pinned_externals(sbox, external_url_for, wc_dir,
+                          external_youngest_rev, other_external_youngest_rev)
+
+
+def copy_pin_externals_from_old_rev(sbox):
+  "copy from an old revision with pinning"
+
+  external_url_for = externals_test_setup(sbox)
+
+  wc_dir         = sbox.wc_dir
+  repo_url       = sbox.repo_url
+  repo_dir       = sbox.repo_dir
+  other_repo_url = repo_url + ".other"
+  other_repo_dir = repo_dir + ".other"
+
+  # Create a working copy.
+  svntest.actions.run_and_verify_svn(None, [],
+                                     'checkout',
+                                     repo_url, wc_dir)
+  # Create a couple of revisions affecting 'A'.
+  for i in range(5):
+    svntest.main.file_append(sbox.ospath('A/mu'), 'a new line')
+    sbox.simple_commit()
+  sbox.simple_update()
+
+  # Test a copy from an old revision with pinning.
+  external_youngest_rev = svntest.main.youngest(repo_dir)
+  other_external_youngest_rev = svntest.main.youngest(other_repo_dir)
+  svntest.actions.run_and_verify_svn(None, [],
+                                     'copy',
+                                     os.path.join(wc_dir, 'A@6'),
+                                     os.path.join(wc_dir, 'A_copy'),
+                                     '--pin-externals')
+  external_url_for["A/B/gamma"] = '^/A/D/gamma'
+  verify_pinned_externals(sbox, external_url_for, wc_dir,
+                          external_youngest_rev, other_external_youngest_rev)
+
+
+def copy_pin_externals_wc_local_mods(sbox):
+  "cannot pin WC externals with local mods"
+
+  external_url_for = externals_test_setup(sbox)
+
+  wc_dir         = sbox.wc_dir
+  repo_url       = sbox.repo_url
+
+  # Create a working copy.
+  svntest.actions.run_and_verify_svn(None, [],
+                                     'checkout',
+                                     repo_url, wc_dir)
+
+  svntest.main.file_append(sbox.ospath('A/C/exdir_G/pi'), 'this file changed')
+  expected_stderr = verify.RegexOutput(".*Cannot pin.*local modifications.*",
+                                       match_all=False)
+  svntest.actions.run_and_verify_svn(None, expected_stderr,
+                                     'copy',
+                                     os.path.join(wc_dir, 'A'),
+                                     os.path.join(wc_dir, 'A_copy'),
+                                     '--pin-externals')
+
+
+def copy_pin_externals_wc_switched_subtrees(sbox):
+  "cannot pin WC externals with switched subtrees"
+
+  external_url_for = externals_test_setup(sbox)
+
+  wc_dir         = sbox.wc_dir
+  repo_url       = sbox.repo_url
+
+  # Create a working copy.
+  svntest.actions.run_and_verify_svn(None, [],
+                                     'checkout',
+                                     repo_url, wc_dir)
+
+  svntest.actions.run_and_verify_svn(None, [],
+                                     'switch', '--ignore-ancestry', '^/A/B',
+                                     sbox.ospath('A/D/exdir_A/C'))
+  expected_stderr = verify.RegexOutput(".*Cannot pin.*switched subtree.*",
+                                       match_all=False)
+  svntest.actions.run_and_verify_svn(None, expected_stderr,
+                                     'copy',
+                                     os.path.join(wc_dir, 'A'),
+                                     os.path.join(wc_dir, 'A_copy'),
+                                     '--pin-externals')
+
+
+def copy_pin_externals_wc_mixed_revisions(sbox):
+  "cannot pin WC externals with mixed revisions"
+
+  external_url_for = externals_test_setup(sbox)
+
+  wc_dir         = sbox.wc_dir
+  repo_url       = sbox.repo_url
+
+  # Create a working copy.
+  svntest.actions.run_and_verify_svn(None, [],
+                                     'checkout',
+                                     repo_url, wc_dir)
+
+  svntest.actions.run_and_verify_svn(None, [],
+                                     'update', '-r1',
+                                     sbox.ospath('A/D/exdir_A/mu'))
+  expected_stderr = verify.RegexOutput(".*Cannot pin.*mixed-revision.*",
+                                       match_all=False)
+  svntest.actions.run_and_verify_svn(None, expected_stderr,
+                                     'copy',
+                                     os.path.join(wc_dir, 'A'),
+                                     os.path.join(wc_dir, 'A_copy'),
+                                     '--pin-externals')
+
+@Issue(4558)
+def copy_pin_externals_whitespace_dir(sbox):
+  "copy --pin-externals with whitespace dir"
+
+  sbox.build(empty=True)
+  repo_url = sbox.repo_url
+  wc_dir = sbox.wc_dir
+  ss_path = repo_url[repo_url.find('//'):]
+
+  extdef = sbox.get_tempname('extdef')
+  info = sbox.get_tempname('info')
+
+  open(extdef, 'w').write(
+      '"' + ss_path +'/deps/sqlite"  ext/sqlite\n' +
+      '"^/deps/A P R" \'ext/A P R\'\n' +
+      '^/deps/B\ D\ B\' ext/B\ D\ B\'\n' +
+      repo_url + '/deps/wors%23+t ext/wors#+t')
+  open(info, 'w').write('info\n')
+
+  svntest.actions.run_and_verify_svnmucc(None, [], '-U', repo_url,
+                                         'mkdir', 'trunk',
+                                         'mkdir', 'branches',
+                                         'mkdir', 'deps',
+                                         'mkdir', 'deps/sqlite',
+                                         'put', info, 'deps/sqlite/readme',
+                                         'mkdir', 'deps/A P R',
+                                         'put', info, 'deps/A P R/about',
+                                         'mkdir', 'deps/B D B\'',
+                                         'put', info, 'deps/B D B\'/copying',
+                                         'mkdir', 'deps/wors#+t',
+                                         'put', info, 'deps/wors#+t/brood',
+                                         'propsetf', 'svn:externals', extdef,
+                                                    'trunk',
+                                         '-mm'
+                                         )
+
+  svntest.actions.run_and_verify_svn(None, [], 'update', sbox.ospath('trunk'),
+                                     '--ignore-externals')
+  sbox.simple_update('branches')
+
+  expected_status = svntest.wc.State(wc_dir, {
+    ''                          : Item(status='  ', wc_rev='0'),
+    'trunk'                     : Item(status='  ', wc_rev='1'),
+    'branches'                  : Item(status='  ', wc_rev='1'),
+  })
+
+  svntest.actions.run_and_verify_status(wc_dir, expected_status)
+
+  trunk_url = repo_url + '/trunk'
+  branches_url = repo_url + '/branches'
+  trunk_wc = sbox.ospath('trunk')
+
+  # Create a new revision to creat interesting pinning revisions
+  sbox.simple_propset('A', 'B', 'trunk')
+  sbox.simple_commit('trunk')
+
+  # And let's copy/pin
+  svntest.actions.run_and_verify_svn(None, [],
+                                     'copy', '--pin-externals',
+                                     trunk_url, branches_url + '/url-url', '-mm')
+
+  svntest.actions.run_and_verify_svn(None, [],
+                                     'copy', '--pin-externals',
+                                     trunk_url, sbox.ospath('branches/url-wc'))
+  sbox.simple_commit('branches/url-wc')
+
+  # Now try to copy without externals in the WC
+  expected_err = '.*E155035: Cannot pin external.*'
+  svntest.actions.run_and_verify_svn(None, expected_err,
+                                     'copy', '--pin-externals',
+                                     trunk_wc, branches_url + '/wc-url', '-mm')
+
+  svntest.actions.run_and_verify_svn(None, expected_err,
+                                     'copy', '--pin-externals',
+                                     trunk_wc, sbox.ospath('branches/wc-wc'))
+
+  # Bring in the externals on trunk
+  svntest.actions.run_and_verify_svn(None, [], 'update', sbox.ospath('trunk'))
+  expected_status = svntest.wc.State(wc_dir, {
+    'trunk'                     : Item(status='  ', wc_rev='4'),
+    'trunk/ext'                 : Item(status='X '),
+    'trunk/ext/sqlite'          : Item(status='  ', wc_rev='4'),
+    'trunk/ext/sqlite/readme'   : Item(status='  ', wc_rev='4'),
+    'trunk/ext/A P R'           : Item(status='  ', wc_rev='4'),
+    'trunk/ext/A P R/about'     : Item(status='  ', wc_rev='4'),
+    'trunk/ext/B D B\''         : Item(status='  ', wc_rev='4'),
+    'trunk/ext/B D B\'/copying' : Item(status='  ', wc_rev='4'),
+    'trunk/ext/wors#+t'         : Item(status='  ', wc_rev='4'),
+    'trunk/ext/wors#+t/brood'   : Item(status='  ', wc_rev='4'),
+  })
+  svntest.actions.run_and_verify_status(sbox.ospath('trunk'), expected_status)
+
+  # And copy again
+  svntest.actions.run_and_verify_svn(None, [],
+                                     'copy', '--pin-externals',
+                                     trunk_wc, branches_url + '/wc-url', '-mm')
+
+  svntest.actions.run_and_verify_svn(None, [],
+                                     'copy', '--pin-externals',
+                                     trunk_wc, sbox.ospath('branches/wc-wc'))
+  sbox.simple_commit('branches/wc-wc')
+
+
+  expected_output = svntest.wc.State(wc_dir, {
+    'branches/url-url'                      : Item(status='A '),
+    'branches/url-url/ext/A P R/about'      : Item(status='A '),
+    'branches/url-url/ext/B D B\'/copying'  : Item(status='A '),
+    'branches/url-url/ext/wors#+t/brood'    : Item(status='A '),
+    'branches/url-url/ext/sqlite/readme'    : Item(status='A '),
+
+    # url-wc is already up to date
+
+    'branches/wc-url'                       : Item(status='A '),
+    'branches/wc-url/ext/wors#+t/brood'     : Item(status='A '),
+    'branches/wc-url/ext/sqlite/readme'     : Item(status='A '),
+    'branches/wc-url/ext/B D B\'/copying'   : Item(status='A '),
+    'branches/wc-url/ext/A P R/about'       : Item(status='A '),
+
+    ## branches/wc-wc should checkout its externals here
+  })
+  expected_status = svntest.wc.State(wc_dir, {
+    'branches'                              : Item(status='  ', wc_rev='6'),
+
+    'branches/url-url'                      : Item(status='  ', wc_rev='6'),
+    'branches/url-url/ext'                  : Item(status='X '),
+    'branches/url-url/ext/A P R'            : Item(status='  ', wc_rev='2'),
+    'branches/url-url/ext/A P R/about'      : Item(status='  ', wc_rev='2'),
+    'branches/url-url/ext/sqlite'           : Item(status='  ', wc_rev='2'),
+    'branches/url-url/ext/sqlite/readme'    : Item(status='  ', wc_rev='2'),
+    'branches/url-url/ext/wors#+t'          : Item(status='  ', wc_rev='2'),
+    'branches/url-url/ext/wors#+t/brood'    : Item(status='  ', wc_rev='2'),
+    'branches/url-url/ext/B D B\''          : Item(status='  ', wc_rev='2'),
+    'branches/url-url/ext/B D B\'/copying'  : Item(status='  ', wc_rev='2'),
+
+    'branches/url-wc'                       : Item(status='  ', wc_rev='6'),
+    'branches/url-wc/ext'                   : Item(status='X '),
+    'branches/url-wc/ext/wors#+t'           : Item(status='  ', wc_rev='3'),
+    'branches/url-wc/ext/wors#+t/brood'     : Item(status='  ', wc_rev='3'),
+    'branches/url-wc/ext/B D B\''           : Item(status='  ', wc_rev='3'),
+    'branches/url-wc/ext/B D B\'/copying'   : Item(status='  ', wc_rev='3'),
+    'branches/url-wc/ext/sqlite'            : Item(status='  ', wc_rev='3'),
+    'branches/url-wc/ext/sqlite/readme'     : Item(status='  ', wc_rev='3'),
+    'branches/url-wc/ext/A P R'             : Item(status='  ', wc_rev='3'),
+    'branches/url-wc/ext/A P R/about'       : Item(status='  ', wc_rev='3'),
+
+    'branches/wc-url'                       : Item(status='  ', wc_rev='6'),
+    'branches/wc-url/ext'                   : Item(status='X '),
+    'branches/wc-url/ext/wors#+t'           : Item(status='  ', wc_rev='4'),
+    'branches/wc-url/ext/wors#+t/brood'     : Item(status='  ', wc_rev='4'),
+    'branches/wc-url/ext/sqlite'            : Item(status='  ', wc_rev='4'),
+    'branches/wc-url/ext/sqlite/readme'     : Item(status='  ', wc_rev='4'),
+    'branches/wc-url/ext/B D B\''           : Item(status='  ', wc_rev='4'),
+    'branches/wc-url/ext/B D B\'/copying'   : Item(status='  ', wc_rev='4'),
+    'branches/wc-url/ext/A P R'             : Item(status='  ', wc_rev='4'),
+    'branches/wc-url/ext/A P R/about'       : Item(status='  ', wc_rev='4'),
+
+    'branches/wc-wc'                        : Item(status='  ', wc_rev='6'),
+    'branches/wc-wc/ext'                    : Item(status='X '),
+    'branches/wc-wc/ext/wors#+t'            : Item(status='  ', wc_rev='4'),
+    'branches/wc-wc/ext/wors#+t/brood'      : Item(status='  ', wc_rev='4'),
+    'branches/wc-wc/ext/sqlite'             : Item(status='  ', wc_rev='4'),
+    'branches/wc-wc/ext/sqlite/readme'      : Item(status='  ', wc_rev='4'),
+    'branches/wc-wc/ext/B D B\''            : Item(status='  ', wc_rev='4'),
+    'branches/wc-wc/ext/B D B\'/copying'    : Item(status='  ', wc_rev='4'),
+    'branches/wc-wc/ext/A P R'              : Item(status='  ', wc_rev='4'),
+    'branches/wc-wc/ext/A P R/about'        : Item(status='  ', wc_rev='4'),
+  })
+  svntest.actions.run_and_verify_update(wc_dir + '/branches', expected_output,
+                                        None, expected_status)
+
+  # Now let's use our existing setup to perform some copies with dynamic
+  # destinations
+  svntest.actions.run_and_verify_svn(None, [],
+                                     'copy', '--parents', '--pin-externals',
+                                     repo_url + '/branches/wc-url',
+                                     repo_url + '/branches/url-url',
+                                     trunk_url,
+                                     branches_url + '/3x-url-url',
+                                     '-mm')
+
+  svntest.actions.run_and_verify_svn(None, [],
+                                     'copy', '--parents', '--pin-externals',
+                                     repo_url + '/branches/wc-url',
+                                     repo_url + '/branches/url-url',
+                                     trunk_url,
+                                     sbox.ospath('branches/3x-url-wc'))
+
+  svntest.actions.run_and_verify_svn(None, [],
+                                     'copy', '--parents', '--pin-externals',
+                                     sbox.ospath('branches/wc-url'),
+                                     sbox.ospath('branches/url-url'),
+                                     sbox.ospath('trunk'),
+                                     branches_url + '/3x-wc-url',
+                                     '-mm')
+
+  svntest.actions.run_and_verify_svn(None, [],
+                                     'copy', '--parents', '--pin-externals',
+                                     sbox.ospath('branches/wc-url'),
+                                     sbox.ospath('branches/url-url'),
+                                     sbox.ospath('trunk'),
+                                     sbox.ospath('branches/3x-wc-wc'))
+
+def nested_notification(sbox):
+  "notification for nested externals"
+
+  sbox.build()
+  wc_dir = sbox.wc_dir
+  repo_dir = sbox.repo_dir
+
+  sbox.simple_mkdir('D1')
+  sbox.simple_mkdir('D2')
+  sbox.simple_mkdir('D3')
+  sbox.simple_mkdir('D4')
+  sbox.simple_propset('svn:externals', '^/D2 X', 'D1')
+  sbox.simple_propset('svn:externals', '^/D3 X', 'D2')
+  sbox.simple_propset('svn:externals', '^/D4 X', 'D3')
+  sbox.simple_commit()
+  expected_output = [
+    'Updating \'' + sbox.ospath('D1') + '\':\n',
+    '\n',
+    'Fetching external item into \'' + sbox.ospath('D1/X') + '\':\n',
+    ' U   ' + sbox.ospath('D1/X') + '\n',
+    '\n',
+    'Fetching external item into \'' + sbox.ospath('D1/X/X') + '\':\n',
+    ' U   ' + sbox.ospath('D1/X/X') + '\n',
+    '\n',
+    'Fetching external item into \'' + sbox.ospath('D1/X/X/X') + '\':\n',
+    'Updated external to revision 2.\n',
+    '\n',
+    'External at revision 2.\n',
+    '\n',
+    'External at revision 2.\n',
+    '\n',
+    'At revision 2.\n'
+    ]
+  svntest.actions.run_and_verify_svn(expected_output, [],
+                                     'update', sbox.ospath('D1'))
+
+def file_external_to_normal_file(sbox):
+  "change a file external to a normal file"
+
+  sbox.build()
+  wc_dir = sbox.wc_dir
+  sbox.simple_propset('svn:externals', '^/iota iota', 'A')
+  sbox.simple_commit()
+
+  expected_status = svntest.actions.get_virginal_state(wc_dir, 2)
+  expected_status.add({
+    'A/iota'            : Item(status='  ', wc_rev='2', switched='X'),
+  })
+  expected_output = svntest.wc.State(wc_dir, {
+    'A/iota'            : Item(status='A '),
+  })
+
+  svntest.actions.run_and_verify_update(wc_dir, expected_output, None,
+                                        expected_status)
+
+  # Create second working copy in this state
+  sbox2 = sbox.clone_dependent(copy_wc=True)
+
+  sbox.simple_propdel('svn:externals', 'A')
+
+  expected_output = svntest.wc.State(wc_dir, {
+      'A/iota'            : Item(verb='Removed external'),
+  })
+  expected_status.remove('A/iota')
+  expected_status.tweak('A', status=' M')
+  svntest.actions.run_and_verify_update(wc_dir, expected_output, None,
+                                        expected_status)
+
+  sbox.simple_copy('iota', 'A/iota')
+  sbox.simple_commit()
+
+  expected_output = svntest.wc.State(wc_dir, {
+  })
+  expected_status.tweak(wc_rev=3)
+  expected_status.tweak('A', status='  ')
+  expected_status.add({
+    # This case used to triggered a switched status in 1.8.x before this
+    # test (and the fix for this problem) where added.
+    'A/iota'            : Item(status='  ', wc_rev='3'),
+  })
+  svntest.actions.run_and_verify_update(wc_dir, expected_output, None,
+                                        expected_status)
+
+
+  wc_dir = sbox2.wc_dir
+
+  expected_status = svntest.actions.get_virginal_state(wc_dir, 3)
+  expected_output = svntest.wc.State(wc_dir, {
+    'A'                 : Item(status=' U'),
+    'A/iota'            : Item(verb='Removed external', prev_verb='Skipped'),
+  })
+  # This reports an obstruction and removes the file external
+  svntest.actions.run_and_verify_update(wc_dir, expected_output, None,
+                                        expected_status)
+
+  expected_status.add({
+    'A/iota'            : Item(status='  ', wc_rev='3'),
+  })
+  expected_output = svntest.wc.State(wc_dir, {
+    'A/iota'            : Item(status='A '),
+  })
+  # This should bring in the new file
+  svntest.actions.run_and_verify_update(wc_dir, expected_output, None,
+                                        expected_status)
+
+@Issue(4580)
+def file_external_recorded_info(sbox):
+  "check file external recorded info"
+
+  sbox.build()
+  wc_dir = sbox.wc_dir
+
+  # r2 - Create file external
+  svntest.actions.run_and_verify_svnmucc(None, [],
+                                         '-U', sbox.repo_url,
+                                         '-m', '',
+                                         'propset', 'svn:externals',
+                                         '^/iota i', '')
+
+  expected_output = svntest.wc.State(wc_dir, {
+    ''                  : Item(status=' U'),
+    'i'                 : Item(status='A '),
+  })
+  expected_status = svntest.actions.get_virginal_state(wc_dir, 2)
+  expected_status.add({
+    'i'                 : Item(status='  ', wc_rev='2', switched='X')
+  })
+  svntest.actions.run_and_verify_update(wc_dir, expected_output, None,
+                                        expected_status, [], False,
+                                        '-r', 2, wc_dir)
+
+  expected_infos = [{
+    'Path': re.escape(sbox.ospath('i')),
+    'Relative URL': re.escape('^/iota'),
+    'Revision': '2',
+    'Last Changed Rev': '1',
+    'Last Changed Author': 'jrandom'
+  }]
+  svntest.actions.run_and_verify_info(expected_infos, sbox.ospath('i'))
+
+  # r3 - No-op change
+  svntest.actions.run_and_verify_svnmucc(None, [],
+                                         '-U', sbox.repo_url,
+                                         '-m', '',
+                                         'cp', '1', 'iota', 'iotb')
+
+  expected_output = svntest.wc.State(wc_dir, {
+    'iotb'              : Item(status='A '),
+  })
+  expected_status = svntest.actions.get_virginal_state(wc_dir, 3)
+  expected_status.add({
+    'i'                 : Item(status='  ', wc_rev='3', switched='X'),
+    'iotb'              : Item(status='  ', wc_rev='3')
+  })
+  svntest.actions.run_and_verify_update(wc_dir, expected_output, None,
+                                        expected_status, [], False,
+                                        '-r', 3, wc_dir)
+
+  expected_infos = [{
+    'Path': re.escape(sbox.ospath('i')),
+    'Relative URL': re.escape('^/iota'),
+    'Revision': '3',
+    'Last Changed Rev': '1',
+    'Last Changed Author': 'jrandom'
+  }]
+  svntest.actions.run_and_verify_info(expected_infos, sbox.ospath('i'))
+
+  # r4 - Update url
+  svntest.actions.run_and_verify_svnmucc(None, [],
+                                         '-U', sbox.repo_url,
+                                         '-m', '',
+                                         'propset', 'svn:externals',
+                                         '^/iotb i', '')
+
+
+  expected_output = svntest.wc.State(wc_dir, {
+    ''                  : Item(status=' U'),
+  })
+  expected_status = svntest.actions.get_virginal_state(wc_dir, 4)
+  expected_status.add({
+    'i'                 : Item(status='  ', wc_rev='4', switched='X'),
+    'iotb'              : Item(status='  ', wc_rev='4')
+  })
+  svntest.actions.run_and_verify_update(wc_dir, expected_output, None,
+                                        expected_status, [], False,
+                                        '-r', 4, wc_dir)
+
+  expected_infos = [{
+    'Path': re.escape(sbox.ospath('i')),
+    'Relative URL': re.escape('^/iotb'),
+    'Revision': '4',
+    'Last Changed Rev': '3',
+    'Last Changed Author': 'jrandom'
+  }]
+  svntest.actions.run_and_verify_info(expected_infos, sbox.ospath('i'))
+
+  # r5 - Replace file
+  svntest.actions.run_and_verify_svnmucc(None, [],
+                                         '-U', sbox.repo_url,
+                                         '-m', '',
+                                         'rm', 'iotb',
+                                         'cp', '3', 'A/mu', 'iotb')
+
+  expected_output = svntest.wc.State(wc_dir, {
+    'i'                 : Item(status='U '),
+    'iotb'              : Item(status='A ', prev_status='D '),
+  })
+  expected_status = svntest.actions.get_virginal_state(wc_dir, 5)
+  expected_status.add({
+    'i'                 : Item(status='  ', wc_rev='5', switched='X'),
+    'iotb'              : Item(status='  ', wc_rev='5')
+  })
+  svntest.actions.run_and_verify_update(wc_dir, expected_output, None,
+                                        expected_status, [], False,
+                                        '-r', 5, wc_dir)
+
+  expected_infos = [{
+    'Path': re.escape(sbox.ospath('i')),
+    'Relative URL': re.escape('^/iotb'),
+    'Revision': '5',
+    'Last Changed Rev': '5',
+    'Last Changed Author': 'jrandom'
+  }]
+  svntest.actions.run_and_verify_info(expected_infos, sbox.ospath('i'))
+
+  # Back to r2. But with a conflict
+  sbox.simple_append('i', 'i')
+  expected_output = svntest.wc.State(wc_dir, {
+    ''                  : Item(status=' U'),
+    'iotb'              : Item(status='D '),
+    'i'                 : Item(status='C '),
+  })
+  expected_status = svntest.actions.get_virginal_state(wc_dir, 2)
+  expected_status.add({
+    'i'                 : Item(status='C ', wc_rev='5', switched='X'),
+  })
+  svntest.actions.run_and_verify_update(wc_dir, expected_output, None,
+                                        expected_status, [], False,
+                                        '-r', 2, wc_dir)
+
+  expected_infos = [{
+    'Path': re.escape(sbox.ospath('i')),
+    'Relative URL': re.escape('^/iota'),
+    'Revision': '5',
+    'Last Changed Rev': '1',
+    'Last Changed Author': 'jrandom',
+    'Conflict Details': re.escape('incoming file edit upon switch'
+                                  ' Source  left: (file) ^/iotb@5'
+                                  ' Source right: (file) ^/iota@5')
+  }]
+  svntest.actions.run_and_verify_info(expected_infos, sbox.ospath('i'))
 
 
 ########################################################################
@@ -1016,15 +4321,65 @@
               export_wc_with_externals,
               external_with_peg_and_op_revision,
               new_style_externals,
-<<<<<<< HEAD
-=======
               disallow_propset_invalid_formatted_externals,
-              old_style_externals_ignore_peg_reg
->>>>>>> 8595db6c
+              old_style_externals_ignore_peg_reg,
+              cannot_move_or_remove_file_externals,
+              cant_place_file_external_into_dir_external,
+              external_into_path_with_spaces,
+              binary_file_externals,
+              update_lose_file_external,
+              switch_relative_external,
+              export_sparse_wc_with_externals,
+              relegate_external,
+              wc_repos_file_externals,
+              merge_target_with_externals,
+              update_modify_file_external,
+              update_external_on_locally_added_dir,
+              switch_external_on_locally_added_dir,
+              file_external_in_sibling,
+              file_external_update_without_commit,
+              incoming_file_on_file_external,
+              incoming_file_external_on_file,
+              exclude_externals,
+              file_externals_different_url,
+              file_external_in_unversioned,
+              copy_file_externals,
+              commit_include_externals,
+              include_immediate_dir_externals,
+              shadowing,
+              remap_file_external_with_prop_del,
+              dir_external_with_dash_r_only,
+              url_to_wc_copy_of_externals,
+              duplicate_targets,
+              list_include_externals,
+              move_with_file_externals,
+              pinned_externals,
+              update_dir_external_shallow,
+              switch_parent_relative_file_external,
+              file_external_unversioned_obstruction,
+              file_external_versioned_obstruction,
+              update_external_peg_rev,
+              update_deletes_file_external,
+              switch_relative_externals,
+              copy_file_external_to_repo,
+              replace_tree_with_foreign_external,
+              copy_pin_externals_repos_repos,
+              copy_pin_externals_repos_wc,
+              copy_pin_externals_wc_repos,
+              copy_pin_externals_wc_wc,
+              copy_pin_externals_moved_external,
+              copy_pin_externals_removed_in_head,
+              copy_pin_externals_from_old_rev,
+              copy_pin_externals_wc_local_mods,
+              copy_pin_externals_wc_switched_subtrees,
+              copy_pin_externals_wc_mixed_revisions,
+              copy_pin_externals_whitespace_dir,
+              nested_notification,
+              file_external_to_normal_file,
+              file_external_recorded_info,
              ]
 
 if __name__ == '__main__':
-  warnings.filterwarnings('ignore', 'tempnam', RuntimeWarning)
   svntest.main.run_tests(test_list)
   # NOTREACHED
 
