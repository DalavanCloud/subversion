--- conflicted
+++ resolved
@@ -1497,8 +1497,10 @@
 
   # Commit should fail, since WCs come from different repositories.
   # The exact error message depends on whether or not the tests are
-  # run below a 1.7 working copy
-  error_re = ".*(is not a|Are all targets part of the same) working copy.*"
+  # run below an existing working copy
+  error_re = ( ".*(is not a working copy" +
+                 "|Are all targets part of the same working copy" +
+                 "|was not found).*" )
   svntest.actions.run_and_verify_svn("Expected output on stderr doesn't match",
                                      [], error_re,
                                      'commit', '-m', 'log',
@@ -1742,13 +1744,6 @@
 
   sbox.build()
   wc_dir = sbox.wc_dir
-  
-  # Need another empty dir
-  I_path = os.path.join(wc_dir, 'A', 'I')
-  os.mkdir(I_path)
-  svntest.main.run_svn(None, 'add', I_path)
-  svntest.main.run_svn(None, 'ci', '-m', 'prep', wc_dir)
-  svntest.main.run_svn(None, 'up', wc_dir)  
 
   # Need another empty dir
   I_path = os.path.join(wc_dir, 'A', 'I')
@@ -1803,11 +1798,7 @@
   svntest.main.run_svn(None, 'propset', 'fooprop', 'foopropval', I_path)
   svntest.main.file_append(chi_path, 'appended chi text')
   svntest.main.run_svn(None, 'propset', 'fooprop', 'foopropval', beta_path)
-<<<<<<< HEAD
-
-=======
-  
->>>>>>> 0213fdc3
+
   # Deletions in wc backup
   C_path = os.path.join(wc_backup, 'A', 'C')
   F_path = os.path.join(wc_backup, 'A', 'B', 'F')
@@ -1817,7 +1808,6 @@
   svntest.main.run_svn(None, 'rm', C_path, F_path, omega_path, alpha_path,
                        psi_path)
 
-<<<<<<< HEAD
   # A commit of any one of these files or dirs should fail, preferably
   # with an out-of-date error message.
   error_re = "(out of date|not found)"
@@ -1830,19 +1820,6 @@
   commit(wc_backup, None, None, error_re, beta_path)
   commit(wc_backup, None, None, error_re, psi_path)
 
-=======
-  # A commit of any one of these files or dirs should fail
-  error_re = "out of date"
-  commit(wc_backup, None, None, error_re, C_path)
-  commit(wc_backup, None, None, "File not found: transaction", I_path)
-  commit(wc_backup, None, None, error_re, F_path)
-  commit(wc_backup, None, None, error_re, omega_path)
-  commit(wc_backup, None, None, error_re, alpha_path)
-  commit(wc_backup, None, None, "File not found: transaction", chi_path)
-  commit(wc_backup, None, None, "File not found: transaction", beta_path)
-  commit(wc_backup, None, None, error_re, psi_path)
-                                        
->>>>>>> 0213fdc3
 def commit_with_bad_log_message(sbox):
   "commit with a log message containing bad data"
 
@@ -2684,15 +2661,16 @@
 def commit_url(sbox):
   "'svn commit SOME_URL' should error"
   sbox.build()
-  wc_dir = sbox.wc_dir
-  repos_url = sbox.repo_url
+  url = sbox.repo_url
 
   # Commit directly to a URL
+  expected_error = ("svn: '" + url + 
+                    "' is a URL, but URLs cannot be commit targets")
   svntest.actions.run_and_verify_commit(None,
                                         None,
                                         None,
-                                        "Must give local path",
-                                        repos_url)
+                                        expected_error,
+                                        url)
 
 # Test for issue #3198
 def commit_added_missing(sbox):
@@ -2715,7 +2693,6 @@
   svntest.actions.run_and_verify_svn("Commit should have failed",
                                      [], ".* is scheduled for addition, but is missing",
                                      'commit', '-m', 'logmsg', wc_dir)
-<<<<<<< HEAD
 
 #----------------------------------------------------------------------
 
@@ -2782,8 +2759,6 @@
   expected_status.wc_dir = wc_dir_2
   svntest.actions.run_and_verify_status(wc_dir_2, expected_status)
 
-=======
->>>>>>> 0213fdc3
 
 ########################################################################
 # Run the tests
@@ -2853,11 +2828,8 @@
                          server_gets_client_capabilities),
               commit_url,
               commit_added_missing,
-<<<<<<< HEAD
               tree_conflicts_block_commit,
               tree_conflicts_resolved,
-=======
->>>>>>> 0213fdc3
              ]
 
 if __name__ == '__main__':
