#!/usr/bin/env python
#
#  copy_tests.py:  testing the many uses of 'svn cp' and 'svn mv'
#
#  Subversion is a tool for revision control.
#  See http://subversion.tigris.org for more information.
#
# ====================================================================
# Copyright (c) 2000-2008 CollabNet.  All rights reserved.
#
# This software is licensed as described in the file COPYING, which
# you should have received as part of this distribution.  The terms
# are also available at http://subversion.tigris.org/license-1.html.
# If newer versions of this license are posted there, you may use a
# newer version instead, at your option.
#
######################################################################

# General modules
import stat, os, re, shutil
from string import lower, upper

# Our testing module
import svntest

from svntest.main import SVN_PROP_MERGEINFO

# (abbreviation)
Skip = svntest.testcase.Skip
SkipUnless = svntest.testcase.SkipUnless
XFail = svntest.testcase.XFail
Item = svntest.wc.StateItem


#
#----------------------------------------------------------------------
# Helper for wc_copy_replacement and repos_to_wc_copy_replacement
def copy_replace(sbox, wc_copy):
  """Tests for 'R'eplace functionanity for files.

Depending on the value of wc_copy either a working copy (when true)
or a url (when false) copy source is used."""

  sbox.build()
  wc_dir = sbox.wc_dir

  # File scheduled for deletion
  rho_path = os.path.join(wc_dir, 'A', 'D', 'G', 'rho')
  svntest.actions.run_and_verify_svn(None, None, [], 'rm', rho_path)

  # Status before attempting copies
  expected_status = svntest.actions.get_virginal_state(wc_dir, 1)
  expected_status.tweak('A/D/G/rho', status='D ')
  svntest.actions.run_and_verify_status(wc_dir, expected_status)

  # The copy shouldn't fail
  if wc_copy:
    pi_src = os.path.join(wc_dir, 'A', 'D', 'G', 'pi')
  else:
    pi_src = sbox.repo_url + '/A/D/G/pi'

  svntest.actions.run_and_verify_svn(None, None, [],
                                     'cp', pi_src, rho_path)

  # Now commit
  expected_status.tweak('A/D/G/rho', status='R ', copied='+', wc_rev='-')
  svntest.actions.run_and_verify_status(wc_dir, expected_status)

  expected_status.tweak('A/D/G/rho', status='  ', copied=None,
                        wc_rev='2')
  expected_output = svntest.wc.State(wc_dir, {
    'A/D/G/rho': Item(verb='Replacing'),
    })
  svntest.actions.run_and_verify_commit(wc_dir,
                                        expected_output,
                                        expected_status,
                                        None, wc_dir)

# Helper for wc_copy_replace_with_props and
# repos_to_wc_copy_replace_with_props
def copy_replace_with_props(sbox, wc_copy):
  """Tests for 'R'eplace functionanity for files with props.

  Depending on the value of wc_copy either a working copy (when true) or
  a url (when false) copy source is used."""

  sbox.build()
  wc_dir = sbox.wc_dir

  # Use a temp file to set properties with wildcards in their values
  # otherwise Win32/VS2005 will expand them
  prop_path = os.path.join(wc_dir, 'proptmp')
  svntest.main.file_append(prop_path, '*')

  # Set props on file which is copy-source later on
  pi_path = os.path.join(wc_dir, 'A', 'D', 'G', 'pi')
  rho_path = os.path.join(wc_dir, 'A', 'D', 'G', 'rho')
  svntest.actions.run_and_verify_svn(None, None, [],
                                     'ps', 'phony-prop', '-F',
                                     prop_path, pi_path)
  os.remove(prop_path)
  svntest.actions.run_and_verify_svn(None, None, [],
                                     'ps', 'svn:eol-style', 'LF', rho_path)

  # Verify props having been set
  expected_disk = svntest.main.greek_state.copy()
  expected_disk.tweak('A/D/G/pi',
                      props={ 'phony-prop': '*' })
  expected_disk.tweak('A/D/G/rho',
                      props={ 'svn:eol-style': 'LF' })

  actual_disk = svntest.tree.build_tree_from_wc(wc_dir, 1)
  svntest.tree.compare_trees("disk", actual_disk, expected_disk.old_tree())

  # Commit props
  expected_output = svntest.wc.State(wc_dir, {
    'A/D/G/pi':  Item(verb='Sending'),
    'A/D/G/rho': Item(verb='Sending'),
    })
  expected_status = svntest.actions.get_virginal_state(wc_dir, 1)
  expected_status.tweak('A/D/G/pi',  wc_rev='2')
  expected_status.tweak('A/D/G/rho', wc_rev='2')
  svntest.actions.run_and_verify_commit(wc_dir,
                                        expected_output,
                                        expected_status,
                                        None, wc_dir)

  # Bring wc into sync
  svntest.actions.run_and_verify_svn(None, None, [], 'up', wc_dir)

  # File scheduled for deletion
  svntest.actions.run_and_verify_svn(None, None, [], 'rm', rho_path)

  # Status before attempting copies
  expected_status = svntest.actions.get_virginal_state(wc_dir, 2)
  expected_status.tweak('A/D/G/rho', status='D ')
  svntest.actions.run_and_verify_status(wc_dir, expected_status)

  # The copy shouldn't fail
  if wc_copy:
    pi_src = os.path.join(wc_dir, 'A', 'D', 'G', 'pi')
  else:
    pi_src = sbox.repo_url + '/A/D/G/pi'

  svntest.actions.run_and_verify_svn(None, None, [],
                                     'cp', pi_src, rho_path)

  # Verify both content and props have been copied
  if wc_copy:
    props = { 'phony-prop' : '*'}
  else:
    props = { 'phony-prop' : '*'}

  expected_disk.tweak('A/D/G/rho',
                      contents="This is the file 'pi'.\n",
                      props=props)
  actual_disk = svntest.tree.build_tree_from_wc(wc_dir, 1)
  svntest.tree.compare_trees("disk", actual_disk, expected_disk.old_tree())

  # Now commit and verify
  expected_status.tweak('A/D/G/rho', status='R ', copied='+', wc_rev='-')
  svntest.actions.run_and_verify_status(wc_dir, expected_status)

  expected_status.tweak('A/D/G/rho', status='  ', copied=None,
                        wc_rev='3')
  expected_output = svntest.wc.State(wc_dir, {
    'A/D/G/rho': Item(verb='Replacing'),
    })
  svntest.actions.run_and_verify_commit(wc_dir,
                                        expected_output,
                                        expected_status,
                                        None, wc_dir)


######################################################################
# Tests
#
#   Each test must return on success or raise on failure.

# (Taken from notes/copy-planz.txt:)
#
#  We have four use cases for 'svn cp' now.
#
#     A. svn cp wc_path1 wc_path2
#
#        This duplicates a path in the working copy, and schedules it
#        for addition with history.
#
#     B. svn cp URL [-r rev]  wc_path
#
#        This "checks out" URL (in REV) into the working copy at
#        wc_path, integrates it, and schedules it for addition with
#        history.
#
#     C. svn cp wc_path URL
#
#        This immediately commits wc_path to URL on the server;  the
#        commit will be an addition with history.  The commit will not
#        change the working copy at all.
#
#     D. svn cp URL1 [-r rev] URL2
#
#        This causes a server-side copy to happen immediately;  no
#        working copy is required.



# TESTS THAT NEED TO BE WRITTEN
#
#  Use Cases A & C
#
#   -- single files, with/without local mods, as both 'cp' and 'mv'.
#        (need to verify commit worked by updating a 2nd working copy
#        to see the local mods)
#
#   -- dir copy, has mixed revisions
#
#   -- dir copy, has local mods (an edit, an add, a delete, and a replace)
#
#   -- dir copy, has mixed revisions AND local mods
#
#   -- dir copy, has mixed revisions AND another previously-made copy!
#      (perhaps done as two nested 'mv' commands!)
#
#  Use Case D
#

#   By the time the copy setup algorithm is complete, the copy
#   operation will have four parts: SRC-DIR, SRC-BASENAME, DST-DIR,
#   DST-BASENAME.  In all cases, SRC-DIR/SRC-BASENAME and DST_DIR must
#   already exist before the operation, but DST_DIR/DST_BASENAME must
#   NOT exist.
#
#   Besides testing things that don't meet the above criteria, we want to
#   also test valid cases:
#
#   - where SRC-DIR/SRC-BASENAME is a file or a dir.
#   - where SRC-DIR (or SRC-DIR/SRC-BASENAME) is a parent/grandparent
#     directory of DST-DIR
#   - where SRC-DIR (or SRC-DIR/SRC-BASENAME) is a child/grandchild
#     directory of DST-DIR
#   - where SRC-DIR (or SRC-DIR/SRC-BASENAME) is not in the lineage
#     of DST-DIR at all



#----------------------------------------------------------------------

def basic_copy_and_move_files(sbox):
  "basic copy and move commands -- on files only"

  sbox.build()
  wc_dir = sbox.wc_dir

  mu_path = os.path.join(wc_dir, 'A', 'mu')
  iota_path = os.path.join(wc_dir, 'iota')
  rho_path = os.path.join(wc_dir, 'A', 'D', 'G', 'rho')
  D_path = os.path.join(wc_dir, 'A', 'D')
  alpha_path = os.path.join(wc_dir, 'A', 'B', 'E', 'alpha')
  H_path = os.path.join(wc_dir, 'A', 'D', 'H')
  F_path = os.path.join(wc_dir, 'A', 'B', 'F')
  alpha2_path = os.path.join(wc_dir, 'A', 'C', 'alpha2')

  # Make local mods to mu and rho
  svntest.main.file_append(mu_path, 'appended mu text')
  svntest.main.file_append(rho_path, 'new appended text for rho')

  # Copy rho to D -- local mods
  svntest.actions.run_and_verify_svn(None, None, [], 'cp', rho_path, D_path)

  # Copy alpha to C -- no local mods, and rename it to 'alpha2' also
  svntest.actions.run_and_verify_svn(None, None, [], 'cp',
                                     alpha_path, alpha2_path)

  # Move mu to H -- local mods
  svntest.actions.run_and_verify_svn(None, None, [], 'mv',
                                     mu_path, H_path)

  # Move iota to F -- no local mods
  svntest.actions.run_and_verify_svn(None, None, [], 'mv', iota_path, F_path)

  # Created expected output tree for 'svn ci':
  # We should see four adds, two deletes, and one change in total.
  expected_output = svntest.wc.State(wc_dir, {
    'A/D/G/rho' : Item(verb='Sending'),
    'A/D/rho' : Item(verb='Adding'),
    'A/C/alpha2' : Item(verb='Adding'),
    'A/D/H/mu' : Item(verb='Adding'),
    'A/B/F/iota' : Item(verb='Adding'),
    'A/mu' : Item(verb='Deleting'),
    'iota' : Item(verb='Deleting'),
    })

  # Create expected status tree; all local revisions should be at 1,
  # but several files should be at revision 2.  Also, two files should
  # be missing.
  expected_status = svntest.actions.get_virginal_state(wc_dir, 1)
  expected_status.tweak('A/D/G/rho', 'A/mu', wc_rev=2)

  expected_status.add({
    'A/D/rho' : Item(status='  ', wc_rev=2),
    'A/C/alpha2' : Item(status='  ', wc_rev=2),
    'A/D/H/mu' : Item(status='  ', wc_rev=2),
    'A/B/F/iota' : Item(status='  ', wc_rev=2),
    })

  expected_status.remove('A/mu', 'iota')

  svntest.actions.run_and_verify_commit(wc_dir,
                                        expected_output,
                                        expected_status,
                                        None,
                                        wc_dir)

  # Issue 1091, alpha2 would now have the wrong checksum and so a
  # subsequent commit would fail
  svntest.main.file_append(alpha2_path, 'appended alpha2 text')
  expected_output = svntest.wc.State(wc_dir, {
    'A/C/alpha2' : Item(verb='Sending'),
    })
  expected_status.tweak('A/C/alpha2', wc_rev=3)
  svntest.actions.run_and_verify_commit(wc_dir,
                                        expected_output,
                                        expected_status,
                                        None,
                                        wc_dir)

  # Assure that attempts at local copy and move fail when a log
  # message is provided.
  expected_stderr = \
    ".*Local, non-commit operations do not take a log message"
  svntest.actions.run_and_verify_svn(None, None, expected_stderr,
                                     'cp', '-m', 'op fails', rho_path, D_path)
  svntest.actions.run_and_verify_svn(None, None, expected_stderr,
                                     'mv', '-m', 'op fails', rho_path, D_path)


#----------------------------------------------------------------------

# This test passes over ra_local certainly; we're adding it because at
# one time it failed over ra_neon.  Specifically, it failed when
# mod_dav_svn first started sending vsn-rsc-urls as "CR/path", and was
# sending bogus CR/paths for items within copied subtrees.

def receive_copy_in_update(sbox):
  "receive a copied directory during update"

  sbox.build()
  wc_dir = sbox.wc_dir

  # Make a backup copy of the working copy.
  wc_backup = sbox.add_wc_path('backup')
  svntest.actions.duplicate_dir(wc_dir, wc_backup)

  # Define a zillion paths in both working copies.
  G_path = os.path.join(wc_dir, 'A', 'D', 'G')
  newG_path = os.path.join(wc_dir, 'A', 'B', 'newG')

  # Copy directory A/D to A/B/newG
  svntest.actions.run_and_verify_svn(None, None, [], 'cp', G_path, newG_path)

  # Created expected output tree for 'svn ci':
  expected_output = svntest.wc.State(wc_dir, {
    'A/B/newG' : Item(verb='Adding'),
    })

  # Create expected status tree.
  expected_status = svntest.actions.get_virginal_state(wc_dir, 1)
  expected_status.add({
    'A/B/newG' : Item(status='  ', wc_rev=2),
    'A/B/newG/pi' : Item(status='  ', wc_rev=2),
    'A/B/newG/rho' : Item(status='  ', wc_rev=2),
    'A/B/newG/tau' : Item(status='  ', wc_rev=2),
    })

  svntest.actions.run_and_verify_commit(wc_dir,
                                        expected_output,
                                        expected_status,
                                        None,
                                        wc_dir)

  # Now update the other working copy; it should receive a full add of
  # the newG directory and its contents.

  # Expected output of update
  expected_output = svntest.wc.State(wc_backup, {
    'A/B/newG' : Item(status='A '),
    'A/B/newG/pi' : Item(status='A '),
    'A/B/newG/rho' : Item(status='A '),
    'A/B/newG/tau' : Item(status='A '),
    })

  # Create expected disk tree for the update.
  expected_disk = svntest.main.greek_state.copy()
  expected_disk.add({
    'A/B/newG' : Item(),
    'A/B/newG/pi' : Item("This is the file 'pi'.\n"),
    'A/B/newG/rho' : Item("This is the file 'rho'.\n"),
    'A/B/newG/tau' : Item("This is the file 'tau'.\n"),
    })

  # Create expected status tree for the update.
  expected_status = svntest.actions.get_virginal_state(wc_backup, 2)
  expected_status.add({
    'A/B/newG' : Item(status='  ', wc_rev=2),
    'A/B/newG/pi' : Item(status='  ', wc_rev=2),
    'A/B/newG/rho' : Item(status='  ', wc_rev=2),
    'A/B/newG/tau' : Item(status='  ', wc_rev=2),
    })

  # Do the update and check the results in three ways.
  svntest.actions.run_and_verify_update(wc_backup,
                                        expected_output,
                                        expected_disk,
                                        expected_status)


#----------------------------------------------------------------------

# Regression test for issue #683.  In particular, this bug prevented
# us from running 'svn cp -r N src_URL dst_URL' as a means of
# resurrecting a deleted directory.  Also, the final 'update' at the
# end of this test was uncovering a ghudson 'deleted' edge-case bug.
# (In particular, re-adding G to D, when D already had a 'deleted'
# entry for G.  The entry-merge wasn't overwriting the 'deleted'
# attribute, and thus the newly-added G was ending up disconnected
# from D.)

def resurrect_deleted_dir(sbox):
  "resurrect a deleted directory"

  sbox.build()
  wc_dir = sbox.wc_dir
  G_path = os.path.join(wc_dir, 'A', 'D', 'G')

  # Delete directory A/D/G, commit that as r2.
  svntest.actions.run_and_verify_svn(None, None, [], 'rm', '--force',
                                     G_path)

  expected_output = svntest.wc.State(wc_dir, {
    'A/D/G' : Item(verb='Deleting'),
    })

  expected_status = svntest.actions.get_virginal_state(wc_dir, 1)
  expected_status.remove('A/D/G')
  expected_status.remove('A/D/G/pi')
  expected_status.remove('A/D/G/rho')
  expected_status.remove('A/D/G/tau')

  svntest.actions.run_and_verify_commit(wc_dir,
                                        expected_output,
                                        expected_status,
                                        None,
                                        wc_dir)

  # Use 'svn cp URL@1 URL' to resurrect the deleted directory, where
  # the two URLs are identical.  This used to trigger a failure.
  url = sbox.repo_url + '/A/D/G'
  svntest.actions.run_and_verify_svn(None, None, [], 'cp',
                                     url + '@1', url,
                                     '-m', 'logmsg')

  # For completeness' sake, update to HEAD, and verify we have a full
  # greek tree again, all at revision 3.

  expected_output = svntest.wc.State(wc_dir, {
    'A/D/G'     : Item(status='A '),
    'A/D/G/pi'  : Item(status='A '),
    'A/D/G/rho' : Item(status='A '),
    'A/D/G/tau' : Item(status='A '),
    })

  expected_disk = svntest.main.greek_state.copy()

  expected_status = svntest.actions.get_virginal_state(wc_dir, 3)

  svntest.actions.run_and_verify_update(wc_dir,
                                        expected_output,
                                        expected_disk,
                                        expected_status)

def copy_deleted_dir_into_prefix(sbox):
  "copy a deleted dir to a prefix of its old path"

  sbox.build()
  wc_dir = sbox.wc_dir
  D_path = os.path.join(wc_dir, 'A', 'D')

  # Delete directory A/D, commit that as r2.
  svntest.actions.run_and_verify_svn(None, None, [], 'rm', '--force',
                                     D_path)

  expected_output = svntest.wc.State(wc_dir, {
    'A/D' : Item(verb='Deleting'),
    })

  svntest.actions.run_and_verify_commit(wc_dir,
                                        expected_output,
                                        None,
                                        None,
                                        wc_dir)

  # Ok, copy from a deleted URL into a prefix of that URL, this used to
  # result in an assert failing.
  url1 = sbox.repo_url + '/A/D/G'
  url2 = sbox.repo_url + '/A/D'
  svntest.actions.run_and_verify_svn(None, None, [], 'cp',
                                     url1 + '@1', url2,
                                     '-m', 'logmsg')

#----------------------------------------------------------------------

# Test that we're enforcing proper 'svn cp' overwrite behavior.  Note
# that svn_fs_copy() will always overwrite its destination if an entry
# by the same name already exists.  However, libsvn_client should be
# doing existence checks to prevent directories from being
# overwritten, and files can't be overwritten because the RA layers
# are doing out-of-dateness checks during the commit.


def no_copy_overwrites(sbox):
  "svn cp URL URL cannot overwrite destination"

  sbox.build()

  wc_dir = sbox.wc_dir

  fileURL1 =  sbox.repo_url + "/A/B/E/alpha"
  fileURL2 =  sbox.repo_url + "/A/B/E/beta"
  dirURL1  =  sbox.repo_url + "/A/D/G"
  dirURL2  =  sbox.repo_url + "/A/D/H"

  # Expect out-of-date failure if 'svn cp URL URL' tries to overwrite a file
  svntest.actions.run_and_verify_svn("Whoa, I was able to overwrite a file!",
                                     None, svntest.verify.AnyOutput,
                                     'cp', fileURL1, fileURL2,
                                     '-m', 'fooogle')

  # Create A/D/H/G by running 'svn cp ...A/D/G .../A/D/H'
  svntest.actions.run_and_verify_svn(None, None, [],
                                     'cp', dirURL1, dirURL2,
                                     '-m', 'fooogle')

  # Repeat the last command.  It should *fail* because A/D/H/G already exists.
  svntest.actions.run_and_verify_svn(
    "Whoa, I was able to overwrite a directory!",
    None, svntest.verify.AnyOutput,
    'cp', dirURL1, dirURL2,
    '-m', 'fooogle')

#----------------------------------------------------------------------

# Issue 845. WC -> WC copy should not overwrite base text-base

def no_wc_copy_overwrites(sbox):
  "svn cp PATH PATH cannot overwrite destination"

  sbox.build(read_only = True)
  wc_dir = sbox.wc_dir

  # File simply missing
  tau_path = os.path.join(wc_dir, 'A', 'D', 'G', 'tau')
  os.remove(tau_path)

  # Status before attempting copies
  expected_status = svntest.actions.get_virginal_state(wc_dir, 1)
  expected_status.tweak('A/D/G/tau', status='! ')
  svntest.actions.run_and_verify_status(wc_dir, expected_status)

  # These copies should fail
  pi_path = os.path.join(wc_dir, 'A', 'D', 'G', 'pi')
  rho_path = os.path.join(wc_dir, 'A', 'D', 'G', 'rho')
  svntest.actions.run_and_verify_svn(None, None, svntest.verify.AnyOutput,
                                     'cp', pi_path, rho_path)
  svntest.actions.run_and_verify_svn(None, None, svntest.verify.AnyOutput,
                                     'cp', pi_path, tau_path)

  # Status after failed copies should not have changed
  svntest.actions.run_and_verify_status(wc_dir, expected_status)

#----------------------------------------------------------------------

# Takes out working-copy locks for A/B2 and child A/B2/E. At one stage
# during issue 749 the second lock cause an already-locked error.
def copy_modify_commit(sbox):
  "copy a tree and modify before commit"

  sbox.build()
  wc_dir = sbox.wc_dir
  B_path = os.path.join(wc_dir, 'A', 'B')
  B2_path = os.path.join(wc_dir, 'A', 'B2')

  svntest.actions.run_and_verify_svn(None, None, [], 'cp',
                                     B_path, B2_path)

  alpha_path = os.path.join(wc_dir, 'A', 'B2', 'E', 'alpha')
  svntest.main.file_append(alpha_path, "modified alpha")

  expected_output = svntest.wc.State(wc_dir, {
    'A/B2' : Item(verb='Adding'),
    'A/B2/E/alpha' : Item(verb='Sending'),
    })

  svntest.actions.run_and_verify_commit(wc_dir,
                                        expected_output,
                                        None,
                                        None,
                                        wc_dir)

#----------------------------------------------------------------------

# Issue 591, at one point copying a file from URL to WC didn't copy
# properties.

def copy_files_with_properties(sbox):
  "copy files with properties"

  sbox.build()
  wc_dir = sbox.wc_dir

  # Set a property on a file
  rho_path = os.path.join(wc_dir, 'A', 'D', 'G', 'rho')
  svntest.actions.run_and_verify_svn(None, None, [],
                                     'propset', 'pname', 'pval', rho_path)

  # and commit it
  expected_output = svntest.wc.State(wc_dir, {
    'A/D/G/rho' : Item(verb='Sending'),
    })
  expected_status = svntest.actions.get_virginal_state(wc_dir, 1)
  expected_status.tweak('A/D/G/rho', status='  ', wc_rev=2)
  svntest.actions.run_and_verify_commit(wc_dir,
                                        expected_output, expected_status,
                                        None, wc_dir)

  # Set another property, but don't commit it yet
  svntest.actions.run_and_verify_svn(None, None, [],
                                     'propset', 'pname2', 'pval2', rho_path)

  # WC to WC copy of file with committed and uncommitted properties
  rho_wc_path = os.path.join(wc_dir, 'A', 'D', 'G', 'rho_wc')
  svntest.actions.run_and_verify_svn(None, None, [],
                                     'copy', rho_path, rho_wc_path)

  # REPOS to WC copy of file with properties
  rho_url_path = os.path.join(wc_dir, 'A', 'D', 'G', 'rho_url')
  rho_url = sbox.repo_url + '/A/D/G/rho'
  svntest.actions.run_and_verify_svn(None, None, [],
                                     'copy', rho_url, rho_url_path)

  # Properties are not visible in WC status 'A'
  expected_status.add({
    'A/D/G/rho' : Item(status=' M', wc_rev='2'),
    'A/D/G/rho_wc' : Item(status='A ', wc_rev='-', copied='+'),
    'A/D/G/rho_url' : Item(status='A ', wc_rev='-', copied='+'),
    })
  svntest.actions.run_and_verify_status(wc_dir, expected_status)

  # Check properties explicitly
  svntest.actions.run_and_verify_svn(None, ['pval\n'], [],
                                     'propget', 'pname', rho_wc_path)
  svntest.actions.run_and_verify_svn(None, ['pval2\n'], [],
                                     'propget', 'pname2', rho_wc_path)
  svntest.actions.run_and_verify_svn(None, ['pval\n'], [],
                                     'propget', 'pname', rho_url_path)

  # Commit and properties are visible in status
  expected_output = svntest.wc.State(wc_dir, {
    'A/D/G/rho' : Item(verb='Sending'),
    'A/D/G/rho_wc' : Item(verb='Adding'),
    'A/D/G/rho_url' : Item(verb='Adding'),
    })
  expected_status.tweak('A/D/G/rho', status='  ', wc_rev=3)
  expected_status.remove('A/D/G/rho_wc', 'A/D/G/rho_url')
  expected_status.add({
    'A/D/G/rho_wc' : Item(status='  ', wc_rev=3),
    'A/D/G/rho_url' : Item(status='  ', wc_rev=3),
    })
  svntest.actions.run_and_verify_commit(wc_dir,
                                        expected_output, expected_status,
                                        None, wc_dir)

#----------------------------------------------------------------------

# Issue 918
def copy_delete_commit(sbox):
  "copy a tree and delete part of it before commit"

  sbox.build()
  wc_dir = sbox.wc_dir
  B_path = os.path.join(wc_dir, 'A', 'B')
  B2_path = os.path.join(wc_dir, 'A', 'B2')

  # copy a tree
  svntest.actions.run_and_verify_svn(None, None, [], 'cp',
                                     B_path, B2_path)

  # delete a file
  alpha_path = os.path.join(wc_dir, 'A', 'B2', 'E', 'alpha')
  svntest.actions.run_and_verify_svn(None, None, [], 'rm', alpha_path)

  # commit copied tree containing a deleted file
  expected_output = svntest.wc.State(wc_dir, {
    'A/B2' : Item(verb='Adding'),
    'A/B2/E/alpha' : Item(verb='Deleting'),
    })
  svntest.actions.run_and_verify_commit(wc_dir,
                                        expected_output,
                                        None,
                                        None,
                                        wc_dir)

  # copy a tree
  svntest.actions.run_and_verify_svn(None, None, [], 'cp',
                                     os.path.join(wc_dir, 'A', 'B'),
                                     os.path.join(wc_dir, 'A', 'B3'))

  # delete a directory
  E_path = os.path.join(wc_dir, 'A', 'B3', 'E')
  svntest.actions.run_and_verify_svn(None, None, [], 'rm', E_path)

  # commit copied tree containing a deleted directory
  expected_output = svntest.wc.State(wc_dir, {
    'A/B3' : Item(verb='Adding'),
    'A/B3/E' : Item(verb='Deleting'),
    })
  svntest.actions.run_and_verify_commit(wc_dir,
                                        expected_output,
                                        None,
                                        None,
                                        wc_dir)


#----------------------------------------------------------------------
def mv_and_revert_directory(sbox):
  "move and revert a directory"

  sbox.build(read_only = True)
  wc_dir = sbox.wc_dir
  E_path = os.path.join(wc_dir, 'A', 'B', 'E')
  F_path = os.path.join(wc_dir, 'A', 'B', 'F')
  new_E_path = os.path.join(F_path, 'E')

  # Issue 931: move failed to lock the directory being deleted
  svntest.actions.run_and_verify_svn(None, None, [], 'move',
                                     E_path, F_path)
  expected_status = svntest.actions.get_virginal_state(wc_dir, 1)
  expected_status.tweak('A/B/E', 'A/B/E/alpha', 'A/B/E/beta', status='D ')
  expected_status.add({
    'A/B/F/E' : Item(status='A ', wc_rev='-', copied='+'),
    'A/B/F/E/alpha' : Item(status='  ', wc_rev='-', copied='+'),
    'A/B/F/E/beta' : Item(status='  ', wc_rev='-', copied='+'),
    })
  svntest.actions.run_and_verify_status(wc_dir, expected_status)

  # Issue 932: revert failed to lock the parent directory
  svntest.actions.run_and_verify_svn(None, None, [], 'revert', '--recursive',
                                     new_E_path)
  expected_status.remove('A/B/F/E', 'A/B/F/E/alpha', 'A/B/F/E/beta')
  svntest.actions.run_and_verify_status(wc_dir, expected_status)


#----------------------------------------------------------------------
# Issue 982.  When copying a file with the executable bit set, the copied
# file should also have its executable bit set.
def copy_preserve_executable_bit(sbox):
  "executable bit should be preserved when copying"

  # Bootstrap
  sbox.build()
  wc_dir = sbox.wc_dir

  # Create two paths
  newpath1 = os.path.join(wc_dir, 'newfile1')
  newpath2 = os.path.join(wc_dir, 'newfile2')

  # Create the first file.
  svntest.main.file_append(newpath1, "a new file")
  svntest.actions.run_and_verify_svn(None, None, [], 'add', newpath1)

  mode1 = os.stat(newpath1)[stat.ST_MODE]

  # Doing this to get the executable bit set on systems that support
  # that -- the property itself is not the point.
  svntest.actions.run_and_verify_svn(None, None, [], 'propset',
                                     'svn:executable', 'on', newpath1)

  mode2 = os.stat(newpath1)[stat.ST_MODE]

  if mode1 == mode2:
    print("setting svn:executable did not change file's permissions")
    raise svntest.Failure

  # Commit the file
  svntest.actions.run_and_verify_svn(None, None, [], 'ci',
                                     '-m', 'create file and set svn:executable',
                                     wc_dir)

  # Copy the file
  svntest.actions.run_and_verify_svn(None, None, [], 'cp', newpath1, newpath2)

  mode3 = os.stat(newpath2)[stat.ST_MODE]

  # The mode on the original and copied file should be identical
  if mode2 != mode3:
    print("permissions on the copied file are not identical to original file")
    raise svntest.Failure

#----------------------------------------------------------------------
# Issue 1029, copy failed with a "working copy not locked" error
def wc_to_repos(sbox):
  "working-copy to repository copy"

  sbox.build()
  wc_dir = sbox.wc_dir

  beta_path = os.path.join(wc_dir, "A", "B", "E", "beta")
  beta2_url = sbox.repo_url + "/A/B/E/beta2"
  H_path = os.path.join(wc_dir, "A", "D", "H")
  H2_url = sbox.repo_url + "/A/D/H2"

  # modify some items to be copied
  svntest.main.file_append(os.path.join(wc_dir, 'A', 'D', 'H', 'omega'),
                           "new otext\n")
  svntest.actions.run_and_verify_svn(None, None, [], 'propset', 'foo', 'bar',
                                     beta_path)

  # copy a file
  svntest.actions.run_and_verify_svn(None, None, [], '-m', 'fumble file',
                                     'copy', beta_path, beta2_url)
  # and a directory
  svntest.actions.run_and_verify_svn(None, None, [], '-m', 'fumble dir',
                                     'copy', H_path, H2_url)
  # copy a file to a directory
  svntest.actions.run_and_verify_svn(None, None, [], '-m', 'fumble file',
                                     'copy', beta_path, H2_url)

  # update the working copy.  post-update mereinfo elision will remove
  # A/D/H2/beta's mergeinfo, leaving a local mod.
  expected_output = svntest.wc.State(wc_dir, {
    'A/B/E/beta2'  : Item(status='A '),
    'A/D/H2'       : Item(status='A '),
    'A/D/H2/chi'   : Item(status='A '),
    'A/D/H2/omega' : Item(status='A '),
    'A/D/H2/psi'   : Item(status='A '),
    'A/D/H2/beta'  : Item(status='A '),
    })
  expected_disk = svntest.main.greek_state.copy()
  expected_disk.tweak('A/D/H/omega',
                      contents="This is the file 'omega'.\nnew otext\n")
  expected_disk.add({
    'A/B/E/beta2'  : Item("This is the file 'beta'.\n"),
    'A/D/H2/chi'   : Item("This is the file 'chi'.\n"),
    'A/D/H2/omega' : Item("This is the file 'omega'.\nnew otext\n"),
    'A/D/H2/psi'   : Item("This is the file 'psi'.\n"),
    'A/D/H2/beta'  : Item("This is the file 'beta'.\n"),
    })
  expected_status = svntest.actions.get_virginal_state(wc_dir, 4)
  expected_status.add({
    'A/B/E/beta'   : Item(status=' M', wc_rev=4),
    'A/D/H/omega'  : Item(status='M ', wc_rev=4),
    'A/B/E/beta2'  : Item(status='  ', wc_rev=4),
    'A/D/H2'       : Item(status='  ', wc_rev=4),
    'A/D/H2/chi'   : Item(status='  ', wc_rev=4),
    'A/D/H2/omega' : Item(status='  ', wc_rev=4),
    'A/D/H2/psi'   : Item(status='  ', wc_rev=4),
    'A/D/H2/beta'  : Item(status='  ', wc_rev=4),
    })
  svntest.actions.run_and_verify_update(wc_dir,
                                        expected_output,
                                        expected_disk,
                                        expected_status)

  # check local property was copied
  svntest.actions.run_and_verify_svn(None, ['bar\n'], [],
                                     'propget', 'foo',
                                     beta_path + "2")

#----------------------------------------------------------------------
# Issue 1090: various use-cases of 'svn cp URL wc' where the
# repositories might be different, or be the same repository.

def repos_to_wc(sbox):
  "repository to working-copy copy"

  sbox.build()
  wc_dir = sbox.wc_dir

  # We have a standard repository and working copy.  Now we create a
  # second repository with the same greek tree, but different UUID.
  repo_dir       = sbox.repo_dir
  other_repo_dir, other_repo_url = sbox.add_repo_path('other')
  svntest.main.copy_repos(repo_dir, other_repo_dir, 1, 1)

  # URL->wc copy:
  # copy a file and a directory from the same repository.
  # we should get some scheduled additions *with history*.
  E_url = sbox.repo_url + "/A/B/E"
  pi_url = sbox.repo_url + "/A/D/G/pi"
  pi_path = os.path.join(wc_dir, 'pi')

  svntest.actions.run_and_verify_svn(None, None, [], 'copy', E_url, wc_dir)
  svntest.actions.run_and_verify_svn(None, None, [], 'copy', pi_url, wc_dir)

  # Extra test: modify file ASAP to check there was a timestamp sleep
  svntest.main.file_append(pi_path, 'zig\n')

  expected_output = svntest.actions.get_virginal_state(wc_dir, 1)
  expected_output.add({
    'pi' : Item(status='A ', copied='+', wc_rev='-'),
    'E' :  Item(status='A ', copied='+', wc_rev='-'),
    'E/alpha' :  Item(status='  ', copied='+', wc_rev='-'),
    'E/beta'  :  Item(status='  ', copied='+', wc_rev='-'),
    })
  svntest.actions.run_and_verify_status(wc_dir, expected_output)

  # Modification will only show up if timestamps differ
  exit_code, out, err = svntest.main.run_svn(None, 'diff', pi_path)
  if err or not out:
    print("diff failed")
    raise svntest.Failure
  for line in out:
    if line == '+zig\n': # Crude check for diff-like output
      break
  else:
    print("diff output incorrect %s" % out)
    raise svntest.Failure

  # Revert everything and verify.
  svntest.actions.run_and_verify_svn(None, None, [], 'revert', '-R', wc_dir)

  svntest.main.safe_rmtree(os.path.join(wc_dir, 'E'))
  os.unlink(os.path.join(wc_dir, 'pi'))

  expected_output = svntest.actions.get_virginal_state(wc_dir, 1)
  svntest.actions.run_and_verify_status(wc_dir, expected_output)

  # URL->wc copy:
  # Copy an empty directory from the same repository, see issue #1444.
  C_url = sbox.repo_url + "/A/C"

  svntest.actions.run_and_verify_svn(None, None, [], 'copy', C_url, wc_dir)

  expected_output = svntest.actions.get_virginal_state(wc_dir, 1)
  expected_output.add({
    'C' :  Item(status='A ', copied='+', wc_rev='-'),
    })
  svntest.actions.run_and_verify_status(wc_dir, expected_output)

  # Revert everything and verify.
  svntest.actions.run_and_verify_svn(None, None, [], 'revert', '-R', wc_dir)

  svntest.main.safe_rmtree(os.path.join(wc_dir, 'C'))

  expected_output = svntest.actions.get_virginal_state(wc_dir, 1)
  svntest.actions.run_and_verify_status(wc_dir, expected_output)

  # URL->wc copy:
  # copy a file and a directory from a foreign repository.
  # we should get some scheduled additions *without history*.
  E_url = other_repo_url + "/A/B/E"
  pi_url = other_repo_url + "/A/D/G/pi"

  # Expect an error in the directory case
  svntest.actions.run_and_verify_svn(None, None, svntest.verify.AnyOutput,
                                     'copy', E_url, wc_dir)

  # But file case should work fine.
  svntest.actions.run_and_verify_svn(None, None, [], 'copy', pi_url, wc_dir)

  expected_output = svntest.actions.get_virginal_state(wc_dir, 1)
  expected_output.add({
    'pi' : Item(status='A ',  wc_rev='1'),
    })
  svntest.actions.run_and_verify_status(wc_dir, expected_output)

  # Revert everything and verify.
  svntest.actions.run_and_verify_svn(None, None, [], 'revert', '-R', wc_dir)
  expected_output = svntest.actions.get_virginal_state(wc_dir, 1)

  # URL->wc copy:
  # Copy a directory to a pre-existing WC directory.
  # The source directory should be copied *under* the target directory.
  B_url = sbox.repo_url + "/A/B"
  D_dir = os.path.join(wc_dir, 'A', 'D')

  svntest.actions.run_and_verify_svn(None, None, [],
                                     'copy', B_url, D_dir)

  expected_output = svntest.actions.get_virginal_state(wc_dir, 1)
  expected_output.add({
    'A/D/B'         : Item(status='A ', copied='+', wc_rev='-'),
    'A/D/B/lambda'  : Item(status='  ', copied='+', wc_rev='-'),
    'A/D/B/E'       : Item(status='  ', copied='+', wc_rev='-'),
    'A/D/B/E/beta'  : Item(status='  ', copied='+', wc_rev='-'),
    'A/D/B/E/alpha' : Item(status='  ', copied='+', wc_rev='-'),
    'A/D/B/F'       : Item(status='  ', copied='+', wc_rev='-'),
    })
  svntest.actions.run_and_verify_status(wc_dir, expected_output)

  # Validate the merge info of the copy destination (we expect none)
  svntest.actions.run_and_verify_svn(None, [], [],
                                     'propget', SVN_PROP_MERGEINFO,
                                     os.path.join(D_dir, 'B'))

#----------------------------------------------------------------------
# Issue 1084: ra_svn move/copy bug

def copy_to_root(sbox):
  'copy item to root of repository'

  sbox.build()
  wc_dir = sbox.wc_dir

  root = sbox.repo_url
  mu = root + '/A/mu'

  svntest.actions.run_and_verify_svn(None, None, [], 'cp',
                                     '-m', '',
                                     mu, root)

  # Update to HEAD, and check to see if the files really were copied in the
  # repo

  expected_output = svntest.wc.State(wc_dir, {
    'mu': Item(status='A '),
    })

  expected_disk = svntest.main.greek_state.copy()
  expected_disk.add({
    'mu': Item(contents="This is the file 'mu'.\n")
    })

  expected_status = svntest.actions.get_virginal_state(wc_dir, 2)
  expected_status.add({
    'mu': Item(status='  ', wc_rev=2),
    })

  svntest.actions.run_and_verify_update(wc_dir,
                                        expected_output,
                                        expected_disk,
                                        expected_status)

#----------------------------------------------------------------------
def url_copy_parent_into_child(sbox):
  "copy URL URL/subdir"

  sbox.build()
  wc_dir = sbox.wc_dir

  B_url = sbox.repo_url + "/A/B"
  F_url = sbox.repo_url + "/A/B/F"

  # Issue 1367 parent/child URL-to-URL was rejected.
  svntest.actions.run_and_verify_svn(None,
                                     ['\n', 'Committed revision 2.\n'], [],
                                     'cp',
                                     '-m', 'a can of worms',
                                     B_url, F_url)

  # Do an update to verify the copy worked
  expected_output = svntest.wc.State(wc_dir, {
    'A/B/F/B'         : Item(status='A '),
    'A/B/F/B/E'       : Item(status='A '),
    'A/B/F/B/E/alpha' : Item(status='A '),
    'A/B/F/B/E/beta'  : Item(status='A '),
    'A/B/F/B/F'       : Item(status='A '),
    'A/B/F/B/lambda'  : Item(status='A '),
    })
  expected_disk = svntest.main.greek_state.copy()
  expected_disk.add({
    'A/B/F/B'         : Item(),
    'A/B/F/B/E'       : Item(),
    'A/B/F/B/E/alpha' : Item("This is the file 'alpha'.\n"),
    'A/B/F/B/E/beta'  : Item("This is the file 'beta'.\n"),
    'A/B/F/B/F'       : Item(),
    'A/B/F/B/lambda'  : Item("This is the file 'lambda'.\n"),
    })
  expected_status = svntest.actions.get_virginal_state(wc_dir, 2)
  expected_status.add({
    'A/B/F/B'         : Item(status='  ', wc_rev=2),
    'A/B/F/B/E'       : Item(status='  ', wc_rev=2),
    'A/B/F/B/E/alpha' : Item(status='  ', wc_rev=2),
    'A/B/F/B/E/beta'  : Item(status='  ', wc_rev=2),
    'A/B/F/B/F'       : Item(status='  ', wc_rev=2),
    'A/B/F/B/lambda'  : Item(status='  ', wc_rev=2),
    })
  svntest.actions.run_and_verify_update(wc_dir,
                                        expected_output,
                                        expected_disk,
                                        expected_status)

#----------------------------------------------------------------------
def wc_copy_parent_into_child(sbox):
  "copy WC URL/subdir"

  sbox.build(create_wc = False)
  wc_dir = sbox.wc_dir

  B_url = sbox.repo_url + "/A/B"
  F_B_url = sbox.repo_url + "/A/B/F/B"

  # Want a smaller WC
  svntest.main.safe_rmtree(wc_dir)
  svntest.actions.run_and_verify_svn(None, None, [],
                                     'checkout',
                                     B_url, wc_dir)

  # Issue 1367: A) copying '.' to URL failed with a parent/child
  # error, and also B) copying root of a working copy attempted to
  # lock the non-working copy parent directory.
  was_cwd = os.getcwd()
  os.chdir(wc_dir)

  svntest.actions.run_and_verify_svn(None,
                                     ['\n', 'Committed revision 2.\n'], [],
                                     'cp',
                                     '-m', 'a larger can',
                                     '.', F_B_url)

  os.chdir(was_cwd)

  # Do an update to verify the copy worked
  expected_output = svntest.wc.State(wc_dir, {
    'F/B'         : Item(status='A '),
    'F/B/E'       : Item(status='A '),
    'F/B/E/alpha' : Item(status='A '),
    'F/B/E/beta'  : Item(status='A '),
    'F/B/F'       : Item(status='A '),
    'F/B/lambda'  : Item(status='A '),
    })
  expected_disk = svntest.wc.State('', {
    'E'           : Item(),
    'E/alpha'     : Item("This is the file 'alpha'.\n"),
    'E/beta'      : Item("This is the file 'beta'.\n"),
    'F'           : Item(),
    'lambda'      : Item("This is the file 'lambda'.\n"),
    'F/B'         : Item(),
    'F/B/E'       : Item(),
    'F/B/E/alpha' : Item("This is the file 'alpha'.\n"),
    'F/B/E/beta'  : Item("This is the file 'beta'.\n"),
    'F/B/F'       : Item(),
    'F/B/lambda'  : Item("This is the file 'lambda'.\n"),
    })
  expected_status = svntest.wc.State(wc_dir, {
    ''            : Item(status='  ', wc_rev=2),
    'E'           : Item(status='  ', wc_rev=2),
    'E/alpha'     : Item(status='  ', wc_rev=2),
    'E/beta'      : Item(status='  ', wc_rev=2),
    'F'           : Item(status='  ', wc_rev=2),
    'lambda'      : Item(status='  ', wc_rev=2),
    'F/B'         : Item(status='  ', wc_rev=2),
    'F/B/E'       : Item(status='  ', wc_rev=2),
    'F/B/E/alpha' : Item(status='  ', wc_rev=2),
    'F/B/E/beta'  : Item(status='  ', wc_rev=2),
    'F/B/F'       : Item(status='  ', wc_rev=2),
    'F/B/lambda'  : Item(status='  ', wc_rev=2),
    })
  svntest.actions.run_and_verify_update(wc_dir,
                                        expected_output,
                                        expected_disk,
                                        expected_status)

#----------------------------------------------------------------------
# Issue 1419: at one point ra_neon->get_uuid() was failing on a
# non-existent public URL, which prevented us from resurrecting files
# (svn cp -rOLD URL wc).

def resurrect_deleted_file(sbox):
  "resurrect a deleted file"

  sbox.build()
  wc_dir = sbox.wc_dir

  # Delete a file in the repository via immediate commit
  rho_url = sbox.repo_url + '/A/D/G/rho'
  svntest.actions.run_and_verify_svn(None, None, [],
                                     'rm', rho_url, '-m', 'rev 2')

  # Update the wc to HEAD (r2)
  expected_output = svntest.wc.State(wc_dir, {
    'A/D/G/rho' : Item(status='D '),
    })
  expected_disk = svntest.main.greek_state.copy()
  expected_disk.remove('A/D/G/rho')
  expected_status = svntest.actions.get_virginal_state(wc_dir, 2)
  expected_status.remove('A/D/G/rho')
  svntest.actions.run_and_verify_update(wc_dir,
                                        expected_output,
                                        expected_disk,
                                        expected_status)

  # repos->wc copy, to resurrect deleted file.
  svntest.actions.run_and_verify_svn("Copy error:", None, [],
                                     'cp', rho_url + '@1', wc_dir)

  # status should now show the file scheduled for addition-with-history
  expected_status.add({
    'rho' : Item(status='A ', copied='+', wc_rev='-'),
    })
  svntest.actions.run_and_verify_status(wc_dir, expected_status)

#-------------------------------------------------------------
# Regression tests for Issue #1297:
# svn diff failed after a repository to WC copy of a single file
# This test checks just that.

def diff_repos_to_wc_copy(sbox):
  "copy file from repos to working copy and run diff"

  sbox.build(read_only = True)
  wc_dir = sbox.wc_dir

  iota_repos_path = sbox.repo_url + '/iota'
  target_wc_path = os.path.join(wc_dir, 'new_file')

  # Copy a file from the repository to the working copy.
  svntest.actions.run_and_verify_svn(None, None, [], 'cp',
                                     iota_repos_path, target_wc_path)

  # Run diff.
  svntest.actions.run_and_verify_svn(None, None, [], 'diff', wc_dir)


#-------------------------------------------------------------

def repos_to_wc_copy_eol_keywords(sbox):
  "repos->WC copy with keyword or eol property set"

  # See issue #1473: repos->wc copy would seg fault if svn:keywords or
  # svn:eol were set on the copied file, because we'd be querying an
  # entry for keyword values when the entry was still null (because
  # not yet been fully installed in the wc).

  sbox.build()
  wc_dir = sbox.wc_dir

  iota_repos_path = sbox.repo_url + '/iota'
  iota_wc_path = os.path.join(wc_dir, 'iota')
  target_wc_path = os.path.join(wc_dir, 'new_file')

  # Modify iota to make it checkworthy.
  svntest.main.file_write(iota_wc_path,
                          "Hello\nSubversion\n$LastChangedRevision$\n",
                          "ab")

  svntest.actions.run_and_verify_svn(None, None, [],
                                     'propset', 'svn:eol-style',
                                     'CRLF', iota_wc_path)

  svntest.actions.run_and_verify_svn(None, None, [],
                                     'propset', 'svn:keywords',
                                     'Rev', iota_wc_path)

  svntest.actions.run_and_verify_svn(None, None, [],
                                     'commit', '-m', 'log msg',
                                     wc_dir)

  # Copy a file from the repository to the working copy.
  svntest.actions.run_and_verify_svn(None, None, [], 'cp',
                                     iota_repos_path, target_wc_path)

  # The original bug was that the copy would seg fault.  So we test
  # that the copy target exists now; if it doesn't, it's probably
  # because of the segfault.  Note that the crash would be independent
  # of whether there are actually any line breaks or keywords in the
  # file's contents -- the mere existence of the property would
  # trigger the bug.
  if not os.path.exists(target_wc_path):
    raise svntest.Failure

  # Okay, if we got this far, we might as well make sure that the
  # translations/substitutions were done correctly:
  f = open(target_wc_path, "rb")
  raw_contents = f.read()
  f.seek(0, 0)
  line_contents = f.readlines()
  f.close()

  if re.match('[^\\r]\\n', raw_contents):
    raise svntest.Failure

  if not re.match('.*\$LastChangedRevision:\s*\d+\s*\$', line_contents[3]):
    raise svntest.Failure

#-------------------------------------------------------------
# Regression test for revision 7331, with commented-out parts for a further
# similar bug.

def revision_kinds_local_source(sbox):
  "revision-kind keywords with non-URL source"

  sbox.build()
  wc_dir = sbox.wc_dir

  mu_path = os.path.join(wc_dir, 'A', 'mu')

  # Make a file with different content in each revision and WC; BASE != HEAD.
  expected_output = svntest.wc.State(wc_dir, {
    'A/mu' : Item(verb='Sending'), })
  svntest.main.file_append(mu_path, "New r2 text.\n")
  svntest.actions.run_and_verify_commit(wc_dir, expected_output, None,
                                        None, wc_dir)
  svntest.main.file_append(mu_path, "New r3 text.\n")
  svntest.actions.run_and_verify_commit(wc_dir, expected_output, None,
                                        None, wc_dir)
  svntest.actions.run_and_verify_svn(None, None, [], 'up', '-r2', mu_path)
  svntest.main.file_append(mu_path, "Working copy.\n")

  r1 = "This is the file 'mu'.\n"
  r2 = r1 + "New r2 text.\n"
  r3 = r2 + "New r3 text.\n"
  rWC = r2 + "Working copy.\n"

  expected_disk = svntest.main.greek_state.copy()
  expected_disk.tweak('A/mu', contents=rWC)

  # Test the various revision-kind keywords, and none.
  sub_tests = [ ('file0', 2, rWC, None),
                ('file1', 3, r3, 'HEAD'),
                ('file2', 2, r2, 'BASE'),
                # ('file3', 2, r2, 'COMMITTED'),
                # ('file4', 1, r1, 'PREV'),
              ]

  for dst, from_rev, text, peg_rev in sub_tests:
    dst_path = os.path.join(wc_dir, dst)
    if peg_rev is None:
      svntest.actions.run_and_verify_svn(None, None, [], "copy",
                                         mu_path, dst_path)
    else:
      svntest.actions.run_and_verify_svn(None, None, [], "copy",
                                         mu_path + "@" + peg_rev, dst_path)
    expected_disk.add({ dst: Item(contents=text) })

    # Check that the copied-from revision == from_rev.
    exit_code, output, errput = svntest.main.run_svn(None, "info", dst_path)
    for line in output:
      if line.rstrip() == "Copied From Rev: " + str(from_rev):
        break
    else:
      print("%s should have been copied from revision %s" % (dst, from_rev))
      raise svntest.Failure

  # Check that the new files have the right contents
  actual_disk = svntest.tree.build_tree_from_wc(wc_dir)
  svntest.tree.compare_trees("disk", actual_disk, expected_disk.old_tree())


#-------------------------------------------------------------
# Regression test for issue 1581.

def copy_over_missing_file(sbox):
  "copy over a missing file"
  sbox.build(read_only = True)
  wc_dir = sbox.wc_dir

  mu_path = os.path.join(wc_dir, 'A', 'mu')
  iota_path = os.path.join(wc_dir, 'iota')
  iota_url = sbox.repo_url + "/iota"

  # Make the target missing.
  os.remove(mu_path)

  # Try both wc->wc copy and repos->wc copy, expect failures:
  svntest.actions.run_and_verify_svn(None, None, svntest.verify.AnyOutput,
                                     'cp', iota_path, mu_path)

  svntest.actions.run_and_verify_svn(None, None, svntest.verify.AnyOutput,
                                    'cp', iota_url, mu_path)

  # Make sure that the working copy is not corrupted:
  expected_disk = svntest.main.greek_state.copy()
  expected_status = svntest.actions.get_virginal_state(wc_dir, 1)
  expected_output = svntest.wc.State(wc_dir, {'A/mu' : Item(verb='Restored')})
  svntest.actions.run_and_verify_update(wc_dir,
                                        expected_output,
                                        expected_disk,
                                        expected_status)



#----------------------------------------------------------------------
#  Regression test for issue 1634

def repos_to_wc_1634(sbox):
  "copy a deleted directory back from the repos"

  sbox.build()
  wc_dir = sbox.wc_dir

  # First delete a subdirectory and commit.
  E_path = os.path.join(wc_dir, 'A', 'B', 'E')
  svntest.actions.run_and_verify_svn(None, None, [], 'delete', E_path)
  expected_output = svntest.wc.State(wc_dir, {
    'A/B/E' : Item(verb='Deleting'),
    })
  expected_status = svntest.actions.get_virginal_state(wc_dir, 1)
  expected_status.remove('A/B/E', 'A/B/E/alpha', 'A/B/E/beta')
  svntest.actions.run_and_verify_commit(wc_dir,
                                        expected_output,
                                        expected_status,
                                        None, wc_dir)

  # Now copy the directory back.
  E_url = sbox.repo_url + "/A/B/E@1"
  svntest.actions.run_and_verify_svn(None, None, [],
                                     'copy', E_url, E_path)
  expected_status.add({
    'A/B/E'       :  Item(status='A ', copied='+', wc_rev='-'),
    'A/B/E/alpha' :  Item(status='  ', copied='+', wc_rev='-'),
    'A/B/E/beta'  :  Item(status='  ', copied='+', wc_rev='-'),
    })
  svntest.actions.run_and_verify_status(wc_dir, expected_status)

  svntest.actions.run_and_verify_svn(None, None, [], 'up', wc_dir)
  expected_status = svntest.actions.get_virginal_state(wc_dir, 2)
  expected_status.add({
    'A/B/E'       :  Item(status='A ', copied='+', wc_rev='-'),
    'A/B/E/alpha' :  Item(status='  ', copied='+', wc_rev='-'),
    'A/B/E/beta'  :  Item(status='  ', copied='+', wc_rev='-'),
    })
  svntest.actions.run_and_verify_status(wc_dir, expected_status)

#----------------------------------------------------------------------
#  Regression test for issue 1814

def double_uri_escaping_1814(sbox):
  "check for double URI escaping in svn ls -R"

  sbox.build(create_wc = False)

  base_url = sbox.repo_url + '/base'

  # rev. 2
  svntest.actions.run_and_verify_svn(None, None, [],
                                     'mkdir', '-m', 'mybase',
                                     base_url)

  orig_url = base_url + '/foo%20bar'

  # rev. 3
  svntest.actions.run_and_verify_svn(None, None, [],
                                     'mkdir', '-m', 'r1',
                                     orig_url)
  orig_rev = 3

  # rev. 4
  new_url = base_url + '/foo_bar'
  svntest.actions.run_and_verify_svn(None, None, [],
                                     'mv', '-m', 'r2',
                                     orig_url, new_url)

  # This had failed with ra_neon because "foo bar" would be double-encoded
  # "foo bar" ==> "foo%20bar" ==> "foo%2520bar"
  svntest.actions.run_and_verify_svn(None, None, [],
                                     'ls', ('-r'+str(orig_rev)),
                                     '-R', base_url)


#----------------------------------------------------------------------
#  Regression test for issues 2404

def wc_to_wc_copy_between_different_repos(sbox):
  "wc to wc copy attempts between different repos"

  sbox.build(read_only = True)
  wc_dir = sbox.wc_dir

  sbox2 = sbox.clone_dependent()
  sbox2.build()
  wc2_dir = sbox2.wc_dir

  # Attempt a copy between different repositories.
  exit_code, out, err = svntest.main.run_svn(1, 'cp',
                                             os.path.join(wc2_dir, 'A'),
                                             os.path.join(wc_dir, 'A', 'B'))
  for line in err:
    if line.find("it is not from repository") != -1:
      break
  else:
    raise svntest.Failure

#----------------------------------------------------------------------
#  Regression test for issues 2101 and 2020

def wc_to_wc_copy_deleted(sbox):
  "wc to wc copy with deleted=true items"

  sbox.build()
  wc_dir = sbox.wc_dir

  B_path = os.path.join(wc_dir, 'A', 'B')
  B2_path = os.path.join(wc_dir, 'A', 'B2')

  # Schedule for delete
  svntest.actions.run_and_verify_svn(None, None, [], 'rm',
                                     os.path.join(B_path, 'E', 'alpha'),
                                     os.path.join(B_path, 'lambda'),
                                     os.path.join(B_path, 'F'))
  expected_status = svntest.actions.get_virginal_state(wc_dir, 1)
  expected_status.tweak('A/B/E/alpha', 'A/B/lambda', 'A/B/F', status='D ')
  svntest.actions.run_and_verify_status(wc_dir, expected_status)

  # Copy to schedule=delete fails
  exit_code, out, err = svntest.main.run_svn(1, 'cp',
                                             os.path.join(B_path, 'E'),
                                             os.path.join(B_path, 'F'))
  for line in err:
    if line.find("is scheduled for deletion") != -1:
      break
  else:
    raise svntest.Failure
  svntest.actions.run_and_verify_status(wc_dir, expected_status)


  # Commit to get state deleted
  expected_status.remove('A/B/E/alpha', 'A/B/lambda', 'A/B/F')
  expected_output = svntest.wc.State(wc_dir, {
    'A/B/E/alpha' : Item(verb='Deleting'),
    'A/B/lambda'  : Item(verb='Deleting'),
    'A/B/F'       : Item(verb='Deleting'),
    })
  svntest.actions.run_and_verify_commit(wc_dir,
                                        expected_output,
                                        expected_status,
                                        None, wc_dir)

  # Copy including stuff in state deleted=true
  svntest.actions.run_and_verify_svn(None, None, [], 'copy', B_path, B2_path)
  expected_status.add({
    'A/B2'         : Item(status='A ', wc_rev='-', copied='+'),
    'A/B2/E'       : Item(status='  ', wc_rev='-', copied='+'),
    'A/B2/E/beta'  : Item(status='  ', wc_rev='-', copied='+'),
    'A/B2/E/alpha' : Item(status='D ', wc_rev='-', copied='+'),
    'A/B2/lambda'  : Item(status='D ', wc_rev='-', copied='+'),
    'A/B2/F'       : Item(status='D ', wc_rev='-', copied='+'),
    })
  svntest.actions.run_and_verify_status(wc_dir, expected_status)

  # Stuff copied from state deleted=true is now schedule=delete.
  # Attempts to revert the schedule=delete will fail, but should not
  # break the wc.  It's very important that the directory revert fails
  # since it's a placeholder rather than a full hierarchy
  exit_code, out, err = svntest.main.run_svn(1, 'revert', '--recursive',
                                             os.path.join(B2_path, 'F'))
  for line in err:
    if line.find("Error restoring text") != -1:
      break
  else:
    raise svntest.Failure
  exit_code, out, err = svntest.main.run_svn(1, 'revert',
                                             os.path.join(B2_path, 'lambda'))
  for line in err:
    if line.find("Error restoring text") != -1:
      break
  else:
    raise svntest.Failure
  svntest.actions.run_and_verify_status(wc_dir, expected_status)

  # Revert the entire copy including the schedule delete bits
  svntest.actions.run_and_verify_svn(None, None, [], 'revert', '--recursive',
                                     B2_path)
  expected_status.remove('A/B2',
                         'A/B2/E',
                         'A/B2/E/beta',
                         'A/B2/E/alpha',
                         'A/B2/lambda',
                         'A/B2/F')
  svntest.actions.run_and_verify_status(wc_dir, expected_status)
  svntest.main.safe_rmtree(B2_path)

  # Copy again and commit
  svntest.actions.run_and_verify_svn(None, None, [], 'copy', B_path, B2_path)
  expected_status.add({
    'A/B2'        : Item(status='  ', wc_rev=3),
    'A/B2/E'      : Item(status='  ', wc_rev=3),
    'A/B2/E/beta' : Item(status='  ', wc_rev=3),
    })
  expected_output = svntest.wc.State(wc_dir, {
    'A/B2'         : Item(verb='Adding'),
    'A/B2/E/alpha' : Item(verb='Deleting'),
    'A/B2/lambda'  : Item(verb='Deleting'),
    'A/B2/F'       : Item(verb='Deleting'),
    })
  svntest.actions.run_and_verify_commit(wc_dir,
                                        expected_output,
                                        expected_status,
                                        None, wc_dir)

#----------------------------------------------------------------------
# Test for copy into a non-existent URL path
def url_to_non_existent_url_path(sbox):
  "svn cp src-URL non-existent-URL-path"

  sbox.build(create_wc = False)

  dirURL1 = sbox.repo_url + "/A/B/E"
  dirURL2 = sbox.repo_url + "/G/C/E/I"

  # Look for both possible versions of the error message, as the DAV
  # error is worded differently from that of other RA layers.
  msg = ".*: (Path 'G(/C/E)?' not present|.*G(/C/E)?' path not found)"

  # Expect failure on 'svn cp SRC DST' where one or more ancestor
  # directories of DST do not exist
  exit_code, out, err = svntest.main.run_svn(1, 'cp', dirURL1, dirURL2,
                                             '-m', 'fooogle')
  for err_line in err:
    if re.match (msg, err_line):
      break
  else:
    print("message \"%s\" not found in error output: %s" % (msg, err))
    raise svntest.Failure


#----------------------------------------------------------------------
# Test for a copying (URL to URL) an old rev of a deleted file in a
# deleted directory.
def non_existent_url_to_url(sbox):
  "svn cp oldrev-of-deleted-URL URL"

  sbox.build(create_wc = False)

  adg_url = sbox.repo_url + '/A/D/G'
  pi_url = sbox.repo_url + '/A/D/G/pi'
  new_url = sbox.repo_url + '/newfile'

  svntest.actions.run_and_verify_svn(None, None, [],
                                     'delete',
                                     adg_url, '-m', '')

  svntest.actions.run_and_verify_svn(None, None, [],
                                     'copy',
                                     pi_url + '@1', new_url,
                                     '-m', '')

#----------------------------------------------------------------------
def old_dir_url_to_url(sbox):
  "test URL to URL copying edge case"

  sbox.build(create_wc = False)

  adg_url = sbox.repo_url + '/A/D/G'
  pi_url = sbox.repo_url + '/A/D/G/pi'
  iota_url = sbox.repo_url + '/iota'
  new_url = sbox.repo_url + '/newfile'

  # Delete a directory
  svntest.actions.run_and_verify_svn(None, None, [],
                                     'delete',
                                     adg_url, '-m', '')

  # Copy a file to where the directory used to be
  svntest.actions.run_and_verify_svn(None, None, [],
                                     'copy',
                                     iota_url, adg_url,
                                     '-m', '')

  # Try copying a file that was in the deleted directory that is now a
  # file
  svntest.actions.run_and_verify_svn(None, None, [],
                                     'copy',
                                     pi_url + '@1', new_url,
                                     '-m', '')



#----------------------------------------------------------------------
# Test fix for issue 2224 - copying wc dir to itself causes endless
# recursion
def wc_copy_dir_to_itself(sbox):
  "copy wc dir to itself"

  sbox.build(read_only = True)
  wc_dir = sbox.wc_dir
  dnames = ['A','A/B']

  for dirname in dnames:
    dir_path = os.path.join(wc_dir, dirname)

    # try to copy dir to itself
    svntest.actions.run_and_verify_svn(None, [],
                                       '.*Cannot copy .* into its own child.*',
                                       'copy', dir_path, dir_path)


#----------------------------------------------------------------------

def mixed_wc_to_url(sbox):
  "copy a complex mixed-rev wc"

  # For issue 2153.
  #
  # Copy a mixed-revision wc (that also has some uncommitted local
  # mods, and an entry marked as 'deleted') to a URL.  Make sure the
  # copy gets the uncommitted mods, and does not contain the deleted
  # file.

  sbox.build()

  wc_dir = sbox.wc_dir
  Z_url = sbox.repo_url + '/A/D/Z'
  G_path = os.path.join(wc_dir, 'A', 'D', 'G')
  pi_path = os.path.join(wc_dir, 'A', 'D', 'G', 'pi')
  rho_path = os.path.join(wc_dir, 'A', 'D', 'G', 'rho')

  # Remove A/D/G/pi, then commit that removal.
  svntest.actions.run_and_verify_svn(None, None, [], 'rm', pi_path)
  svntest.actions.run_and_verify_svn(None, None, [],
                                     'ci', '-m', "Delete pi.", wc_dir)

  # Make a modification to A/D/G/rho, then commit that modification.
  svntest.main.file_append(rho_path, "\nFirst modification to rho.\n")
  svntest.actions.run_and_verify_svn(None, None, [],
                                     'ci', '-m', "Modify rho.", wc_dir)

  # Make another modification to A/D/G/rho, but don't commit it.
  svntest.main.file_append(rho_path, "Second modification to rho.\n")

  # Now copy local A/D/G to create new directory A/D/Z the repository.
  svntest.actions.run_and_verify_svn(None, None, [],
                                     'cp', '-m', "Make a copy.",
                                     G_path, Z_url)

  # Check out A/D/Z.  If it has pi, that's a bug; or if its rho does
  # not have the second local mod, that's also a bug.
  svntest.main.safe_rmtree(wc_dir)
  svntest.actions.run_and_verify_svn(None, None, [],
                                     'co', Z_url, wc_dir)

  if os.path.exists(os.path.join(wc_dir, 'pi')):
    raise svntest.Failure

  fp = open(os.path.join(wc_dir, 'rho'), 'r')
  found_it = 0
  for line in fp.readlines():
    if re.match("^Second modification to rho.", line):
      found_it = 1
  if not found_it:
    raise svntest.Failure


#----------------------------------------------------------------------

# Issue 845 and 1516: WC replacement of files requires
# a second text-base and prop-base

def wc_copy_replacement(sbox):
  "svn cp PATH PATH replace file"

  copy_replace(sbox, 1)

def wc_copy_replace_with_props(sbox):
  "svn cp PATH PATH replace file with props"

  copy_replace_with_props(sbox, 1)


def repos_to_wc_copy_replacement(sbox):
  "svn cp URL PATH replace file"

  copy_replace(sbox, 0)

def repos_to_wc_copy_replace_with_props(sbox):
  "svn cp URL PATH replace file with props"

  copy_replace_with_props(sbox, 0)

def delete_replaced_file(sbox):
  "delete file scheduled for replace"

  sbox.build(read_only = True)
  wc_dir = sbox.wc_dir

  # File scheduled for deletion.
  rho_path = os.path.join(wc_dir, 'A', 'D', 'G', 'rho')
  svntest.actions.run_and_verify_svn(None, None, [], 'rm', rho_path)

  # Status before attempting copies
  expected_status = svntest.actions.get_virginal_state(wc_dir, 1)
  expected_status.tweak('A/D/G/rho', status='D ')
  svntest.actions.run_and_verify_status(wc_dir, expected_status)

  # Copy 'pi' over 'rho' with history.
  pi_src = os.path.join(wc_dir, 'A', 'D', 'G', 'pi')
  svntest.actions.run_and_verify_svn(None, None, [], 'cp', pi_src, rho_path)

  # Check that file copied.
  expected_status.tweak('A/D/G/rho', status='R ', copied='+', wc_rev='-')
  svntest.actions.run_and_verify_status(wc_dir, expected_status)

  # Now delete replaced file.
  svntest.actions.run_and_verify_svn(None, None, [], 'rm',
                                     '--force', rho_path)

  # Verify status after deletion.
  expected_status = svntest.actions.get_virginal_state(wc_dir, 1)
  expected_status.tweak('A/D/G/rho', status='D ')
  svntest.actions.run_and_verify_status(wc_dir, expected_status)


def mv_unversioned_file(sbox):
  "move an unversioned file"
  # Issue #2436: Attempting to move an unversioned file would seg fault.
  sbox.build(read_only = True)
  wc_dir = sbox.wc_dir

  unver_path_1 = os.path.join(wc_dir, 'unversioned1')
  dest_path_1 = os.path.join(wc_dir, 'dest')
  svntest.main.file_append(unver_path_1, "an unversioned file")

  unver_path_2 = os.path.join(wc_dir, 'A', 'unversioned2')
  dest_path_2 = os.path.join(wc_dir, 'A', 'dest_forced')
  svntest.main.file_append(unver_path_2, "another unversioned file")

  # Try to move an unversioned file.
  svntest.actions.run_and_verify_svn(None, None,
                                     ".*unversioned1.* is not under version control.*",
                                     'mv', unver_path_1, dest_path_1)

  # Try to forcibly move an unversioned file.
  svntest.actions.run_and_verify_svn(None, None,
                                     ".*unversioned2.* is not under version control.*",
                                     'mv',
                                     unver_path_2, dest_path_2)

def force_move(sbox):
  "'move' should not lose local mods"
  # Issue #2435: 'svn move' / 'svn mv' can lose local modifications.
  sbox.build()
  wc_dir = sbox.wc_dir
  file_name = "iota"
  file_path = os.path.join(wc_dir, file_name)

  # modify the content
  file_handle = file(file_path, "a")
  file_handle.write("Added contents\n")
  file_handle.close()
  expected_file_content = [ "This is the file 'iota'.\n",
                            "Added contents\n",
                          ]

  # check for the new content
  file_handle = file(file_path, "r")
  modified_file_content = file_handle.readlines()
  file_handle.close()
  if modified_file_content != expected_file_content:
    raise svntest.Failure("Test setup failed. Incorrect file contents.")

  # force move the file
  move_output = [ "A         dest\n",
                  "D         iota\n",
                ]
  was_cwd = os.getcwd()
  os.chdir(wc_dir)

  svntest.actions.run_and_verify_svn(None, move_output,
                                     [],
                                     'move',
                                     file_name, "dest")
  os.chdir(was_cwd)

  # check for the new content
  file_handle = file(os.path.join(wc_dir, "dest"), "r")
  modified_file_content = file_handle.readlines()
  file_handle.close()
  # Error if we dont find the modified contents...
  if modified_file_content != expected_file_content:
    raise svntest.Failure("File modifications were lost on 'move'")

  # Commit the move and make sure the new content actually reaches
  # the repository.
  expected_output = svntest.wc.State(wc_dir, {
    'iota': Item(verb='Deleting'),
    'dest': Item(verb='Adding'),
  })
  expected_status = svntest.actions.get_virginal_state(wc_dir, 1)
  expected_status.remove("iota")
  expected_status.add({
    'dest': Item(status='  ', wc_rev='2'),
  })
  svntest.actions.run_and_verify_commit(wc_dir,
                                        expected_output,
                                        expected_status,
                                        None, wc_dir)
  svntest.actions.run_and_verify_svn('Cat file', expected_file_content, [],
                                     'cat',
                                     sbox.repo_url + '/dest')


def copy_copied_file_and_dir(sbox):
  "copy a copied file and dir"
  # Improve support for copy and move
  # Allow copy of copied items without a commit between

  sbox.build()
  wc_dir = sbox.wc_dir

  rho_path = os.path.join(wc_dir, 'A', 'D', 'G', 'rho')
  rho_copy_path_1 = os.path.join(wc_dir, 'A', 'D', 'rho_copy_1')
  rho_copy_path_2 = os.path.join(wc_dir, 'A', 'B', 'F', 'rho_copy_2')

  # Copy A/D/G/rho to A/D/rho_copy_1
  svntest.actions.run_and_verify_svn(None, None, [], 'cp',
                                     rho_path, rho_copy_path_1)

  # Copy the copied file: A/D/rho_copy_1 to A/B/F/rho_copy_2
  svntest.actions.run_and_verify_svn(None, None, [], 'cp',
                                     rho_copy_path_1, rho_copy_path_2)

  E_path = os.path.join(wc_dir, 'A', 'B', 'E')
  E_path_copy_1 = os.path.join(wc_dir, 'A', 'B', 'F', 'E_copy_1')
  E_path_copy_2 = os.path.join(wc_dir, 'A', 'D', 'G', 'E_copy_2')

  # Copy A/B/E to A/B/F/E_copy_1
  svntest.actions.run_and_verify_svn(None, None, [], 'cp',
                                     E_path, E_path_copy_1)

  # Copy the copied dir: A/B/F/E_copy_1 to A/D/G/E_copy_2
  svntest.actions.run_and_verify_svn(None, None, [], 'cp',
                                     E_path_copy_1, E_path_copy_2)

  # Created expected output tree for 'svn ci':
  expected_output = svntest.wc.State(wc_dir, {
    'A/D/rho_copy_1'       : Item(verb='Adding'),
    'A/B/F/rho_copy_2'     : Item(verb='Adding'),
    'A/B/F/E_copy_1/'      : Item(verb='Adding'),
    'A/D/G/E_copy_2/'      : Item(verb='Adding'),
    })

  # Create expected status tree
  expected_status = svntest.actions.get_virginal_state(wc_dir, 1)
  expected_status.add({
    'A/D/rho_copy_1'       : Item(status='  ', wc_rev=2),
    'A/B/F/rho_copy_2'     : Item(status='  ', wc_rev=2),
    'A/B/F/E_copy_1'       : Item(status='  ', wc_rev=2),
    'A/B/F/E_copy_1/alpha' : Item(status='  ', wc_rev=2),
    'A/B/F/E_copy_1/beta'  : Item(status='  ', wc_rev=2),
    'A/D/G/E_copy_2'       : Item(status='  ', wc_rev=2),
    'A/D/G/E_copy_2/alpha' : Item(status='  ', wc_rev=2),
    'A/D/G/E_copy_2/beta'  : Item(status='  ', wc_rev=2),
    })

  svntest.actions.run_and_verify_commit(wc_dir,
                                        expected_output,
                                        expected_status,
                                        None,
                                        wc_dir)


def move_copied_file_and_dir(sbox):
  "move a copied file and dir"

  sbox.build()
  wc_dir = sbox.wc_dir

  rho_path = os.path.join(wc_dir, 'A', 'D', 'G', 'rho')
  rho_copy_path = os.path.join(wc_dir, 'A', 'D', 'rho_copy')
  rho_copy_move_path = os.path.join(wc_dir, 'A', 'B', 'F', 'rho_copy_moved')

  # Copy A/D/G/rho to A/D/rho_copy
  svntest.actions.run_and_verify_svn(None, None, [], 'cp',
                                     rho_path, rho_copy_path)

  # Move the copied file: A/D/rho_copy to A/B/F/rho_copy_moved
  svntest.actions.run_and_verify_svn(None, None, [], 'mv',
                                     rho_copy_path, rho_copy_move_path)

  E_path = os.path.join(wc_dir, 'A', 'B', 'E')
  E_path_copy = os.path.join(wc_dir, 'A', 'B', 'F', 'E_copy')
  E_path_copy_move = os.path.join(wc_dir, 'A', 'D', 'G', 'E_copy_moved')

  # Copy A/B/E to A/B/F/E_copy
  svntest.actions.run_and_verify_svn(None, None, [], 'cp',
                                     E_path, E_path_copy)

  # Move the copied file: A/B/F/E_copy to A/D/G/E_copy_moved
  svntest.actions.run_and_verify_svn(None, None, [], 'mv',
                                     E_path_copy, E_path_copy_move)

  # Created expected output tree for 'svn ci':
  # Since we are moving items that were only *scheduled* for addition
  # we expect only to additions when checking in, rather than a
  # deletion/addition pair.
  expected_output = svntest.wc.State(wc_dir, {
    'A/B/F/rho_copy_moved' : Item(verb='Adding'),
    'A/D/G/E_copy_moved/'  : Item(verb='Adding'),
    })

  # Create expected status tree
  expected_status = svntest.actions.get_virginal_state(wc_dir, 1)
  expected_status.add({
    'A/B/F/rho_copy_moved'     : Item(status='  ', wc_rev=2),
    'A/D/G/E_copy_moved'       : Item(status='  ', wc_rev=2),
    'A/D/G/E_copy_moved/alpha' : Item(status='  ', wc_rev=2),
    'A/D/G/E_copy_moved/beta'  : Item(status='  ', wc_rev=2),
    })

  svntest.actions.run_and_verify_commit(wc_dir,
                                        expected_output,
                                        expected_status,
                                        None,
                                        wc_dir)


def move_moved_file_and_dir(sbox):
  "move a moved file and dir"

  sbox.build()
  wc_dir = sbox.wc_dir

  rho_path = os.path.join(wc_dir, 'A', 'D', 'G', 'rho')
  rho_move_path = os.path.join(wc_dir, 'A', 'D', 'rho_moved')
  rho_move_moved_path = os.path.join(wc_dir, 'A', 'B', 'F', 'rho_move_moved')

  # Move A/D/G/rho to A/D/rho_moved
  svntest.actions.run_and_verify_svn(None, None, [], 'mv',
                                     rho_path, rho_move_path)

  # Move the moved file: A/D/rho_moved to A/B/F/rho_move_moved
  svntest.actions.run_and_verify_svn(None, None, [], 'mv',
                                     rho_move_path, rho_move_moved_path)

  E_path = os.path.join(wc_dir, 'A', 'B', 'E')
  E_path_moved = os.path.join(wc_dir, 'A', 'B', 'F', 'E_moved')
  E_path_move_moved = os.path.join(wc_dir, 'A', 'D', 'G', 'E_move_moved')

  # Copy A/B/E to A/B/F/E_moved
  svntest.actions.run_and_verify_svn(None, None, [], 'mv',
                                     E_path, E_path_moved)

  # Move the moved file: A/B/F/E_moved to A/D/G/E_move_moved
  svntest.actions.run_and_verify_svn(None, None, [], 'mv',
                                     E_path_moved, E_path_move_moved)

  # Created expected output tree for 'svn ci':
  expected_output = svntest.wc.State(wc_dir, {
    'A/B/E'                : Item(verb='Deleting'),
    'A/D/G/E_move_moved/'  : Item(verb='Adding'),
    'A/D/G/rho'            : Item(verb='Deleting'),
    'A/B/F/rho_move_moved' : Item(verb='Adding'),
    })

  # Create expected status tree
  expected_status = svntest.actions.get_virginal_state(wc_dir, 1)
  expected_status.add({
    'A/D/G/E_move_moved/'      : Item(status='  ', wc_rev=2),
    'A/D/G/E_move_moved/alpha' : Item(status='  ', wc_rev=2),
    'A/D/G/E_move_moved/beta'  : Item(status='  ', wc_rev=2),
    'A/B/F/rho_move_moved'     : Item(status='  ', wc_rev=2),
    })

  expected_status.remove('A/B/E',
                         'A/B/E/alpha',
                         'A/B/E/beta',
                         'A/D/G/rho')

  svntest.actions.run_and_verify_commit(wc_dir,
                                        expected_output,
                                        expected_status,
                                        None,
                                        wc_dir)


def move_file_within_moved_dir(sbox):
  "move a file twice within a moved dir"

  sbox.build()
  wc_dir = sbox.wc_dir

  D_path = os.path.join(wc_dir, 'A', 'D')
  D_path_moved = os.path.join(wc_dir, 'A', 'B', 'F', 'D_moved')

  # Move A/B/D to A/B/F/D_moved
  svntest.actions.run_and_verify_svn(None, None, [], 'mv',
                                     D_path, D_path_moved)

  chi_path = os.path.join(wc_dir, 'A', 'B', 'F', 'D_moved', 'H', 'chi')
  chi_moved_path = os.path.join(wc_dir, 'A', 'B', 'F', 'D_moved',
                                'H', 'chi_moved')
  chi_moved_again_path = os.path.join(wc_dir, 'A', 'B', 'F',
                                      'D_moved', 'H', 'chi_moved_again')

  # Move A/B/F/D_moved/H/chi to A/B/F/D_moved/H/chi_moved
  # then move that to A/B/F/D_moved/H/chi_moved_again
  svntest.actions.run_and_verify_svn(None, None, [], 'mv',
                                     chi_path, chi_moved_path)
  svntest.actions.run_and_verify_svn(None, None, [], 'mv',
                                     chi_moved_path,
                                     chi_moved_again_path)

  # Created expected output tree for 'svn ci':
  expected_output = svntest.wc.State(wc_dir, {
    'A/B/F/D_moved/'                  : Item(verb='Adding'),
    'A/B/F/D_moved/H/chi'             : Item(verb='Deleting'),
    'A/B/F/D_moved/H/chi_moved_again' : Item(verb='Adding'),
    'A/D'                             : Item(verb='Deleting'),
    })

  # Create expected status tree
  expected_status = svntest.actions.get_virginal_state(wc_dir, 1)
  expected_status.add({
    'A/B/F/D_moved'                   : Item(status='  ', wc_rev=2),
    'A/B/F/D_moved/gamma'             : Item(status='  ', wc_rev=2),
    'A/B/F/D_moved/G'                 : Item(status='  ', wc_rev=2),
    'A/B/F/D_moved/G/pi'              : Item(status='  ', wc_rev=2),
    'A/B/F/D_moved/G/rho'             : Item(status='  ', wc_rev=2),
    'A/B/F/D_moved/G/tau'             : Item(status='  ', wc_rev=2),
    'A/B/F/D_moved/H'                 : Item(status='  ', wc_rev=2),
    'A/B/F/D_moved/H/omega'           : Item(status='  ', wc_rev=2),
    'A/B/F/D_moved/H/psi'             : Item(status='  ', wc_rev=2),
    'A/B/F/D_moved/H/chi_moved_again' : Item(status='  ', wc_rev=2),
    })

  expected_status.remove('A/D',
                         'A/D/gamma',
                         'A/D/G',
                         'A/D/G/pi',
                         'A/D/G/rho',
                         'A/D/G/tau',
                         'A/D/H',
                         'A/D/H/chi',
                         'A/D/H/omega',
                         'A/D/H/psi',
                         )

  svntest.actions.run_and_verify_commit(wc_dir,
                                        expected_output,
                                        expected_status,
                                        None,
                                        wc_dir)


def move_file_out_of_moved_dir(sbox):
  "move a file out of a moved dir"

  sbox.build()
  wc_dir = sbox.wc_dir

  D_path = os.path.join(wc_dir, 'A', 'D')
  D_path_moved = os.path.join(wc_dir, 'A', 'B', 'F', 'D_moved')

  # Move A/B/D to A/B/F/D_moved
  svntest.actions.run_and_verify_svn(None, None, [], 'mv',
                                     D_path, D_path_moved)

  chi_path = os.path.join(wc_dir, 'A', 'B', 'F', 'D_moved', 'H', 'chi')
  chi_moved_path = os.path.join(wc_dir, 'A', 'B', 'F', 'D_moved',
                                'H', 'chi_moved')
  chi_moved_again_path = os.path.join(wc_dir, 'A', 'C', 'chi_moved_again')

  # Move A/B/F/D_moved/H/chi to A/B/F/D_moved/H/chi_moved
  # then move that to A/C/chi_moved_again
  svntest.actions.run_and_verify_svn(None, None, [], 'mv',
                                     chi_path, chi_moved_path)
  svntest.actions.run_and_verify_svn(None, None, [], 'mv',
                                     chi_moved_path,
                                     chi_moved_again_path)

  # Created expected output tree for 'svn ci':
  expected_output = svntest.wc.State(wc_dir, {
    'A/B/F/D_moved/'      : Item(verb='Adding'),
    'A/B/F/D_moved/H/chi' : Item(verb='Deleting'),
    'A/C/chi_moved_again' : Item(verb='Adding'),
    'A/D'                 : Item(verb='Deleting'),
    })

  # Create expected status tree
  expected_status = svntest.actions.get_virginal_state(wc_dir, 1)
  expected_status.add({
    'A/B/F/D_moved'         : Item(status='  ', wc_rev=2),
    'A/B/F/D_moved/gamma'   : Item(status='  ', wc_rev=2),
    'A/B/F/D_moved/G'       : Item(status='  ', wc_rev=2),
    'A/B/F/D_moved/G/pi'    : Item(status='  ', wc_rev=2),
    'A/B/F/D_moved/G/rho'   : Item(status='  ', wc_rev=2),
    'A/B/F/D_moved/G/tau'   : Item(status='  ', wc_rev=2),
    'A/B/F/D_moved/H'       : Item(status='  ', wc_rev=2),
    'A/B/F/D_moved/H/omega' : Item(status='  ', wc_rev=2),
    'A/B/F/D_moved/H/psi'   : Item(status='  ', wc_rev=2),
    'A/C/chi_moved_again'   : Item(status='  ', wc_rev=2),
    })

  expected_status.remove('A/D',
                         'A/D/gamma',
                         'A/D/G',
                         'A/D/G/pi',
                         'A/D/G/rho',
                         'A/D/G/tau',
                         'A/D/H',
                         'A/D/H/chi',
                         'A/D/H/omega',
                         'A/D/H/psi',
                         )

  svntest.actions.run_and_verify_commit(wc_dir,
                                        expected_output,
                                        expected_status,
                                        None,
                                        wc_dir)


def move_dir_within_moved_dir(sbox):
  "move a dir twice within a moved dir"

  sbox.build()
  wc_dir = sbox.wc_dir

  D_path = os.path.join(wc_dir, 'A', 'D')
  D_path_moved = os.path.join(wc_dir, 'A', 'B', 'F', 'D_moved')

  # Move A/D to A/B/F/D_moved
  svntest.actions.run_and_verify_svn(None, None, [], 'mv',
                                     D_path, D_path_moved)

  H_path = os.path.join(wc_dir, 'A', 'B', 'F', 'D_moved', 'H')
  H_moved_path = os.path.join(wc_dir, 'A', 'B', 'F', 'D_moved', 'H_moved')
  H_moved_again_path = os.path.join(wc_dir, 'A', 'B', 'F',
                                    'D_moved', 'H_moved_again')

  # Move A/B/F/D_moved/H to A/B/F/D_moved/H_moved
  # then move that to A/B/F/D_moved/H_moved_again
  svntest.actions.run_and_verify_svn(None, None, [], 'mv',
                                     H_path, H_moved_path)
  svntest.actions.run_and_verify_svn(None, None, [], 'mv',
                                     H_moved_path,
                                     H_moved_again_path)

  # Created expected output tree for 'svn ci':
  expected_output = svntest.wc.State(wc_dir, {
    'A/D'                         : Item(verb='Deleting'),
    'A/B/F/D_moved'               : Item(verb='Adding'),
    'A/B/F/D_moved/H'             : Item(verb='Deleting'),
    'A/B/F/D_moved/H_moved_again' : Item(verb='Adding'),
    })

  # Create expected status tree
  expected_status = svntest.actions.get_virginal_state(wc_dir, 1)
  expected_status.add({
    'A/B/F/D_moved'                     : Item(status='  ', wc_rev=2),
    'A/B/F/D_moved/gamma'               : Item(status='  ', wc_rev=2),
    'A/B/F/D_moved/G'                   : Item(status='  ', wc_rev=2),
    'A/B/F/D_moved/G/pi'                : Item(status='  ', wc_rev=2),
    'A/B/F/D_moved/G/rho'               : Item(status='  ', wc_rev=2),
    'A/B/F/D_moved/G/tau'               : Item(status='  ', wc_rev=2),
    'A/B/F/D_moved/H_moved_again'       : Item(status='  ', wc_rev=2),
    'A/B/F/D_moved/H_moved_again/omega' : Item(status='  ', wc_rev=2),
    'A/B/F/D_moved/H_moved_again/psi'   : Item(status='  ', wc_rev=2),
    'A/B/F/D_moved/H_moved_again/chi'   : Item(status='  ', wc_rev=2),
    })

  expected_status.remove('A/D',
                         'A/D/gamma',
                         'A/D/G',
                         'A/D/G/pi',
                         'A/D/G/rho',
                         'A/D/G/tau',
                         'A/D/H',
                         'A/D/H/chi',
                         'A/D/H/omega',
                         'A/D/H/psi',
                         )

  svntest.actions.run_and_verify_commit(wc_dir,
                                        expected_output,
                                        expected_status,
                                        None,
                                        wc_dir)


def move_dir_out_of_moved_dir(sbox):
  "move a dir out of a moved dir"

  sbox.build()
  wc_dir = sbox.wc_dir

  D_path = os.path.join(wc_dir, 'A', 'D')
  D_path_moved = os.path.join(wc_dir, 'A', 'B', 'F', 'D_moved')

  # Move A/D to A/B/F/D_moved
  svntest.actions.run_and_verify_svn(None, None, [], 'mv',
                                     D_path, D_path_moved)

  H_path = os.path.join(wc_dir, 'A', 'B', 'F', 'D_moved', 'H')
  H_moved_path = os.path.join(wc_dir, 'A', 'B', 'F', 'D_moved', 'H_moved')
  H_moved_again_path = os.path.join(wc_dir, 'A', 'C', 'H_moved_again')

  # Move A/B/F/D_moved/H to A/B/F/D_moved/H_moved
  # then move that to A/C/H_moved_again
  svntest.actions.run_and_verify_svn(None, None, [], 'mv',
                                     H_path, H_moved_path)
  svntest.actions.run_and_verify_svn(None, None, [], 'mv',
                                     H_moved_path,
                                     H_moved_again_path)

  # Created expected output tree for 'svn ci':
  expected_output = svntest.wc.State(wc_dir, {
    'A/D'               : Item(verb='Deleting'),
    'A/B/F/D_moved'     : Item(verb='Adding'),
    'A/B/F/D_moved/H'   : Item(verb='Deleting'),
    'A/C/H_moved_again' : Item(verb='Adding'),
    })

  # Create expected status tree
  expected_status = svntest.actions.get_virginal_state(wc_dir, 1)
  expected_status.add({
    'A/B/F/D_moved'           : Item(status='  ', wc_rev=2),
    'A/B/F/D_moved/gamma'     : Item(status='  ', wc_rev=2),
    'A/B/F/D_moved/G'         : Item(status='  ', wc_rev=2),
    'A/B/F/D_moved/G/pi'      : Item(status='  ', wc_rev=2),
    'A/B/F/D_moved/G/rho'     : Item(status='  ', wc_rev=2),
    'A/B/F/D_moved/G/tau'     : Item(status='  ', wc_rev=2),
    'A/C/H_moved_again'       : Item(status='  ', wc_rev=2),
    'A/C/H_moved_again/omega' : Item(status='  ', wc_rev=2),
    'A/C/H_moved_again/psi'   : Item(status='  ', wc_rev=2),
    'A/C/H_moved_again/chi'   : Item(status='  ', wc_rev=2),
    })

  expected_status.remove('A/D',
                         'A/D/gamma',
                         'A/D/G',
                         'A/D/G/pi',
                         'A/D/G/rho',
                         'A/D/G/tau',
                         'A/D/H',
                         'A/D/H/chi',
                         'A/D/H/omega',
                         'A/D/H/psi',
                         )

  svntest.actions.run_and_verify_commit(wc_dir,
                                        expected_output,
                                        expected_status,
                                        None,
                                        wc_dir)

def move_file_back_and_forth(sbox):
  "move a moved file back to original location"

  sbox.build()
  wc_dir = sbox.wc_dir

  rho_path = os.path.join(wc_dir, 'A', 'D', 'G', 'rho')
  rho_move_path = os.path.join(wc_dir, 'A', 'D', 'rho_moved')

  # Move A/D/G/rho to A/D/rho_moved
  svntest.actions.run_and_verify_svn(None, None, [], 'mv',
                                     rho_path, rho_move_path)

  # Move the moved file: A/D/rho_moved to A/B/F/rho_move_moved
  svntest.actions.run_and_verify_svn(None, None, [], 'mv',
                                     rho_move_path, rho_path)

  # Created expected output tree for 'svn ci':
  expected_output = svntest.wc.State(wc_dir, {
    'A/D/G/rho' : Item(verb='Replacing'),
    })

  # Create expected status tree
  expected_status = svntest.actions.get_virginal_state(wc_dir, 1)
  expected_status.add({
    'A/D/G/rho' : Item(status='  ', wc_rev=2),
    })

  svntest.actions.run_and_verify_commit(wc_dir,
                                        expected_output,
                                        expected_status,
                                        None,
                                        wc_dir)


def move_dir_back_and_forth(sbox):
  "move a moved dir back to original location"

  sbox.build(read_only = True)
  wc_dir = sbox.wc_dir

  D_path = os.path.join(wc_dir, 'A', 'D')
  D_move_path = os.path.join(wc_dir, 'D_moved')

  # Move A/D to D_moved
  svntest.actions.run_and_verify_svn(None, None, [], 'mv',
                                     D_path, D_move_path)

  # Move the moved dir: D_moved back to its starting
  # location at A/D.
  exit_code, out, err = svntest.actions.run_and_verify_svn(
    None, None, svntest.verify.AnyOutput,
    'mv', D_move_path, D_path)

  for line in err:
    if re.match('.*Cannot copy to .*as it is scheduled for deletion',
                line, ):
      return
  raise svntest.Failure("mv failed but not in the expected way")


def copy_move_added_paths(sbox):
  "copy and move added paths without commits"

  sbox.build()
  wc_dir = sbox.wc_dir

  # Create a new file and schedule it for addition
  upsilon_path = os.path.join(wc_dir, 'A', 'D', 'upsilon')
  svntest.main.file_write(upsilon_path, "This is the file 'upsilon'\n")
  svntest.actions.run_and_verify_svn(None, None, [], 'add', upsilon_path)

  # Create a dir with children and schedule it for addition
  I_path = os.path.join(wc_dir, 'A', 'D', 'I')
  J_path = os.path.join(I_path, 'J')
  eta_path = os.path.join(I_path, 'eta')
  theta_path = os.path.join(I_path, 'theta')
  kappa_path = os.path.join(J_path, 'kappa')
  os.mkdir(I_path)
  os.mkdir(J_path)
  svntest.main.file_write(eta_path, "This is the file 'eta'\n")
  svntest.main.file_write(theta_path, "This is the file 'theta'\n")
  svntest.main.file_write(kappa_path, "This is the file 'kappa'\n")
  svntest.actions.run_and_verify_svn(None, None, [], 'add', I_path)

  # Create another dir and schedule it for addition
  K_path = os.path.join(wc_dir, 'K')
  os.mkdir(K_path)
  svntest.actions.run_and_verify_svn(None, None, [], 'add', K_path)

  # Verify all the adds took place correctly.
  expected_status_after_adds = svntest.actions.get_virginal_state(wc_dir, 1)
  expected_status_after_adds.add({
    'A/D/I'         : Item(status='A ', wc_rev='0'),
    'A/D/I/eta'     : Item(status='A ', wc_rev='0'),
    'A/D/I/J'       : Item(status='A ', wc_rev='0'),
    'A/D/I/J/kappa' : Item(status='A ', wc_rev='0'),
    'A/D/I/theta'   : Item(status='A ', wc_rev='0'),
    'A/D/upsilon'   : Item(status='A ', wc_rev='0'),
    'K'             : Item(status='A ', wc_rev='0'),
    })
  svntest.actions.run_and_verify_status(wc_dir, expected_status_after_adds)

  # Scatter some unversioned paths within the added dir I.
  unversioned_path_1 = os.path.join(I_path, 'unversioned1')
  unversioned_path_2 = os.path.join(J_path, 'unversioned2')
  L_path = os.path.join(I_path, "L_UNVERSIONED")
  unversioned_path_3 = os.path.join(L_path, 'unversioned3')
  svntest.main.file_write(unversioned_path_1, "An unversioned file\n")
  svntest.main.file_write(unversioned_path_2, "An unversioned file\n")
  os.mkdir(L_path)
  svntest.main.file_write(unversioned_path_3, "An unversioned file\n")

  # Copy added dir A/D/I to added dir K/I
  I_copy_path = os.path.join(K_path, 'I')
  svntest.actions.run_and_verify_svn(None, None, [], 'cp',
                                     I_path, I_copy_path)

  # Copy added file A/D/upsilon into added dir K
  upsilon_copy_path = os.path.join(K_path, 'upsilon')
  svntest.actions.run_and_verify_svn(None, None, [], 'cp',
                                     upsilon_path, upsilon_copy_path)

  # Move added file A/D/upsilon to upsilon,
  # then move it again to A/upsilon
  upsilon_move_path = os.path.join(wc_dir, 'upsilon')
  upsilon_move_path_2 = os.path.join(wc_dir, 'A', 'upsilon')
  svntest.actions.run_and_verify_svn(None, None, [], 'mv',
                                     upsilon_path, upsilon_move_path)
  svntest.actions.run_and_verify_svn(None, None, [], 'mv',
                                     upsilon_move_path, upsilon_move_path_2)

  # Move added dir A/D/I to A/B/I,
  # then move it again to A/D/H/I
  I_move_path = os.path.join(wc_dir, 'A', 'B', 'I')
  I_move_path_2 = os.path.join(wc_dir, 'A', 'D', 'H', 'I')
  svntest.actions.run_and_verify_svn(None, None, [], 'mv',
                                     I_path, I_move_path)
  svntest.actions.run_and_verify_svn(None, None, [], 'mv',
                                     I_move_path, I_move_path_2)

  # Created expected output tree for 'svn ci'
  expected_output = svntest.wc.State(wc_dir, {
    'A/D/H/I'         : Item(verb='Adding'),
    'A/D/H/I/J'       : Item(verb='Adding'),
    'A/D/H/I/J/kappa' : Item(verb='Adding'),
    'A/D/H/I/eta'     : Item(verb='Adding'),
    'A/D/H/I/theta'   : Item(verb='Adding'),
    'A/upsilon'       : Item(verb='Adding'),
    'K'               : Item(verb='Adding'),
    'K/I'             : Item(verb='Adding'),
    'K/I/J'           : Item(verb='Adding'),
    'K/I/J/kappa'     : Item(verb='Adding'),
    'K/I/eta'         : Item(verb='Adding'),
    'K/I/theta'       : Item(verb='Adding'),
    'K/upsilon'       : Item(verb='Adding'),
    })

  # Create expected status tree
  expected_status = svntest.actions.get_virginal_state(wc_dir, 1)
  expected_status.add({
    'A/D/H/I'         : Item(status='  ', wc_rev=2),
    'A/D/H/I/J'       : Item(status='  ', wc_rev=2),
    'A/D/H/I/J/kappa' : Item(status='  ', wc_rev=2),
    'A/D/H/I/eta'     : Item(status='  ', wc_rev=2),
    'A/D/H/I/theta'   : Item(status='  ', wc_rev=2),
    'A/upsilon'       : Item(status='  ', wc_rev=2),
    'K'               : Item(status='  ', wc_rev=2),
    'K/I'             : Item(status='  ', wc_rev=2),
    'K/I/J'           : Item(status='  ', wc_rev=2),
    'K/I/J/kappa'     : Item(status='  ', wc_rev=2),
    'K/I/eta'         : Item(status='  ', wc_rev=2),
    'K/I/theta'       : Item(status='  ', wc_rev=2),
    'K/upsilon'       : Item(status='  ', wc_rev=2),
    })

  svntest.actions.run_and_verify_commit(wc_dir,
                                        expected_output,
                                        expected_status,
                                        None,
                                        wc_dir)

  # Run_and_verify_commit() doesn't handle status of unversioned paths
  # so manually confirm unversioned paths got copied and moved too.
  unversioned_paths = [
    os.path.join(wc_dir, 'A', 'D', 'H', 'I', 'unversioned1'),
    os.path.join(wc_dir, 'A', 'D', 'H', 'I', 'L_UNVERSIONED'),
    os.path.join(wc_dir, 'A', 'D', 'H', 'I', 'L_UNVERSIONED',
                 'unversioned3'),
    os.path.join(wc_dir, 'A', 'D', 'H', 'I', 'J', 'unversioned2'),
    os.path.join(wc_dir, 'K', 'I', 'unversioned1'),
    os.path.join(wc_dir, 'K', 'I', 'L_UNVERSIONED'),
    os.path.join(wc_dir, 'K', 'I', 'L_UNVERSIONED', 'unversioned3'),
    os.path.join(wc_dir, 'K', 'I', 'J', 'unversioned2')]
  for path in unversioned_paths:
    if not os.path.exists(path):
      raise svntest.Failure("Unversioned path '%s' not found." % path)

def copy_added_paths_with_props(sbox):
  "copy added uncommitted paths with props"

  sbox.build()
  wc_dir = sbox.wc_dir

  # Create a new file, schedule it for addition and set properties
  upsilon_path = os.path.join(wc_dir, 'A', 'D', 'upsilon')
  svntest.main.file_write(upsilon_path, "This is the file 'upsilon'\n")
  svntest.actions.run_and_verify_svn(None, None, [], 'add', upsilon_path)
  svntest.actions.run_and_verify_svn(None, None, [], 'propset',
                                     'foo', 'bar', upsilon_path)

  # Create a dir and schedule it for addition and set properties
  I_path = os.path.join(wc_dir, 'A', 'D', 'I')
  os.mkdir(I_path)
  svntest.actions.run_and_verify_svn(None, None, [], 'add', I_path)
  svntest.actions.run_and_verify_svn(None, None, [], 'propset',
                                     'foo', 'bar', I_path)

  # Verify all the adds took place correctly.
  expected_status_after_adds = svntest.actions.get_virginal_state(wc_dir, 1)
  expected_status_after_adds.add({
    'A/D/upsilon'   : Item(status='A ', wc_rev='0'),
    'A/D/I'         : Item(status='A ', wc_rev='0'),
    })
  svntest.actions.run_and_verify_status(wc_dir, expected_status_after_adds)

  expected_disk = svntest.main.greek_state.copy()
  expected_disk.add({
    'A/D/upsilon' : Item(props={'foo' : 'bar'},
                         contents="This is the file 'upsilon'\n"),
    'A/D/I'       : Item(props={'foo' : 'bar'}),
    })

  # Read disk state with props
  actual_disk_tree = svntest.tree.build_tree_from_wc(wc_dir, 1)

  # Compare actual vs. expected disk trees.
  svntest.tree.compare_trees("disk", actual_disk_tree,
                             expected_disk.old_tree())

  # Copy added dir I to dir A/C
  I_copy_path = os.path.join(wc_dir, 'A', 'C', 'I')
  svntest.actions.run_and_verify_svn(None, None, [], 'cp',
                                     I_path, I_copy_path)

  # Copy added file A/upsilon into dir A/C
  upsilon_copy_path = os.path.join(wc_dir, 'A', 'C', 'upsilon')
  svntest.actions.run_and_verify_svn(None, None, [], 'cp',
                                     upsilon_path, upsilon_copy_path)

  # Created expected output tree for 'svn ci'
  expected_output = svntest.wc.State(wc_dir, {
    'A/D/upsilon'     : Item(verb='Adding'),
    'A/D/I'           : Item(verb='Adding'),
    'A/C/upsilon'     : Item(verb='Adding'),
    'A/C/I'           : Item(verb='Adding'),
    })

  # Create expected status tree
  expected_status = svntest.actions.get_virginal_state(wc_dir, 1)
  expected_status.add({
    'A/D/upsilon'     : Item(status='  ', wc_rev=2),
    'A/D/I'           : Item(status='  ', wc_rev=2),
    'A/C/upsilon'     : Item(status='  ', wc_rev=2),
    'A/C/I'           : Item(status='  ', wc_rev=2),
    })

  # Tweak expected disk tree
  expected_disk.add({
    'A/C/upsilon' : Item(props={ 'foo' : 'bar'},
                         contents="This is the file 'upsilon'\n"),
    'A/C/I'       : Item(props={ 'foo' : 'bar'}),
    })

  svntest.actions.run_and_verify_commit(wc_dir,
                                        expected_output,
                                        expected_status,
                                        None,
                                        wc_dir)
  # Read disk state with props
  actual_disk_tree = svntest.tree.build_tree_from_wc(wc_dir, 1)

  # Compare actual vs. expected disk trees.
  svntest.tree.compare_trees("disk", actual_disk_tree,
                             expected_disk.old_tree())

def copy_added_paths_to_URL(sbox):
  "copy added path to URL"

  sbox.build()
  wc_dir = sbox.wc_dir

  # Create a new file and schedule it for addition
  upsilon_path = os.path.join(wc_dir, 'A', 'D', 'upsilon')
  svntest.main.file_write(upsilon_path, "This is the file 'upsilon'\n")
  svntest.actions.run_and_verify_svn(None, None, [], 'add', upsilon_path)

  # Create a dir with children and schedule it for addition
  I_path = os.path.join(wc_dir, 'A', 'D', 'I')
  J_path = os.path.join(I_path, 'J')
  eta_path = os.path.join(I_path, 'eta')
  theta_path = os.path.join(I_path, 'theta')
  kappa_path = os.path.join(J_path, 'kappa')
  os.mkdir(I_path)
  os.mkdir(J_path)
  svntest.main.file_write(eta_path, "This is the file 'eta'\n")
  svntest.main.file_write(theta_path, "This is the file 'theta'\n")
  svntest.main.file_write(kappa_path, "This is the file 'kappa'\n")
  svntest.actions.run_and_verify_svn(None, None, [], 'add', I_path)

  # Verify all the adds took place correctly.
  expected_status_after_adds = svntest.actions.get_virginal_state(wc_dir, 1)
  expected_status_after_adds.add({
    'A/D/I'         : Item(status='A ', wc_rev='0'),
    'A/D/I/eta'     : Item(status='A ', wc_rev='0'),
    'A/D/I/J'       : Item(status='A ', wc_rev='0'),
    'A/D/I/J/kappa' : Item(status='A ', wc_rev='0'),
    'A/D/I/theta'   : Item(status='A ', wc_rev='0'),
    'A/D/upsilon'   : Item(status='A ', wc_rev='0'),
    })
  svntest.actions.run_and_verify_status(wc_dir, expected_status_after_adds)

  # Scatter some unversioned paths within the added dir I.
  # These don't get copied in a WC->URL copy obviously.
  unversioned_path_1 = os.path.join(I_path, 'unversioned1')
  unversioned_path_2 = os.path.join(J_path, 'unversioned2')
  L_path = os.path.join(I_path, "L_UNVERSIONED")
  unversioned_path_3 = os.path.join(L_path, 'unversioned3')
  svntest.main.file_write(unversioned_path_1, "An unversioned file\n")
  svntest.main.file_write(unversioned_path_2, "An unversioned file\n")
  os.mkdir(L_path)
  svntest.main.file_write(unversioned_path_3, "An unversioned file\n")

  # Copy added file A/D/upsilon to URL://A/C/upsilon
  upsilon_copy_URL = sbox.repo_url + '/A/C/upsilon'
  svntest.actions.run_and_verify_svn(None, None, [],
                                     'cp', '-m', '',
                                     upsilon_path, upsilon_copy_URL)

  # Validate the merge info of the copy destination (we expect none).
  svntest.actions.run_and_verify_svn(None, [], [],
                                     'propget',
                                     SVN_PROP_MERGEINFO, upsilon_copy_URL)

  # Copy added dir A/D/I to URL://A/D/G/I
  I_copy_URL = sbox.repo_url + '/A/D/G/I'
  svntest.actions.run_and_verify_svn(None, None, [],
                                     'cp', '-m', '',
                                     I_path, I_copy_URL)

  # Created expected output tree for 'svn ci'
  expected_output = svntest.wc.State(wc_dir, {
    'A/D/I'         : Item(verb='Adding'),
    'A/D/I/J'       : Item(verb='Adding'),
    'A/D/I/J/kappa' : Item(verb='Adding'),
    'A/D/I/eta'     : Item(verb='Adding'),
    'A/D/I/theta'   : Item(verb='Adding'),
    'A/D/upsilon'   : Item(verb='Adding'),
    })

  # Create expected status tree
  expected_status = svntest.actions.get_virginal_state(wc_dir, 1)
  expected_status.add({
    'A/D/I'         : Item(status='  ', wc_rev=4),
    'A/D/I/J'       : Item(status='  ', wc_rev=4),
    'A/D/I/J/kappa' : Item(status='  ', wc_rev=4),
    'A/D/I/eta'     : Item(status='  ', wc_rev=4),
    'A/D/I/theta'   : Item(status='  ', wc_rev=4),
    'A/D/upsilon'   : Item(status='  ', wc_rev=4),
    })

  svntest.actions.run_and_verify_commit(wc_dir,
                                        expected_output,
                                        expected_status,
                                        None,
                                        wc_dir)

  # Created expected output for update
  expected_output = svntest.wc.State(wc_dir, {
    'A/D/G/I'         : Item(status='A '),
    'A/D/G/I/theta'   : Item(status='A '),
    'A/D/G/I/J'       : Item(status='A '),
    'A/D/G/I/J/kappa' : Item(status='A '),
    'A/D/G/I/eta'     : Item(status='A '),
    'A/C/upsilon'     : Item(status='A '),
    })

  # Created expected disk for update
  expected_disk = svntest.main.greek_state.copy()
  expected_disk.add({
    'A/D/G/I'                          : Item(),
    'A/D/G/I/theta'                    : Item("This is the file 'theta'\n"),
    'A/D/G/I/J'                        : Item(),
    'A/D/G/I/J/kappa'                  : Item("This is the file 'kappa'\n"),
    'A/D/G/I/eta'                      : Item("This is the file 'eta'\n"),
    'A/C/upsilon'                      : Item("This is the file 'upsilon'\n"),
    'A/D/I'                            : Item(),
    'A/D/I/J'                          : Item(),
    'A/D/I/J/kappa'                    : Item("This is the file 'kappa'\n"),
    'A/D/I/eta'                        : Item("This is the file 'eta'\n"),
    'A/D/I/theta'                      : Item("This is the file 'theta'\n"),
    'A/D/upsilon'                      : Item("This is the file 'upsilon'\n"),
    'A/D/I/L_UNVERSIONED/unversioned3' : Item("An unversioned file\n"),
    'A/D/I/L_UNVERSIONED'              : Item(),
    'A/D/I/unversioned1'               : Item("An unversioned file\n"),
    'A/D/I/J/unversioned2'             : Item("An unversioned file\n"),
    })

  # Some more changes to the expected_status to reflect post update WC
  expected_status.tweak(wc_rev=4)
  expected_status.add({
    'A/C'             : Item(status='  ', wc_rev=4),
    'A/C/upsilon'     : Item(status='  ', wc_rev=4),
    'A/D/G'           : Item(status='  ', wc_rev=4),
    'A/D/G/I'         : Item(status='  ', wc_rev=4),
    'A/D/G/I/theta'   : Item(status='  ', wc_rev=4),
    'A/D/G/I/J'       : Item(status='  ', wc_rev=4),
    'A/D/G/I/J/kappa' : Item(status='  ', wc_rev=4),
    'A/D/G/I/eta'     : Item(status='  ', wc_rev=4),
    })

  # Update WC, the WC->URL copies above should be added
  svntest.actions.run_and_verify_update(wc_dir,
                                        expected_output,
                                        expected_disk,
                                        expected_status)


# Issue #1869.
def move_to_relative_paths(sbox):
  "move file using relative dst path names"

  sbox.build()
  wc_dir = sbox.wc_dir
  E_path = os.path.join(wc_dir, 'A', 'B', 'E')
  rel_path = os.path.join('..', '..', '..')

  current_dir = os.getcwd()
  os.chdir(E_path)
  svntest.main.run_svn(None, 'mv', 'beta', rel_path)
  os.chdir(current_dir)

  expected_status = svntest.actions.get_virginal_state(wc_dir, 1)
  expected_status.add({
    'beta'        : Item(status='A ', copied='+', wc_rev='-'),
    'A/B/E/beta'  : Item(status='D ', wc_rev='1')
  })
  svntest.actions.run_and_verify_status(wc_dir, expected_status)


#----------------------------------------------------------------------
def move_from_relative_paths(sbox):
  "move file using relative src path names"

  sbox.build(read_only = True)
  wc_dir = sbox.wc_dir
  F_path = os.path.join(wc_dir, 'A', 'B', 'F')
  beta_rel_path = os.path.join('..', 'E', 'beta')

  current_dir = os.getcwd()
  os.chdir(F_path)
  svntest.main.run_svn(None, 'mv', beta_rel_path, '.')
  os.chdir(current_dir)

  expected_status = svntest.actions.get_virginal_state(wc_dir, 1)
  expected_status.add({
    'A/B/F/beta'  : Item(status='A ', copied='+', wc_rev='-'),
    'A/B/E/beta'  : Item(status='D ', wc_rev='1')
  })
  svntest.actions.run_and_verify_status(wc_dir, expected_status)


#----------------------------------------------------------------------
def copy_to_relative_paths(sbox):
  "copy file using relative dst path names"

  sbox.build(read_only = True)
  wc_dir = sbox.wc_dir
  E_path = os.path.join(wc_dir, 'A', 'B', 'E')
  rel_path = os.path.join('..', '..', '..')

  current_dir = os.getcwd()
  os.chdir(E_path)
  svntest.main.run_svn(None, 'cp', 'beta', rel_path)
  os.chdir(current_dir)

  expected_status = svntest.actions.get_virginal_state(wc_dir, 1)
  expected_status.add({
    'beta'        : Item(status='A ', copied='+', wc_rev='-'),
  })
  svntest.actions.run_and_verify_status(wc_dir, expected_status)


#----------------------------------------------------------------------
def copy_from_relative_paths(sbox):
  "copy file using relative src path names"

  sbox.build(read_only = True)
  wc_dir = sbox.wc_dir
  F_path = os.path.join(wc_dir, 'A', 'B', 'F')
  beta_rel_path = os.path.join('..', 'E', 'beta')

  current_dir = os.getcwd()
  os.chdir(F_path)
  svntest.main.run_svn(None, 'cp', beta_rel_path, '.')
  os.chdir(current_dir)

  expected_status = svntest.actions.get_virginal_state(wc_dir, 1)
  expected_status.add({
    'A/B/F/beta'  : Item(status='A ', copied='+', wc_rev='-'),
  })
  svntest.actions.run_and_verify_status(wc_dir, expected_status)


#----------------------------------------------------------------------

# Test moving multiple files within a wc.

def move_multiple_wc(sbox):
  "svn mv multiple files to a common directory"

  sbox.build()
  wc_dir = sbox.wc_dir

  chi_path = os.path.join(wc_dir, 'A', 'D', 'H', 'chi')
  psi_path = os.path.join(wc_dir, 'A', 'D', 'H', 'psi')
  omega_path = os.path.join(wc_dir, 'A', 'D', 'H', 'omega')
  E_path = os.path.join(wc_dir, 'A', 'B', 'E')
  C_path = os.path.join(wc_dir, 'A', 'C')

  # Move chi, psi, omega and E to A/C
  svntest.actions.run_and_verify_svn(None, None, [], 'mv', chi_path, psi_path,
                                     omega_path, E_path, C_path)

  # Create expected output
  expected_output = svntest.wc.State(wc_dir, {
    'A/C/chi'     : Item(verb='Adding'),
    'A/C/psi'     : Item(verb='Adding'),
    'A/C/omega'   : Item(verb='Adding'),
    'A/C/E'       : Item(verb='Adding'),
    'A/D/H/chi'   : Item(verb='Deleting'),
    'A/D/H/psi'   : Item(verb='Deleting'),
    'A/D/H/omega' : Item(verb='Deleting'),
    'A/B/E'       : Item(verb='Deleting'),
    })

  # Create expected status tree
  expected_status = svntest.actions.get_virginal_state(wc_dir, 1)

  # Add the moved files
  expected_status.add({
    'A/C/chi'     : Item(status='  ', wc_rev=2),
    'A/C/psi'     : Item(status='  ', wc_rev=2),
    'A/C/omega'   : Item(status='  ', wc_rev=2),
    'A/C/E'       : Item(status='  ', wc_rev=2),
    'A/C/E/alpha' : Item(status='  ', wc_rev=2),
    'A/C/E/beta'  : Item(status='  ', wc_rev=2),
    })

  # Removed the moved files
  expected_status.remove('A/D/H/chi', 'A/D/H/psi', 'A/D/H/omega', 'A/B/E/alpha',
                         'A/B/E/beta', 'A/B/E')

  svntest.actions.run_and_verify_commit(wc_dir,
                                        expected_output,
                                        expected_status,
                                        None,
                                        wc_dir)

#----------------------------------------------------------------------

# Test copying multiple files within a wc.

def copy_multiple_wc(sbox):
  "svn cp multiple files to a common directory"

  sbox.build()
  wc_dir = sbox.wc_dir

  chi_path = os.path.join(wc_dir, 'A', 'D', 'H', 'chi')
  psi_path = os.path.join(wc_dir, 'A', 'D', 'H', 'psi')
  omega_path = os.path.join(wc_dir, 'A', 'D', 'H', 'omega')
  E_path = os.path.join(wc_dir, 'A', 'B', 'E')
  C_path = os.path.join(wc_dir, 'A', 'C')

  # Copy chi, psi, omega and E to A/C
  svntest.actions.run_and_verify_svn(None, None, [], 'cp', chi_path, psi_path,
                                     omega_path, E_path, C_path)

  # Create expected output
  expected_output = svntest.wc.State(wc_dir, {
    'A/C/chi'     : Item(verb='Adding'),
    'A/C/psi'     : Item(verb='Adding'),
    'A/C/omega'   : Item(verb='Adding'),
    'A/C/E'       : Item(verb='Adding'),
    })

  # Create expected status tree
  expected_status = svntest.actions.get_virginal_state(wc_dir, 1)

  # Add the moved files
  expected_status.add({
    'A/C/chi'     : Item(status='  ', wc_rev=2),
    'A/C/psi'     : Item(status='  ', wc_rev=2),
    'A/C/omega'   : Item(status='  ', wc_rev=2),
    'A/C/E'       : Item(status='  ', wc_rev=2),
    'A/C/E/alpha' : Item(status='  ', wc_rev=2),
    'A/C/E/beta'  : Item(status='  ', wc_rev=2),
    })

  svntest.actions.run_and_verify_commit(wc_dir,
                                        expected_output,
                                        expected_status,
                                        None,
                                        wc_dir)

#----------------------------------------------------------------------

# Test moving multiple files within a repo.

def move_multiple_repo(sbox):
  "move multiple files within a repo"

  sbox.build()
  wc_dir = sbox.wc_dir

  chi_url = sbox.repo_url + '/A/D/H/chi'
  psi_url = sbox.repo_url + '/A/D/H/psi'
  omega_url = sbox.repo_url + '/A/D/H/omega'
  E_url = sbox.repo_url + '/A/B/E'
  C_url = sbox.repo_url + '/A/C'

  # Move three files and a directory in the repo to a different location
  # in the repo
  svntest.actions.run_and_verify_svn(None, None, [], 'mv',
                                     chi_url, psi_url, omega_url, E_url, C_url,
                                     '-m', 'logmsg')

  # Update to HEAD, and check to see if the files really moved in the repo

  expected_output = svntest.wc.State(wc_dir, {
    'A/C/chi'     : Item(status='A '),
    'A/C/psi'     : Item(status='A '),
    'A/C/omega'   : Item(status='A '),
    'A/C/E'       : Item(status='A '),
    'A/C/E/alpha' : Item(status='A '),
    'A/C/E/beta'  : Item(status='A '),
    'A/D/H/chi'   : Item(status='D '),
    'A/D/H/psi'   : Item(status='D '),
    'A/D/H/omega' : Item(status='D '),
    'A/B/E'       : Item(status='D '),
    })

  expected_disk = svntest.main.greek_state.copy()
  expected_disk.remove('A/D/H/chi', 'A/D/H/psi', 'A/D/H/omega', 'A/B/E/alpha',
                       'A/B/E/beta', 'A/B/E')
  expected_disk.add({
    'A/C/chi'     : Item(contents="This is the file 'chi'.\n"),
    'A/C/psi'     : Item(contents="This is the file 'psi'.\n"),
    'A/C/omega'   : Item(contents="This is the file 'omega'.\n"),
    'A/C/E'       : Item(),
    'A/C/E/alpha' : Item(contents="This is the file 'alpha'.\n"),
    'A/C/E/beta'  : Item(contents="This is the file 'beta'.\n"),
    })

  expected_status = svntest.actions.get_virginal_state(wc_dir, 2)
  expected_status.remove('A/D/H/chi', 'A/D/H/psi', 'A/D/H/omega', 'A/B/E/alpha',
                         'A/B/E/beta', 'A/B/E')
  expected_status.add({
    'A/C/chi'     : Item(status='  ', wc_rev=2),
    'A/C/psi'     : Item(status='  ', wc_rev=2),
    'A/C/omega'   : Item(status='  ', wc_rev=2),
    'A/C/E'       : Item(status='  ', wc_rev=2),
    'A/C/E/alpha' : Item(status='  ', wc_rev=2),
    'A/C/E/beta'  : Item(status='  ', wc_rev=2),
    })

  svntest.actions.run_and_verify_update(wc_dir,
                                        expected_output,
                                        expected_disk,
                                        expected_status)

#----------------------------------------------------------------------

# Test copying multiple files within a repo.

def copy_multiple_repo(sbox):
  "copy multiple files within a repo"

  sbox.build()
  wc_dir = sbox.wc_dir

  chi_url = sbox.repo_url + '/A/D/H/chi'
  psi_url = sbox.repo_url + '/A/D/H/psi'
  omega_url = sbox.repo_url + '/A/D/H/omega'
  E_url = sbox.repo_url + '/A/B/E'
  C_url = sbox.repo_url + '/A/C'

  # Copy three files and a directory in the repo to a different location
  # in the repo
  svntest.actions.run_and_verify_svn(None, None, [], 'cp',
                                     chi_url, psi_url, omega_url, E_url, C_url,
                                     '-m', 'logmsg')

  # Update to HEAD, and check to see if the files really moved in the repo

  expected_output = svntest.wc.State(wc_dir, {
    'A/C/chi'     : Item(status='A '),
    'A/C/psi'     : Item(status='A '),
    'A/C/omega'   : Item(status='A '),
    'A/C/E'       : Item(status='A '),
    'A/C/E/alpha' : Item(status='A '),
    'A/C/E/beta'  : Item(status='A '),
    })

  expected_disk = svntest.main.greek_state.copy()
  expected_disk.add({
    'A/C/chi'     : Item(contents="This is the file 'chi'.\n"),
    'A/C/psi'     : Item(contents="This is the file 'psi'.\n"),
    'A/C/omega'   : Item(contents="This is the file 'omega'.\n"),
    'A/C/E'       : Item(),
    'A/C/E/alpha' : Item(contents="This is the file 'alpha'.\n"),
    'A/C/E/beta'  : Item(contents="This is the file 'beta'.\n"),
    })

  expected_status = svntest.actions.get_virginal_state(wc_dir, 2)
  expected_status.add({
    'A/C/chi'     : Item(status='  ', wc_rev=2),
    'A/C/psi'     : Item(status='  ', wc_rev=2),
    'A/C/omega'   : Item(status='  ', wc_rev=2),
    'A/C/E'       : Item(status='  ', wc_rev=2),
    'A/C/E/alpha' : Item(status='  ', wc_rev=2),
    'A/C/E/beta'  : Item(status='  ', wc_rev=2),
    })

  svntest.actions.run_and_verify_update(wc_dir,
                                        expected_output,
                                        expected_disk,
                                        expected_status)

#----------------------------------------------------------------------

# Test moving copying multiple files from a repo to a wc

def copy_multiple_repo_wc(sbox):
  "copy multiple files from a repo to a wc"

  sbox.build()
  wc_dir = sbox.wc_dir

  chi_url = sbox.repo_url + '/A/D/H/chi'
  psi_url = sbox.repo_url + '/A/D/H/psi'
  omega_with_space_url = sbox.repo_url + '/A/D/H/omega 2'
  E_url = sbox.repo_url + '/A/B/E'
  C_path = os.path.join(wc_dir, 'A', 'C')

  # We need this in order to check that we don't end up with URI-encoded
  # paths in the WC (issue #2955)
  svntest.actions.run_and_verify_svn(None, None, [], 'mv', '-m', 'log_msg',
                                     sbox.repo_url + '/A/D/H/omega',
                                     omega_with_space_url)

  # Perform the copy and check the output
  svntest.actions.run_and_verify_svn(None, None, [], 'cp',
                                     chi_url, psi_url, omega_with_space_url,
                                     E_url, C_path)

  # Commit the changes, and verify the content actually got copied
  expected_output = svntest.wc.State(wc_dir, {
    'A/C/chi'     : Item(verb='Adding'),
    'A/C/psi'     : Item(verb='Adding'),
    'A/C/omega 2' : Item(verb='Adding'),
    'A/C/E'       : Item(verb='Adding'),
    })

  expected_status = svntest.actions.get_virginal_state(wc_dir, 1)
  expected_status.add({
    'A/C/chi'     : Item(status='  ', wc_rev=3),
    'A/C/psi'     : Item(status='  ', wc_rev=3),
    'A/C/omega 2' : Item(status='  ', wc_rev=3),
    'A/C/E'       : Item(status='  ', wc_rev=3),
    'A/C/E/alpha' : Item(status='  ', wc_rev=3),
    'A/C/E/beta'  : Item(status='  ', wc_rev=3),
    })

  svntest.actions.run_and_verify_commit(wc_dir,
                                        expected_output,
                                        expected_status,
                                        None, wc_dir)

#----------------------------------------------------------------------

# Test moving copying multiple files from a wc to a repo

def copy_multiple_wc_repo(sbox):
  "copy multiple files from a wc to a repo"

  sbox.build()
  wc_dir = sbox.wc_dir

  chi_path = os.path.join(wc_dir, 'A', 'D', 'H', 'chi')
  psi_path = os.path.join(wc_dir, 'A', 'D', 'H', 'psi')
  omega_path = os.path.join(wc_dir, 'A', 'D', 'H', 'omega')
  E_path = os.path.join(wc_dir, 'A', 'B', 'E')
  C_url = sbox.repo_url + '/A/C'

  # Perform the copy and check the output
  svntest.actions.run_and_verify_svn(None, None, [], 'cp',
                                     chi_path, psi_path, omega_path, E_path,
                                     C_url, '-m', 'logmsg')

  # Update to HEAD, and check to see if the files really got copied in the repo

  expected_output = svntest.wc.State(wc_dir, {
    'A/C/chi'     : Item(status='A '),
    'A/C/psi'     : Item(status='A '),
    'A/C/omega'   : Item(status='A '),
    'A/C/E'       : Item(status='A '),
    'A/C/E/alpha' : Item(status='A '),
    'A/C/E/beta'  : Item(status='A '),
    })

  expected_disk = svntest.main.greek_state.copy()
  expected_disk.add({
    'A/C/chi': Item(contents="This is the file 'chi'.\n"),
    'A/C/psi': Item(contents="This is the file 'psi'.\n"),
    'A/C/omega': Item(contents="This is the file 'omega'.\n"),
    'A/C/E'       : Item(),
    'A/C/E/alpha' : Item(contents="This is the file 'alpha'.\n"),
    'A/C/E/beta'  : Item(contents="This is the file 'beta'.\n"),
    })

  expected_status = svntest.actions.get_virginal_state(wc_dir, 2)
  expected_status.add({
    'A/C/chi'     : Item(status='  ', wc_rev=2),
    'A/C/psi'     : Item(status='  ', wc_rev=2),
    'A/C/omega'   : Item(status='  ', wc_rev=2),
    'A/C/E'       : Item(status='  ', wc_rev=2),
    'A/C/E/alpha' : Item(status='  ', wc_rev=2),
    'A/C/E/beta'  : Item(status='  ', wc_rev=2),
    })

  svntest.actions.run_and_verify_update(wc_dir,
                                        expected_output,
                                        expected_disk,
                                        expected_status)

#----------------------------------------------------------------------

# Test copying local files using peg revision syntax
# (Issue 2546)
def copy_peg_rev_local_files(sbox):
  "copy local files using peg rev syntax"

  sbox.build()
  wc_dir = sbox.wc_dir

  psi_path = os.path.join(wc_dir, 'A', 'D', 'H', 'psi')
  new_iota_path = os.path.join(wc_dir, 'new_iota')
  iota_path = os.path.join(wc_dir, 'iota')
  sigma_path = os.path.join(wc_dir, 'sigma')

  psi_text = "This is the file 'psi'.\n"
  iota_text = "This is the file 'iota'.\n"

  # Play a shell game with some WC files, then commit the changes back
  # to the repository (making r2).
  svntest.actions.run_and_verify_svn(None, None, [], 'mv',
                                     psi_path, new_iota_path)
  svntest.actions.run_and_verify_svn(None, None, [], 'mv',
                                     iota_path, psi_path)
  svntest.actions.run_and_verify_svn(None, None, [], 'mv',
                                     new_iota_path, iota_path)

  svntest.actions.run_and_verify_svn(None, None, [],
                                     'ci',
                                     '-m', 'rev 2',
                                     wc_dir)

  # Copy using a peg rev (remember, the object at iota_path at HEAD
  # was at psi_path back at r1).
  svntest.actions.run_and_verify_svn(None, None, [],
                                     'cp',
                                     iota_path + '@HEAD', '-r', '1',
                                     sigma_path)

  # Commit and verify disk contents
  svntest.actions.run_and_verify_svn(None, None, [],
                                     'ci', wc_dir,
                                     '-m', 'rev 3')

  expected_disk = svntest.main.greek_state.copy()
  expected_disk.tweak('A/D/H/psi', contents=iota_text)
  expected_disk.add({
    'iota'      : Item(contents=psi_text),
    'A/D/H/psi' : Item(contents=iota_text),
    'sigma'     : Item(contents=psi_text, props={}),
    })

  actual_disk = svntest.tree.build_tree_from_wc(wc_dir, 3)
  svntest.tree.compare_trees("disk", actual_disk, expected_disk.old_tree())


#----------------------------------------------------------------------

# Test copying local directories using peg revision syntax
# (Issue 2546)
def copy_peg_rev_local_dirs(sbox):
  "copy local dirs using peg rev syntax"

  sbox.build()
  wc_dir = sbox.wc_dir

  E_path = os.path.join(wc_dir, 'A', 'B', 'E')
  G_path = os.path.join(wc_dir, 'A', 'D', 'G')
  I_path = os.path.join(wc_dir, 'A', 'D', 'I')
  J_path = os.path.join(wc_dir, 'A', 'J')
  alpha_path = os.path.join(E_path, 'alpha')

  # Make some changes to the repository
  svntest.actions.run_and_verify_svn(None, None, [], 'rm',
                                     alpha_path)
  svntest.actions.run_and_verify_svn(None, None, [],
                                     'ci',
                                     '-m', 'rev 2',
                                     wc_dir)
  svntest.actions.run_and_verify_svn(None, None, [], 'up', wc_dir)

  svntest.actions.run_and_verify_svn(None, None, [],
                                     'mv',
                                     E_path, I_path)
  svntest.actions.run_and_verify_svn(None, None, [],
                                     'ci',
                                     '-m', 'rev 3',
                                     wc_dir)

  svntest.actions.run_and_verify_svn(None, None, [],
                                     'mv',
                                     G_path, E_path)
  svntest.actions.run_and_verify_svn(None, None, [],
                                     'ci',
                                     '-m', 'rev 4',
                                     wc_dir)

  svntest.actions.run_and_verify_svn(None, None, [],
                                     'mv',
                                     I_path, G_path)
  svntest.actions.run_and_verify_svn(None, None, [],
                                     'ci',
                                     '-m', 'rev 5',
                                     wc_dir)

  # Copy using a peg rev
  svntest.actions.run_and_verify_svn(None, None, [],
                                     'cp',
                                     G_path + '@HEAD', '-r', '1',
                                     J_path)

  # Commit and verify disk contents
  svntest.actions.run_and_verify_svn(None, None, [],
                                     'ci', wc_dir,
                                     '-m', 'rev 6')

  expected_disk = svntest.main.greek_state.copy()
  expected_disk.remove('A/B/E/beta')
  expected_disk.remove('A/B/E/alpha')
  expected_disk.remove('A/D/G/pi')
  expected_disk.remove('A/D/G/rho')
  expected_disk.remove('A/D/G/tau')
  expected_disk.add({
    'A/B/E'       : Item(),
    'A/B/E/pi'    : Item(contents="This is the file 'pi'.\n"),
    'A/B/E/rho'   : Item(contents="This is the file 'rho'.\n"),
    'A/B/E/tau'   : Item(contents="This is the file 'tau'.\n"),
    'A/D/G'       : Item(),
    'A/D/G/beta'  : Item(contents="This is the file 'beta'.\n"),
    'A/J'         : Item(),
    'A/J/alpha'   : Item(contents="This is the file 'alpha'.\n"),
    'A/J/beta'  : Item(contents="This is the file 'beta'.\n"),
    })

  actual_disk = svntest.tree.build_tree_from_wc(wc_dir, 5)
  svntest.tree.compare_trees("disk", actual_disk, expected_disk.old_tree())


#----------------------------------------------------------------------

# Test copying urls using peg revision syntax
# (Issue 2546)
def copy_peg_rev_url(sbox):
  "copy urls using peg rev syntax"

  sbox.build()
  wc_dir = sbox.wc_dir

  psi_path = os.path.join(wc_dir, 'A', 'D', 'H', 'psi')
  new_iota_path = os.path.join(wc_dir, 'new_iota')
  iota_path = os.path.join(wc_dir, 'iota')
  iota_url = sbox.repo_url + '/iota'
  sigma_url = sbox.repo_url + '/sigma'

  psi_text = "This is the file 'psi'.\n"
  iota_text = "This is the file 'iota'.\n"

  # Make some changes to the repository
  svntest.actions.run_and_verify_svn(None, None, [], 'mv',
                                     psi_path, new_iota_path)
  svntest.actions.run_and_verify_svn(None, None, [], 'mv',
                                     iota_path, psi_path)
  svntest.actions.run_and_verify_svn(None, None, [], 'mv',
                                     new_iota_path, iota_path)

  svntest.actions.run_and_verify_svn(None, None, [],
                                     'ci',
                                     '-m', 'rev 2',
                                     wc_dir)

  # Copy using a peg rev
  svntest.actions.run_and_verify_svn(None, None, [],
                                     'cp',
                                     iota_url + '@HEAD', '-r', '1',
                                     sigma_url, '-m', 'rev 3')

  # Validate the copy destination's mergeinfo (we expect none).
  svntest.actions.run_and_verify_svn(None, [], [],
                                     'propget', SVN_PROP_MERGEINFO, sigma_url)

  # Update to HEAD and verify disk contents
  expected_output = svntest.wc.State(wc_dir, {
    'sigma' : Item(status='A '),
    })

  expected_disk = svntest.main.greek_state.copy()
  expected_disk.tweak('iota', contents=psi_text)
  expected_disk.tweak('A/D/H/psi', contents=iota_text)
  expected_disk.add({
    'sigma' : Item(contents=psi_text),
    })

  expected_status = svntest.actions.get_virginal_state(wc_dir, 3)
  expected_status.add({
    'sigma' : Item(status='  ', wc_rev=3)
    })

  svntest.actions.run_and_verify_update(wc_dir,
                                        expected_output,
                                        expected_disk,
                                        expected_status)

# Test copying an older revision of a wc directory in the wc.
def old_dir_wc_to_wc(sbox):
  "copy old revision of wc dir to new dir"

  sbox.build()
  wc_dir = sbox.wc_dir

  E = os.path.join(wc_dir, 'A', 'B', 'E')
  E2 = os.path.join(wc_dir, 'E2')
  E_url = sbox.repo_url + '/A/B/E'
  alpha_url = E_url + '/alpha'

  # delete E/alpha in r2
  svntest.actions.run_and_verify_svn(None, None, [],
                                     'rm', '-m', '', alpha_url)

  # delete E in r3
  svntest.actions.run_and_verify_svn(None, None, [],
                                     'rm', '-m', '', E_url)

  # Copy an old revision of E into a new path in the WC
  svntest.actions.run_and_verify_svn(None, None, [],
                                     'cp', '-r1', E, E2)

  # Create expected output tree.
  expected_output = svntest.wc.State(wc_dir, {
    'E2'      : Item(verb='Adding'),
    })

  # Created expected status tree.
  expected_status = svntest.actions.get_virginal_state(wc_dir, 1)
  expected_status.add({
    'E2' : Item(status='  ', wc_rev=4),
    'E2/alpha'  : Item(status='  ', wc_rev=4),
    'E2/beta'  : Item(status='  ', wc_rev=4),
    })
  # Commit the one file.
  svntest.actions.run_and_verify_commit(wc_dir,
                                        expected_output,
                                        expected_status,
                                        None,
                                        wc_dir)


#----------------------------------------------------------------------
# Test copying and creating parents in the wc

def copy_make_parents_wc_wc(sbox):
  "svn cp --parents WC_PATH WC_PATH"

  sbox.build()
  wc_dir = sbox.wc_dir

  iota_path = os.path.join(wc_dir, 'iota')
  new_iota_path = os.path.join(wc_dir, 'X', 'Y', 'Z', 'iota')

  # Copy iota
  svntest.actions.run_and_verify_svn(None, None, [], 'cp', '--parents',
                                     iota_path, new_iota_path)

  # Create expected output
  expected_output = svntest.wc.State(wc_dir, {
    'X'           : Item(verb='Adding'),
    'X/Y'         : Item(verb='Adding'),
    'X/Y/Z'       : Item(verb='Adding'),
    'X/Y/Z/iota'  : Item(verb='Adding'),
    })

  # Create expected status tree
  expected_status = svntest.actions.get_virginal_state(wc_dir, 1)

  # Add the moved files
  expected_status.add({
    'X'           : Item(status='  ', wc_rev=2),
    'X/Y'         : Item(status='  ', wc_rev=2),
    'X/Y/Z'       : Item(status='  ', wc_rev=2),
    'X/Y/Z/iota'  : Item(status='  ', wc_rev=2),
    })

  svntest.actions.run_and_verify_commit(wc_dir,
                                        expected_output,
                                        expected_status,
                                        None,
                                        wc_dir)

#----------------------------------------------------------------------
# Test copying and creating parents from the repo to the wc

def copy_make_parents_repo_wc(sbox):
  "svn cp --parents URL WC_PATH"

  sbox.build()
  wc_dir = sbox.wc_dir

  iota_url = sbox.repo_url + '/iota'
  new_iota_path = os.path.join(wc_dir, 'X', 'Y', 'Z', 'iota')

  # Copy iota
  svntest.actions.run_and_verify_svn(None, None, [],
                                     'cp', '--parents',
                                     iota_url, new_iota_path)

  # Create expected output
  expected_output = svntest.wc.State(wc_dir, {
    'X'           : Item(verb='Adding'),
    'X/Y'         : Item(verb='Adding'),
    'X/Y/Z'       : Item(verb='Adding'),
    'X/Y/Z/iota'  : Item(verb='Adding'),
    })

  # Create expected status tree
  expected_status = svntest.actions.get_virginal_state(wc_dir, 1)

  # Add the moved files
  expected_status.add({
    'X'           : Item(status='  ', wc_rev=2),
    'X/Y'         : Item(status='  ', wc_rev=2),
    'X/Y/Z'       : Item(status='  ', wc_rev=2),
    'X/Y/Z/iota'  : Item(status='  ', wc_rev=2),
    })

  svntest.actions.run_and_verify_commit(wc_dir,
                                        expected_output,
                                        expected_status,
                                        None,
                                        wc_dir)


#----------------------------------------------------------------------
# Test copying and creating parents from the wc to the repo

def copy_make_parents_wc_repo(sbox):
  "svn cp --parents WC_PATH URL"

  sbox.build()
  wc_dir = sbox.wc_dir

  iota_path = os.path.join(wc_dir, 'iota')
  new_iota_url = sbox.repo_url + '/X/Y/Z/iota'

  # Copy iota
  svntest.actions.run_and_verify_svn(None, None, [],
                                     'cp', '--parents',
                                     '-m', 'log msg',
                                     iota_path, new_iota_url)

  # Update to HEAD and verify disk contents
  expected_output = svntest.wc.State(wc_dir, {
    'X'           : Item(status='A '),
    'X/Y'         : Item(status='A '),
    'X/Y/Z'       : Item(status='A '),
    'X/Y/Z/iota'  : Item(status='A '),
    })

  expected_disk = svntest.main.greek_state.copy()
  expected_disk.add({
    'X'           : Item(),
    'X/Y'         : Item(),
    'X/Y/Z'       : Item(),
    'X/Y/Z/iota'  : Item(contents="This is the file 'iota'.\n"),
    })

  expected_status = svntest.actions.get_virginal_state(wc_dir, 2)
  expected_status.add({
    'X'           : Item(status='  ', wc_rev=2),
    'X/Y'         : Item(status='  ', wc_rev=2),
    'X/Y/Z'       : Item(status='  ', wc_rev=2),
    'X/Y/Z/iota'  : Item(status='  ', wc_rev=2),
    })

  svntest.actions.run_and_verify_update(wc_dir,
                                        expected_output,
                                        expected_disk,
                                        expected_status)


#----------------------------------------------------------------------
# Test copying and creating parents from repo to repo

def copy_make_parents_repo_repo(sbox):
  "svn cp --parents URL URL"

  sbox.build()
  wc_dir = sbox.wc_dir

  iota_url = sbox.repo_url + '/iota'
  new_iota_url = sbox.repo_url + '/X/Y/Z/iota'

  # Copy iota
  svntest.actions.run_and_verify_svn(None, None, [],
                                     'cp', '--parents',
                                     '-m', 'log msg',
                                     iota_url, new_iota_url)

  # Update to HEAD and verify disk contents
  expected_output = svntest.wc.State(wc_dir, {
    'X'           : Item(status='A '),
    'X/Y'         : Item(status='A '),
    'X/Y/Z'       : Item(status='A '),
    'X/Y/Z/iota'  : Item(status='A '),
    })

  expected_disk = svntest.main.greek_state.copy()
  expected_disk.add({
    'X'           : Item(),
    'X/Y'         : Item(),
    'X/Y/Z'       : Item(),
    'X/Y/Z/iota'  : Item(contents="This is the file 'iota'.\n"),
    })

  expected_status = svntest.actions.get_virginal_state(wc_dir, 2)
  expected_status.add({
    'X'           : Item(status='  ', wc_rev=2),
    'X/Y'         : Item(status='  ', wc_rev=2),
    'X/Y/Z'       : Item(status='  ', wc_rev=2),
    'X/Y/Z/iota'  : Item(status='  ', wc_rev=2),
    })

  svntest.actions.run_and_verify_update(wc_dir,
                                        expected_output,
                                        expected_disk,
                                        expected_status)

# Test for issue #2894
# Can't perform URL to WC copy if URL needs URI encoding.
def URI_encoded_repos_to_wc(sbox):
  "copy a URL that needs URI encoding to WC"

  sbox.build()
  wc_dir = sbox.wc_dir
  expected_status = svntest.actions.get_virginal_state(wc_dir, 1)
  expected_disk = svntest.main.greek_state.copy()

  def copy_URL_to_WC(URL_rel_path, dest_name, rev):
    lines = [
       "A    " + os.path.join(wc_dir, dest_name, "B") + "\n",
       "A    " + os.path.join(wc_dir, dest_name, "B", "lambda") + "\n",
       "A    " + os.path.join(wc_dir, dest_name, "B", "E") + "\n",
       "A    " + os.path.join(wc_dir, dest_name, "B", "E", "alpha") + "\n",
       "A    " + os.path.join(wc_dir, dest_name, "B", "E", "beta") + "\n",
       "A    " + os.path.join(wc_dir, dest_name, "B", "F") + "\n",
       "A    " + os.path.join(wc_dir, dest_name, "mu") + "\n",
       "A    " + os.path.join(wc_dir, dest_name, "C") + "\n",
       "A    " + os.path.join(wc_dir, dest_name, "D") + "\n",
       "A    " + os.path.join(wc_dir, dest_name, "D", "gamma") + "\n",
       "A    " + os.path.join(wc_dir, dest_name, "D", "G") + "\n",
       "A    " + os.path.join(wc_dir, dest_name, "D", "G", "pi") + "\n",
       "A    " + os.path.join(wc_dir, dest_name, "D", "G", "rho") + "\n",
       "A    " + os.path.join(wc_dir, dest_name, "D", "G", "tau") + "\n",
       "A    " + os.path.join(wc_dir, dest_name, "D", "H") + "\n",
       "A    " + os.path.join(wc_dir, dest_name, "D", "H", "chi") + "\n",
       "A    " + os.path.join(wc_dir, dest_name, "D", "H", "omega") + "\n",
       "A    " + os.path.join(wc_dir, dest_name, "D", "H", "psi") + "\n",
       "Checked out revision " + str(rev - 1) + ".\n",
       "A         " + os.path.join(wc_dir, dest_name) + "\n"]
    expected = svntest.verify.UnorderedOutput(lines)
    expected_status.add({
      dest_name + "/B"         : Item(status='  ', wc_rev=rev),
      dest_name + "/B/lambda"  : Item(status='  ', wc_rev=rev),
      dest_name + "/B/E"       : Item(status='  ', wc_rev=rev),
      dest_name + "/B/E/alpha" : Item(status='  ', wc_rev=rev),
      dest_name + "/B/E/beta"  : Item(status='  ', wc_rev=rev),
      dest_name + "/B/F"       : Item(status='  ', wc_rev=rev),
      dest_name + "/mu"        : Item(status='  ', wc_rev=rev),
      dest_name + "/C"         : Item(status='  ', wc_rev=rev),
      dest_name + "/D"         : Item(status='  ', wc_rev=rev),
      dest_name + "/D/gamma"   : Item(status='  ', wc_rev=rev),
      dest_name + "/D/G"       : Item(status='  ', wc_rev=rev),
      dest_name + "/D/G/pi"    : Item(status='  ', wc_rev=rev),
      dest_name + "/D/G/rho"   : Item(status='  ', wc_rev=rev),
      dest_name + "/D/G/tau"   : Item(status='  ', wc_rev=rev),
      dest_name + "/D/H"       : Item(status='  ', wc_rev=rev),
      dest_name + "/D/H/chi"   : Item(status='  ', wc_rev=rev),
      dest_name + "/D/H/omega" : Item(status='  ', wc_rev=rev),
      dest_name + "/D/H/psi"   : Item(status='  ', wc_rev=rev),
      dest_name                : Item(status='  ', wc_rev=rev)})
    expected_disk.add({
      dest_name                : Item(props={}),
      dest_name + '/B'         : Item(),
      dest_name + '/B/lambda'  : Item("This is the file 'lambda'.\n"),
      dest_name + '/B/E'       : Item(),
      dest_name + '/B/E/alpha' : Item("This is the file 'alpha'.\n"),
      dest_name + '/B/E/beta'  : Item("This is the file 'beta'.\n"),
      dest_name + '/B/F'       : Item(),
      dest_name + '/mu'        : Item("This is the file 'mu'.\n"),
      dest_name + '/C'         : Item(),
      dest_name + '/D'         : Item(),
      dest_name + '/D/gamma'   : Item("This is the file 'gamma'.\n"),
      dest_name + '/D/G'       : Item(),
      dest_name + '/D/G/pi'    : Item("This is the file 'pi'.\n"),
      dest_name + '/D/G/rho'   : Item("This is the file 'rho'.\n"),
      dest_name + '/D/G/tau'   : Item("This is the file 'tau'.\n"),
      dest_name + '/D/H'       : Item(),
      dest_name + '/D/H/chi'   : Item("This is the file 'chi'.\n"),
      dest_name + '/D/H/omega' : Item("This is the file 'omega'.\n"),
      dest_name + '/D/H/psi'   : Item("This is the file 'psi'.\n"),
      })

    # Make a copy
    svntest.actions.run_and_verify_svn(None, expected, [],
                                       'copy',
                                       sbox.repo_url + '/' + URL_rel_path,
                                       os.path.join(wc_dir,
                                                    dest_name))

    expected_output = svntest.wc.State(wc_dir,
                                       {dest_name : Item(verb='Adding')})
    svntest.actions.run_and_verify_commit(wc_dir,
                                          expected_output,
                                          expected_status,
                                          None, wc_dir)

  copy_URL_to_WC('A', 'A COPY', 2)
  copy_URL_to_WC('A COPY', 'A_COPY_2', 3)

#----------------------------------------------------------------------
# Issue #3068: copy source parent may be unversioned
def allow_unversioned_parent_for_copy_src(sbox):
  "copy wc in unversioned parent to other wc"

  sbox.build(read_only = True)
  wc_dir = sbox.wc_dir

  # Make the "other" working copy
  wc2_dir = sbox.add_wc_path('other')
  svntest.actions.duplicate_dir(wc_dir, wc2_dir)
  copy_to_path = os.path.join(wc_dir, 'A', 'copy_of_wc2')

  # Copy the wc-in-unversioned-parent working copy to our original wc.
  svntest.actions.run_and_verify_svn(None,
                                     None,
                                     [],
                                     'cp',
                                     wc2_dir,
                                     copy_to_path)


#----------------------------------------------------------------------
# Issue #2986
def replaced_local_source_for_incoming_copy(sbox):
  "update receives copy, but local source is replaced"
  sbox.build()
  wc_dir = sbox.wc_dir
  other_wc_dir = wc_dir + '-other'

  # These paths are for regular content testing.
  tau_path = os.path.join(wc_dir, 'A', 'D', 'G', 'tau')
  rho_url = sbox.repo_url + '/A/D/G/rho'
  pi_url = sbox.repo_url + '/A/D/G/pi'
  other_G_path = os.path.join(other_wc_dir, 'A', 'D', 'G')
  other_rho_path = os.path.join(other_G_path, 'rho')

  # These paths are for properties testing.
  H_path = os.path.join(wc_dir, 'A', 'D', 'H')
  chi_path = os.path.join(H_path, 'chi')
  psi_path = os.path.join(H_path, 'psi')
  omega_path = os.path.join(H_path, 'omega')
  psi_url = sbox.repo_url + '/A/D/H/psi'
  chi_url = sbox.repo_url + '/A/D/H/chi'
  other_H_path = os.path.join(other_wc_dir, 'A', 'D', 'H')
  other_psi_path = os.path.join(other_H_path, 'psi')
  other_omega_path = os.path.join(other_H_path, 'omega')

  # Prepare for properties testing.  If the regular content bug
  # reappears, we still want to be able to test for the property bug
  # independently.  That means making two files have the same content,
  # to avoid encountering the checksum error that might reappear in a
  # regression.  So here we do that, as well as set the marker
  # property that we'll check for later.  The reason to set the marker
  # property in this commit, rather than later, is so that we pass the
  # conditional in update_editor.c:locate_copyfrom() that compares the
  # revisions.
  svntest.main.file_write(chi_path, "Same contents for two files.\n")
  svntest.main.file_write(psi_path, "Same contents for two files.\n")
  svntest.actions.run_and_verify_svn(None, None, [], 'propset',
                                     'chi-prop', 'chi-val', chi_path)
  svntest.actions.run_and_verify_svn(None, None, [], 'ci',
                                     '-m', 'identicalize contents', wc_dir);
  svntest.actions.run_and_verify_svn(None, None, [], 'up', wc_dir)

  # Make the duplicate working copy.
  svntest.main.safe_rmtree(other_wc_dir)
  shutil.copytree(wc_dir, other_wc_dir)

  try:
    ## Test properties. ##

    # Commit a replacement from the first working copy.
    svntest.actions.run_and_verify_svn(None, None, [], 'rm',
                                       omega_path);
    svntest.actions.run_and_verify_svn(None, None, [], 'cp',
                                       psi_url, omega_path);
    svntest.actions.run_and_verify_svn(None, None, [], 'ci',
                                       '-m', 'a propset and a copy', wc_dir);

    # Now schedule a replacement in the second working copy, then update
    # to receive the replacement from the first working copy, with the
    # source being the now-scheduled-replace file.
    svntest.actions.run_and_verify_svn(None, None, [], 'rm',
                                       other_psi_path);
    svntest.actions.run_and_verify_svn(None, None, [], 'cp',
                                       chi_url, other_psi_path);
    svntest.actions.run_and_verify_svn(None, None, [], 'up',
                                       other_wc_dir)
    exit_code, output, errput = svntest.main.run_svn(None, 'proplist',
                                                     '-v', other_omega_path)
    if len(errput):
      raise svntest.Failure("unexpected error output: %s" % errput)
    if len(output):
      raise svntest.Failure("unexpected properties found on '%s': %s"
                            % (other_omega_path, output))

    ## Test regular content. ##

    # Commit a replacement from the first working copy.
    svntest.actions.run_and_verify_svn(None, None, [], 'rm',
                                       tau_path);
    svntest.actions.run_and_verify_svn(None, None, [], 'cp',
                                       rho_url, tau_path);
    svntest.actions.run_and_verify_svn(None, None, [], 'ci',
                                       '-m', 'copy rho to tau', wc_dir);

    # Now schedule a replacement in the second working copy, then update
    # to receive the replacement from the first working copy, with the
    # source being the now-scheduled-replace file.
    svntest.actions.run_and_verify_svn(None, None, [], 'rm',
                                       other_rho_path);
    svntest.actions.run_and_verify_svn(None, None, [], 'cp',
                                       pi_url, other_rho_path);
    svntest.actions.run_and_verify_svn(None, None, [], 'up',
                                       other_wc_dir)

  finally:
    svntest.main.safe_rmtree(other_wc_dir)


def unneeded_parents(sbox):
  "svn cp --parents FILE_URL DIR_URL"

  # In this message...
  #
  #    http://subversion.tigris.org/servlets/ReadMsg?list=dev&msgNo=138738
  #    From: Alexander Kitaev <Alexander.Kitaev@svnkit.com>
  #    To: dev@subversion.tigris.org
  #    Subject: 1.5.x segmentation fault on Repos to Repos copy
  #    Message-ID: <4830332A.6060301@svnkit.com>
  #    Date: Sun, 18 May 2008 15:46:18 +0200
  #
  # ...Alexander Kitaev describes the bug:
  #
  #    svn cp --parents SRC_FILE_URL DST_DIR_URL -m "message"
  #
  #    SRC_FILE_URL - existing file
  #    DST_DIR_URL - existing directory
  #
  #    Omitting "--parents" option makes above copy operation work as
  #    expected.
  #
  #    Bug is in libsvn_client/copy.c:801, where "dir" should be
  #    checked for null before using it in svn_ra_check_path call.
  #
  # At first we couldn't reproduce it, but later he added this:
  #
  #   Looks like there is one more condition to reproduce the problem -
  #   dst URL should has no more segments count than source one.
  #
  # In other words, if we had "/A/B" below instead of "/A" (adjusting
  # expected_* accordingly, of course), the bug wouldn't reproduce.

  sbox.build()
  wc_dir = sbox.wc_dir

  iota_url = sbox.repo_url + '/iota'
  A_url = sbox.repo_url + '/A'

  # The --parents is unnecessary, but should still work (not segfault).
  svntest.actions.run_and_verify_svn(None, None, [], 'cp', '--parents',
                                     '-m', 'log msg', iota_url, A_url)

  # Verify that it worked.
  expected_output = svntest.wc.State(wc_dir, {
    'A/iota' : Item(status='A '),
    })
  expected_disk = svntest.main.greek_state.copy()
  expected_disk.add({
    'A/iota'  : Item(contents="This is the file 'iota'.\n"),
    })
  expected_status = svntest.actions.get_virginal_state(wc_dir, 2)
  expected_status.add({
    'A/iota'  : Item(status='  ', wc_rev=2),
    })
  svntest.actions.run_and_verify_update(
    wc_dir, expected_output, expected_disk, expected_status)


def double_parents_with_url(sbox):
  "svn cp --parents URL/src_dir URL/dst_dir"

  sbox.build()
  wc_dir = sbox.wc_dir

  E_url = sbox.repo_url + '/A/B/E'
  Z_url = sbox.repo_url + '/A/B/Z'

  # --parents shouldn't result in a double commit of the same directory.
  svntest.actions.run_and_verify_svn(None, None, [], 'cp', '--parents',
                                     '-m', 'log msg', E_url, Z_url)

  # Verify that it worked.
  expected_output = svntest.wc.State(wc_dir, {
    'A/B/Z/alpha' : Item(status='A '),
    'A/B/Z/beta'  : Item(status='A '),
    'A/B/Z'       : Item(status='A '),
    })
  expected_disk = svntest.main.greek_state.copy()
  expected_disk.add({
    'A/B/Z/alpha' : Item(contents="This is the file 'alpha'.\n"),
    'A/B/Z/beta'  : Item(contents="This is the file 'beta'.\n"),
    })
  expected_status = svntest.actions.get_virginal_state(wc_dir, 2)
  expected_status.add({
    'A/B/Z/alpha' : Item(status='  ', wc_rev=2),
    'A/B/Z/beta'  : Item(status='  ', wc_rev=2),
    'A/B/Z'       : Item(status='  ', wc_rev=2),
    })
  svntest.actions.run_and_verify_update(
    wc_dir, expected_output, expected_disk, expected_status)


# Used to cause corruption not fixable by 'svn cleanup'.
def copy_into_absent_dir(sbox):
  "copy file into absent dir"

  sbox.build(read_only = True)
  wc_dir = sbox.wc_dir

  A_path = os.path.join(wc_dir, 'A')
  iota_path = os.path.join(wc_dir, 'iota')

  # Remove 'A'
  svntest.main.safe_rmtree(A_path)

  # Copy into the now-missing dir.  This used to give this error:
  #     svn: In directory '.'
  #     svn: Error processing command 'modify-entry' in '.'
  #     svn: Error modifying entry for 'A'
  #     svn: Entry 'A' is already under version control
  svntest.actions.run_and_verify_svn(None,
                                     None, ".*: Path '.*' is not a directory",
                                     'cp', iota_path, A_path)

  # 'cleanup' should not error.
  svntest.actions.run_and_verify_svn(None, None, [],
                                     'cleanup', wc_dir)


def find_copyfrom_information_upstairs(sbox):
  "renaming inside a copied subtree shouldn't hang"

  # The final command in this series would cause the client to hang...
<<<<<<< HEAD
  # 
=======
  #
>>>>>>> e363d545
  #    ${SVN} cp A A2
  #    cd A2/B
  #    ${SVN} mkdir blah
  #    ${SVN} mv lambda blah
<<<<<<< HEAD
  # 
=======
  #
>>>>>>> e363d545
  # ...because it wouldn't walk up past "" to find copyfrom information
  # (which would be in A2/.svn/entries, not on A2/B/.svn/entries).
  # Instead, it would keep thinking the parent of "" is "", and so
  # loop forever, gobbling a little bit more memory with each iteration.
  #
  # Two things fixed this:
  #
  #   1) The client walks upward beyond CWD now, so it finds the
  #      copyfrom information.
  #
  #   2) Even if we do top out at "" without finding copyfrom information
  #      (say, because someone has corrupted their working copy), we'll
  #      still detect it and error, thus breaking the loop.
  #
  # This only tests case (1).  We could test that (2) gets the expected
  # error ("no parent with copyfrom information found above 'lambda'"),
  # but we'd need to chroot to the top of the working copy or manually
  # corrupt the wc by removing the copyfrom lines from A2/.svn/entries.

  sbox.build()
  wc_dir = sbox.wc_dir

  A_path = os.path.join(wc_dir, 'A')
  A2_path = os.path.join(wc_dir, 'A2')
  B2_path = os.path.join(A2_path, 'B')

  svntest.actions.run_and_verify_svn(None, None, [], 'cp', A_path, A2_path)
  saved_cwd = os.getcwd()
  try:
    os.chdir(B2_path)
    svntest.actions.run_and_verify_svn(None, None, [], 'mkdir', 'blah')
    svntest.actions.run_and_verify_svn(None, None, [], 'mv', 'lambda', 'blah')
  finally:
    os.chdir(saved_cwd)

#----------------------------------------------------------------------

def change_case_of_hostname(input):
  "Change the case of the hostname, try uppercase first"
<<<<<<< HEAD
  
=======

>>>>>>> e363d545
  m = re.match(r"^(.*://)([^/]*)(.*)", input)
  if m:
    scheme = m.group(1)
    host = upper(m.group(2))
    if host == m.group(2):
      host = lower(m.group(2))
<<<<<<< HEAD
      
    path = m.group(3)
    
=======

    path = m.group(3)

>>>>>>> e363d545
  return scheme + host + path

# regression test for issue #2475 - move file and folder
def path_move_and_copy_between_wcs_2475(sbox):
  "issue #2475 - move and copy between working copies"
  sbox.build()

  # checkout a second working copy, use repository url with different case
<<<<<<< HEAD
  wc2_dir = sbox.wc_dir + '2'
=======
  wc2_dir = sbox.add_wc_path('2')
>>>>>>> e363d545
  repo_url2 = change_case_of_hostname(sbox.repo_url)

  expected_output = svntest.main.greek_state.copy()
  expected_output.wc_dir = wc2_dir
  expected_output.tweak(status='A ', contents=None)

  expected_wc = svntest.main.greek_state

  # Do a checkout, and verify the resulting output and disk contents.
  svntest.actions.run_and_verify_checkout(repo_url2,
                          wc2_dir,
                          expected_output,
                          expected_wc)

  # Copy a file from wc to wc2
  mu_path = os.path.join(sbox.wc_dir, 'A', 'mu')
  E_path = os.path.join(wc2_dir, 'A', 'B', 'E')

  svntest.main.run_svn(None, 'cp', mu_path, E_path)

  # Copy a folder from wc to wc2
  C_path = os.path.join(sbox.wc_dir, 'A', 'C')
  B_path = os.path.join(wc2_dir, 'A', 'B')

  svntest.main.run_svn(None, 'cp', C_path, B_path)

  # Move a file from wc to wc2
  mu_path = os.path.join(sbox.wc_dir, 'A', 'mu')
  B_path = os.path.join(wc2_dir, 'A', 'B')

  svntest.main.run_svn(None, 'mv', mu_path, B_path)

  # Move a folder from wc to wc2
  C_path = os.path.join(sbox.wc_dir, 'A', 'C')
  D_path = os.path.join(wc2_dir, 'A', 'D')

  svntest.main.run_svn(None, 'mv', C_path, D_path)

  # Verify modified status
  expected_status = svntest.actions.get_virginal_state(sbox.wc_dir, 1)
  expected_status.tweak('A/mu', 'A/C', status='D ')
  svntest.actions.run_and_verify_status(sbox.wc_dir, expected_status)
  expected_status2 = svntest.actions.get_virginal_state(wc2_dir, 1)
  expected_status2.add({ 'A/B/mu' :
                        Item(status='A ', copied='+', wc_rev='-') })
  expected_status2.add({ 'A/B/C' :
                        Item(status='A ', copied='+', wc_rev='-') })
  expected_status2.add({ 'A/B/E/mu' :
                        Item(status='A ', copied='+', wc_rev='-') })
  expected_status2.add({ 'A/D/C' :
                        Item(status='A ', copied='+', wc_rev='-') })
  svntest.actions.run_and_verify_status(wc2_dir, expected_status2)


# regression test for issue #2475 - direct copy in the repository
# this test handles the 'direct move' case too, that uses the same code.
def path_copy_in_repo_2475(sbox):
  "issue #2475 - direct copy in the repository"
  sbox.build()

  repo_url2 = change_case_of_hostname(sbox.repo_url)

  # Copy a file from repo to repo2
  mu_url = sbox.repo_url + '/A/mu'
  E_url = repo_url2 + '/A/B/E'

  svntest.main.run_svn(None, 'cp', mu_url, E_url, '-m', 'copy mu to /A/B/E')

  # For completeness' sake, update to HEAD, and verify we have a full
  # greek tree again, all at revision 2.
  expected_output = svntest.wc.State(sbox.wc_dir, {
    'A/B/E/mu'  : Item(status='A '),
    })

  expected_disk = svntest.main.greek_state.copy()
  expected_disk.add({'A/B/E/mu' : Item("This is the file 'mu'.\n") })

  expected_status = svntest.actions.get_virginal_state(sbox.wc_dir, 2)
  expected_status.add({'A/B/E/mu' : Item(status='  ', wc_rev=2) })
  svntest.actions.run_and_verify_update(sbox.wc_dir,
                                        expected_output,
                                        expected_disk,
                                        expected_status)


########################################################################
# Run the tests


# list all tests here, starting with None:
test_list = [ None,
              basic_copy_and_move_files,
              receive_copy_in_update,
              resurrect_deleted_dir,
              no_copy_overwrites,
              no_wc_copy_overwrites,
              copy_modify_commit,
              copy_files_with_properties,
              copy_delete_commit,
              mv_and_revert_directory,
              SkipUnless(copy_preserve_executable_bit, svntest.main.is_posix_os),
              wc_to_repos,
              repos_to_wc,
              copy_to_root,
              url_copy_parent_into_child,
              wc_copy_parent_into_child,
              resurrect_deleted_file,
              diff_repos_to_wc_copy,
              repos_to_wc_copy_eol_keywords,
              revision_kinds_local_source,
              copy_over_missing_file,
              repos_to_wc_1634,
              double_uri_escaping_1814,
              wc_to_wc_copy_between_different_repos,
              wc_to_wc_copy_deleted,
              url_to_non_existent_url_path,
              non_existent_url_to_url,
              old_dir_url_to_url,
              wc_copy_dir_to_itself,
              mixed_wc_to_url,
              wc_copy_replacement,
              wc_copy_replace_with_props,
              repos_to_wc_copy_replacement,
              repos_to_wc_copy_replace_with_props,
              delete_replaced_file,
              mv_unversioned_file,
              force_move,
              copy_deleted_dir_into_prefix,
              copy_copied_file_and_dir,
              move_copied_file_and_dir,
              move_moved_file_and_dir,
              move_file_within_moved_dir,
              move_file_out_of_moved_dir,
              move_dir_within_moved_dir,
              move_dir_out_of_moved_dir,
              move_file_back_and_forth,
              move_dir_back_and_forth,
              copy_move_added_paths,
              copy_added_paths_with_props,
              copy_added_paths_to_URL,
              move_to_relative_paths,
              move_from_relative_paths,
              copy_to_relative_paths,
              copy_from_relative_paths,
              move_multiple_wc,
              copy_multiple_wc,
              move_multiple_repo,
              copy_multiple_repo,
              copy_multiple_repo_wc,
              copy_multiple_wc_repo,
              copy_peg_rev_local_files,
              copy_peg_rev_local_dirs,
              copy_peg_rev_url,
              old_dir_wc_to_wc,
              copy_make_parents_wc_wc,
              copy_make_parents_repo_wc,
              copy_make_parents_wc_repo,
              copy_make_parents_repo_repo,
              URI_encoded_repos_to_wc,
              allow_unversioned_parent_for_copy_src,
              replaced_local_source_for_incoming_copy,
              unneeded_parents,
              double_parents_with_url,
              copy_into_absent_dir,
<<<<<<< HEAD
              # svn_path_is_ancestor() is broken; see r33211.
              XFail(find_copyfrom_information_upstairs,
                    svntest.main.is_os_windows),
=======
              find_copyfrom_information_upstairs,
>>>>>>> e363d545
              path_move_and_copy_between_wcs_2475,
              path_copy_in_repo_2475,
             ]

if __name__ == '__main__':
  svntest.main.run_tests(test_list)
  # NOTREACHED


### End of file.<|MERGE_RESOLUTION|>--- conflicted
+++ resolved
@@ -3943,20 +3943,12 @@
   "renaming inside a copied subtree shouldn't hang"
 
   # The final command in this series would cause the client to hang...
-<<<<<<< HEAD
-  # 
-=======
   #
->>>>>>> e363d545
   #    ${SVN} cp A A2
   #    cd A2/B
   #    ${SVN} mkdir blah
   #    ${SVN} mv lambda blah
-<<<<<<< HEAD
-  # 
-=======
   #
->>>>>>> e363d545
   # ...because it wouldn't walk up past "" to find copyfrom information
   # (which would be in A2/.svn/entries, not on A2/B/.svn/entries).
   # Instead, it would keep thinking the parent of "" is "", and so
@@ -3996,26 +3988,16 @@
 
 def change_case_of_hostname(input):
   "Change the case of the hostname, try uppercase first"
-<<<<<<< HEAD
-  
-=======
-
->>>>>>> e363d545
+
   m = re.match(r"^(.*://)([^/]*)(.*)", input)
   if m:
     scheme = m.group(1)
     host = upper(m.group(2))
     if host == m.group(2):
       host = lower(m.group(2))
-<<<<<<< HEAD
-      
+
     path = m.group(3)
-    
-=======
-
-    path = m.group(3)
-
->>>>>>> e363d545
+
   return scheme + host + path
 
 # regression test for issue #2475 - move file and folder
@@ -4024,11 +4006,7 @@
   sbox.build()
 
   # checkout a second working copy, use repository url with different case
-<<<<<<< HEAD
-  wc2_dir = sbox.wc_dir + '2'
-=======
   wc2_dir = sbox.add_wc_path('2')
->>>>>>> e363d545
   repo_url2 = change_case_of_hostname(sbox.repo_url)
 
   expected_output = svntest.main.greek_state.copy()
@@ -4193,13 +4171,7 @@
               unneeded_parents,
               double_parents_with_url,
               copy_into_absent_dir,
-<<<<<<< HEAD
-              # svn_path_is_ancestor() is broken; see r33211.
-              XFail(find_copyfrom_information_upstairs,
-                    svntest.main.is_os_windows),
-=======
               find_copyfrom_information_upstairs,
->>>>>>> e363d545
               path_move_and_copy_between_wcs_2475,
               path_copy_in_repo_2475,
              ]
