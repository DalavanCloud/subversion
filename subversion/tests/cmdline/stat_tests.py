#!/usr/bin/env python
#
#  stat_tests.py:  testing the svn stat command
#
#  Subversion is a tool for revision control.
#  See http://subversion.apache.org for more information.
#
# ====================================================================
#    Licensed to the Apache Software Foundation (ASF) under one
#    or more contributor license agreements.  See the NOTICE file
#    distributed with this work for additional information
#    regarding copyright ownership.  The ASF licenses this file
#    to you under the Apache License, Version 2.0 (the
#    "License"); you may not use this file except in compliance
#    with the License.  You may obtain a copy of the License at
#
#      http://www.apache.org/licenses/LICENSE-2.0
#
#    Unless required by applicable law or agreed to in writing,
#    software distributed under the License is distributed on an
#    "AS IS" BASIS, WITHOUT WARRANTIES OR CONDITIONS OF ANY
#    KIND, either express or implied.  See the License for the
#    specific language governing permissions and limitations
#    under the License.
######################################################################

# General modules
import os
import re
import time
import datetime

# Our testing module
import svntest
from svntest import wc

# (abbreviation)
Skip = svntest.testcase.Skip
SkipUnless = svntest.testcase.SkipUnless
XFail = svntest.testcase.XFail
Item = svntest.wc.StateItem
UnorderedOutput = svntest.verify.UnorderedOutput



######################################################################
# Tests
#
#   Each test must return on success or raise on failure.

#----------------------------------------------------------------------

def status_unversioned_file_in_current_dir(sbox):
  "status on unversioned file in current directory"

  sbox.build(read_only = True)
  wc_dir = sbox.wc_dir

  os.chdir(wc_dir)

  svntest.main.file_append('foo', 'a new file')

  svntest.actions.run_and_verify_svn(None, [ "?       foo\n" ], [],
                                     'stat', 'foo')

#----------------------------------------------------------------------
# Regression for issue #590

def status_update_with_nested_adds(sbox):
  "run 'status -u' when nested additions are pending"

  sbox.build()
  wc_dir = sbox.wc_dir

  # Make a backup copy of the working copy
  wc_backup = sbox.add_wc_path('backup')
  svntest.actions.duplicate_dir(wc_dir, wc_backup)

  # Create newdir and newfile
  newdir_path = os.path.join(wc_dir, 'newdir')
  newfile_path = os.path.join(wc_dir, 'newdir', 'newfile')
  os.makedirs(newdir_path)
  svntest.main.file_append(newfile_path, 'new text')

  # Schedule newdir and newfile for addition (note that the add is recursive)
  svntest.main.run_svn(None, 'add', newdir_path)

  # Created expected output tree for commit
  expected_output = svntest.wc.State(wc_dir, {
    'newdir' : Item(verb='Adding'),
    'newdir/newfile' : Item(verb='Adding'),
    })

  # Create expected status tree; all local revisions should be at 1,
  # but newdir and newfile should be at revision 2.
  expected_status = svntest.actions.get_virginal_state(wc_dir, 1)
  expected_status.add({
    'newdir' : Item(status='  ', wc_rev=2),
    'newdir/newfile' : Item(status='  ', wc_rev=2),
    })

  # Commit.
  svntest.actions.run_and_verify_commit(wc_dir, expected_output,
                                        expected_status, None, wc_dir)

  # Now we go to the backup working copy, still at revision 1.
  # We will run 'svn st -u', and make sure that newdir/newfile is reported
  # as a nonexistent (but pending) path.
  expected_status = svntest.actions.get_virginal_state(wc_backup, 1)
  expected_status.add({
    'newdir'         : Item(status='  '),
    'newdir/newfile' : Item(status='  '),
    })
  svntest.actions.run_and_verify_unquiet_status(wc_backup,
                                                expected_status)

#----------------------------------------------------------------------

# svn status -vN should include all entries in a directory
def status_shows_all_in_current_dir(sbox):
  "status -vN shows all items in current directory"

  sbox.build(read_only = True)
  wc_dir = sbox.wc_dir

  os.chdir(wc_dir)
  exit_code, output, err = svntest.actions.run_and_verify_svn(None, None, [],
                                                              'stat', '-vN')

  if (len(output) != len(os.listdir("."))):
    raise svntest.Failure


#----------------------------------------------------------------------

def status_missing_file(sbox):
  "status with a versioned file missing"

  sbox.build(read_only = True)
  wc_dir = sbox.wc_dir

  os.chdir(wc_dir)

  os.remove('iota')

  exit_code, output, err = svntest.actions.run_and_verify_svn(None, None, [],
                                                              'status')
  for line in output:
    if not re.match("! +iota", line):
      raise svntest.Failure

  # This invocation is for issue #2127.
  exit_code, output, err = svntest.actions.run_and_verify_svn(None, None, [],
                                                              'status', '-u',
                                                              'iota')
  found_it = 0
  for line in output:
    if re.match("! +1 +iota", line):
      found_it = 1
  if not found_it:
    raise svntest.Failure

#----------------------------------------------------------------------

def status_type_change(sbox):
  "status on versioned items whose type has changed"

  sbox.build(read_only = True)
  wc_dir = sbox.wc_dir
  single_db = svntest.main.wc_is_singledb(wc_dir)

  os.chdir(wc_dir)

  # First replace a versioned dir with a file and a versioned file
  # with a versioned dir.
  os.rename('iota', 'was_iota')
  os.rename('A', 'iota')
  os.rename('was_iota', 'A')

<<<<<<< HEAD
  expected_output = [
=======
  if single_db:
    expected_output = [
        '~       A\n',
        '!       A/mu\n',
        '!       A/B\n',
        '!       A/B/lambda\n',
        '!       A/B/E\n',
        '!       A/B/E/alpha\n',
        '!       A/B/E/beta\n',
        '!       A/B/F\n',
        '!       A/C\n',
        '!       A/D\n',
        '!       A/D/gamma\n',
        '!       A/D/G\n',
        '!       A/D/G/rho\n',
        '!       A/D/G/pi\n',
        '!       A/D/G/tau\n',
        '!       A/D/H\n',
        '!       A/D/H/chi\n',
        '!       A/D/H/omega\n',
        '!       A/D/H/psi\n',
        '~       iota\n',
    ]

    expected_output = [s.replace('/', os.path.sep) for s in expected_output]
  else:
    expected_output = [
>>>>>>> f9486e4e
        '~       A\n',
        '~       iota\n',
    ]

  svntest.actions.run_and_verify_svn(None, UnorderedOutput(expected_output),
                                     [], 'status')

  # Now change the file that is obstructing the versioned dir into an
  # unversioned dir.
  os.remove('A')
  os.mkdir('A')

<<<<<<< HEAD
  if svntest.main.wc_is_singledb('.'):
=======
  if single_db:
>>>>>>> f9486e4e
    # A is a directory again, so it is no longer missing, but it's
    # descendants are
    expected_output = [
        '!       A/mu\n',
        '!       A/B\n',
        '!       A/B/lambda\n',
        '!       A/B/E\n',
        '!       A/B/E/alpha\n',
        '!       A/B/E/beta\n',
        '!       A/B/F\n',
        '!       A/C\n',
        '!       A/D\n',
        '!       A/D/gamma\n',
        '!       A/D/G\n',
        '!       A/D/G/rho\n',
        '!       A/D/G/pi\n',
        '!       A/D/G/tau\n',
        '!       A/D/H\n',
        '!       A/D/H/chi\n',
        '!       A/D/H/omega\n',
        '!       A/D/H/psi\n',
        '~       iota\n',
    ]
    # Fix separator for Windows
    expected_output = [s.replace('/', os.path.sep) for s in expected_output]
  else:
    # A misses its administrative area, so it is missing
    expected_output = [
        '~       A\n',
        '~       iota\n',
    ]

  svntest.actions.run_and_verify_svn(None, UnorderedOutput(expected_output),
                                     [], 'status')

  # Now change the versioned dir that is obstructing the file into an
  # unversioned dir.
  svntest.main.safe_rmtree('iota')
  os.mkdir('iota')

  if not svntest.main.wc_is_singledb('.'):
    # A misses its administrative area, so it is still missing and
    # iota is still obstructed
    expected_output = [
        '~       A\n',
        '~       iota\n',
    ]

  svntest.actions.run_and_verify_svn(None, UnorderedOutput(expected_output),
                                     [], 'status')

#----------------------------------------------------------------------

def status_type_change_to_symlink(sbox):
  "status on versioned items replaced by symlinks"

  sbox.build(read_only = True)
  wc_dir = sbox.wc_dir
  single_db = svntest.main.wc_is_singledb(wc_dir)

  os.chdir(wc_dir)

  # "broken" symlinks
  os.remove('iota')
  os.symlink('foo', 'iota')
  svntest.main.safe_rmtree('A/D')
  os.symlink('bar', 'A/D')

  if single_db:
    expected_output = [
        '~       A/D\n',
        '!       A/D/gamma\n',
        '!       A/D/G\n',
        '!       A/D/G/rho\n',
        '!       A/D/G/pi\n',
        '!       A/D/G/tau\n',
        '!       A/D/H\n',
        '!       A/D/H/chi\n',
        '!       A/D/H/omega\n',
        '!       A/D/H/psi\n',
        '~       iota\n',
        ]
  else:
    expected_output = [
        '~       A/D\n',
        '~       iota\n',
      ]

  svntest.actions.run_and_verify_svn(None, UnorderedOutput(expected_output),
                                     [], 'status')

  # "valid" symlinks
  os.remove('iota')
  os.remove('A/D')
  os.symlink('A/mu', 'iota')
  os.symlink('C', 'A/D')

  svntest.actions.run_and_verify_svn(None, UnorderedOutput(expected_output),
                                     [], 'status')

#----------------------------------------------------------------------
# Regression test for revision 3686.

def status_with_new_files_pending(sbox):
  "status -u with new files in the repository"

  sbox.build()
  wc_dir = sbox.wc_dir

  os.chdir(wc_dir)

  svntest.main.file_append('newfile', 'this is a new file')
  svntest.main.run_svn(None, 'add', 'newfile')
  svntest.main.run_svn(None,
                       'ci', '-m', 'logmsg')
  svntest.main.run_svn(None,
                       'up', '-r', '1')

  exit_code, output, err = svntest.actions.run_and_verify_svn(None, None, [],
                                                              'status', '-u')

  # The bug fixed in revision 3686 was a segmentation fault.
  # TODO: Check exit code.
  # In the meantime, no output means there was a problem.
  for line in output:
    if line.find('newfile') != -1:
      break
  else:
    raise svntest.Failure

#----------------------------------------------------------------------

def status_for_unignored_file(sbox):
  "status for unignored file and directory"

  sbox.build(read_only = True)
  wc_dir = sbox.wc_dir

  os.chdir(wc_dir)

  # use a temp file to set properties with wildcards in their values
  # otherwise Win32/VS2005 will expand them
  svntest.main.file_append('proptmp', 'new*')
  svntest.main.file_append('newfile', 'this is a new file')
  os.makedirs('newdir')
  svntest.main.run_svn(None, 'propset', 'svn:ignore', '-F', 'proptmp', '.')
  os.remove('proptmp')

  # status on the directory with --no-ignore
  expected = svntest.verify.UnorderedOutput(
        ['I       newdir\n',
         'I       newfile\n',
         ' M      .\n'])
  svntest.actions.run_and_verify_svn(None,
                                     expected,
                                     [],
                                     'status', '--no-ignore', '.')

  # status specifying the file explicitly on the command line
  expected = svntest.verify.UnorderedOutput(
        ['I       newdir\n',
         'I       newfile\n'])
  svntest.actions.run_and_verify_svn(None,
                                     expected,
                                     [],
                                     'status', 'newdir', 'newfile')

#----------------------------------------------------------------------

def status_for_nonexistent_file(sbox):
  "status on missing and unversioned file"

  sbox.build(read_only = True)

  wc_dir = sbox.wc_dir

  os.chdir(wc_dir)

  exit_code, output, err = svntest.actions.run_and_verify_svn(
    None, None, [], 'status', 'nonexistent-file')

  # there should *not* be a status line printed for the nonexistent file
  for line in output:
    if re.match(" +nonexistent-file", line):
      raise svntest.Failure

#----------------------------------------------------------------------

def status_nonrecursive_update_different_cwd(sbox):
  "status -v -N -u from different current directories"

  # check combination of status -u and -N
  # create A/C/J in repository
  # create A/C/K in working copy
  # check status output with -u and -N on target C
  # check status output with -u and -N on target . (in C)

  sbox.build()
  wc_dir = sbox.wc_dir

  J_url  = sbox.repo_url + '/A/C/J'
  K_path = os.path.join(wc_dir, 'A', 'C', 'K' )

  svntest.actions.run_and_verify_svn(None, None, [],
                                     'mkdir', '-m', 'rev 2', J_url)

  svntest.actions.run_and_verify_svn(None, None, [],
                                     'mkdir', K_path)

  os.chdir(wc_dir)

  expected_output = [
    '        *                                %s\n' % os.path.join("C", "J"),
    'A                0       ?   ?           %s\n' % os.path.join("C", "K"),
    '        *        1        1 jrandom      C\n',
    'Status against revision:      2\n' ]

  os.chdir('A')
  svntest.actions.run_and_verify_svn(None,
                                     UnorderedOutput(expected_output),
                                     [],
                                     'status', '-v', '-N', '-u', 'C')

  expected_output = [
    '        *                                J\n',
    'A                0       ?   ?           K\n',
    '        *        1        1 jrandom      .\n',
    'Status against revision:      2\n']

  os.chdir('C')
  svntest.actions.run_and_verify_svn(None,
                                     UnorderedOutput(expected_output),
                                     [],
                                     'status', '-v', '-N', '-u', '.')


#----------------------------------------------------------------------

def status_file_needs_update(sbox):
  "status -u indicates out-of-dateness"

  # See this thread:
  #
  #    http://subversion.tigris.org/servlets/ReadMsg?list=dev&msgNo=27975
  #
  # Basically, Andreas was seeing inconsistent results depending on
  # whether or not he accompanied 'svn status -u' with '-v':
  #
  #    % svn st -u
  #    Head revision:     67
  #    %
  #
  # ...and yet...
  #
  #    % svn st -u -v
  #                   56        6          k   cron-daily.pl
  #           *       56       44          k   crontab.root
  #                   56        6          k   gmls-lR.pl
  #    Head revision:     67
  #    %
  #
  # The first status should show the asterisk, too.  There was never
  # any issue for this bug, so this comment and the thread are your
  # audit trail :-).

  sbox.build()
  wc_dir = sbox.wc_dir

  other_wc = sbox.add_wc_path('other')

  svntest.actions.duplicate_dir(wc_dir, other_wc)

  was_cwd = os.getcwd()

  os.chdir(wc_dir)
  svntest.main.file_append('crontab.root', 'New file crontab.root.\n')
  svntest.main.run_svn(None, 'add', 'crontab.root')
  svntest.main.run_svn(None,
                       'ci', '-m', 'log msg')
  os.chdir(was_cwd)
  os.chdir(other_wc)
  svntest.main.run_svn(None,
                       'up')

  os.chdir(was_cwd)
  os.chdir(wc_dir)
  svntest.main.file_append('crontab.root', 'New line in crontab.root.\n')
  svntest.main.run_svn(None,
                       'ci', '-m', 'log msg')

  # The `svntest.actions.run_and_verify_*_status' routines all pass
  # the -v flag, which we don't want, as this bug never appeared when
  # -v was passed.  So we run status by hand:
  os.chdir(was_cwd)
  exit_code, out, err = svntest.actions.run_and_verify_svn(None, None, [],
                                                           'status', '-u',
                                                           other_wc)

  for line in out:
    if re.match("\\s+\\*.*crontab\\.root$", line):
      break
  else:
    raise svntest.Failure

#----------------------------------------------------------------------

def status_uninvited_parent_directory(sbox):
  "status -u on outdated, added file shows only that"

  # To reproduce, check out working copies wc1 and wc2, then do:
  #
  #   $ cd wc1
  #   $ echo "new file" >> newfile
  #   $ svn add newfile
  #   $ svn ci -m 'log msg'
  #
  #   $ cd ../wc2
  #   $ echo "new file" >> newfile
  #   $ svn add newfile
  #
  #   $ cd ..
  #   $ svn st wc2/newfile
  #
  # You *should* get one line of status output, for newfile.  The bug
  # is that you get two instead, one for newfile, and one for its
  # parent directory, wc2/.
  #
  # This bug was originally discovered during investigations into
  # issue #1042, "fixed" in revision 4181, then later the fix was
  # reverted because it caused other status problems (see the test
  # status_file_needs_update(), which fails when 4181 is present).

  sbox.build()
  wc_dir = sbox.wc_dir

  other_wc = sbox.add_wc_path('other')

  svntest.actions.duplicate_dir(wc_dir, other_wc)

  was_cwd = os.getcwd()

  os.chdir(wc_dir)
  svntest.main.file_append('newfile', 'New file.\n')
  svntest.main.run_svn(None, 'add', 'newfile')
  svntest.main.run_svn(None,
                       'ci', '-m', 'log msg')

  os.chdir(was_cwd)
  os.chdir(other_wc)
  svntest.main.file_append('newfile', 'New file.\n')
  svntest.main.run_svn(None, 'add', 'newfile')

  os.chdir(was_cwd)

  # We don't want a full status tree here, just one line (or two, if
  # the bug is present).  So run status by hand:
  os.chdir(was_cwd)
  exit_code, out, err = svntest.actions.run_and_verify_svn(
    None, None, [],
    'status', '-u', os.path.join(other_wc, 'newfile'))

  for line in out:
    # The "/?" is just to allow for an optional trailing slash.
    if re.match("\\s+\\*.*\.other/?$", line):
      raise svntest.Failure

def status_on_forward_deletion(sbox):
  "status -u on working copy deleted in HEAD"
  # See issue #1289.
  sbox.build(create_wc = False)
  wc_dir = sbox.wc_dir

  top_url = sbox.repo_url
  A_url = top_url + '/A'

  svntest.main.run_svn(None,
                       'rm', '-m', 'Remove A.', A_url)

  svntest.main.safe_rmtree(wc_dir)
  os.mkdir(wc_dir)

  os.chdir(wc_dir)

  svntest.main.run_svn(None,
                       'co', '-r1', top_url + "@1", 'wc')
  # If the bug is present, this will error with
  #
  #    subversion/libsvn_wc/lock.c:513: (apr_err=155005)
  #    svn: Working copy not locked
  #    svn: directory '' not locked
  #
  svntest.actions.run_and_verify_svn(None, None, [], 'st', '-u', 'wc')

  # Try again another way; the error would look like this:
  #
  #    subversion/libsvn_repos/delta.c:207: (apr_err=160005)
  #    svn: Invalid filesystem path syntax
  #    svn: svn_repos_dir_delta: invalid editor anchoring; at least \
  #       one of the input paths is not a directory and there was   \
  #       no source entry.
  #
  # (Dang!  Hope a user never has to see that :-) ).
  #
  svntest.main.safe_rmtree('wc')
  svntest.main.run_svn(None,
                       'co', '-r1', A_url + "@1", 'wc')
  svntest.actions.run_and_verify_svn(None, None, [], 'st', '-u', 'wc')

#----------------------------------------------------------------------

def get_last_changed_date(path):
  "get the Last Changed Date for path using svn info"
  exit_code, out, err = svntest.actions.run_and_verify_svn(None, None, [],
                                                           'info', path)
  for line in out:
    if re.match("^Last Changed Date", line):
      return line
  print("Didn't find Last Changed Date for " + path)
  raise svntest.Failure

# Helper for timestamp_behaviour test
def get_text_timestamp(path):
  "get the text-time for path using svn info"
  exit_code, out, err = svntest.actions.run_and_verify_svn(None, None, [],
                                                           'info', path)
  for line in out:
    if re.match("^Text Last Updated", line):
      return line
  print("Didn't find text-time for " + path)
  raise svntest.Failure

# Helper for timestamp_behaviour test
def text_time_behaviour(wc_dir, wc_path, status_path, expected_status, cmd):
  "text-time behaviour"

  # Pristine text and text-time
  fp = open(wc_path, 'rb')
  pre_text = fp.readlines()
  pre_text_time = get_text_timestamp(wc_path)

  # Modifying the text does not affect text-time
  svntest.main.file_append(wc_path, "some mod")
  expected_status.tweak(status_path, status='M ')
  svntest.actions.run_and_verify_status(wc_dir, expected_status)
  text_time = get_text_timestamp(wc_path)
  if text_time != pre_text_time:
    raise svntest.Failure

  # Manually reverting the text does not affect the text-time
  fp = open(wc_path, 'wb')
  fp.writelines(pre_text)
  fp.close()
  expected_status.tweak(status_path, status='  ')
  svntest.actions.run_and_verify_status(wc_dir, expected_status)
  text_time = get_text_timestamp(wc_path)
  if text_time != pre_text_time:
    raise svntest.Failure


# Is this really a status test?  I'm not sure, but I don't know where
# else to put it.
def timestamp_behaviour(sbox):
  "timestamp behaviour"

  sbox.build()
  wc_dir = sbox.wc_dir

  A_path = os.path.join(wc_dir, 'A')
  iota_path = os.path.join(wc_dir, 'iota')

  expected_status = svntest.actions.get_virginal_state(wc_dir, 1)
  svntest.actions.run_and_verify_status(wc_dir, expected_status)

  # Sleep to ensure timestamps change
  time.sleep(2)

  # Check behaviour of revert on text-time
  text_time_behaviour(wc_dir, iota_path, 'iota', expected_status, 'revert')

  # Sleep to ensure timestamps change
  time.sleep(2)

  # Check behaviour of cleanup on text-time
  text_time_behaviour(wc_dir, iota_path, 'iota', expected_status, 'cleanup')

  # Create a config to enable use-commit-times
  config_dir = os.path.join(os.path.abspath(svntest.main.temp_dir),
                            'use_commit_config')
  config_contents = '''\
[auth]
password-stores =

[miscellany]
use-commit-times = yes
'''
  svntest.main.create_config_dir(config_dir, config_contents)

  other_wc = sbox.add_wc_path('other')
  svntest.actions.run_and_verify_svn("checkout failed", None, [],
                                     'co', sbox.repo_url,
                                     other_wc,
                                     '--config-dir', config_dir)

  other_iota_path = os.path.join(other_wc, 'iota')
  iota_text_timestamp = get_text_timestamp(other_iota_path)
  iota_last_changed = get_last_changed_date(other_iota_path)
  if (iota_text_timestamp[17] != ':' or
      iota_text_timestamp[17:] != iota_last_changed[17:]):
    raise svntest.Failure

  # remove iota, run an update to restore it, and check the times
  os.remove(other_iota_path)
  expected_output = svntest.wc.State(other_wc, {
    'iota': Item(verb='Restored'),
    })
  expected_disk = svntest.main.greek_state.copy()
  expected_status = svntest.actions.get_virginal_state(other_wc, 1)
  svntest.actions.run_and_verify_update(other_wc, expected_output,
                                        expected_disk, expected_status,
                                        None, None, None, None, None, False,
                                        other_wc, '--config-dir', config_dir)
  iota_text_timestamp = get_text_timestamp(other_iota_path)
  if (iota_text_timestamp[17] != ':' or
      iota_text_timestamp[17:] != iota_last_changed[17:]):
    raise svntest.Failure

  iota_ts = iota_text_timestamp[19:44]

  class TZ(datetime.tzinfo):
    "A tzinfo to convert a time to iota's timezone."
    def utcoffset(self, dt):
      offset = (int(iota_ts[21:23]) * 60 + int(iota_ts[23:25]))
      if iota_ts[20] == '-':
        return datetime.timedelta(minutes=-offset)
      return datetime.timedelta(minutes=offset)
    def dst(self, dt):
      return datetime.timedelta(0)

  # get the timestamp on the file. whack any microseconds value, as svn
  # doesn't record to that precision. we also use the TZ class to shift
  # the timestamp into the same timezone as the expected timestamp.
  mtime = datetime.datetime.fromtimestamp(os.path.getmtime(other_iota_path),
                                          TZ()).replace(microsecond=0)
  fmt = mtime.isoformat(' ')

  # iota_ts looks like: 2009-04-13 14:30:57 +0200
  #     fmt looks like: 2009-04-13 14:30:57+02:00
  if (fmt[:19] != iota_ts[:19]
      or fmt[19:22] != iota_ts[20:23]
      or fmt[23:25] != iota_ts[23:25]):
    # NOTE: the two strings below won't *exactly* match (see just above),
    #   but the *numeric* portions of them should.
    print("File timestamp on 'iota' does not match.")
    print("  EXPECTED: %s" % iota_ts)
    print("    ACTUAL: %s" % fmt)
    raise svntest.Failure

#----------------------------------------------------------------------

def status_on_unversioned_dotdot(sbox):
  "status on '..' where '..' is not versioned"
  # See issue #1617 (and #2030).
  sbox.build(read_only = True)
  wc_dir = sbox.wc_dir

  new_dir = os.path.join(wc_dir, 'new_dir')
  new_subdir = os.path.join(new_dir, 'new_subdir')
  os.mkdir(new_dir)
  os.mkdir(new_subdir)

  os.chdir(new_subdir)

  exit_code, out, err = svntest.main.run_svn(1, 'st', '..')
  for line in err:
    if line.find('svn: warning: \'..\' is not a working copy') != -1:
      break
  else:
    raise svntest.Failure

#----------------------------------------------------------------------

def status_on_partially_nonrecursive_wc(sbox):
  "status -u in partially non-recursive wc"
  # Based on issue #2122.
  #
  #    $ svn co -N -r 213 svn://svn.debian.org/pkg-kde .
  #    A  README
  #    Checked out revision 213.
  #
  #    $ svn up -r 213 scripts www
  #    [ List of scripts/* files.]
  #    Updated to revision 213.
  #    [ List of www/* files.]
  #    Updated to revision 213.
  #
  #    $ svn st -u
  #       *      213   www/IGNORE-ME
  #       *      213   www
  #    svn: subversion/libsvn_wc/status.c:910: tweak_statushash:         \
  #         Assertion `repos_text_status == svn_wc_status_added' failed. \
  #         Aborted (core dumped)
  #
  # You might think that the intermediate "svn up -r 213 scripts www"
  # step is unnecessary, but when I tried eliminating it, I got
  #
  #    $ svn st -u
  #    subversion/libsvn_wc/lock.c:642: (apr_err=155005)
  #    svn: Working copy 'www' not locked
  #    $
  #
  # instead of the assertion error.

  sbox.build()
  wc_dir = sbox.wc_dir

  top_url = sbox.repo_url
  A_url = top_url + '/A'
  D_url = top_url + '/A/D'
  G_url = top_url + '/A/D/G'
  H_url = top_url + '/A/D/H'
  rho = os.path.join(wc_dir, 'A', 'D', 'G', 'rho')

  # Commit a change to A/D/G/rho.  This will be our equivalent of
  # whatever change it was that happened between r213 and HEAD in the
  # reproduction recipe.  For us, it's r2.
  svntest.main.file_append(rho, 'Whan that Aprille with his shoores soote\n')
  svntest.main.run_svn(None,
                       'ci', '-m', 'log msg', rho)

  # Make the working copy weird in the right way, then try status -u.
  D_wc = sbox.add_wc_path('D')
  svntest.main.run_svn(None,
                       'co', '-r1', '-N', D_url, D_wc)

  os.chdir(D_wc)
  svntest.main.run_svn(None,
                       'up', '-r1', 'H')
  svntest.main.run_svn(None,
                       'st', '-u')


def missing_dir_in_anchor(sbox):
  "a missing dir in the anchor"

  sbox.build(read_only = True)
  wc_dir = sbox.wc_dir

  foo_path = os.path.join(wc_dir, 'foo')
  svntest.actions.run_and_verify_svn(None, None, [], 'mkdir', foo_path)
  expected_status = svntest.actions.get_virginal_state(wc_dir, 1)
  expected_status.add({
    'foo' : Item(status='A ', wc_rev=0),
    })
  svntest.actions.run_and_verify_status(wc_dir, expected_status)

  # At one point this caused a "foo not locked" error
  is_singledb = svntest.main.wc_is_singledb(foo_path)
  svntest.main.safe_rmtree(foo_path)
  expected_status.tweak('foo', status='! ', wc_rev='?')
  if is_singledb:
    expected_status.tweak('foo', entry_status='A ', entry_rev='0')
  svntest.actions.run_and_verify_status(wc_dir, expected_status)


def status_in_xml(sbox):
  "status output in XML format"

  sbox.build(read_only = True)
  wc_dir = sbox.wc_dir

  file_name = "iota"
  file_path = os.path.join(wc_dir, file_name)
  svntest.main.file_append(file_path, "test status --xml\n")

  # Retrieve last changed date from svn log
  exit_code, output, error = svntest.actions.run_and_verify_svn(
    None, None, [], 'log', file_path, '--xml', '-rHEAD')

  info_msg = "<date>"
  for line in output:
    if line.find(info_msg) >= 0:
      time_str = line[:len(line)]
      break
  else:
    raise svntest.Failure

  template = ["<?xml version=\"1.0\"?>\n",
              "<status>\n",
              "<target\n",
              "   path=\"%s\">\n" % (file_path),
              "<entry\n",
              "   path=\"%s\">\n" % (file_path),
              "<wc-status\n",
              "   props=\"none\"\n",
              "   item=\"modified\"\n",
              "   revision=\"1\">\n",
              "<commit\n",
              "   revision=\"1\">\n",
              "<author>%s</author>\n" % svntest.main.wc_author,
              time_str,
              "</commit>\n",
              "</wc-status>\n",
              "</entry>\n",
              "<against\n",
              "   revision=\"1\"/>\n",
              "</target>\n",
              "</status>\n",
             ]

  exit_code, output, error = svntest.actions.run_and_verify_svn(None, None, [],
                                                                'status',
                                                                file_path,
                                                                '--xml', '-u')

  for i in range(0, len(output)):
    if output[i] != template[i]:
      print("ERROR: expected: %s actual: %s" % (template[i], output[i]))
      raise svntest.Failure

#----------------------------------------------------------------------

def status_ignored_dir(sbox):
  "status on ignored directory"
  sbox.build()
  wc_dir = sbox.wc_dir
  new_dir = os.path.join(wc_dir, "dir.o")
  new_dir_url = sbox.repo_url + "/dir.o"

  svntest.actions.run_and_verify_svn("Create dir", "\n|Committed revision 2.", [],
                                     'mkdir', new_dir_url, '-m', 'msg')

  # Make a dir that is ignored by the default ignore patterns.
  os.mkdir(new_dir)

  # run_and_verify_status doesn't handle this weird kind of entry.
  svntest.actions.run_and_verify_svn(None,
                                     ['I       *            ' + new_dir + "\n",
                                      '        *        1   ' + wc_dir + "\n",
                                      'Status against revision:      2\n'], [],
                                     "status", "-u", wc_dir)

#----------------------------------------------------------------------

def status_unversioned_dir(sbox):
  "status on unversioned dir (issue 2030)"
  sbox.build(read_only = True)
  dir = sbox.repo_dir
  expected_err = ["svn: warning: '" + dir + "' is not a working copy\n",
                  "svn: warning: '" + dir + "' is not a working copy\n"]
  svntest.actions.run_and_verify_svn2(None, [], expected_err, 0,
                                      "status", dir, dir)

#----------------------------------------------------------------------

def status_missing_dir(sbox):
  "status with a versioned directory missing"
  sbox.build(read_only = True)
  wc_dir = sbox.wc_dir
  a_d_g = os.path.join(wc_dir, "A", "D", "G")

  # ok, blow away the A/D/G directory
  svntest.main.safe_rmtree(a_d_g)

  if svntest.main.wc_is_singledb(wc_dir):
    expected = [
                 '!       A/D/G\n',
                 '!       A/D/G/rho\n',
                 '!       A/D/G/pi\n',
                 '!       A/D/G/tau\n',
               ]
    expected = [ s.replace('A/D/G', a_d_g).replace('/', os.path.sep)
                 for s in expected ]
  else:
    expected = ["!       " + a_d_g + "\n"]
<<<<<<< HEAD

  svntest.actions.run_and_verify_svn(None, UnorderedOutput(expected), [],
                                     "status", wc_dir)

=======

  svntest.actions.run_and_verify_svn(None, UnorderedOutput(expected), [],
                                     "status", wc_dir)

>>>>>>> f9486e4e
  if svntest.main.wc_is_singledb(wc_dir):
    expected = [
          "!                1   " + a_d_g + "\n",
          "!                1   " + os.path.join(a_d_g, "rho") + "\n",
          "!                1   " + os.path.join(a_d_g, "pi") + "\n",
          "!                1   " + os.path.join(a_d_g, "tau") + "\n",
          "Status against revision:      1\n" ]
  else:
    expected = [
          "        *            " + os.path.join(a_d_g, "pi") + "\n",
          "        *            " + os.path.join(a_d_g, "rho") + "\n",
          "        *            " + os.path.join(a_d_g, "tau") + "\n",
          "!       *       ?    " + a_d_g + "\n",
          "        *        1   " + os.path.join(wc_dir, "A", "D") + "\n",
          "Status against revision:      1\n" ]

  # now run status -u, we should be able to do this without crashing
  svntest.actions.run_and_verify_svn(None, UnorderedOutput(expected), [],
                                     "status", "-u", wc_dir)

  # Finally run an explicit status request directly on the missing directory.
  if svntest.main.wc_is_singledb(wc_dir):
    expected = [
                  "!       A/D/G\n",
                  "!       A/D/G/rho\n",
                  "!       A/D/G/pi\n",
                  "!       A/D/G/tau\n",
               ]
    expected = [ s.replace('A/D/G', a_d_g).replace('/', os.path.sep)
                 for s in expected ]
  else:
    expected = ["!       " + a_d_g + "\n"]
  svntest.actions.run_and_verify_svn(None, UnorderedOutput(expected), [],
                                     "status", a_d_g)

def status_add_plus_conflict(sbox):
  "status on conflicted added file"
  sbox.build()
  svntest.actions.do_sleep_for_timestamps()

  wc_dir = sbox.wc_dir

  branch_url  = sbox.repo_url + '/branch'
  trunk_url  = sbox.repo_url + '/trunk'

  svntest.actions.run_and_verify_svn(None, None, [],
                                     'mkdir', '-m', 'rev 2',
                                     branch_url, trunk_url)

  svntest.actions.run_and_verify_svn(None, None, [],
                                     'update', wc_dir)

  branch_file = os.path.join(wc_dir, 'branch', 'file')

  svntest.main.file_write(branch_file, "line 1\nline2\nline3\n", 'wb+')

  svntest.actions.run_and_verify_svn(None, None, [], 'add', branch_file)

  svntest.actions.run_and_verify_svn(None, None, [],
                                     'commit',
                                     branch_file, '-m', 'rev 3')

  svntest.main.file_write(branch_file, "line 1\nline3\n", 'wb')

  svntest.actions.run_and_verify_svn(None, None, [],
                                     'commit',
                                     branch_file, '-m', 'rev 4')

  svntest.main.file_write(branch_file, "line 1\nline2\n", 'wb')

  svntest.actions.run_and_verify_svn(None, None, [],
                                     'commit',
                                     branch_file, '-m', 'rev 5')

  trunk_dir = os.path.join(wc_dir, 'trunk')

  svntest.actions.run_and_verify_svn(None, None, [],
                                     'merge',
                                     branch_url, '-r', '2:3', trunk_dir)

  svntest.actions.run_and_verify_svn(None, None, [],
                                     'merge',
                                     branch_url, '-r', '4:5', trunk_dir)

  lines = [
    "?       " + os.path.join(wc_dir, "trunk", "file.merge-left.r4") + "\n",
    "?       " + os.path.join(wc_dir, "trunk", "file.merge-right.r5") + "\n",
    "?       " + os.path.join(wc_dir, "trunk", "file.working") + "\n",
    "C  +    " + os.path.join(wc_dir, "trunk", "file") + "\n",
    "Summary of conflicts:\n",
    "  Text conflicts: 1\n",
  ]
  if svntest.main.server_has_mergeinfo():
    lines.append(" M      " + os.path.join(wc_dir, "trunk") + "\n")

  expected_output = svntest.verify.UnorderedOutput(lines)

  svntest.actions.run_and_verify_svn(None, expected_output, [],
                                     'status', wc_dir)

#----------------------------------------------------------------------

def inconsistent_eol(sbox):
  "status with inconsistent eol style"

  sbox.build()
  wc_dir = sbox.wc_dir
  iota_path = os.path.join(wc_dir, "iota")

  svntest.main.file_write(iota_path, "line 1\nline 2\n", "wb")

  svntest.actions.run_and_verify_svn(None,
                                     "property 'svn:eol-style' set on.*iota",
                                     [],
                                     'propset', 'svn:eol-style', 'native',
                                     os.path.join(wc_dir, 'iota'))

  expected_output = svntest.wc.State(wc_dir, {
    'iota' : Item(verb='Sending'),
    })

  expected_status = svntest.actions.get_virginal_state(wc_dir, 1)
  expected_status.tweak('iota', wc_rev=2)

  svntest.actions.run_and_verify_commit(wc_dir, expected_output,
                                        expected_status, None, wc_dir)

  # Make the eol style inconsistent and verify that status says nothing.
  svntest.main.file_write(iota_path, "line 1\nline 2\r\n", "wb")
  svntest.actions.run_and_verify_status(wc_dir, expected_status)

#----------------------------------------------------------------------
# Test for issue #2533
def status_update_with_incoming_props(sbox):
  "run 'status -u' variations w/ incoming propchanges"

  sbox.build()
  wc_dir = sbox.wc_dir
  A_path = os.path.join(wc_dir, 'A')

  # Add a property to the root folder and a subdir
  svntest.main.run_svn(None, 'propset', 'red', 'rojo', wc_dir)
  svntest.main.run_svn(None, 'propset', 'black', 'bobo', A_path)

  # Create expected output tree.
  expected_output = svntest.wc.State(wc_dir, {
    ''  : Item(verb='Sending'),
    'A' : Item(verb='Sending'),
    })

  # Created expected status tree.
  expected_status = svntest.actions.get_virginal_state(wc_dir, 1)
  expected_status.tweak('', wc_rev=2, status='  ')
  expected_status.tweak('A', wc_rev=2, status='  ')

  # Commit the working copy
  svntest.actions.run_and_verify_commit(wc_dir, expected_output,
                                        expected_status,
                                        None, wc_dir)

  # Create expected trees for an update to revision 1.
  expected_output = svntest.wc.State(wc_dir, {
    ''  : Item(status=' U'),
    'A' : Item(status=' U'),
    })
  expected_disk = svntest.main.greek_state.copy()
  expected_status = svntest.actions.get_virginal_state(wc_dir, 1)

  # Do the update and check the results in three ways... INCLUDING PROPS
  svntest.actions.run_and_verify_update(wc_dir,
                                        expected_output,
                                        expected_disk,
                                        expected_status,
                                        None, None, None, None, None, 1,
                                        '-r', '1', wc_dir)

  # Can't use run_and_verify_status here because the out-of-date
  # information in the status output isn't copied in the status tree.
  expected = svntest.verify.UnorderedOutput(
         ["        *        1   " + A_path + "\n",
          "        *        1   " + wc_dir + "\n",
          "Status against revision:      2\n" ])

  svntest.actions.run_and_verify_svn(None,
                                     expected,
                                     [],
                                     "status", "-u",
                                     wc_dir)

  expected = svntest.verify.UnorderedOutput(
         ["                 1        1 jrandom      " +
          os.path.join(wc_dir, "iota") + "\n",
          "        *        1        1 jrandom      " + A_path + "\n",
          "        *        1        1 jrandom      " + wc_dir + "\n",
          "Status against revision:      2\n" ])

  svntest.actions.run_and_verify_svn(None, expected, [],
                                     "status", "-uvN",
                                     wc_dir)

  # Retrieve last changed date from svn log
  exit_code, output, error = svntest.actions.run_and_verify_svn(None, None, [],
                                                                'log', wc_dir,
                                                                '--xml', '-r1')

  info_msg = "<date>"
  for line in output:
    if line.find(info_msg) >= 0:
      time_str = line[:len(line)]
      break
  else:
    raise svntest.Failure

  xout = ["<?xml version=\"1.0\"?>\n",
          "<status>\n",
          "<target\n",
          "   path=\"%s\">\n" % (wc_dir),
          "<entry\n",
          "   path=\"%s\">\n" % (A_path),
          "<wc-status\n",
          "   props=\"none\"\n",
          "   item=\"normal\"\n",
          "   revision=\"1\">\n",
          "<commit\n",
          "   revision=\"1\">\n",
          "<author>%s</author>\n" % svntest.main.wc_author,
          time_str,
          "</commit>\n",
          "</wc-status>\n",
          "<repos-status\n",
          "   props=\"modified\"\n",
          "   item=\"none\">\n",
          "</repos-status>\n",
          "</entry>\n",
          "<entry\n",
          "   path=\"%s\">\n" % (wc_dir),
          "<wc-status\n",
          "   props=\"none\"\n",
          "   item=\"normal\"\n",
          "   revision=\"1\">\n",
          "<commit\n",
          "   revision=\"1\">\n",
          "<author>%s</author>\n" % svntest.main.wc_author,
          time_str,
          "</commit>\n",
          "</wc-status>\n",
          "<repos-status\n",
          "   props=\"modified\"\n",
          "   item=\"none\">\n",
          "</repos-status>\n",
          "</entry>\n",
          "<against\n",
          "   revision=\"2\"/>\n",
          "</target>\n",
          "</status>\n",]

  exit_code, output, error = svntest.actions.run_and_verify_svn(None, xout, [],
                                                                'status',
                                                                wc_dir,
                                                                '--xml', '-uN')

# more incoming prop updates.
def status_update_verbose_with_incoming_props(sbox):
  "run 'status -uv' w/ incoming propchanges"

  sbox.build()
  wc_dir = sbox.wc_dir
  A_path = os.path.join(wc_dir, 'A')
  D_path = os.path.join(A_path, 'D')
  B_path = os.path.join(A_path, 'B')
  E_path = os.path.join(A_path, 'B', 'E')
  G_path = os.path.join(A_path, 'D', 'G')
  H_path = os.path.join(A_path, 'D', 'H')
  # Add a property to the root folder and a subdir
  svntest.main.run_svn(None, 'propset', 'red', 'rojo', D_path)
  svntest.main.run_svn(None, 'propset', 'black', 'bobo', E_path)
  svntest.main.run_svn(None, 'propset', 'black', 'bobo', wc_dir)

  # Create expected output tree.
  expected_output = svntest.wc.State(wc_dir, {
    'A/D'   : Item(verb='Sending'),
    'A/B/E' : Item(verb='Sending'),
    ''      : Item(verb='Sending'),
    })
  # Created expected status tree.
  expected_status = svntest.actions.get_virginal_state(wc_dir, 1)
  expected_status.tweak('A/D', wc_rev=2, status='  ')
  expected_status.tweak('A/B/E', wc_rev=2, status='  ')
  expected_status.tweak('', wc_rev=2, status='  ')

  # Commit the working copy
  svntest.actions.run_and_verify_commit(wc_dir, expected_output,
                                        expected_status,
                                        None, wc_dir)

  # Create expected trees for an update to revision 1.
  expected_output = svntest.wc.State(wc_dir, {
    'A/D'   : Item(status=' U'),
    'A/B/E' : Item(status=' U'),
    ''      : Item(status=' U'),
    })
  expected_disk = svntest.main.greek_state.copy()
  expected_status = svntest.actions.get_virginal_state(wc_dir, 1)

  # Do the update and check the results in three ways... INCLUDING PROPS
  svntest.actions.run_and_verify_update(wc_dir,
                                        expected_output,
                                        expected_disk,
                                        expected_status,
                                        None, None, None, None, None, 1,
                                        '-r', '1', wc_dir)

  # Can't use run_and_verify_status here because the out-of-date
  # information in the status output isn't copied in the status tree.
  common = "        1        1 jrandom      "
  expected = svntest.verify.UnorderedOutput(
         ["         " + common + os.path.join(E_path, 'alpha') + "\n",
          "         " + common + os.path.join(E_path, 'beta') + "\n",
          "        *" + common + os.path.join(E_path) + "\n",
          "         " + common + os.path.join(B_path, 'lambda') + "\n",
          "         " + common + os.path.join(B_path, 'F') + "\n",
          "         " + common + B_path + "\n",
          "         " + common + os.path.join(G_path, 'pi') + "\n",
          "         " + common + os.path.join(G_path, 'rho') + "\n",
          "         " + common + os.path.join(G_path, 'tau') + "\n",
          "         " + common + G_path + "\n",
          "         " + common + os.path.join(H_path, 'chi') + "\n",
          "         " + common + os.path.join(H_path, 'omega') + "\n",
          "         " + common + os.path.join(H_path, 'psi') + "\n",
          "         " + common + H_path + "\n",
          "         " + common + os.path.join(D_path, 'gamma') + "\n",
          "        *" + common + D_path + "\n",
          "         " + common + os.path.join(A_path, 'mu') + "\n",
          "         " + common + os.path.join(A_path, 'C') + "\n",
          "         " + common + A_path + "\n",
          "         " + common + os.path.join(wc_dir, 'iota') + "\n",
          "        *" + common + wc_dir  + "\n",
          "Status against revision:      2\n" ])

  svntest.actions.run_and_verify_svn(None,
                                     expected,
                                     [],
                                     "status", "-uv", wc_dir)

#----------------------------------------------------------------------
# Test for issue #2468
def status_nonrecursive_update(sbox):
  "run 'status -uN' with incoming changes"

  sbox.build()
  wc_dir = sbox.wc_dir
  A_path = os.path.join(wc_dir, 'A')
  D_path = os.path.join(A_path, 'D')
  mu_path = os.path.join(A_path, 'mu')
  gamma_path = os.path.join(D_path, 'gamma')

  # Change files in A and D and commit
  svntest.main.file_append(mu_path, "new line of text")
  svntest.main.file_append(gamma_path, "new line of text")

  # Create expected trees for commit
  expected_output = svntest.wc.State(wc_dir, {
    'A/mu' : Item(verb='Sending'),
    'A/D/gamma' : Item(verb='Sending')
    })
  expected_status = svntest.actions.get_virginal_state(wc_dir, 1)
  expected_status.tweak('A/mu', wc_rev=2, status='  ')
  expected_status.tweak('A/D/gamma', wc_rev=2, status='  ')

  svntest.actions.run_and_verify_commit(wc_dir, expected_output,
                                        expected_status,
                                        None, wc_dir)

  # Create expected trees for an update to revision 1.
  expected_output = svntest.wc.State(wc_dir, {
    'A/mu' : Item(status='U '),
    'A/D/gamma' : Item(status='U '),
    })
  expected_disk = svntest.main.greek_state.copy()
  expected_status = svntest.actions.get_virginal_state(wc_dir, 1)

  # Do the update and check the results in three ways
  svntest.actions.run_and_verify_update(wc_dir,
                                        expected_output,
                                        expected_disk,
                                        expected_status,
                                        None, None, None, None, None, 0,
                                        '-r', '1', wc_dir)

  # Check the remote status of folder A (non-recursively)
  xout = ["        *        1   " + os.path.join(wc_dir, "A", "mu") + "\n",
          "Status against revision:      2\n" ]

  svntest.actions.run_and_verify_svn(None,
                                     xout,
                                     [],
                                     "status", "-uN", A_path)

def change_files(wc_dir, files):
  """Make a basic change to the files.
     files = a list of paths relative to the wc root directory
  """

  for file in files:
    filepath = os.path.join(wc_dir, file)
    svntest.main.file_append(filepath, "new line of text")

def change_files_and_commit(wc_dir, files, baserev=1):
  """Make a basic change to the files and commit them.
     files = a list of paths relative to the wc root directory
  """

  change_files(wc_dir, files)

  # Prepare expected trees for commit
  expected_output = svntest.wc.State(wc_dir, {
    'A/mu' : Item(verb='Sending'),
    'A/D/gamma' : Item(verb='Sending')
    })
  expected_status = svntest.actions.get_virginal_state(wc_dir, 1)

  commitrev = baserev + 1
  for file in files:
    expected_output.add({file : Item(verb='Sending')})
    expected_status.tweak(file, wc_rev=commitrev, status='  ')

  svntest.actions.run_and_verify_commit(wc_dir, expected_output,
                                        expected_status,
                                        None, wc_dir)

def status_depth_local(sbox):
  "run 'status --depth=X' with local changes"

  sbox.build(read_only = True)
  wc_dir = sbox.wc_dir
  A_path = os.path.join(wc_dir, 'A')
  D_path = os.path.join(A_path, 'D')

  mu_path = os.path.join(A_path, 'mu')
  gamma_path = os.path.join(D_path, 'gamma')

  # make some changes to the greek tree
  change_files(wc_dir, ['A/mu', 'A/D/gamma'])
  svntest.main.run_svn(None, 'propset', 'svn:test', 'value', A_path)
  svntest.main.run_svn(None, 'propset', 'svn:test', 'value', D_path)

  # for all the possible types of depth, check the status

  # depth=empty
  expected = svntest.verify.UnorderedOutput(
                  [" M      %s\n" % A_path])
  svntest.actions.run_and_verify_svn(None,
                                     expected,
                                     [],
                                     "status", "--depth=empty", A_path)

  # depth=files
  expected = svntest.verify.UnorderedOutput(
                  [" M      %s\n" % A_path,
                   "M       %s\n" % mu_path])

  svntest.actions.run_and_verify_svn(None,
                                     expected,
                                     [],
                                     "status", "--depth=files", A_path)

  # depth=immediates
  expected = svntest.verify.UnorderedOutput(
                  [" M      %s\n" % A_path,
                   " M      %s\n" % D_path,
                   "M       %s\n" % mu_path])

  svntest.actions.run_and_verify_svn(None,
                                     expected,
                                     [],
                                     "status", "--depth=immediates", A_path)

  # depth=infinity (the default)
  expected = svntest.verify.UnorderedOutput(
                  [" M      %s\n" % A_path,
                   " M      %s\n" % D_path,
                   "M       %s\n" % mu_path,
                   "M       %s\n" % gamma_path])

  svntest.actions.run_and_verify_svn(None,
                                     expected,
                                     [],
                                     "status", "--depth=infinity", A_path)

def status_depth_update(sbox):
  "run 'status --depth=X -u' with incoming changes"

  sbox.build()
  wc_dir = sbox.wc_dir
  A_path = os.path.join(wc_dir, 'A')
  D_path = os.path.join(A_path, 'D')

  mu_path = os.path.join(A_path, 'mu')
  gamma_path = os.path.join(D_path, 'gamma')

  # add some files, change directory properties
  change_files_and_commit(wc_dir, ['A/mu', 'A/D/gamma'])
  svntest.main.run_svn(None, 'up', wc_dir)
  svntest.main.run_svn(None, 'propset', 'svn:test', 'value', A_path)
  svntest.main.run_svn(None, 'propset', 'svn:test', 'value', D_path)
  svntest.main.run_svn(None, 'ci', '-m', 'log message', wc_dir)

  # update to r1
  svntest.main.run_svn(None, 'up', '-r', '1', wc_dir)

  # for all the possible types of depth, check the status

  # depth=empty
  expected = svntest.verify.UnorderedOutput(
                  ["        *        1   %s\n" % A_path,
                   "Status against revision:      3\n"])

  svntest.actions.run_and_verify_svn(None,
                                     expected,
                                     [],
                                     "status", "-u", "--depth=empty", A_path)

  # depth=files
  expected = svntest.verify.UnorderedOutput(
                  ["        *        1   %s\n" % mu_path,
                   "        *        1   %s\n" % A_path,
                   "Status against revision:      3\n"])

  svntest.actions.run_and_verify_svn(None,
                                     expected,
                                     [],
                                     "status", "-u", "--depth=files",
                                     A_path)

  # depth=immediates
  expected = svntest.verify.UnorderedOutput(
                  ["        *        1   %s\n" % A_path,
                   "        *        1   %s\n" % D_path,
                   "        *        1   %s\n" % mu_path,
                   "Status against revision:      3\n"])

  svntest.actions.run_and_verify_svn(None,
                                     expected,
                                     [],
                                     "status", "-u", "--depth=immediates",
                                     A_path)

  # depth=infinity (the default)
  expected = svntest.verify.UnorderedOutput(
                  ["        *        1   %s\n" % A_path,
                   "        *        1   %s\n" % D_path,
                   "        *        1   %s\n" % mu_path,
                   "        *        1   %s\n" % gamma_path,
                   "Status against revision:      3\n"])

  svntest.actions.run_and_verify_svn(None,
                                     expected,
                                     [],
                                     "status", "-u", "--depth=infinity",
                                     A_path)


#----------------------------------------------------------------------
# Test for issue #2420
def status_dash_u_deleted_directories(sbox):
  "run 'status -u' with locally deleted directories"

  sbox.build()
  wc_dir = sbox.wc_dir
  A_path = os.path.join(wc_dir, 'A')
  B_path = os.path.join(A_path, 'B')

  # delete the B directory
  svntest.actions.run_and_verify_svn(None, None, [],
                                     'rm', B_path)

  # now run status -u on B and its children
  was_cwd = os.getcwd()

  os.chdir(A_path)

  # check status -u of B
  expected = svntest.verify.UnorderedOutput(
         ["D                1   %s\n" % "B",
          "D                1   %s\n" % os.path.join("B", "lambda"),
          "D                1   %s\n" % os.path.join("B", "E"),
          "D                1   %s\n" % os.path.join("B", "E", "alpha"),
          "D                1   %s\n" % os.path.join("B", "E", "beta"),
          "D                1   %s\n" % os.path.join("B", "F"),
          "Status against revision:      1\n" ])
  svntest.actions.run_and_verify_svn(None,
                                     expected,
                                     [],
                                     "status", "-u", "B")

  # again, but now from inside B, should give the same output
  if not os.path.exists('B'):
    os.mkdir('B')
  os.chdir("B")
  expected = svntest.verify.UnorderedOutput(
         ["D                1   %s\n" % ".",
          "D                1   %s\n" % "lambda",
          "D                1   %s\n" % "E",
          "D                1   %s\n" % os.path.join("E", "alpha"),
          "D                1   %s\n" % os.path.join("E", "beta"),
          "D                1   %s\n" % "F",
          "Status against revision:      1\n" ])
  svntest.actions.run_and_verify_svn(None,
                                     expected,
                                     [],
                                     "status", "-u", ".")

  # check status -u of B/E
  expected = svntest.verify.UnorderedOutput(
         ["D                1   %s\n" % os.path.join("B", "E"),
          "D                1   %s\n" % os.path.join("B", "E", "alpha"),
          "D                1   %s\n" % os.path.join("B", "E", "beta"),
          "Status against revision:      1\n" ])

  os.chdir(was_cwd)
  os.chdir(A_path)
  svntest.actions.run_and_verify_svn(None,
                                     expected,
                                     [],
                                     "status", "-u",
                                     os.path.join("B", "E"))

#----------------------------------------------------------------------

# Test for issue #2737: show obstructed status for versioned directories
# replaced by local directories.
def status_dash_u_type_change(sbox):
  "status -u on versioned items whose type changed"

  sbox.build(read_only = True)
  wc_dir = sbox.wc_dir

  os.chdir(wc_dir)

  # Change the versioned file iota into an unversioned dir.
  os.remove('iota')
  os.mkdir('iota')

  xout = ["~                1   iota\n",
          "Status against revision:      1\n" ]

  svntest.actions.run_and_verify_svn(None,
                                     xout,
                                     [],
                                     "status", "-u")

  # Change the versioned directory A into an unversioned dir.
  svntest.main.safe_rmtree('A')
  os.mkdir('A')

  if svntest.main.wc_is_singledb('.'):
    output =[
               "!                1   A/mu\n",
               "!                1   A/B\n",
               "!                1   A/B/lambda\n",
               "!                1   A/B/E\n",
               "!                1   A/B/E/alpha\n",
               "!                1   A/B/E/beta\n",
               "!                1   A/B/F\n",
               "!                1   A/C\n",
               "!                1   A/D\n",
               "!                1   A/D/gamma\n",
               "!                1   A/D/G\n",
               "!                1   A/D/G/rho\n",
               "!                1   A/D/G/pi\n",
               "!                1   A/D/G/tau\n",
               "!                1   A/D/H\n",
               "!                1   A/D/H/chi\n",
               "!                1   A/D/H/omega\n",
               "!                1   A/D/H/psi\n",
               "~                1   iota\n",
               "Status against revision:      1\n"
            ]

    expected = svntest.verify.UnorderedOutput(
                        [s.replace('/', os.path.sep)
                            for s in  output])
  else:
    expected = svntest.verify.UnorderedOutput(
         ["~                1   iota\n",
          "~               ?    A\n",
          "Status against revision:      1\n" ])

  svntest.actions.run_and_verify_svn(None,
                                     expected,
                                     [],
                                     "status", "-u")

#----------------------------------------------------------------------

def status_with_tree_conflicts(sbox):
  "status with tree conflicts"

  # Status messages reflecting tree conflict status.
  # These tests correspond to use cases 1-3 in
  # notes/tree-conflicts/use-cases.txt.

  svntest.actions.build_greek_tree_conflicts(sbox)
  wc_dir = sbox.wc_dir
  G = os.path.join(wc_dir, 'A', 'D', 'G')
  pi = os.path.join(G, 'pi')
  rho = os.path.join(G, 'rho')
  tau = os.path.join(G, 'tau')

  # check status of G
  expected = svntest.verify.UnorderedOutput(
         ["D     C %s\n" % pi,
          "      >   local delete, incoming edit upon update\n",
          "A  +  C %s\n" % rho,
          "      >   local edit, incoming delete upon update\n",
          "!     C %s\n" % tau,
          "      >   local delete, incoming delete upon update\n",
          "Summary of conflicts:\n",
          "  Tree conflicts: 3\n",
          ])

  svntest.actions.run_and_verify_svn(None,
                                     expected,
                                     [],
                                     "status", G)

  # check status of G, with -v
  expected = svntest.verify.UnorderedOutput(
         ["                 2        2 jrandom      %s\n" % G,
          "D     C          2        2 jrandom      %s\n" % pi,
          "      >   local delete, incoming edit upon update\n",
          "A  +  C          -        1 jrandom      %s\n" % rho,
          "      >   local edit, incoming delete upon update\n",
          "!     C                                  %s\n" % tau,
          "      >   local delete, incoming delete upon update\n",
          "Summary of conflicts:\n",
          "  Tree conflicts: 3\n",
          ])


  svntest.actions.run_and_verify_svn(None,
                                     expected,
                                     [],
                                     "status", "-v", G)

  # check status of G, with -xml
  exit_code, output, error = svntest.main.run_svn(None, 'status', G, '--xml',
                                                  '-v')

  should_be_victim = {
    G:   False,
    pi:  True,
    rho: True,
    tau: True,
    }

  real_entry_count = 0
  output_str = r"".join(output)
  # skip the first string, which contains only 'status' and 'target' elements
  entries = output_str.split("<entry")[1:]

  for entry in entries:
    # get the entry's path
    m = re.search('path="([^"]+)"', entry)
    if m:
      real_entry_count += 1
      path = m.group(1)
      # check if the path should be a victim
      m = re.search('tree-conflicted="true"', entry)
      if (m is None) and should_be_victim[path]:
        print("ERROR: expected '%s' to be a tree conflict victim." % path)
        print("ACTUAL STATUS OUTPUT:")
        print(output_str)
        raise svntest.Failure
      if m and not should_be_victim[path]:
        print("ERROR: did NOT expect '%s' to be a tree conflict victim." % path)
        print("ACTUAL STATUS OUTPUT:")
        print(output_str)
        raise svntest.Failure

  if real_entry_count != len(should_be_victim):
    print("ERROR: 'status --xml' output is incomplete.")
    raise svntest.Failure


########################################################################
# Run the tests


# list all tests here, starting with None:
test_list = [ None,
              status_unversioned_file_in_current_dir,
              status_update_with_nested_adds,
              status_shows_all_in_current_dir,
              status_missing_file,
              status_type_change,
              SkipUnless(status_type_change_to_symlink,
                         svntest.main.is_posix_os),
              status_with_new_files_pending,
              status_for_unignored_file,
              status_for_nonexistent_file,
              status_file_needs_update,
              status_uninvited_parent_directory,
              status_on_forward_deletion,
              timestamp_behaviour,
              status_on_unversioned_dotdot,
              status_on_partially_nonrecursive_wc,
              missing_dir_in_anchor,
              status_in_xml,
              status_ignored_dir,
              status_unversioned_dir,
              status_missing_dir,
              status_nonrecursive_update_different_cwd,
              status_add_plus_conflict,
              inconsistent_eol,
              status_update_with_incoming_props,
              status_update_verbose_with_incoming_props,
              status_nonrecursive_update,
              status_dash_u_deleted_directories,
              status_depth_local,
              status_depth_update,
              status_dash_u_type_change,
              status_with_tree_conflicts,
             ]

if __name__ == '__main__':
  svntest.main.run_tests(test_list)
  # NOTREACHED


### End of file.<|MERGE_RESOLUTION|>--- conflicted
+++ resolved
@@ -177,9 +177,6 @@
   os.rename('A', 'iota')
   os.rename('was_iota', 'A')
 
-<<<<<<< HEAD
-  expected_output = [
-=======
   if single_db:
     expected_output = [
         '~       A\n',
@@ -207,7 +204,6 @@
     expected_output = [s.replace('/', os.path.sep) for s in expected_output]
   else:
     expected_output = [
->>>>>>> f9486e4e
         '~       A\n',
         '~       iota\n',
     ]
@@ -220,11 +216,7 @@
   os.remove('A')
   os.mkdir('A')
 
-<<<<<<< HEAD
-  if svntest.main.wc_is_singledb('.'):
-=======
   if single_db:
->>>>>>> f9486e4e
     # A is a directory again, so it is no longer missing, but it's
     # descendants are
     expected_output = [
@@ -999,17 +991,10 @@
                  for s in expected ]
   else:
     expected = ["!       " + a_d_g + "\n"]
-<<<<<<< HEAD
 
   svntest.actions.run_and_verify_svn(None, UnorderedOutput(expected), [],
                                      "status", wc_dir)
 
-=======
-
-  svntest.actions.run_and_verify_svn(None, UnorderedOutput(expected), [],
-                                     "status", wc_dir)
-
->>>>>>> f9486e4e
   if svntest.main.wc_is_singledb(wc_dir):
     expected = [
           "!                1   " + a_d_g + "\n",
