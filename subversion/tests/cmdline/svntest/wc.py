#
#  wc.py: functions for interacting with a Subversion working copy
#
#  Subversion is a tool for revision control.
#  See http://subversion.tigris.org for more information.
#
# ====================================================================
# Copyright (c) 2000-2006 CollabNet.  All rights reserved.
#
# This software is licensed as described in the file COPYING, which
# you should have received as part of this distribution.  The terms
# are also available at http://subversion.tigris.org/license-1.html.
# If newer versions of this license are posted there, you may use a
# newer version instead, at your option.
#
######################################################################

import os
import types

import svntest.tree


class State:
  """Describes an existing or expected state of a working copy.

  The primary metaphor here is a dictionary of paths mapping to instances
  of StateItem, which describe each item in a working copy.

  Note: the paths should be *relative* to the root of the working copy.
  """

  def __init__(self, wc_dir, desc):
    "Create a State using the specified description."
    assert isinstance(desc, types.DictionaryType)

    self.wc_dir = wc_dir
    self.desc = desc      # dictionary: path -> StateItem

  def add(self, more_desc):
    "Add more state items into the State."
    assert isinstance(more_desc, types.DictionaryType)

    self.desc.update(more_desc)

  def remove(self, *paths):
    "Remove a path from the state (the path must exist)."
    for path in paths:
      del self.desc[path]

  def copy(self, new_root=None):
    """Make a deep copy of self.  If NEW_ROOT is not None, then set the
    copy's wc_dir NEW_ROOT instead of to self's wc_dir."""
    desc = { }
    for path, item in self.desc.items():
      desc[path] = item.copy()
    if new_root is None:
      new_root = self.wc_dir
    return State(new_root, desc)

  def tweak(self, *args, **kw):
    """Tweak the items' values, optional restricting based on a filter.

    The general form of this method is .tweak(paths..., key=value). If
    one or more paths are provided, then those items' values are
    modified.  If no paths are given, then all items are modified.
    """
    if args:
      for path in args:
        apply(self.desc[path].tweak, (), kw)
    else:
      for item in self.desc.values():
        apply(item.tweak, (), kw)

  def tweak_some(self, filter, **kw):
    "Tweak the items for which the filter returns true."
    for path, item in self.desc.items():
      if filter(path, item):
        apply(item.tweak, (), kw)

  def subtree(self, subtree_path):
    """Return a State object which is a deep copy of the sub-tree
<<<<<<< HEAD
    identified by SUBTREE_PATH (which is assumed to contain only one
    element rooted at the tree of this State object's WC_DIR)."""
=======
    identified by PATH (which is assumed to contain only on element
    rooted at the tree of this State object's WC_DIR)."""
>>>>>>> db70df81
    desc = { }
    for path, item in self.desc.items():
      path_elements = path.split("/")
      if len(path_elements) > 1 and path_elements[0] == subtree_path:
        desc["/".join(path_elements[1:])] = item.copy()
    return State(self.wc_dir, desc)

  def write_to_disk(self, target_dir):
    """Construct a directory structure on disk, matching our state.

    WARNING: any StateItem that does not have contents (.contents is None)
    is assumed to be a directory.
    """
    if not os.path.exists(target_dir):
      os.makedirs(target_dir)

    for path, item in self.desc.items():
      fullpath = os.path.join(target_dir, path)
      if item.contents is None:
        # a directory
        if not os.path.exists(fullpath):
          os.makedirs(fullpath)
      else:
        # a file

        # ensure its directory exists
        dirpath = os.path.dirname(fullpath)
        if not os.path.exists(dirpath):
          os.makedirs(dirpath)

        # write out the file contents now
        open(fullpath, 'wb').write(item.contents)

  def old_tree(self):
    "Return an old-style tree (for compatibility purposes)."
    nodelist = [ ]
    for path, item in self.desc.items():
      atts = { }
      if item.status is not None:
        atts['status'] = item.status
      if item.verb is not None:
        atts['verb'] = item.verb
      if item.wc_rev is not None:
        atts['wc_rev'] = item.wc_rev
      if item.locked is not None:
        atts['locked'] = item.locked
      if item.copied is not None:
        atts['copied'] = item.copied
      if item.switched is not None:
        atts['switched'] = item.switched
      if item.writelocked is not None:
        atts['writelocked'] = item.writelocked
      nodelist.append((os.path.normpath(os.path.join(self.wc_dir, path)),
                       item.contents,
                       item.props,
                       atts))

    return svntest.tree.build_generic_tree(nodelist)

  def __str__(self):
    return str(self.old_tree())

class StateItem:
  """Describes an individual item within a working copy.

  Note that the location of this item is not specified. An external
  mechanism, such as the State class, will provide location information
  for each item.
  """

  def __init__(self, contents=None, props=None,
               status=None, verb=None, wc_rev=None,
               locked=None, copied=None, switched=None, writelocked=None):
    # provide an empty prop dict if it wasn't provided
    if props is None:
      props = { }

    ### keep/make these ints one day?
    if wc_rev is not None:
      wc_rev = str(wc_rev)

    self.contents = contents
    self.props = props
    self.status = status
    self.verb = verb
    self.wc_rev = wc_rev
    self.locked = locked
    self.copied = copied
    self.switched = switched
    self.writelocked = writelocked

  def copy(self):
    "Make a deep copy of self."
    new = StateItem()
    vars(new).update(vars(self))
    new.props = self.props.copy()
    return new

  def tweak(self, **kw):
    for name, value in kw.items():
      ### refine the revision args (for now) to ensure they are strings
      if value is not None and name == 'wc_rev':
        value = str(value)
      setattr(self, name, value)<|MERGE_RESOLUTION|>--- conflicted
+++ resolved
@@ -5,7 +5,7 @@
 #  See http://subversion.tigris.org for more information.
 #
 # ====================================================================
-# Copyright (c) 2000-2006 CollabNet.  All rights reserved.
+# Copyright (c) 2000-2004 CollabNet.  All rights reserved.
 #
 # This software is licensed as described in the file COPYING, which
 # you should have received as part of this distribution.  The terms
@@ -80,13 +80,8 @@
 
   def subtree(self, subtree_path):
     """Return a State object which is a deep copy of the sub-tree
-<<<<<<< HEAD
-    identified by SUBTREE_PATH (which is assumed to contain only one
-    element rooted at the tree of this State object's WC_DIR)."""
-=======
     identified by PATH (which is assumed to contain only on element
     rooted at the tree of this State object's WC_DIR)."""
->>>>>>> db70df81
     desc = { }
     for path, item in self.desc.items():
       path_elements = path.split("/")
@@ -146,8 +141,6 @@
 
     return svntest.tree.build_generic_tree(nodelist)
 
-  def __str__(self):
-    return str(self.old_tree())
 
 class StateItem:
   """Describes an individual item within a working copy.
@@ -188,6 +181,6 @@
   def tweak(self, **kw):
     for name, value in kw.items():
       ### refine the revision args (for now) to ensure they are strings
-      if value is not None and name == 'wc_rev':
+      if name == 'wc_rev':
         value = str(value)
       setattr(self, name, value)