#!/usr/bin/env python
#
#  lock_tests.py:  testing versioned properties
#
#  Subversion is a tool for revision control.
#  See http://subversion.tigris.org for more information.
#
# ====================================================================
# Copyright (c) 2005-2006 CollabNet.  All rights reserved.
#
# This software is licensed as described in the file COPYING, which
# you should have received as part of this distribution.  The terms
# are also available at http://subversion.tigris.org/license-1.html.
# If newer versions of this license are posted there, you may use a
# newer version instead, at your option.
#
######################################################################

# General modules
import sys, re, os.path, shutil, stat

# Our testing module
import svntest

# A helper function for examining svn:needs-lock
from prop_tests import check_prop

# (abbreviation)
Skip = svntest.testcase.Skip
XFail = svntest.testcase.XFail
Item = svntest.wc.StateItem

######################################################################
# Tests

#----------------------------------------------------------------------
# Each test refers to a section in
# notes/locking/locking-functional-spec.txt

# II.A.2, II.C.2.a: Lock a file in wc A as user FOO and make sure we
# have a representation of it.  Checkout wc B as user BAR.  Verify
# that user BAR cannot commit changes to the file nor its properties.
def lock_file(sbox):
  "lock a file and verify that it's locked"

  sbox.build()
  wc_dir = sbox.wc_dir

  # Make a second copy of the working copy
  wc_b = sbox.add_wc_path('_b')
  svntest.actions.duplicate_dir(wc_dir, wc_b)

  # lock a file as wc_author
  fname = 'iota'
  file_path = os.path.join(sbox.wc_dir, fname)
  file_path_b = os.path.join(wc_b, fname)

  svntest.main.file_append(file_path, "This represents a binary file\n")
  svntest.main.run_svn(None, 'commit',
                       '--username', svntest.main.wc_author,
                       '--password', svntest.main.wc_passwd,
                       '-m', '', file_path)
  svntest.actions.run_and_verify_svn(None, ".*locked by user", [], 'lock',
                                     '--username', svntest.main.wc_author,
                                     '--password', svntest.main.wc_passwd,
                                     '-m', '', file_path)

  # --- Meanwhile, in our other working copy... ---
  err_re = "((.*User jconstant does not own lock on path.*)|(.*423 Locked.*))"

  svntest.main.run_svn(None, 'update', wc_b)
  # -- Try to change a file --
  # change the locked file
  svntest.main.file_append(file_path_b, "Covert tweak\n")

  # attempt (and fail) to commit as user Sally
  svntest.actions.run_and_verify_commit (wc_b, None, None, err_re,
                                         None, None, None, None,
                                         '--username',
                                         svntest.main.wc_author2,
                                         '--password',
                                         svntest.main.wc_passwd,
                                         '-m', '', file_path_b)

  # Revert our change that we failed to commit
  svntest.main.run_svn(None, 'revert', file_path_b)

  # -- Try to change a property --
  # change the locked file's properties
  svntest.main.run_svn(None, 'propset', 'sneakyuser', 'Sally', file_path_b)

  err_re = "((.*User jconstant does not own lock on path.*)" + \
             "|(.*At least one property change failed.*))"

  # attempt (and fail) to commit as user Sally
  svntest.actions.run_and_verify_commit (wc_b, None, None, err_re,
                                         None, None, None, None,
                                         '--username',
                                         svntest.main.wc_author2,
                                         '--password',
                                         svntest.main.wc_passwd,
                                         '-m', '', file_path_b)




#----------------------------------------------------------------------
# II.C.2.b.[12]: Lock a file and commit using the lock.  Make sure the
# lock is released.  Repeat, but request that the lock not be
# released.  Make sure the lock is retained.
def commit_file_keep_lock(sbox):
  "commit a file and keep lock"

  sbox.build()
  wc_dir = sbox.wc_dir

  fname = 'A/mu'
  file_path = os.path.join(sbox.wc_dir, fname)

  # lock fname as wc_author
  svntest.actions.run_and_verify_svn(None, ".*locked by user", [], 'lock',
                                     '--username', svntest.main.wc_author,
                                     '--password', svntest.main.wc_passwd,
                                     '-m', 'some lock comment', file_path)

  # make a change and commit it, holding lock
  svntest.main.file_append(file_path, "Tweak!\n")
  svntest.main.run_svn(None, 'commit', '-m', '', '--no-unlock', file_path)

  expected_status = svntest.actions.get_virginal_state(wc_dir, 2)
  expected_status.tweak(wc_rev=1)
  expected_status.tweak(fname, wc_rev=2)
  expected_status.tweak(fname, writelocked='K')

  # Make sure the file is still locked
  svntest.actions.run_and_verify_status(wc_dir, expected_status)

def commit_file_unlock(sbox):
  "commit a file and release lock"

  sbox.build()
  wc_dir = sbox.wc_dir

  fname = 'A/mu'
  file_path = os.path.join(sbox.wc_dir, fname)

  # lock fname as wc_author
  svntest.actions.run_and_verify_svn(None, ".*locked by user", [], 'lock',
                                     '--username', svntest.main.wc_author,
                                     '--password', svntest.main.wc_passwd,
                                     '-m', 'some lock comment', file_path)

  # make a change and commit it, allowing lock to be released
  svntest.main.file_append(file_path, "Tweak!\n")
  svntest.main.run_svn(None, 'commit', '-m', '', file_path)

  expected_status = svntest.actions.get_virginal_state(wc_dir, 2)
  expected_status.tweak(wc_rev=1)
  expected_status.tweak(fname, wc_rev=2)

  # Make sure the file is unlocked
  svntest.actions.run_and_verify_status(wc_dir, expected_status)

#----------------------------------------------------------------------
def commit_propchange(sbox):
  "commit a locked file with a prop change"

  sbox.build()
  wc_dir = sbox.wc_dir

  fname = 'A/mu'
  file_path = os.path.join(sbox.wc_dir, fname)

  # lock fname as wc_author
  svntest.actions.run_and_verify_svn(None, ".*locked by user", [], 'lock',
                                     '--username', svntest.main.wc_author,
                                     '--password', svntest.main.wc_passwd,
                                     '-m', 'some lock comment', file_path)

  # make a property change and commit it, allowing lock to be released
  svntest.main.run_svn(None, 'propset', 'blue', 'azul', file_path)
  svntest.main.run_svn(None, 'commit', '-m', '', file_path)

  expected_status = svntest.actions.get_virginal_state(wc_dir, 2)
  expected_status.tweak(wc_rev=1)
  expected_status.tweak(fname, wc_rev=2)

  # Make sure the file is unlocked
  svntest.actions.run_and_verify_status(wc_dir, expected_status)

#----------------------------------------------------------------------
# II.C.2.c: Lock a file in wc A as user FOO.  Attempt to unlock same
# file in same wc as user BAR.  Should fail.
#
# Attempt again with --force.  Should succeed.
#
# II.C.2.c: Lock a file in wc A as user FOO.  Attempt to unlock same
# file in wc B as user FOO.  Should fail.
#
# Attempt again with --force.  Should succeed.
def break_lock(sbox):
  "lock a file and verify lock breaking behavior"

  sbox.build()
  wc_dir = sbox.wc_dir

  # Make a second copy of the working copy
  wc_b = sbox.add_wc_path('_b')
  svntest.actions.duplicate_dir(wc_dir, wc_b)

  # lock a file as wc_author
  fname = 'iota'
  file_path = os.path.join(sbox.wc_dir, fname)
  file_path_b = os.path.join(wc_b, fname)

  svntest.actions.run_and_verify_svn(None, ".*locked by user", [], 'lock',
                                     '--username', svntest.main.wc_author,
                                     '--password', svntest.main.wc_passwd,
                                     '-m', '', file_path)

  # --- Meanwhile, in our other working copy... ---

  svntest.main.run_svn(None, 'update', wc_b)

  # attempt (and fail) to unlock file

  # This should give a "iota' is not locked in this working copy" error
  svntest.actions.run_and_verify_svn(None, None, ".*not locked",
                                     'unlock',
                                     '--username', svntest.main.wc_author,
                                     '--password', svntest.main.wc_passwd,
                                     file_path_b)

  svntest.actions.run_and_verify_svn(None, ".*unlocked", [],
                                     'unlock', '--force',
                                     '--username', svntest.main.wc_author,
                                     '--password', svntest.main.wc_passwd,
                                     file_path_b)

#----------------------------------------------------------------------
# II.C.2.d: Lock a file in wc A as user FOO.  Attempt to lock same
# file in wc B as user BAR.  Should fail.
#
# Attempt again with --force.  Should succeed.
#
# II.C.2.d: Lock a file in wc A as user FOO.  Attempt to lock same
# file in wc B as user FOO.  Should fail.
#
# Attempt again with --force.  Should succeed.
def steal_lock(sbox):
  "lock a file and verify lock stealing behavior"

  sbox.build()
  wc_dir = sbox.wc_dir

  # Make a second copy of the working copy
  wc_b = sbox.add_wc_path('_b')
  svntest.actions.duplicate_dir(wc_dir, wc_b)

  # lock a file as wc_author
  fname = 'iota'
  file_path = os.path.join(sbox.wc_dir, fname)
  file_path_b = os.path.join(wc_b, fname)

  svntest.actions.run_and_verify_svn(None, ".*locked by user", [], 'lock',
                                     '--username', svntest.main.wc_author,
                                     '--password', svntest.main.wc_passwd,
                                     '-m', '', file_path)

  # --- Meanwhile, in our other working copy... ---

  svntest.main.run_svn(None, 'update', wc_b)

  # attempt (and fail) to lock file

  # This should give a "iota' is already locked... error.
  svntest.actions.run_and_verify_svn(None, None,
                                     ".*already locked",
                                     'lock',
                                     '--username', svntest.main.wc_author,
                                     '--password', svntest.main.wc_passwd,
                                     '-m', 'trying to break', file_path_b)

  svntest.actions.run_and_verify_svn(None, ".*locked by user", [],
                                     'lock', '--force',
                                     '--username', svntest.main.wc_author,
                                     '--password', svntest.main.wc_passwd,
                                     '-m', 'trying to break', file_path_b)

#----------------------------------------------------------------------
# II.B.2, II.C.2.e: Lock a file in wc A.  Query wc for the
# lock and verify that all lock fields are present and correct.
def examine_lock(sbox):
  "examine the fields of a lockfile for correctness"

  sbox.build()
  wc_dir = sbox.wc_dir

  fname = 'iota'
  comment = 'This is a lock test.'
  file_path = os.path.join(sbox.wc_dir, fname)

  # lock a file as wc_author
  svntest.actions.run_and_validate_lock(file_path,
                                        svntest.main.wc_author,
                                        svntest.main.wc_passwd)

#----------------------------------------------------------------------
# II.C.1: Lock a file in wc A.  Check out wc B.  Break the lock in wc
# B.  Verify that wc A gracefully cleans up the lock via update as
# well as via commit.
def handle_defunct_lock(sbox):
  "verify behavior when a lock in a wc is defunct"

  sbox.build()
  wc_dir = sbox.wc_dir


  fname = 'iota'
  file_path = os.path.join(sbox.wc_dir, fname)

  # set up our expected status
  expected_status = svntest.actions.get_virginal_state(wc_dir, 1)

  # lock the file
  svntest.actions.run_and_verify_svn(None, ".*locked by user", [], 'lock',
                                     '--username', svntest.main.wc_author,
                                     '--password', svntest.main.wc_passwd,
                                     '-m', '', file_path)

  # Make a second copy of the working copy
  wc_b = sbox.add_wc_path('_b')
  svntest.actions.duplicate_dir(wc_dir, wc_b)
  file_path_b = os.path.join(wc_b, fname)

  # --- Meanwhile, in our other working copy... ---

  # Try unlocking the file in the second wc.
  svntest.actions.run_and_verify_svn(None, ".*unlocked", [], 'unlock',
                                     '--username', svntest.main.wc_author,
                                     '--password', svntest.main.wc_passwd,
                                     file_path_b)


  # update the 1st wc, which should clear the lock there
  svntest.main.run_svn(None, 'update', wc_dir)

  # Make sure the file is unlocked
  svntest.actions.run_and_verify_status(wc_dir, expected_status)



#----------------------------------------------------------------------
# II.B.1: Set "svn:needs-lock" property on file in wc A.  Checkout wc
# B and verify that that file is set as read-only.
#
# Tests propset, propdel, lock, and unlock
def enforce_lock(sbox):
  "verify svn:needs-lock read-only behavior"

  sbox.build()
  wc_dir = sbox.wc_dir

  iota_path = os.path.join(wc_dir, 'iota')
  lambda_path = os.path.join(wc_dir, 'A', 'B', 'lambda')
  mu_path = os.path.join(wc_dir, 'A', 'mu')

  # svn:needs-lock value should be forced to a '*'
  svntest.main.run_svn(None, 'propset', 'svn:needs-lock', 'foo', iota_path)
  svntest.main.run_svn(None, 'propset', 'svn:needs-lock', '', lambda_path)
  svntest.main.run_svn(None, 'propset', 'svn:needs-lock', '      ', mu_path)

  # Check svn:needs-lock
  check_prop('svn:needs-lock', iota_path, ['*'])
  check_prop('svn:needs-lock', lambda_path, ['*'])
  check_prop('svn:needs-lock', mu_path, ['*'])

  svntest.main.run_svn(None, 'commit',
                       '--username', svntest.main.wc_author,
                       '--password', svntest.main.wc_passwd,
                       '-m', '', iota_path, lambda_path, mu_path)

  # Now make sure that the perms were flipped on all files
  if os.name == 'posix':
    mode = stat.S_IWGRP | stat.S_IWOTH | stat.S_IWRITE
    if ((os.stat (iota_path)[0] & mode)
        or (os.stat (lambda_path)[0] & mode)
        or (os.stat (mu_path)[0] & mode)):
      print "Setting 'svn:needs-lock' property on a file failed to set"
      print "file mode to read-only."
      raise svntest.Failure

    # obtain a lock on one of these files...
    svntest.actions.run_and_verify_svn(None, ".*locked by user", [], 'lock',
                                       '--username', svntest.main.wc_author,
                                       '--password', svntest.main.wc_passwd,
                                       '-m', '', iota_path)

    # ...and verify that the write bit gets set...
    if not (os.stat (iota_path)[0] & mode):
      print "Locking a file with 'svn:needs-lock' failed to set write bit."
      raise svntest.Failure

    # ...and unlock it...
    svntest.actions.run_and_verify_svn(None, ".*unlocked", [], 'unlock',
                                       '--username', svntest.main.wc_author,
                                       '--password', svntest.main.wc_passwd,
                                       iota_path)

    # ...and verify that the write bit gets unset
    if (os.stat (iota_path)[0] & mode):
      print "Unlocking a file with 'svn:needs-lock' failed to unset write bit."
      raise svntest.Failure

    # Verify that removing the property restores the file to read-write
    svntest.main.run_svn(None, 'propdel', 'svn:needs-lock', iota_path)
    if not (os.stat (iota_path)[0] & mode):
      print "Deleting 'svn:needs-lock' failed to set write bit."
      raise svntest.Failure

#----------------------------------------------------------------------
# Test that updating a file with the "svn:needs-lock" property works,
# especially on Windows, where renaming A to B fails if B already
# exists and has its read-only bit set.  See also issue #2278.
def update_while_needing_lock(sbox):
  "update handles svn:needs-lock correctly"

  sbox.build()
  wc_dir = sbox.wc_dir

  iota_path = os.path.join(wc_dir, 'iota')
  svntest.main.run_svn(None, 'propset', 'svn:needs-lock', 'foo', iota_path)
  svntest.main.run_svn(None, 'commit', '-m', 'log msg', iota_path)
  svntest.main.run_svn(None, 'up', wc_dir)

  # Lock, modify, commit, unlock, to create r3.
  svntest.actions.run_and_verify_svn(None, ".*locked by user", [], 'lock',
                                     '--username', svntest.main.wc_author,
                                     '--password', svntest.main.wc_passwd,
                                     '-m', '', iota_path)
  svntest.main.file_append(iota_path, "This line added in r2.\n")
  svntest.main.run_svn(None, 'commit', '-m', '', iota_path) # auto-unlocks

  # Backdate to r2.
  svntest.main.run_svn(None, 'update', '-r2', iota_path)

  # Try updating forward to r3 again.  This is where the bug happened.
  svntest.main.run_svn(None, 'update', '-r3', iota_path)


#----------------------------------------------------------------------
# Tests update / checkout with changing props
def defunct_lock(sbox):
  "verify svn:needs-lock behavior with defunct lock"

  sbox.build()
  wc_dir = sbox.wc_dir

  # Make a second copy of the working copy
  wc_b = sbox.add_wc_path('_b')
  svntest.actions.duplicate_dir(wc_dir, wc_b)

  iota_path = os.path.join(wc_dir, 'iota')
  iota_path_b = os.path.join(wc_b, 'iota')

  mode = stat.S_IWGRP | stat.S_IWOTH | stat.S_IWRITE

# Set the prop in wc a
  svntest.main.run_svn(None, 'propset', 'svn:needs-lock', 'foo', iota_path)

  # commit r2
  svntest.main.run_svn(None, 'commit',
                       '--username', svntest.main.wc_author,
                       '--password', svntest.main.wc_passwd,
                       '-m', '', iota_path)

  # update wc_b
  svntest.main.run_svn(None, 'update', wc_b)

  # lock iota in wc_b
  svntest.actions.run_and_verify_svn(None, ".*locked by user", [], 'lock',
                                     '--username', svntest.main.wc_author,
                                     '--password', svntest.main.wc_passwd,
                                     '-m', '', iota_path_b)


  # break the lock iota in wc a
  svntest.actions.run_and_verify_svn(None, ".*locked by user", [], 'lock', '--force',
                                     '--username', svntest.main.wc_author,
                                     '--password', svntest.main.wc_passwd,
                                     '-m', '', iota_path)
  # update wc_b
  svntest.main.run_svn(None, 'update', wc_b)

  # make sure that iota got set to read-only
  if (os.stat (iota_path_b)[0] & mode):
    print "Upon removal of a defunct lock, a file with 'svn:needs-lock'"
    print "was not set back to read-only"
    raise svntest.Failure



#----------------------------------------------------------------------
# Tests dealing with a lock on a deleted path 
def deleted_path_lock(sbox):
  "verify lock removal on a deleted path"

  sbox.build()
  wc_dir = sbox.wc_dir

  iota_path = os.path.join(wc_dir, 'iota')
  iota_url = svntest.main.current_repo_url + '/iota'

  svntest.actions.run_and_verify_svn(None, ".*locked by user", [], 'lock',
                                     '--username', svntest.main.wc_author,
                                     '--password', svntest.main.wc_passwd,
                                     '-m', '', iota_path)

  svntest.actions.run_and_verify_svn(None, None, [], 'delete', iota_path)

  svntest.actions.run_and_verify_svn(None, None, [], 'commit',
                                     '--username', svntest.main.wc_author,
                                     '--password', svntest.main.wc_passwd,
                                     '--no-unlock',
                                     '-m', '', iota_path)

  # Now make sure that we can delete the lock from iota via a URL
  svntest.actions.run_and_verify_svn(None, ".*unlocked", [], 'unlock',
                                     '--username', svntest.main.wc_author,
                                     '--password', svntest.main.wc_passwd,
                                     iota_url)



#----------------------------------------------------------------------
# Tests dealing with locking and unlocking
def lock_unlock(sbox):
  "lock and unlock some files"

  sbox.build()
  wc_dir = sbox.wc_dir

  pi_path = os.path.join(wc_dir, 'A', 'D', 'G', 'pi')
  rho_path = os.path.join(wc_dir, 'A', 'D', 'G', 'rho')
  tau_path = os.path.join(wc_dir, 'A', 'D', 'G', 'tau')

  expected_status = svntest.actions.get_virginal_state(wc_dir, 1)
  expected_status.tweak('A/D/G/pi', 'A/D/G/rho', 'A/D/G/tau', writelocked='K')

  svntest.actions.run_and_verify_svn(None, ".*locked by user", [], 'lock',
                                     '--username', svntest.main.wc_author,
                                     '--password', svntest.main.wc_passwd,
                                     '-m', '', pi_path, rho_path, tau_path)

  svntest.actions.run_and_verify_status(wc_dir, expected_status)

  expected_status.tweak('A/D/G/pi', 'A/D/G/rho', 'A/D/G/tau', writelocked=None)

  svntest.actions.run_and_verify_svn(None, ".*unlocked", [], 'unlock',
                                     '--username', svntest.main.wc_author,
                                     '--password', svntest.main.wc_passwd,
                                     pi_path, rho_path, tau_path)

  svntest.actions.run_and_verify_status(wc_dir, expected_status)

#----------------------------------------------------------------------
# Tests dealing with directory deletion and locks
def deleted_dir_lock(sbox):
  "verify removal of a directory with locks inside"

  sbox.build()
  wc_dir = sbox.wc_dir

  parent_dir = os.path.join(wc_dir, 'A', 'D', 'G')
  pi_path = os.path.join(wc_dir, 'A', 'D', 'G', 'pi')
  rho_path = os.path.join(wc_dir, 'A', 'D', 'G', 'rho')
  tau_path = os.path.join(wc_dir, 'A', 'D', 'G', 'tau')

  svntest.actions.run_and_verify_svn(None, ".*locked by user", [], 'lock',
                                     '--username', svntest.main.wc_author,
                                     '--password', svntest.main.wc_passwd,
                                     '-m', '', pi_path, rho_path, tau_path)

  svntest.actions.run_and_verify_svn(None, None, [], 'delete', parent_dir)

  svntest.actions.run_and_verify_svn(None, None, [], 'commit',
                                     '--username', svntest.main.wc_author,
                                     '--password', svntest.main.wc_passwd,
                                     '--no-unlock',
                                     '-m', '', parent_dir)

#----------------------------------------------------------------------
# III.c : Lock a file and check the output of 'svn stat' from the same
# working copy and another.
def lock_status(sbox):
  "verify status of lock in working copy"
  sbox.build()
  wc_dir = sbox.wc_dir

   # Make a second copy of the working copy
  wc_b = sbox.add_wc_path('_b')
  svntest.actions.duplicate_dir(wc_dir, wc_b)

  # lock a file as wc_author
  fname = 'iota'
  file_path = os.path.join(sbox.wc_dir, fname)

  svntest.main.file_append(file_path, "This is a spreadsheet\n")
  svntest.main.run_svn(None, 'commit',
                       '--username', svntest.main.wc_author,
                       '--password', svntest.main.wc_passwd,
                       '-m', '', file_path)

  svntest.main.run_svn(None, 'lock', 
                       '--username', svntest.main.wc_author,
                       '--password', svntest.main.wc_passwd,
                       '-m', '', file_path) 

  expected_status = svntest.actions.get_virginal_state(wc_dir, 2)  
  expected_status.tweak(wc_rev=1)
  expected_status.tweak(fname, wc_rev=2)
  expected_status.tweak(fname, writelocked='K')

  svntest.actions.run_and_verify_status(wc_dir, expected_status)

  # Verify status again after modifying the file
  svntest.main.file_append(file_path, "check stat output after mod")

  expected_status.tweak(fname, status='M ')

  svntest.actions.run_and_verify_status(wc_dir, expected_status)

  # Verify status of lock from another working copy
  svntest.main.run_svn(None, 'update', wc_b)
  expected_status = svntest.actions.get_virginal_state(wc_b, 2)
  expected_status.tweak(fname, writelocked='O')

  svntest.actions.run_and_verify_status(wc_b, expected_status)

#----------------------------------------------------------------------
# III.c : Steal lock on a file from another working copy with 'svn lock
# --force', and check the status of lock in the repository from the 
# working copy in which the file was initially locked.
def stolen_lock_status (sbox):
  "verify status of stolen lock"
  sbox.build()
  wc_dir = sbox.wc_dir

  # Make a second copy of the working copy
  wc_b = sbox.add_wc_path('_b')
  svntest.actions.duplicate_dir(wc_dir, wc_b)

  # lock a file as wc_author
  fname = 'iota'
  file_path = os.path.join(sbox.wc_dir, fname)
  file_path_b = os.path.join(wc_b, fname)

  svntest.main.file_append(file_path, "This is a spreadsheet\n")
  svntest.main.run_svn(None, 'commit',
                       '--username', svntest.main.wc_author,
                       '--password', svntest.main.wc_passwd,
                       '-m', '', file_path)

  svntest.main.run_svn(None, 'lock',
                       '--username', svntest.main.wc_author,
                       '--password', svntest.main.wc_passwd,
                       '-m', '', file_path)

  expected_status = svntest.actions.get_virginal_state(wc_dir, 2)
  expected_status.tweak(wc_rev=1)
  expected_status.tweak(fname, wc_rev=2)
  expected_status.tweak(fname, writelocked='K')

  svntest.actions.run_and_verify_status(wc_dir, expected_status)

  # Forcibly lock same file (steal lock) from another working copy
  svntest.main.run_svn(None, 'update', wc_b)
  svntest.main.run_svn(None, 'lock',
                       '--username', svntest.main.wc_author,
                       '--password', svntest.main.wc_passwd,
                       '-m', '', '--force', file_path_b)
 
  # Verify status from working copy where file was initially locked
  expected_status.tweak(fname, writelocked='T')
  svntest.actions.run_and_verify_status(wc_dir, expected_status)

#----------------------------------------------------------------------
# III.c : Break lock from another working copy with 'svn unlock --force'
# and verify the status of the lock in the repository with 'svn stat -u'
# from the working copy in the file was initially locked
def broken_lock_status (sbox):
  "verify status of broken lock"
  sbox.build()
  wc_dir = sbox.wc_dir

  # Make a second copy of the working copy
  wc_b = sbox.add_wc_path('_b')
  svntest.actions.duplicate_dir(wc_dir, wc_b)

  # lock a file as wc_author
  fname = 'iota'
  file_path = os.path.join(sbox.wc_dir, fname)
  file_path_b = os.path.join(wc_b, fname)

  svntest.main.file_append(file_path, "This is a spreadsheet\n")
  svntest.main.run_svn(None, 'commit',
                       '--username', svntest.main.wc_author,
                       '--password', svntest.main.wc_passwd,
                       '-m', '', file_path)
  svntest.main.run_svn(None, 'lock',
                       '--username', svntest.main.wc_author,
                       '--password', svntest.main.wc_passwd,
                       '-m', '', file_path)

  expected_status = svntest.actions.get_virginal_state(wc_dir, 2)
  expected_status.tweak(wc_rev=1)
  expected_status.tweak(fname, wc_rev=2)
  expected_status.tweak(fname, writelocked='K')

  svntest.actions.run_and_verify_status(wc_dir, expected_status)

  # Forcibly unlock the same file (break lock) from another working copy
  svntest.main.run_svn(None, 'update', wc_b)
  svntest.main.run_svn(None, 'unlock',
                       '--username', svntest.main.wc_author,
                       '--password', svntest.main.wc_passwd,
                       '--force', file_path_b)

  # Verify status from working copy where file was initially locked
  expected_status.tweak(fname, writelocked='B')

  svntest.actions.run_and_verify_status(wc_dir, expected_status)

#----------------------------------------------------------------------
# Invalid input test - lock non-existent file
def lock_non_existent_file (sbox):
  "verify error on locking non-existent file"

  sbox.build()
  fname = 'A/foo'
  file_path = os.path.join(sbox.wc_dir, fname)

  output, error = svntest.main.run_svn(1, 'lock',
                                       '--username', svntest.main.wc_author,
                                       '--password', svntest.main.wc_passwd,
                                       '-m', '', file_path)

  error_msg = "'foo' is not under version control"
  for line in error:
    if line.find(error_msg) != -1:
      break
  else:
    print "Error:", error_msg, ": not found in:", error
    raise svntest.Failure

#----------------------------------------------------------------------
# Check that locking an out-of-date file fails.
def out_of_date(sbox):
  "lock an out-of-date file and ensure failure"

  sbox.build()
  wc_dir = sbox.wc_dir

  # Make a second copy of the working copy
  wc_b = sbox.add_wc_path('_b')
  svntest.actions.duplicate_dir(wc_dir, wc_b)

  fname = 'iota'
  file_path = os.path.join(sbox.wc_dir, fname)
  file_path_b = os.path.join(wc_b, fname)

  # Make a new revision of the file in the first WC.
  svntest.main.file_append(file_path, "This represents a binary file\n")
  svntest.main.run_svn(None, 'commit',
                       '--username', svntest.main.wc_author,
                       '--password', svntest.main.wc_passwd,
                       '-m', '', file_path)

  # --- Meanwhile, in our other working copy... ---
  svntest.actions.run_and_verify_svn(None, None,
                                     ".*newer version of '/iota' exists", 
                                     'lock',
                                     '--username', svntest.main.wc_author2,
                                     '--password', svntest.main.wc_passwd,
                                     '-m', '', file_path_b)

#----------------------------------------------------------------------
# Tests reverting a svn:needs-lock file
def revert_lock(sbox):
  "verify svn:needs-lock behavior with revert"

  sbox.build()
  wc_dir = sbox.wc_dir

  iota_path = os.path.join(wc_dir, 'iota')

  mode = stat.S_IWGRP | stat.S_IWOTH | stat.S_IWRITE

  # set the prop in wc 
  svntest.actions.run_and_verify_svn(None, None, [], 'propset',
                                  'svn:needs-lock', 'foo', iota_path)

  # commit r2
  svntest.actions.run_and_verify_svn(None, None, [], 'commit',
                       '--username', svntest.main.wc_author,
                       '--password', svntest.main.wc_passwd,
                       '-m', '', iota_path)

  # make sure that iota got set to read-only
  if (os.stat (iota_path)[0] & mode):
    print "Committing a file with 'svn:needs-lock'"
    print "did not set the file to read-only"
    raise svntest.Failure

  # verify status is as we expect
  expected_status = svntest.actions.get_virginal_state(wc_dir, 2)
  expected_status.tweak(wc_rev=1)
  expected_status.tweak('iota', wc_rev=2)
  svntest.actions.run_and_verify_status(wc_dir, expected_status)

  # remove read-only-ness
  svntest.actions.run_and_verify_svn(None, None, [], 'propdel',
                                  'svn:needs-lock', iota_path)

  # make sure that iota got read-only-ness removed
  if (os.stat (iota_path)[0] & mode == 0):
    print "Deleting the 'svn:needs-lock' property "
    print "did not remove read-only-ness"
    raise svntest.Failure
  
  # revert the change
  svntest.actions.run_and_verify_svn(None, None, [], 'revert', iota_path)

  # make sure that iota got set back to read-only
  if (os.stat (iota_path)[0] & mode):
    print "Reverting a file with 'svn:needs-lock'"
    print "did not set the file back to read-only"
    raise svntest.Failure
 
  # try propdel and revert from a different directory so
  # full filenames are used
  extra_name = 'xx'

  # now lock the file
  svntest.actions.run_and_verify_svn(None, ".*locked by user", [], 'lock',
                       '--username', svntest.main.wc_author,
                       '--password', svntest.main.wc_passwd,
                       '-m', '', iota_path)
  
  # modify it
  svntest.main.file_append(iota_path, "This line added\n")

  expected_status.tweak(wc_rev=1)
  expected_status.tweak('iota', wc_rev=2)
  expected_status.tweak('iota', status='M ', writelocked='K')
  svntest.actions.run_and_verify_status(wc_dir, expected_status)
  
  # revert it
  svntest.actions.run_and_verify_svn(None, None, [], 'revert', iota_path)

  # make sure it is still writable since we have the lock
  if (os.stat (iota_path)[0] & mode == 0):
    print "Reverting a 'svn:needs-lock' file (with lock in wc) "
    print "did not leave the file writable"
    raise svntest.Failure
  

#----------------------------------------------------------------------
def examine_lock_via_url(sbox):
  "examine the fields of a lock from a URL"

  sbox.build()
  wc_dir = sbox.wc_dir

  fname = 'iota'
  comment = 'This is a lock test.'
  file_path = os.path.join(sbox.wc_dir, fname)
  file_url = svntest.main.current_repo_url + '/' + fname

  # lock the file url and check the contents of lock
  svntest.actions.run_and_validate_lock(file_url,
                                        svntest.main.wc_author2,
                                        svntest.main.wc_passwd)

#----------------------------------------------------------------------
def lock_several_files(sbox):
  "lock/unlock several files in one go"

  sbox.build()
  wc_dir = sbox.wc_dir

  # Deliberately have no direct child of A as a target
  iota_path = os.path.join(sbox.wc_dir, 'iota')
  lambda_path = os.path.join(sbox.wc_dir, 'A', 'B', 'lambda')
  alpha_path = os.path.join(sbox.wc_dir, 'A', 'B', 'E', 'alpha')

  svntest.actions.run_and_verify_svn(None, ".*locked by user", [], 'lock',
                                     '--username', svntest.main.wc_author2,
                                     '--password', svntest.main.wc_passwd,
                                     '--no-auth-cache',
                                     '-m', 'lock several',
                                     iota_path, lambda_path, alpha_path)
  
  expected_status = svntest.actions.get_virginal_state(wc_dir, 1)
  expected_status.tweak('iota', 'A/B/lambda', 'A/B/E/alpha', writelocked='K')
  svntest.actions.run_and_verify_status(wc_dir, expected_status)

  svntest.actions.run_and_verify_svn(None, ".*unlocked", [], 'unlock',
                                     '--username', svntest.main.wc_author2,
                                     '--password', svntest.main.wc_passwd,
                                     '--no-auth-cache',
                                     iota_path, lambda_path, alpha_path)

  expected_status.tweak('iota', 'A/B/lambda', 'A/B/E/alpha', writelocked=None)
  svntest.actions.run_and_verify_status(wc_dir, expected_status)

#----------------------------------------------------------------------
def lock_switched_files(sbox):
  "lock/unlock switched files"

  sbox.build()
  wc_dir = sbox.wc_dir

  gamma_path = os.path.join(wc_dir, 'A', 'D', 'gamma')
  lambda_path = os.path.join(wc_dir, 'A', 'B', 'lambda')
  iota_URL = svntest.main.current_repo_url + '/iota'
  alpha_URL = svntest.main.current_repo_url + '/A/B/E/alpha'

  svntest.actions.run_and_verify_svn(None, None, [], 'switch',
                                     iota_URL, gamma_path)
  svntest.actions.run_and_verify_svn(None, None, [], 'switch',
                                     alpha_URL, lambda_path)

  expected_status = svntest.actions.get_virginal_state(wc_dir, 1)
  expected_status.tweak('A/D/gamma', 'A/B/lambda', switched='S')
  svntest.actions.run_and_verify_status(wc_dir, expected_status)

  svntest.actions.run_and_verify_svn(None, ".*locked by user", [], 'lock',
                                     '--username', svntest.main.wc_author,
                                     '--password', svntest.main.wc_passwd,
                                     '--no-auth-cache',
                                     '-m', 'lock several',
                                     gamma_path, lambda_path)

  expected_status.tweak('A/D/gamma', 'A/B/lambda', writelocked='K')
  expected_status.tweak('A/B/E/alpha', 'iota', writelocked='O')
  svntest.actions.run_and_verify_status(wc_dir, expected_status)

  svntest.actions.run_and_verify_svn(None, ".*unlocked", [], 'unlock',
                                     '--username', svntest.main.wc_author,
                                     '--password', svntest.main.wc_passwd,
                                     '--no-auth-cache',
                                     gamma_path, lambda_path)

  expected_status.tweak('A/D/gamma', 'A/B/lambda', writelocked=None)
  expected_status.tweak('A/B/E/alpha', 'iota', writelocked=None)
  svntest.actions.run_and_verify_status(wc_dir, expected_status)

def lock_uri_encoded(sbox):
  "lock and unlock a file with an URI-unsafe name"

  sbox.build()
  wc_dir = sbox.wc_dir

  # lock a file as wc_author
  fname = 'amazing space'
  file_path = os.path.join(wc_dir, fname)

  svntest.main.file_append(file_path, "This represents a binary file\n")
  svntest.actions.run_and_verify_svn(None, None, [], "add", file_path)

  expected_output = svntest.wc.State(wc_dir, {
    fname : Item(verb='Adding'),
    })

  expected_status = svntest.actions.get_virginal_state(wc_dir, 1)
  expected_status.add({ fname: Item(wc_rev=2, status='  ') })

  # Commit the file.
  svntest.actions.run_and_verify_commit(wc_dir,
                                        expected_output,
                                        expected_status,
                                        None,
                                        None, None,
                                        None, None,
                                        file_path)

  svntest.actions.run_and_verify_svn(None, ".*locked by user", [], 'lock',
                                     '--username', svntest.main.wc_author,
                                     '--password', svntest.main.wc_passwd,
                                     '-m', '', file_path)

  # Make sure that the file was locked.
  expected_status.tweak(fname, writelocked='K')
  svntest.actions.run_and_verify_status(wc_dir, expected_status)

  svntest.actions.run_and_verify_svn(None, ".*unlocked", [], 'unlock',
                                     '--username', svntest.main.wc_author,
                                     '--password', svntest.main.wc_passwd,
                                     file_path)

  # Make sure it was successfully unlocked again.
  expected_status.tweak(fname, writelocked=None)
  svntest.actions.run_and_verify_status(wc_dir, expected_status)

  # And now the URL case.
  file_url = svntest.main.current_repo_url + '/' + fname
  svntest.actions.run_and_verify_svn(None, ".*locked by user", [], 'lock',
                                     '--username', svntest.main.wc_author,
                                     '--password', svntest.main.wc_passwd,
                                     '-m', '', file_url)

  # Make sure that the file was locked.
  expected_status.tweak(fname, writelocked='O')
  svntest.actions.run_and_verify_status(wc_dir, expected_status)

  svntest.actions.run_and_verify_svn(None, ".*unlocked", [], 'unlock',
                                     '--username', svntest.main.wc_author,
                                     '--password', svntest.main.wc_passwd,
                                     file_url)

  # Make sure it was successfully unlocked again.
  expected_status.tweak(fname, writelocked=None)
  svntest.actions.run_and_verify_status(wc_dir, expected_status)


#----------------------------------------------------------------------
# A regression test for a bug when svn:needs-lock and svn:executable
# interact badly. The bug was fixed in trunk @ r14859.
def lock_and_exebit1(sbox):
  "svn:needs-lock and svn:executable, part I"

  mode_w = stat.S_IWUSR
  mode_x = stat.S_IXUSR
  mode_r = stat.S_IRUSR
  
  sbox.build()
  wc_dir = sbox.wc_dir

  gamma_path = os.path.join(wc_dir, 'A', 'D', 'gamma')
  
  svntest.actions.run_and_verify_svn(None, None, [], 'ps',
                                     'svn:needs-lock', ' ', gamma_path)

  svntest.actions.run_and_verify_svn(None, None, [], 'ps',
                                     'svn:executable', ' ', gamma_path)
  
  # commit
  svntest.actions.run_and_verify_svn(None, None, [], 'commit',
                                     '--username', svntest.main.wc_author,
                                     '--password', svntest.main.wc_passwd,
                                     '-m', '', gamma_path)
  # mode should be +r, -w, +x
  gamma_stat = os.stat (gamma_path)[0]
  if (not gamma_stat & mode_r
      or gamma_stat & mode_w
      or not gamma_stat & mode_x):
    print "Committing a file with 'svn:needs-lock, svn:executable'"
    print "did not set the file to read-only, executable"
    raise svntest.Failure

  # lock
  svntest.actions.run_and_verify_svn(None, ".*locked by user", [], 'lock',
                                     '--username', svntest.main.wc_author,
                                     '--password', svntest.main.wc_passwd,
                                     '-m', '', gamma_path)
  # mode should be +r, +w, +x
  gamma_stat = os.stat (gamma_path)[0]
  if (not gamma_stat & mode_r 
      or not gamma_stat & mode_w 
      or not gamma_stat & mode_x):
    print "Locking a file with 'svn:needs-lock, svn:executable'"
    print "did not set the file to read-write, executable"
    raise svntest.Failure

  # modify
  svntest.main.file_append(gamma_path, "check stat output after mod & unlock")
  
  # unlock
  svntest.actions.run_and_verify_svn(None, ".*unlocked", [], 'unlock',
                                     '--username', svntest.main.wc_author,
                                     '--password', svntest.main.wc_passwd,
                                     gamma_path)
  
  # Mode should be +r, -w, +x
  gamma_stat = os.stat (gamma_path)[0]
  if (not gamma_stat & mode_r 
      or gamma_stat & mode_w 
      or not gamma_stat & mode_x):
    print "Unlocking a file with 'svn:needs-lock, svn:executable'"
    print "did not set the file to read-only, executable"
    raise svntest.Failure
  
  # ci
  svntest.actions.run_and_verify_svn(None, None, [], 'commit',
                                     '--username', svntest.main.wc_author,
                                     '--password', svntest.main.wc_passwd,
                                     '-m', '', gamma_path)
  
  # Mode should be still +r, -w, +x
  gamma_stat = os.stat (gamma_path)[0]
  if (not gamma_stat & mode_r 
      or gamma_stat & mode_w 
      or not gamma_stat & mode_x):
    print "Commiting a file with 'svn:needs-lock, svn:executable'"
    print "after unlocking modified file's permissions"
    raise svntest.Failure


#----------------------------------------------------------------------
# A variant of lock_and_exebit1: same test without unlock
def lock_and_exebit2(sbox):
  "svn:needs-lock and svn:executable, part II"

  mode_w = stat.S_IWUSR
  mode_x = stat.S_IXUSR
  mode_r = stat.S_IRUSR
  
  sbox.build()
  wc_dir = sbox.wc_dir

  gamma_path = os.path.join(wc_dir, 'A', 'D', 'gamma')
  
  svntest.actions.run_and_verify_svn(None, None, [], 'ps',
                                     'svn:needs-lock', ' ', gamma_path)

  svntest.actions.run_and_verify_svn(None, None, [], 'ps',
                                     'svn:executable', ' ', gamma_path)
  
  # commit
  svntest.actions.run_and_verify_svn(None, None, [], 'commit',
                                     '--username', svntest.main.wc_author,
                                     '--password', svntest.main.wc_passwd,
                                     '-m', '', gamma_path)
  # mode should be +r, -w, +x
  gamma_stat = os.stat (gamma_path)[0]
  if (not gamma_stat & mode_r
      or gamma_stat & mode_w
      or not gamma_stat & mode_x):
    print "Committing a file with 'svn:needs-lock, svn:executable'"
    print "did not set the file to read-only, executable"
    raise svntest.Failure

  # lock
  svntest.actions.run_and_verify_svn(None, ".*locked by user", [], 'lock',
                                     '--username', svntest.main.wc_author,
                                     '--password', svntest.main.wc_passwd,
                                     '-m', '', gamma_path)
  # mode should be +r, +w, +x
  gamma_stat = os.stat (gamma_path)[0]
  if (not gamma_stat & mode_r 
      or not gamma_stat & mode_w 
      or not gamma_stat & mode_x):
    print "Locking a file with 'svn:needs-lock, svn:executable'"
    print "did not set the file to read-write, executable"
    raise svntest.Failure

  # modify
  svntest.main.file_append(gamma_path, "check stat output after mod & unlock")
  
  # commit
  svntest.actions.run_and_verify_svn(None, None, [], 'commit',
                                     '--username', svntest.main.wc_author,
                                     '--password', svntest.main.wc_passwd,
                                     '-m', '', gamma_path)
  
  # Mode should be +r, -w, +x
  gamma_stat = os.stat (gamma_path)[0]
  if (not gamma_stat & mode_r 
      or gamma_stat & mode_w 
      or not gamma_stat & mode_x):
    print "Commiting a file with 'svn:needs-lock, svn:executable'"
    print "did not set the file to read-only, executable"
    raise svntest.Failure

def commit_xml_unsafe_file_unlock(sbox):
  "commit file with xml-unsafe name and release lock"

  sbox.build()
  wc_dir = sbox.wc_dir

  fname = 'foo & bar'
  file_path = os.path.join(sbox.wc_dir, fname)
  svntest.main.file_append(file_path, "Initial data.\n")
  svntest.main.run_svn(None, 'add', file_path)
  svntest.main.run_svn(None, 'commit', '-m', '', file_path)

  # lock fname as wc_author
  svntest.actions.run_and_verify_svn(None, ".*locked by user", [], 'lock',
                                     '--username', svntest.main.wc_author,
                                     '--password', svntest.main.wc_passwd,
                                     '-m', 'some lock comment', file_path)

  # make a change and commit it, allowing lock to be released
  svntest.main.file_append(file_path, "Followup data.\n")
  svntest.main.run_svn(None, 'commit', '-m', '', file_path)

  expected_status = svntest.actions.get_virginal_state(wc_dir, 3)
  expected_status.tweak(wc_rev=1)
  expected_status.add({ fname : Item(status='  ', wc_rev=3), })

  # Make sure the file is unlocked
  svntest.actions.run_and_verify_status(wc_dir, expected_status)

#----------------------------------------------------------------------
def repos_lock_with_info(sbox):
  "verify info path@X or path -rY return repos lock"

  sbox.build()
  wc_dir = sbox.wc_dir

  fname = 'iota'
  comment = 'This is a lock test.'
  file_path = os.path.join(sbox.wc_dir, fname)
  file_url = svntest.main.current_repo_url + '/' + fname

  # lock wc file
  svntest.actions.run_and_verify_svn(None, ".*locked by user", [], 'lock',
                                     '--username', svntest.main.wc_author2,
                                     '--password', svntest.main.wc_passwd,
                                     '--no-auth-cache',
                                     '-m', comment, file_path)
  expected_status = svntest.actions.get_virginal_state(wc_dir, 1)
  expected_status.tweak(fname, writelocked='K')
  svntest.actions.run_and_verify_status(wc_dir, expected_status)

  # Steal lock on wc file
  svntest.actions.run_and_verify_svn(None, ".*locked by user", [], 'lock',
                                     '--username', svntest.main.wc_author2,
                                     '--password', svntest.main.wc_passwd,
                                     '--no-auth-cache',
                                     '--force',
                                     '-m', comment, file_url)
  expected_status.tweak(fname, writelocked='T')
  svntest.actions.run_and_verify_status(wc_dir, expected_status)

  # Get repository lock token
  output, err = svntest.actions.run_and_verify_svn(None, None, [], 'info',
                                                   file_url)
  for line in output:
    if line.find("Lock Token:") != -1:
      repos_lock_token = line[12:]
      break
  else:
    print "Error: Lock token not found"
    raise svntest.Failure

  # info with revision option
  output, err = svntest.actions.run_and_verify_svn(None, None, [], 'info',
                                                   file_path, '-r1')

  for line in output:
    if line.find("Lock Token:") != -1:
      lock_token = line[12:]
      break
  else:
    print "Error: Lock token not found"
    raise svntest.Failure

  if (repos_lock_token != lock_token):
    print "Error: expected repository lock information not found."
    raise svntest.Failure

  # info with peg revision
  output, err = svntest.actions.run_and_verify_svn(None, None, [], 'info',
                                                   file_path + '@1')
  for line in output:
    if line.find("Lock Token:") != -1:
      lock_token = line[12:]
      break
  else:
    print "Error: Lock token not found"
    raise svntest.Failure

  if (repos_lock_token != lock_token):
    print "Error: expected repository lock information not found."
    raise svntest.Failure

#----------------------------------------------------------------------
def unlock_already_unlocked_files(sbox):
  "(un)lock set of files, one already (un)locked"

  sbox.build()
  wc_dir = sbox.wc_dir

  # Deliberately have no direct child of A as a target
  iota_path = os.path.join(wc_dir, 'iota')
  lambda_path = os.path.join(wc_dir, 'A', 'B', 'lambda')
  alpha_path = os.path.join(wc_dir, 'A', 'B', 'E', 'alpha')
  gamma_path = os.path.join(wc_dir, 'A', 'D', 'gamma')

  svntest.actions.run_and_verify_svn(None, ".*locked by user", [], 'lock',
                                     '--username', svntest.main.wc_author2,
                                     '--password', svntest.main.wc_passwd,
                                     '--no-auth-cache',
                                     '-m', 'lock several',
                                     iota_path, lambda_path, alpha_path)
  
  expected_status = svntest.actions.get_virginal_state(wc_dir, 1)
  expected_status.tweak('iota', 'A/B/lambda', 'A/B/E/alpha', writelocked='K')
  svntest.actions.run_and_verify_status(wc_dir, expected_status)

  error_msg = ".*Path '/A/B/E/alpha' is already locked by user '" + \
              svntest.main.wc_author2 + "'.*"
  svntest.actions.run_and_verify_svn(None, None, error_msg,
                                     'lock',
                                     '--username', svntest.main.wc_author2,
                                     '--password', svntest.main.wc_passwd,
                                     '--no-auth-cache',
                                     alpha_path, gamma_path)
  expected_status.tweak('A/D/gamma', writelocked='K')
  svntest.actions.run_and_verify_status(wc_dir, expected_status)

  svntest.actions.run_and_verify_svn(None, ".*unlocked", [], 'unlock',
                                     '--username', svntest.main.wc_author2,
                                     '--password', svntest.main.wc_passwd,
                                     '--no-auth-cache',
                                     lambda_path)

  expected_status.tweak('A/B/lambda', writelocked=None)
  svntest.actions.run_and_verify_status(wc_dir, expected_status)

  error_msg = "(.*No lock on path '/A/B/lambda'.*)" + \
              "|(.*'A/B/lambda' is not locked.*)"
  svntest.actions.run_and_verify_svn(None, None, error_msg,
                                     'unlock',
                                     '--username', svntest.main.wc_author2,
                                     '--password', svntest.main.wc_passwd,
                                     '--no-auth-cache',
                                     '--force',
                                     iota_path, lambda_path, alpha_path)


  expected_status.tweak('iota', 'A/B/E/alpha', writelocked=None)
  svntest.actions.run_and_verify_status(wc_dir, expected_status)

#----------------------------------------------------------------------
def info_moved_path(sbox):
  "show correct lock info on moved path"

  sbox.build()
  wc_dir = sbox.wc_dir
  fname = os.path.join(wc_dir, "iota")
  fname2 = os.path.join(wc_dir, "iota2")

  # Move iota, creating r2.
  svntest.actions.run_and_verify_svn(None, None, [],
                                     "mv", fname, fname2)
  expected_output = svntest.wc.State(wc_dir, {
    'iota2' : Item(verb='Adding'),
    'iota' : Item(verb='Deleting'),
    })
  expected_status = svntest.actions.get_virginal_state(wc_dir, 1)
  expected_status.add({
    "iota2" : Item(status='  ', wc_rev=2)
    })
  expected_status.remove("iota")
  svntest.actions.run_and_verify_commit (wc_dir,
                                         expected_output,
                                         expected_status,
                                         None,
                                         None, None,
                                         None, None,
                                         wc_dir)

  # Create a new, unrelated iota, creating r3.
  svntest.main.file_append(fname, "Another iota")
  svntest.actions.run_and_verify_svn(None, None, [],
                                     "add", fname)
  expected_output = svntest.wc.State(wc_dir, {
    'iota' : Item(verb='Adding'),
    })
  expected_status.add({
    "iota" : Item(status='  ', wc_rev=3)
    })
  svntest.actions.run_and_verify_commit (wc_dir,
                                         expected_output,
                                         expected_status,
                                         None,
                                         None, None,
                                         None, None,
                                         wc_dir)

  # Lock the new iota.
  svntest.actions.run_and_verify_svn(None, ".*locked by user", [],
                                     "lock", fname,
                                     '--username', svntest.main.wc_author,
                                     '--password', svntest.main.wc_passwd)
  expected_status.tweak("iota", writelocked="K")
  svntest.actions.run_and_verify_status(wc_dir, expected_status)

  # Get info for old iota at r1. This shouldn't give us any lock info.
  output, errput = svntest.actions.run_and_verify_svn(None, None, [],
                                                      'info',
                                                      fname2, '-r1')
  # Since we want to make sure that there is *no* lock info, to make this
  # more robust, we also check that the info command actually output some info.
  got_url = 0
  for line in output:
    if line.find("URL:") >= 0:
      got_url = 1
    if line.find("Lock Token:") >= 0:
      print fname2 + " was reported as locked."
      raise svntest.Failure
  if not got_url:
    print "Info didn't output an URL."
    raise svntest.Failure

#----------------------------------------------------------------------
def ls_url_encoded(sbox):
  "ls locked path needing URL encoding"

  sbox.build()
  wc_dir = sbox.wc_dir
  dirname = os.path.join(wc_dir, "space dir")
  fname = os.path.join(dirname, "f")

  # Create a dir with a space in its name and a file therein.
  svntest.actions.run_and_verify_svn(None, None, [],
                                     "mkdir", dirname)
  svntest.main.file_append(fname, "someone was here")
  svntest.actions.run_and_verify_svn(None, None, [],
                                     "add", fname)
  expected_output = svntest.wc.State(wc_dir, {
    'space dir' : Item(verb='Adding'),
    'space dir/f' : Item(verb='Adding'),
    })
  expected_status = svntest.actions.get_virginal_state(wc_dir, 1)
  expected_status.add({
    "space dir" : Item(status='  ', wc_rev=2),
    "space dir/f" : Item(status='  ', wc_rev=2),
    })
  svntest.actions.run_and_verify_commit(wc_dir,
                                        expected_output,
                                        expected_status,
                                        None,
                                        None, None,
                                        None, None,
                                        wc_dir)

  # Lock the file.
  svntest.actions.run_and_verify_svn("Lock space dir/f", ".*locked by user",
                                     [], "lock", fname,
                                     "--username", svntest.main.wc_author,
                                     "--password", svntest.main.wc_passwd)

  # Make sure ls shows it being locked.
  expected_output = " +2 " + re.escape(svntest.main.wc_author) + " +O .+f"
  svntest.actions.run_and_verify_svn("List space dir",
                                     expected_output, [],
                                     "list", "-v", dirname)  

#----------------------------------------------------------------------
# Make sure unlocking a path with the wrong lock token fails.
def unlock_wrong_token(sbox):
  "verify unlocking with wrong lock token"

  sbox.build()
  wc_dir = sbox.wc_dir

  # lock a file as wc_author
  fname = 'iota'
  file_path = os.path.join(sbox.wc_dir, fname)
  file_url = svntest.main.current_repo_url + "/iota"

  svntest.actions.run_and_verify_svn(None, ".*locked by user", [], 'lock',
                                     '--username', svntest.main.wc_author,
                                     '--password', svntest.main.wc_passwd,
                                     file_path)

  # Steal the lock as the same author, but using an URL to keep the old token
  # in the WC.
  svntest.actions.run_and_verify_svn(None, ".*locked by user", [], 'lock',
                                     '--username', svntest.main.wc_author,
                                     '--password', svntest.main.wc_passwd,
                                     "--force", file_url)

  # Then, unlocking the WC path should fail.
  # ### The error message returned is actually this, but let's worry about that
  # ### another day...
  svntest.actions.run_and_verify_svn(None, None,
                                     ".*((No lock on path)|(400 Bad Request))",
                                     'unlock',
                                     '--username', svntest.main.wc_author,
                                     '--password', svntest.main.wc_passwd,
                                     file_path)

#----------------------------------------------------------------------
# Verify that info shows lock info for locked files with URI-unsafe names
# when run in recursive mode.
def examine_lock_encoded_recurse(sbox):
  "verify recursive info shows lock info"

  sbox.build()
  wc_dir = sbox.wc_dir

  fname = 'A/B/F/one iota'
<<<<<<< HEAD
=======
  comment = 'This is a lock test.'
>>>>>>> db70df81
  file_path = os.path.join(sbox.wc_dir, fname)

  svntest.main.file_append(file_path, "This represents a binary file\n")
  svntest.actions.run_and_verify_svn(None, None, [], "add", file_path)

  expected_output = svntest.wc.State(wc_dir, {
    fname : Item(verb='Adding'),
    })

  expected_status = svntest.actions.get_virginal_state(wc_dir, 1)
  expected_status.add({ fname: Item(wc_rev=2, status='  ') })

  # Commit the file.
  svntest.actions.run_and_verify_commit(wc_dir,
                                        expected_output,
                                        expected_status,
                                        None,
                                        None, None,
                                        None, None,
                                        file_path)

<<<<<<< HEAD
  # lock the file and validate the contents
  svntest.actions.run_and_validate_lock(file_path,
                                        svntest.main.wc_author,
                                        svntest.main.wc_passwd)
=======
  # lock the file
  svntest.actions.run_and_verify_svn(None, ".*locked by user", [], 'lock',
                                     '--username', svntest.main.wc_author,
                                     '--password', svntest.main.wc_passwd,
                                     '-m', comment, file_path)

  # Run info and check that we get the lock fields.
  output, err = svntest.actions.run_and_verify_svn(None, None, [],
                                                   'info', '-R', 
						   svntest.main.current_repo_url + '/A/B/F')

  lock_info = output[-6:-1]
  if ((len(lock_info) != 5)
      or (lock_info[0][0:28] != 'Lock Token: opaquelocktoken:')
      or (lock_info[1] != 'Lock Owner: ' + svntest.main.wc_author + '\n')
      or (lock_info[2][0:13] != 'Lock Created:')
      or (lock_info[4] != comment + '\n')):
    raise svntest.Failure

>>>>>>> db70df81


########################################################################
# Run the tests

# list all tests here, starting with None:
test_list = [ None,
              lock_file,
              commit_file_keep_lock,
              commit_file_unlock,
              commit_propchange,
              break_lock,
              steal_lock,
              examine_lock,
              handle_defunct_lock,
              enforce_lock,
              defunct_lock,
              deleted_path_lock,
              lock_unlock,
              deleted_dir_lock,
              lock_status,
              stolen_lock_status,
              broken_lock_status,
              lock_non_existent_file,
              out_of_date,
              update_while_needing_lock,
              revert_lock,
              examine_lock_via_url,
              lock_several_files,
              lock_switched_files,
              lock_uri_encoded,
              Skip(lock_and_exebit1, (os.name != 'posix')),
              Skip(lock_and_exebit2, (os.name != 'posix')),
              commit_xml_unsafe_file_unlock,
              repos_lock_with_info,
              unlock_already_unlocked_files,
              info_moved_path,
              ls_url_encoded,
              unlock_wrong_token,
              examine_lock_encoded_recurse,
            ]

if __name__ == '__main__':
  svntest.main.run_tests(test_list)
  # NOTREACHED


### End of file.<|MERGE_RESOLUTION|>--- conflicted
+++ resolved
@@ -17,7 +17,7 @@
 ######################################################################
 
 # General modules
-import sys, re, os.path, shutil, stat
+import string, sys, re, os.path, shutil, stat
 
 # Our testing module
 import svntest
@@ -301,9 +301,23 @@
   file_path = os.path.join(sbox.wc_dir, fname)
 
   # lock a file as wc_author
-  svntest.actions.run_and_validate_lock(file_path,
-                                        svntest.main.wc_author,
-                                        svntest.main.wc_passwd)
+  svntest.actions.run_and_verify_svn(None, ".*locked by user", [], 'lock',
+                                     '--username', svntest.main.wc_author,
+                                     '--password', svntest.main.wc_passwd,
+                                     '-m', comment, file_path)
+
+  output, err = svntest.actions.run_and_verify_svn(None, None, [],
+                                                   'info', file_path)
+
+  lock_info = output[-6:-1]
+  if ((len(lock_info) != 5)
+      or (lock_info[0][0:28] != 'Lock Token: opaquelocktoken:')
+      or (lock_info[1] != 'Lock Owner: ' + svntest.main.wc_author + '\n')
+      or (lock_info[2][0:13] != 'Lock Created:')
+      or (lock_info[4] != comment + '\n')):
+    raise svntest.Failure
+
+
 
 #----------------------------------------------------------------------
 # II.C.1: Lock a file in wc A.  Check out wc B.  Break the lock in wc
@@ -877,10 +891,21 @@
   file_path = os.path.join(sbox.wc_dir, fname)
   file_url = svntest.main.current_repo_url + '/' + fname
 
-  # lock the file url and check the contents of lock
-  svntest.actions.run_and_validate_lock(file_url,
-                                        svntest.main.wc_author2,
-                                        svntest.main.wc_passwd)
+  # lock a file as wc_author
+  svntest.actions.run_and_verify_svn(None, ".*locked by user", [], 'lock',
+                                     '--username', svntest.main.wc_author2,
+                                     '--password', svntest.main.wc_passwd,
+                                     '--no-auth-cache',
+                                     '-m', comment, file_path)
+
+  output, err = svntest.actions.run_and_verify_svn(None, None, [], 'info',
+                                                   file_url)
+
+  match_line = 'Lock Owner: ' + svntest.main.wc_author2 + '\n'
+
+  if not match_line in output:
+    print "Error: expected output '%s' not found in output." % match_line
+    raise svntest.Failure
 
 #----------------------------------------------------------------------
 def lock_several_files(sbox):
@@ -1453,7 +1478,7 @@
 #----------------------------------------------------------------------
 # Make sure unlocking a path with the wrong lock token fails.
 def unlock_wrong_token(sbox):
-  "verify unlocking with wrong lock token"
+  "veriy unlocking with wrong lock token"
 
   sbox.build()
   wc_dir = sbox.wc_dir
@@ -1495,10 +1520,7 @@
   wc_dir = sbox.wc_dir
 
   fname = 'A/B/F/one iota'
-<<<<<<< HEAD
-=======
   comment = 'This is a lock test.'
->>>>>>> db70df81
   file_path = os.path.join(sbox.wc_dir, fname)
 
   svntest.main.file_append(file_path, "This represents a binary file\n")
@@ -1520,12 +1542,6 @@
                                         None, None,
                                         file_path)
 
-<<<<<<< HEAD
-  # lock the file and validate the contents
-  svntest.actions.run_and_validate_lock(file_path,
-                                        svntest.main.wc_author,
-                                        svntest.main.wc_passwd)
-=======
   # lock the file
   svntest.actions.run_and_verify_svn(None, ".*locked by user", [], 'lock',
                                      '--username', svntest.main.wc_author,
@@ -1545,7 +1561,6 @@
       or (lock_info[4] != comment + '\n')):
     raise svntest.Failure
 
->>>>>>> db70df81
 
 
 ########################################################################
