--- conflicted
+++ resolved
@@ -52,13 +52,6 @@
     "+++ " + path_as_shown + "\t(" + new_tag + ")\n",
     ]
 
-<<<<<<< HEAD
-def make_git_diff_header(path, old_tag, new_tag, add=False, src_label=None,
-                         dst_label=None, delete=False, text_changes=True,
-                         cp=False, mv=False, copyfrom=None):
-  """ Generate the expected 'git diff' header for file PATH, with its old
-  and new versions described in parentheses by OLD_TAG and NEW_TAG.
-=======
 def make_git_diff_header(target_path, repos_relpath,
                          old_tag, new_tag, add=False, src_label=None,
                          dst_label=None, delete=False, text_changes=True,
@@ -67,7 +60,6 @@
   REPOS_RELPATH is the location of the path relative to the repository root.
   The old and new versions ("revision X", or "working copy") must be
   specified in OLD_TAG and NEW_TAG.
->>>>>>> f9486e4e
   SRC_LABEL and DST_LABEL are paths or urls that are added to the diff
   labels if we're diffing against the repository. ADD, DELETE, CP and MV
   denotes the operations performed on the file. COPYFROM_PATH is the source
@@ -96,11 +88,7 @@
     if text_changes:
       output.extend([
         "--- /dev/null\t(" + old_tag + ")\n",
-<<<<<<< HEAD
-        "+++ b/" + path_as_shown + dst_label + "\t(" + new_tag + ")\n"
-=======
         "+++ b/" + repos_relpath + dst_label + "\t(" + new_tag + ")\n"
->>>>>>> f9486e4e
       ])
   elif delete:
     output = [
@@ -111,11 +99,7 @@
     ]
     if text_changes:
       output.extend([
-<<<<<<< HEAD
-        "--- a/" + path_as_shown + src_label + "\t(" + old_tag + ")\n",
-=======
         "--- a/" + repos_relpath + src_label + "\t(" + old_tag + ")\n",
->>>>>>> f9486e4e
         "+++ /dev/null\t(" + new_tag + ")\n"
       ])
   elif cp:
@@ -128,13 +112,8 @@
     ]
     if text_changes:
       output.extend([
-<<<<<<< HEAD
-        "--- a/" + copyfrom_as_shown + src_label + "\t(" + old_tag + ")\n",
-        "+++ b/" + path_as_shown + "\t(" + new_tag + ")\n"
-=======
         "--- a/" + copyfrom_path + src_label + "\t(" + old_tag + ")\n",
         "+++ b/" + repos_relpath + "\t(" + new_tag + ")\n"
->>>>>>> f9486e4e
       ])
   elif mv:
     return [
@@ -146,13 +125,8 @@
     ]
     if text_changes:
       output.extend([
-<<<<<<< HEAD
-        "--- a/" + copyfrom_as_shown + src_label + "\t(" + old_tag + ")\n",
-        "+++ b/" + path_as_shown + "\t(" + new_tag + ")\n"
-=======
         "--- a/" + copyfrom_path + src_label + "\t(" + old_tag + ")\n",
         "+++ b/" + repos_relpath + "\t(" + new_tag + ")\n"
->>>>>>> f9486e4e
       ])
   else:
     output = [
@@ -1988,17 +1962,10 @@
                        os.path.join('D', 'I', 'pi'),
                        'A') :
     raise svntest.Failure
-<<<<<<< HEAD
 
   # Go to the parent of the moved directory
   os.chdir(os.path.join('A','D'))
 
-=======
-
-  # Go to the parent of the moved directory
-  os.chdir(os.path.join('A','D'))
-
->>>>>>> f9486e4e
   # repos->wc diff in the parent
   exit_code, diff_output, err_output = svntest.main.run_svn(None, 'diff',
                                                             '-r', '1')
@@ -3686,18 +3653,6 @@
   svntest.main.run_svn(None, 'add', new_path)
   svntest.main.run_svn(None, 'rm', iota_path)
 
-<<<<<<< HEAD
-  expected_output = make_git_diff_header(new_path, "revision 0", 
-                                         "working copy", 
-                                         add=True, text_changes=False) + [
-  ] + make_git_diff_header(new_path, "revision 2", "working copy", 
-                           delete=True, text_changes=False)
-
-  svntest.actions.run_and_verify_svn(None, expected_output, [], 'diff', 
-                                     '--git-diff', wc_dir)
-
-
-=======
   expected_output = make_git_diff_header(new_path, "new", "revision 0", 
                                          "working copy", 
                                          add=True, text_changes=False) + [
@@ -3754,7 +3709,6 @@
 
   svntest.actions.run_and_verify_svn(None, expected_output, [], 'diff', 
                                      '--git', wc_dir)
->>>>>>> f9486e4e
 ########################################################################
 #Run the tests
 
@@ -3816,12 +3770,8 @@
               diff_git_format_url_url,
               diff_prop_missing_context,
               diff_prop_multiple_hunks,
-<<<<<<< HEAD
-              XFail(diff_git_empty_files),
-=======
               diff_git_empty_files,
               diff_git_with_props,
->>>>>>> f9486e4e
               ]
 
 if __name__ == '__main__':
