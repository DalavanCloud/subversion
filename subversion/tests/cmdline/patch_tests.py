--- conflicted
+++ resolved
@@ -2603,12 +2603,8 @@
   expected_disk = svntest.main.greek_state.copy()
   expected_disk.add({'new': Item(contents="This is the file 'new'\n", 
                                  props={'added' : added_prop_contents})})
-<<<<<<< HEAD
-  expected_disk.add({'X': Item(props={'added' : added_prop_contents})})
-=======
   expected_disk.add({'X': Item(contents="",
                                props={'added' : added_prop_contents})})
->>>>>>> f9486e4e
   expected_status = svntest.actions.get_virginal_state(wc_dir, 1)
   expected_status.add({'new': Item(status='A ', wc_rev='0')})
   expected_status.add({'X': Item(status='A ', wc_rev='0')})
@@ -2980,8 +2976,6 @@
                                        1, # check-props
                                        1) # dry-run
 
-<<<<<<< HEAD
-=======
 def patch_git_add_file(sbox):
   "patch that contains empty files"
 
@@ -3019,7 +3013,6 @@
                                        None, # expected err
                                        1, # check-props
                                        1) # dry-run
->>>>>>> f9486e4e
 ########################################################################
 #Run the tests
 
@@ -3046,16 +3039,10 @@
               patch_with_properties,
               patch_same_twice,
               XFail(patch_dir_properties),
-<<<<<<< HEAD
-              XFail(patch_add_path_with_props),
-              patch_prop_offset,
-              patch_prop_with_fuzz,
-=======
               patch_add_path_with_props,
               patch_prop_offset,
               patch_prop_with_fuzz,
               patch_git_add_file,
->>>>>>> f9486e4e
             ]
 
 if __name__ == '__main__':
