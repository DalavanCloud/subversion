--- conflicted
+++ resolved
@@ -7106,11 +7106,8 @@
                        "test property and text rep-sharing collision"),
     SVN_TEST_OPTS_PASS(test_internal_txn_props,
                        "test setting and getting internal txn props"),
-<<<<<<< HEAD
-=======
     SVN_TEST_OPTS_PASS(check_txn_related,
                        "test svn_fs_check_related for transactions"),
->>>>>>> f664de50
     SVN_TEST_NULL
   };
 
