--- conflicted
+++ resolved
@@ -924,73 +924,24 @@
 
 /* ------------------------------------------------------------------------ */
 
-<<<<<<< HEAD
 #define REPO_NAME "test-repo-delta_chain_with_plain"
 
 static svn_error_t *
 delta_chain_with_plain(const svn_test_opts_t *opts,
                        apr_pool_t *pool)
-=======
-#define REPO_NAME "test-repo-plain_0_length"
-
-static char *
-stringbuf_find(svn_stringbuf_t *rev_contents,
-               const char *substring)
-{
-  apr_size_t i;
-  apr_size_t len = strlen(substring);
-
-  for (i = 0; i < rev_contents->len - len + 1; ++i)
-      if (!memcmp(rev_contents->data + i, substring, len))
-        return rev_contents->data + i;
-
-  return NULL;
-}
-
-
-static svn_stringbuf_t *
-get_line(svn_stringbuf_t *rev_contents,
-         const char *prefix,
-         apr_pool_t *pool)
-{
-  char *end, *start = stringbuf_find(rev_contents, prefix);
-  if (start == NULL)
-    return svn_stringbuf_create_empty(pool);
-
-  end = strchr(start, '\n');
-  if (end == NULL)
-    return svn_stringbuf_create_empty(pool);
-
-  return svn_stringbuf_ncreate(start, end - start, pool);
-}
-
-static svn_error_t *
-plain_0_length(const svn_test_opts_t *opts,
-               apr_pool_t *pool)
->>>>>>> 46fab141
 {
   svn_fs_t *fs;
   fs_fs_data_t *ffd;
   svn_fs_txn_t *txn;
   svn_fs_root_t *root;
   svn_revnum_t rev;
-<<<<<<< HEAD
   svn_stringbuf_t *prop_value, *contents, *contents2, *hash_rep;
   int i;
   apr_hash_t *fs_config, *props;
-=======
-  const char *rev_path;
-  svn_stringbuf_t *rev_contents, *props_line;
-  char *text;
-  apr_hash_t *fs_config;
-  svn_filesize_t file_length;
-  apr_file_t *file;
->>>>>>> 46fab141
 
   if (strcmp(opts->fs_type, "fsfs") != 0)
     return svn_error_create(SVN_ERR_TEST_SKIPPED, NULL, NULL);
 
-<<<<<<< HEAD
   /* Reproducing issue #4577 without the r1676667 fix is much harder in 1.9+
    * than it was in 1.8.  The reason is that 1.9+ won't deltify small reps
    * nor against small reps.  So, we must construct relatively large PLAIN
@@ -1075,7 +1026,65 @@
   SVN_ERR(svn_fs_revision_root(&root, fs, rev, pool));
   SVN_ERR(svn_test__get_file_contents(root, "foo", &contents, pool));
   SVN_TEST_STRING_ASSERT(contents->data, contents2->data);
-=======
+
+  return SVN_NO_ERROR;
+}
+
+#undef REPO_NAME
+
+/* ------------------------------------------------------------------------ */
+#define REPO_NAME "test-repo-plain_0_length"
+
+static char *
+stringbuf_find(svn_stringbuf_t *rev_contents,
+               const char *substring)
+{
+  apr_size_t i;
+  apr_size_t len = strlen(substring);
+
+  for (i = 0; i < rev_contents->len - len + 1; ++i)
+      if (!memcmp(rev_contents->data + i, substring, len))
+        return rev_contents->data + i;
+
+  return NULL;
+}
+
+
+static svn_stringbuf_t *
+get_line(svn_stringbuf_t *rev_contents,
+         const char *prefix,
+         apr_pool_t *pool)
+{
+  char *end, *start = stringbuf_find(rev_contents, prefix);
+  if (start == NULL)
+    return svn_stringbuf_create_empty(pool);
+
+  end = strchr(start, '\n');
+  if (end == NULL)
+    return svn_stringbuf_create_empty(pool);
+
+  return svn_stringbuf_ncreate(start, end - start, pool);
+}
+
+static svn_error_t *
+plain_0_length(const svn_test_opts_t *opts,
+               apr_pool_t *pool)
+{
+  svn_fs_t *fs;
+  fs_fs_data_t *ffd;
+  svn_fs_txn_t *txn;
+  svn_fs_root_t *root;
+  svn_revnum_t rev;
+  const char *rev_path;
+  svn_stringbuf_t *rev_contents, *props_line;
+  char *text;
+  apr_hash_t *fs_config;
+  svn_filesize_t file_length;
+  apr_file_t *file;
+
+  if (strcmp(opts->fs_type, "fsfs") != 0)
+    return svn_error_create(SVN_ERR_TEST_SKIPPED, NULL, NULL);
+
   /* Create a repo that does not deltify properties and does not share reps
      on its own - makes it easier to do that later by hand. */
   SVN_ERR(svn_test__create_fs(&fs, REPO_NAME, opts, pool));
@@ -1128,7 +1137,6 @@
   SVN_ERR(svn_fs_file_length(&file_length, root, "foo", pool));
 
   SVN_TEST_ASSERT(file_length == 4);
->>>>>>> 46fab141
 
   return SVN_NO_ERROR;
 }
@@ -1165,12 +1173,9 @@
                        "set multiple huge revprops in packed FSFS"),
     SVN_TEST_OPTS_PASS(revprop_caching_on_off,
                        "change revprops with enabled and disabled caching"),
-<<<<<<< HEAD
     SVN_TEST_OPTS_PASS(delta_chain_with_plain,
                        "delta chains starting with PLAIN, issue #4577"),
-=======
     SVN_TEST_OPTS_PASS(plain_0_length,
                        "file with 0 expanded-length, issue #4554"),
->>>>>>> 46fab141
     SVN_TEST_NULL
   };