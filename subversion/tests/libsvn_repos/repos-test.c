/* repos-test.c --- tests for the filesystem
 *
 * ====================================================================
 * Copyright (c) 2000-2008 CollabNet.  All rights reserved.
 *
 * This software is licensed as described in the file COPYING, which
 * you should have received as part of this distribution.  The terms
 * are also available at http://subversion.tigris.org/license-1.html.
 * If newer versions of this license are posted there, you may use a
 * newer version instead, at your option.
 *
 * This software consists of voluntary contributions made by many
 * individuals.  For exact contribution history, see the revision
 * history and logs, available at http://subversion.tigris.org/.
 * ====================================================================
 */

#include <stdlib.h>
#include <string.h>
#include <apr_pools.h>
<<<<<<< HEAD
#include <apr_md5.h>
=======
>>>>>>> e363d545

#include "../svn_test.h"

#include "svn_pools.h"
#include "svn_error.h"
#include "svn_fs.h"
#include "svn_repos.h"
#include "svn_path.h"
#include "svn_delta.h"
#include "svn_config.h"

#include "../svn_test_fs.h"

#include "dir-delta-editor.h"

/* Used to terminate lines in large multi-line string literals. */
#define NL APR_EOL_STR

#ifndef MAX
#define MAX(a,b) (((a)>(b))?(a):(b))
#endif
#ifndef MIN
#define MIN(a,b) (((a)<(b))?(a):(b))
#endif


static svn_error_t *
dir_deltas(const char **msg,
           svn_boolean_t msg_only,
           svn_test_opts_t *opts,
           apr_pool_t *pool)
{
  svn_repos_t *repos;
  svn_fs_t *fs;
  svn_fs_txn_t *txn;
  svn_fs_root_t *txn_root, *revision_root;
  svn_revnum_t youngest_rev;
  void *edit_baton;
  const svn_delta_editor_t *editor;
  svn_test__tree_t expected_trees[8];
  int revision_count = 0;
  int i, j;
  apr_pool_t *subpool = svn_pool_create(pool);

  *msg = "test svn_repos_dir_delta2";

  if (msg_only)
    return SVN_NO_ERROR;

  /* The Test Plan

     The filesystem function svn_repos_dir_delta2 exists to drive an
     editor in such a way that given a source tree S and a target tree
     T, that editor manipulation will transform S into T, insomuch as
     directories and files, and their contents and properties, go.
     The general notion of the test plan will be to create pairs of
     trees (S, T), and an editor that edits a copy of tree S, run them
     through svn_repos_dir_delta2, and then verify that the edited copy of
     S is identical to T when it is all said and done.  */

  /* Create a filesystem and repository. */
  SVN_ERR(svn_test__create_repos(&repos, "test-repo-dir-deltas",
                                 opts, pool));
  fs = svn_repos_fs(repos);
  expected_trees[revision_count].num_entries = 0;
  expected_trees[revision_count++].entries = 0;

  /* Prepare a txn to receive the greek tree. */
  SVN_ERR(svn_fs_begin_txn(&txn, fs, 0, subpool));
  SVN_ERR(svn_fs_txn_root(&txn_root, txn, subpool));
  SVN_ERR(svn_test__create_greek_tree(txn_root, subpool));
  SVN_ERR(svn_repos_fs_commit_txn(NULL, repos, &youngest_rev, txn, subpool));

  /***********************************************************************/
  /* REVISION 1 */
  /***********************************************************************/
  {
    static svn_test__tree_entry_t expected_entries[] = {
      /* path, contents (0 = dir) */
      { "iota",        "This is the file 'iota'.\n" },
      { "A",           0 },
      { "A/mu",        "This is the file 'mu'.\n" },
      { "A/B",         0 },
      { "A/B/lambda",  "This is the file 'lambda'.\n" },
      { "A/B/E",       0 },
      { "A/B/E/alpha", "This is the file 'alpha'.\n" },
      { "A/B/E/beta",  "This is the file 'beta'.\n" },
      { "A/B/F",       0 },
      { "A/C",         0 },
      { "A/D",         0 },
      { "A/D/gamma",   "This is the file 'gamma'.\n" },
      { "A/D/G",       0 },
      { "A/D/G/pi",    "This is the file 'pi'.\n" },
      { "A/D/G/rho",   "This is the file 'rho'.\n" },
      { "A/D/G/tau",   "This is the file 'tau'.\n" },
      { "A/D/H",       0 },
      { "A/D/H/chi",   "This is the file 'chi'.\n" },
      { "A/D/H/psi",   "This is the file 'psi'.\n" },
      { "A/D/H/omega", "This is the file 'omega'.\n" }
    };
    expected_trees[revision_count].entries = expected_entries;
    expected_trees[revision_count].num_entries = 20;
    SVN_ERR(svn_fs_revision_root(&revision_root, fs,
                                 youngest_rev, subpool));
    SVN_ERR(svn_test__validate_tree
            (revision_root, expected_trees[revision_count].entries,
             expected_trees[revision_count].num_entries, subpool));
    revision_count++;
  }
  svn_pool_clear(subpool);

  /* Make a new txn based on the youngest revision, make some changes,
     and commit those changes (which makes a new youngest
     revision). */
  SVN_ERR(svn_fs_begin_txn(&txn, fs, youngest_rev, subpool));
  SVN_ERR(svn_fs_txn_root(&txn_root, txn, subpool));
  {
    static svn_test__txn_script_command_t script_entries[] = {
      { 'a', "A/delta",     "This is the file 'delta'.\n" },
      { 'a', "A/epsilon",   "This is the file 'epsilon'.\n" },
      { 'a', "A/B/Z",       0 },
      { 'a', "A/B/Z/zeta",  "This is the file 'zeta'.\n" },
      { 'd', "A/C",         0 },
      { 'd', "A/mu",        "" },
      { 'd', "A/D/G/tau",   "" },
      { 'd', "A/D/H/omega", "" },
      { 'e', "iota",        "Changed file 'iota'.\n" },
      { 'e', "A/D/G/rho",   "Changed file 'rho'.\n" }
    };
    SVN_ERR(svn_test__txn_script_exec(txn_root, script_entries, 10,
                                      subpool));
  }
  SVN_ERR(svn_repos_fs_commit_txn(NULL, repos, &youngest_rev, txn, subpool));

  /***********************************************************************/
  /* REVISION 2 */
  /***********************************************************************/
  {
    static svn_test__tree_entry_t expected_entries[] = {
      /* path, contents (0 = dir) */
      { "iota",        "Changed file 'iota'.\n" },
      { "A",           0 },
      { "A/delta",     "This is the file 'delta'.\n" },
      { "A/epsilon",   "This is the file 'epsilon'.\n" },
      { "A/B",         0 },
      { "A/B/lambda",  "This is the file 'lambda'.\n" },
      { "A/B/E",       0 },
      { "A/B/E/alpha", "This is the file 'alpha'.\n" },
      { "A/B/E/beta",  "This is the file 'beta'.\n" },
      { "A/B/F",       0 },
      { "A/B/Z",       0 },
      { "A/B/Z/zeta",  "This is the file 'zeta'.\n" },
      { "A/D",         0 },
      { "A/D/gamma",   "This is the file 'gamma'.\n" },
      { "A/D/G",       0 },
      { "A/D/G/pi",    "This is the file 'pi'.\n" },
      { "A/D/G/rho",   "Changed file 'rho'.\n" },
      { "A/D/H",       0 },
      { "A/D/H/chi",   "This is the file 'chi'.\n" },
      { "A/D/H/psi",   "This is the file 'psi'.\n" }
    };
    expected_trees[revision_count].entries = expected_entries;
    expected_trees[revision_count].num_entries = 20;
    SVN_ERR(svn_fs_revision_root(&revision_root, fs,
                                 youngest_rev, subpool));
    SVN_ERR(svn_test__validate_tree
            (revision_root, expected_trees[revision_count].entries,
             expected_trees[revision_count].num_entries, subpool));
    revision_count++;
  }
  svn_pool_clear(subpool);

  /* Make a new txn based on the youngest revision, make some changes,
     and commit those changes (which makes a new youngest
     revision). */
  SVN_ERR(svn_fs_begin_txn(&txn, fs, youngest_rev, subpool));
  SVN_ERR(svn_fs_txn_root(&txn_root, txn, subpool));
  {
    static svn_test__txn_script_command_t script_entries[] = {
      { 'a', "A/mu",        "Re-added file 'mu'.\n" },
      { 'a', "A/D/H/omega", 0 }, /* re-add omega as directory! */
      { 'd', "iota",        "" },
      { 'e', "A/delta",     "This is the file 'delta'.\nLine 2.\n" }
    };
    SVN_ERR(svn_test__txn_script_exec(txn_root, script_entries, 4, subpool));
  }
  SVN_ERR(svn_repos_fs_commit_txn(NULL, repos, &youngest_rev, txn, subpool));

  /***********************************************************************/
  /* REVISION 3 */
  /***********************************************************************/
  {
    static svn_test__tree_entry_t expected_entries[] = {
      /* path, contents (0 = dir) */
      { "A",           0 },
      { "A/delta",     "This is the file 'delta'.\nLine 2.\n" },
      { "A/epsilon",   "This is the file 'epsilon'.\n" },
      { "A/mu",        "Re-added file 'mu'.\n" },
      { "A/B",         0 },
      { "A/B/lambda",  "This is the file 'lambda'.\n" },
      { "A/B/E",       0 },
      { "A/B/E/alpha", "This is the file 'alpha'.\n" },
      { "A/B/E/beta",  "This is the file 'beta'.\n" },
      { "A/B/F",       0 },
      { "A/B/Z",       0 },
      { "A/B/Z/zeta",  "This is the file 'zeta'.\n" },
      { "A/D",         0 },
      { "A/D/gamma",   "This is the file 'gamma'.\n" },
      { "A/D/G",       0 },
      { "A/D/G/pi",    "This is the file 'pi'.\n" },
      { "A/D/G/rho",   "Changed file 'rho'.\n" },
      { "A/D/H",       0 },
      { "A/D/H/chi",   "This is the file 'chi'.\n" },
      { "A/D/H/psi",   "This is the file 'psi'.\n" },
      { "A/D/H/omega", 0 }
    };
    expected_trees[revision_count].entries = expected_entries;
    expected_trees[revision_count].num_entries = 21;
    SVN_ERR(svn_fs_revision_root(&revision_root, fs,
                                 youngest_rev, subpool));
    SVN_ERR(svn_test__validate_tree
            (revision_root, expected_trees[revision_count].entries,
             expected_trees[revision_count].num_entries, subpool));
    revision_count++;
  }
  svn_pool_clear(subpool);

  /* Make a new txn based on the youngest revision, make some changes,
     and commit those changes (which makes a new youngest
     revision). */
  SVN_ERR(svn_fs_begin_txn(&txn, fs, youngest_rev, subpool));
  SVN_ERR(svn_fs_txn_root(&txn_root, txn, subpool));
  SVN_ERR(svn_fs_revision_root(&revision_root, fs, youngest_rev, subpool));
  SVN_ERR(svn_fs_copy(revision_root, "A/D/G",
                      txn_root, "A/D/G2",
                      subpool));
  SVN_ERR(svn_fs_copy(revision_root, "A/epsilon",
                      txn_root, "A/B/epsilon",
                      subpool));
  SVN_ERR(svn_repos_fs_commit_txn(NULL, repos, &youngest_rev, txn, subpool));

  /***********************************************************************/
  /* REVISION 4 */
  /***********************************************************************/
  {
    static svn_test__tree_entry_t expected_entries[] = {
      /* path, contents (0 = dir) */
      { "A",           0 },
      { "A/delta",     "This is the file 'delta'.\nLine 2.\n" },
      { "A/epsilon",   "This is the file 'epsilon'.\n" },
      { "A/mu",        "Re-added file 'mu'.\n" },
      { "A/B",         0 },
      { "A/B/epsilon", "This is the file 'epsilon'.\n" },
      { "A/B/lambda",  "This is the file 'lambda'.\n" },
      { "A/B/E",       0 },
      { "A/B/E/alpha", "This is the file 'alpha'.\n" },
      { "A/B/E/beta",  "This is the file 'beta'.\n" },
      { "A/B/F",       0 },
      { "A/B/Z",       0 },
      { "A/B/Z/zeta",  "This is the file 'zeta'.\n" },
      { "A/D",         0 },
      { "A/D/gamma",   "This is the file 'gamma'.\n" },
      { "A/D/G",       0 },
      { "A/D/G/pi",    "This is the file 'pi'.\n" },
      { "A/D/G/rho",   "Changed file 'rho'.\n" },
      { "A/D/G2",      0 },
      { "A/D/G2/pi",   "This is the file 'pi'.\n" },
      { "A/D/G2/rho",  "Changed file 'rho'.\n" },
      { "A/D/H",       0 },
      { "A/D/H/chi",   "This is the file 'chi'.\n" },
      { "A/D/H/psi",   "This is the file 'psi'.\n" },
      { "A/D/H/omega", 0 }
    };
    expected_trees[revision_count].entries = expected_entries;
    expected_trees[revision_count].num_entries = 25;
    SVN_ERR(svn_fs_revision_root(&revision_root, fs,
                                 youngest_rev, pool));
    SVN_ERR(svn_test__validate_tree
            (revision_root, expected_trees[revision_count].entries,
             expected_trees[revision_count].num_entries, subpool));
    revision_count++;
  }
  svn_pool_clear(subpool);

  /* THE BIG IDEA: Now that we have a collection of revisions, let's
     first make sure that given any two revisions, we can get the
     right delta between them.  We'll do this by selecting our two
     revisions, R1 and R2, basing a transaction off R1, deltafying the
     txn with respect to R2, and then making sure our final txn looks
     exactly like R2.  This should work regardless of the
     chronological order in which R1 and R2 were created.  */
  for (i = 0; i < revision_count; i++)
    {
      for (j = 0; j < revision_count; j++)
        {
          /* Prepare a txn that will receive the changes from
             svn_repos_dir_delta2 */
          SVN_ERR(svn_fs_begin_txn(&txn, fs, i, subpool));
          SVN_ERR(svn_fs_txn_root(&txn_root, txn, subpool));

          /* Get the editor that will be modifying our transaction. */
          SVN_ERR(dir_delta_get_editor(&editor,
                                       &edit_baton,
                                       fs,
                                       txn_root,
                                       "",
                                       subpool));

          /* Here's the kicker...do the directory delta. */
          SVN_ERR(svn_fs_revision_root(&revision_root, fs, j, subpool));
          SVN_ERR(svn_repos_dir_delta2(txn_root,
                                       "",
                                       "",
                                       revision_root,
                                       "",
                                       editor,
                                       edit_baton,
                                       NULL,
                                       NULL,
                                       TRUE,
                                       svn_depth_infinity,
                                       FALSE,
                                       FALSE,
                                       subpool));

          /* Hopefully at this point our transaction has been modified
             to look exactly like our latest revision.  We'll check
             that. */
          SVN_ERR(svn_test__validate_tree
                  (txn_root, expected_trees[j].entries,
                   expected_trees[j].num_entries, subpool));

          /* We don't really want to do anything with this
             transaction...so we'll abort it (good for software, bad
             bad bad for society). */
          svn_error_clear(svn_fs_abort_txn(txn, subpool));
          svn_pool_clear(subpool);
        }
    }

  svn_pool_destroy(subpool);

  return SVN_NO_ERROR;
}


static svn_error_t *
node_tree_delete_under_copy(const char **msg,
                            svn_boolean_t msg_only,
                            svn_test_opts_t *opts,
                            apr_pool_t *pool)
{
  svn_repos_t *repos;
  svn_fs_t *fs;
  svn_fs_txn_t *txn;
  svn_fs_root_t *txn_root, *revision_root, *revision_2_root;
  svn_revnum_t youngest_rev;
  void *edit_baton;
  const svn_delta_editor_t *editor;
  svn_repos_node_t *tree;
  apr_pool_t *subpool = svn_pool_create(pool);

  *msg = "test deletions under copies in node_tree code";

  if (msg_only)
    return SVN_NO_ERROR;

  /* Create a filesystem and repository. */
  SVN_ERR(svn_test__create_repos(&repos, "test-repo-del-under-copy",
                                 opts, pool));
  fs = svn_repos_fs(repos);

  /* Prepare a txn to receive the greek tree. */
  SVN_ERR(svn_fs_begin_txn(&txn, fs, 0, pool));
  SVN_ERR(svn_fs_txn_root(&txn_root, txn, pool));

  /* Create and commit the greek tree. */
  SVN_ERR(svn_test__create_greek_tree(txn_root, pool));
  SVN_ERR(svn_repos_fs_commit_txn(NULL, repos, &youngest_rev, txn, pool));

  /* Now, commit again, this time after copying a directory, and then
     deleting some paths under that directory. */
  SVN_ERR(svn_fs_revision_root(&revision_root, fs, youngest_rev, pool));
  SVN_ERR(svn_fs_begin_txn(&txn, fs, youngest_rev, pool));
  SVN_ERR(svn_fs_txn_root(&txn_root, txn, pool));
  SVN_ERR(svn_fs_copy(revision_root, "A", txn_root, "Z", pool));
  SVN_ERR(svn_fs_delete(txn_root, "Z/D/G/rho", pool));
  SVN_ERR(svn_fs_delete(txn_root, "Z/D/H", pool));
  SVN_ERR(svn_repos_fs_commit_txn(NULL, repos, &youngest_rev, txn, pool));

  /* Now, we run the node_tree editor code, and see that a) it doesn't
     bomb out, and b) that our nodes are all good. */
  SVN_ERR(svn_fs_revision_root(&revision_2_root, fs, youngest_rev, pool));
  SVN_ERR(svn_repos_node_editor(&editor, &edit_baton, repos,
                                revision_root, revision_2_root,
                                pool, subpool));
  SVN_ERR(svn_repos_replay2(revision_2_root, "", SVN_INVALID_REVNUM, FALSE,
                            editor, edit_baton, NULL, NULL, subpool));

  /* Get the root of the generated tree, and cleanup our mess. */
  tree = svn_repos_node_from_baton(edit_baton);
  svn_pool_destroy(subpool);

  /* See that we got what we expected (fortunately, svn_repos_replay
     drivers editor paths in a predictable fashion!). */

  if (! (tree /* / */
         && tree->child /* /Z */
         && tree->child->child /* /Z/D */
         && tree->child->child->child /* /Z/D/G */
         && tree->child->child->child->child /* /Z/D/G/rho */
         && tree->child->child->child->sibling)) /* /Z/D/H */
    return svn_error_create(SVN_ERR_TEST_FAILED, NULL,
                            "Generated node tree is bogus.");

  if (! ((strcmp(tree->name, "") == 0)
         && (strcmp(tree->child->name, "Z") == 0)
         && (strcmp(tree->child->child->name, "D") == 0)
         && (strcmp(tree->child->child->child->name, "G") == 0)
         && ((strcmp(tree->child->child->child->child->name, "rho") == 0)
             && (tree->child->child->child->child->kind == svn_node_file)
             && (tree->child->child->child->child->action == 'D'))
         && ((strcmp(tree->child->child->child->sibling->name, "H") == 0)
             && (tree->child->child->child->sibling->kind == svn_node_dir)
             && (tree->child->child->child->sibling->action == 'D'))))
    return svn_error_create(SVN_ERR_TEST_FAILED, NULL,
                            "Generated node tree is bogus.");

  return SVN_NO_ERROR;
}


/* Helper for revisions_changed(). */
static const char *
print_chrevs(const apr_array_header_t *revs_got,
             int num_revs_expected,
             const svn_revnum_t *revs_expected,
             apr_pool_t *pool)
{
  int i;
  const char *outstr;
  svn_revnum_t rev;

  outstr = apr_psprintf(pool, "Got: { ");
  if (revs_got)
    {
      for (i = 0; i < revs_got->nelts; i++)
        {
          rev = APR_ARRAY_IDX(revs_got, i, svn_revnum_t);
          outstr = apr_pstrcat(pool,
                               outstr,
                               apr_psprintf(pool, "%ld ", rev),
                               NULL);
        }
    }
  outstr = apr_pstrcat(pool, outstr, "}  Expected: { ", NULL);
  for (i = 0; i < num_revs_expected; i++)
    {
      outstr = apr_pstrcat(pool,
                           outstr,
                           apr_psprintf(pool, "%ld ",
                                        revs_expected[i]),
                           NULL);
    }
  return apr_pstrcat(pool, outstr, "}", NULL);
}


/* Implements svn_repos_history_func_t interface.  Accumulate history
   revisions the apr_array_header_t * which is the BATON. */
static svn_error_t *
history_to_revs_array(void *baton,
                      const char *path,
                      svn_revnum_t revision,
                      apr_pool_t *pool)
{
  apr_array_header_t *revs_array = baton;
  APR_ARRAY_PUSH(revs_array, svn_revnum_t) = revision;
  return SVN_NO_ERROR;
}

struct revisions_changed_results
{
  const char *path;
  int num_revs;
  svn_revnum_t revs_changed[11];
};


static svn_error_t *
revisions_changed(const char **msg,
                  svn_boolean_t msg_only,
                  svn_test_opts_t *opts,
                  apr_pool_t *pool)
{
  apr_pool_t *spool = svn_pool_create(pool);
  svn_repos_t *repos;
  svn_fs_t *fs;
  svn_fs_txn_t *txn;
  svn_fs_root_t *txn_root, *rev_root;
  svn_revnum_t youngest_rev = 0;

  *msg = "test svn_repos_history() (partially)";

  if (msg_only)
    return SVN_NO_ERROR;

  /* Create a filesystem and repository. */
  SVN_ERR(svn_test__create_repos(&repos, "test-repo-revisions-changed",
                                 opts, pool));
  fs = svn_repos_fs(repos);

  /*** Testing Algorithm ***

     1.  Create a greek tree in revision 1.
     2.  Make a series of new revisions, changing a file here and file
         there.
     3.  Loop over each path in each revision, verifying that we get
         the right revisions-changed array back from the filesystem.
  */

  /* Created the greek tree in revision 1. */
  SVN_ERR(svn_fs_begin_txn(&txn, fs, youngest_rev, spool));
  SVN_ERR(svn_fs_txn_root(&txn_root, txn, spool));
  SVN_ERR(svn_test__create_greek_tree(txn_root, spool));
  SVN_ERR(svn_fs_commit_txn(NULL, &youngest_rev, txn, spool));
  svn_pool_clear(spool);

  /* Revision 2 - mu, alpha, omega */
  SVN_ERR(svn_fs_begin_txn(&txn, fs, youngest_rev, spool));
  SVN_ERR(svn_fs_txn_root(&txn_root, txn, spool));
  SVN_ERR(svn_test__set_file_contents(txn_root, "A/mu", "2", spool));
  SVN_ERR(svn_test__set_file_contents(txn_root, "A/B/E/alpha", "2", spool));
  SVN_ERR(svn_test__set_file_contents(txn_root, "A/D/H/omega", "2", spool));
  SVN_ERR(svn_fs_commit_txn(NULL, &youngest_rev, txn, spool));
  svn_pool_clear(spool);

  /* Revision 3 - iota, lambda, psi, omega */
  SVN_ERR(svn_fs_begin_txn(&txn, fs, youngest_rev, spool));
  SVN_ERR(svn_fs_txn_root(&txn_root, txn, spool));
  SVN_ERR(svn_test__set_file_contents(txn_root, "iota", "3", spool));
  SVN_ERR(svn_test__set_file_contents(txn_root, "A/B/lambda", "3", spool));
  SVN_ERR(svn_test__set_file_contents(txn_root, "A/D/H/psi", "3", spool));
  SVN_ERR(svn_test__set_file_contents(txn_root, "A/D/H/omega", "3", spool));
  SVN_ERR(svn_fs_commit_txn(NULL, &youngest_rev, txn, spool));
  svn_pool_clear(spool);

  /* Revision 4 - iota, beta, gamma, pi, rho */
  SVN_ERR(svn_fs_begin_txn(&txn, fs, youngest_rev, spool));
  SVN_ERR(svn_fs_txn_root(&txn_root, txn, spool));
  SVN_ERR(svn_test__set_file_contents(txn_root, "iota", "4", spool));
  SVN_ERR(svn_test__set_file_contents(txn_root, "A/B/E/beta", "4", spool));
  SVN_ERR(svn_test__set_file_contents(txn_root, "A/D/gamma", "4", spool));
  SVN_ERR(svn_test__set_file_contents(txn_root, "A/D/G/pi", "4", spool));
  SVN_ERR(svn_test__set_file_contents(txn_root, "A/D/G/rho", "4", spool));
  SVN_ERR(svn_fs_commit_txn(NULL, &youngest_rev, txn, spool));
  svn_pool_clear(spool);

  /* Revision 5 - mu, alpha, tau, chi */
  SVN_ERR(svn_fs_begin_txn(&txn, fs, youngest_rev, spool));
  SVN_ERR(svn_fs_txn_root(&txn_root, txn, spool));
  SVN_ERR(svn_test__set_file_contents(txn_root, "A/mu", "5", spool));
  SVN_ERR(svn_test__set_file_contents(txn_root, "A/B/E/alpha", "5", spool));
  SVN_ERR(svn_test__set_file_contents(txn_root, "A/D/G/tau", "5", spool));
  SVN_ERR(svn_test__set_file_contents(txn_root, "A/D/H/chi", "5", spool));
  SVN_ERR(svn_fs_commit_txn(NULL, &youngest_rev, txn, spool));
  svn_pool_clear(spool);

  /* Revision 6 - move A/D to A/Z */
  SVN_ERR(svn_fs_begin_txn(&txn, fs, youngest_rev, spool));
  SVN_ERR(svn_fs_txn_root(&txn_root, txn, spool));
  SVN_ERR(svn_fs_revision_root(&rev_root, fs, youngest_rev, spool));
  SVN_ERR(svn_fs_copy(rev_root, "A/D", txn_root, "A/Z", spool));
  SVN_ERR(svn_fs_delete(txn_root, "A/D", spool));
  SVN_ERR(svn_fs_commit_txn(NULL, &youngest_rev, txn, spool));
  svn_pool_clear(spool);

  /* Revision 7 - edit A/Z/G/pi */
  SVN_ERR(svn_fs_begin_txn(&txn, fs, youngest_rev, spool));
  SVN_ERR(svn_fs_txn_root(&txn_root, txn, spool));
  SVN_ERR(svn_test__set_file_contents(txn_root, "A/Z/G/pi", "7", spool));
  SVN_ERR(svn_fs_commit_txn(NULL, &youngest_rev, txn, spool));
  svn_pool_clear(spool);

  /* Revision 8 - move A/Z back to A/D, edit iota */
  SVN_ERR(svn_fs_begin_txn(&txn, fs, youngest_rev, spool));
  SVN_ERR(svn_fs_txn_root(&txn_root, txn, spool));
  SVN_ERR(svn_fs_revision_root(&rev_root, fs, youngest_rev, spool));
  SVN_ERR(svn_fs_copy(rev_root, "A/Z", txn_root, "A/D", spool));
  SVN_ERR(svn_fs_delete(txn_root, "A/Z", spool));
  SVN_ERR(svn_test__set_file_contents(txn_root, "iota", "8", spool));
  SVN_ERR(svn_fs_commit_txn(NULL, &youngest_rev, txn, spool));
  svn_pool_clear(spool);

  /* Revision 9 - copy A/D/G to A/D/Q */
  SVN_ERR(svn_fs_begin_txn(&txn, fs, youngest_rev, spool));
  SVN_ERR(svn_fs_txn_root(&txn_root, txn, spool));
  SVN_ERR(svn_fs_revision_root(&rev_root, fs, youngest_rev, spool));
  SVN_ERR(svn_fs_copy(rev_root, "A/D/G", txn_root, "A/D/Q", spool));
  SVN_ERR(svn_fs_commit_txn(NULL, &youngest_rev, txn, spool));
  svn_pool_clear(spool);

  /* Revision 10 - edit A/D/Q/pi and A/D/Q/rho */
  SVN_ERR(svn_fs_begin_txn(&txn, fs, youngest_rev, spool));
  SVN_ERR(svn_fs_txn_root(&txn_root, txn, spool));
  SVN_ERR(svn_test__set_file_contents(txn_root, "A/D/Q/pi", "10", spool));
  SVN_ERR(svn_test__set_file_contents(txn_root, "A/D/Q/rho", "10", spool));
  SVN_ERR(svn_fs_commit_txn(NULL, &youngest_rev, txn, spool));
  svn_pool_clear(spool);

  /* Now, it's time to verify our results. */
  {
    int j;
    /* Number, and list of, changed revisions for each path.  Note
       that for now, bubble-up in directories causes the directory to
       appear changed though no entries were added or removed, and no
       property mods occurred.  Also note that this matrix represents
       only the final state of the paths existing in HEAD of the
       repository.

       Notice for each revision, you can glance down that revision's
       column in this table and see all the paths modified directory or
       via bubble-up. */
    static const struct revisions_changed_results test_data[25] = {
      /* path,          num,    revisions changed... */
      { "",              11,    { 10, 9, 8, 7, 6, 5, 4, 3, 2, 1, 0 } },
      { "iota",           4,    {        8,          4, 3,    1    } },
      { "A",             10,    { 10, 9, 8, 7, 6, 5, 4, 3, 2, 1    } },
      { "A/mu",           3,    {                 5,       2, 1    } },
      { "A/B",            5,    {                 5, 4, 3, 2, 1    } },
      { "A/B/lambda",     2,    {                       3,    1    } },
      { "A/B/E",          4,    {                 5, 4,    2, 1    } },
      { "A/B/E/alpha",    3,    {                 5,       2, 1    } },
      { "A/B/E/beta",     2,    {                    4,       1    } },
      { "A/B/F",          1,    {                             1    } },
      { "A/C",            1,    {                             1    } },
      { "A/D",           10,    { 10, 9, 8, 7, 6, 5, 4, 3, 2, 1    } },
      { "A/D/gamma",      4,    {        8,    6,    4,       1    } },
      { "A/D/G",          6,    {        8, 7, 6, 5, 4,       1    } },
      { "A/D/G/pi",       5,    {        8, 7, 6,    4,       1    } },
      { "A/D/G/rho",      4,    {        8,    6,    4,       1    } },
      { "A/D/G/tau",      4,    {        8,    6, 5,          1    } },
      { "A/D/Q",          8,    { 10, 9, 8, 7, 6, 5, 4,       1    } },
      { "A/D/Q/pi",       7,    { 10, 9, 8, 7, 6,    4,       1    } },
      { "A/D/Q/rho",      6,    { 10, 9, 8,    6,    4,       1    } },
      { "A/D/Q/tau",      5,    {     9, 8,    6, 5,          1    } },
      { "A/D/H",          6,    {        8,    6, 5,    3, 2, 1    } },
      { "A/D/H/chi",      4,    {        8,    6, 5,          1    } },
      { "A/D/H/psi",      4,    {        8,    6,       3,    1    } },
      { "A/D/H/omega",    5,    {        8,    6,       3, 2, 1    } }
    };

    /* Now, for each path in the revision, get its changed-revisions
       array and compare the array to the static results above.  */
    for (j = 0; j < 25; j++)
      {
        int i;
        const char *path = test_data[j].path;
        int num_revs = test_data[j].num_revs;
        const svn_revnum_t *revs_changed = test_data[j].revs_changed;
        apr_array_header_t *revs = apr_array_make(spool, 10,
                                                  sizeof(svn_revnum_t));

        SVN_ERR(svn_repos_history(fs, path, history_to_revs_array, revs,
                                  0, youngest_rev, TRUE, spool));

        /* Are we at least looking at the right number of returned
           revisions? */
        if ((! revs) || (revs->nelts != num_revs))
          return svn_error_createf
            (SVN_ERR_FS_GENERAL, NULL,
             "Changed revisions differ from expected for '%s'\n%s",
             path, print_chrevs(revs, num_revs, revs_changed, spool));

        /* Do the revisions lists match up exactly? */
        for (i = 0; i < num_revs; i++)
          {
            svn_revnum_t rev = APR_ARRAY_IDX(revs, i, svn_revnum_t);
            if (rev != revs_changed[i])
              return svn_error_createf
                (SVN_ERR_FS_GENERAL, NULL,
                 "Changed revisions differ from expected for '%s'\n%s",
                 path, print_chrevs(revs, num_revs, revs_changed, spool));
          }

        /* Clear the per-iteration subpool. */
        svn_pool_clear(spool);
      }
  }

  /* Destroy the subpool. */
  svn_pool_destroy(spool);

  return SVN_NO_ERROR;
}



struct locations_info
{
  svn_revnum_t rev;
  const char *path;
};

/* Check that LOCATIONS contain everything in INFO and nothing more. */
static svn_error_t *
check_locations_info(apr_hash_t *locations, const struct locations_info *info)
{
  unsigned int i;
  for (i = 0; info->rev != 0; ++i, ++info)
    {
      const char *p = apr_hash_get(locations, &info->rev, sizeof
                                   (svn_revnum_t));
      if (!p)
        return svn_error_createf(SVN_ERR_TEST_FAILED, NULL,
                                 "Missing path for revision %ld", info->rev);
      if (strcmp(p, info->path) != 0)
        return svn_error_createf(SVN_ERR_TEST_FAILED, NULL,
                                 "Pth mismatch for rev %ld", info->rev);
    }

  if (apr_hash_count(locations) > i)
    return svn_error_create(SVN_ERR_TEST_FAILED, NULL,
                            "Returned locations contain too many elements.");

  return SVN_NO_ERROR;
}

/* Check that all locations in INFO exist in REPOS for PATH and PEG_REVISION.
 */
static svn_error_t *
check_locations(svn_fs_t *fs, struct locations_info *info,
                const char *path, svn_revnum_t peg_revision,
                apr_pool_t *pool)
{
  apr_array_header_t *a = apr_array_make(pool, 0, sizeof(svn_revnum_t));
  apr_hash_t *h;
  struct locations_info *iter;

  for (iter = info; iter->rev != 0; ++iter)
    APR_ARRAY_PUSH(a, svn_revnum_t) = iter->rev;

  SVN_ERR(svn_repos_trace_node_locations(fs, &h, path, peg_revision, a,
                                         NULL, NULL, pool));
  SVN_ERR(check_locations_info(h, info));

  return SVN_NO_ERROR;
}

static svn_error_t *
node_locations(const char **msg,
               svn_boolean_t msg_only,
               svn_test_opts_t *opts,
               apr_pool_t *pool)
{
  apr_pool_t *subpool = svn_pool_create(pool);
  svn_repos_t *repos;
  svn_fs_t *fs;
  svn_fs_txn_t *txn;
  svn_fs_root_t *txn_root, *root;
  svn_revnum_t youngest_rev;

  *msg = "test svn_repos_node_locations";
  if (msg_only)
    return SVN_NO_ERROR;

  /* Create the repository with a Greek tree. */
  SVN_ERR(svn_test__create_repos(&repos, "test-repo-node-locations",
                                 opts, pool));
  fs = svn_repos_fs(repos);
  SVN_ERR(svn_fs_begin_txn(&txn, fs, 0, subpool));
  SVN_ERR(svn_fs_txn_root(&txn_root, txn, subpool));
  SVN_ERR(svn_test__create_greek_tree(txn_root, subpool));
  SVN_ERR(svn_repos_fs_commit_txn(NULL, repos, &youngest_rev, txn, subpool));
  svn_pool_clear(subpool);

  /* Move a file. Rev 2. */
  SVN_ERR(svn_fs_revision_root(&root, fs, youngest_rev, subpool));
  SVN_ERR(svn_fs_begin_txn(&txn, fs, 0, subpool));
  SVN_ERR(svn_fs_txn_root(&txn_root, txn, subpool));
  SVN_ERR(svn_fs_copy(root, "/A/mu", txn_root, "/mu.new", subpool));
  SVN_ERR(svn_repos_fs_commit_txn(NULL, repos, &youngest_rev, txn, subpool));
  {
    struct locations_info info[] =
      {
        { 1, "/A/mu" },
        { 2, "/mu.new" },
        { 0 }
      };

    /* Test this twice, once with a leading slash, once without,
       because we know that the "without" form has caused us trouble
       in the past. */
    SVN_ERR(check_locations(fs, info, "/mu.new", 2, pool));
    SVN_ERR(check_locations(fs, info, "mu.new", 2, pool));
  }
  svn_pool_clear(subpool);

  return SVN_NO_ERROR;
}


static svn_error_t *
node_locations2(const char **msg,
                svn_boolean_t msg_only,
                svn_test_opts_t *opts,
                apr_pool_t *pool)
{
  apr_pool_t *subpool = svn_pool_create(pool);
  svn_repos_t *repos;
  svn_fs_t *fs;
  svn_fs_txn_t *txn;
  svn_fs_root_t *txn_root, *root;
  svn_revnum_t youngest_rev = 0;

  *msg = "test svn_repos_node_locations some more";
  if (msg_only)
    return SVN_NO_ERROR;

  /* Create the repository. */
  SVN_ERR(svn_test__create_repos(&repos, "test-repo-node-locations2",
                                 opts, pool));
  fs = svn_repos_fs(repos);

  /* Revision 1:  Add a directory /foo  */
  SVN_ERR(svn_fs_begin_txn(&txn, fs, youngest_rev, subpool));
  SVN_ERR(svn_fs_txn_root(&txn_root, txn, subpool));
  SVN_ERR(svn_fs_make_dir(txn_root, "/foo", subpool));
  SVN_ERR(svn_repos_fs_commit_txn(NULL, repos, &youngest_rev, txn, subpool));
  svn_pool_clear(subpool);

  /* Revision 2: Copy /foo to /bar, and add /bar/baz  */
  SVN_ERR(svn_fs_begin_txn(&txn, fs, youngest_rev, subpool));
  SVN_ERR(svn_fs_txn_root(&txn_root, txn, subpool));
  SVN_ERR(svn_fs_revision_root(&root, fs, youngest_rev, subpool));
  SVN_ERR(svn_fs_copy(root, "/foo", txn_root, "/bar", subpool));
  SVN_ERR(svn_fs_make_file(txn_root, "/bar/baz", subpool));
  SVN_ERR(svn_repos_fs_commit_txn(NULL, repos, &youngest_rev, txn, subpool));
  svn_pool_clear(subpool);

  /* Revision 3: Modify /bar/baz  */
  SVN_ERR(svn_fs_begin_txn(&txn, fs, youngest_rev, subpool));
  SVN_ERR(svn_fs_txn_root(&txn_root, txn, subpool));
  SVN_ERR(svn_test__set_file_contents(txn_root, "/bar/baz", "brrt", subpool));
  SVN_ERR(svn_repos_fs_commit_txn(NULL, repos, &youngest_rev, txn, subpool));
  svn_pool_clear(subpool);

  /* Revision 4: Modify /bar/baz again  */
  SVN_ERR(svn_fs_begin_txn(&txn, fs, youngest_rev, subpool));
  SVN_ERR(svn_fs_txn_root(&txn_root, txn, subpool));
  SVN_ERR(svn_test__set_file_contents(txn_root, "/bar/baz", "bzzz", subpool));
  SVN_ERR(svn_repos_fs_commit_txn(NULL, repos, &youngest_rev, txn, subpool));
  svn_pool_clear(subpool);

  /* Now, check locations. */
  {
    struct locations_info info[] =
      {
        { 3, "/bar/baz" },
        { 2, "/bar/baz" },
        { 0 }
      };
    SVN_ERR(check_locations(fs, info, "/bar/baz", youngest_rev, pool));
  }

  return SVN_NO_ERROR;
}



/* Testing the reporter. */

/* Functions for an editor that will catch removal of defunct locks. */

/* The main editor baton. */
typedef struct rmlocks_baton_t {
  apr_hash_t *removed;
  apr_pool_t *pool;
} rmlocks_baton_t;

/* The file baton. */
typedef struct rmlocks_file_baton_t {
  rmlocks_baton_t *main_baton;
  const char *path;
} rmlocks_file_baton_t;

/* An svn_delta_editor_t function. */
static svn_error_t *
rmlocks_open_file(const char *path,
                  void *parent_baton,
                  svn_revnum_t base_revision,
                  apr_pool_t *file_pool,
                  void **file_baton)
{
  rmlocks_file_baton_t *fb = apr_palloc(file_pool, sizeof(*fb));
  rmlocks_baton_t *b = parent_baton;

  fb->main_baton = b;
  fb->path = apr_pstrdup(b->pool, path);

  *file_baton = fb;

  return SVN_NO_ERROR;
}

/* An svn_delta_editor_t function. */
static svn_error_t *
rmlocks_change_prop(void *file_baton,
                    const char *name,
                    const svn_string_t *value,
                    apr_pool_t *pool)
{
  rmlocks_file_baton_t *fb = file_baton;

  if (strcmp(name, SVN_PROP_ENTRY_LOCK_TOKEN) == 0)
    {
      if (value != NULL)
        return svn_error_create(SVN_ERR_TEST_FAILED, NULL,
                                "Value for lock-token property not NULL");

      /* We only want it removed once. */
      if (apr_hash_get(fb->main_baton->removed, fb->path,
                       APR_HASH_KEY_STRING) != NULL)
        return svn_error_createf(SVN_ERR_TEST_FAILED, NULL,
                                 "Lock token for '%s' already removed",
                                 fb->path);

      /* Mark as removed. */
      apr_hash_set(fb->main_baton->removed, fb->path, APR_HASH_KEY_STRING,
                   (void *)1);
    }

  return SVN_NO_ERROR;
}

/* An svn_delta_editor_t function. */
static svn_error_t *
rmlocks_open_root(void *edit_baton,
                  svn_revnum_t base_revision,
                  apr_pool_t *dir_pool,
                  void **root_baton)
{
  *root_baton = edit_baton;
  return SVN_NO_ERROR;
}

/* An svn_delta_editor_t function. */
static svn_error_t *
rmlocks_open_directory(const char *path,
                       void *parent_baton,
                       svn_revnum_t base_revision,
                       apr_pool_t *pool,
                       void **dir_baton)
{
  *dir_baton = parent_baton;
  return SVN_NO_ERROR;
}

/* Create an svn_delta_editor/baton, storing them in EDITOR/EDIT_BATON,
   that will store paths for which lock tokens were *REMOVED in REMOVED.
   Allocate the editor and *REMOVED in POOL. */
static svn_error_t *
create_rmlocks_editor(svn_delta_editor_t **editor,
                      void **edit_baton,
                      apr_hash_t **removed,
                      apr_pool_t *pool)
{
  rmlocks_baton_t *baton = apr_palloc(pool, sizeof(*baton));

  /* Create the editor. */
  *editor = svn_delta_default_editor(pool);
  (*editor)->open_root = rmlocks_open_root;
  (*editor)->open_directory = rmlocks_open_directory;
  (*editor)->open_file = rmlocks_open_file;
  (*editor)->change_file_prop = rmlocks_change_prop;

  /* Initialize the baton. */
  baton->removed = apr_hash_make(pool);
  baton->pool = pool;
  *edit_baton = baton;

  *removed = baton->removed;

  return SVN_NO_ERROR;
}

/* Check that HASH contains exactly the const char * entries for all entries
   in the NULL-terminated array SPEC. */
static svn_error_t *
rmlocks_check(const char **spec, apr_hash_t *hash)
{
  apr_size_t n = 0;

  for (; *spec; ++spec, ++n)
    {
      if (! apr_hash_get(hash, *spec, APR_HASH_KEY_STRING))
        return svn_error_createf
          (SVN_ERR_TEST_FAILED, NULL,
           "Lock token for '%s' should have been removed", *spec);
    }

  if (n < apr_hash_count(hash))
    return svn_error_create(SVN_ERR_TEST_FAILED, NULL,
                            "Lock token for one or more paths unexpectedly "
                            "removed");
  return SVN_NO_ERROR;
}

/* Test that defunct locks are removed by the reporter. */
static svn_error_t *
rmlocks(const char **msg,
        svn_boolean_t msg_only,
        svn_test_opts_t *opts,
        apr_pool_t *pool)
{
  svn_repos_t *repos;
  svn_fs_t *fs;
  svn_fs_txn_t *txn;
  svn_fs_root_t *txn_root;
  apr_pool_t *subpool = svn_pool_create(pool);
  svn_revnum_t youngest_rev;
  svn_delta_editor_t *editor;
  void *edit_baton, *report_baton;
  svn_lock_t *l1, *l2, *l3, *l4;
  svn_fs_access_t *fs_access;
  apr_hash_t *removed;

  *msg = "test removal of defunct locks";

  if (msg_only)
    return SVN_NO_ERROR;

  /* Create a filesystem and repository. */
  SVN_ERR(svn_test__create_repos(&repos, "test-repo-rmlocks",
                                 opts, pool));
  fs = svn_repos_fs(repos);

  /* Prepare a txn to receive the greek tree. */
  SVN_ERR(svn_fs_begin_txn(&txn, fs, 0, subpool));
  SVN_ERR(svn_fs_txn_root(&txn_root, txn, subpool));
  SVN_ERR(svn_test__create_greek_tree(txn_root, subpool));
  SVN_ERR(svn_repos_fs_commit_txn(NULL, repos, &youngest_rev, txn, subpool));
  svn_pool_clear(subpool);

  SVN_ERR(svn_fs_create_access(&fs_access, "user1", pool));
  SVN_ERR(svn_fs_set_access(fs, fs_access));

  /* Lock some files, break a lock, steal another and check that those get
     removed. */
  {
    const char *expected [] = { "A/mu", "A/D/gamma", NULL };

    SVN_ERR(svn_fs_lock(&l1, fs, "/iota", NULL, NULL, 0, 0, youngest_rev,
                        FALSE, subpool));
    SVN_ERR(svn_fs_lock(&l2, fs, "/A/mu", NULL, NULL, 0, 0, youngest_rev,
                        FALSE, subpool));
    SVN_ERR(svn_fs_lock(&l3, fs, "/A/D/gamma", NULL, NULL, 0, 0, youngest_rev,
                        FALSE, subpool));

    /* Break l2. */
    SVN_ERR(svn_fs_unlock(fs, "/A/mu", NULL, TRUE, subpool));

    /* Steal l3 from ourselves. */
    SVN_ERR(svn_fs_lock(&l4, fs, "/A/D/gamma", NULL, NULL, 0, 0, youngest_rev,
                        TRUE, subpool));

    /* Create the editor. */
    SVN_ERR(create_rmlocks_editor(&editor, &edit_baton, &removed, subpool));

    /* Report what we have. */
    SVN_ERR(svn_repos_begin_report2(&report_baton, 1, repos, "/", "", NULL,
                                    FALSE, svn_depth_infinity, FALSE, FALSE,
                                    editor, edit_baton, NULL, NULL, subpool));
    SVN_ERR(svn_repos_set_path3(report_baton, "", 1,
                                svn_depth_infinity,
                                FALSE, NULL, subpool));
    SVN_ERR(svn_repos_set_path3(report_baton, "iota", 1,
                                svn_depth_infinity,
                                FALSE, l1->token, subpool));
    SVN_ERR(svn_repos_set_path3(report_baton, "A/mu", 1,
                                svn_depth_infinity,
                                FALSE, l2->token, subpool));
    SVN_ERR(svn_repos_set_path3(report_baton, "A/D/gamma", 1,
                                svn_depth_infinity,
                                FALSE, l3->token, subpool));

    /* End the report. */
    SVN_ERR(svn_repos_finish_report(report_baton, pool));

    /* And check that the edit did what we wanted. */
    SVN_ERR(rmlocks_check(expected, removed));
  }

  svn_pool_destroy(subpool);

  return SVN_NO_ERROR;
}



/* Helper for the authz test.  Set *AUTHZ_P to a representation of
   AUTHZ_CONTENTS, using POOL for temporary allocation. */
static svn_error_t *
authz_get_handle(svn_authz_t **authz_p, const char *authz_contents,
                 apr_pool_t *pool)
{
  const char *authz_file_path;

  /* Create a temporary file. */
  SVN_ERR_W(svn_io_write_unique(&authz_file_path, NULL,
                                authz_contents, strlen(authz_contents),
                                svn_io_file_del_on_pool_cleanup, pool),
            "Writing temporary authz file");

  /* Read the authz configuration back and start testing. */
  SVN_ERR_W(svn_repos_authz_read(authz_p, authz_file_path, TRUE, pool),
            "Opening test authz file");

  /* Done with the file. */
  SVN_ERR_W(svn_io_remove_file(authz_file_path, pool),
            "Removing test authz file");

  return SVN_NO_ERROR;
}



/* Test that authz is giving out the right authorizations. */
static svn_error_t *
authz(const char **msg,
      svn_boolean_t msg_only,
      svn_test_opts_t *opts,
      apr_pool_t *pool)
{
  const char *contents;
  svn_authz_t *authz_cfg;
  svn_error_t *err;
  svn_boolean_t access_granted;
  apr_pool_t *subpool = svn_pool_create(pool);
  int i;
  /* Definition of the paths to test and expected replies for each. */
  struct
  {
    const char *path;
    const char *user;
    const svn_repos_authz_access_t required;
    const svn_boolean_t expected;
  } test_set[] = {
    /* Test that read rules are correctly used. */
    { "/A", NULL, svn_authz_read, TRUE },
    { "/iota", NULL, svn_authz_read, FALSE },
    /* Test that write rules are correctly used. */
    { "/A", "plato", svn_authz_write, TRUE },
    { "/A", NULL, svn_authz_write, FALSE },
    /* Test that pan-repository rules are found and used. */
    { "/A/B/lambda", "plato", svn_authz_read, TRUE },
    { "/A/B/lambda", NULL, svn_authz_read, FALSE },
    /* Test that authz uses parent path ACLs if no rule for the path
       exists. */
    { "/A/C", NULL, svn_authz_read, TRUE },
    /* Test that recursive access requests take into account the rules
       of subpaths. */
    { "/A/D", "plato", svn_authz_read | svn_authz_recursive, TRUE },
    { "/A/D", NULL, svn_authz_read | svn_authz_recursive, FALSE },
    /* Test global write access lookups. */
    { NULL, "plato", svn_authz_read, TRUE },
    { NULL, NULL, svn_authz_write, FALSE },
    /* Sentinel */
    { NULL, NULL, svn_authz_none, FALSE }
  };

  *msg = "test authz access control";

  if (msg_only)
    return SVN_NO_ERROR;

  /* The test logic:
   *
   * 1. Perform various access tests on a set of authz rules.  Each
   * test has a known outcome and tests different aspects of authz,
   * such as inheriting parent-path authz, pan-repository rules or
   * recursive access.  'plato' is our friendly neighborhood user with
   * more access rights than other anonymous philosophers.
   *
   * 2. Load an authz file containing a cyclic dependency in groups
   * and another containing a reference to an undefined group.  Verify
   * that svn_repos_authz_read fails to load both and returns an
   * "invalid configuration" error.
   *
   * 3. Regression test for a bug in how recursion is handled in
   * authz.  The bug was that paths not under the parent path
   * requested were being considered during the determination of
   * access rights (eg. a rule for /dir2 matched during a lookup for
   * /dir), due to incomplete tests on path relations.
   */

  /* The authz rules for the phase 1 tests. */
  contents =
    "[greek:/A]"                                                             NL
    "* = r"                                                                  NL
    "plato = w"                                                              NL
    ""                                                                       NL
    "[greek:/iota]"                                                          NL
    "* ="                                                                    NL
    ""                                                                       NL
    "[/A/B/lambda]"                                                          NL
    "plato = r"                                                              NL
    "* ="                                                                    NL
    ""                                                                       NL
    "[greek:/A/D]"                                                           NL
    "plato = r"                                                              NL
    "* = r"                                                                  NL
    ""                                                                       NL
    "[greek:/A/D/G]"                                                         NL
    "plato = r"                                                              NL
    "* ="                                                                    NL
    ""                                                                       NL
    "[greek:/A/B/E/beta]"                                                    NL
    "* ="                                                                    NL
    ""                                                                       NL
    "[/nowhere]"                                                             NL
    "nobody = r"                                                             NL
    ""                                                                       NL;

  /* Load the test authz rules. */
  SVN_ERR(authz_get_handle(&authz_cfg, contents, subpool));

  /* Loop over the test array and test each case. */
  for (i = 0; !(test_set[i].path == NULL
               && test_set[i].required == svn_authz_none); i++)
    {
      SVN_ERR(svn_repos_authz_check_access(authz_cfg, "greek",
                                           test_set[i].path,
                                           test_set[i].user,
                                           test_set[i].required,
                                           &access_granted, subpool));

      if (access_granted != test_set[i].expected)
        {
          return svn_error_createf(SVN_ERR_TEST_FAILED, NULL,
                                   "Authz incorrectly %s %s%s access "
                                   "to greek:%s for user %s",
                                   access_granted ?
                                   "grants" : "denies",
                                   test_set[i].required
                                   & svn_authz_recursive ?
                                   "recursive " : "",
                                   test_set[i].required
                                   & svn_authz_read ?
                                   "read" : "write",
                                   test_set[i].path,
                                   test_set[i].user ?
                                   test_set[i].user : "-");
        }
    }


  /* The authz rules for the phase 2 tests, first case (cyclic
     dependency). */
  contents =
    "[groups]"                                                               NL
    "slaves = cooks,scribes,@gladiators"                                     NL
    "gladiators = equites,thraces,@slaves"                                   NL
    ""                                                                       NL
    "[greek:/A]"                                                             NL
    "@slaves = r"                                                            NL;

  /* Load the test authz rules and check that group cycles are
     reported. */
  err = authz_get_handle(&authz_cfg, contents, subpool);
  if (!err || err->apr_err != SVN_ERR_AUTHZ_INVALID_CONFIG)
    return svn_error_createf(SVN_ERR_TEST_FAILED, err,
                             "Got %s error instead of expected "
                             "SVN_ERR_AUTHZ_INVALID_CONFIG",
                             err ? "unexpected" : "no");
  svn_error_clear(err);

  /* The authz rules for the phase 2 tests, second case (missing group
     definition). */
  contents =
    "[greek:/A]"                                                             NL
    "@senate = r"                                                            NL;

  /* Check that references to undefined groups are reported. */
  err = authz_get_handle(&authz_cfg, contents, subpool);
  if (!err || err->apr_err != SVN_ERR_AUTHZ_INVALID_CONFIG)
    return svn_error_createf(SVN_ERR_TEST_FAILED, err,
                             "Got %s error instead of expected "
                             "SVN_ERR_AUTHZ_INVALID_CONFIG",
                             err ? "unexpected" : "no");
  svn_error_clear(err);

  /* The authz rules for the phase 3 tests */
  contents =
    "[/]"                                                                    NL
    "* = rw"                                                                 NL
    ""                                                                       NL
    "[greek:/dir2/secret]"                                                   NL
    "* ="                                                                    NL;

  /* Load the test authz rules. */
  SVN_ERR(authz_get_handle(&authz_cfg, contents, subpool));

  /* Verify that the rule on /dir2/secret doesn't affect this
     request */
  SVN_ERR(svn_repos_authz_check_access(authz_cfg, "greek",
                                       "/dir", NULL,
                                       (svn_authz_read
                                        | svn_authz_recursive),
                                       &access_granted, subpool));
  if (!access_granted)
    return svn_error_create(SVN_ERR_TEST_FAILED, NULL,
                            "Regression: incomplete ancestry test "
                            "for recursive access lookup.");

  /* That's a wrap! */
  svn_pool_destroy(subpool);
  return SVN_NO_ERROR;
}



/* Callback for the commit editor tests that relays requests to
   authz. */
static svn_error_t *
commit_authz_cb(svn_repos_authz_access_t required,
                svn_boolean_t *allowed,
                svn_fs_root_t *root,
                const char *path,
                void *baton,
                apr_pool_t *pool)
{
  svn_authz_t *authz_file = baton;

  return svn_repos_authz_check_access(authz_file, "test", path,
                                      "plato", required, allowed,
                                      pool);
}



/* Test that the commit editor is taking authz into account
   properly */
static svn_error_t *
commit_editor_authz(const char **msg,
                    svn_boolean_t msg_only,
                    svn_test_opts_t *opts,
                    apr_pool_t *pool)
{
  svn_repos_t *repos;
  svn_fs_t *fs;
  svn_fs_txn_t *txn;
  svn_fs_root_t *txn_root;
  svn_revnum_t youngest_rev;
  void *edit_baton;
  void *root_baton, *dir_baton, *dir2_baton, *file_baton;
  svn_error_t *err;
  const svn_delta_editor_t *editor;
  svn_authz_t *authz_file;
  apr_pool_t *subpool = svn_pool_create(pool);
  const char *authz_contents;

  *msg = "test authz in the commit editor";

  if (msg_only)
    return SVN_NO_ERROR;

  /* The Test Plan
   *
   * We create a greek tree repository, then create a commit editor
   * and try to perform various operations that will run into authz
   * callbacks.  Check that all operations are properly
   * authorized/denied when necessary.  We don't try to be exhaustive
   * in the kinds of authz lookups.  We just make sure that the editor
   * replies to the calls in a way that proves it is doing authz
   * lookups.
   *
   * Note that this use of the commit editor is not kosher according
   * to the generic editor API (we aren't allowed to continue editing
   * after an error, nor are we allowed to assume that errors are
   * returned by the operations which caused them).  But it should
   * work fine with this particular editor implementation.
   */

  /* Create a filesystem and repository. */
  SVN_ERR(svn_test__create_repos(&repos, "test-repo-commit-authz",
                                 opts, subpool));
  fs = svn_repos_fs(repos);

  /* Prepare a txn to receive the greek tree. */
  SVN_ERR(svn_fs_begin_txn(&txn, fs, 0, subpool));
  SVN_ERR(svn_fs_txn_root(&txn_root, txn, subpool));
  SVN_ERR(svn_test__create_greek_tree(txn_root, subpool));
  SVN_ERR(svn_repos_fs_commit_txn(NULL, repos, &youngest_rev, txn, subpool));

  /* Load the authz rules for the greek tree. */
  authz_contents =
    ""                                                                       NL
    ""                                                                       NL
    "[/]"                                                                    NL
    "plato = r"                                                              NL
    ""                                                                       NL
    "[/A]"                                                                   NL
    "plato = rw"                                                             NL
    ""                                                                       NL
    "[/A/alpha]"                                                             NL
    "plato = "                                                               NL
    ""                                                                       NL
    "[/A/C]"                                                                 NL
    ""                                                                       NL
    "plato = "                                                               NL
    ""                                                                       NL
    "[/A/D]"                                                                 NL
    "plato = rw"                                                             NL
    ""                                                                       NL
    "[/A/D/G]"                                                               NL
    "plato = r"; /* No newline at end of file. */

  SVN_ERR(authz_get_handle(&authz_file, authz_contents, subpool));

  /* Create a new commit editor in which we're going to play with
     authz */
  SVN_ERR(svn_repos_get_commit_editor4(&editor, &edit_baton, repos,
                                       NULL, "file://test", "/",
                                       "plato", "test commit", NULL,
                                       NULL, commit_authz_cb, authz_file,
                                       subpool));

  /* Start fiddling.  First get the root, which is readonly.  All
     write operations fail because of the root's permissions. */
  SVN_ERR(editor->open_root(edit_baton, 1, subpool, &root_baton));

  /* Test denied file deletion. */
  err = editor->delete_entry("/iota", SVN_INVALID_REVNUM, root_baton, subpool);
  if (err == SVN_NO_ERROR || err->apr_err != SVN_ERR_AUTHZ_UNWRITABLE)
    return svn_error_createf(SVN_ERR_TEST_FAILED, err,
                             "Got %s error instead of expected "
                             "SVN_ERR_AUTHZ_UNWRITABLE",
                             err ? "unexpected" : "no");
  svn_error_clear(err);

  /* Test authorized file open. */
  SVN_ERR(editor->open_file("/iota", root_baton, SVN_INVALID_REVNUM,
                            subpool, &file_baton));

  /* Test unauthorized file prop set. */
  err = editor->change_file_prop(file_baton, "svn:test",
                                 svn_string_create("test", subpool),
                                 subpool);
  if (err == SVN_NO_ERROR || err->apr_err != SVN_ERR_AUTHZ_UNWRITABLE)
    return svn_error_createf(SVN_ERR_TEST_FAILED, err,
                             "Got %s error instead of expected "
                             "SVN_ERR_AUTHZ_UNWRITABLE",
                             err ? "unexpected" : "no");
  svn_error_clear(err);

  /* Test denied file addition. */
  err = editor->add_file("/alpha", root_baton, NULL, SVN_INVALID_REVNUM,
                         subpool, &file_baton);
  if (err == SVN_NO_ERROR || err->apr_err != SVN_ERR_AUTHZ_UNWRITABLE)
    return svn_error_createf(SVN_ERR_TEST_FAILED, err,
                             "Got %s error instead of expected "
                             "SVN_ERR_AUTHZ_UNWRITABLE",
                             err ? "unexpected" : "no");
  svn_error_clear(err);

  /* Test denied file copy. */
  err = editor->add_file("/alpha", root_baton, "file://test/A/B/lambda",
                         youngest_rev, subpool, &file_baton);
  if (err == SVN_NO_ERROR || err->apr_err != SVN_ERR_AUTHZ_UNWRITABLE)
    return svn_error_createf(SVN_ERR_TEST_FAILED, err,
                             "Got %s error instead of expected "
                             "SVN_ERR_AUTHZ_UNWRITABLE",
                             err ? "unexpected" : "no");
  svn_error_clear(err);

  /* Test denied directory addition. */
  err = editor->add_directory("/I", root_baton, NULL,
                              SVN_INVALID_REVNUM, subpool, &dir_baton);
  if (err == SVN_NO_ERROR || err->apr_err != SVN_ERR_AUTHZ_UNWRITABLE)
    return svn_error_createf(SVN_ERR_TEST_FAILED, err,
                             "Got %s error instead of expected "
                             "SVN_ERR_AUTHZ_UNWRITABLE",
                             err ? "unexpected" : "no");
  svn_error_clear(err);

  /* Test denied directory copy. */
  err = editor->add_directory("/J", root_baton, "file://test/A/D",
                              youngest_rev, subpool, &dir_baton);
  if (err == SVN_NO_ERROR || err->apr_err != SVN_ERR_AUTHZ_UNWRITABLE)
    return svn_error_createf(SVN_ERR_TEST_FAILED, err,
                             "Got %s error instead of expected "
                             "SVN_ERR_AUTHZ_UNWRITABLE",
                             err ? "unexpected" : "no");
  svn_error_clear(err);

  /* Open directory /A, to which we have read/write access. */
  SVN_ERR(editor->open_directory("/A", root_baton,
                                 SVN_INVALID_REVNUM,
                                 subpool, &dir_baton));

  /* Test denied file addition.  Denied because of a conflicting rule
     on the file path itself. */
  err = editor->add_file("/A/alpha", dir_baton, NULL,
                         SVN_INVALID_REVNUM, subpool, &file_baton);
  if (err == SVN_NO_ERROR || err->apr_err != SVN_ERR_AUTHZ_UNWRITABLE)
    return svn_error_createf(SVN_ERR_TEST_FAILED, err,
                             "Got %s error instead of expected "
                             "SVN_ERR_AUTHZ_UNWRITABLE",
                             err ? "unexpected" : "no");
  svn_error_clear(err);

  /* Test authorized file addition. */
  SVN_ERR(editor->add_file("/A/B/theta", dir_baton, NULL,
                           SVN_INVALID_REVNUM, subpool,
                           &file_baton));

  /* Test authorized file deletion. */
  SVN_ERR(editor->delete_entry("/A/mu", SVN_INVALID_REVNUM, dir_baton,
                               subpool));

  /* Test authorized directory creation. */
  SVN_ERR(editor->add_directory("/A/E", dir_baton, NULL,
                                SVN_INVALID_REVNUM, subpool,
                                &dir2_baton));

  /* Test authorized copy of a tree. */
  SVN_ERR(editor->add_directory("/A/J", dir_baton, "file://test/A/D",
                                youngest_rev, subpool,
                                &dir2_baton));

  /* Open /A/D.  This should be granted. */
  SVN_ERR(editor->open_directory("/A/D", dir_baton, SVN_INVALID_REVNUM,
                                 subpool, &dir_baton));

  /* Test denied recursive deletion. */
  err = editor->delete_entry("/A/D/G", SVN_INVALID_REVNUM, dir_baton,
                             subpool);
  if (err == SVN_NO_ERROR || err->apr_err != SVN_ERR_AUTHZ_UNWRITABLE)
    return svn_error_createf(SVN_ERR_TEST_FAILED, err,
                             "Got %s error instead of expected "
                             "SVN_ERR_AUTHZ_UNWRITABLE",
                             err ? "unexpected" : "no");
  svn_error_clear(err);

  /* Test authorized recursive deletion. */
  SVN_ERR(editor->delete_entry("/A/D/H", SVN_INVALID_REVNUM,
                               dir_baton, subpool));

  /* Test authorized propset (open the file first). */
  SVN_ERR(editor->open_file("/A/D/gamma", dir_baton, SVN_INVALID_REVNUM,
                            subpool, &file_baton));
  SVN_ERR(editor->change_file_prop(file_baton, "svn:test",
                                   svn_string_create("test", subpool),
                                   subpool));

  /* Done. */
  SVN_ERR(editor->abort_edit(edit_baton, subpool));
  svn_pool_destroy(subpool);

  return SVN_NO_ERROR;
}

/* This implements svn_commit_callback2_t. */
static svn_error_t *
dummy_commit_cb(const svn_commit_info_t *commit_info,
                void *baton, apr_pool_t *pool)
{
  return SVN_NO_ERROR;
}

/* Test using explicit txns during a commit. */
static svn_error_t *
commit_continue_txn(const char **msg,
                    svn_boolean_t msg_only,
                    svn_test_opts_t *opts,
                    apr_pool_t *pool)
{
  svn_repos_t *repos;
  svn_fs_t *fs;
  svn_fs_txn_t *txn;
  svn_fs_root_t *txn_root, *revision_root;
  svn_revnum_t youngest_rev;
  void *edit_baton;
  void *root_baton, *file_baton;
  const svn_delta_editor_t *editor;
  apr_pool_t *subpool = svn_pool_create(pool);
  const char *txn_name;

  *msg = "test commit with explicit txn";

  if (msg_only)
    return SVN_NO_ERROR;

  /* The Test Plan
   *
   * We create a greek tree repository, then create a transaction and
   * a commit editor from that txn.  We do one change, abort the edit, reopen
   * the txn and create a new commit editor, do anyther change and commit.
   * We check that both changes were done.
   */

  /* Create a filesystem and repository. */
  SVN_ERR(svn_test__create_repos(&repos, "test-repo-commit-continue",
                                 opts, subpool));
  fs = svn_repos_fs(repos);

  /* Prepare a txn to receive the greek tree. */
  SVN_ERR(svn_fs_begin_txn(&txn, fs, 0, subpool));
  SVN_ERR(svn_fs_txn_root(&txn_root, txn, subpool));
  SVN_ERR(svn_test__create_greek_tree(txn_root, subpool));
  SVN_ERR(svn_repos_fs_commit_txn(NULL, repos, &youngest_rev, txn, subpool));

  SVN_ERR(svn_fs_begin_txn(&txn, fs, youngest_rev, subpool));
  SVN_ERR(svn_fs_txn_name(&txn_name, txn, subpool));
  SVN_ERR(svn_repos_get_commit_editor4(&editor, &edit_baton, repos,
                                       txn, "file://test", "/",
                                       "plato", "test commit",
                                       dummy_commit_cb, NULL, NULL, NULL,
                                       subpool));

  SVN_ERR(editor->open_root(edit_baton, 1, subpool, &root_baton));

  SVN_ERR(editor->add_file("/f1", root_baton, NULL, SVN_INVALID_REVNUM,
                           subpool, &file_baton));
  SVN_ERR(editor->close_file(file_baton, NULL, subpool));
  /* This should leave the transaction. */
  SVN_ERR(editor->abort_edit(edit_baton, subpool));

  /* Reopen the transaction. */
  SVN_ERR(svn_fs_open_txn(&txn, fs, txn_name, subpool));
  SVN_ERR(svn_repos_get_commit_editor4(&editor, &edit_baton, repos,
                                       txn, "file://test", "/",
                                       "plato", "test commit",
                                       dummy_commit_cb,
                                       NULL, NULL, NULL,
                                       subpool));

  SVN_ERR(editor->open_root(edit_baton, 1, subpool, &root_baton));

  SVN_ERR(editor->add_file("/f2", root_baton, NULL, SVN_INVALID_REVNUM,
                           subpool, &file_baton));
  SVN_ERR(editor->close_file(file_baton, NULL, subpool));

  /* Finally, commit it. */
  SVN_ERR(editor->close_edit(edit_baton, subpool));

  /* Check that the edits really happened. */
  {
    static svn_test__tree_entry_t expected_entries[] = {
      /* path, contents (0 = dir) */
      { "iota",        "This is the file 'iota'.\n" },
      { "A",           0 },
      { "A/mu",        "This is the file 'mu'.\n" },
      { "A/B",         0 },
      { "A/B/lambda",  "This is the file 'lambda'.\n" },
      { "A/B/E",       0 },
      { "A/B/E/alpha", "This is the file 'alpha'.\n" },
      { "A/B/E/beta",  "This is the file 'beta'.\n" },
      { "A/B/F",       0 },
      { "A/C",         0 },
      { "A/D",         0 },
      { "A/D/gamma",   "This is the file 'gamma'.\n" },
      { "A/D/G",       0 },
      { "A/D/G/pi",    "This is the file 'pi'.\n" },
      { "A/D/G/rho",   "This is the file 'rho'.\n" },
      { "A/D/G/tau",   "This is the file 'tau'.\n" },
      { "A/D/H",       0 },
      { "A/D/H/chi",   "This is the file 'chi'.\n" },
      { "A/D/H/psi",   "This is the file 'psi'.\n" },
      { "A/D/H/omega", "This is the file 'omega'.\n" },
      { "f1",          "" },
      { "f2",          "" }
    };
    SVN_ERR(svn_fs_revision_root(&revision_root, fs,
                                 2, subpool));
    SVN_ERR(svn_test__validate_tree
            (revision_root, expected_entries,
             sizeof(expected_entries) / sizeof(expected_entries[0]),
             subpool));
  }

  svn_pool_destroy(subpool);

  return SVN_NO_ERROR;
}


struct nls_receiver_baton
{
  int count;
  svn_location_segment_t *expected_segments;
};


static const char *
format_segment(svn_location_segment_t *segment,
               apr_pool_t *pool)
{
  return apr_psprintf(pool, "[r%ld-r%ld: /%s]",
                      segment->range_start,
                      segment->range_end,
                      segment->path ? segment->path : "(null)");
}


static svn_error_t *
nls_receiver(svn_location_segment_t *segment,
             void *baton,
             apr_pool_t *pool)
{
  struct nls_receiver_baton *b = baton;
  svn_location_segment_t *expected_segment = b->expected_segments + b->count;

  /* expected_segments->range_end can't be 0, so if we see that, it's
     our end-of-the-list sentry. */
  if (! expected_segment->range_end)
    return svn_error_createf(SVN_ERR_TEST_FAILED, NULL,
                             "Got unexpected location segment: %s",
                             format_segment(segment, pool));

  if (expected_segment->range_start != segment->range_start)
    return svn_error_createf(SVN_ERR_TEST_FAILED, NULL,
                             "Location segments differ\n"
                             "   Expected location segment: %s\n"
                             "     Actual location segment: %s",
                             format_segment(expected_segment, pool),
                             format_segment(segment, pool));
  b->count++;
  return SVN_NO_ERROR;
}


static svn_error_t *
check_location_segments(svn_repos_t *repos,
                        const char *path,
                        svn_revnum_t peg_rev,
                        svn_revnum_t start_rev,
                        svn_revnum_t end_rev,
                        svn_location_segment_t *expected_segments,
                        apr_pool_t *pool)
{
  struct nls_receiver_baton b;
  svn_location_segment_t *segment;

  /* Run svn_repos_node_location_segments() with a receiver that
     validates against EXPECTED_SEGMENTS.  */
  b.count = 0;
  b.expected_segments = expected_segments;
  SVN_ERR(svn_repos_node_location_segments(repos, path, peg_rev,
                                           start_rev, end_rev, nls_receiver,
                                           &b, NULL, NULL, pool));

  /* Make sure we saw all of our expected segments.  (If the
     'range_end' member of our expected_segments is 0, it's our
     end-of-the-list sentry.  Otherwise, it's some segment we expect
     to see.)  If not, raise an error.  */
  segment = expected_segments + b.count;
  if (segment->range_end)
    return svn_error_createf(SVN_ERR_TEST_FAILED, NULL,
                             "Failed to get expected location segment: %s",
                             format_segment(segment, pool));
  return SVN_NO_ERROR;
}


static svn_error_t *
node_location_segments(const char **msg,
                       svn_boolean_t msg_only,
                       svn_test_opts_t *opts,
                       apr_pool_t *pool)
{
  apr_pool_t *subpool = svn_pool_create(pool);
  svn_repos_t *repos;
  svn_fs_t *fs;
  svn_fs_txn_t *txn;
  svn_fs_root_t *txn_root, *root;
  svn_revnum_t youngest_rev = 0;

  *msg = "test svn_repos_node_location_segments";
  if (msg_only)
    return SVN_NO_ERROR;

  /* Bail (with success) on known-untestable scenarios */
  if ((strcmp(opts->fs_type, "bdb") == 0) 
      && (opts->server_minor_version == 4))
    return SVN_NO_ERROR;

  /* Create the repository. */
  SVN_ERR(svn_test__create_repos(&repos, "test-repo-node-location-segments",
                                 opts, pool));
  fs = svn_repos_fs(repos);

  /* Revision 1: Create the Greek tree.  */
  SVN_ERR(svn_fs_begin_txn(&txn, fs, 0, subpool));
  SVN_ERR(svn_fs_txn_root(&txn_root, txn, subpool));
  SVN_ERR(svn_test__create_greek_tree(txn_root, subpool));
  SVN_ERR(svn_repos_fs_commit_txn(NULL, repos, &youngest_rev, txn, subpool));
  svn_pool_clear(subpool);

  /* Revision 2: Modify A/D/H/chi and A/B/E/alpha.  */
  SVN_ERR(svn_fs_begin_txn(&txn, fs, youngest_rev, subpool));
  SVN_ERR(svn_fs_txn_root(&txn_root, txn, subpool));
  SVN_ERR(svn_test__set_file_contents(txn_root, "A/D/H/chi", "2", subpool));
  SVN_ERR(svn_test__set_file_contents(txn_root, "A/B/E/alpha", "2", subpool));
  SVN_ERR(svn_repos_fs_commit_txn(NULL, repos, &youngest_rev, txn, subpool));
  svn_pool_clear(subpool);

  /* Revision 3: Copy A/D to A/D2.  */
  SVN_ERR(svn_fs_begin_txn(&txn, fs, youngest_rev, subpool));
  SVN_ERR(svn_fs_txn_root(&txn_root, txn, subpool));
  SVN_ERR(svn_fs_revision_root(&root, fs, youngest_rev, subpool));
  SVN_ERR(svn_fs_copy(root, "A/D", txn_root, "A/D2", subpool));
  SVN_ERR(svn_repos_fs_commit_txn(NULL, repos, &youngest_rev, txn, subpool));
  svn_pool_clear(subpool);

  /* Revision 4: Modify A/D/H/chi and A/D2/H/chi.  */
  SVN_ERR(svn_fs_begin_txn(&txn, fs, youngest_rev, subpool));
  SVN_ERR(svn_fs_txn_root(&txn_root, txn, subpool));
  SVN_ERR(svn_test__set_file_contents(txn_root, "A/D/H/chi", "4", subpool));
  SVN_ERR(svn_test__set_file_contents(txn_root, "A/D2/H/chi", "4", subpool));
  SVN_ERR(svn_repos_fs_commit_txn(NULL, repos, &youngest_rev, txn, subpool));
  svn_pool_clear(subpool);

  /* Revision 5: Delete A/D2/G.  */
  SVN_ERR(svn_fs_begin_txn(&txn, fs, youngest_rev, subpool));
  SVN_ERR(svn_fs_txn_root(&txn_root, txn, subpool));
  SVN_ERR(svn_fs_delete(txn_root, "A/D2/G", subpool));
  SVN_ERR(svn_repos_fs_commit_txn(NULL, repos, &youngest_rev, txn, subpool));
  svn_pool_clear(subpool);

  /* Revision 6: Restore A/D2/G (from version 4).  */
  SVN_ERR(svn_fs_begin_txn(&txn, fs, youngest_rev, subpool));
  SVN_ERR(svn_fs_txn_root(&txn_root, txn, subpool));
  SVN_ERR(svn_fs_revision_root(&root, fs, 4, subpool));
  SVN_ERR(svn_fs_copy(root, "A/D2/G", txn_root, "A/D2/G", subpool));
  SVN_ERR(svn_repos_fs_commit_txn(NULL, repos, &youngest_rev, txn, subpool));
  svn_pool_clear(subpool);

  /* Revision 7: Move A/D2 to A/D (replacing it).  */
  SVN_ERR(svn_fs_begin_txn(&txn, fs, youngest_rev, subpool));
  SVN_ERR(svn_fs_txn_root(&txn_root, txn, subpool));
  SVN_ERR(svn_fs_revision_root(&root, fs, youngest_rev, subpool));
  SVN_ERR(svn_fs_delete(txn_root, "A/D", subpool));
  SVN_ERR(svn_fs_copy(root, "A/D2", txn_root, "A/D", subpool));
  SVN_ERR(svn_fs_delete(txn_root, "A/D2", subpool));
  SVN_ERR(svn_repos_fs_commit_txn(NULL, repos, &youngest_rev, txn, subpool));
  svn_pool_clear(subpool);

  /* Check locations for /@HEAD. */
  {
    svn_location_segment_t expected_segments[] =
      {
        { 0, 7, "" },
        { 0 }
      };
    SVN_ERR(check_location_segments(repos, "",
                                    SVN_INVALID_REVNUM,
                                    SVN_INVALID_REVNUM,
                                    SVN_INVALID_REVNUM,
                                    expected_segments, pool));
  }

  /* Check locations for A/D@HEAD. */
  {
    svn_location_segment_t expected_segments[] =
      {
        { 7, 7, "A/D" },
        { 3, 6, "A/D2" },
        { 1, 2, "A/D" },
        { 0 }
      };
    SVN_ERR(check_location_segments(repos, "A/D",
                                    SVN_INVALID_REVNUM,
                                    SVN_INVALID_REVNUM,
                                    SVN_INVALID_REVNUM,
                                    expected_segments, pool));
  }

  /* Check a subset of the locations for A/D@HEAD. */
  {
    svn_location_segment_t expected_segments[] =
      {
        { 3, 5, "A/D2" },
        { 2, 2, "A/D" },
        { 0 }
      };
    SVN_ERR(check_location_segments(repos, "A/D",
                                    SVN_INVALID_REVNUM,
                                    5,
                                    2,
                                    expected_segments, pool));
  }

  /* Check a subset of locations for A/D2@5. */
  {
    svn_location_segment_t expected_segments[] =
      {
        { 3, 3, "A/D2" },
        { 2, 2, "A/D" },
        { 0 }
      };
    SVN_ERR(check_location_segments(repos, "A/D2",
                                    5,
                                    3,
                                    2,
                                    expected_segments, pool));
  }

  /* Check locations for A/D@6. */
  {
    svn_location_segment_t expected_segments[] =
      {
        { 1, 6, "A/D" },
        { 0 }
      };
    SVN_ERR(check_location_segments(repos, "A/D",
                                    6,
                                    6,
                                    SVN_INVALID_REVNUM,
                                    expected_segments, pool));
  }

  /* Check locations for A/D/G@HEAD. */
  {
    svn_location_segment_t expected_segments[] =
      {
        { 7, 7, "A/D/G" },
        { 6, 6, "A/D2/G" },
        { 5, 5, NULL },
        { 3, 4, "A/D2/G" },
        { 1, 2, "A/D2/G" },
        { 0 }
      };
    SVN_ERR(check_location_segments(repos, "A/D/G",
                                    SVN_INVALID_REVNUM,
                                    SVN_INVALID_REVNUM,
                                    SVN_INVALID_REVNUM,
                                    expected_segments, pool));
  }

  /* Check a subset of the locations for A/D/G@HEAD. */
  {
    svn_location_segment_t expected_segments[] =
      {
        { 3, 3, "A/D2/G" },
        { 2, 2, "A/D2/G" },
        { 0 }
      };
    SVN_ERR(check_location_segments(repos, "A/D/G",
                                    SVN_INVALID_REVNUM,
                                    3,
                                    2,
                                    expected_segments, pool));
  }

  return SVN_NO_ERROR;
}


/* Test that the reporter doesn't send deltas under excluded paths. */
static svn_error_t *
reporter_depth_exclude(const char **msg,
                       svn_boolean_t msg_only,
                       svn_test_opts_t *opts,
                       apr_pool_t *pool)
{
  svn_repos_t *repos;
  svn_fs_t *fs;
  svn_fs_txn_t *txn;
  svn_fs_root_t *txn_root;
  apr_pool_t *subpool = svn_pool_create(pool);
  svn_revnum_t youngest_rev;
  const svn_delta_editor_t *editor;
  void *edit_baton, *report_baton;
  svn_error_t *err;

  *msg = "test reporter and svn_depth_exclude";

  if (msg_only)
    return SVN_NO_ERROR;

  SVN_ERR(svn_test__create_repos(&repos, "test-repo-reporter-depth-exclude",
                                 opts, pool));
  fs = svn_repos_fs(repos);

  /* Prepare a txn to receive the greek tree. */
  SVN_ERR(svn_fs_begin_txn(&txn, fs, 0, subpool));
  SVN_ERR(svn_fs_txn_root(&txn_root, txn, subpool));
  SVN_ERR(svn_test__create_greek_tree(txn_root, subpool));
  SVN_ERR(svn_repos_fs_commit_txn(NULL, repos, &youngest_rev, txn, subpool));
  svn_pool_clear(subpool);

  /* Revision 2: make a bunch of changes */
  SVN_ERR(svn_fs_begin_txn(&txn, fs, youngest_rev, subpool));
  SVN_ERR(svn_fs_txn_root(&txn_root, txn, subpool));
  {
    static svn_test__txn_script_command_t script_entries[] = {
      { 'e', "iota",      "Changed file 'iota'.\n" },
      { 'e', "A/D/G/pi",  "Changed file 'pi'.\n" },
      { 'e', "A/mu",      "Changed file 'mu'.\n" },
      { 'a', "A/D/foo",    "New file 'foo'.\n" },
      { 'a', "A/B/bar",    "New file 'bar'.\n" },
      { 'd', "A/D/H",      NULL },
      { 'd', "A/B/E/beta", NULL }
    };
    SVN_ERR(svn_test__txn_script_exec(txn_root,
                                      script_entries,
                                      sizeof(script_entries)/
                                       sizeof(script_entries[0]),
                                      subpool));
  }
  SVN_ERR(svn_repos_fs_commit_txn(NULL, repos, &youngest_rev, txn, subpool));
  svn_pool_clear(subpool);

  /* Confirm the contents of r2. */
  {
    svn_fs_root_t *revision_root;
    static svn_test__tree_entry_t entries[] = {
      { "iota",        "Changed file 'iota'.\n" },
      { "A",           0 },
      { "A/mu",        "Changed file 'mu'.\n" },
      { "A/B",         0 },
      { "A/B/bar",     "New file 'bar'.\n" },
      { "A/B/lambda",  "This is the file 'lambda'.\n" },
      { "A/B/E",       0 },
      { "A/B/E/alpha", "This is the file 'alpha'.\n" },
      { "A/B/F",       0 },
      { "A/C",         0 },
      { "A/D",         0 },
      { "A/D/foo",     "New file 'foo'.\n" },
      { "A/D/gamma",   "This is the file 'gamma'.\n" },
      { "A/D/G",       0 },
      { "A/D/G/pi",    "Changed file 'pi'.\n" },
      { "A/D/G/rho",   "This is the file 'rho'.\n" },
      { "A/D/G/tau",   "This is the file 'tau'.\n" },
    };
    SVN_ERR(svn_fs_revision_root(&revision_root, fs,
                                 youngest_rev, subpool));
    SVN_ERR(svn_test__validate_tree(revision_root,
                                    entries,
                                    sizeof(entries)/sizeof(entries[0]),
                                    subpool));
  }

  /* Run an update from r1 to r2, excluding iota and everything under
     A/D.  Record the editor commands in a temporary txn. */
  SVN_ERR(svn_fs_begin_txn(&txn, fs, 1, subpool));
  SVN_ERR(svn_fs_txn_root(&txn_root, txn, subpool));
  SVN_ERR(dir_delta_get_editor(&editor, &edit_baton, fs,
                               txn_root, "", subpool));

  SVN_ERR(svn_repos_begin_report2(&report_baton, 2, repos, "/", "", NULL,
                                  TRUE, svn_depth_infinity, FALSE, FALSE,
                                  editor, edit_baton, NULL, NULL, subpool));
  SVN_ERR(svn_repos_set_path3(report_baton, "", 1,
                              svn_depth_infinity,
                              FALSE, NULL, subpool));
  SVN_ERR(svn_repos_set_path3(report_baton, "iota", SVN_INVALID_REVNUM,
                              svn_depth_exclude,
                              FALSE, NULL, subpool));
  SVN_ERR(svn_repos_set_path3(report_baton, "A/D", SVN_INVALID_REVNUM,
                              svn_depth_exclude,
                              FALSE, NULL, subpool));
  SVN_ERR(svn_repos_finish_report(report_baton, subpool));

  /* Confirm the contents of the txn. */
  /* This should have iota and A/D from r1, and everything else from
     r2. */
  {
    static svn_test__tree_entry_t entries[] = {
      { "iota",        "This is the file 'iota'.\n" },
      { "A",           0 },
      { "A/mu",        "Changed file 'mu'.\n" },
      { "A/B",         0 },
      { "A/B/bar",     "New file 'bar'.\n" },
      { "A/B/lambda",  "This is the file 'lambda'.\n" },
      { "A/B/E",       0 },
      { "A/B/E/alpha", "This is the file 'alpha'.\n" },
      { "A/B/F",       0 },
      { "A/C",         0 },
      { "A/D",         0 },
      { "A/D/gamma",   "This is the file 'gamma'.\n" },
      { "A/D/G",       0 },
      { "A/D/G/pi",    "This is the file 'pi'.\n" },
      { "A/D/G/rho",   "This is the file 'rho'.\n" },
      { "A/D/G/tau",   "This is the file 'tau'.\n" },
      { "A/D/H",       0 },
      { "A/D/H/chi",   "This is the file 'chi'.\n" },
      { "A/D/H/psi",   "This is the file 'psi'.\n" },
      { "A/D/H/omega", "This is the file 'omega'.\n" }
    };
    SVN_ERR(svn_test__validate_tree(txn_root,
                                    entries,
                                    sizeof(entries)/sizeof(entries[0]),
                                    subpool));
  }

  /* Clean up after ourselves. */
  svn_error_clear(svn_fs_abort_txn(txn, subpool));
  svn_pool_clear(subpool);

  /* Expect an error on an illegal report for r1 to r2.  The illegal
     sequence is that we exclude A/D, then set_path() below A/D. */
  SVN_ERR(svn_fs_begin_txn(&txn, fs, 1, subpool));
  SVN_ERR(svn_fs_txn_root(&txn_root, txn, subpool));
  SVN_ERR(dir_delta_get_editor(&editor, &edit_baton, fs,
                               txn_root, "", subpool));

  SVN_ERR(svn_repos_begin_report2(&report_baton, 2, repos, "/", "", NULL,
                                  TRUE, svn_depth_infinity, FALSE, FALSE,
                                  editor, edit_baton, NULL, NULL, subpool));
  SVN_ERR(svn_repos_set_path3(report_baton, "", 1,
                              svn_depth_infinity,
                              FALSE, NULL, subpool));
  SVN_ERR(svn_repos_set_path3(report_baton, "iota", SVN_INVALID_REVNUM,
                              svn_depth_exclude,
                              FALSE, NULL, subpool));
  SVN_ERR(svn_repos_set_path3(report_baton, "A/D", SVN_INVALID_REVNUM,
                              svn_depth_exclude,
                              FALSE, NULL, subpool));

  /* This is the illegal call, since A/D was excluded above; the call
     itself will not error, but finish_report() will.  As of r28098,
     this delayed error behavior is not actually promised by the
     reporter API, which merely warns callers not to touch a path
     underneath a previously excluded path without defining what will
     happen if they do.  However, it's still useful to test for the
     error, since the reporter code is sensitive and we'd certainly
     want to know about it if the behavior were to change. */
  SVN_ERR(svn_repos_set_path3(report_baton, "A/D/G/pi",
                              SVN_INVALID_REVNUM,
                              svn_depth_infinity,
                              FALSE, NULL, subpool));
  err = svn_repos_finish_report(report_baton, subpool);
  if (! err)
    {
      return svn_error_createf
        (SVN_ERR_TEST_FAILED, NULL,
         "Illegal report of \"A/D/G/pi\" did not error as expected");
    }
  else if (err->apr_err != SVN_ERR_FS_NOT_FOUND)
    {
      return svn_error_createf
        (SVN_ERR_TEST_FAILED, err,
         "Illegal report of \"A/D/G/pi\" got wrong kind of error:");
    }

  /* Clean up after ourselves. */
  svn_error_clear(err);
  svn_error_clear(svn_fs_abort_txn(txn, subpool));

  svn_pool_destroy(subpool);

  return SVN_NO_ERROR;
}



/* Test if prop values received by the server are validated.
 * These tests "send" property values to the server and diagnose the
 * behaviour.
 */

/* Helper function that makes an arbitrary change to a given repository
 * REPOS and runs a commit with a specific revision property set to a
 * certain value. The property name, type and value are given in PROP_KEY,
 * PROP_KLEN and PROP_VAL, as in apr_hash_set(), using a const char* key.
 *
 * The FILENAME argument names a file in the test repository to add in
 * this commit, e.g. "/A/should_fail_1".
 *
 * On success, the given file is added to the repository. So, using
 * the same name multiple times on the same repository might fail. Thus,
 * use different FILENAME arguments for every call to this function
 * (e.g. "/A/f1", "/A/f2", "/A/f3" etc).
 */
static svn_error_t *
prop_validation_commit_with_revprop(const char *filename,
                                    const char *prop_key,
                                    apr_ssize_t prop_klen,
                                    const svn_string_t *prop_val,
                                    svn_repos_t *repos,
                                    apr_pool_t *pool)
{
  const svn_delta_editor_t *editor;
  void *edit_baton;
  void *root_baton;
  void *file_baton;

  /* Prepare revision properties */
  apr_hash_t *revprop_table = apr_hash_make(pool);

  /* Add the requested property */
  apr_hash_set(revprop_table, prop_key, prop_klen, prop_val);

  /* Set usual author and log props, if not set already */
  if (strcmp(prop_key, SVN_PROP_REVISION_AUTHOR) != 0)
    {
      apr_hash_set(revprop_table, SVN_PROP_REVISION_AUTHOR,
                   APR_HASH_KEY_STRING,
                   svn_string_create("plato", pool));
    }
  else
    if (strcmp(prop_key, SVN_PROP_REVISION_LOG) != 0)
      {
        apr_hash_set(revprop_table, SVN_PROP_REVISION_LOG,
                     APR_HASH_KEY_STRING,
                     svn_string_create("revision log", pool));
      }

  /* Make an arbitrary change and commit using above values... */

  SVN_ERR(svn_repos_get_commit_editor5(&editor, &edit_baton, repos,
                                       NULL, "file://test", "/",
                                       revprop_table,
                                       NULL, NULL, NULL, NULL, pool));

  SVN_ERR(editor->open_root(edit_baton, 0, pool, &root_baton));

  SVN_ERR(editor->add_file(filename, root_baton, NULL,
                           SVN_INVALID_REVNUM, pool,
                           &file_baton));

  SVN_ERR(editor->close_file(file_baton, NULL, pool));

  SVN_ERR(editor->close_directory(root_baton, pool));

  SVN_ERR(editor->close_edit(edit_baton, pool));

  return SVN_NO_ERROR;
}


/* Expect failure of invalid commit in these cases:
 *  - log message contains invalid UTF-8 octet (issue 1796)
 *  - log message contains invalid linefeed style (non-LF) (issue 1796)
 */
static svn_error_t *
prop_validation(const char **msg,
                svn_boolean_t msg_only,
                svn_test_opts_t *opts,
                apr_pool_t *pool)
{
  svn_error_t *err;
  svn_repos_t *repos;
  const char non_utf8_string[5] = { 'a', 0xff, 'b', '\n', 0 };
  const char *non_lf_string = "a\r\nb\n\rc\rd\n";
  apr_pool_t *subpool = svn_pool_create(pool);

  *msg = "test if revprops are validated by repos";

  if (msg_only)
    return SVN_NO_ERROR;

  /* Create a filesystem and repository. */
  SVN_ERR(svn_test__create_repos(&repos, "test-repo-prop-validation",
                                 opts, subpool));


  /* Test an invalid commit log message: UTF-8 */
  err = prop_validation_commit_with_revprop
            ("/non_utf8_log_msg",
             SVN_PROP_REVISION_LOG, APR_HASH_KEY_STRING,
             svn_string_create(non_utf8_string, subpool),
             repos, subpool);

  if (err == SVN_NO_ERROR)
    return svn_error_create(SVN_ERR_TEST_FAILED, err,
                            "Failed to reject a log with invalid "
                            "UTF-8");
  else
    if (err->apr_err != SVN_ERR_BAD_PROPERTY_VALUE)
      return svn_error_create(SVN_ERR_TEST_FAILED, err,
                              "Expected SVN_ERR_BAD_PROPERTY_VALUE for "
                              "a log with invalid UTF-8, "
                              "got another error.");
  svn_error_clear(err);


  /* Test an invalid commit log message: LF */
  err = prop_validation_commit_with_revprop
            ("/non_lf_log_msg",
             SVN_PROP_REVISION_LOG, APR_HASH_KEY_STRING,
             svn_string_create(non_lf_string, subpool),
             repos, subpool);

  if (err == SVN_NO_ERROR)
    return svn_error_create(SVN_ERR_TEST_FAILED, err,
                            "Failed to reject a log with inconsistent "
                            "line ending style");
  else
    if (err->apr_err != SVN_ERR_BAD_PROPERTY_VALUE)
      return svn_error_create(SVN_ERR_TEST_FAILED, err,
                              "Expected SVN_ERR_BAD_PROPERTY_VALUE for "
                              "a log with inconsistent line ending style, "
                              "got another error.");
  svn_error_clear(err);


  /* Done. */
  svn_pool_destroy(subpool);

  return SVN_NO_ERROR;
}



/* Tests for svn_repos_get_logsN() */

/* Log receiver which simple increments a counter. */
static svn_error_t *
log_receiver(void *baton,
             svn_log_entry_t *log_entry,
             apr_pool_t *pool)
{
  int *count = baton;
  (*count)++;
  return SVN_NO_ERROR;
}


static svn_error_t *
get_logs(const char **msg,
         svn_boolean_t msg_only,
         svn_test_opts_t *opts,
         apr_pool_t *pool)
{
  svn_repos_t *repos;
  svn_fs_t *fs;
  svn_fs_txn_t *txn;
  svn_fs_root_t *txn_root;
  svn_revnum_t start, end, youngest_rev = 0;
  apr_pool_t *subpool = svn_pool_create(pool);

  *msg = "test svn_repos_get_logs ranges and limits";

  if (msg_only)
    return SVN_NO_ERROR;

  /* Create a filesystem and repository. */
  SVN_ERR(svn_test__create_repos(&repos, "test-repo-get-logs",
                                 opts, pool));
  fs = svn_repos_fs(repos);

  /* Revision 1:  Add the Greek tree. */
  SVN_ERR(svn_fs_begin_txn(&txn, fs, youngest_rev, subpool));
  SVN_ERR(svn_fs_txn_root(&txn_root, txn, subpool));
  SVN_ERR(svn_test__create_greek_tree(txn_root, subpool));
  SVN_ERR(svn_repos_fs_commit_txn(NULL, repos, &youngest_rev, txn, subpool));

  /* Revision 2:  Tweak A/mu and A/B/E/alpha. */
  SVN_ERR(svn_fs_begin_txn(&txn, fs, youngest_rev, subpool));
  SVN_ERR(svn_fs_txn_root(&txn_root, txn, subpool));
  SVN_ERR(svn_test__set_file_contents(txn_root, "A/mu",
                                      "Revision 2", subpool));
  SVN_ERR(svn_test__set_file_contents(txn_root, "A/B/E/alpha",
                                      "Revision 2", subpool));
  SVN_ERR(svn_repos_fs_commit_txn(NULL, repos, &youngest_rev, txn, subpool));

  /* Revision 3:  Tweak A/B/E/alpha and A/B/E/beta. */
  SVN_ERR(svn_fs_begin_txn(&txn, fs, youngest_rev, subpool));
  SVN_ERR(svn_fs_txn_root(&txn_root, txn, subpool));
  SVN_ERR(svn_test__set_file_contents(txn_root, "A/B/E/alpha",
                                      "Revision 3", subpool));
  SVN_ERR(svn_test__set_file_contents(txn_root, "A/B/E/beta",
                                      "Revision 3", subpool));
  SVN_ERR(svn_repos_fs_commit_txn(NULL, repos, &youngest_rev, txn, subpool));


  for (start = 0; start <= youngest_rev; start++)
    {
      for (end = 0; end <= youngest_rev; end++)
        {
          svn_revnum_t start_arg = start ? start : SVN_INVALID_REVNUM;
          svn_revnum_t end_arg   = end ? end : SVN_INVALID_REVNUM;
          svn_revnum_t eff_start = start ? start : youngest_rev;
          svn_revnum_t eff_end   = end ? end : youngest_rev;
          int limit, max_logs =
            MAX(eff_start, eff_end) + 1 - MIN(eff_start, eff_end);
          int num_logs;

          for (limit = 0; limit <= max_logs; limit++)
            {
              int num_expected = limit ? limit : max_logs;

              svn_pool_clear(subpool);
              num_logs = 0;
              SVN_ERR(svn_repos_get_logs4(repos, NULL, start_arg, end_arg,
                                          limit, FALSE, FALSE, FALSE, NULL,
                                          NULL, NULL, log_receiver, &num_logs,
                                          subpool));
              if (num_logs != num_expected)
                return svn_error_createf(SVN_ERR_TEST_FAILED, NULL,
                                         "Log with start=%ld,end=%ld,limit=%d "
                                         "returned %d entries (expected %d)",
                                         start_arg, end_arg, limit,
                                         num_logs, max_logs);
            }
        }
    }
  svn_pool_destroy(subpool);
  return SVN_NO_ERROR;
}



/* The test table.  */

struct svn_test_descriptor_t test_funcs[] =
  {
    SVN_TEST_NULL,
    SVN_TEST_PASS(dir_deltas),
    SVN_TEST_PASS(node_tree_delete_under_copy),
    SVN_TEST_PASS(revisions_changed),
    SVN_TEST_PASS(node_locations),
    SVN_TEST_PASS(node_locations2),
    SVN_TEST_PASS(rmlocks),
    SVN_TEST_PASS(authz),
    SVN_TEST_PASS(commit_editor_authz),
    SVN_TEST_PASS(commit_continue_txn),
    SVN_TEST_PASS(node_location_segments),
    SVN_TEST_PASS(reporter_depth_exclude),
    SVN_TEST_PASS(prop_validation),
    SVN_TEST_PASS(get_logs),
    SVN_TEST_NULL
  };<|MERGE_RESOLUTION|>--- conflicted
+++ resolved
@@ -18,10 +18,6 @@
 #include <stdlib.h>
 #include <string.h>
 #include <apr_pools.h>
-<<<<<<< HEAD
-#include <apr_md5.h>
-=======
->>>>>>> e363d545
 
 #include "../svn_test.h"
 
