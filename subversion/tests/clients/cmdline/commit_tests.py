#!/usr/bin/env python
#
#  commit_tests.py:  testing fancy commit cases.
#
#  Subversion is a tool for revision control. 
#  See http://subversion.tigris.org for more information.
#    
# ====================================================================
# Copyright (c) 2000-2003 CollabNet.  All rights reserved.
#
# This software is licensed as described in the file COPYING, which
# you should have received as part of this distribution.  The terms
# are also available at http://subversion.tigris.org/license-1.html.
# If newer versions of this license are posted there, you may use a
# newer version instead, at your option.
#
######################################################################

# General modules
import string, sys, os, re

# Our testing module
import svntest

# (abbreviation)
Skip = svntest.testcase.Skip
XFail = svntest.testcase.XFail
Item = svntest.wc.StateItem


######################################################################
# Utilities
#

def get_standard_state(wc_dir):
  """Return a status list reflecting the local mods made by
  make_standard_slew_of_changes()."""

  state = svntest.actions.get_virginal_state(wc_dir, 1)

  state.tweak('', status=' M')
  state.tweak('A/B/lambda', status='M ')
  state.tweak('A/B/E', 'A/D/H/chi', status='R ')
  state.tweak('A/B/E/alpha', 'A/B/E/beta', 'A/C', 'A/D/gamma',
              'A/D/G/rho', status='D ')
  state.tweak('A/D', 'A/D/G/pi', status=' M')
  state.tweak('A/D/H/omega', status='MM')

  # New things
  state.add({
    'Q' : Item(status='A ', wc_rev=0, repos_rev=1),
    'Q/floo' : Item(status='A ', wc_rev=0, repos_rev=1),
    'A/D/H/gloo' : Item(status='A ', wc_rev=0, repos_rev=1),
    'A/B/E/bloo' : Item(status='A ', wc_rev=0, repos_rev=1),
    })

  return state
  

def make_standard_slew_of_changes(wc_dir):
  """Make a specific set of local mods to WC_DIR.  These will be used
  by every commit-test.  Verify the 'svn status' output, return 0 on
  success."""

  # Cache current working directory, move into wc_dir
  was_cwd = os.getcwd()
  os.chdir(wc_dir)

  # Add a directory
  os.mkdir('Q')
  svntest.main.run_svn(None, 'add', 'Q')
  
  # Remove two directories
  svntest.main.run_svn(None, 'rm', os.path.join('A', 'B', 'E'))
  svntest.main.run_svn(None, 'rm', os.path.join('A', 'C'))
  
  # Replace one of the removed directories
  svntest.main.run_svn(None, 'add', os.path.join('A', 'B', 'E'))
  
  # Make property mods to two directories
  svntest.main.run_svn(None, 'propset', 'foo', 'bar', os.curdir)
  svntest.main.run_svn(None, 'propset', 'foo2', 'bar2', os.path.join('A', 'D'))
  
  # Add three files
  svntest.main.file_append(os.path.join('A', 'B', 'E', 'bloo'), "hi")
  svntest.main.file_append(os.path.join('A', 'D', 'H', 'gloo'), "hello")
  svntest.main.file_append(os.path.join('Q', 'floo'), "yo")
  svntest.main.run_svn(None, 'add', os.path.join('A', 'B', 'E', 'bloo'))
  svntest.main.run_svn(None, 'add', os.path.join('A', 'D', 'H', 'gloo'))
  svntest.main.run_svn(None, 'add', os.path.join('Q', 'floo'))
  
  # Remove three files
  svntest.main.run_svn(None, 'rm', os.path.join('A', 'D', 'G', 'rho'))
  svntest.main.run_svn(None, 'rm', os.path.join('A', 'D', 'H', 'chi'))
  svntest.main.run_svn(None, 'rm', os.path.join('A', 'D', 'gamma'))
  
  # Replace one of the removed files
  svntest.main.file_append(os.path.join('A', 'D', 'H', 'chi'), "chi")
  svntest.main.run_svn(None, 'add', os.path.join('A', 'D', 'H', 'chi'))
  
  # Make textual mods to two files
  svntest.main.file_append(os.path.join('A', 'B', 'lambda'), "new ltext")
  svntest.main.file_append(os.path.join('A', 'D', 'H', 'omega'), "new otext")
  
  # Make property mods to three files
  svntest.main.run_svn(None, 'propset', 'blue', 'azul',
                       os.path.join('A', 'D', 'H', 'omega'))  
  svntest.main.run_svn(None, 'propset', 'green', 'verde',
                       os.path.join('Q', 'floo'))
  svntest.main.run_svn(None, 'propset', 'red', 'rojo',
                       os.path.join('A', 'D', 'G', 'pi'))  

  # Restore the CWD.
  os.chdir(was_cwd)
  
  # Build an expected status tree.
  expected_status = get_standard_state(wc_dir)

  # Verify status -- all local mods should be present.
  if svntest.actions.run_and_verify_status(wc_dir, expected_status):
    return 1

  return 0

######################################################################
# Tests
#
#   Each test must return 0 on success or non-zero on failure.


#----------------------------------------------------------------------

def commit_one_file(sbox):
  "commit one file."

  if sbox.build():
    return 1

  wc_dir = sbox.wc_dir

  # Make standard slew of changes to working copy.
  if make_standard_slew_of_changes(wc_dir): return 1

  omega_path = os.path.join(wc_dir, 'A', 'D', 'H', 'omega') 

  # Create expected output tree.
  expected_output = svntest.wc.State(wc_dir, {
    'A/D/H/omega' : Item(verb='Sending'),
    })

  # Created expected status tree.
  expected_status = get_standard_state(wc_dir) # pre-commit status
  expected_status.tweak(repos_rev=2) # post-commit status
  expected_status.tweak('A/D/H/omega', wc_rev=2, status='  ')

  # Commit the one file.
  return svntest.actions.run_and_verify_commit (wc_dir,
                                                expected_output,
                                                expected_status,
                                                None,
                                                None, None,
                                                None, None,
                                                omega_path)

  
#----------------------------------------------------------------------

def commit_one_new_file(sbox):
  "commit one newly added file."

  if sbox.build():
    return 1

  wc_dir = sbox.wc_dir

  # Make standard slew of changes to working copy.
  if make_standard_slew_of_changes(wc_dir): return 1

  gloo_path = os.path.join(wc_dir, 'A', 'D', 'H', 'gloo') 

  # Create expected output tree.
  expected_output = svntest.wc.State(wc_dir, {
    'A/D/H/gloo' : Item(verb='Adding'),
    })

  # Created expected status tree.
  expected_status = get_standard_state(wc_dir) # pre-commit status
  expected_status.tweak(repos_rev=2) # post-commit status
  expected_status.tweak('A/D/H/gloo', wc_rev=2, status='  ')

  # Commit the one file.
  return svntest.actions.run_and_verify_commit (wc_dir,
                                                expected_output,
                                                expected_status,
                                                None,
                                                None, None,
                                                None, None,
                                                gloo_path)


#----------------------------------------------------------------------

def commit_one_new_binary_file(sbox):
  "commit one newly added binary file."

  if sbox.build():
    return 1

  wc_dir = sbox.wc_dir

  # Make standard slew of changes to working copy.
  if make_standard_slew_of_changes(wc_dir): return 1

  gloo_path = os.path.join(wc_dir, 'A', 'D', 'H', 'gloo')
  svntest.main.run_svn(None, 'propset', 'svn:mime-type',
                       'application/octet-stream', gloo_path)

  # Create expected output tree.
  expected_output = svntest.wc.State(wc_dir, {
    'A/D/H/gloo' : Item(verb='Adding  (bin)'),
    })

  # Created expected status tree.
  expected_status = get_standard_state(wc_dir) # pre-commit status
  expected_status.tweak(repos_rev=2) # post-commit status
  expected_status.tweak('A/D/H/gloo', wc_rev=2, status='  ')

  # Commit the one file.
  return svntest.actions.run_and_verify_commit (wc_dir,
                                                expected_output,
                                                expected_status,
                                                None,
                                                None, None,
                                                None, None,
                                                gloo_path)


#----------------------------------------------------------------------

def commit_multiple_targets(sbox):
  "commit multiple targets"

  if sbox.build():
    return 1

  wc_dir = sbox.wc_dir

  # This test will commit three targets:  psi, B, and pi.  In that order.

  # Make local mods to many files.
  AB_path = os.path.join(wc_dir, 'A', 'B')
  lambda_path = os.path.join(wc_dir, 'A', 'B', 'lambda')
  rho_path = os.path.join(wc_dir, 'A', 'D', 'G', 'rho')
  pi_path = os.path.join(wc_dir, 'A', 'D', 'G', 'pi')
  omega_path = os.path.join(wc_dir, 'A', 'D', 'H', 'omega')
  psi_path = os.path.join(wc_dir, 'A', 'D', 'H', 'psi')
  svntest.main.file_append (lambda_path, 'new appended text for lambda')
  svntest.main.file_append (rho_path, 'new appended text for rho')
  svntest.main.file_append (pi_path, 'new appended text for pi')
  svntest.main.file_append (omega_path, 'new appended text for omega')
  svntest.main.file_append (psi_path, 'new appended text for psi')

  # Just for kicks, add a property to A/D/G as well.  We'll make sure
  # that it *doesn't* get committed.
  ADG_path = os.path.join(wc_dir, 'A', 'D', 'G')
  svntest.main.run_svn(None, 'propset', 'foo', 'bar', ADG_path)

  # Created expected output tree for 'svn ci'.  We should see changes
  # only on these three targets, no others.  
  expected_output = svntest.wc.State(wc_dir, {
    'A/D/H/psi' : Item(verb='Sending'),
    'A/B/lambda' : Item(verb='Sending'),
    'A/D/G/pi' : Item(verb='Sending'),
    })

  # Create expected status tree; all local revisions should be at 1,
  # but our three targets should be at 2.
  expected_status = svntest.actions.get_virginal_state(wc_dir, 2)
  expected_status.tweak(wc_rev=1)
  expected_status.tweak('A/D/H/psi', 'A/B/lambda', 'A/D/G/pi', wc_rev=2)

  # rho and omega should still display as locally modified:
  expected_status.tweak('A/D/G/rho', 'A/D/H/omega', status='M ')

  # A/D/G should still have a local property set, too.
  expected_status.tweak('A/D/G', status=' M')

  return svntest.actions.run_and_verify_commit (wc_dir,
                                                expected_output,
                                                expected_status,
                                                None,
                                                None, None,
                                                None, None,
                                                psi_path, AB_path, pi_path)

#----------------------------------------------------------------------


def commit_multiple_targets_2(sbox):
  "commit multiple targets, 2nd variation"

  if sbox.build():
    return 1

  wc_dir = sbox.wc_dir

  # This test will commit three targets:  psi, B, omega and pi.  In that order.

  # Make local mods to many files.
  AB_path = os.path.join(wc_dir, 'A', 'B')
  lambda_path = os.path.join(wc_dir, 'A', 'B', 'lambda')
  rho_path = os.path.join(wc_dir, 'A', 'D', 'G', 'rho')
  pi_path = os.path.join(wc_dir, 'A', 'D', 'G', 'pi')
  omega_path = os.path.join(wc_dir, 'A', 'D', 'H', 'omega')
  psi_path = os.path.join(wc_dir, 'A', 'D', 'H', 'psi')
  svntest.main.file_append (lambda_path, 'new appended text for lambda')
  svntest.main.file_append (rho_path, 'new appended text for rho')
  svntest.main.file_append (pi_path, 'new appended text for pi')
  svntest.main.file_append (omega_path, 'new appended text for omega')
  svntest.main.file_append (psi_path, 'new appended text for psi')

  # Just for kicks, add a property to A/D/G as well.  We'll make sure
  # that it *doesn't* get committed.
  ADG_path = os.path.join(wc_dir, 'A', 'D', 'G')
  svntest.main.run_svn(None, 'propset', 'foo', 'bar', ADG_path)

  # Created expected output tree for 'svn ci'.  We should see changes
  # only on these three targets, no others.  
  expected_output = svntest.wc.State(wc_dir, {
    'A/D/H/psi' : Item(verb='Sending'),
    'A/B/lambda' : Item(verb='Sending'),
    'A/D/H/omega' : Item(verb='Sending'),
    'A/D/G/pi' : Item(verb='Sending'),
    })

  # Create expected status tree; all local revisions should be at 1,
  # but our four targets should be at 2.
  expected_status = svntest.actions.get_virginal_state(wc_dir, 2)
  expected_status.tweak(wc_rev=1)
  expected_status.tweak('A/D/H/psi', 'A/B/lambda', 'A/D/G/pi', 'A/D/H/omega',
                        wc_rev=2)

  # rho should still display as locally modified:
  expected_status.tweak('A/D/G/rho', status='M ')

  # A/D/G should still have a local property set, too.
  expected_status.tweak('A/D/G', status=' M')

  return svntest.actions.run_and_verify_commit (wc_dir,
                                                expected_output,
                                                expected_status,
                                                None,
                                                None, None,
                                                None, None,
                                                psi_path, AB_path,
                                                omega_path, pi_path)

#----------------------------------------------------------------------

def commit_inclusive_dir(sbox):
  "commit wc_dir/A/D -- includes D. (anchor=A, tgt=D)"

  if sbox.build():
    return 1

  wc_dir = sbox.wc_dir

  # Make standard slew of changes to working copy.
  if make_standard_slew_of_changes(wc_dir): return 1

  # Create expected output tree.
  D_path = os.path.join(wc_dir, 'A', 'D')
  pi_path = os.path.join(wc_dir, 'A', 'D', 'G', 'pi')
  rho_path = os.path.join(wc_dir, 'A', 'D', 'G', 'rho')
  gloo_path = os.path.join(wc_dir, 'A', 'D', 'H', 'gloo')
  chi_path = os.path.join(wc_dir, 'A', 'D', 'H', 'chi')
  omega_path = os.path.join(wc_dir, 'A', 'D', 'H', 'omega')
  gamma_path = os.path.join(wc_dir, 'A', 'D', 'gamma')
  
  expected_output = svntest.wc.State(wc_dir, {
    'A/D' : Item(verb='Sending'),
    'A/D/G/pi' : Item(verb='Sending'),
    'A/D/G/rho' : Item(verb='Deleting'),
    'A/D/H/gloo' : Item(verb='Adding'),
    'A/D/H/chi' : Item(verb='Replacing'),
    'A/D/H/omega' : Item(verb='Sending'),
    'A/D/gamma' : Item(verb='Deleting'),
    })

  # Created expected status tree.
  expected_status = get_standard_state(wc_dir) # pre-commit status
  expected_status.tweak(repos_rev=2) # post-commit status

  expected_status.remove('A/D/G/rho', 'A/D/gamma')
  expected_status.tweak('A/D', 'A/D/G/pi', 'A/D/H/omega',
                        wc_rev=2, status='  ')
  expected_status.tweak('A/D/H/chi', 'A/D/H/gloo', wc_rev=2, status='  ')

  # Commit the one file.
  return svntest.actions.run_and_verify_commit (wc_dir,
                                                expected_output,
                                                expected_status,
                                                None,
                                                None, None,
                                                None, None,
                                                D_path)

#----------------------------------------------------------------------

def commit_top_dir(sbox):
  "commit wc_dir -- (anchor=wc_dir, tgt={})"

  if sbox.build():
    return 1

  wc_dir = sbox.wc_dir

  # Make standard slew of changes to working copy.
  if make_standard_slew_of_changes(wc_dir): return 1

  # Create expected output tree.
  top_path = wc_dir
  Q_path = os.path.join(wc_dir, 'Q')
  floo_path = os.path.join(wc_dir, 'Q', 'floo')
  E_path = os.path.join(wc_dir, 'A', 'B', 'E')
  bloo_path = os.path.join(wc_dir, 'A', 'B', 'E', 'bloo')
  lambda_path = os.path.join(wc_dir, 'A', 'B', 'lambda')
  C_path = os.path.join(wc_dir, 'A', 'C')
  D_path = os.path.join(wc_dir, 'A', 'D')
  pi_path = os.path.join(wc_dir, 'A', 'D', 'G', 'pi')
  rho_path = os.path.join(wc_dir, 'A', 'D', 'G', 'rho')
  gloo_path = os.path.join(wc_dir, 'A', 'D', 'H', 'gloo')
  chi_path = os.path.join(wc_dir, 'A', 'D', 'H', 'chi')
  omega_path = os.path.join(wc_dir, 'A', 'D', 'H', 'omega')
  gamma_path = os.path.join(wc_dir, 'A', 'D', 'gamma')
  
  expected_output = svntest.wc.State(wc_dir, {
    '' : Item(verb='Sending'),
    'Q' : Item(verb='Adding'),
    'Q/floo' : Item(verb='Adding'),
    'A/B/E' : Item(verb='Replacing'),
    'A/B/E/bloo' : Item(verb='Adding'),
    'A/B/lambda' : Item(verb='Sending'),
    'A/C' : Item(verb='Deleting'),
    'A/D' : Item(verb='Sending'),
    'A/D/G/pi' : Item(verb='Sending'),
    'A/D/G/rho' : Item(verb='Deleting'),
    'A/D/H/gloo' : Item(verb='Adding'),
    'A/D/H/chi' : Item(verb='Replacing'),
    'A/D/H/omega' : Item(verb='Sending'),
    'A/D/gamma' : Item(verb='Deleting'),
    })

  # Created expected status tree.
  expected_status = get_standard_state(wc_dir) # pre-commit status
  expected_status.remove('A/D/G/rho', 'A/D/gamma', 'A/C',
                         'A/B/E/alpha', 'A/B/E/beta')
  expected_status.tweak(repos_rev=2) # post-commit status
  expected_status.tweak('A/D', 'A/D/G/pi', 'A/D/H/omega', 'Q/floo', '',
                        wc_rev=2, status='  ')
  expected_status.tweak('A/D/H/chi', 'Q', 'A/B/E', 'A/B/E/bloo', 'A/B/lambda',
                        'A/D/H/gloo', wc_rev=2, status='  ')

  # Commit the one file.
  return svntest.actions.run_and_verify_commit (wc_dir,
                                                expected_output,
                                                expected_status,
                                                None,
                                                None, None,
                                                None, None,
                                                wc_dir)

#----------------------------------------------------------------------

# Regression test for bug reported by Jon Trowbridge:
# 
#    From: Jon Trowbridge <trow@ximian.com>
#    Subject:  svn segfaults if you commit a file that hasn't been added
#    To: dev@subversion.tigris.org
#    Date: 17 Jul 2001 03:20:55 -0500
#    Message-Id: <995358055.16975.5.camel@morimoto>
#   
#    The problem is that report_single_mod in libsvn_wc/adm_crawler.c is
#    called with its entry parameter as NULL, but the code doesn't
#    check that entry is non-NULL before trying to dereference it.
#
# This bug never had an issue number.
#
def commit_unversioned_thing(sbox):
  "committing unversioned object produces error"

  if sbox.build():
    return 1

  wc_dir = sbox.wc_dir

  # Create an unversioned file in the wc.
  svntest.main.file_append(os.path.join(wc_dir, 'blorg'), "nothing to see")

  # Commit a non-existent file and *expect* failure:
  return svntest.actions.run_and_verify_commit (wc_dir,
                                                None,
                                                None,
                                                "Can't find an entry",
                                                None, None,
                                                None, None,
                                                os.path.join(wc_dir,'blorg'))

#----------------------------------------------------------------------

# regression test for bug #391

def nested_dir_replacements(sbox):
  "replace two nested dirs, verify empty contents"

  if sbox.build():
    return 1

  wc_dir = sbox.wc_dir

  # Delete and re-add A/D (a replacement), and A/D/H (another replace).
  svntest.main.run_svn(None, 'rm', os.path.join(wc_dir, 'A', 'D'))
  svntest.main.run_svn(None, 'add', '-N', os.path.join(wc_dir, 'A', 'D'))
  svntest.main.run_svn(None, 'add', '-N', os.path.join(wc_dir, 'A', 'D', 'H'))
                       
  # For kicks, add new file A/D/bloo.
  svntest.main.file_append(os.path.join(wc_dir, 'A', 'D', 'bloo'), "hi")
  svntest.main.run_svn(None, 'add', os.path.join(wc_dir, 'A', 'D', 'bloo'))
  
  # Verify pre-commit status:
  #
  #    - A/D and A/D/H should both be scheduled as "R" at rev 1
  #         (rev 1 because they both existed before at rev 1)
  #
  #    - A/D/bloo scheduled as "A" at rev 0
  #         (rev 0 because it did not exist before)
  #
  #    - ALL other children of A/D scheduled as "D" at rev 1

  expected_status = svntest.actions.get_virginal_state(wc_dir, 1)
  expected_status.tweak('A/D', 'A/D/H', status='R ', wc_rev=1)
  expected_status.add({
    'A/D/bloo' : Item(status='A ', wc_rev=0, repos_rev=1),
    })
  expected_status.tweak('A/D/G', 'A/D/G/pi', 'A/D/G/rho', 'A/D/G/tau',
                        'A/D/H/chi', 'A/D/H/omega', 'A/D/H/psi', 'A/D/gamma',
                        status='D ')

  if svntest.actions.run_and_verify_status(wc_dir, expected_status):
    return 1

  # Build expected post-commit trees:

  # Create expected output tree.
  expected_output = svntest.wc.State(wc_dir, {
    'A/D' : Item(verb='Replacing'),
    'A/D/H' : Item(verb='Adding'),
    'A/D/bloo' : Item(verb='Adding'),
    })

  # Created expected status tree.
  expected_status = svntest.actions.get_virginal_state(wc_dir, 2)
  expected_status.tweak(wc_rev=1)
  expected_status.tweak('A/D', 'A/D/H', wc_rev=2)
  expected_status.add({
    'A/D/bloo' : Item(status='  ', wc_rev=2, repos_rev=2),
    })
  expected_status.remove('A/D/G', 'A/D/G/pi', 'A/D/G/rho', 'A/D/G/tau',
                        'A/D/H/chi', 'A/D/H/omega', 'A/D/H/psi', 'A/D/gamma')

  # Commit from the top of the working copy and verify output & status.
  return svntest.actions.run_and_verify_commit (wc_dir,
                                                expected_output,
                                                expected_status,
                                                None,
                                                None, None,
                                                None, None,
                                                wc_dir)

#----------------------------------------------------------------------

# Testing part 1 of the "Greg Hudson" problem -- specifically, that
# our use of the "existence=deleted" flag is working properly in cases
# where the parent directory's revision lags behind a deleted child's
# revision.

def hudson_part_1(sbox):
  "hudson prob 1.0:  delete file, commit, update"

  if sbox.build():
    return 1

  wc_dir = sbox.wc_dir

  # Remove gamma from the working copy.
  gamma_path = os.path.join(wc_dir, 'A', 'D', 'gamma') 
  svntest.main.run_svn(None, 'rm', gamma_path)

  # Create expected commit output.
  expected_output = svntest.wc.State(wc_dir, {
    'A/D/gamma' : Item(verb='Deleting'),
    })
  
  # After committing, status should show no sign of gamma.
  expected_status = svntest.actions.get_virginal_state(wc_dir, 2)
  expected_status.tweak(wc_rev=1)
  expected_status.remove('A/D/gamma')
  
  # Commit the deletion of gamma and verify.
  if svntest.actions.run_and_verify_commit (wc_dir,
                                            expected_output,
                                            expected_status,
                                            None, None, None, None, None,
                                            wc_dir):
    return 1

  # Now gamma should be marked as `deleted' under the hood.  When we
  # update, we should no output, and a perfect, virginal status list
  # at revision 2.  (The `deleted' entry should be removed.)
  
  # Expected output of update:  nothing.
  expected_output = svntest.wc.State(wc_dir, {})

  # Expected disk tree:  everything but gamma
  expected_disk = svntest.main.greek_state.copy()
  expected_disk.remove('A/D/gamma')
  
  # Expected status after update:  totally clean revision 2, minus gamma.
  expected_status = svntest.actions.get_virginal_state(wc_dir, 2)
  expected_status.remove('A/D/gamma')

  return svntest.actions.run_and_verify_update(wc_dir,
                                               expected_output,
                                               expected_disk,
                                               expected_status)


#----------------------------------------------------------------------

# Testing part 1 of the "Greg Hudson" problem -- variation on previous
# test, removing a directory instead of a file this time.

def hudson_part_1_variation_1(sbox):
  "hudson prob 1.1:  delete dir, commit, update"

  if sbox.build():
    return 1

  wc_dir = sbox.wc_dir

  # Remove H from the working copy.
  H_path = os.path.join(wc_dir, 'A', 'D', 'H')
  svntest.main.run_svn(None, 'rm', H_path)

  # Create expected commit output.
  expected_output = svntest.wc.State(wc_dir, {
    'A/D/H' : Item(verb='Deleting'),
    })
  
  # After committing, status should show no sign of H or its contents
  expected_status = svntest.actions.get_virginal_state(wc_dir, 2)
  expected_status.tweak(wc_rev=1)
  expected_status.remove('A/D/H', 'A/D/H/chi', 'A/D/H/omega', 'A/D/H/psi')
  
  # Commit the deletion of H and verify.
  if svntest.actions.run_and_verify_commit (wc_dir,
                                            expected_output,
                                            expected_status,
                                            None, None, None, None, None,
                                            wc_dir):
    return 1

  # Now H should be marked as `deleted' under the hood.  When we
  # update, we should no see output, and a perfect, virginal status
  # list at revision 2.  (The `deleted' entry should be removed.)
  
  # Expected output of update:  H gets a no-op deletion.
  expected_output = svntest.wc.State(wc_dir, {})

  # Expected disk tree:  everything except files in H
  expected_disk = svntest.main.greek_state.copy()
  expected_disk.remove('A/D/H', 'A/D/H/chi', 'A/D/H/omega', 'A/D/H/psi')

  # Expected status after update:  totally clean revision 2, minus H.
  expected_status = svntest.actions.get_virginal_state(wc_dir, 2)
  expected_status.remove('A/D/H', 'A/D/H/chi', 'A/D/H/omega', 'A/D/H/psi')

  return svntest.actions.run_and_verify_update(wc_dir,
                                               expected_output,
                                               expected_disk,
                                               expected_status)

#----------------------------------------------------------------------

# Testing part 1 of the "Greg Hudson" problem -- variation 2.  In this
# test, we make sure that a file that is BOTH `deleted' and scheduled
# for addition can be correctly committed & merged.

def hudson_part_1_variation_2(sbox):
  "hudson prob 1.2:  delete, commit, re-add, commit"

  if sbox.build():
    return 1

  wc_dir = sbox.wc_dir

  # Remove gamma from the working copy.
  gamma_path = os.path.join(wc_dir, 'A', 'D', 'gamma') 
  svntest.main.run_svn(None, 'rm', gamma_path)

  # Create expected commit output.
  expected_output = svntest.wc.State(wc_dir, {
    'A/D/gamma' : Item(verb='Deleting'),
    })
  
  # After committing, status should show no sign of gamma.
  expected_status = svntest.actions.get_virginal_state(wc_dir, 2)
  expected_status.tweak(wc_rev=1)
  expected_status.remove('A/D/gamma')
  
  # Commit the deletion of gamma and verify.
  if svntest.actions.run_and_verify_commit (wc_dir,
                                            expected_output,
                                            expected_status,
                                            None, None, None, None, None,
                                            wc_dir):
    return 1

  # Now gamma should be marked as `deleted' under the hood.
  # Go ahead and re-add gamma, so that is *also* scheduled for addition.
  svntest.main.file_append(gamma_path, "added gamma")
  svntest.main.run_svn(None, 'add', gamma_path)

  # For sanity, examine status: it should show a revision 2 tree with
  # gamma scheduled for addition.
  expected_status = svntest.actions.get_virginal_state(wc_dir, 2)
  expected_status.tweak(wc_rev=1)
  expected_status.tweak('A/D/gamma', wc_rev=0, status='A ')

  if svntest.actions.run_and_verify_status(wc_dir, expected_status):
    return 1

  # Create expected commit output.
  expected_output = svntest.wc.State(wc_dir, {
    'A/D/gamma' : Item(verb='Adding'),
    })
  
  # After committing, status should show only gamma at revision 3.
  expected_status = svntest.actions.get_virginal_state(wc_dir, 3)
  expected_status.tweak(wc_rev=1)
  expected_status.tweak('A/D/gamma', wc_rev=3)

  return svntest.actions.run_and_verify_commit (wc_dir,
                                                expected_output,
                                                expected_status,
                                                None, None, None, None, None,
                                                wc_dir)


#----------------------------------------------------------------------

# Testing part 2 of the "Greg Hudson" problem.
#
# In this test, we make sure that we're UNABLE to commit a propchange
# on an out-of-date directory.

def hudson_part_2(sbox):
  "hudson prob 2.0:  prop commit on old dir fails."

  if sbox.build():
    return 1

  wc_dir = sbox.wc_dir

  # Remove gamma from the working copy.
  D_path = os.path.join(wc_dir, 'A', 'D')
  gamma_path = os.path.join(wc_dir, 'A', 'D', 'gamma') 
  svntest.main.run_svn(None, 'rm', gamma_path)

  # Create expected commit output.
  expected_output = svntest.wc.State(wc_dir, {
    'A/D/gamma' : Item(verb='Deleting'),
    })
  
  # After committing, status should show no sign of gamma.
  expected_status = svntest.actions.get_virginal_state(wc_dir, 2)
  expected_status.tweak(wc_rev=1)
  expected_status.remove('A/D/gamma')
  
  # Commit the deletion of gamma and verify.
  if svntest.actions.run_and_verify_commit (wc_dir,
                                            expected_output,
                                            expected_status,
                                            None, None, None, None, None,
                                            wc_dir):
    return 1

  # Now gamma should be marked as `deleted' under the hood, at
  # revision 2.  Meanwhile, A/D is still lagging at revision 1.

  # Make a propchange on A/D
  svntest.main.run_svn(None, 'ps', 'foo', 'bar', D_path)

  # Commit and *expect* a repository Merge failure:
  return svntest.actions.run_and_verify_commit (wc_dir,
                                                None,
                                                None,
                                                "out.of.date",
                                                None, None,
                                                None, None,
                                                wc_dir)


#----------------------------------------------------------------------

def hook_test(sbox):
  "hook testing."

  if sbox.build():
    return 1

  # Get paths to the working copy and repository
  wc_dir = sbox.wc_dir
  repo_dir = sbox.repo_dir

  # Setup the hook configs to echo data back
  start_commit_hook = svntest.main.get_start_commit_hook_path (repo_dir)
  svntest.main.file_append (start_commit_hook,
                            """#!/bin/sh
                            echo $1""")
  os.chmod (start_commit_hook, 0755)

  pre_commit_hook = svntest.main.get_pre_commit_hook_path (repo_dir)
  svntest.main.file_append (pre_commit_hook,
                            """#!/bin/sh
                            echo $1 $2 """)
  os.chmod (pre_commit_hook, 0755)

  post_commit_hook = svntest.main.get_post_commit_hook_path (repo_dir)
  svntest.main.file_append (post_commit_hook,
                            """#!/bin/sh
                            echo $1 $2 """)
  os.chmod (post_commit_hook, 0755)

  # Modify iota just so there is something to commit.
  iota_path = os.path.join (wc_dir, "iota")
  svntest.main.file_append (iota_path, "More stuff in iota")

  # Now, commit and examine the output (we happen to know that the
  # filesystem will report an absolute path because that's the way the
  # filesystem is created by this test suite.
  abs_repo_dir = os.path.abspath (repo_dir)
  expected_output = (abs_repo_dir + "\n",
                     abs_repo_dir + " 1\n",
                     abs_repo_dir + " 2\n")
  output, errput = svntest.main.run_svn (None, 'ci', '--quiet',
                                         '-m', 'log msg', wc_dir)

  # Make sure we got the right output.
  if output != expected_output:
    return 1
    
  return 0


#----------------------------------------------------------------------

# Regression test for bug #469, whereby merge() was once reporting
# erroneous conflicts due to Ancestor < Target < Source, in terms of
# node-rev-id parentage.

def merge_mixed_revisions(sbox):
  "commit mixed-rev wc (no erronous merge error)"

  if sbox.build():
    return 1

  wc_dir = sbox.wc_dir

  # Make some convenient paths.
  iota_path = os.path.join(wc_dir, 'iota')
  H_path = os.path.join(wc_dir, 'A', 'D', 'H')
  chi_path = os.path.join(wc_dir, 'A', 'D', 'H', 'chi')
  omega_path = os.path.join(wc_dir, 'A', 'D', 'H', 'omega')
  psi_path = os.path.join(wc_dir, 'A', 'D', 'H', 'psi')

  # Here's the reproduction formula, in 5 parts.
  # Hoo, what a buildup of state!
  
  # 1. echo "moo" >> iota; echo "moo" >> A/D/H/chi; svn ci
  svntest.main.file_append(iota_path, "moo")
  svntest.main.file_append(chi_path, "moo")

  expected_output = svntest.wc.State(wc_dir, {
    'iota' : Item(verb='Sending'),
    'A/D/H/chi' : Item(verb='Sending'),
    })

  expected_status = svntest.actions.get_virginal_state(wc_dir, 2)
  expected_status.tweak(wc_rev=1)
  expected_status.tweak('iota', 'A/D/H/chi', wc_rev=2)

  if svntest.actions.run_and_verify_commit (wc_dir,
                                            expected_output,
                                            expected_status,
                                            None, None, None, None, None,
                                            wc_dir):
    return 1


  # 2. svn up A/D/H
  expected_status = svntest.wc.State(wc_dir, {
    'A/D/H' : Item(status='  ', wc_rev=2, repos_rev=2),
    'A/D/H/chi' : Item(status='  ', wc_rev=2, repos_rev=2),
    'A/D/H/omega' : Item(status='  ', wc_rev=2, repos_rev=2),
    'A/D/H/psi' : Item(status='  ', wc_rev=2, repos_rev=2),
    })
  expected_disk = svntest.wc.State('', {
    'omega' : Item("This is the file 'omega'."),
    'chi' : Item("This is the file 'chi'.moo"),
    'psi' : Item("This is the file 'psi'."),
    })
  expected_output = svntest.wc.State(wc_dir, { })
  if svntest.actions.run_and_verify_update (H_path,
                                            expected_output,
                                            expected_disk,
                                            expected_status):
    return 1


  # 3. echo "moo" >> iota; svn ci iota
  svntest.main.file_append(iota_path, "moo2")
  expected_output = svntest.wc.State(wc_dir, {
    'iota' : Item(verb='Sending'),
    })
  expected_status = svntest.actions.get_virginal_state(wc_dir, 3)
  expected_status.tweak(wc_rev=1)
  expected_status.tweak('A/D/H', 'A/D/H/omega', 'A/D/H/chi', 'A/D/H/psi',
                        wc_rev=2)
  expected_status.tweak('iota', wc_rev=3)

  if svntest.actions.run_and_verify_commit (wc_dir,
                                            expected_output,
                                            expected_status,
                                            None, None, None, None, None,
                                            wc_dir):
    return 1


  # 4. echo "moo" >> A/D/H/chi; svn ci A/D/H/chi
  svntest.main.file_append(chi_path, "moo3")
  expected_output = svntest.wc.State(wc_dir, {
    'A/D/H/chi' : Item(verb='Sending'),
    })
  expected_status = svntest.actions.get_virginal_state(wc_dir, 4)
  expected_status.tweak(wc_rev=1)
  expected_status.tweak('A/D/H/chi', wc_rev=4)
  expected_status.tweak('A/D/H', 'A/D/H/omega', 'A/D/H/psi', wc_rev=2)
  expected_status.tweak('iota', wc_rev=3)
  if svntest.actions.run_and_verify_commit (wc_dir,
                                            expected_output,
                                            expected_status,
                                            None, None, None, None, None,
                                            wc_dir):
    return 1

  # 5. echo "moo" >> iota; svn ci iota
  svntest.main.file_append(iota_path, "moomoo")
  expected_output = svntest.wc.State(wc_dir, {
    'iota' : Item(verb='Sending'),
    })
  expected_status = svntest.actions.get_virginal_state(wc_dir, 5)
  expected_status.tweak(wc_rev=1)
  expected_status.tweak('A/D/H', 'A/D/H/omega', 'A/D/H/psi', wc_rev=2)
  expected_status.tweak('A/D/H/chi', wc_rev=4)
  expected_status.tweak('iota', wc_rev=5)
  if svntest.actions.run_and_verify_commit (wc_dir,
                                            expected_output,
                                            expected_status,
                                            None, None, None, None, None,
                                            wc_dir):
    return 1

  # At this point, here is what our tree should look like:
  # _    1       (     5)  working_copies/commit_tests-10
  # _    1       (     5)  working_copies/commit_tests-10/A
  # _    1       (     5)  working_copies/commit_tests-10/A/B
  # _    1       (     5)  working_copies/commit_tests-10/A/B/E
  # _    1       (     5)  working_copies/commit_tests-10/A/B/E/alpha
  # _    1       (     5)  working_copies/commit_tests-10/A/B/E/beta
  # _    1       (     5)  working_copies/commit_tests-10/A/B/F
  # _    1       (     5)  working_copies/commit_tests-10/A/B/lambda
  # _    1       (     5)  working_copies/commit_tests-10/A/C
  # _    1       (     5)  working_copies/commit_tests-10/A/D
  # _    1       (     5)  working_copies/commit_tests-10/A/D/G
  # _    1       (     5)  working_copies/commit_tests-10/A/D/G/pi
  # _    1       (     5)  working_copies/commit_tests-10/A/D/G/rho
  # _    1       (     5)  working_copies/commit_tests-10/A/D/G/tau
  # _    2       (     5)  working_copies/commit_tests-10/A/D/H
  # _    4       (     5)  working_copies/commit_tests-10/A/D/H/chi
  # _    2       (     5)  working_copies/commit_tests-10/A/D/H/omega
  # _    2       (     5)  working_copies/commit_tests-10/A/D/H/psi
  # _    1       (     5)  working_copies/commit_tests-10/A/D/gamma
  # _    1       (     5)  working_copies/commit_tests-10/A/mu
  # _    5       (     5)  working_copies/commit_tests-10/iota

  # At this point, we're ready to modify omega and iota, and commit
  # from the top.  We should *not* get a conflict!

  svntest.main.file_append(iota_path, "finalmoo")
  svntest.main.file_append(omega_path, "finalmoo")

  expected_output = svntest.wc.State(wc_dir, {
    'iota' : Item(verb='Sending'),
    'A/D/H/omega' : Item(verb='Sending'),
    })
  expected_status = svntest.actions.get_virginal_state(wc_dir, 6)
  expected_status.tweak(wc_rev=1)
  expected_status.tweak('iota', 'A/D/H/omega', wc_rev=6)
  expected_status.tweak('A/D/H', 'A/D/H/psi', wc_rev=2)
  expected_status.tweak('A/D/H/chi', wc_rev=4)
  return svntest.actions.run_and_verify_commit (wc_dir,
                                                expected_output,
                                                expected_status,
                                                None, None, None, None, None,
                                                wc_dir)

#----------------------------------------------------------------------

def commit_uri_unsafe(sbox):
  "commit files and dirs with URI-unsafe characters"

  if sbox.build():
    return 1

  wc_dir = sbox.wc_dir

  # Note: on Windows, files can't have angle brackets in them, so we
  # don't tests that case.
  if svntest.main.windows:
    angle_name = '$angle$'
    nasty_name = '#![]{}()$$%'
  else:
    angle_name = '<angle>'
    nasty_name = '#![]{}()<>%'

  # Make some convenient paths.
  hash_dir = os.path.join(wc_dir, '#hash#')
  nasty_dir = os.path.join(wc_dir, nasty_name)
  space_path = os.path.join(wc_dir, 'A', 'D', 'space path')
  bang_path = os.path.join(wc_dir, 'A', 'D', 'H', 'bang!')
  bracket_path = os.path.join(wc_dir, 'A', 'D', 'H', 'bra[ket')
  brace_path = os.path.join(wc_dir, 'A', 'D', 'H', 'bra{e')
  angle_path = os.path.join(wc_dir, 'A', 'D', 'H', angle_name)
  paren_path = os.path.join(wc_dir, 'A', 'D', 'pare)(theses')
  percent_path = os.path.join(wc_dir, '#hash#', 'percen%')
  nasty_path = os.path.join(wc_dir, 'A', nasty_name)

  os.mkdir(hash_dir)
  os.mkdir(nasty_dir)
  svntest.main.file_append(space_path, "This path has a space in it.")
  svntest.main.file_append(bang_path, "This path has a bang in it.")
  svntest.main.file_append(bracket_path, "This path has a bracket in it.")
  svntest.main.file_append(brace_path, "This path has a brace in it.")
  svntest.main.file_append(angle_path, "This path has angle brackets in it.")
  svntest.main.file_append(paren_path, "This path has parentheses in it.")
  svntest.main.file_append(percent_path, "This path has a percent in it.")
  svntest.main.file_append(nasty_path, "This path has all sorts of ick in it.")

  add_list = [hash_dir,
              nasty_dir, # not xml-safe
              space_path,
              bang_path,
              bracket_path,
              brace_path,
              angle_path, # not xml-safe
              paren_path,
              percent_path,
              nasty_path, # not xml-safe
              ]
  for item in add_list:
    svntest.main.run_svn(None, 'add', '--non-recursive', item)

  expected_output = svntest.wc.State(wc_dir, {
    '#hash#' : Item(verb='Adding'),
    nasty_name : Item(verb='Adding'),
    'A/D/space path' : Item(verb='Adding'),
    'A/D/H/bang!' : Item(verb='Adding'),
    'A/D/H/bra[ket' : Item(verb='Adding'),
    'A/D/H/bra{e' : Item(verb='Adding'),
    'A/D/H/' + angle_name : Item(verb='Adding'),
    'A/D/pare)(theses' : Item(verb='Adding'),
    '#hash#/percen%' : Item(verb='Adding'),
    'A/' + nasty_name : Item(verb='Adding'),
    })

  expected_status = svntest.actions.get_virginal_state(wc_dir, 2)
  
  # Items in the status list are all at rev 1
  expected_status.tweak(wc_rev=1)

  # Items in our add list will be at rev 2
  for item in expected_output.desc.keys():
    expected_status.add({ item : Item(wc_rev=2, repos_rev=2, status='  ') })

  return svntest.actions.run_and_verify_commit (wc_dir,
                                                expected_output,
                                                expected_status,
                                                None, None, None, None, None,
                                                wc_dir)


#----------------------------------------------------------------------

def commit_deleted_edited(sbox):
  "commit files that have been deleted, but also edited"

  if sbox.build():
    return 1

  wc_dir = sbox.wc_dir

  # Make some convenient paths.
  iota_path = os.path.join(wc_dir, 'iota')
  mu_path = os.path.join(wc_dir, 'A', 'mu')

  # Edit the files.
  svntest.main.file_append(iota_path, "This file has been edited.")
  svntest.main.file_append(mu_path, "This file has been edited.")

  # Schedule the files for removal.
  svntest.main.run_svn(None, 'remove', '--force', iota_path)
  svntest.main.run_svn(None, 'remove', '--force', mu_path)

  # Make our output list
  expected_output = svntest.wc.State(wc_dir, {
    'iota' : Item(verb='Deleting'),
    'A/mu' : Item(verb='Deleting'),
    })

  # Items in the status list are all at rev 1, except the two things
  # we changed...but then, they don't exist at all.
  expected_status = svntest.actions.get_virginal_state(wc_dir, 2)
  expected_status.remove('iota', 'A/mu')
  expected_status.tweak(wc_rev=1)

  return svntest.actions.run_and_verify_commit (wc_dir,
                                                expected_output,
                                                expected_status,
                                                None, None, None, None, None,
                                                wc_dir)
  
#----------------------------------------------------------------------

def commit_in_dir_scheduled_for_addition(sbox):
  "commit a file inside dir scheduled for addition"

  if sbox.build():
    return 1

  wc_dir = sbox.wc_dir

  A_path = os.path.join(wc_dir, 'A')
  Z_path = os.path.join(wc_dir, 'Z')
  mu_path = os.path.join(wc_dir, 'Z', 'mu')

  svntest.main.run_svn(None, 'move', A_path, Z_path)

  # Commit a copied thing inside an added-with-history directory,
  # expecting a specific error to occur!
  if svntest.actions.run_and_verify_commit (wc_dir,
                                            None,
                                            None,
                                            "unversioned",
                                            None, None,
                                            None, None,
                                            mu_path):
    return 1
  
  Q_path = os.path.join(wc_dir, 'Q')
  bloo_path = os.path.join(Q_path, 'bloo')

  os.mkdir(Q_path)
  svntest.main.file_append(bloo_path, "New contents.")
  svntest.main.run_svn(None, 'add', Q_path)
  
  # Commit a regular added thing inside an added directory,
  # expecting a specific error to occur!
  return svntest.actions.run_and_verify_commit (wc_dir,
                                                None,
                                                None,
                                                "unversioned",
                                                None, None,
                                                None, None,
                                                bloo_path)
  
#----------------------------------------------------------------------

# Does this make sense now that deleted files are always removed from the wc?
def commit_rmd_and_deleted_file(sbox):
  "commit deleted (and missing) file"

  if sbox.build():
    return 1

  wc_dir = sbox.wc_dir
  mu_path = os.path.join(wc_dir, 'A', 'mu')

  # 'svn remove' mu
  svntest.main.run_svn(None, 'rm', mu_path)

  # Commit, hoping to see no errors
  out, err = svntest.main.run_svn(None, 'commit', '-m', 'logmsg', mu_path)
  if len(err) != 0:
    return 1

  return 0

#----------------------------------------------------------------------

# Issue #644 which failed over ra_dav.
def commit_add_file_twice(sbox):
  "issue 644 attempt to add a file twice"

  if sbox.build():
    return 1

  wc_dir = sbox.wc_dir

  # Create a file
  gloo_path = os.path.join(wc_dir, 'A', 'D', 'H', 'gloo') 
  svntest.main.file_append(gloo_path, "hello")
  svntest.main.run_svn(None, 'add', gloo_path)

  # Create expected output tree.
  expected_output = svntest.wc.State(wc_dir, {
    'A/D/H/gloo' : Item(verb='Adding'),
    })

  # Created expected status tree.
  expected_status = svntest.actions.get_virginal_state(wc_dir, 1)
  expected_status.add({
    'A/D/H/gloo' : Item(status='A ', wc_rev=0),
    })
  expected_status.tweak(repos_rev=2)
  expected_status.tweak('A/D/H/gloo', wc_rev=2, status='  ')

  # Commit should succeed
  if svntest.actions.run_and_verify_commit (wc_dir,
                                            expected_output,
                                            expected_status,
                                            None,
                                            None, None,
                                            None, None,
                                            wc_dir):
    return 1

  # Update to state before commit
  svntest.main.run_svn(None, 'up', '-r', '1', wc_dir)

  # Create the file again
  gloo_path = os.path.join(wc_dir, 'A', 'D', 'H', 'gloo') 
  svntest.main.file_append(gloo_path, "hello")
  svntest.main.run_svn(None, 'add', gloo_path)

  # Commit and *expect* a failure:
  return svntest.actions.run_and_verify_commit (wc_dir,
                                                None,
                                                None,
                                                "already exists",
                                                None, None,
                                                None, None,
                                                wc_dir)

#----------------------------------------------------------------------

# There was a problem that committing from a directory that had a
# longer name than the working copy directory caused the commit notify
# messages to display truncated/random filenames.

def commit_from_long_dir(sbox):
  "commit from a dir with a longer name than the wc"

  if sbox.build():
    return 1

  wc_dir = sbox.wc_dir
  was_dir = os.getcwd()
  abs_wc_dir = os.path.join(was_dir, wc_dir)
  
  # something to commit
  svntest.main.file_append(os.path.join(wc_dir, 'iota'), "modified iota")

  # Create expected output tree.
  expected_output = svntest.wc.State('', {
    'iota' : Item(verb='Sending'),
    })

  # Any length name was enough to provoke the original bug, but
  # keeping it's length less than that of the filename 'iota' avoided
  # random behaviour, but still caused the test to fail
  extra_name = 'xx'

  os.chdir(wc_dir)
  os.mkdir(extra_name)
  os.chdir(extra_name)

  if svntest.actions.run_and_verify_commit (abs_wc_dir,
                                            expected_output,
                                            None,
                                            None,
                                            None, None,
                                            None, None,
                                            abs_wc_dir):
    os.chdir(was_dir)
    return 1
  os.chdir(was_dir)
  
#----------------------------------------------------------------------

def commit_with_lock(sbox):
  "try to commit when directory is locked"

  if sbox.build():
    return 1

  # modify gamma and lock its directory
  wc_dir = sbox.wc_dir
  D_path = os.path.join(wc_dir, 'A', 'D')
  gamma_path = os.path.join(D_path, 'gamma')
  svntest.main.file_append(gamma_path, "modified gamma")
  svntest.actions.lock_admin_dir(D_path)

  # this commit should fail
  if svntest.actions.run_and_verify_commit(wc_dir,
                                           None,
                                           None,
                                           'already-locked',
                                           None, None,
                                           None, None,
                                           wc_dir):
    return 1
                                           
  # unlock directory
  outlines, errlines = svntest.main.run_svn(None, 'cleanup', D_path)
  if errlines:
    return 1

  # this commit should succeed
  expected_output = svntest.wc.State(wc_dir, {
    'A/D/gamma' : Item(verb='Sending'),
    })
  expected_status = svntest.actions.get_virginal_state(wc_dir, 1)
  expected_status.tweak(repos_rev=2) # post-commit status
  expected_status.tweak('A/D/gamma', wc_rev=2)
  if svntest.actions.run_and_verify_commit(wc_dir,
                                           expected_output,
                                           expected_status,
                                           None,
                                           None, None,
                                           None, None,
                                           wc_dir):
    return 1


#----------------------------------------------------------------------

# Explicitly commit the current directory.  This did at one point fail
# in post-commit processing due to a path canonicalization problem.

def commit_current_dir(sbox):
  "commit the current directory"

  if sbox.build():
    return 1

  wc_dir = sbox.wc_dir
  svntest.main.run_svn(None, 'propset', 'pname', 'pval', wc_dir)

  was_cwd = os.getcwd()
  os.chdir(wc_dir)

  expected_output = svntest.wc.State('.', {
    '.' : Item(verb='Sending'),
    })
  if svntest.actions.run_and_verify_commit('.',
                                           expected_output,
                                           None,
                                           None,
                                           None, None,
                                           None, None,
                                           '.'):
    os.chdir(was_cwd)
    return 1
  os.chdir(was_cwd)

  # I can't get the status check to work as part of run_and_verify_commit.
  expected_status = svntest.actions.get_virginal_state(wc_dir, 1)
  expected_status.tweak(repos_rev=2)
  expected_status.tweak('', wc_rev=2, status='  ')
  if svntest.actions.run_and_verify_status(wc_dir, expected_status):
    return 1

#----------------------------------------------------------------------

# Check that the pending txn gets removed from the repository after
# a failed commit.

def failed_commit(sbox):
  "commit with conflicts and check txn in repo"

  if sbox.build():
    return 1

  wc_dir = sbox.wc_dir

  # Make the other working copy
  other_wc_dir = wc_dir + '.other'
  svntest.actions.duplicate_dir(wc_dir, other_wc_dir)

  # Make different changes in the two working copies
  iota_path = os.path.join (wc_dir, "iota")
  svntest.main.file_append (iota_path, "More stuff in iota")

  other_iota_path = os.path.join (other_wc_dir, "iota")
  svntest.main.file_append (other_iota_path, "More different stuff in iota")

  # Commit both working copies. The second commit should fail.
  output, errput = svntest.main.run_svn(None, 'commit', '-m', 'log', wc_dir)
  if errput:
    return 1

  output, errput = svntest.main.run_svn(1, 'commit', '-m', 'log', other_wc_dir)
  if not errput:
    return 1

  # Now list the txns in the repo. The list should be empty.
  output, errput = svntest.main.run_svnadmin('lstxns', sbox.repo_dir)
  if svntest.actions.compare_and_display_lines(
    "Error running 'svnadmin lstxns'.",
    'STDERR', [], errput):
    return 1
  return svntest.actions.compare_and_display_lines(
    "Output of 'svnadmin lstxns' is unexpected.",
    'STDOUT', [], output)

#----------------------------------------------------------------------

# Commit from multiple working copies is not yet supported.  At
# present an error is generated and none of the working copies change.
# Related to issue 959, this test here doesn't use svn:external but the
# behaviour needs to be considered.

def commit_multiple_wc(sbox):
  "attempted commit from multiple wc fails"

  if sbox.build():
    return 1

  wc_dir = sbox.wc_dir

  # Checkout a second working copy
  wc2_dir = os.path.join(wc_dir, 'A', 'wc2')
  url = svntest.main.current_repo_url
  stdout_lines, stderr_lines = svntest.main.run_svn (None, 'checkout',
                                                     '--username',
                                                     svntest.main.wc_author,
                                                     '--password',
                                                     svntest.main.wc_passwd,
                                                     url, wc2_dir)
  if len (stderr_lines) != 0:
    return 1

  # Modify both working copies
  mu_path = os.path.join(wc_dir, 'A', 'mu')
  svntest.main.file_append(mu_path, 'appended mu text')
  lambda2_path = os.path.join(wc2_dir, 'A', 'B', 'lambda')
  svntest.main.file_append(lambda2_path, 'appended lambda2 text')

  # Verify modified status
  expected_status = svntest.actions.get_virginal_state(wc_dir, 1)
  expected_status.tweak('A/mu', status='M ')
  if svntest.actions.run_and_verify_status(wc_dir, expected_status):
    return 1
  expected_status2 = svntest.actions.get_virginal_state(wc2_dir, 1)
  expected_status2.tweak('A/B/lambda', status='M ')
  if svntest.actions.run_and_verify_status(wc2_dir, expected_status2):
    return 1

  # Commit should fail, even though one target is a "child" of the other.
  output, errput = svntest.main.run_svn("Not locked", 'commit', '-m', 'log',
                                        wc_dir, wc2_dir)
  if not errput:
    return 1

  # Verify status unchanged
  if svntest.actions.run_and_verify_status(wc_dir, expected_status):
    return 1
  if svntest.actions.run_and_verify_status(wc2_dir, expected_status2):
    return 1


def commit_symlink(sbox):
  "committing a symlink should fail"

  if sbox.build():
    return 1

  wc_dir = sbox.wc_dir

  newfile_path = os.path.join(wc_dir, 'newfile')
  linktarget_path = os.path.join(wc_dir, 'linktarget')
  svntest.main.file_append(newfile_path, 'this is a new file')
  svntest.main.file_append(linktarget_path, 'this is just a link target')
  svntest.main.run_svn(None, 'add', newfile_path)
  os.remove(newfile_path)
  os.symlink('linktarget', newfile_path)

  out, err = svntest.main.run_svn(1, 'ci', '-m', 'log msg', wc_dir)
  if err:
    return 0
  else:
    return 1

#----------------------------------------------------------------------
# Regression for #1017: ra_dav was allowing the deletion of out-of-date
# files or dirs, which majorly violates Subversion's semantics.


def commit_out_of_date_deletions(sbox):
  "commit deletion of out-of-date file or dir."

  if sbox.build():
    return 1

  wc_dir = sbox.wc_dir

  # Make a backup copy of the working copy
  wc_backup = wc_dir + 'backup'
  svntest.actions.duplicate_dir(wc_dir, wc_backup)

  # Change omega's text, and make a propchange to A/C directory
  omega_path = os.path.join(wc_dir, 'A', 'D', 'H', 'omega') 
  C_path = os.path.join(wc_dir, 'A', 'C')
  svntest.main.file_append (omega_path, 'appended omega text')
  svntest.main.run_svn(None, 'propset', 'fooprop', 'foopropval', C_path)

  # Commit revision 2.
  expected_output = svntest.wc.State(wc_dir, {
    'A/D/H/omega' : Item(verb='Sending'),
    'A/C' : Item(verb='Sending'),
    })
  expected_status =  svntest.actions.get_virginal_state(wc_dir, 2)
  expected_status.tweak(wc_rev=1)
  expected_status.tweak('A/D/H/omega', 'A/C', wc_rev=2, status='  ')

  if svntest.actions.run_and_verify_commit (wc_dir,
                                            expected_output,
                                            expected_status,
                                            None,
                                            None, None,
                                            None, None,
                                            wc_dir):
    return 1

  # Now, in the second working copy, schedule both omega and C for deletion.
  omega_path = os.path.join(wc_backup, 'A', 'D', 'H', 'omega') 
  C_path = os.path.join(wc_backup, 'A', 'C')
  svntest.main.run_svn(None, 'rm', omega_path, C_path) 

  # Attempt to delete omega.  This should return an (expected)
  # out-of-dateness error.
  outlines, errlines = svntest.main.run_svn(1, 'commit', '-m', 'blah',
                                            omega_path)
  out_of_date_error = 0
  for line in errlines:
    if re.match(".*out of date.*", line):
      out_of_date_error = 1;

  if out_of_date_error == 0:
    return 1

  # Attempt to delete directory C.  This should return an (expected)
  # out-of-dateness error.
  outlines, errlines = svntest.main.run_svn(1, 'commit', '-m', 'blah',
                                            C_path)
  out_of_date_error = 0
  for line in errlines:
    if re.match(".*out of date.*", line):
      out_of_date_error = 1;

  if out_of_date_error == 0:
    return 1

  return 0


########################################################################
# Run the tests


# list all tests here, starting with None:
test_list = [ None,
              commit_one_file,
              commit_one_new_file,
              commit_one_new_binary_file,
              commit_multiple_targets,
              commit_multiple_targets_2,
              commit_inclusive_dir,
              commit_top_dir,
              commit_unversioned_thing,
              nested_dir_replacements,
              hudson_part_1,
              hudson_part_1_variation_1,
              hudson_part_1_variation_2,
              hudson_part_2,
              XFail(hook_test),
              merge_mixed_revisions,
              commit_uri_unsafe,
              commit_deleted_edited,
              commit_in_dir_scheduled_for_addition,
              commit_rmd_and_deleted_file,
              commit_add_file_twice,
              commit_from_long_dir,
              commit_with_lock,
              commit_current_dir,
              commit_multiple_wc,
              XFail(failed_commit),
              Skip(commit_symlink, (os.name != 'posix')),
<<<<<<< HEAD
              #commit_out_of_date_deletions,
=======
              commit_out_of_date_deletions,
>>>>>>> 2b3bfb48
             ]

if __name__ == '__main__':
  svntest.main.run_tests(test_list)
  # NOTREACHED


### End of file.<|MERGE_RESOLUTION|>--- conflicted
+++ resolved
@@ -1627,11 +1627,7 @@
               commit_multiple_wc,
               XFail(failed_commit),
               Skip(commit_symlink, (os.name != 'posix')),
-<<<<<<< HEAD
-              #commit_out_of_date_deletions,
-=======
               commit_out_of_date_deletions,
->>>>>>> 2b3bfb48
              ]
 
 if __name__ == '__main__':
