/*
 * path-test.c -- test the path functions
 *
 * ====================================================================
 * Copyright (c) 2000-2006 CollabNet.  All rights reserved.
 *
 * This software is licensed as described in the file COPYING, which
 * you should have received as part of this distribution.  The terms
 * are also available at http://subversion.tigris.org/license-1.html.
 * If newer versions of this license are posted there, you may use a
 * newer version instead, at your option.
 *
 * This software consists of voluntary contributions made by many
 * individuals.  For exact contribution history, see the revision
 * history and logs, available at http://subversion.tigris.org/.
 * ====================================================================
 */

#include <stdio.h>
#include <string.h>
#include "svn_pools.h"
#include "svn_path.h"
#include <apr_general.h>

#include "../svn_test.h"

/* Using a symbol, because I tried experimenting with different
   representations */
#define SVN_EMPTY_PATH ""

static svn_error_t *
test_path_is_child(const char **msg,
                   svn_boolean_t msg_only,
                   svn_test_opts_t *opts,
                   apr_pool_t *pool)
{
  int i, j;

/* The path checking code is platform specific, so we shouldn't run
   the Windows path handling testcases on non-Windows platforms.
   */
#define NUM_TEST_PATHS 11

  static const char * const paths[NUM_TEST_PATHS] = {
    "/foo/bar",
    "/foo/bars",
    "/foo/baz",
    "/foo/bar/baz",
    "/flu/blar/blaz",
    "/foo/bar/baz/bing/boom",
    SVN_EMPTY_PATH,
    "foo",
    ".foo",
    "/",
    "foo2",
    };

  static const char * const remainders[NUM_TEST_PATHS][NUM_TEST_PATHS] = {
    { 0, 0, 0, "baz", 0, "baz/bing/boom", 0, 0, 0, 0, 0 },
    { 0, 0, 0, 0, 0, 0, 0, 0, 0, 0, 0 },
    { 0, 0, 0, 0, 0, 0, 0, 0, 0, 0, 0 },
    { 0, 0, 0, 0, 0, "bing/boom", 0, 0, 0, 0, 0 },
    { 0, 0, 0, 0, 0, 0, 0, 0, 0, 0, 0 },
    { 0, 0, 0, 0, 0, 0, 0, 0, 0, 0, 0 },
    { 0, 0, 0, 0, 0, 0, 0, "foo", ".foo", 0, "foo2" },
    { 0, 0, 0, 0, 0, 0, 0, 0, 0, 0, 0 },
    { 0, 0, 0, 0, 0, 0, 0, 0, 0, 0, 0 },
    { "foo/bar", "foo/bars", "foo/baz", "foo/bar/baz", "flu/blar/blaz",
      "foo/bar/baz/bing/boom", 0, 0, 0, 0, 0 },
    { 0, 0, 0, 0, 0, 0, 0, 0, 0, 0, 0 },
  };

  *msg = "test svn_path_is_child";

  if (msg_only)
    return SVN_NO_ERROR;

  for (i = 0; i < NUM_TEST_PATHS; i++)
    {
      for (j = 0; j < NUM_TEST_PATHS; j++)
        {
          const char *remainder;

          remainder = svn_path_is_child(paths[i], paths[j], pool);

          if (((remainder) && (! remainders[i][j]))
              || ((! remainder) && (remainders[i][j]))
              || (remainder && strcmp(remainder, remainders[i][j])))
            return svn_error_createf
              (SVN_ERR_TEST_FAILED, NULL,
               "svn_path_is_child (%s, %s) returned '%s' instead of '%s'",
               paths[i], paths[j],
               remainder ? remainder : "(null)",
               remainders[i][j] ? remainders[i][j] : "(null)" );
        }
    }
#undef NUM_TEST_PATHS
  return SVN_NO_ERROR;
}


static svn_error_t *
test_path_split(const char **msg,
                svn_boolean_t msg_only,
                svn_test_opts_t *opts,
                apr_pool_t *pool)
{
  apr_size_t i;

  static const char * const paths[][3] = {
    { "/foo/bar",        "/foo",          "bar" },
    { "/foo/bar/ ",       "/foo/bar",      " " },
    { "/foo",            "/",             "foo" },
    { "foo",             SVN_EMPTY_PATH,  "foo" },
    { ".bar",            SVN_EMPTY_PATH,  ".bar" },
    { "/.bar",           "/",             ".bar" },
    { "foo/bar",         "foo",           "bar" },
    { "/foo/bar",        "/foo",          "bar" },
    { "foo/bar",         "foo",           "bar" },
    { "foo./.bar",       "foo.",          ".bar" },
    { "../foo",          "..",            "foo" },
    { SVN_EMPTY_PATH,   SVN_EMPTY_PATH,   SVN_EMPTY_PATH },
    { "/flu\\b/\\blarg", "/flu\\b",       "\\blarg" },
    { "/",               "/",             "/" },
  };

  *msg = "test svn_path_split";

  if (msg_only)
    return SVN_NO_ERROR;

  for (i = 0; i < sizeof(paths) / sizeof(paths[0]); i++)
    {
      const char *dir, *base_name;

      svn_path_split(paths[i][0], &dir, &base_name, pool);
      if (strcmp(dir, paths[i][1]))
        {
          return svn_error_createf
            (SVN_ERR_TEST_FAILED, NULL,
             "svn_path_split (%s) returned dirname '%s' instead of '%s'",
             paths[i][0], dir, paths[i][1]);
        }
      if (strcmp(base_name, paths[i][2]))
        {
          return svn_error_createf
            (SVN_ERR_TEST_FAILED, NULL,
             "svn_path_split (%s) returned basename '%s' instead of '%s'",
             paths[i][0], base_name, paths[i][2]);
        }
    }
  return SVN_NO_ERROR;
}


static svn_error_t *
test_path_is_url(const char **msg,
                 svn_boolean_t msg_only,
                 svn_test_opts_t *opts,
                 apr_pool_t *pool)
{
  apr_size_t i;

  /* Paths to test and their expected results. */
  struct {
    const char *path;
    svn_boolean_t result;
  } tests[] = {
    { "",                                 FALSE },
    { "/blah/blah",                       FALSE },
    { "//blah/blah",                      FALSE },
    { "://blah/blah",                     FALSE },
    { "a:abb://boo/",                     FALSE },
    { "http://svn.collab.net/repos/svn",  TRUE  },
    { "scheme/with",                      FALSE },
    { "scheme/with:",                     FALSE },
    { "scheme/with:/",                    FALSE },
    { "scheme/with://",                   FALSE },
    { "scheme/with://slash/",             FALSE },
    { "file:///path/to/repository",       TRUE  },
    { "file://",                          TRUE  },
    { "file:/",                           FALSE },
    { "file:",                            FALSE },
    { "file",                             FALSE },
#if defined(WIN32) || defined(__CYGWIN__)
    { "X:/foo",        FALSE },
    { "X:foo",         FALSE },
    { "X:",            FALSE },
#endif /* non-WIN32 */
    { "X:/",           FALSE },
    { "//srv/shr",     FALSE },
    { "//srv/shr/fld", FALSE },
  };

  *msg = "test svn_path_is_url";

  if (msg_only)
    return SVN_NO_ERROR;

  for (i = 0; i < sizeof(tests) / sizeof(tests[0]); i++)
    {
      svn_boolean_t retval;

      retval = svn_path_is_url(tests[i].path);
      if (tests[i].result != retval)
        return svn_error_createf
          (SVN_ERR_TEST_FAILED, NULL,
           "svn_path_is_url (%s) returned %s instead of %s",
           tests[i].path, retval ? "TRUE" : "FALSE",
           tests[i].result ? "TRUE" : "FALSE");
    }

  return SVN_NO_ERROR;
}


static svn_error_t *
test_path_is_uri_safe(const char **msg,
                      svn_boolean_t msg_only,
                      svn_test_opts_t *opts,
                      apr_pool_t *pool)
{
  apr_size_t i;

  /* Paths to test and their expected results. */
  struct {
    const char *path;
    svn_boolean_t result;
  } tests[] = {
    { "http://svn.collab.net/repos",        TRUE  },
    { "http://svn.collab.net/repos%",       FALSE },
    { "http://svn.collab.net/repos%/svn",   FALSE },
    { "http://svn.collab.net/repos%2g",     FALSE },
    { "http://svn.collab.net/repos%2g/svn", FALSE },
    { "http://svn.collab.net/repos%%",      FALSE },
    { "http://svn.collab.net/repos%%/svn",  FALSE },
    { "http://svn.collab.net/repos%2a",     TRUE  },
    { "http://svn.collab.net/repos%2a/svn", TRUE  },
  };

  *msg = "test svn_path_is_uri_safe";

  if (msg_only)
    return SVN_NO_ERROR;

  for (i = 0; i < (sizeof(tests) / sizeof(tests[0])); i++)
    {
      svn_boolean_t retval;

      retval = svn_path_is_uri_safe(tests[i].path);
      if (tests[i].result != retval)
        return svn_error_createf
          (SVN_ERR_TEST_FAILED, NULL,
           "svn_path_is_uri_safe (%s) returned %s instead of %s",
           tests[i].path, retval ? "TRUE" : "FALSE",
           tests[i].result ? "TRUE" : "FALSE");
    }

  return SVN_NO_ERROR;
}


static svn_error_t *
test_uri_encode(const char **msg,
                svn_boolean_t msg_only,
                svn_test_opts_t *opts,
                apr_pool_t *pool)
{
  int i;

  struct {
    const char *path;
    const char *result;
  } tests[] = {
    { "http://subversion.tigris.org",
         "http://subversion.tigris.org"},
    { " special_at_beginning",
         "%20special_at_beginning" },
    { "special_at_end ",
         "special_at_end%20" },
    { "special in middle",
         "special%20in%20middle" },
    { "\"Ouch!\"  \"Did that hurt?\"",
         "%22Ouch!%22%20%20%22Did%20that%20hurt%3F%22" }
  };

  *msg = "test svn_path_uri_[en/de]code";

  if (msg_only)
    return SVN_NO_ERROR;

  for (i = 0; i < 5; i++)
    {
      const char *en_path, *de_path;

      /* URI-encode the path, and verify the results. */
      en_path = svn_path_uri_encode(tests[i].path, pool);
      if (strcmp(en_path, tests[i].result))
        {
          return svn_error_createf
            (SVN_ERR_TEST_FAILED, NULL,
             "svn_path_uri_encode ('%s') returned '%s' instead of '%s'",
             tests[i].path, en_path, tests[i].result);
        }

      /* URI-decode the path, and make sure we're back where we started. */
      de_path = svn_path_uri_decode(en_path, pool);
      if (strcmp(de_path, tests[i].path))
        {
          return svn_error_createf
            (SVN_ERR_TEST_FAILED, NULL,
             "svn_path_uri_decode ('%s') returned '%s' instead of '%s'",
             tests[i].result, de_path, tests[i].path);
        }
    }
  return SVN_NO_ERROR;
}


static svn_error_t *
test_uri_decode(const char **msg,
                svn_boolean_t msg_only,
                svn_test_opts_t *opts,
                apr_pool_t *pool)
{
  int i;

  struct {
    const char *path;
    const char *result;
  } tests[] = {
    { "http://c.r.a/s%\0008me",
         "http://c.r.a/s%"},
    { "http://c.r.a/s%6\000me",
         "http://c.r.a/s%6" },
    { "http://c.r.a/s%68me",
         "http://c.r.a/shme" },
  };

  *msg = "test svn_path_uri_decode with invalid escape";

  if (msg_only)
    return SVN_NO_ERROR;

  for (i = 0; i < 3; i++)
    {
      const char *de_path;

      /* URI-decode the path, and verify the results. */
      de_path = svn_path_uri_decode(tests[i].path, pool);
      if (strcmp(de_path, tests[i].result))
        {
          return svn_error_createf
            (SVN_ERR_TEST_FAILED, NULL,
             "svn_path_uri_decode ('%s') returned '%s' instead of '%s'",
             tests[i].path, de_path, tests[i].result);
        }
    }
  return SVN_NO_ERROR;
}


static svn_error_t *
test_uri_autoescape(const char **msg,
                    svn_boolean_t msg_only,
                    svn_test_opts_t *opts,
                    apr_pool_t *pool)
{
  struct {
    const char *path;
    const char *result;
  } tests[] = {
    { "http://svn.collab.net/", "http://svn.collab.net/" },
    { "file:///<>\" {}|\\^`", "file:///%3C%3E%22%20%7B%7D%7C%5C%5E%60" },
    { "http://[::1]", "http://[::1]" }
  };
  int i;

  *msg = "test svn_path_uri_autoescape";

  if (msg_only)
    return SVN_NO_ERROR;

  for (i = 0; i < 3; ++i)
    {
      const char* uri = svn_path_uri_autoescape(tests[i].path, pool);
      if (strcmp(uri, tests[i].result) != 0)
        return svn_error_createf
          (SVN_ERR_TEST_FAILED, NULL,
           "svn_path_uri_autoescape on '%s' returned '%s' instead of '%s'",
           tests[i].path, uri, tests[i].result);
      if (strcmp(tests[i].path, tests[i].result) == 0
          && tests[i].path != uri)
        return svn_error_createf
          (SVN_ERR_TEST_FAILED, NULL,
           "svn_path_uri_autoescape on '%s' returned identical but not same"
           " string", tests[i].path);
    }

  return SVN_NO_ERROR;
}

static svn_error_t *
test_uri_from_iri(const char **msg,
                  svn_boolean_t msg_only,
                  svn_test_opts_t *opts,
                  apr_pool_t *pool)
{
  /* We have to code the IRIs like this because the compiler might translate
     character and string literals outside of ASCII to some character set,
     but here we are hard-coding UTF-8.  But we all read UTF-8 codes like
     poetry, don't we. */
  static const char p1[] = {
    '\x66', '\x69', '\x6C', '\x65', '\x3A', '\x2F', '\x2F', '\x2F',
    '\x72', '\xC3', '\xA4', '\x6B', '\x73', '\x6D', '\xC3', '\xB6', '\x72',
    '\x67', '\xC3', '\xA5', '\x73', '\0' };
  static const char p2[] = {
    '\x66', '\x69', '\x6C', '\x65', '\x3A', '\x2F', '\x2F', '\x2F',
    '\x61', '\x62', '\x25', '\x32', '\x30', '\x63', '\x64', '\0' };
  static const char *paths[2][2] = {
    { p1,
      "file:///r%C3%A4ksm%C3%B6rg%C3%A5s" },
    { p2,
      "file:///ab%20cd" }
  };
  int i;

  *msg = "test svn_path_uri_from_iri";

  if (msg_only)
    return SVN_NO_ERROR;

  for (i = 0; i < 2; ++i)
    {
      const char *uri = svn_path_uri_from_iri(paths[i][0], pool);
      if (strcmp(paths[i][1], uri) != 0)
        return svn_error_createf
          (SVN_ERR_TEST_FAILED, NULL,
           "svn_path_uri_from_iri on '%s' returned '%s' instead of '%s'",
           paths[i][0], uri, paths[i][1]);
      if (strcmp(paths[i][0], uri) == 0
          && paths[i][0] != uri)
        return svn_error_createf
          (SVN_ERR_TEST_FAILED, NULL,
           "svn_path_uri_from_iri on '%s' returned identical but not same"
           " string", paths[i][0]);
    }

  return SVN_NO_ERROR;
}

static svn_error_t *
test_path_join(const char **msg,
               svn_boolean_t msg_only,
               svn_test_opts_t *opts,
               apr_pool_t *pool)
{
  int i;
  char *result;

  static const char * const joins[][3] = {
    { "abc", "def", "abc/def" },
    { "a", "def", "a/def" },
    { "a", "d", "a/d" },
    { "/", "d", "/d" },
    { "/abc", "d", "/abc/d" },
    { "/abc", "def", "/abc/def" },
    { "/abc", "/def", "/def" },
    { "/abc", "/d", "/d" },
    { "/abc", "/", "/" },
    { SVN_EMPTY_PATH, "/", "/" },
    { "/", SVN_EMPTY_PATH, "/" },
    { SVN_EMPTY_PATH, "abc", "abc" },
    { "abc", SVN_EMPTY_PATH, "abc" },
    { SVN_EMPTY_PATH, "/abc", "/abc" },
    { SVN_EMPTY_PATH, SVN_EMPTY_PATH, SVN_EMPTY_PATH },
    { "X:/abc", "/d", "/d" },
    { "X:/abc", "/", "/" },
    { "X:",SVN_EMPTY_PATH, "X:" },
    { "X:", "/def", "/def" },
    { "X:abc", "/d", "/d" },
    { "X:abc", "/", "/" },
<<<<<<< HEAD

=======
    { "file://", "foo", "file:///foo" },
    { "file:///foo", "bar", "file:///foo/bar" },
    { "file:///foo", SVN_EMPTY_PATH, "file:///foo" },
    { SVN_EMPTY_PATH, "file:///foo", "file:///foo" },
    { "file:///X:", "bar", "file:///X:/bar" },
    { "file:///X:foo", "bar", "file:///X:foo/bar" },
    { "http://svn.dm.net", "repos", "http://svn.dm.net/repos" },
>>>>>>> e363d545
#if defined(WIN32) || defined(__CYGWIN__)
/* These will fail, see issue #2028
    { "//srv/shr",     "fld",     "//srv/shr/fld" },
    { "//srv",         "shr/fld", "//srv/shr/fld" },
    { "//srv/shr/fld", "subfld",  "//srv/shr/fld/subfld" },
    { "//srv/shr/fld", "//srv/shr", "//srv/shr" },
    { "//srv",         "//srv/fld", "//srv/fld" },
    { "X:abc", "X:/def", "X:/def" },    { "X:/",SVN_EMPTY_PATH, "X:/" },
    { "X:/","abc", "X:/abc" },
    { "X:/", "/def", "/def" },
    { "X:/abc", "X:/", "X:/" },
    { "X:abc", "X:/", "X:/" },
    { "X:abc", "X:/def", "X:/def" },
    { "X:","abc", "X:abc" },
    { "X:/abc", "X:/def", "X:/def" },
*/
#else /* WIN32 or Cygwin */
    { "X:abc", "X:/def", "X:abc/X:/def" },
    { "X:","abc", "X:/abc" },
    { "X:/abc", "X:/def", "X:/abc/X:/def" },
#endif /* non-WIN32 */
  };

  *msg = "test svn_path_join(_many)";
  if (msg_only)
    return SVN_NO_ERROR;

  for (i = sizeof(joins) / sizeof(joins[0]); i--; )
    {
      const char *base = joins[i][0];
      const char *comp = joins[i][1];
      const char *expect = joins[i][2];

      result = svn_path_join(base, comp, pool);
      if (strcmp(result, expect))
        return svn_error_createf(SVN_ERR_TEST_FAILED, NULL,
                                 "svn_path_join(\"%s\", \"%s\") returned "
                                 "\"%s\". expected \"%s\"",
                                 base, comp, result, expect);

      /* svn_path_join_many does not support URLs, so skip the URL tests. */
      if (svn_path_is_url(base))
        continue;

      result = svn_path_join_many(pool, base, comp, NULL);
      if (strcmp(result, expect))
        return svn_error_createf(SVN_ERR_TEST_FAILED, NULL,
                                 "svn_path_join_many(\"%s\", \"%s\") returned "
                                 "\"%s\". expected \"%s\"",
                                 base, comp, result, expect);
    }

#define TEST_MANY(args, expect) \
  result = svn_path_join_many args ; \
  if (strcmp(result, expect) != 0) \
    return svn_error_createf(SVN_ERR_TEST_FAILED, NULL, \
                             "svn_path_join_many" #args " returns \"%s\". " \
                             "expected \"%s\"", \
                             result, expect); \
  else

  TEST_MANY((pool, "abc", NULL), "abc");
  TEST_MANY((pool, "/abc", NULL), "/abc");
  TEST_MANY((pool, "/", NULL), "/");

  TEST_MANY((pool, "abc", "def", "ghi", NULL), "abc/def/ghi");
  TEST_MANY((pool, "abc", "/def", "ghi", NULL), "/def/ghi");
  TEST_MANY((pool, "/abc", "def", "ghi", NULL), "/abc/def/ghi");
  TEST_MANY((pool, "abc", "def", "/ghi", NULL), "/ghi");
  TEST_MANY((pool, "/", "def", "/ghi", NULL), "/ghi");
  TEST_MANY((pool, "/", "/def", "/ghi", NULL), "/ghi");

  TEST_MANY((pool, SVN_EMPTY_PATH, "def", "ghi", NULL), "def/ghi");
  TEST_MANY((pool, "abc", SVN_EMPTY_PATH, "ghi", NULL), "abc/ghi");
  TEST_MANY((pool, "abc", "def", SVN_EMPTY_PATH, NULL), "abc/def");
  TEST_MANY((pool, SVN_EMPTY_PATH, "def", SVN_EMPTY_PATH, NULL), "def");
  TEST_MANY((pool, SVN_EMPTY_PATH, SVN_EMPTY_PATH, "ghi", NULL), "ghi");
  TEST_MANY((pool, "abc", SVN_EMPTY_PATH, SVN_EMPTY_PATH, NULL), "abc");
  TEST_MANY((pool, SVN_EMPTY_PATH, "def", "/ghi", NULL), "/ghi");
  TEST_MANY((pool, SVN_EMPTY_PATH, SVN_EMPTY_PATH, "/ghi", NULL), "/ghi");

  TEST_MANY((pool, "/", "def", "ghi", NULL), "/def/ghi");
  TEST_MANY((pool, "abc", "/", "ghi", NULL), "/ghi");
  TEST_MANY((pool, "abc", "def", "/", NULL), "/");
  TEST_MANY((pool, "/", "/", "ghi", NULL), "/ghi");
  TEST_MANY((pool, "/", "/", "/", NULL), "/");
  TEST_MANY((pool, "/", SVN_EMPTY_PATH, "ghi", NULL), "/ghi");
  TEST_MANY((pool, "/", "def", SVN_EMPTY_PATH, NULL), "/def");
  TEST_MANY((pool, SVN_EMPTY_PATH, "/", "ghi", NULL), "/ghi");
  TEST_MANY((pool, "/", SVN_EMPTY_PATH, SVN_EMPTY_PATH, NULL), "/");
  TEST_MANY((pool, SVN_EMPTY_PATH, "/", SVN_EMPTY_PATH, NULL), "/");
  TEST_MANY((pool, SVN_EMPTY_PATH, SVN_EMPTY_PATH, "/", NULL), "/");

#if defined(WIN32) || defined(__CYGWIN__)
/* These will fail, see issue #2028
  TEST_MANY((pool, "X:", "def", "ghi", NULL), "X:def/ghi");
  TEST_MANY((pool, "X:", SVN_EMPTY_PATH, "ghi", NULL), "X:ghi");
  TEST_MANY((pool, "X:", "def", SVN_EMPTY_PATH, NULL), "X:def");
  TEST_MANY((pool, SVN_EMPTY_PATH, "X:", "ghi", NULL), "X:ghi");
  TEST_MANY((pool, "X:/", "def", "ghi", NULL), "X:/def/ghi");
  TEST_MANY((pool, "abc", "X:/", "ghi", NULL), "X:/ghi");
  TEST_MANY((pool, "abc", "def", "X:/", NULL), "X:/");
  TEST_MANY((pool, "X:/", "X:/", "ghi", NULL), "X:/ghi");
  TEST_MANY((pool, "X:/", "X:/", "/", NULL), "/");
  TEST_MANY((pool, "X:/", SVN_EMPTY_PATH, "ghi", NULL), "X:/ghi");
  TEST_MANY((pool, "X:/", "def", SVN_EMPTY_PATH, NULL), "X:/def");
  TEST_MANY((pool, SVN_EMPTY_PATH, "X:/", "ghi", NULL), "X:/ghi");
  TEST_MANY((pool, "X:/", SVN_EMPTY_PATH, SVN_EMPTY_PATH, NULL), "X:/");
  TEST_MANY((pool, SVN_EMPTY_PATH, "X:/", SVN_EMPTY_PATH, NULL), "X:/");
  TEST_MANY((pool, SVN_EMPTY_PATH, SVN_EMPTY_PATH, "X:/", NULL), "X:/");
  TEST_MANY((pool, "X:", "X:/", "ghi", NULL), "X:/ghi");
  TEST_MANY((pool, "X:", "X:/", "/", NULL), "/");

  TEST_MANY((pool, "//srv/shr", "def", "ghi", NULL), "//srv/shr/def/ghi");
  TEST_MANY((pool, "//srv", "shr", "def", "ghi", NULL), "//srv/shr/def/ghi");
<<<<<<< HEAD
  TEST_MANY((pool, "//srv/shr/fld", "def", "ghi", NULL), 
=======
  TEST_MANY((pool, "//srv/shr/fld", "def", "ghi", NULL),
>>>>>>> e363d545
            "//srv/shr/fld/def/ghi");
  TEST_MANY((pool, "//srv/shr/fld", "def", "//srv/shr", NULL), "//srv/shr");
  TEST_MANY((pool, "//srv", "shr", "//srv/shr", NULL), "//srv/shr");
  TEST_MANY((pool, SVN_EMPTY_PATH, "//srv/shr/fld", "def", "ghi", NULL),
            "//srv/shr/fld/def/ghi");
<<<<<<< HEAD
  TEST_MANY((pool, SVN_EMPTY_PATH, "//srv/shr/fld", "def", "//srv/shr", NULL), 
=======
  TEST_MANY((pool, SVN_EMPTY_PATH, "//srv/shr/fld", "def", "//srv/shr", NULL),
>>>>>>> e363d545
            "//srv/shr");
*/
#else /* WIN32 or Cygwin */
  TEST_MANY((pool, "X:", "def", "ghi", NULL), "X:/def/ghi");
  TEST_MANY((pool, "X:", SVN_EMPTY_PATH, "ghi", NULL), "X:/ghi");
  TEST_MANY((pool, "X:", "def", SVN_EMPTY_PATH, NULL), "X:/def");
  TEST_MANY((pool, SVN_EMPTY_PATH, "X:", "ghi", NULL), "X:/ghi");
#endif /* non-WIN32 */

  /* ### probably need quite a few more tests... */

  return SVN_NO_ERROR;
}


static svn_error_t *
test_path_basename(const char **msg,
              svn_boolean_t msg_only,
              svn_test_opts_t *opts,
              apr_pool_t *pool)
{
  int i;
  char *result;

  struct {
    const char *path;
    const char *result;
  } tests[] = {
    { "abc", "abc" },
    { "/abc", "abc" },
    { "/abc", "abc" },
    { "/x/abc", "abc" },
    { "/xx/abc", "abc" },
    { "/xx/abc", "abc" },
    { "/xx/abc", "abc" },
    { "a", "a" },
    { "/a", "a" },
    { "/b/a", "a" },
    { "/b/a", "a" },
    { "/", "/" },
    { SVN_EMPTY_PATH, SVN_EMPTY_PATH },
    { "X:/abc", "abc" },
    { "X:", "X:" },

#if defined(WIN32) || defined(__CYGWIN__)

/* These will fail, see issue #2028
    { "X:/", "X:/" },
    { "X:abc", "abc" },
    { "//srv/shr",      "//srv/shr" },
    { "//srv",          "//srv" },
    { "//srv/shr/fld",  "fld" },
    { "//srv/shr/fld/subfld", "subfld" },
*/
#else /* WIN32 or Cygwin */
    { "X:abc", "X:abc" },
#endif /* non-WIN32 */
  };

  *msg = "test svn_path_basename";
  if (msg_only)
    return SVN_NO_ERROR;

  for (i = sizeof(tests) / sizeof(tests[0]); i--; )
    {
      const char *path = tests[i].path;
      const char *expect = tests[i].result;

      result = svn_path_basename(path, pool);
      if (strcmp(result, expect))
        return svn_error_createf(SVN_ERR_TEST_FAILED, NULL,
                                 "svn_path_basename(\"%s\") returned "
                                 "\"%s\". expected \"%s\"",
                                 path, result, expect);
    }

  return SVN_NO_ERROR;
}


static svn_error_t *
test_path_dirname(const char **msg,
             svn_boolean_t msg_only,
             svn_test_opts_t *opts,
             apr_pool_t *pool)
{
  int i;
  char *result;

  struct {
    const char *path;
    const char *result;
  } tests[] = {
    { "abc", "" },
    { "/abc", "/" },
    { "/x/abc", "/x" },
    { "/xx/abc", "/xx" },
    { "a", "" },
    { "/a", "/" },
    { "/b/a", "/b" },
    { "/", "/" },
    { SVN_EMPTY_PATH, SVN_EMPTY_PATH },
    { "X:abc/def", "X:abc" },
#if defined(WIN32) || defined(__CYGWIN__)
<<<<<<< HEAD
    { "//srv/shr/fld",  "//srv/shr" },
    { "//srv/shr/fld/subfld", "//srv/shr/fld" },

/* These will fail, see issue #2028
=======
/* These will fail, see issue #2028
    { "//srv/shr/fld",  "//srv/shr" },
    { "//srv/shr/fld/subfld", "//srv/shr/fld" },
>>>>>>> e363d545
    { "X:/", "X:/" },
    { "X:/abc", "X:/" },
    { "X:", "X:" },
    { "X:abc", "X:" },
    { "//srv/shr",      "//srv/shr" },
*/
#else  /* WIN32 or Cygwin */
    /* on non-Windows platforms, ':' is allowed in pathnames */
    { "X:", "" },
    { "X:abc", "" },
#endif /* non-WIN32 */
  };

  *msg = "test svn_path_dirname";
  if (msg_only)
    return SVN_NO_ERROR;

  for (i = sizeof(tests) / sizeof(tests[0]); i--; )
    {
      const char *path = tests[i].path;
      const char *expect = tests[i].result;

      result = svn_path_dirname(path, pool);
      if (strcmp(result, expect))
        return svn_error_createf(SVN_ERR_TEST_FAILED, NULL,
                                 "svn_path_dirname(\"%s\") returned "
                                 "\"%s\". expected \"%s\"",
                                 path, result, expect);
    }

  return SVN_NO_ERROR;
}


static svn_error_t *
test_path_decompose(const char **msg,
                    svn_boolean_t msg_only,
                    svn_test_opts_t *opts,
                    apr_pool_t *pool)
{
  static const char * const paths[] = {
    "/", "/", NULL,
    "foo", "foo", NULL,
    "/foo", "/", "foo", NULL,
    "/foo/bar", "/", "foo", "bar", NULL,
    "foo/bar", "foo", "bar", NULL,

    /* Are these canonical? Should the middle bits produce SVN_EMPTY_PATH? */
    "foo/bar", "foo", "bar", NULL,
    NULL,
  };
  int i = 0;

  *msg = "test svn_path_decompose";
  if (msg_only)
    return SVN_NO_ERROR;

  for (;;)
    {
      if (! paths[i])
        break;
      else
        {
          apr_array_header_t *components = svn_path_decompose(paths[i], pool);
          int j;
          for (j = 0; j < components->nelts; ++j)
            {
              const char *component = APR_ARRAY_IDX(components,
                                                    j,
                                                    const char*);
              if (! paths[i+j+1])
                return svn_error_createf(SVN_ERR_TEST_FAILED, NULL,
                                         "svn_path_decompose(\"%s\") returned "
                                         "unexpected component \"%s\"",
                                         paths[i], component);
              if (strcmp(component, paths[i+j+1]))
                return svn_error_createf(SVN_ERR_TEST_FAILED, NULL,
                                         "svn_path_decompose(\"%s\") returned "
                                         "\"%s\" expected \"%s\"",
                                         paths[i], component, paths[i+j+1]);
            }
          if (paths[i+j+1])
            return svn_error_createf(SVN_ERR_TEST_FAILED, NULL,
                                     "svn_path_decompose(\"%s\") failed "
                                     "to return \"%s\"",
                                     paths[i], paths[i+j+1]);
          i += components->nelts + 2;
        }
    }

  return SVN_NO_ERROR;
}

static svn_error_t *
test_path_canonicalize(const char **msg,
                       svn_boolean_t msg_only,
                       svn_test_opts_t *opts,
                       apr_pool_t *pool)
{
  struct {
    const char *path;
    const char *result;
  } tests[] = {
    { "",                     "" },
    { ".",                    "" },
    { "/",                    "/" },
    { "/.",                   "/" },
    { "./",                   "" },
    { "./.",                  "" },
    { "//",                   "/" },
    { "/////",                "/" },
    { "./././.",              "" },
    { "////././.",            "/" },
    { "foo",                  "foo" },
    { ".foo",                 ".foo" },
    { "foo.",                 "foo." },
    { "/foo",                 "/foo" },
    { "foo/",                 "foo" },
    { "foo//",                "foo" },
    { "foo///",               "foo" },
    { "foo./",                "foo." },
    { "foo./.",               "foo." },
    { "foo././/.",            "foo." },
    { "/foo/bar",             "/foo/bar" },
    { "foo/..",               "foo/.." },
    { "foo/../",              "foo/.." },
    { "foo/../.",             "foo/.." },
    { "foo//.//bar",          "foo/bar" },
    { "///foo",               "/foo" },
    { "/.//./.foo",           "/.foo" },
    { ".///.foo",             ".foo" },
    { "../foo",               "../foo" },
    { "../../foo/",           "../../foo" },
    { "../../foo/..",         "../../foo/.." },
    { "/../../",              "/../.." },
    { "dirA",                 "dirA" },
    { "foo/dirA",             "foo/dirA" },
    { "http://hst",           "http://hst" },
    { "http://hst/foo/../bar","http://hst/foo/../bar" },
    { "http://hst/",          "http://hst" },
    { "http:///",             "http://" },
    { "https://",             "https://" },
    { "file:///",             "file://" },
    { "file://",              "file://" },
    { "svn:///",              "svn://" },
    { "svn+ssh:///",          "svn+ssh://" },
    { "http://HST/",          "http://hst" },
    { "http://HST/FOO/BaR",   "http://hst/FOO/BaR" },
    { "svn+ssh://j.raNDom@HST/BaR", "svn+ssh://j.raNDom@hst/BaR" },
    { "svn+SSH://j.random:jRaY@HST/BaR", "svn+ssh://j.random:jRaY@hst/BaR" },
    { "SVN+ssh://j.raNDom:jray@HST/BaR", "svn+ssh://j.raNDom:jray@hst/BaR" },
    { "fILe:///Users/jrandom/wc", "file:///Users/jrandom/wc" },
    { "fiLE:///",             "file://" },
    { "fiLE://",              "file://" },
    { "X:/foo",               "X:/foo" },
    { "X:",                   "X:" },
    { "X:foo",                "X:foo" },
#if defined(WIN32) || defined(__CYGWIN__)
    { "file:///c:/temp/repos", "file:///C:/temp/repos" },
    { "file:///c:/temp/REPOS", "file:///C:/temp/REPOS" },
    { "file:///C:/temp/REPOS", "file:///C:/temp/REPOS" },
    { "C:/folder/subfolder/file", "C:/folder/subfolder/file" },
    /* We permit UNC paths on Windows.  By definition UNC
     * paths must have two components so we should remove the
     * double slash if there is only one component. */
<<<<<<< HEAD
=======
/* These will fail, see issue #2028
>>>>>>> e363d545
    { "//hst",                "/hst" },
    { "//hst/./",             "/hst" },
    { "//server/share/",      "//server/share" },
    { "//server/SHare/",      "//server/SHare" },
    { "//SERVER/SHare/",      "//server/SHare" },
<<<<<<< HEAD
/* These will fail, see issue #2028
=======
>>>>>>> e363d545
    { "X:/",                  "X:/" },
*/
#else /* WIN32 or Cygwin */
    { "file:///c:/temp/repos", "file:///c:/temp/repos" },
    { "file:///c:/temp/REPOS", "file:///c:/temp/REPOS" },
    { "file:///C:/temp/REPOS", "file:///C:/temp/REPOS" },
#endif /* non-WIN32 */
    { NULL, NULL }
  };
  int i;

  *msg = "test svn_path_canonicalize";
  if (msg_only)
    return SVN_NO_ERROR;

  i = 0;
  while (tests[i].path)
    {
      const char *canonical = svn_path_canonicalize(tests[i].path, pool);

      if (strcmp(canonical, tests[i].result))
        return svn_error_createf(SVN_ERR_TEST_FAILED, NULL,
                                 "svn_path_canonicalize(\"%s\") returned "
                                 "\"%s\" expected \"%s\"",
                                 tests[i].path, canonical, tests[i].result);
      ++i;
    }

  return SVN_NO_ERROR;
}

static svn_error_t *
test_path_remove_component(const char **msg,
                           svn_boolean_t msg_only,
                           svn_test_opts_t *opts,
                           apr_pool_t *pool)
{
  struct {
    const char *path;
    const char *result;
  } tests[] = {
    { "",                     "" },
    { "/",                    "/" },
    { "foo",                  "" },
    { "foo/bar",              "foo" },
    { "/foo/bar",             "/foo" },
    { "/foo",                 "/" },
#if defined(WIN32) || defined(__CYGWIN__)
    { "X:/foo/bar",           "X:/foo" },
    { "//srv/shr/fld",        "//srv/shr" },
    { "//srv/shr/fld/subfld", "//srv/shr/fld" },
/* These will fail, see issue #2028
    { "X:/foo",               "X:/" },
    { "X:/",                  "X:/" },
    { "X:foo",                "X:" },
    { "X:",                   "X:" },
    { "//srv/shr",            "//srv/shr" },
*/
#else /* WIN32 or Cygwin */
    { "X:foo",                "" },
    { "X:",                   "" },
#endif /* non-WIN32 */
    { NULL, NULL }
  };
  int i;
  svn_stringbuf_t *buf;

  *msg = "test svn_path_remove_component";
  if (msg_only)
    return SVN_NO_ERROR;

  buf = svn_stringbuf_create("", pool);

  i = 0;
  while (tests[i].path)
    {
      svn_stringbuf_set(buf, tests[i].path);

      svn_path_remove_component(buf);

      if (strcmp(buf->data, tests[i].result))
        return svn_error_createf(SVN_ERR_TEST_FAILED, NULL,
                                 "svn_path_remove_component(\"%s\") returned "
                                 "\"%s\" expected \"%s\"",
                                 tests[i].path, buf->data, tests[i].result);
      ++i;
    }

  return SVN_NO_ERROR;
}

static svn_error_t *
test_path_check_valid(const char **msg,
                      svn_boolean_t msg_only,
                      svn_test_opts_t *opts,
                      apr_pool_t *pool)
{
  apr_size_t i;

  /* Paths to test and their expected results. */
  struct {
    const char *path;
    svn_boolean_t result;
  } tests[] = {
    { "/foo/bar",      TRUE },
    { "/foo",          TRUE },
    { "/",             TRUE },
    { "foo/bar",       TRUE },
    { "foo bar",       TRUE },
    { "foo\7bar",      FALSE },
    { "foo\31bar",     FALSE },
    { "\7foo\31bar",   FALSE },
    { "\7",            FALSE },
    { "",              TRUE },
  };

  *msg = "test svn_path_check_valid";

  if (msg_only)
    return SVN_NO_ERROR;

  for (i = 0; i < sizeof(tests) / sizeof(tests[0]); i++)
    {
      svn_error_t *err = svn_path_check_valid(tests[i].path, pool);
      svn_boolean_t retval = (err == SVN_NO_ERROR);

      svn_error_clear(err);
      if (tests[i].result != retval)
        return svn_error_createf
          (SVN_ERR_TEST_FAILED, NULL,
           "svn_path_check_valid (%s) returned %s instead of %s",
           tests[i].path, retval ? "TRUE" : "FALSE",
           tests[i].result ? "TRUE" : "FALSE");
    }

  return SVN_NO_ERROR;
}

static svn_error_t *
test_path_is_ancestor(const char **msg,
                      svn_boolean_t msg_only,
                      svn_test_opts_t *opts,
                      apr_pool_t *pool)
{
  apr_size_t i;

  /* Paths to test and their expected results. */
  struct {
    const char *path1;
    const char *path2;
    svn_boolean_t result;
  } tests[] = {
    { "/foo",            "/foo/bar",      TRUE},
    { "/foo/bar",        "/foo/bar/",     TRUE},
    { "/",               "/foo",          TRUE},
    { SVN_EMPTY_PATH,    "foo",           TRUE},
    { SVN_EMPTY_PATH,    ".bar",          TRUE},

    { "/.bar",           "/",             FALSE},
    { "foo/bar",         "foo",           FALSE},
    { "/foo/bar",        "/foo",          FALSE},
    { "foo",             "foo/bar",       TRUE},
    { "foo.",            "foo./.bar",     TRUE},

    { "../foo",          "..",            FALSE},
    { SVN_EMPTY_PATH,    SVN_EMPTY_PATH,  TRUE},
    { "/",               "/",             TRUE},

    { "http://test",    "http://test",     TRUE},
    { "http://test",    "http://taste",    FALSE},
    { "http://test",    "http://test/foo", TRUE},
    { "http://test",    "file://test/foo", FALSE},
    { "http://test",    "http://testF",    FALSE},
/*
    TODO: this testcase fails, showing that svn_path_is_ancestor
    shouldn't be used on urls. This is related to issue #1711.

    { "http://",        "http://test",     FALSE},
*/
    { "X:foo",           "X:bar",         FALSE},
#if defined(WIN32) || defined(__CYGWIN__)
<<<<<<< HEAD
=======
/* These will fail, see issue #2028
>>>>>>> e363d545
    { "//srv/shr",       "//srv",         FALSE},
    { "//srv/shr",       "//srv/shr/fld", TRUE },
    { "//srv",           "//srv/shr/fld", TRUE },
    { "//srv/shr/fld",   "//srv/shr",     FALSE },
    { "//srv/shr/fld",   "//srv2/shr/fld", FALSE },
<<<<<<< HEAD
/* These will fail, see issue #2028
=======
>>>>>>> e363d545
    { "X:/",             "X:/",           TRUE},
    { "X:/foo",          "X:/",           FALSE},
    { "X:/",             "X:/foo",        TRUE},
    { "X:",              "X:foo",         TRUE},
*/
#else /* WIN32 or Cygwin */
    { "X:",              "X:foo",         FALSE},

#endif /* non-WIN32 */
  };

  *msg = "test svn_path_is_ancestor";

  if (msg_only)
    return SVN_NO_ERROR;

  for (i = 0; i < sizeof(tests) / sizeof(tests[0]); i++)
    {
      svn_boolean_t retval;

      retval = svn_path_is_ancestor(tests[i].path1, tests[i].path2);
      if (tests[i].result != retval)
        return svn_error_createf
          (SVN_ERR_TEST_FAILED, NULL,
           "svn_path_is_ancestor (%s, %s) returned %s instead of %s",
           tests[i].path1, tests[i].path2, retval ? "TRUE" : "FALSE",
           tests[i].result ? "TRUE" : "FALSE");
    }
  return SVN_NO_ERROR;
}

static svn_error_t *
test_is_single_path_component(const char **msg,
                              svn_boolean_t msg_only,
                              svn_test_opts_t *opts,
                              apr_pool_t *pool)
{
  apr_size_t i;

  /* Paths to test and their expected results.
   * Note that these paths need to be canonical,
   * else we might trigger an abort(). */
  struct {
    const char *path;
    svn_boolean_t result;
  } tests[] = {
    { "/foo/bar",      FALSE },
    { "/foo",          FALSE },
    { "/",             FALSE },
    { "foo/bar",       FALSE },
    { "foo",           TRUE },
    { "..",            FALSE },
    { "",              FALSE },
  };

  *msg = "test svn_path_is_single_path_component";

  if (msg_only)
    return SVN_NO_ERROR;

  for (i = 0; i < sizeof(tests) / sizeof(tests[0]); i++)
    {
      svn_boolean_t retval;

      retval = svn_path_is_single_path_component(tests[i].path);
      if (tests[i].result != retval)
        return svn_error_createf
          (SVN_ERR_TEST_FAILED, NULL,
           "svn_path_is_single_path_component (%s) returned %s instead of %s",
           tests[i].path, retval ? "TRUE" : "FALSE",
           tests[i].result ? "TRUE" : "FALSE");
    }

  return SVN_NO_ERROR;
}

static svn_error_t *
test_compare_paths(const char **msg,
                   svn_boolean_t msg_only,
                   svn_test_opts_t *opts,
                   apr_pool_t *pool)
{
  apr_size_t i;

  /* Paths to test and their expected results. */
  struct {
    const char *path1;
    const char *path2;
    int result;
  } tests[] = {
    { "/foo",         "/foo",         0},
    { "/foo/bar",     "/foo/bar",     0},
    { "/",            "/",            0},
    { SVN_EMPTY_PATH, SVN_EMPTY_PATH, 0},
    { "foo",          "foo",          0},
    { "foo",          "foo/bar",      -1},
    { "foo/bar",      "foo/boo",      -1},
    { "boo",          "foo",          -1},
    { "foo",          "boo",          1},
    { "foo/bar",      "foo",          1},
    { "/",            "/foo",         -1},
    { "/foo",         "/foo/bar",     -1},
    { "/foo",         "/foo/bar/boo", -1},
    { "foo",          "/foo",         1},
    { "foo\xe0""bar", "foo",          1},
    { "X:/foo",       "X:/foo",        0},
    { "X:foo",        "X:foo",         0},
    { "X:",           "X:foo",         -1},
    { "X:foo",        "X:",            1},
#if defined(WIN32) || defined(__CYGWIN__)
    { "//srv/shr",    "//srv",         1},
    { "//srv/shr",    "//srv/shr/fld", -1 },
    { "//srv/shr/fld", "//srv/shr",    1 },
    { "//srv/shr/fld", "//abc/def/ghi", 1 },
/* These will fail, see issue #2028
    { "X:/",          "X:/",           0},
    { "X:/",          "X:/foo",        -1},
    { "X:/foo",       "X:/",           1},
*/
#endif /* WIN32 or Cygwin */
  };

  *msg = "test svn_path_compare_paths";

  if (msg_only)
    return SVN_NO_ERROR;

  for (i = 0; i < sizeof(tests) / sizeof(tests[0]); i++)
    {
      int retval;

      retval = svn_path_compare_paths(tests[i].path1, tests[i].path2);
      /* tests if expected and actual result are both < 0,
         equal to 0 or greater than 0. */
      if (! (tests[i].result * retval > 0 ||
            (tests[i].result == 0 && retval == 0)) )
        return svn_error_createf
          (SVN_ERR_TEST_FAILED, NULL,
           "svn_path_compare_paths (%s, %s) returned %d instead of %d",
           tests[i].path1, tests[i].path2, retval, tests[i].result);
    }
  return SVN_NO_ERROR;
}

static svn_error_t *
test_path_get_longest_ancestor(const char **msg,
                               svn_boolean_t msg_only,
                               svn_test_opts_t *opts,
                               apr_pool_t *pool)
{
  apr_size_t i;

  /* Paths to test and their expected results. */
  struct {
    const char *path1;
    const char *path2;
    const char *result;
  } tests[] = {
    { "/foo",           "/foo/bar",        "/foo"},
    { "/foo/bar",       "foo/bar",         ""},
    { "/",              "/foo",            "/"},
    { SVN_EMPTY_PATH,   "foo",             SVN_EMPTY_PATH},
    { SVN_EMPTY_PATH,   ".bar",            SVN_EMPTY_PATH},
    { "/.bar",          "/",               "/"},
    { "foo/bar",        "foo",             "foo"},
    { "/foo/bar",       "/foo",            "/foo"},
    { "/rif",           "/raf",            "/"},
    { "foo",            "foo/bar",         "foo"},
    { "foo.",           "foo./.bar",       "foo."},
    { SVN_EMPTY_PATH,   SVN_EMPTY_PATH,    SVN_EMPTY_PATH},
    { "/",              "/",               "/"},
    { "http://test",    "http://test",     "http://test"},
    { "http://test",    "http://taste",    ""},
    { "http://test",    "http://test/foo", "http://test"},
    { "http://test",    "file://test/foo", ""},
    { "http://test",    "http://testF",    ""},
    { "http://",        "http://test",     ""},
    { "file:///A/C",    "file:///B/D",     ""},
    { "file:///A/C",    "file:///A/D",     "file:///A"},

#if defined(WIN32) || defined(__CYGWIN__)
    { "X:/",            "X:/",             "X:/"},
    { "X:/foo/bar/A/D/H/psi", "X:/foo/bar/A/B", "X:/foo/bar/A" },
    { "X:/foo/bar/boo", "X:/foo/bar/baz/boz", "X:/foo/bar"},
    { "X:foo/bar",      "X:foo/bar/boo",   "X:foo/bar"},
    { "//srv/shr",      "//srv/shr/fld",   "//srv/shr" },
    { "//srv/shr/fld",  "//srv/shr",       "//srv/shr" },

/* These will fail, see issue #2028
    { "//srv/shr/fld",  "//srv2/shr/fld",  "" },
    { "X:/foo",         "X:/",             "X:/"},
    { "X:/folder1",     "X:/folder2",      "X:/"},
    { "X:/",            "X:/foo",          "X:/"},
    { "X:",             "X:foo",           "X:"},
    { "X:",             "X:/",             ""},
    { "X:foo",          "X:bar",           "X:"},
*/
#else /* WIN32 or Cygwin */
    { "X:/foo",         "X:",              "X:"},
    { "X:/folder1",     "X:/folder2",      "X:"},
    { "X:",             "X:foo",           ""},
    { "X:foo",          "X:bar",           ""},
#endif /* non-WIN32 */
  };

  *msg = "test svn_path_get_longest_ancestor";

  if (msg_only)
    return SVN_NO_ERROR;

  for (i = 0; i < sizeof(tests) / sizeof(tests[0]); i++)
    {
      const char *retval;

      retval = svn_path_get_longest_ancestor(tests[i].path1, tests[i].path2,
                                             pool);

      if (strcmp(tests[i].result, retval))
        return svn_error_createf
          (SVN_ERR_TEST_FAILED, NULL,
           "svn_path_get_longest_ancestor (%s, %s) returned %s instead of %s",
           tests[i].path1, tests[i].path2, retval, tests[i].result);

      /* changing the order of the paths should return the same results */
      retval = svn_path_get_longest_ancestor(tests[i].path2, tests[i].path1,
                                             pool);

      if (strcmp(tests[i].result, retval))
        return svn_error_createf
          (SVN_ERR_TEST_FAILED, NULL,
           "svn_path_get_longest_ancestor (%s, %s) returned %s instead of %s",
           tests[i].path2, tests[i].path1, retval, tests[i].result);
    }
  return SVN_NO_ERROR;
}


static svn_error_t *
test_path_splitext(const char **msg,
                   svn_boolean_t msg_only,
                   svn_test_opts_t *opts,
                   apr_pool_t *pool)
{
  apr_size_t i;
  apr_pool_t *subpool = svn_pool_create(pool);

  /* Paths to test and their expected results. */
  struct {
    const char *path;
    const char *path_root;
    const char *path_ext;
    svn_boolean_t result;
  } tests[] = {
    { "no-ext",                    "no-ext",                 "" },
    { "test-file.py",              "test-file.",             "py" },
    { "period.file.ext",           "period.file.",           "ext" },
    { "multi-component/file.txt",  "multi-component/file.",  "txt" },
    { "yep.still/no-ext",          "yep.still/no-ext",       "" },
    { "folder.with/period.log",    "folder.with/period.",    "log" },
    { "period.",                   "period.",                "" },
    { "file.ends-with/period.",    "file.ends-with/period.", "" },
    { "two-periods..txt",          "two-periods..",          "txt" },
    { ".dot-file",                 ".dot-file",              "" },
    { "sub/.dot-file",             "sub/.dot-file",          "" },
    { ".dot-file.withext",         ".dot-file.",             "withext" },
    { "sub/.dot-file.withext",     "sub/.dot-file.",         "withext" },
    { "sub/a.out",                 "sub/a.",                 "out" },
    { "a.out",                     "a.",                     "out" },
    { "",                          "",                       "" },
  };

  *msg = "test svn_path_splitext";

  if (msg_only)
    return SVN_NO_ERROR;

  for (i = 0; i < sizeof(tests) / sizeof(tests[0]); i++)
    {
      const char *path = tests[i].path;
      const char *path_root;
      const char *path_ext;

      svn_pool_clear(subpool);

      /* First, we'll try splitting and fetching both root and
         extension to see if they match our expected results. */
      svn_path_splitext(&path_root, &path_ext, path, subpool);
      if ((strcmp(tests[i].path_root, path_root))
          || (strcmp(tests[i].path_ext, path_ext)))
        return svn_error_createf
          (SVN_ERR_TEST_FAILED, NULL,
           "svn_path_splitext (%s) returned ('%s', '%s') "
           "instead of ('%s', '%s')",
           tests[i].path, path_root, path_ext,
           tests[i].path_root, tests[i].path_ext);

      /* Now, let's only fetch the root. */
      svn_path_splitext(&path_root, NULL, path, subpool);
      if (strcmp(tests[i].path_root, path_root))
        return svn_error_createf
          (SVN_ERR_TEST_FAILED, NULL,
           "svn_path_splitext (%s) with a NULL path_ext returned '%s' "
           "for the path_root instead of '%s'",
           tests[i].path, path_root, tests[i].path_root);

      /* Next, let's only fetch the extension. */
      svn_path_splitext(NULL, &path_ext, path, subpool);
      if ((strcmp(tests[i].path_root, path_root))
          || (strcmp(tests[i].path_ext, path_ext)))
        return svn_error_createf
          (SVN_ERR_TEST_FAILED, NULL,
           "svn_path_splitext (%s) with a NULL path_root returned '%s' "
           "for the path_ext instead of '%s'",
           tests[i].path, path_ext, tests[i].path_ext);
    }
  svn_pool_destroy(subpool);
  return SVN_NO_ERROR;
}


static svn_error_t *
test_path_compose(const char **msg,
                  svn_boolean_t msg_only,
                  svn_test_opts_t *opts,
                  apr_pool_t *pool)
{
  static const char * const paths[] = {
    "",
    "/",
    "/foo",
    "/foo/bar",
    "/foo/bar/baz",
    "foo",
    "foo/bar",
    "foo/bar/baz",
    NULL,
  };
  const char * const *path_ptr = paths;
  const char *input_path;

  *msg = "test svn_path_decompose";
  if (msg_only)
    return SVN_NO_ERROR;

  for (input_path = *path_ptr; *path_ptr; input_path = *++path_ptr)
    {
      apr_array_header_t *components = svn_path_decompose(input_path, pool);
      const char *output_path = svn_path_compose(components, pool);

      if (strcmp(input_path, output_path))
        return svn_error_createf(SVN_ERR_TEST_FAILED, NULL,
                                 "svn_path_compose("
                                 "svn_path_decompose(\"%s\")) "
                                 "returned \"%s\" expected \"%s\"",
                                 input_path, output_path, input_path);
    }

  return SVN_NO_ERROR;
}

static svn_error_t *
test_path_is_canonical(const char **msg,
                       svn_boolean_t msg_only,
                       svn_test_opts_t *opts,
                       apr_pool_t *pool)
{
  struct {
    const char *path;
    svn_boolean_t canonical;
  } tests[] = {
    { "",                      TRUE },
    { ".",                     FALSE },
    { "/",                     TRUE },
    { "/.",                    FALSE },
    { "./",                    FALSE },
    { "./.",                   FALSE },
    { "//",                    FALSE },
    { "/////",                 FALSE },
    { "./././.",               FALSE },
    { "////././.",             FALSE },
    { "foo",                   TRUE },
    { ".foo",                  TRUE },
    { "foo.",                  TRUE },
    { "/foo",                  TRUE },
    { "foo/",                  FALSE },
    { "foo./",                 FALSE },
    { "foo./.",                FALSE },
    { "foo././/.",             FALSE },
    { "/foo/bar",              TRUE },
    { "foo/..",                TRUE },
    { "foo/../",               FALSE },
    { "foo/../.",              FALSE },
    { "foo//.//bar",           FALSE },
    { "///foo",                FALSE },
    { "/.//./.foo",            FALSE },
    { ".///.foo",              FALSE },
    { "../foo",                TRUE },
    { "../../foo/",            FALSE },
    { "../../foo/..",          TRUE },
    { "/../../",               FALSE },
    { "dirA",                  TRUE },
    { "foo/dirA",              TRUE },
    { "http://hst",            TRUE },
    { "http://hst/foo/../bar", TRUE },
    { "http://hst/",           FALSE },
    { "foo/./bar",             FALSE },
    { "http://HST/",           FALSE },
    { "http://HST/FOO/BaR",    FALSE },
    { "svn+ssh://j.raNDom@HST/BaR", FALSE },
    { "svn+SSH://j.random:jRaY@HST/BaR", FALSE },
<<<<<<< HEAD
    { "SVN+ssh://j.raNDom:jray@HST/BaR", FALSE },    
=======
    { "SVN+ssh://j.raNDom:jray@HST/BaR", FALSE },
>>>>>>> e363d545
    { "svn+ssh://j.raNDom:jray@hst/BaR", TRUE },
    { "fILe:///Users/jrandom/wc", FALSE },
    { "fiLE:///",              FALSE },
    { "fiLE://",               FALSE },
#if defined(WIN32) || defined(__CYGWIN__)
    { "file:///c:/temp/repos", FALSE },
    { "file:///c:/temp/REPOS", FALSE },
    { "file:///C:/temp/REPOS", TRUE },
<<<<<<< HEAD
=======
    { "C:/folder/subfolder/file", TRUE },
/* These will fail, see issue #2028
>>>>>>> e363d545
    { "//server/share/",       FALSE },
    { "//server/share",        TRUE },
    { "//server/SHare",        TRUE },
    { "//SERVER/SHare",        FALSE },
<<<<<<< HEAD
    { "C:/folder/subfolder/file", TRUE },
=======
*/
>>>>>>> e363d545
#else /* WIN32 or Cygwin */
    { "file:///c:/temp/repos", TRUE },
    { "file:///c:/temp/REPOS", TRUE },
    { "file:///C:/temp/REPOS", TRUE },
#endif /* non-WIN32 */
    { NULL, FALSE },
  };
  int i;

  *msg = "test svn_path_is_canonical";
  if (msg_only)
    return SVN_NO_ERROR;

  for (i = 0; tests[i].path; i++)
    {
      svn_boolean_t canonical;

      canonical = svn_path_is_canonical(tests[i].path, pool);
      if (tests[i].canonical != canonical)
        return svn_error_createf(SVN_ERR_TEST_FAILED, NULL,
                                 "svn_path_is_canonical(\"%s\") returned "
                                 "\"%s\" expected \"%s\"",
                                 tests[i].path,
                                 canonical ? "TRUE" : "FALSE",
                                 tests[i].canonical ? "TRUE" : "FALSE");
    }

  return SVN_NO_ERROR;
}

/* local define to support XFail-ing tests on Windows/Cygwin only */
#if defined(WIN32) || defined(__CYGWIN__)
#define WINDOWS_OR_CYGWIN TRUE
#else
#define WINDOWS_OR_CYGWIN FALSE
#endif /* WIN32 or Cygwin */


/* The test table.  */

struct svn_test_descriptor_t test_funcs[] =
  {
    SVN_TEST_NULL,
    SVN_TEST_PASS(test_path_is_child),
    SVN_TEST_PASS(test_path_split),
    SVN_TEST_PASS(test_path_is_url),
    SVN_TEST_PASS(test_path_is_uri_safe),
    SVN_TEST_PASS(test_uri_encode),
    SVN_TEST_PASS(test_uri_decode),
    SVN_TEST_PASS(test_uri_autoescape),
    SVN_TEST_PASS(test_uri_from_iri),
    SVN_TEST_PASS(test_path_join),
    SVN_TEST_PASS(test_path_basename),
    SVN_TEST_PASS(test_path_dirname),
    SVN_TEST_PASS(test_path_decompose),
    SVN_TEST_PASS(test_path_canonicalize),
    SVN_TEST_PASS(test_path_remove_component),
    SVN_TEST_PASS(test_path_is_ancestor),
    SVN_TEST_PASS(test_path_check_valid),
    SVN_TEST_PASS(test_is_single_path_component),
    SVN_TEST_PASS(test_compare_paths),
    SVN_TEST_PASS(test_path_get_longest_ancestor),
    SVN_TEST_PASS(test_path_splitext),
    SVN_TEST_PASS(test_path_compose),
    SVN_TEST_PASS(test_path_is_canonical),
    SVN_TEST_NULL
  };<|MERGE_RESOLUTION|>--- conflicted
+++ resolved
@@ -480,9 +480,6 @@
     { "X:", "/def", "/def" },
     { "X:abc", "/d", "/d" },
     { "X:abc", "/", "/" },
-<<<<<<< HEAD
-
-=======
     { "file://", "foo", "file:///foo" },
     { "file:///foo", "bar", "file:///foo/bar" },
     { "file:///foo", SVN_EMPTY_PATH, "file:///foo" },
@@ -490,7 +487,6 @@
     { "file:///X:", "bar", "file:///X:/bar" },
     { "file:///X:foo", "bar", "file:///X:foo/bar" },
     { "http://svn.dm.net", "repos", "http://svn.dm.net/repos" },
->>>>>>> e363d545
 #if defined(WIN32) || defined(__CYGWIN__)
 /* These will fail, see issue #2028
     { "//srv/shr",     "fld",     "//srv/shr/fld" },
@@ -606,21 +602,13 @@
 
   TEST_MANY((pool, "//srv/shr", "def", "ghi", NULL), "//srv/shr/def/ghi");
   TEST_MANY((pool, "//srv", "shr", "def", "ghi", NULL), "//srv/shr/def/ghi");
-<<<<<<< HEAD
-  TEST_MANY((pool, "//srv/shr/fld", "def", "ghi", NULL), 
-=======
   TEST_MANY((pool, "//srv/shr/fld", "def", "ghi", NULL),
->>>>>>> e363d545
             "//srv/shr/fld/def/ghi");
   TEST_MANY((pool, "//srv/shr/fld", "def", "//srv/shr", NULL), "//srv/shr");
   TEST_MANY((pool, "//srv", "shr", "//srv/shr", NULL), "//srv/shr");
   TEST_MANY((pool, SVN_EMPTY_PATH, "//srv/shr/fld", "def", "ghi", NULL),
             "//srv/shr/fld/def/ghi");
-<<<<<<< HEAD
-  TEST_MANY((pool, SVN_EMPTY_PATH, "//srv/shr/fld", "def", "//srv/shr", NULL), 
-=======
   TEST_MANY((pool, SVN_EMPTY_PATH, "//srv/shr/fld", "def", "//srv/shr", NULL),
->>>>>>> e363d545
             "//srv/shr");
 */
 #else /* WIN32 or Cygwin */
@@ -725,16 +713,9 @@
     { SVN_EMPTY_PATH, SVN_EMPTY_PATH },
     { "X:abc/def", "X:abc" },
 #if defined(WIN32) || defined(__CYGWIN__)
-<<<<<<< HEAD
-    { "//srv/shr/fld",  "//srv/shr" },
-    { "//srv/shr/fld/subfld", "//srv/shr/fld" },
-
-/* These will fail, see issue #2028
-=======
 /* These will fail, see issue #2028
     { "//srv/shr/fld",  "//srv/shr" },
     { "//srv/shr/fld/subfld", "//srv/shr/fld" },
->>>>>>> e363d545
     { "X:/", "X:/" },
     { "X:/abc", "X:/" },
     { "X:", "X:" },
@@ -900,19 +881,12 @@
     /* We permit UNC paths on Windows.  By definition UNC
      * paths must have two components so we should remove the
      * double slash if there is only one component. */
-<<<<<<< HEAD
-=======
 /* These will fail, see issue #2028
->>>>>>> e363d545
     { "//hst",                "/hst" },
     { "//hst/./",             "/hst" },
     { "//server/share/",      "//server/share" },
     { "//server/SHare/",      "//server/SHare" },
     { "//SERVER/SHare/",      "//server/SHare" },
-<<<<<<< HEAD
-/* These will fail, see issue #2028
-=======
->>>>>>> e363d545
     { "X:/",                  "X:/" },
 */
 #else /* WIN32 or Cygwin */
@@ -1094,19 +1068,12 @@
 */
     { "X:foo",           "X:bar",         FALSE},
 #if defined(WIN32) || defined(__CYGWIN__)
-<<<<<<< HEAD
-=======
 /* These will fail, see issue #2028
->>>>>>> e363d545
     { "//srv/shr",       "//srv",         FALSE},
     { "//srv/shr",       "//srv/shr/fld", TRUE },
     { "//srv",           "//srv/shr/fld", TRUE },
     { "//srv/shr/fld",   "//srv/shr",     FALSE },
     { "//srv/shr/fld",   "//srv2/shr/fld", FALSE },
-<<<<<<< HEAD
-/* These will fail, see issue #2028
-=======
->>>>>>> e363d545
     { "X:/",             "X:/",           TRUE},
     { "X:/foo",          "X:/",           FALSE},
     { "X:/",             "X:/foo",        TRUE},
@@ -1517,11 +1484,7 @@
     { "http://HST/FOO/BaR",    FALSE },
     { "svn+ssh://j.raNDom@HST/BaR", FALSE },
     { "svn+SSH://j.random:jRaY@HST/BaR", FALSE },
-<<<<<<< HEAD
-    { "SVN+ssh://j.raNDom:jray@HST/BaR", FALSE },    
-=======
     { "SVN+ssh://j.raNDom:jray@HST/BaR", FALSE },
->>>>>>> e363d545
     { "svn+ssh://j.raNDom:jray@hst/BaR", TRUE },
     { "fILe:///Users/jrandom/wc", FALSE },
     { "fiLE:///",              FALSE },
@@ -1530,20 +1493,13 @@
     { "file:///c:/temp/repos", FALSE },
     { "file:///c:/temp/REPOS", FALSE },
     { "file:///C:/temp/REPOS", TRUE },
-<<<<<<< HEAD
-=======
     { "C:/folder/subfolder/file", TRUE },
 /* These will fail, see issue #2028
->>>>>>> e363d545
     { "//server/share/",       FALSE },
     { "//server/share",        TRUE },
     { "//server/SHare",        TRUE },
     { "//SERVER/SHare",        FALSE },
-<<<<<<< HEAD
-    { "C:/folder/subfolder/file", TRUE },
-=======
 */
->>>>>>> e363d545
 #else /* WIN32 or Cygwin */
     { "file:///c:/temp/repos", TRUE },
     { "file:///c:/temp/REPOS", TRUE },
