<<<<<<< HEAD
/*
 * hashdump.c :  dumping and reading hash tables to/from files.
 *
 * ====================================================================
 * Copyright (c) 2000-2003 CollabNet.  All rights reserved.
 *
 * This software is licensed as described in the file COPYING, which
 * you should have received as part of this distribution.  The terms
 * are also available at http://subversion.tigris.org/license-1.html.
 * If newer versions of this license are posted there, you may use a
 * newer version instead, at your option.
 *
 * This software consists of voluntary contributions made by many
 * individuals.  For exact contribution history, see the revision
 * history and logs, available at http://subversion.tigris.org/.
 * ====================================================================
 */



#include <stdio.h>       /* for sprintf() */
#include <stdlib.h>
#include <apr_pools.h>
#include <apr_hash.h>
#include <apr_file_io.h>
#include "svn_types.h"
#include "svn_string.h"
#include "svn_error.h"
#include "svn_hash.h"
#include "svn_io.h"




/* 
 * The format of a dumped hash table is:
 *
 *   K <nlength>
 *   name (a string of <nlength> bytes, followed by a newline)
 *   V <vlength>
 *   val (a string of <vlength> bytes, followed by a newline)
 *   [... etc, etc ...]
 *   END
 *
 *
 * (Yes, there is a newline after END.)
 *
 * For example:
 *
 *   K 5
 *   color
 *   V 3
 *   red
 *   K 11
 *   wine review
 *   V 376
 *   A forthright entrance, yet coquettish on the tongue, its deceptively
 *   fruity exterior hides the warm mahagony undercurrent that is the
 *   hallmark of Chateau Fraisant-Pitre.  Connoisseurs of the region will
 *   be pleased to note the familiar, subtle hints of mulberries and
 *   carburator fluid.  Its confident finish is marred only by a barely
 *   detectable suggestion of rancid squid ink.
 *   K 5 
 *   price
 *   V 8
 *   US $6.50
 *   END
 *
 */




/*** Code. ***/

apr_status_t
svn_hash_write (apr_hash_t *hash, 
                apr_file_t *destfile,
                apr_pool_t *pool)
{
  apr_hash_index_t *this;      /* current hash entry */
  apr_status_t err;
  char buf[SVN_KEYLINE_MAXLEN];

  for (this = apr_hash_first (pool, hash); this; this = apr_hash_next (this))
    {
      const void *key;
      void *val;
      apr_ssize_t keylen;
      int bytes_used;
      const svn_string_t *value;

      /* Get this key and val. */
      apr_hash_this (this, &key, &keylen, &val);

      /* Output name length, then name. */

      err = apr_file_write_full (destfile, "K ", 2, NULL);
      if (err) return err;

      sprintf (buf, "%" APR_SSIZE_T_FMT "%n", keylen, &bytes_used);
      err = apr_file_write_full (destfile, buf, bytes_used, NULL);
      if (err) return err;

      err = apr_file_write_full (destfile, "\n", 1, NULL);
      if (err) return err;

      err = apr_file_write_full (destfile, (const char *) key, keylen, NULL);
      if (err) return err;

      err = apr_file_write_full (destfile, "\n", 1, NULL);
      if (err) return err;

      /* Output value length, then value. */
      value = val;

      err = apr_file_write_full (destfile, "V ", 2, NULL);
      if (err) return err;

      sprintf (buf, "%ld%n", (long int) value->len, &bytes_used);
      err = apr_file_write_full (destfile, buf, bytes_used, NULL);
      if (err) return err;

      err = apr_file_write_full (destfile, "\n", 1, NULL);
      if (err) return err;

      err = apr_file_write_full (destfile, value->data, value->len, NULL);
      if (err) return err;

      err = apr_file_write_full (destfile, "\n", 1, NULL);
      if (err) return err;
    }

  err = apr_file_write_full (destfile, "END\n", 4, NULL);
  if (err) return err;

  return APR_SUCCESS;
}


/* Read a line from FILE into BUF, but not exceeding *LIMIT bytes.
 * Does not include newline, instead '\0' is put there.
 * Length (as in strlen) is returned in *LIMIT.
 * BUF should be pre-allocated.
 * FILE should be already opened. 
 *
 * (This is meant for reading length lines from hashdump files.) 
 */
apr_status_t
svn_io_read_length_line (apr_file_t *file, char *buf, apr_size_t *limit)
{
  apr_size_t i;
  apr_status_t err;
  char c;

  for (i = 0; i < *limit; i++)
  {
    err = apr_file_getc (&c, file); 
    if (err)
      return err;   /* Note: this status code could be APR_EOF, which
                       is totally fine.  The caller should be aware of
                       this. */
    if (c == '\n')
      {
        buf[i] = '\0';
        *limit = i;
        return APR_SUCCESS;
      }
    else
      {
        buf[i] = c;
      }
  }

  /* todo: make a custom error "SVN_LENGTH_TOO_LONG" or something? */
  return SVN_WARNING;
}


apr_status_t
svn_hash_read (apr_hash_t *hash, 
               apr_file_t *srcfile,
               apr_pool_t *pool)
{
  apr_status_t err;
  char buf[SVN_KEYLINE_MAXLEN];
  apr_size_t num_read;
  char c;
  int first_time = 1;
  

  while (1)
    {
      /* Read a key length line.  Might be END, though. */
      apr_size_t len = sizeof(buf);

      err = svn_io_read_length_line (srcfile, buf, &len);
      if (APR_STATUS_IS_EOF(err) && first_time)
        /* We got an EOF on our very first attempt to read, which
           means it's a zero-byte file.  No problem, just go home. */        
        return APR_SUCCESS;
      else if (err)
        /* Any other circumstance is a genuine error. */
        return err;

      first_time = 0;

      if (((len == 3) && (buf[0] == 'E') && (buf[1] == 'N') && (buf[2] == 'D'))
          || ((len == 9)
              && (buf[0] == 'P')
              && (buf[1] == 'R')       /* We formerly used just "END" to */
              && (buf[2] == 'O')       /* end a property hash, but later */
              && (buf[3] == 'P')       /* we added "PROPS-END", so that  */
              && (buf[4] == 'S')       /* the fs dump format would be    */
              && (buf[5] == '-')       /* more human-readable.  That's   */
              && (buf[6] == 'E')       /* why we accept either way here. */
              && (buf[7] == 'N')
              && (buf[8] == 'D')))
        {
          /* We've reached the end of the dumped hash table, so leave. */
          return APR_SUCCESS;
        }
      else if ((buf[0] == 'K') && (buf[1] == ' '))
        {
          /* Get the length of the key */
          size_t keylen = (size_t) atoi (buf + 2);

          /* Now read that much into a buffer, + 1 byte for null terminator */
          void *keybuf = apr_palloc (pool, keylen + 1);
          err = apr_file_read_full (srcfile, keybuf, keylen, &num_read);
          if (err) return err;
          ((char *) keybuf)[keylen] = '\0';

          /* Suck up extra newline after key data */
          err = apr_file_getc (&c, srcfile);
          if (err) return err;
          if (c != '\n') return SVN_ERR_MALFORMED_FILE;

          /* Read a val length line */
          len = sizeof(buf);
          err = svn_io_read_length_line (srcfile, buf, &len);
          if (err) return err;

          if ((buf[0] == 'V') && (buf[1] == ' '))
            {
              svn_string_t *value = apr_palloc (pool, sizeof (*value));

              /* Get the length of the value */
              int vallen = atoi (buf + 2);

              /* Again, 1 extra byte for the null termination. */
              void *valbuf = apr_palloc (pool, vallen + 1);
              err = apr_file_read_full (srcfile, valbuf, vallen, &num_read);
              if (err) return err;
              ((char *) valbuf)[vallen] = '\0';

              /* Suck up extra newline after val data */
              err = apr_file_getc (&c, srcfile);
              if (err) return err;
              if (c != '\n') return SVN_ERR_MALFORMED_FILE;

              value->data = valbuf;
              value->len = vallen;

              /* The Grand Moment:  add a new hash entry! */
              apr_hash_set (hash, keybuf, keylen, value);
            }
          else
            {
              return SVN_ERR_MALFORMED_FILE;
            }
        }
      else
        {
          return SVN_ERR_MALFORMED_FILE;
        }
    } /* while (1) */

}


svn_error_t *
svn_hash_diff (apr_hash_t *hash_a,
               apr_hash_t *hash_b,
               svn_hash_diff_func_t diff_func,
               void *diff_func_baton,
               apr_pool_t *pool)
{
  apr_hash_index_t *hi;

  if (hash_a)
    for (hi = apr_hash_first (pool, hash_a); hi; hi = apr_hash_next (hi))
      {
        const void *key;
        apr_ssize_t klen;
        
        apr_hash_this (hi, &key, &klen, NULL);
        
        if (hash_b && (apr_hash_get (hash_b, key, klen)))
          SVN_ERR ((*diff_func) (key, klen, svn_hash_diff_key_both,
                                 diff_func_baton));
        else
          SVN_ERR ((*diff_func) (key, klen, svn_hash_diff_key_a,
                                 diff_func_baton));
      }

  if (hash_b)
    for (hi = apr_hash_first (pool, hash_b); hi; hi = apr_hash_next (hi))
      {
        const void *key;
        apr_ssize_t klen;
        
        apr_hash_this (hi, &key, &klen, NULL);
        
        if (! (hash_a && apr_hash_get (hash_a, key, klen)))
          SVN_ERR ((*diff_func) (key, klen, svn_hash_diff_key_b,
                                 diff_func_baton));
      }

  return SVN_NO_ERROR;
}
=======
/*
 * hashdump.c :  dumping and reading hash tables to/from files.
 *
 * ====================================================================
 * Copyright (c) 2000-2003 CollabNet.  All rights reserved.
 *
 * This software is licensed as described in the file COPYING, which
 * you should have received as part of this distribution.  The terms
 * are also available at http://subversion.tigris.org/license-1.html.
 * If newer versions of this license are posted there, you may use a
 * newer version instead, at your option.
 *
 * This software consists of voluntary contributions made by many
 * individuals.  For exact contribution history, see the revision
 * history and logs, available at http://subversion.tigris.org/.
 * ====================================================================
 */



#include <stdio.h>       /* for sprintf() */
#include <stdlib.h>
#include <apr_pools.h>
#include <apr_hash.h>
#include <apr_file_io.h>
#include "svn_types.h"
#include "svn_string.h"
#include "svn_error.h"
#include "svn_hash.h"
#include "svn_io.h"




/* 
 * The format of a dumped hash table is:
 *
 *   K <nlength>
 *   name (a string of <nlength> bytes, followed by a newline)
 *   V <vlength>
 *   val (a string of <vlength> bytes, followed by a newline)
 *   [... etc, etc ...]
 *   END
 *
 *
 * (Yes, there is a newline after END.)
 *
 * For example:
 *
 *   K 5
 *   color
 *   V 3
 *   red
 *   K 11
 *   wine review
 *   V 376
 *   A forthright entrance, yet coquettish on the tongue, its deceptively
 *   fruity exterior hides the warm mahagony undercurrent that is the
 *   hallmark of Chateau Fraisant-Pitre.  Connoisseurs of the region will
 *   be pleased to note the familiar, subtle hints of mulberries and
 *   carburator fluid.  Its confident finish is marred only by a barely
 *   detectable suggestion of rancid squid ink.
 *   K 5 
 *   price
 *   V 8
 *   US $6.50
 *   END
 *
 */




/*** Code. ***/

apr_status_t
svn_hash_write (apr_hash_t *hash, 
                apr_file_t *destfile,
                apr_pool_t *pool)
{
  apr_hash_index_t *this;      /* current hash entry */
  apr_status_t err;
  char buf[SVN_KEYLINE_MAXLEN];

  for (this = apr_hash_first (pool, hash); this; this = apr_hash_next (this))
    {
      const void *key;
      void *val;
      apr_ssize_t keylen;
      int bytes_used;
      const svn_string_t *value;

      /* Get this key and val. */
      apr_hash_this (this, &key, &keylen, &val);

      /* Output name length, then name. */

      err = apr_file_write_full (destfile, "K ", 2, NULL);
      if (err) return err;

      sprintf (buf, "%" APR_SSIZE_T_FMT "%n", keylen, &bytes_used);
      err = apr_file_write_full (destfile, buf, bytes_used, NULL);
      if (err) return err;

      err = apr_file_write_full (destfile, "\n", 1, NULL);
      if (err) return err;

      err = apr_file_write_full (destfile, (const char *) key, keylen, NULL);
      if (err) return err;

      err = apr_file_write_full (destfile, "\n", 1, NULL);
      if (err) return err;

      /* Output value length, then value. */
      value = val;

      err = apr_file_write_full (destfile, "V ", 2, NULL);
      if (err) return err;

      sprintf (buf, "%ld%n", (long int) value->len, &bytes_used);
      err = apr_file_write_full (destfile, buf, bytes_used, NULL);
      if (err) return err;

      err = apr_file_write_full (destfile, "\n", 1, NULL);
      if (err) return err;

      err = apr_file_write_full (destfile, value->data, value->len, NULL);
      if (err) return err;

      err = apr_file_write_full (destfile, "\n", 1, NULL);
      if (err) return err;
    }

  err = apr_file_write_full (destfile, "END\n", 4, NULL);
  if (err) return err;

  return APR_SUCCESS;
}


/* Read a line from FILE into BUF, but not exceeding *LIMIT bytes.
 * Does not include newline, instead '\0' is put there.
 * Length (as in strlen) is returned in *LIMIT.
 * BUF should be pre-allocated.
 * FILE should be already opened. 
 *
 * (This is meant for reading length lines from hashdump files.) 
 */
apr_status_t
svn_io_read_length_line (apr_file_t *file, char *buf, apr_size_t *limit)
{
  apr_size_t i;
  apr_status_t err;
  char c;

  for (i = 0; i < *limit; i++)
  {
    err = apr_file_getc (&c, file); 
    if (err)
      return err;   /* Note: this status code could be APR_EOF, which
                       is totally fine.  The caller should be aware of
                       this. */
    if (c == '\n')
      {
        buf[i] = '\0';
        *limit = i;
        return APR_SUCCESS;
      }
    else
      {
        buf[i] = c;
      }
  }

  /* todo: make a custom error "SVN_LENGTH_TOO_LONG" or something? */
  return SVN_WARNING;
}


apr_status_t
svn_hash_read (apr_hash_t *hash, 
               apr_file_t *srcfile,
               apr_pool_t *pool)
{
  apr_status_t err;
  char buf[SVN_KEYLINE_MAXLEN];
  apr_size_t num_read;
  char c;
  int first_time = 1;
  

  while (1)
    {
      /* Read a key length line.  Might be END, though. */
      apr_size_t len = sizeof(buf);

      err = svn_io_read_length_line (srcfile, buf, &len);
      if (APR_STATUS_IS_EOF(err) && first_time)
        /* We got an EOF on our very first attempt to read, which
           means it's a zero-byte file.  No problem, just go home. */        
        return APR_SUCCESS;
      else if (err)
        /* Any other circumstance is a genuine error. */
        return err;

      first_time = 0;

      if (((len == 3) && (buf[0] == 'E') && (buf[1] == 'N') && (buf[2] == 'D'))
          || ((len == 9)
              && (buf[0] == 'P')
              && (buf[1] == 'R')       /* We formerly used just "END" to */
              && (buf[2] == 'O')       /* end a property hash, but later */
              && (buf[3] == 'P')       /* we added "PROPS-END", so that  */
              && (buf[4] == 'S')       /* the fs dump format would be    */
              && (buf[5] == '-')       /* more human-readable.  That's   */
              && (buf[6] == 'E')       /* why we accept either way here. */
              && (buf[7] == 'N')
              && (buf[8] == 'D')))
        {
          /* We've reached the end of the dumped hash table, so leave. */
          return APR_SUCCESS;
        }
      else if ((buf[0] == 'K') && (buf[1] == ' '))
        {
          /* Get the length of the key */
          size_t keylen = (size_t) atoi (buf + 2);

          /* Now read that much into a buffer, + 1 byte for null terminator */
          void *keybuf = apr_palloc (pool, keylen + 1);
          err = apr_file_read_full (srcfile, keybuf, keylen, &num_read);
          if (err) return err;
          ((char *) keybuf)[keylen] = '\0';

          /* Suck up extra newline after key data */
          err = apr_file_getc (&c, srcfile);
          if (err) return err;
          if (c != '\n') return SVN_ERR_MALFORMED_FILE;

          /* Read a val length line */
          len = sizeof(buf);
          err = svn_io_read_length_line (srcfile, buf, &len);
          if (err) return err;

          if ((buf[0] == 'V') && (buf[1] == ' '))
            {
              svn_string_t *value = apr_palloc (pool, sizeof (*value));

              /* Get the length of the value */
              int vallen = atoi (buf + 2);

              /* Again, 1 extra byte for the null termination. */
              void *valbuf = apr_palloc (pool, vallen + 1);
              err = apr_file_read_full (srcfile, valbuf, vallen, &num_read);
              if (err) return err;
              ((char *) valbuf)[vallen] = '\0';

              /* Suck up extra newline after val data */
              err = apr_file_getc (&c, srcfile);
              if (err) return err;
              if (c != '\n') return SVN_ERR_MALFORMED_FILE;

              value->data = valbuf;
              value->len = vallen;

              /* The Grand Moment:  add a new hash entry! */
              apr_hash_set (hash, keybuf, keylen, value);
            }
          else
            {
              return SVN_ERR_MALFORMED_FILE;
            }
        }
      else
        {
          return SVN_ERR_MALFORMED_FILE;
        }
    } /* while (1) */

}


svn_error_t *
svn_hash_diff (apr_hash_t *hash_a,
               apr_hash_t *hash_b,
               svn_hash_diff_func_t diff_func,
               void *diff_func_baton,
               apr_pool_t *pool)
{
  apr_hash_index_t *hi;

  if (hash_a)
    for (hi = apr_hash_first (pool, hash_a); hi; hi = apr_hash_next (hi))
      {
        const void *key;
        apr_ssize_t klen;
        
        apr_hash_this (hi, &key, &klen, NULL);
        
        if (hash_b && (apr_hash_get (hash_b, key, klen)))
          SVN_ERR ((*diff_func) (key, klen, svn_hash_diff_key_both,
                                 diff_func_baton));
        else
          SVN_ERR ((*diff_func) (key, klen, svn_hash_diff_key_a,
                                 diff_func_baton));
      }

  if (hash_b)
    for (hi = apr_hash_first (pool, hash_b); hi; hi = apr_hash_next (hi))
      {
        const void *key;
        apr_ssize_t klen;
        
        apr_hash_this (hi, &key, &klen, NULL);
        
        if (! (hash_a && apr_hash_get (hash_a, key, klen)))
          SVN_ERR ((*diff_func) (key, klen, svn_hash_diff_key_b,
                                 diff_func_baton));
      }

  return SVN_NO_ERROR;
}
>>>>>>> 2b3bfb48
<|MERGE_RESOLUTION|>--- conflicted
+++ resolved
@@ -1,4 +1,3 @@
-<<<<<<< HEAD
 /*
  * hashdump.c :  dumping and reading hash tables to/from files.
  *
@@ -322,330 +321,4 @@
       }
 
   return SVN_NO_ERROR;
-}
-=======
-/*
- * hashdump.c :  dumping and reading hash tables to/from files.
- *
- * ====================================================================
- * Copyright (c) 2000-2003 CollabNet.  All rights reserved.
- *
- * This software is licensed as described in the file COPYING, which
- * you should have received as part of this distribution.  The terms
- * are also available at http://subversion.tigris.org/license-1.html.
- * If newer versions of this license are posted there, you may use a
- * newer version instead, at your option.
- *
- * This software consists of voluntary contributions made by many
- * individuals.  For exact contribution history, see the revision
- * history and logs, available at http://subversion.tigris.org/.
- * ====================================================================
- */
-
-
--
-#include <stdio.h>       /* for sprintf() */
-#include <stdlib.h>
-#include <apr_pools.h>
-#include <apr_hash.h>
-#include <apr_file_io.h>
-#include "svn_types.h"
-#include "svn_string.h"
-#include "svn_error.h"
-#include "svn_hash.h"
-#include "svn_io.h"
-
-
--
-
-/* 
- * The format of a dumped hash table is:
- *
- *   K <nlength>
- *   name (a string of <nlength> bytes, followed by a newline)
- *   V <vlength>
- *   val (a string of <vlength> bytes, followed by a newline)
- *   [... etc, etc ...]
- *   END
- *
- *
- * (Yes, there is a newline after END.)
- *
- * For example:
- *
- *   K 5
- *   color
- *   V 3
- *   red
- *   K 11
- *   wine review
- *   V 376
- *   A forthright entrance, yet coquettish on the tongue, its deceptively
- *   fruity exterior hides the warm mahagony undercurrent that is the
- *   hallmark of Chateau Fraisant-Pitre.  Connoisseurs of the region will
- *   be pleased to note the familiar, subtle hints of mulberries and
- *   carburator fluid.  Its confident finish is marred only by a barely
- *   detectable suggestion of rancid squid ink.
- *   K 5 
- *   price
- *   V 8
- *   US $6.50
- *   END
- *
- */
-
-
-
--
-/*** Code. ***/
-
-apr_status_t
-svn_hash_write (apr_hash_t *hash, 
-                apr_file_t *destfile,
-                apr_pool_t *pool)
-{
-  apr_hash_index_t *this;      /* current hash entry */
-  apr_status_t err;
-  char buf[SVN_KEYLINE_MAXLEN];
-
-  for (this = apr_hash_first (pool, hash); this; this = apr_hash_next (this))
-    {
-      const void *key;
-      void *val;
-      apr_ssize_t keylen;
-      int bytes_used;
-      const svn_string_t *value;
-
-      /* Get this key and val. */
-      apr_hash_this (this, &key, &keylen, &val);
-
-      /* Output name length, then name. */
-
-      err = apr_file_write_full (destfile, "K ", 2, NULL);
-      if (err) return err;
-
-      sprintf (buf, "%" APR_SSIZE_T_FMT "%n", keylen, &bytes_used);
-      err = apr_file_write_full (destfile, buf, bytes_used, NULL);
-      if (err) return err;
-
-      err = apr_file_write_full (destfile, "\n", 1, NULL);
-      if (err) return err;
-
-      err = apr_file_write_full (destfile, (const char *) key, keylen, NULL);
-      if (err) return err;
-
-      err = apr_file_write_full (destfile, "\n", 1, NULL);
-      if (err) return err;
-
-      /* Output value length, then value. */
-      value = val;
-
-      err = apr_file_write_full (destfile, "V ", 2, NULL);
-      if (err) return err;
-
-      sprintf (buf, "%ld%n", (long int) value->len, &bytes_used);
-      err = apr_file_write_full (destfile, buf, bytes_used, NULL);
-      if (err) return err;
-
-      err = apr_file_write_full (destfile, "\n", 1, NULL);
-      if (err) return err;
-
-      err = apr_file_write_full (destfile, value->data, value->len, NULL);
-      if (err) return err;
-
-      err = apr_file_write_full (destfile, "\n", 1, NULL);
-      if (err) return err;
-    }
-
-  err = apr_file_write_full (destfile, "END\n", 4, NULL);
-  if (err) return err;
-
-  return APR_SUCCESS;
-}
-
-
-/* Read a line from FILE into BUF, but not exceeding *LIMIT bytes.
- * Does not include newline, instead '\0' is put there.
- * Length (as in strlen) is returned in *LIMIT.
- * BUF should be pre-allocated.
- * FILE should be already opened. 
- *
- * (This is meant for reading length lines from hashdump files.) 
- */
-apr_status_t
-svn_io_read_length_line (apr_file_t *file, char *buf, apr_size_t *limit)
-{
-  apr_size_t i;
-  apr_status_t err;
-  char c;
-
-  for (i = 0; i < *limit; i++)
-  {
-    err = apr_file_getc (&c, file); 
-    if (err)
-      return err;   /* Note: this status code could be APR_EOF, which
-                       is totally fine.  The caller should be aware of
-                       this. */
-    if (c == '\n')
-      {
-        buf[i] = '\0';
-        *limit = i;
-        return APR_SUCCESS;
-      }
-    else
-      {
-        buf[i] = c;
-      }
-  }
-
-  /* todo: make a custom error "SVN_LENGTH_TOO_LONG" or something? */
-  return SVN_WARNING;
-}
-
-
-apr_status_t
-svn_hash_read (apr_hash_t *hash, 
-               apr_file_t *srcfile,
-               apr_pool_t *pool)
-{
-  apr_status_t err;
-  char buf[SVN_KEYLINE_MAXLEN];
-  apr_size_t num_read;
-  char c;
-  int first_time = 1;
-  
-
-  while (1)
-    {
-      /* Read a key length line.  Might be END, though. */
-      apr_size_t len = sizeof(buf);
-
-      err = svn_io_read_length_line (srcfile, buf, &len);
-      if (APR_STATUS_IS_EOF(err) && first_time)
-        /* We got an EOF on our very first attempt to read, which
-           means it's a zero-byte file.  No problem, just go home. */        
-        return APR_SUCCESS;
-      else if (err)
-        /* Any other circumstance is a genuine error. */
-        return err;
-
-      first_time = 0;
-
-      if (((len == 3) && (buf[0] == 'E') && (buf[1] == 'N') && (buf[2] == 'D'))
-          || ((len == 9)
-              && (buf[0] == 'P')
-              && (buf[1] == 'R')       /* We formerly used just "END" to */
-              && (buf[2] == 'O')       /* end a property hash, but later */
-              && (buf[3] == 'P')       /* we added "PROPS-END", so that  */
-              && (buf[4] == 'S')       /* the fs dump format would be    */
-              && (buf[5] == '-')       /* more human-readable.  That's   */
-              && (buf[6] == 'E')       /* why we accept either way here. */
-              && (buf[7] == 'N')
-              && (buf[8] == 'D')))
-        {
-          /* We've reached the end of the dumped hash table, so leave. */
-          return APR_SUCCESS;
-        }
-      else if ((buf[0] == 'K') && (buf[1] == ' '))
-        {
-          /* Get the length of the key */
-          size_t keylen = (size_t) atoi (buf + 2);
-
-          /* Now read that much into a buffer, + 1 byte for null terminator */
-          void *keybuf = apr_palloc (pool, keylen + 1);
-          err = apr_file_read_full (srcfile, keybuf, keylen, &num_read);
-          if (err) return err;
-          ((char *) keybuf)[keylen] = '\0';
-
-          /* Suck up extra newline after key data */
-          err = apr_file_getc (&c, srcfile);
-          if (err) return err;
-          if (c != '\n') return SVN_ERR_MALFORMED_FILE;
-
-          /* Read a val length line */
-          len = sizeof(buf);
-          err = svn_io_read_length_line (srcfile, buf, &len);
-          if (err) return err;
-
-          if ((buf[0] == 'V') && (buf[1] == ' '))
-            {
-              svn_string_t *value = apr_palloc (pool, sizeof (*value));
-
-              /* Get the length of the value */
-              int vallen = atoi (buf + 2);
-
-              /* Again, 1 extra byte for the null termination. */
-              void *valbuf = apr_palloc (pool, vallen + 1);
-              err = apr_file_read_full (srcfile, valbuf, vallen, &num_read);
-              if (err) return err;
-              ((char *) valbuf)[vallen] = '\0';
-
-              /* Suck up extra newline after val data */
-              err = apr_file_getc (&c, srcfile);
-              if (err) return err;
-              if (c != '\n') return SVN_ERR_MALFORMED_FILE;
-
-              value->data = valbuf;
-              value->len = vallen;
-
-              /* The Grand Moment:  add a new hash entry! */
-              apr_hash_set (hash, keybuf, keylen, value);
-            }
-          else
-            {
-              return SVN_ERR_MALFORMED_FILE;
-            }
-        }
-      else
-        {
-          return SVN_ERR_MALFORMED_FILE;
-        }
-    } /* while (1) */
-
-}
-
-
-svn_error_t *
-svn_hash_diff (apr_hash_t *hash_a,
-               apr_hash_t *hash_b,
-               svn_hash_diff_func_t diff_func,
-               void *diff_func_baton,
-               apr_pool_t *pool)
-{
-  apr_hash_index_t *hi;
-
-  if (hash_a)
-    for (hi = apr_hash_first (pool, hash_a); hi; hi = apr_hash_next (hi))
-      {
-        const void *key;
-        apr_ssize_t klen;
-        
-        apr_hash_this (hi, &key, &klen, NULL);
-        
-        if (hash_b && (apr_hash_get (hash_b, key, klen)))
-          SVN_ERR ((*diff_func) (key, klen, svn_hash_diff_key_both,
-                                 diff_func_baton));
-        else
-          SVN_ERR ((*diff_func) (key, klen, svn_hash_diff_key_a,
-                                 diff_func_baton));
-      }
-
-  if (hash_b)
-    for (hi = apr_hash_first (pool, hash_b); hi; hi = apr_hash_next (hi))
-      {
-        const void *key;
-        apr_ssize_t klen;
-        
-        apr_hash_this (hi, &key, &klen, NULL);
-        
-        if (! (hash_a && apr_hash_get (hash_a, key, klen)))
-          SVN_ERR ((*diff_func) (key, klen, svn_hash_diff_key_b,
-                                 diff_func_baton));
-      }
-
-  return SVN_NO_ERROR;
-}
->>>>>>> 2b3bfb48
+}