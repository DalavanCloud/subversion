--- conflicted
+++ resolved
@@ -97,11 +97,7 @@
   char *in;
 
   if (!svn_auth__simple_password_get(&in, creds, realmstring, username,
-<<<<<<< HEAD
-                                     non_interactive, pool))
-=======
                                      parameters, non_interactive, pool))
->>>>>>> e363d545
     return FALSE;
 
   blobin.cbData = strlen(in);
@@ -185,8 +181,6 @@
 /* CryptoApi.                                                            */
 /*-----------------------------------------------------------------------*/
 
-<<<<<<< HEAD
-=======
 /* Implementation of svn_auth__password_set_t that encrypts
    the incoming password using the Windows CryptoAPI. */
 static svn_boolean_t
@@ -326,7 +320,6 @@
 /* CryptoApi.                                                            */
 /*-----------------------------------------------------------------------*/
 
->>>>>>> e363d545
 /* Helper for windows_ssl_server_trust_first_credentials for validating
  * certificate using CryptoApi. Sets *OK_P to TRUE if base64 encoded ASCII_CERT
  * certificate considered as valid.
