--- conflicted
+++ resolved
@@ -2,7 +2,6 @@
  * config_win.c :  parsing configuration data from the registry
  *
  * ====================================================================
-<<<<<<< HEAD
  *    Licensed to the Apache Software Foundation (ASF) under one
  *    or more contributor license agreements.  See the NOTICE file
  *    distributed with this work for additional information
@@ -10,9 +9,6 @@
  *    to you under the Apache License, Version 2.0 (the
  *    "License"); you may not use this file except in compliance
  *    with the License.  You may obtain a copy of the License at
-=======
- * Copyright (c) 2000-2004, 2008 CollabNet.  All rights reserved.
->>>>>>> 0213fdc3
  *
  *      http://www.apache.org/licenses/LICENSE-2.0
  *
@@ -78,11 +74,7 @@
 
   folder_utf8 = apr_palloc(pool, outlength);
 
-<<<<<<< HEAD
   outbytes = WideCharToMultiByte(CP_UTF8, 0, folder_ucs2, inwords,
-=======
-  outbytes = WideCharToMultiByte(CP_UTF8, 0, folder_ucs2, inwords, 
->>>>>>> 0213fdc3
                                  folder_utf8, outbytes, NULL, NULL);
 
   if (outbytes == 0)
@@ -188,7 +180,7 @@
     {
       return svn_error_createf(SVN_ERR_BAD_FILENAME, NULL,
                                "Unrecognised registry path '%s'",
-                               svn_path_local_style(file, pool));
+                               svn_dirent_local_style(file, pool));
     }
 
   err = RegOpenKeyEx(base_hkey, file, 0,
@@ -200,11 +192,11 @@
       if (!is_enoent)
         return svn_error_createf(SVN_ERR_BAD_FILENAME, NULL,
                                  "Can't open registry key '%s'",
-                                 svn_path_local_style(file, pool));
+                                 svn_dirent_local_style(file, pool));
       else if (must_exist && is_enoent)
         return svn_error_createf(SVN_ERR_BAD_FILENAME, NULL,
                                  "Can't find registry key '%s'",
-                                 svn_path_local_style(file, pool));
+                                 svn_dirent_local_style(file, pool));
       else
         return SVN_NO_ERROR;
     }
