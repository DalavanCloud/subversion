--- conflicted
+++ resolved
@@ -99,41 +99,6 @@
     }
 }
 
-<<<<<<< HEAD
--
-/* Helper function for svn_subst_build_keywords */
-
-/* Given a printf-like format string, return a string with proper
- * information filled in.
- *
- * Important API note: This function is the core of the implementation of
- * svn_subst_build_keywords (all versions), and as such must implement the
- * tolerance of NULL and zero inputs that that function's documention
- * stipulates.
- *
- * The format codes:
- *
- * %a author of this revision
- * %b basename of the URL of this file
- * %d short format of date of this revision
- * %D long format of date of this revision
- * %r number of this revision
- * %u URL of this file
- * %% a literal %
- *
- * All memory is allocated out of @a pool.
- */
-static svn_string_t *
-keyword_printf (const char *fmt,
-                const char *rev,
-                const char *url,
-                apr_time_t date,
-                const char *author,
-                apr_pool_t *pool)
-{
-  svn_stringbuf_t *value = svn_stringbuf_ncreate ("", 0, pool);
-=======
 
 svn_boolean_t
 svn_subst_translation_required(svn_subst_eol_style_t style,
@@ -210,7 +175,6 @@
                apr_pool_t *pool)
 {
   svn_stringbuf_t *value = svn_stringbuf_ncreate("", 0, pool);
->>>>>>> 84fd0697
   const char *cur;
   int n;
 
@@ -222,11 +186,7 @@
         cur++;
 
       if ((n = cur - fmt) > 0) /* Do we have an as-is string? */
-<<<<<<< HEAD
-        svn_stringbuf_appendbytes (value, fmt, n);
-=======
         svn_stringbuf_appendbytes(value, fmt, n);
->>>>>>> 84fd0697
 
       if (*cur == '\0')
         break;
@@ -235,23 +195,14 @@
         {
         case 'a': /* author of this revision */
           if (author)
-<<<<<<< HEAD
-            svn_stringbuf_appendcstr (value, author);
-=======
             svn_stringbuf_appendcstr(value, author);
->>>>>>> 84fd0697
           break;
         case 'b': /* basename of this file */
           if (url)
             {
               const char *base_name
-<<<<<<< HEAD
-                = svn_path_uri_decode (svn_path_basename (url, pool), pool);
-              svn_stringbuf_appendcstr (value, base_name);
-=======
                 = svn_path_uri_decode(svn_path_basename(url, pool), pool);
               svn_stringbuf_appendcstr(value, base_name);
->>>>>>> 84fd0697
             }
           break;
         case 'd': /* short format of date of this revision */
@@ -260,50 +211,6 @@
               apr_time_exp_t exploded_time;
               const char *human;
 
-<<<<<<< HEAD
-              apr_time_exp_gmt (&exploded_time, date);
-
-              human = apr_psprintf (pool, "%04d-%02d-%02d %02d:%02d:%02dZ",
-                                    exploded_time.tm_year + 1900,
-                                    exploded_time.tm_mon + 1,
-                                    exploded_time.tm_mday,
-                                    exploded_time.tm_hour,
-                                    exploded_time.tm_min,
-                                    exploded_time.tm_sec);
-
-              svn_stringbuf_appendcstr (value, human);
-            }
-          break;
-        case 'D': /* long format of date of this revision */
-          if (date)
-            svn_stringbuf_appendcstr (value,
-                                      svn_time_to_human_cstring (date, pool));
-          break;
-        case 'r': /* number of this revision */
-          if (rev)
-            svn_stringbuf_appendcstr (value, rev);
-          break;
-        case 'u': /* URL of this file */
-          if (url)
-            svn_stringbuf_appendcstr (value, url);
-          break;
-        case '%': /* '%%' => a literal % */
-          svn_stringbuf_appendbytes (value, cur, 1);
-          break;
-        case '\0': /* '%' as the last character of the string. */
-          svn_stringbuf_appendbytes (value, cur, 1);
-          /* Now go back one character, since this was just a one character
-           * sequence, whereas all others are two characters, and we do not
-           * want to skip the null terminator entirely and carry on
-           * formatting random memory contents. */
-          cur--;
-          break;
-        default: /* Unrecognized code, just print it literally. */
-          svn_stringbuf_appendbytes (value, cur, 2);
-          break;
-        }
-
-=======
               apr_time_exp_gmt(&exploded_time, date);
 
               human = apr_psprintf(pool, "%04d-%02d-%02d %02d:%02d:%02dZ",
@@ -346,16 +253,11 @@
           break;
         }
 
->>>>>>> 84fd0697
       /* Format code is processed - skip it, and get ready for next chunk. */
       fmt = cur + 2;
     }
 
-<<<<<<< HEAD
-  return svn_string_create_from_buf (value, pool);
-=======
   return svn_string_create_from_buf(value, pool);
->>>>>>> 84fd0697
 }
 
 /* Convert an old-style svn_subst_keywords_t struct * into a new-style
@@ -363,13 +265,8 @@
  * hash must not be assumed to have lifetime longer than the struct it
  * is based on.  A NULL input causes a NULL output. */
 static apr_hash_t *
-<<<<<<< HEAD
-kwstruct_to_kwhash (const svn_subst_keywords_t *kwstruct,
-                    apr_pool_t *pool)
-=======
 kwstruct_to_kwhash(const svn_subst_keywords_t *kwstruct,
                    apr_pool_t *pool)
->>>>>>> 84fd0697
 {
   apr_hash_t *kwhash;
 
@@ -380,43 +277,6 @@
 
   if (kwstruct->revision)
     {
-<<<<<<< HEAD
-      apr_hash_set (kwhash, SVN_KEYWORD_REVISION_LONG,
-                    APR_HASH_KEY_STRING, kwstruct->revision);
-      apr_hash_set (kwhash, SVN_KEYWORD_REVISION_MEDIUM,
-                    APR_HASH_KEY_STRING, kwstruct->revision);
-      apr_hash_set (kwhash, SVN_KEYWORD_REVISION_SHORT,
-                    APR_HASH_KEY_STRING, kwstruct->revision);
-    }
-  if (kwstruct->date)
-    {
-      apr_hash_set (kwhash, SVN_KEYWORD_DATE_LONG,
-                    APR_HASH_KEY_STRING, kwstruct->date);
-      apr_hash_set (kwhash, SVN_KEYWORD_DATE_SHORT,
-                    APR_HASH_KEY_STRING, kwstruct->date);
-    }
-  if (kwstruct->author)
-    {
-      apr_hash_set (kwhash, SVN_KEYWORD_AUTHOR_LONG,
-                    APR_HASH_KEY_STRING, kwstruct->author);
-      apr_hash_set (kwhash, SVN_KEYWORD_AUTHOR_SHORT,
-                    APR_HASH_KEY_STRING, kwstruct->author);
-    }
-  if (kwstruct->url)
-    {
-      apr_hash_set (kwhash, SVN_KEYWORD_URL_LONG,
-                    APR_HASH_KEY_STRING, kwstruct->url);
-      apr_hash_set (kwhash, SVN_KEYWORD_URL_SHORT,
-                    APR_HASH_KEY_STRING, kwstruct->url);
-    }
-  if (kwstruct->id)
-    {
-      apr_hash_set (kwhash, SVN_KEYWORD_ID,
-                    APR_HASH_KEY_STRING, kwstruct->id);
-    }
-
-  return kwhash;
-=======
       apr_hash_set(kwhash, SVN_KEYWORD_REVISION_LONG,
                    APR_HASH_KEY_STRING, kwstruct->revision);
       apr_hash_set(kwhash, SVN_KEYWORD_REVISION_MEDIUM,
@@ -495,7 +355,6 @@
     kw->id = val;
 
   return SVN_NO_ERROR;
->>>>>>> 84fd0697
 }
 
 svn_error_t *
@@ -507,56 +366,9 @@
                           const char *author,
                           apr_pool_t *pool)
 {
-  apr_hash_t *kwhash;
-  const svn_string_t *val;
-
-  SVN_ERR (svn_subst_build_keywords2 (&kwhash, keywords_val, rev,
-                                      url, date, author, pool));
-
-  /* The behaviour of pre-1.3 svn_subst_build_keywords, which we are
-   * replicating here, is to write to a slot in the svn_subst_keywords_t
-   * only if the relevant keyword was present in keywords_val, otherwise
-   * leaving that slot untouched. */
-
-  val = apr_hash_get(kwhash, SVN_KEYWORD_REVISION_LONG, APR_HASH_KEY_STRING);
-  if (val)
-    kw->revision = val;
-
-  val = apr_hash_get(kwhash, SVN_KEYWORD_DATE_LONG, APR_HASH_KEY_STRING);
-  if (val)
-    kw->date = val;
-
-  val = apr_hash_get(kwhash, SVN_KEYWORD_AUTHOR_LONG, APR_HASH_KEY_STRING);
-  if (val)
-    kw->author = val;
-
-  val = apr_hash_get(kwhash, SVN_KEYWORD_URL_LONG, APR_HASH_KEY_STRING);
-  if (val)
-    kw->url = val;
-
-  val = apr_hash_get(kwhash, SVN_KEYWORD_ID, APR_HASH_KEY_STRING);
-  if (val)
-    kw->id = val;
-
-  return SVN_NO_ERROR;
-}
-
-svn_error_t *
-svn_subst_build_keywords2 (apr_hash_t **kw,
-                           const char *keywords_val,
-                           const char *rev,
-                           const char *url,
-                           apr_time_t date,
-                           const char *author,
-                           apr_pool_t *pool)
-{
   apr_array_header_t *keyword_tokens;
   int i;
-<<<<<<< HEAD
-  *kw = apr_hash_make (pool);
-=======
   *kw = apr_hash_make(pool);
->>>>>>> 84fd0697
 
   keyword_tokens = svn_cstring_split(keywords_val, " \t\v\n\b\r\f",
                                      TRUE /* chop */, pool);
@@ -571,26 +383,6 @@
         {
           svn_string_t *revision_val;
 
-<<<<<<< HEAD
-          revision_val = keyword_printf ("%r", rev, url, date, author, pool);
-          apr_hash_set (*kw, SVN_KEYWORD_REVISION_LONG,
-                        APR_HASH_KEY_STRING, revision_val);
-          apr_hash_set (*kw, SVN_KEYWORD_REVISION_MEDIUM,
-                        APR_HASH_KEY_STRING, revision_val);
-          apr_hash_set (*kw, SVN_KEYWORD_REVISION_SHORT,
-                        APR_HASH_KEY_STRING, revision_val);
-        }
-      else if ((! strcmp (keyword, SVN_KEYWORD_DATE_LONG))
-               || (! strcasecmp (keyword, SVN_KEYWORD_DATE_SHORT)))
-        {
-          svn_string_t *date_val;
-
-          date_val = keyword_printf ("%D", rev, url, date, author, pool);
-          apr_hash_set (*kw, SVN_KEYWORD_DATE_LONG,
-                        APR_HASH_KEY_STRING, date_val);
-          apr_hash_set (*kw, SVN_KEYWORD_DATE_SHORT,
-                        APR_HASH_KEY_STRING, date_val);
-=======
           revision_val = keyword_printf("%r", rev, url, date, author, pool);
           apr_hash_set(*kw, SVN_KEYWORD_REVISION_LONG,
                        APR_HASH_KEY_STRING, revision_val);
@@ -609,61 +401,37 @@
                        APR_HASH_KEY_STRING, date_val);
           apr_hash_set(*kw, SVN_KEYWORD_DATE_SHORT,
                        APR_HASH_KEY_STRING, date_val);
->>>>>>> 84fd0697
         }
       else if ((! strcmp(keyword, SVN_KEYWORD_AUTHOR_LONG))
                || (! strcasecmp(keyword, SVN_KEYWORD_AUTHOR_SHORT)))
         {
           svn_string_t *author_val;
 
-<<<<<<< HEAD
-          author_val = keyword_printf ("%a", rev, url, date, author, pool);
-          apr_hash_set (*kw, SVN_KEYWORD_AUTHOR_LONG,
-                        APR_HASH_KEY_STRING, author_val);
-          apr_hash_set (*kw, SVN_KEYWORD_AUTHOR_SHORT,
-                        APR_HASH_KEY_STRING, author_val);
-=======
           author_val = keyword_printf("%a", rev, url, date, author, pool);
           apr_hash_set(*kw, SVN_KEYWORD_AUTHOR_LONG,
                        APR_HASH_KEY_STRING, author_val);
           apr_hash_set(*kw, SVN_KEYWORD_AUTHOR_SHORT,
                        APR_HASH_KEY_STRING, author_val);
->>>>>>> 84fd0697
         }
       else if ((! strcmp(keyword, SVN_KEYWORD_URL_LONG))
                || (! strcasecmp(keyword, SVN_KEYWORD_URL_SHORT)))
         {
           svn_string_t *url_val;
 
-<<<<<<< HEAD
-          url_val = keyword_printf ("%u", rev, url, date, author, pool);
-          apr_hash_set (*kw, SVN_KEYWORD_URL_LONG,
-                        APR_HASH_KEY_STRING, url_val);
-          apr_hash_set (*kw, SVN_KEYWORD_URL_SHORT,
-                        APR_HASH_KEY_STRING, url_val);
-=======
           url_val = keyword_printf("%u", rev, url, date, author, pool);
           apr_hash_set(*kw, SVN_KEYWORD_URL_LONG,
                        APR_HASH_KEY_STRING, url_val);
           apr_hash_set(*kw, SVN_KEYWORD_URL_SHORT,
                        APR_HASH_KEY_STRING, url_val);
->>>>>>> 84fd0697
         }
       else if ((! strcasecmp(keyword, SVN_KEYWORD_ID)))
         {
           svn_string_t *id_val;
 
-<<<<<<< HEAD
-          id_val = keyword_printf ("%b %r %d %a", rev, url, date, author,
-                                   pool);
-          apr_hash_set (*kw, SVN_KEYWORD_ID,
-                        APR_HASH_KEY_STRING, id_val);
-=======
           id_val = keyword_printf("%b %r %d %a", rev, url, date, author,
                                   pool);
           apr_hash_set(*kw, SVN_KEYWORD_ID,
                        APR_HASH_KEY_STRING, id_val);
->>>>>>> 84fd0697
         }
     }
 
@@ -884,16 +652,6 @@
    that the resultant keyword string is still valid (begins with
    "$Keyword:", ends in " $" and is SVN_KEYWORD_MAX_LEN bytes long).  */
 static svn_boolean_t
-<<<<<<< HEAD
-translate_keyword (char *buf,
-                   apr_size_t *len,
-                   svn_boolean_t expand,
-                   apr_hash_t *keywords)
-{
-  const svn_string_t *value;
-  char keyword_name[SVN_KEYWORD_MAX_LEN + 1];
-  int i;
-=======
 translate_keyword(char *buf,
                   apr_size_t *len,
                   const char *keyword_name,
@@ -901,7 +659,6 @@
                   apr_hash_t *keywords)
 {
   const svn_string_t *value;
->>>>>>> 84fd0697
 
   /* Make sure we gotz good stuffs. */
   assert(*len <= SVN_KEYWORD_MAX_LEN);
@@ -911,20 +668,6 @@
   if (! keywords)
     return FALSE;
 
-<<<<<<< HEAD
-  /* Extract the name of the keyword */
-  for (i = 0; i < *len - 2 && buf[i + 1] != ':'; i++)
-    keyword_name[i] = buf[i + 1];
-  keyword_name[i] = '\0';
-
-  value = apr_hash_get (keywords, keyword_name, APR_HASH_KEY_STRING);
-
-  if (value)
-    {
-      return translate_keyword_subst (buf, len,
-                                      keyword_name, strlen (keyword_name),
-                                      expand ? value : NULL);
-=======
   value = apr_hash_get(keywords, keyword_name, APR_HASH_KEY_STRING);
 
   if (value)
@@ -932,7 +675,6 @@
       return translate_keyword_subst(buf, len,
                                      keyword_name, strlen(keyword_name),
                                      expand ? value : NULL);
->>>>>>> 84fd0697
     }
 
   return FALSE;
@@ -1053,30 +795,18 @@
 }
 
 svn_boolean_t
-<<<<<<< HEAD
-svn_subst_keywords_differ2 (apr_hash_t *a,
-                            apr_hash_t *b,
-                            svn_boolean_t compare_values,
-                            apr_pool_t *pool)
-=======
 svn_subst_keywords_differ2(apr_hash_t *a,
                            apr_hash_t *b,
                            svn_boolean_t compare_values,
                            apr_pool_t *pool)
->>>>>>> 84fd0697
 {
   apr_hash_index_t *hi;
   unsigned int a_count, b_count;
 
   /* An empty hash is logically equal to a NULL,
    * as far as this API is concerned. */
-<<<<<<< HEAD
-  a_count = (a == NULL) ? 0 : apr_hash_count (a);
-  b_count = (b == NULL) ? 0 : apr_hash_count (b);
-=======
   a_count = (a == NULL) ? 0 : apr_hash_count(a);
   b_count = (b == NULL) ? 0 : apr_hash_count(b);
->>>>>>> 84fd0697
 
   if (a_count != b_count)
     return TRUE;
@@ -1093,19 +823,11 @@
       void *void_a_val;
       svn_string_t *a_val, *b_val;
 
-<<<<<<< HEAD
-      apr_hash_this (hi, &key, &klen, &void_a_val);
-      a_val = void_a_val;
-      b_val = apr_hash_get (b, key, klen);
-
-      if (!b_val || (compare_values && !svn_string_compare (a_val, b_val)))
-=======
       apr_hash_this(hi, &key, &klen, &void_a_val);
       a_val = void_a_val;
       b_val = apr_hash_get(b, key, klen);
 
       if (!b_val || (compare_values && !svn_string_compare(a_val, b_val)))
->>>>>>> 84fd0697
         return TRUE;
     }
 
@@ -1121,36 +843,7 @@
                             svn_boolean_t expand,
                             apr_pool_t *pool)
 {
-<<<<<<< HEAD
-  apr_hash_t *kh = kwstruct_to_kwhash (keywords, pool);
-
-  return svn_subst_translate_stream3 (s, d, eol_str, repair, kh, expand, pool);
-}
-
-svn_error_t *
-svn_subst_translate_stream3 (svn_stream_t *s, /* src stream */
-                             svn_stream_t *d, /* dst stream */
-                             const char *eol_str,
-                             svn_boolean_t repair,
-                             apr_hash_t *keywords,
-                             svn_boolean_t expand,
-                             apr_pool_t *pool)
-{
-  char *buf;
-  const char *p, *interesting;
-  apr_size_t len, readlen;
-  apr_size_t eol_str_len = eol_str ? strlen (eol_str) : 0;
-  char       newline_buf[2] = { 0 };
-  apr_size_t newline_off = 0;
-  char       keyword_buf[SVN_KEYWORD_MAX_LEN] = { 0 };
-  apr_size_t keyword_off = 0;
-  char       src_format[2] = { 0 };
-  apr_size_t src_format_len = 0;
-
-  buf = apr_palloc (pool, SVN_STREAM_CHUNK_SIZE + 1);
-=======
   apr_hash_t *kh = kwstruct_to_kwhash(keywords, pool);
->>>>>>> 84fd0697
 
   return svn_subst_translate_stream3(s, d, eol_str, repair, kh, expand, pool);
 }
@@ -1722,21 +1415,6 @@
                              svn_boolean_t expand,
                              apr_pool_t *pool)
 {
-  apr_hash_t *kh = kwstruct_to_kwhash (keywords, pool);
-
-  return svn_subst_translate_cstring2 (src, dst, eol_str, repair,
-                                       kh, expand, pool);
-}
-
-svn_error_t *
-svn_subst_translate_cstring2 (const char *src,
-                              const char **dst,
-                              const char *eol_str,
-                              svn_boolean_t repair,
-                              apr_hash_t *keywords,
-                              svn_boolean_t expand,
-                              apr_pool_t *pool)
-{
   svn_stringbuf_t *src_stringbuf, *dst_stringbuf;
   svn_stream_t *src_stream, *dst_stream;
   svn_error_t *err;
@@ -1756,13 +1434,8 @@
   dst_stream = svn_stream_from_stringbuf(dst_stringbuf, pool);
 
   /* Translate src stream into dst stream. */
-<<<<<<< HEAD
-  err = svn_subst_translate_stream3 (src_stream, dst_stream,
-                                     eol_str, repair, keywords, expand, pool);
-=======
   err = svn_subst_translate_stream3(src_stream, dst_stream,
                                     eol_str, repair, keywords, expand, pool);
->>>>>>> 84fd0697
   if (err)
     {
       svn_error_clear(svn_stream_close(src_stream));
@@ -1941,23 +1614,6 @@
                               svn_boolean_t special,
                               apr_pool_t *pool)
 {
-  apr_hash_t *kh = kwstruct_to_kwhash (keywords, pool);
-
-  return svn_subst_copy_and_translate3 (src, dst, eol_str,
-                                        repair, kh, expand, special,
-                                        pool);
-}
-
-svn_error_t *
-svn_subst_copy_and_translate3 (const char *src,
-                               const char *dst,
-                               const char *eol_str,
-                               svn_boolean_t repair,
-                               apr_hash_t *keywords,
-                               svn_boolean_t expand,
-                               svn_boolean_t special,
-                               apr_pool_t *pool)
-{
   const char *dst_tmp = NULL;
   svn_stream_t *src_stream, *dst_stream;
   apr_file_t *s = NULL, *d = NULL;  /* init to null important for APR */
@@ -1998,13 +1654,8 @@
   dst_stream = svn_stream_from_aprfile(d, pool);
 
   /* Translate src stream into dst stream. */
-<<<<<<< HEAD
-  err = svn_subst_translate_stream3 (src_stream, dst_stream, eol_str,
-                                     repair, keywords, expand, subpool);
-=======
   err = svn_subst_translate_stream3(src_stream, dst_stream, eol_str,
                                     repair, keywords, expand, pool);
->>>>>>> 84fd0697
   if (err)
     {
       if (err->apr_err == SVN_ERR_IO_INCONSISTENT_EOL)
@@ -2055,15 +1706,6 @@
       SVN_ERR(svn_utf_cstring_to_utf8(&val_utf8, value->data, pool));
     }
 
-<<<<<<< HEAD
-  SVN_ERR (svn_subst_translate_cstring2 (val_utf8,
-                                         &val_utf8_lf,
-                                         "\n",  /* translate to LF */
-                                         FALSE, /* no repair */
-                                         NULL,  /* no keywords */
-                                         FALSE, /* no expansion */
-                                         pool));
-=======
   SVN_ERR(svn_subst_translate_cstring2(val_utf8,
                                        &val_utf8_lf,
                                        "\n",  /* translate to LF */
@@ -2071,7 +1713,6 @@
                                        NULL,  /* no keywords */
                                        FALSE, /* no expansion */
                                        pool));
->>>>>>> 84fd0697
   
   *new_value = svn_string_create(val_utf8_lf, pool);
 
@@ -2095,15 +1736,6 @@
       return SVN_NO_ERROR;
     }
 
-<<<<<<< HEAD
-  SVN_ERR (svn_subst_translate_cstring2 (value->data,
-                                         &val_neol,
-                                         APR_EOL_STR,  /* 'native' eol */
-                                         FALSE, /* no repair */
-                                         NULL,  /* no keywords */
-                                         FALSE, /* no expansion */
-                                         pool));
-=======
   SVN_ERR(svn_subst_translate_cstring2(value->data,
                                        &val_neol,
                                        APR_EOL_STR,  /* 'native' eol */
@@ -2111,7 +1743,6 @@
                                        NULL,  /* no keywords */
                                        FALSE, /* no expansion */
                                        pool));
->>>>>>> 84fd0697
 
   if (for_output)
     {
