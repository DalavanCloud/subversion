--- conflicted
+++ resolved
@@ -213,10 +213,10 @@
             svn_stringbuf_appendcstr(value, url);
           break;
         case '%': /* '%%' => a literal % */
-          svn_stringbuf_appendbytes(value, cur, 1);
+          svn_stringbuf_appendbyte(value, *cur);
           break;
         case '\0': /* '%' as the last character of the string. */
-          svn_stringbuf_appendbytes(value, cur, 1);
+          svn_stringbuf_appendbyte(value, *cur);
           /* Now go back one character, since this was just a one character
            * sequence, whereas all others are two characters, and we do not
            * want to skip the null terminator entirely and carry on
@@ -1517,14 +1517,10 @@
         }
       /* else !expand */
 
-<<<<<<< HEAD
       return svn_error_return(detranslate_special_file(src, dst,
                                                        cancel_func,
                                                        cancel_baton,
                                                        pool));
-=======
-      return svn_error_return(detranslate_special_file(src, dst, pool));
->>>>>>> 75094781
     }
 
   /* The easy way out:  no translation needed, just copy. */
