/*
 * eol.c :  generic eol/keyword routines
 *
 * ====================================================================
 *    Licensed to the Apache Software Foundation (ASF) under one
 *    or more contributor license agreements.  See the NOTICE file
 *    distributed with this work for additional information
 *    regarding copyright ownership.  The ASF licenses this file
 *    to you under the Apache License, Version 2.0 (the
 *    "License"); you may not use this file except in compliance
 *    with the License.  You may obtain a copy of the License at
 *
 *      http://www.apache.org/licenses/LICENSE-2.0
 *
 *    Unless required by applicable law or agreed to in writing,
 *    software distributed under the License is distributed on an
 *    "AS IS" BASIS, WITHOUT WARRANTIES OR CONDITIONS OF ANY
 *    KIND, either express or implied.  See the License for the
 *    specific language governing permissions and limitations
 *    under the License.
 * ====================================================================
 */



#define APR_WANT_STRFUNC

#include <apr_file_io.h>
#include "svn_io.h"
#include "private/svn_eol_private.h"
#include "private/svn_dep_compat.h"

/* Machine-word-sized masks used in svn_eol__find_eol_start.
 */
#if APR_SIZEOF_VOIDP == 8
#  define LOWER_7BITS_SET 0x7f7f7f7f7f7f7f7f
#  define BIT_7_SET       0x8080808080808080
#  define R_MASK          0x0a0a0a0a0a0a0a0a
#  define N_MASK          0x0d0d0d0d0d0d0d0d
#else
#  define LOWER_7BITS_SET 0x7f7f7f7f
#  define BIT_7_SET       0x80808080
#  define R_MASK          0x0a0a0a0a
#  define N_MASK          0x0d0d0d0d
#endif

char *
svn_eol__find_eol_start(char *buf, apr_size_t len)
{
#if !SVN_UNALIGNED_ACCESS_IS_OK

  /* On some systems, we need to make sure that buf is properly aligned
   * for chunky data access. This overhead is still justified because
   * only lines tend to be tens of chars long.
   */
  for (; (len > 0) && ((apr_uintptr_t)buf) & (sizeof(apr_uintptr_t)-1)
       ; ++buf, --len)
  {
    if (*buf == '\n' || *buf == '\r')
      return buf;
  }

#endif

  /* Scan the input one machine word at a time. */
  for (; len > sizeof(apr_uintptr_t)
       ; buf += sizeof(apr_uintptr_t), len -= sizeof(apr_uintptr_t))
  {
    /* This is a variant of the well-known strlen test: */
    apr_uintptr_t chunk = *(const apr_uintptr_t *)buf;

    /* A byte in R_TEST is \0, iff it was \r in *BUF.
     * Similarly, N_TEST is an indicator for \n. */
    apr_uintptr_t r_test = chunk ^ R_MASK;
    apr_uintptr_t n_test = chunk ^ N_MASK;

    /* A byte in R_TEST can by < 0x80, iff it has been \0 before
     * (i.e. \r in *BUF). Dito for N_TEST. */
    r_test |= (r_test & LOWER_7BITS_SET) + LOWER_7BITS_SET;
    n_test |= (n_test & LOWER_7BITS_SET) + LOWER_7BITS_SET;

    /* Check whether at least one of the words contains a byte <0x80
     * (if one is detected, there was a \r or \n in CHUNK). */
    if ((r_test & n_test & BIT_7_SET) != BIT_7_SET)
      break;
  }

  /* The remaining odd bytes will be examined the naive way: */
  for (; len > 0; ++buf, --len)
    {
      if (*buf == '\n' || *buf == '\r')
        return buf;
    }

  return NULL;
}

const char *
svn_eol__detect_eol(char *buf, apr_size_t len, char **eolp)
{
<<<<<<< HEAD
  const char *eol;

  SVN_ERR_ASSERT_NO_RETURN(buf <= endp);
  eol = svn_eol__find_eol_start(buf, endp - buf);
=======
  char *eol;

  eol = svn_eol__find_eol_start(buf, len);
>>>>>>> 4cf18c3e
  if (eol)
    {
      if (eolp)
        *eolp = eol;

      if (*eol == '\n')
        return "\n";

      /* We found a CR. */
      ++eol;
      if (eol == buf + len || *eol != '\n')
        return "\r";
      return "\r\n";
    }

  return NULL;
}<|MERGE_RESOLUTION|>--- conflicted
+++ resolved
@@ -99,16 +99,9 @@
 const char *
 svn_eol__detect_eol(char *buf, apr_size_t len, char **eolp)
 {
-<<<<<<< HEAD
-  const char *eol;
-
-  SVN_ERR_ASSERT_NO_RETURN(buf <= endp);
-  eol = svn_eol__find_eol_start(buf, endp - buf);
-=======
   char *eol;
 
   eol = svn_eol__find_eol_start(buf, len);
->>>>>>> 4cf18c3e
   if (eol)
     {
       if (eolp)
