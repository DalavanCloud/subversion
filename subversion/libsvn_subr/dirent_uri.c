--- conflicted
+++ resolved
@@ -2,22 +2,17 @@
  * dirent_uri.c:   a library to manipulate URIs and directory entries.
  *
  * ====================================================================
- *    Licensed to the Apache Software Foundation (ASF) under one
- *    or more contributor license agreements.  See the NOTICE file
- *    distributed with this work for additional information
- *    regarding copyright ownership.  The ASF licenses this file
- *    to you under the Apache License, Version 2.0 (the
- *    "License"); you may not use this file except in compliance
- *    with the License.  You may obtain a copy of the License at
- *
- *      http://www.apache.org/licenses/LICENSE-2.0
- *
- *    Unless required by applicable law or agreed to in writing,
- *    software distributed under the License is distributed on an
- *    "AS IS" BASIS, WITHOUT WARRANTIES OR CONDITIONS OF ANY
- *    KIND, either express or implied.  See the License for the
- *    specific language governing permissions and limitations
- *    under the License.
+ * Copyright (c) 2008-2009 CollabNet.  All rights reserved.
+ *
+ * This software is licensed as described in the file COPYING, which
+ * you should have received as part of this distribution.  The terms
+ * are also available at http://subversion.tigris.org/license-1.html.
+ * If newer versions of this license are posted there, you may use a
+ * newer version instead, at your option.
+ *
+ * This software consists of voluntary contributions made by many
+ * individuals.  For exact contribution history, see the revision
+ * history and logs, available at http://subversion.tigris.org/.
  * ====================================================================
  */
 
@@ -29,18 +24,13 @@
 #include <ctype.h>
 
 #include <apr_uri.h>
-#include <apr_lib.h>
 
 #include "svn_private_config.h"
 #include "svn_string.h"
 #include "svn_dirent_uri.h"
 #include "svn_path.h"
 
-<<<<<<< HEAD
-#include "dirent_uri.h"
-=======
 #include "private_uri.h"
->>>>>>> d3608daf
 
 /* The canonical empty path.  Can this be changed?  Well, change the empty
    test below and the path library will work, not so sure about the fs/wc
@@ -58,15 +48,11 @@
 /* Path type definition. Used only by internal functions. */
 typedef enum {
   type_uri,
-<<<<<<< HEAD
-  type_dirent,
-  type_relpath
-=======
   type_dirent
->>>>>>> d3608daf
 } path_type_t;
 
- 
++
 /**** Internal implementation functions *****/
 
 /* Return an internal-style new path based on PATH, allocated in POOL.
@@ -91,16 +77,9 @@
     }
 #endif
 
-  switch (type)
-    {
-      case type_dirent:
-        return svn_dirent_canonicalize(path, pool);
-      case type_relpath:
-        return svn_relpath_canonicalize(path, pool);
-      case type_uri:
-      default:
-        return svn_uri_canonicalize(path, pool);
-    }
+  return type == type_uri ? svn_uri_canonicalize(path, pool)
+                          : svn_dirent_canonicalize(path, pool);
+  /* FIXME: Should also remove trailing /.'s, if the style says so. */
 }
 
 /* Return a local-style new path based on PATH, allocated in POOL.
@@ -114,18 +93,9 @@
 static const char *
 local_style(path_type_t type, const char *path, apr_pool_t *pool)
 {
-  switch (type)
-    {
-      case type_dirent:
-        path = svn_dirent_canonicalize(path, pool);
-        break;
-      case type_relpath:
-        path = svn_relpath_canonicalize(path, pool);
-        break;
-      case type_uri:
-      default:
-        return apr_pstrdup(pool, path);
-    }
+  path = type == type_uri ? svn_uri_canonicalize(path, pool)
+                          : svn_dirent_canonicalize(path, pool);
+  /* FIXME: Should also remove trailing /.'s, if the style says so. */
 
   /* Internally, Subversion represents the current directory with the
      empty string.  But users like to see "." . */
@@ -161,7 +131,7 @@
   else
     return c - 'A' + 'a';
 }
-
+#if defined(WIN32) || defined(__CYGWIN__)
 /* Locale insensitive toupper() for converting parts of dirents and urls
    while canonicalizing */
 static char
@@ -172,44 +142,7 @@
   else
     return c - 'a' + 'A';
 }
-
-/* Calculates the length of the dirent absolute or non absolute root in
-   DIRENT, return 0 if dirent is not rooted  */
-static apr_size_t
-dirent_root_length(const char *dirent, apr_size_t len)
-{
-#if defined(WIN32) || defined(__CYGWIN__)
-  if (len >= 2 && dirent[1] == ':' &&
-      ((dirent[0] >= 'A' && dirent[0] <= 'Z') ||
-       (dirent[0] >= 'a' && dirent[0] <= 'z')))
-    {
-      return (len > 2 && dirent[2] == '/') ? 3 : 2;
-    }
-
-  if (len > 2 && dirent[0] == '/' && dirent[1] == '/')
-    {
-      apr_size_t i = 2;
-
-      while (i < len && dirent[i] != '/')
-        i++;
-
-      if (i == len)
-        return len; /* Cygwin drive alias, invalid path on WIN32 */
-
-      i++; /* Skip '/' */
-
-      while (i < len && dirent[i] != '/')
-        i++;
-
-      return i;
-    }
 #endif
-  if (len >= 1 && dirent[0] == '/')
-    return 1;
-
-  return 0;
-}
-
 
 /* Return the length of substring necessary to encompass the entire
  * previous dirent segment in DIRENT, which should be a LEN byte string.
@@ -228,91 +161,16 @@
   --len;
   while (len > 0 && dirent[len] != '/'
 #if defined(WIN32) || defined(__CYGWIN__)
-                 && (dirent[len] != ':' || len != 1)
+                 && dirent[len] != ':'
 #endif /* WIN32 or Cygwin */
         )
     --len;
 
   /* check if the remaining segment including trailing '/' is a root dirent */
-  if (dirent_root_length(dirent, len+1) == len + 1)
+  if (svn_dirent_is_root(dirent, len + 1))
     return len + 1;
   else
     return len;
-}
-
-/* Calculates the length occupied by the schema defined root of URI */
-static apr_size_t
-uri_schema_root_length(const char *uri, apr_size_t len)
-{
-  apr_size_t i;
-
-  for (i = 0; i < len; i++)
-    {
-      if (uri[i] == '/')
-        {
-          if (i > 0 && uri[i-1] == ':' && i < len-1 && uri[i+1] == '/')
-            {
-              /* We have an absolute uri */
-              if (i == 5 && strncmp("file", uri, 4) == 0)
-                return 7; /* file:// */
-              else
-                {
-                  for (i += 2; i < len; i++)
-                    if (uri[i] == '/')
-                      return i;
-
-                  return len; /* Only a hostname is found */
-                }
-            }
-          else
-            return 0;
-        }
-    }
-
-  return 0;
-}
-
-/* Returns TRUE if svn_dirent_is_absolute(dirent) or when dirent has
-   a non absolute root. (E.g. '/' or 'F:' on Windows) */
-static svn_boolean_t
-dirent_is_rooted(const char *dirent)
-{
-  if (! dirent)
-    return FALSE;
-
-  /* Root on all systems */
-  if (dirent[0] == '/')
-    return TRUE;
-
-  /* On Windows, dirent is also absolute when it starts with 'H:' or 'H:/'
-     where 'H' is any letter. */
-#if defined(WIN32) || defined(__CYGWIN__)
-  if (((dirent[0] >= 'A' && dirent[0] <= 'Z') ||
-       (dirent[0] >= 'a' && dirent[0] <= 'z')) &&
-      (dirent[1] == ':'))
-     return TRUE;
-#endif /* WIN32 or Cygwin */
-
-  return FALSE;
-}
-
-/* Return the length of substring necessary to encompass the entire
- * previous relpath segment in RELPATH, which should be a LEN byte string.
- *
- * A trailing slash will not be included in the returned length.
- */
-static apr_size_t
-relpath_previous_segment(const char *relpath,
-                         apr_size_t len)
-{
-  if (len == 0)
-    return 0;
-
-  --len;
-  while (len > 0 && relpath[len] != '/')
-    --len;
-
-  return len;
 }
 
 /* Return the length of substring necessary to encompass the entire
@@ -326,25 +184,24 @@
 uri_previous_segment(const char *uri,
                      apr_size_t len)
 {
-  apr_size_t root_length;
-  apr_size_t i = len;
+  /* ### Still the old path segment code, should start checking scheme specific format */
   if (len == 0)
     return 0;
 
-  root_length = uri_schema_root_length(uri, len);
-
-  --i;
-  while (len > root_length && uri[i] != '/')
-    --i;
-
-  if (i == 0 && len > 1 && *uri == '/')
-    return 1;
-
-  return i;
-}
-
-/* Return the canonicalized version of PATH, of type TYPE, allocated in
- * POOL.
+  --len;
+  while (len > 0 && uri[len] != '/')
+    --len;
+
+  /* check if the remaining segment including trailing '/' is a root dirent */
+  if (svn_uri_is_root(uri, len + 1))
+    return len + 1;
+  else
+    return len;
+}
+
+/* Return the canonicalized version of PATH, allocated in POOL.
+ * Pass type_uri for TYPE if PATH is a uri and type_dirent if PATH
+ * is a regular path.
  */
 static const char *
 canonicalize(path_type_t type, const char *path, apr_pool_t *pool)
@@ -355,18 +212,18 @@
   apr_size_t schemelen = 0;
   apr_size_t canon_segments = 0;
   svn_boolean_t url = FALSE;
-  char *schema_data = NULL;
 
   /* "" is already canonical, so just return it; note that later code
      depends on path not being zero-length.  */
   if (SVN_PATH_IS_EMPTY(path))
-    return "";
+    return path;
 
   dst = canon = apr_pcalloc(pool, strlen(path) + 1);
 
-  /* If this is supposed to be an URI and it starts with "scheme://", then
-     copy the scheme, host name, etc. to DST and set URL = TRUE. */
+  /* Try to parse the path as an URI. */
+  url = FALSE;
   src = path;
+
   if (type == type_uri && *src != '/')
     {
       while (*src && (*src != '/') && (*src != ':'))
@@ -420,16 +277,13 @@
             {
               src++;
               dst++;
-              schema_data = dst;
             }
 
           canon_segments = 1;
         }
     }
 
-  /* Copy to DST any separator or drive letter that must come before the
-     first regular path segment. */
-  if (! url && type != type_relpath)
+  if (! url)
     {
       src = path;
       /* If this is an absolute path, then just copy over the initial
@@ -445,20 +299,6 @@
             *(dst++) = *(src++);
 #endif /* WIN32 or Cygwin */
         }
-#if defined(WIN32) || defined(__CYGWIN__)
-      /* On Windows the first segment can be a drive letter, which we normalize
-         to upper case. */
-      else if (type == type_dirent &&
-               ((*src >= 'a' && *src <= 'z') ||
-                (*src >= 'A' && *src <= 'Z')) &&
-               (src[1] == ':'))
-        {
-          *(dst++) = canonicalize_to_upper(*(src++));
-          /* Leave the ':' to be processed as (or as part of) a path segment
-             by the following code block, so we need not care whether it has
-             a slash after it. */
-        }
-#endif
     }
 
   while (*src)
@@ -539,97 +379,6 @@
         }
     }
 #endif /* WIN32 or Cygwin */
-
-  /* Check the normalization of characters in a uri */
-  if (schema_data)
-    {
-      int need_extra = 0;
-      src = schema_data;
-
-      while (*src)
-        {
-          switch (*src)
-            {
-              case '/':
-                break;
-              case '%':
-                if (!apr_isxdigit(*(src+1)) || !apr_isxdigit(*(src+2)))
-                  need_extra += 2;
-                else
-                  src += 2;
-                break;
-              default:
-                if (!svn_uri__char_validity[(unsigned char)*src])
-                  need_extra += 2;
-                break;
-            }
-          src++;
-        }
-
-      if (need_extra > 0)
-        {
-          apr_size_t pre_schema_size = (apr_size_t)(schema_data - canon);
-
-          dst = apr_palloc(pool, (apr_size_t)(src - canon) + need_extra + 1);
-          memcpy(dst, canon, pre_schema_size);
-          canon = dst;
-
-          dst += pre_schema_size;
-        }
-      else
-        dst = schema_data;
-
-      src = schema_data;
-
-      while (*src)
-        {
-          switch (*src)
-            {
-              case '/':
-                *(dst++) = '/';
-                break;
-              case '%':
-                if (!apr_isxdigit(*(src+1)) || !apr_isxdigit(*(src+2)))
-                  {
-                    *(dst++) = '%';
-                    *(dst++) = '2';
-                    *(dst++) = '5';
-                  }
-                else
-                  {
-                    char digitz[3];
-                    int val;
-
-                    digitz[0] = *(++src);
-                    digitz[1] = *(++src);
-                    digitz[2] = 0;
-
-                    val = (int)strtol(digitz, NULL, 16);
-
-                    if (svn_uri__char_validity[(unsigned char)val])
-                      *(dst++) = (char)val;
-                    else
-                      {
-                        *(dst++) = '%';
-                        *(dst++) = canonicalize_to_upper(digitz[0]);
-                        *(dst++) = canonicalize_to_upper(digitz[1]);
-                      }
-                  }
-                break;
-              default:
-                if (!svn_uri__char_validity[(unsigned char)*src])
-                  {
-                    apr_snprintf(dst, 4, "%%%02X", (unsigned char)*src);
-                    dst += 3;
-                  }
-                else
-                  *(dst++) = *src;
-                break;
-            }
-          src++;
-        }
-      *dst = '\0';
-    }
 
   return canon;
 }
@@ -781,7 +530,7 @@
 
       /* check if this is an absolute path */
       if ((type == type_uri && svn_uri_is_absolute(path2)) ||
-          (type == type_dirent && dirent_is_rooted(path2)))
+          (type == type_dirent && svn_dirent_is_absolute(path2)))
         return NULL;
       else
         /* everything else is child */
@@ -859,16 +608,10 @@
 
   /* If path1 is empty and path2 is not absolute, then path1 is an ancestor. */
   if (SVN_PATH_IS_EMPTY(path1))
-    switch (type)
-     {
-       case type_dirent:
-         return !dirent_is_rooted(path2);
-       case type_relpath:
-         return TRUE;
-       case type_uri:
-       default:
-         return !svn_uri_is_absolute(path2);
-     }
+    {
+      return type == type_uri ? ! svn_uri_is_absolute(path2)
+                              : ! svn_dirent_is_absolute(path2);
+    }
 
   /* If path1 is a prefix of path2, then:
      - If path1 ends in a path separator,
@@ -904,36 +647,38 @@
 }
 
 const char *
-svn_relpath_internal_style(const char *dirent,
-                           apr_pool_t *pool)
-{
-  return internal_style(type_relpath, dirent, pool);
+svn_uri_internal_style(const char *uri, apr_pool_t *pool)
+{
+  return internal_style(type_uri, uri, pool);
 }
 
 const char *
-svn_relpath_local_style(const char *dirent,
-                        apr_pool_t *pool)
-{
-  return local_style(type_relpath, dirent, pool);
-}
-
+svn_uri_local_style(const char *uri, apr_pool_t *pool)
+{
+  return local_style(type_uri, uri, pool);
+}
 
 /* We decided against using apr_filepath_root here because of the negative
    performance impact (creating a pool and converting strings ). */
 svn_boolean_t
 svn_dirent_is_root(const char *dirent, apr_size_t len)
 {
+  /* directory is root if it's equal to '/' */
+  if (len == 1 && dirent[0] == '/')
+    return TRUE;
+
 #if defined(WIN32) || defined(__CYGWIN__)
   /* On Windows and Cygwin, 'H:' or 'H:/' (where 'H' is any letter)
      are also root directories */
-  if ((len == 2 || ((len == 3) && (dirent[2] == '/'))) &&
+  if ((len == 2 || len == 3) &&
       (dirent[1] == ':') &&
       ((dirent[0] >= 'A' && dirent[0] <= 'Z') ||
-       (dirent[0] >= 'a' && dirent[0] <= 'z')))
+       (dirent[0] >= 'a' && dirent[0] <= 'z')) &&
+      (len == 2 || (dirent[2] == '/' && len == 3)))
     return TRUE;
 
-  /* On Windows and Cygwin //server/share is a root directory,
-     and on Cygwin //drive is a drive alias */
+  /* On Windows and Cygwin, both //drive and //server/share are root
+     directories */
   if (len >= 2 && dirent[0] == '/' && dirent[1] == '/'
       && dirent[len - 1] != '/')
     {
@@ -948,17 +693,9 @@
                 return FALSE;
             }
         }
-#ifdef __CYGWIN__
       return (segments <= 1);
-#else
-      return (segments == 1); /* //drive is invalid on plain Windows */
-#endif
-    }
-#endif
-
-  /* directory is root if it's equal to '/' */
-  if (len == 1 && dirent[0] == '/')
-    return TRUE;
+    }
+#endif /* WIN32 or Cygwin */
 
   return FALSE;
 }
@@ -969,10 +706,8 @@
   /* directory is root if it's equal to '/' */
   if (len == 1 && uri[0] == '/')
     return TRUE;
-  else if (len == 0)
-    return FALSE;
-
-  return (len == uri_schema_root_length(uri, len));
+
+  return FALSE;
 }
 
 char *svn_dirent_join(const char *base,
@@ -996,36 +731,6 @@
     return apr_pmemdup(pool, component, clen + 1);
   if (SVN_PATH_IS_EMPTY(component))
     return apr_pmemdup(pool, base, blen + 1);
-
-#if defined(WIN32) || defined(__CYGWIN__)
-  if (component[0] == '/')
-    {
-      /* '/' is drive relative on Windows, not absolute like on Posix */
-      if (dirent_is_rooted(base))
-        {
-          /* Join component without '/' to root-of(base) */
-          blen = dirent_root_length(base, blen);
-          component++;
-          clen--;
-
-          if (blen == 2 && base[1] == ':') /* "C:" case */
-            {
-              char *root = apr_pmemdup(pool, base, 3);
-              root[2] = '/'; /* We don't need the final '\0' */
-
-              base = root;
-              blen = 3;
-            }
-
-          if (clen == 0)
-            return apr_pstrndup(pool, base, blen);
-        }
-      else
-        return apr_pmemdup(pool, component, clen + 1);
-    }
-  else if (dirent_is_rooted(component))
-    return apr_pmemdup(pool, component, clen + 1);
-#endif
 
   /* if last character of base is already a separator, don't add a '/' */
   add_separator = 1;
@@ -1092,35 +797,21 @@
       if (nargs++ < MAX_SAVED_LENGTHS)
         saved_lengths[nargs] = len;
 
-      if (dirent_is_rooted(s))
-        {
+      if (svn_dirent_is_absolute(s))
+        {
+          /* an absolute dirent. skip all components to this point and reset
+             the total length. */
           total_len = len;
           base_arg = nargs;
-
-#if defined(WIN32) || defined(__CYGWIN__)
-          if (!svn_dirent_is_absolute(s)) /* Handle non absolute roots */
-            {
-              /* Set new base and skip the current argument */
-              base = s = svn_dirent_join(base, s, pool);
-              base_arg++;
-              saved_lengths[0] = total_len = len = strlen(s);
-            }
-          else
-#endif
-            {
-              base = ""; /* Don't add base */
-              saved_lengths[0] = 0;
-            }
-
           add_separator = 1;
           if (s[len - 1] == '/'
-#if defined(WIN32) || defined(__CYGWIN__)
-             || s[len - 1] == ':'
-#endif /* WIN32 or Cygwin */
-              )
-             add_separator = 0;
-        }
-      else if (nargs <= base_arg + 1)
+        #if defined(WIN32) || defined(__CYGWIN__)
+               || s[len - 1] == ':'
+        #endif /* WIN32 or Cygwin */
+                )
+                  add_separator = 0;
+        }
+      else if (nargs == base_arg + 1)
         {
           total_len += add_separator + len;
         }
@@ -1141,9 +832,12 @@
   /* if we aren't supposed to skip forward to an absolute component, and if
      this is not an empty base that we are skipping, then copy the base
      into the output. */
-  if (! SVN_PATH_IS_EMPTY(base))
-    {
-      memcpy(p, base, len = saved_lengths[0]);
+  if (base_arg == 0 && ! (SVN_PATH_IS_EMPTY(base)))
+    {
+      if (SVN_PATH_IS_EMPTY(base))
+        memcpy(p, SVN_EMPTY_PATH, len = saved_lengths[0]);
+      else
+        memcpy(p, base, len = saved_lengths[0]);
       p += len;
     }
 
@@ -1167,7 +861,7 @@
          if the prior character is a slash (occurs when prior component
          is "/"). */
       if (p != dirent &&
-          ( ! (nargs - 1 <= base_arg) || add_separator))
+          ( ! (nargs - 1 == base_arg) || add_separator))
         *p++ = '/';
 
       /* copy the new component and advance the pointer */
@@ -1183,184 +877,18 @@
 }
 
 char *
-svn_relpath_join(const char *base,
-                 const char *component,
-                 apr_pool_t *pool)
-{
-  apr_size_t blen = strlen(base);
-  apr_size_t clen = strlen(component);
-  char *path;
-
-  assert(svn_relpath_is_canonical(base, pool));
-  assert(svn_relpath_is_canonical(component, pool));
-
-  /* If either is empty return the other */
-  if (blen == 0)
-    return apr_pmemdup(pool, component, clen + 1);
-  if (clen == 0)
-    return apr_pmemdup(pool, base, blen + 1);
-
-  path = apr_palloc(pool, blen + 1 + clen + 1);
-  memcpy(path, base, blen);
-  path[blen] = '/';
-  memcpy(path + blen + 1, component, clen + 1);
-
-  return path;
-}
-
-char *
-svn_uri_join(const char *base, const char *component, apr_pool_t *pool)
-{
-  apr_size_t blen = strlen(base);
-  apr_size_t clen = strlen(component);
-  char *path;
-
-  assert(svn_uri_is_canonical(base, pool));
-  assert(svn_uri_is_canonical(component, pool));
-
-  /* If either is empty return the other */
-  if (SVN_PATH_IS_EMPTY(base))
-    return apr_pmemdup(pool, component, clen + 1);
-  if (SVN_PATH_IS_EMPTY(component))
-    return apr_pmemdup(pool, base, blen + 1);
-
-  /* If the component is absolute, then return it.  */
-  if (svn_uri_is_absolute(component))
-    {
-      if (*component != '/')
-        return apr_pmemdup(pool, component, clen + 1);
-      else
-        {
-          /* The uri is not absolute enough; use only the root from base */
-          apr_size_t n = uri_schema_root_length(base, blen);
-
-          path = apr_palloc(pool, n + clen + 1);
-
-          if (n > 0)
-            memcpy(path, base, n);
-
-          memcpy(path + n, component, clen + 1); /* Include '\0' */
-
-          return path;
-        }
-    }
-
-  if (blen == 1 && base[0] == '/')
-    blen = 0; /* Ignore base, just return separator + component */
-
-  /* Construct the new, combined path. */
-  path = apr_palloc(pool, blen + 1 + clen + 1);
-  memcpy(path, base, blen);
-  path[blen] = '/';
-  memcpy(path + blen + 1, component, clen + 1);
-
-  return path;
-}
-
-char *
 svn_dirent_dirname(const char *dirent, apr_pool_t *pool)
 {
   apr_size_t len = strlen(dirent);
 
   assert(svn_dirent_is_canonical(dirent, pool));
 
-  if (len == dirent_root_length(dirent, len))
+  if (svn_dirent_is_root(dirent, len))
     return apr_pstrmemdup(pool, dirent, len);
   else
     return apr_pstrmemdup(pool, dirent, dirent_previous_segment(dirent, len));
 }
 
-<<<<<<< HEAD
-const char *
-svn_dirent_basename(const char *dirent, apr_pool_t *pool)
-{
-  apr_size_t len = strlen(dirent);
-  apr_size_t start;
-
-  assert(!pool || svn_dirent_is_canonical(dirent, pool));
-
-  if (svn_dirent_is_root(dirent, len))
-    return "";
-  else
-    {
-      start = len;
-      while (start > 0 && dirent[start - 1] != '/'
-#if defined(WIN32) || defined(__CYGWIN__)
-             && dirent[start - 1] != ':'
-#endif /* WIN32 or Cygwin */
-            )
-        --start;
-    }
-
-  if (pool)
-    return apr_pstrmemdup(pool, dirent + start, len - start);
-  else
-    return dirent + start;
-}
-
-void
-svn_dirent_split(const char *dirent,
-                 const char **dirpath,
-                 const char **base_name,
-                 apr_pool_t *pool)
-{
-  assert(dirpath != base_name);
-
-  if (dirpath)
-    *dirpath = svn_dirent_dirname(dirent, pool);
-
-  if (base_name)
-    *base_name = svn_dirent_basename(dirent, pool);
-}
-
-char *
-svn_relpath_dirname(const char *relpath,
-                    apr_pool_t *pool)
-{
-  apr_size_t len = strlen(relpath);
-
-  assert(svn_relpath_is_canonical(relpath, pool));
-
-  return apr_pstrmemdup(pool, relpath,
-                        relpath_previous_segment(relpath, len));
-}
-
-const char *
-svn_relpath_basename(const char *relpath,
-                     apr_pool_t *pool)
-{
-  apr_size_t len = strlen(relpath);
-  apr_size_t start;
-
-  assert(!pool || svn_relpath_is_canonical(relpath, pool));
-
-  start = len;
-  while (start > 0 && relpath[start - 1] != '/')
-    --start;
-
-  if (pool)
-    return apr_pstrmemdup(pool, relpath + start, len - start);
-  else
-    return relpath + start;
-}
-
-void
-svn_relpath_split(const char *relpath,
-                  const char **dirpath,
-                  const char **base_name,
-                  apr_pool_t *pool)
-{
-  assert(dirpath != base_name);
-
-  if (dirpath)
-    *dirpath = svn_relpath_dirname(relpath, pool);
-
-  if (base_name)
-    *base_name = svn_relpath_basename(relpath, pool);
-}
-
-=======
->>>>>>> d3608daf
 char *
 svn_uri_dirname(const char *uri, apr_pool_t *pool)
 {
@@ -1374,47 +902,6 @@
     return apr_pstrmemdup(pool, uri, uri_previous_segment(uri, len));
 }
 
-<<<<<<< HEAD
-const char *
-svn_uri_basename(const char *uri, apr_pool_t *pool)
-{
-  apr_size_t len = strlen(uri);
-  apr_size_t start;
-
-  assert(svn_uri_is_canonical(uri, NULL));
-
-  if (svn_uri_is_root(uri, len))
-    return "";
-  else
-    {
-      start = len;
-      while (start > 0 && uri[start - 1] != '/')
-        --start;
-    }
-
-  if (pool)
-    return apr_pstrmemdup(pool, uri + start, len - start);
-  else
-    return uri + start;
-}
-
-void
-svn_uri_split(const char *uri,
-              const char **dirpath,
-              const char **base_name,
-              apr_pool_t *pool)
-{
-  assert(dirpath != base_name);
-
-  if (dirpath)
-    *dirpath = svn_uri_dirname(uri, pool);
-
-  if (base_name)
-    *base_name = svn_uri_basename(uri, pool);
-}
-
-=======
->>>>>>> d3608daf
 char *
 svn_dirent_get_longest_ancestor(const char *dirent1,
                                 const char *dirent2,
@@ -1423,16 +910,6 @@
   return apr_pstrndup(pool, dirent1,
                       get_longest_ancestor_length(type_dirent, dirent1,
                                                   dirent2, pool));
-}
-
-char *
-svn_relpath_get_longest_ancestor(const char *relpath1,
-                                 const char *relpath2,
-                                 apr_pool_t *pool)
-{
-  return apr_pstrndup(pool, relpath1,
-                      get_longest_ancestor_length(type_relpath, relpath1,
-                                                  relpath2, pool));
 }
 
 char *
@@ -1501,14 +978,6 @@
 }
 
 const char *
-svn_relpath_is_child(const char *relpath1,
-                     const char *relpath2,
-                     apr_pool_t *pool)
-{
-  return is_child(type_relpath, relpath1, relpath2, pool);
-}
-
-const char *
 svn_uri_is_child(const char *uri1,
                  const char *uri2,
                  apr_pool_t *pool)
@@ -1523,89 +992,9 @@
 }
 
 svn_boolean_t
-svn_relpath_is_ancestor(const char *relpath1, const char *relpath2)
-{
-  return is_ancestor(type_relpath, relpath1, relpath2);
-}
-
-svn_boolean_t
 svn_uri_is_ancestor(const char *uri1, const char *uri2)
 {
   return is_ancestor(type_uri, uri1, uri2);
-}
-
-const char *
-svn_dirent_skip_ancestor(const char *dirent1,
-                         const char *dirent2)
-{
-  apr_size_t len = strlen(dirent1);
-  apr_size_t root_len;
-
-  if (0 != memcmp(dirent1, dirent2, len))
-    return dirent2; /* dirent1 is no ancestor of dirent2 */
-
-  if (dirent2[len] == 0)
-    return ""; /* dirent1 == dirent2 */
-
-  root_len = dirent_root_length(dirent2, strlen(dirent2));
-  if (root_len > len)
-    return dirent2; /* Different root */
-
-  if (len == 1 && dirent2[0] == '/')
-    return dirent2 + 1;
-
-  if (dirent2[len] == '/')
-    return dirent2 + len + 1;
-
-#ifdef WIN32
-  if (root_len == len && len > 0 && dirent2[len-1])
-    return dirent2 + len;
-#endif
-
-  return dirent2;
-}
-
-const char *
-svn_relpath_skip_ancestor(const char *relpath1,
-                         const char *relpath2)
-{
-  apr_size_t len = strlen(relpath1);
-
-  if (0 != memcmp(relpath1, relpath2, len))
-    return relpath2; /* relpath1 is no ancestor of relpath2 */
-
-  if (relpath2[len] == 0)
-    return ""; /* relpath1 == relpath2 */
-
-  if (len == 1 && relpath2[0] == '/')
-    return relpath2 + 1;
-
-  if (relpath2[len] == '/')
-    return relpath2 + len + 1;
-
-  return relpath2;
-}
-
-
-const char *
-svn_uri_skip_ancestor(const char *uri1,
-                      const char *uri2)
-{
-  apr_size_t len = strlen(uri1);
-
-  if (0 != memcmp(uri1, uri2, len))
-    return uri2; /* dirent1 is no ancestor of dirent2 */
-
-  if (uri2[len] == 0)
-    return ""; /* dirent1 == dirent2 */
-
-  if (len == 1 && uri2[0] == '/')
-    return uri2 + 1;
-
-  if (len > 0 && uri2[len] == '/')
-    return uri2 + len + 1;
-
-  return uri2;
 }
 
 svn_boolean_t
@@ -1614,20 +1003,16 @@
   if (! dirent)
     return FALSE;
 
-  /* dirent is absolute if it starts with '/' on non-Windows platforms
-     or with '//' on Windows platforms */
-  if (dirent[0] == '/'
-#if defined(WIN32) || defined(__CYGWIN__)
-      && dirent[1] == '/' /* Single '/' depends on current drive */
-#endif
-      )
+  /* dirent is absolute if it starts with '/' */
+  if (dirent[0] == '/')
     return TRUE;
 
-  /* On Windows, dirent is also absolute when it starts with 'H:/'
+  /* On Windows, dirent is also absolute when it starts with 'H:' or 'H:/'
      where 'H' is any letter. */
 #if defined(WIN32) || defined(__CYGWIN__)
-  if (((dirent[0] >= 'A' && dirent[0] <= 'Z')) &&
-      (dirent[1] == ':') && (dirent[2] == '/'))
+  if (((dirent[0] >= 'A' && dirent[0] <= 'Z') ||
+       (dirent[0] >= 'a' && dirent[0] <= 'z')) &&
+      (dirent[1] == ':'))
      return TRUE;
 #endif /* WIN32 or Cygwin */
 
@@ -1653,8 +1038,6 @@
   char *buffer;
   apr_status_t apr_err;
   const char *path_apr;
-
-  SVN_ERR_ASSERT(! svn_path_is_url(relative));
 
   /* Merge the current working directory with the relative dirent. */
   SVN_ERR(svn_path_cstring_from_utf8(&path_apr, relative, pool));
@@ -1664,10 +1047,9 @@
                                APR_FILEPATH_NOTRELATIVE,
                                pool);
   if (apr_err)
-    return svn_error_createf(SVN_ERR_BAD_FILENAME,
-                             svn_error_create(apr_err, NULL, NULL),
+    return svn_error_createf(SVN_ERR_BAD_FILENAME, NULL,
                              _("Couldn't determine absolute path of '%s'"),
-                             svn_dirent_local_style(relative, pool));
+                             svn_path_local_style(relative, pool));
 
   SVN_ERR(svn_path_cstring_to_utf8(pabsolute, buffer, pool));
   *pabsolute = svn_dirent_canonicalize(*pabsolute, pool);
@@ -1677,19 +1059,13 @@
 const char *
 svn_uri_canonicalize(const char *uri, apr_pool_t *pool)
 {
-  return canonicalize(type_uri, uri, pool);
-}
-
-const char *
-svn_relpath_canonicalize(const char *relpath, apr_pool_t *pool)
-{
-  return canonicalize(type_relpath, relpath, pool);
+  return canonicalize(type_uri, uri, pool);;
 }
 
 const char *
 svn_dirent_canonicalize(const char *dirent, apr_pool_t *pool)
 {
-  const char *dst = canonicalize(type_dirent, dirent, pool);
+  const char *dst = canonicalize(type_dirent, dirent, pool);;
 
 #if defined(WIN32) || defined(__CYGWIN__)
   /* Handle a specific case on Windows where path == "X:/". Here we have to
@@ -1700,7 +1076,7 @@
         dst[3] == '\0')
     {
       char *dst_slash = apr_pcalloc(pool, 4);
-      dst_slash[0] = canonicalize_to_upper(dirent[0]);
+      dst_slash[0] =  dirent[0];
       dst_slash[1] = ':';
       dst_slash[2] = '/';
       dst_slash[3] = '\0';
@@ -1715,90 +1091,13 @@
 svn_boolean_t
 svn_dirent_is_canonical(const char *dirent, apr_pool_t *pool)
 {
-  const char *ptr = dirent;
-  if (*ptr == '/')
-    {
-      ptr++;
-#if defined(WIN32) || defined(__CYGWIN__)
-      /* Check for UNC paths */
-      if (*ptr == '/')
-        {
-          /* TODO: Scan hostname and sharename and fall back to part code */
-
-          /* ### Fall back to old implementation */
-          return (strcmp(dirent, svn_dirent_canonicalize(dirent, pool)) == 0);
-        }
-#endif
-    }
-#if defined(WIN32) || defined(__CYGWIN__)
-  else if (((*ptr >= 'a' && *ptr <= 'z') || (*ptr >= 'A' && *ptr <= 'Z')) &&
-           (ptr[1] == ':'))
-    {
-      /* The only canonical drive names are "A:"..."Z:", no lower case */
-      if (*ptr < 'A' || *ptr > 'Z')
-        return FALSE;
-
-      ptr += 2;
-
-      if (*ptr == '/')
-        ptr++;
-    }
-#endif
-
-  return svn_relpath_is_canonical(ptr, pool);
-}
-
-svn_boolean_t
-svn_relpath_is_canonical(const char *relpath,
-                         apr_pool_t *pool)
-{
-  const char *ptr = relpath, *seg = relpath;
-
-  /* RELPATH is canonical if it has:
-   *  - no '.' segments
-   *  - no start and closing '/'
-   *  - no '//'
-   */
-
-  if (*relpath == '\0')
-    return TRUE;
-
-  if (*ptr == '/')
-    return FALSE;
-
-  /* Now validate the rest of the path. */
-  while(1)
-    {
-      apr_size_t seglen = ptr - seg;
-
-      if (seglen == 1 && *seg == '.')
-        return FALSE;  /*  /./   */
-
-      if (*ptr == '/' && *(ptr+1) == '/')
-        return FALSE;  /*  //    */
-
-      if (! *ptr && *(ptr - 1) == '/')
-        return FALSE;  /* foo/  */
-
-      if (! *ptr)
-        break;
-
-      if (*ptr == '/')
-        ptr++;
-      seg = ptr;
-
-      while (*ptr && (*ptr != '/'))
-        ptr++;
-    }
-
-  return TRUE;
+  return (strcmp(dirent, svn_dirent_canonicalize(dirent, pool)) == 0);
 }
 
 svn_boolean_t
 svn_uri_is_canonical(const char *uri, apr_pool_t *pool)
 {
   const char *ptr = uri, *seg = uri;
-  const char *schema_data = NULL;
 
   /* URI is canonical if it has:
    *  - no '.' segments
@@ -1849,8 +1148,6 @@
                 return FALSE;
               ptr++;
             }
-
-          schema_data = ptr;
         }
       else
         {
@@ -1861,7 +1158,7 @@
     }
 
 #if defined(WIN32) || defined(__CYGWIN__)
-  if (schema_data && *ptr == '/')
+  if (*ptr == '/')
     {
       /* If this is a file url, ptr now points to the third '/' in
          file:///C:/path. Check that if we have such a URL the drive
@@ -1876,7 +1173,7 @@
   /* Now validate the rest of the URI. */
   while(1)
     {
-      apr_size_t seglen = ptr - seg;
+      int seglen = ptr - seg;
 
       if (seglen == 1 && *seg == '.')
         return FALSE;  /*  /./   */
@@ -1894,390 +1191,9 @@
         ptr++;
       seg = ptr;
 
-
       while (*ptr && (*ptr != '/'))
         ptr++;
     }
 
-  if (schema_data)
-    {
-      ptr = schema_data;
-
-      while (*ptr)
-        {
-          if (*ptr == '%')
-            {
-              char digitz[3];
-              int val;
-
-              /* Can't use apr_isxdigit() because lower case letters are
-                 not in our canonical format */
-              if (((*(ptr+1) < '0' || (*ptr+1) > '9')) 
-                  && (*(ptr+1) < 'A' || (*ptr+1) > 'F'))
-                return FALSE;
-              else if (((*(ptr+2) < '0' || (*ptr+2) > '9')) 
-                  && (*(ptr+2) < 'A' || (*ptr+2) > 'F'))
-                return FALSE;
-
-              digitz[0] = *(++ptr);
-              digitz[1] = *(++ptr);
-              digitz[2] = '\0';
-              val = (int)strtol(digitz, NULL, 16);
-
-              if (svn_uri__char_validity[val])
-                return FALSE; /* Should not have been escaped */
-            }
-          else if (*ptr != '/' && !svn_uri__char_validity[(unsigned char)*ptr])
-            return FALSE; /* Character should have been escaped */
-          ptr++;
-        }
-    }
-
   return TRUE;
-}
-
-svn_error_t *
-svn_dirent_condense_targets(const char **pcommon,
-                            apr_array_header_t **pcondensed_targets,
-                            const apr_array_header_t *targets,
-                            svn_boolean_t remove_redundancies,
-                            apr_pool_t *result_pool,
-                            apr_pool_t *scratch_pool)
-{
-  int i, j, num_condensed = targets->nelts;
-  svn_boolean_t *removed;
-  apr_array_header_t *abs_targets;
-  size_t basedir_len;
-
-  /* Early exit when there's no data to work on. */
-  if (targets->nelts <= 0)
-    {
-      *pcommon = NULL;
-      if (pcondensed_targets)
-        *pcondensed_targets = NULL;
-      return SVN_NO_ERROR;
-    }
-
-  /* Get the absolute path of the first target. */
-  SVN_ERR(svn_dirent_get_absolute(pcommon,
-                                  APR_ARRAY_IDX(targets, 0, const char *),
-                                  scratch_pool));
-
-  /* Early exit when there's only one dirent to work on. */
-  if (targets->nelts == 1)
-    {
-      *pcommon = apr_pstrdup(result_pool, *pcommon);
-      if (pcondensed_targets)
-        *pcondensed_targets = apr_array_make(result_pool, 0,
-                                             sizeof(const char *));
-      return SVN_NO_ERROR;
-    }
-
-  /* Copy the targets array, but with absolute dirents instead of
-     relative.  Also, find the pcommon argument by finding what is
-     common in all of the absolute dirents. NOTE: This is not as
-     efficient as it could be.  The calculation of the basedir could
-     be done in the loop below, which would save some calls to
-     svn_dirent_get_longest_ancestor.  I decided to do it this way
-     because I thought it would be simpler, since this way, we don't
-     even do the loop if we don't need to condense the targets. */
-
-  removed = apr_pcalloc(scratch_pool, (targets->nelts *
-                                          sizeof(svn_boolean_t)));
-  abs_targets = apr_array_make(scratch_pool, targets->nelts,
-                               sizeof(const char *));
-
-  APR_ARRAY_PUSH(abs_targets, const char *) = *pcommon;
-
-  for (i = 1; i < targets->nelts; ++i)
-    {
-      const char *rel = APR_ARRAY_IDX(targets, i, const char *);
-      const char *absolute;
-      SVN_ERR(svn_dirent_get_absolute(&absolute, rel, scratch_pool));
-      APR_ARRAY_PUSH(abs_targets, const char *) = absolute;
-      *pcommon = svn_dirent_get_longest_ancestor(*pcommon, absolute,
-                                                 scratch_pool);
-    }
-
-  *pcommon = apr_pstrdup(result_pool, *pcommon);
-
-  if (pcondensed_targets != NULL)
-    {
-      if (remove_redundancies)
-        {
-          /* Find the common part of each pair of targets.  If
-             common part is equal to one of the dirents, the other
-             is a child of it, and can be removed.  If a target is
-             equal to *pcommon, it can also be removed. */
-
-          /* First pass: when one non-removed target is a child of
-             another non-removed target, remove the child. */
-          for (i = 0; i < abs_targets->nelts; ++i)
-            {
-              if (removed[i])
-                continue;
-
-              for (j = i + 1; j < abs_targets->nelts; ++j)
-                {
-                  const char *abs_targets_i;
-                  const char *abs_targets_j;
-                  const char *ancestor;
-
-                  if (removed[j])
-                    continue;
-
-                  abs_targets_i = APR_ARRAY_IDX(abs_targets, i, const char *);
-                  abs_targets_j = APR_ARRAY_IDX(abs_targets, j, const char *);
-
-                  ancestor = svn_dirent_get_longest_ancestor
-                    (abs_targets_i, abs_targets_j, scratch_pool);
-
-                  if (*ancestor == '\0')
-                    continue;
-
-                  if (strcmp(ancestor, abs_targets_i) == 0)
-                    {
-                      removed[j] = TRUE;
-                      num_condensed--;
-                    }
-                  else if (strcmp(ancestor, abs_targets_j) == 0)
-                    {
-                      removed[i] = TRUE;
-                      num_condensed--;
-                    }
-                }
-            }
-
-          /* Second pass: when a target is the same as *pcommon,
-             remove the target. */
-          for (i = 0; i < abs_targets->nelts; ++i)
-            {
-              const char *abs_targets_i = APR_ARRAY_IDX(abs_targets, i,
-                                                        const char *);
-
-              if ((strcmp(abs_targets_i, *pcommon) == 0) && (! removed[i]))
-                {
-                  removed[i] = TRUE;
-                  num_condensed--;
-                }
-            }
-        }
-
-      /* Now create the return array, and copy the non-removed items */
-      basedir_len = strlen(*pcommon);
-      *pcondensed_targets = apr_array_make(result_pool, num_condensed,
-                                           sizeof(const char *));
-
-      for (i = 0; i < abs_targets->nelts; ++i)
-        {
-          const char *rel_item = APR_ARRAY_IDX(abs_targets, i, const char *);
-
-          /* Skip this if it's been removed. */
-          if (removed[i])
-            continue;
-
-          /* If a common prefix was found, condensed_targets are given
-             relative to that prefix.  */
-          if (basedir_len > 0)
-            {
-              /* Only advance our pointer past a dirent separator if
-                 REL_ITEM isn't the same as *PCOMMON.
-
-                 If *PCOMMON is a root dirent, basedir_len will already
-                 include the closing '/', so never advance the pointer
-                 here.
-                 */
-              rel_item += basedir_len;
-              if (rel_item[0] &&
-                  ! svn_dirent_is_root(*pcommon, basedir_len))
-                rel_item++;
-            }
-
-          APR_ARRAY_PUSH(*pcondensed_targets, const char *)
-            = apr_pstrdup(result_pool, rel_item);
-        }
-    }
-
-  return SVN_NO_ERROR;
-}
-
-svn_error_t *
-svn_uri_condense_targets(const char **pcommon,
-                         apr_array_header_t **pcondensed_targets,
-                         const apr_array_header_t *targets,
-                         svn_boolean_t remove_redundancies,
-                         apr_pool_t *result_pool,
-                         apr_pool_t *scratch_pool)
-{
-  int i, j, num_condensed = targets->nelts;
-  apr_array_header_t *uri_targets;
-  svn_boolean_t *removed;
-  size_t basedir_len;
-
-  /* Early exit when there's no data to work on. */
-  if (targets->nelts <= 0)
-    {
-      *pcommon = NULL;
-      if (pcondensed_targets)
-        *pcondensed_targets = NULL;
-      return SVN_NO_ERROR;
-    }
-
-  *pcommon = svn_uri_canonicalize(APR_ARRAY_IDX(targets, 0, const char *),
-                                  scratch_pool);
-
-  /* Early exit when there's only one uri to work on. */
-  if (targets->nelts == 1)
-    {
-      if (pcondensed_targets)
-        *pcondensed_targets = apr_array_make(result_pool, 0,
-                                             sizeof(const char *));
-      return SVN_NO_ERROR;
-    }
-
-  /* Find the pcommon argument by finding what is common in all of the
-     uris. NOTE: This is not as efficient as it could be.  The calculation
-     of the basedir could be done in the loop below, which would
-     save some calls to svn_uri_get_longest_ancestor.  I decided to do it
-     this way because I thought it would be simpler, since this way, we don't
-     even do the loop if we don't need to condense the targets. */
-
-  removed = apr_pcalloc(scratch_pool, (targets->nelts *
-                                          sizeof(svn_boolean_t)));
-  uri_targets = apr_array_make(scratch_pool, targets->nelts,
-                               sizeof(const char *));
-
-  APR_ARRAY_PUSH(uri_targets, const char *) = *pcommon;
-
-  for (i = 1; i < targets->nelts; ++i)
-    {
-      const char *uri = svn_uri_canonicalize(
-                           APR_ARRAY_IDX(targets, i, const char *),
-                           scratch_pool);
-      APR_ARRAY_PUSH(uri_targets, const char *) = uri;
-
-      *pcommon = svn_uri_get_longest_ancestor(*pcommon, uri,
-                                              scratch_pool);
-    }
-
-  *pcommon = apr_pstrdup(result_pool, *pcommon);
-
-  if (pcondensed_targets != NULL)
-    {
-      if (remove_redundancies)
-        {
-          /* Find the common part of each pair of targets.  If
-             common part is equal to one of the dirents, the other
-             is a child of it, and can be removed.  If a target is
-             equal to *pcommon, it can also be removed. */
-
-          /* First pass: when one non-removed target is a child of
-             another non-removed target, remove the child. */
-          for (i = 0; i < uri_targets->nelts; ++i)
-            {
-              if (removed[i])
-                continue;
-
-              for (j = i + 1; j < uri_targets->nelts; ++j)
-                {
-                  const char *uri_i;
-                  const char *uri_j;
-                  const char *ancestor;
-
-                  if (removed[j])
-                    continue;
-
-                  uri_i = APR_ARRAY_IDX(uri_targets, i, const char *);
-                  uri_j = APR_ARRAY_IDX(uri_targets, j, const char *);
-
-                  ancestor = svn_uri_get_longest_ancestor(uri_i,
-                                                          uri_j,
-                                                          scratch_pool);
-
-                  if (*ancestor == '\0')
-                    continue;
-
-                  if (strcmp(ancestor, uri_i) == 0)
-                    {
-                      removed[j] = TRUE;
-                      num_condensed--;
-                    }
-                  else if (strcmp(ancestor, uri_j) == 0)
-                    {
-                      removed[i] = TRUE;
-                      num_condensed--;
-                    }
-                }
-            }
-
-          /* Second pass: when a target is the same as *pcommon,
-             remove the target. */
-          for (i = 0; i < uri_targets->nelts; ++i)
-            {
-              const char *uri_targets_i = APR_ARRAY_IDX(uri_targets, i,
-                                                        const char *);
-
-              if ((strcmp(uri_targets_i, *pcommon) == 0) && (! removed[i]))
-                {
-                  removed[i] = TRUE;
-                  num_condensed--;
-                }
-            }
-        }
-
-      /* Now create the return array, and copy the non-removed items */
-      basedir_len = strlen(*pcommon);
-      *pcondensed_targets = apr_array_make(result_pool, num_condensed,
-                                           sizeof(const char *));
-
-      for (i = 0; i < uri_targets->nelts; ++i)
-        {
-          const char *rel_item = APR_ARRAY_IDX(uri_targets, i, const char *);
-
-          /* Skip this if it's been removed. */
-          if (removed[i])
-            continue;
-
-          /* If a common prefix was found, condensed_targets are given
-             relative to that prefix.  */
-          if (basedir_len > 0)
-            {
-              /* Only advance our pointer past a dirent separator if
-                 REL_ITEM isn't the same as *PCOMMON.
-
-                 If *PCOMMON is a root dirent, basedir_len will already
-                 include the closing '/', so never advance the pointer
-                 here.
-                 */
-              rel_item += basedir_len;
-              if ((rel_item[0] == '/') ||
-                  (rel_item[0] && !svn_uri_is_root(*pcommon, basedir_len)))
-                {
-                  rel_item++;
-                }
-            }
-
-          APR_ARRAY_PUSH(*pcondensed_targets, const char *)
-            = apr_pstrdup(result_pool, rel_item);
-        }
-    }
-
-  return SVN_NO_ERROR;
-}
-
-svn_boolean_t
-svn_dirent_is_under_root(char **full_path,
-                         const char *base_path,
-                         const char *path,
-                         apr_pool_t *pool)
-
-{
-  apr_status_t status;
-
-  status = apr_filepath_merge(
-     full_path, base_path, path,
-     APR_FILEPATH_NOTABOVEROOT | APR_FILEPATH_SECUREROOTTEST,
-     pool);
-
-  return status == APR_SUCCESS ? TRUE : FALSE;
 }