--- conflicted
+++ resolved
@@ -28,18 +28,18 @@
 };
 
 const unsigned char *
-svn_md5_empty_string_digest(void)
+svn_md5_empty_string_digest (void)
 {
   return svn_md5__empty_string_digest;
 }
 
 
 const char *
-svn_md5_digest_to_cstring_display(const unsigned char digest[],
-                                  apr_pool_t *pool)
+svn_md5_digest_to_cstring_display (const unsigned char digest[],
+                                   apr_pool_t *pool)
 {
   static const char *hex = "0123456789abcdef";
-  char *str = apr_palloc(pool, (APR_MD5_DIGESTSIZE * 2) + 1);
+  char *str = apr_palloc (pool, (APR_MD5_DIGESTSIZE * 2) + 1);
   int i;
   
   for (i = 0; i < APR_MD5_DIGESTSIZE; i++)
@@ -54,27 +54,23 @@
   
 
 const char *
-svn_md5_digest_to_cstring(const unsigned char digest[], apr_pool_t *pool)
+svn_md5_digest_to_cstring (const unsigned char digest[], apr_pool_t *pool)
 {
   static const unsigned char zeros_digest[APR_MD5_DIGESTSIZE] = { 0 };
 
-  if (memcmp(digest, zeros_digest, APR_MD5_DIGESTSIZE) != 0)
-    return svn_md5_digest_to_cstring_display(digest, pool);
+  if (memcmp (digest, zeros_digest, APR_MD5_DIGESTSIZE) != 0)
+    return svn_md5_digest_to_cstring_display (digest, pool);
   else
     return NULL;
 }
 
 
 svn_boolean_t
-<<<<<<< HEAD
-svn_md5_digests_match(const unsigned char d1[], const unsigned char d2[])
-=======
 svn_md5_digests_match (const unsigned char d1[], const unsigned char d2[])
->>>>>>> 7a9d2b16
 {
   static const unsigned char zeros[APR_MD5_DIGESTSIZE] = { 0 };
 
-  return ((memcmp(d1, zeros, APR_MD5_DIGESTSIZE) == 0)
-          || (memcmp(d2, zeros, APR_MD5_DIGESTSIZE) == 0)
-          || (memcmp(d1, d2, APR_MD5_DIGESTSIZE) == 0));
+  return ((memcmp (d1, zeros, APR_MD5_DIGESTSIZE) == 0)
+          || (memcmp (d2, zeros, APR_MD5_DIGESTSIZE) == 0)
+          || (memcmp (d1, d2, APR_MD5_DIGESTSIZE) == 0));
 }