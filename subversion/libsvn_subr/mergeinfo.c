--- conflicted
+++ resolved
@@ -151,21 +151,8 @@
 {
   SVN_ERR_ASSERT(r1);
   SVN_ERR_ASSERT(r2);
-<<<<<<< HEAD
-
-  /* Why not use SVN_IS_VALID_REVNUM here?  Because revision 0
-     is described START = -1, END = 0.  See svn_merge_range_t. */
-  SVN_ERR_ASSERT(r1->start >= -1);
-  SVN_ERR_ASSERT(r2->start >= -1);
-
-  SVN_ERR_ASSERT(SVN_IS_VALID_REVNUM(r1->end));
-  SVN_ERR_ASSERT(SVN_IS_VALID_REVNUM(r2->end));
-  SVN_ERR_ASSERT(r1->start < r1->end);
-  SVN_ERR_ASSERT(r2->start < r2->end);
-=======
   SVN_ERR_ASSERT(IS_VALID_FORWARD_RANGE(r1));
   SVN_ERR_ASSERT(IS_VALID_FORWARD_RANGE(r2));
->>>>>>> 4cf18c3e
 
   if (!(r1->start <= r2->end && r2->start <= r1->end))
     *intersection_type = svn__no_intersection;
@@ -252,12 +239,7 @@
 
    When replacing the last range in RANGELIST, either allocate a new range in
    RESULT_POOL or modify the existing range in place.  Any new ranges added
-<<<<<<< HEAD
-   to RANGELIST are allocated in RESULT_POOL.  SCRATCH_POOL is used for any
-   temporary allocations.
-=======
    to RANGELIST are allocated in RESULT_POOL.
->>>>>>> 4cf18c3e
 */
 static svn_error_t *
 combine_with_lastrange(const svn_merge_range_t *new_range,
@@ -311,71 +293,11 @@
              intersect but have differing inheritability.  Check for the
              first case as that is easy to handle. */
           intersection_type_t intersection_type;
-<<<<<<< HEAD
-=======
           svn_boolean_t sorted = FALSE;
->>>>>>> 4cf18c3e
 
           SVN_ERR(get_type_of_intersection(new_range, lastrange,
                                            &intersection_type));
 
-<<<<<<< HEAD
-              switch (intersection_type)
-                {
-                  case svn__no_intersection:
-                    /* NEW_RANGE and *LASTRANGE *really* don't intersect so
-                       just push NEW_RANGE only RANGELIST. */
-                    APR_ARRAY_PUSH(rangelist, svn_merge_range_t *) =
-                      svn_merge_range_dup(new_range, result_pool);
-                    break;
-
-                  case svn__equal_intersection:
-                    /* They range are equal so all we do is force the
-                       inheritability of lastrange to true. */
-                    lastrange->inheritable = TRUE;
-                    break;
-
-                  case svn__adjoining_intersection:
-                    /* They adjoin but don't overlap so just push NEW_RANGE
-                       onto RANGELIST. */
-                    APR_ARRAY_PUSH(rangelist, svn_merge_range_t *) =
-                      svn_merge_range_dup(new_range, result_pool);
-                    break;
-
-                  case svn__overlapping_intersection:
-                    /* They ranges overlap but neither is a proper subset of
-                       the other.  We'll end up pusing two new ranges onto
-                       RANGELIST, the intersecting part and the part unique to
-                       NEW_RANGE.*/
-                    {
-                      svn_merge_range_t *r1 = svn_merge_range_dup(lastrange,
-                                                                  result_pool);
-                      svn_merge_range_t *r2 = svn_merge_range_dup(new_range,
-                                                                  result_pool);
-
-                      /* Pop off *LASTRANGE to make our manipulations
-                         easier. */
-                      apr_array_pop(rangelist);
-
-                      /* Ensure R1 is the older range. */
-                      if (r2->start < r1->start)
-                        {
-                          /* Swap R1 and R2. */
-                          *r2 = *r1;
-                          *r1 = *new_range;
-                        }
-
-                      /* Absorb the intersecting ranges into the
-                         inheritable range. */
-                      if (r1->inheritable)
-                        r2->start = r1->end;
-                      else
-                        r1->end = r2->start;
-
-                      /* Push everything back onto RANGELIST. */
-                      APR_ARRAY_PUSH(rangelist, svn_merge_range_t *) = r1;
-                      APR_ARRAY_PUSH(rangelist, svn_merge_range_t *) = r2;
-=======
           switch (intersection_type)
             {
               case svn__no_intersection:
@@ -442,7 +364,6 @@
                     sorted = (svn_sort_compare_ranges(&r1, &r2) < 0);
                   break;
                 }
->>>>>>> 4cf18c3e
 
               default: /* svn__proper_subset_intersection */
                 {
@@ -475,27 +396,6 @@
                     }
                   else if (r1->start == r2->start)
                     {
-<<<<<<< HEAD
-                      /* One range is a proper subset of the other. */
-                      svn_merge_range_t *r1 = svn_merge_range_dup(lastrange,
-                                                                  result_pool);
-                      svn_merge_range_t *r2 = svn_merge_range_dup(new_range,
-                                                                  result_pool);
-                      svn_merge_range_t *r3 = NULL;
-                      svn_revnum_t tmp_revnum;
-
-                      /* Pop off *LASTRANGE to make our manipulations
-                         easier. */
-                      apr_array_pop(rangelist);
-
-                      /* Ensure R1 is the superset. */
-                      if (r2->start < r1->start || r2->end > r1->end)
-                        {
-                          /* Swap R1 and R2. */
-                          *r2 = *r1;
-                          *r1 = *new_range;
-                        }
-=======
                       svn_revnum_t tmp_revnum;
 
                       /* *LASTRANGE and NEW_RANGE share an end point. */
@@ -523,7 +423,6 @@
                       r2->inheritable = TRUE;
                       r1->end = r2->start;
                     }
->>>>>>> 4cf18c3e
 
                   /* Push everything back onto RANGELIST. */
                   APR_ARRAY_PUSH(rangelist, svn_merge_range_t *) = r1;
@@ -546,35 +445,16 @@
                             sorted = (svn_sort_compare_ranges(&r1,
                                                               &r3) < 0);
                         }
-<<<<<<< HEAD
-
-                      /* Push everything back onto RANGELIST. */
-                      APR_ARRAY_PUSH(rangelist, svn_merge_range_t *) = r1;
-                      if (r2)
-                        APR_ARRAY_PUSH(rangelist, svn_merge_range_t *) = r2;
-                      if (r3)
-                        APR_ARRAY_PUSH(rangelist, svn_merge_range_t *) = r3;
-
-                      break;
-=======
->>>>>>> 4cf18c3e
                     }
                   break;
                 }
             }
 
-<<<<<<< HEAD
-              /* Some of the above cases might have put *RANGELIST out of
-                 order, so re-sort.*/
-              qsort(rangelist->elts, rangelist->nelts, rangelist->elt_size,
-                    svn_sort_compare_ranges);
-=======
           /* Some of the above cases might have put *RANGELIST out of
              order, so re-sort.*/
           if (!sorted)
             qsort(rangelist->elts, rangelist->nelts, rangelist->elt_size,
                   svn_sort_compare_ranges);
->>>>>>> 4cf18c3e
         }
     }
 
@@ -611,11 +491,7 @@
 */
 static svn_error_t *
 parse_rangelist(const char **input, const char *end,
-<<<<<<< HEAD
-                apr_array_header_t *rangelist, const char *pathname,
-=======
                 apr_array_header_t *rangelist,
->>>>>>> 4cf18c3e
                 apr_pool_t *pool)
 {
   const char *curr = *input;
@@ -739,14 +615,9 @@
 parse_revision_line(const char **input, const char *end, svn_mergeinfo_t hash,
                     apr_pool_t *scratch_pool)
 {
-<<<<<<< HEAD
-  svn_stringbuf_t *pathname;
-  apr_array_header_t *rangelist = apr_array_make(pool, 1,
-=======
   const char *pathname = "";
   apr_array_header_t *existing_rangelist;
   apr_array_header_t *rangelist = apr_array_make(scratch_pool, 1,
->>>>>>> 4cf18c3e
                                                  sizeof(svn_merge_range_t *));
 
   SVN_ERR(parse_pathname(input, end, &pathname, scratch_pool));
@@ -757,11 +628,7 @@
 
   *input = *input + 1;
 
-<<<<<<< HEAD
-  SVN_ERR(parse_rangelist(input, end, rangelist, pathname->data, pool));
-=======
   SVN_ERR(parse_rangelist(input, end, rangelist, scratch_pool));
->>>>>>> 4cf18c3e
 
   if (rangelist->nelts == 0)
       return svn_error_createf(SVN_ERR_MERGEINFO_PARSE_ERROR, NULL,
@@ -804,15 +671,10 @@
                                              "revision ranges '%s' and '%s' "
                                              "with different inheritance "
                                              "types"),
-<<<<<<< HEAD
-                                           range_to_string(lastrange, pool),
-                                           range_to_string(range, pool));
-=======
                                            range_to_string(lastrange,
                                                            scratch_pool),
                                            range_to_string(range,
                                                            scratch_pool));
->>>>>>> 4cf18c3e
                 }
 
               /* Combine overlapping or adjacent ranges with the
@@ -831,9 +693,6 @@
           lastrange = APR_ARRAY_IDX(rangelist, i, svn_merge_range_t *);
         }
     }
-<<<<<<< HEAD
-  apr_hash_set(hash, pathname->data, APR_HASH_KEY_STRING, rangelist);
-=======
 
   /* Handle any funky mergeinfo with relative merge source paths that
      might exist due to issue #3547.  It's possible that this issue allowed
@@ -849,7 +708,6 @@
   apr_hash_set(hash, apr_pstrdup(apr_hash_pool_get(hash), pathname),
                APR_HASH_KEY_STRING,
                svn_rangelist_dup(rangelist, apr_hash_pool_get(hash)));
->>>>>>> 4cf18c3e
 
   return SVN_NO_ERROR;
 }
@@ -913,14 +771,6 @@
                         int *range_index,
                         apr_pool_t *result_pool)
 {
-<<<<<<< HEAD
-  int i, j;
-  apr_array_header_t *output = apr_array_make(pool, 1,
-                                              sizeof(svn_merge_range_t *));
-  i = 0;
-  j = 0;
-  while (i < (*rangelist)->nelts && j < changes->nelts)
-=======
   int i;
   int starting_index;
   int elements_to_delete = 0;
@@ -933,7 +783,6 @@
   modified_range = APR_ARRAY_IDX(rangelist, *range_index, svn_merge_range_t *);
 
   for (i = *range_index + 1; i < rangelist->nelts; i++)
->>>>>>> 4cf18c3e
     {
       svn_merge_range_t *next_range = APR_ARRAY_IDX(rangelist, i,
                                                     svn_merge_range_t *);
@@ -1086,25 +935,13 @@
           /* Only when merging two non-inheritable ranges is the result also
              non-inheritable.  In all other cases ensure an inheritiable
              result. */
-<<<<<<< HEAD
-          if (elt1->inheritable || elt2->inheritable)
-            elt1->inheritable = TRUE;
-          SVN_ERR(combine_with_lastrange(elt1, output,
-                                         TRUE, pool, pool));
-=======
           if (range->inheritable || change->inheritable)
             range->inheritable = TRUE;
->>>>>>> 4cf18c3e
           i++;
           j++;
         }
       else if (res < 0) /* CHANGE is younger than RANGE */
         {
-<<<<<<< HEAD
-          SVN_ERR(combine_with_lastrange(elt1, output,
-                                         TRUE, pool, pool));
-          i++;
-=======
           if (range->end < change->start)
             {
               /* RANGE is older than CHANGE and the two do not
@@ -1167,15 +1004,9 @@
                     }
                 }
             }
->>>>>>> 4cf18c3e
         }
       else /* res > 0, CHANGE is older than RANGE */
         {
-<<<<<<< HEAD
-          SVN_ERR(combine_with_lastrange(elt2, output,
-                                         TRUE, pool, pool));
-          j++;
-=======
           if (change->end < range->start)
             {
               /* CHANGE is older than RANGE and the two do not
@@ -1300,30 +1131,12 @@
                     }
                 }
             }
->>>>>>> 4cf18c3e
         }
     }
 
   /* Copy any remaining elements in CHANGES into RANGELIST. */
   for (; j < (changes)->nelts; j++)
     {
-<<<<<<< HEAD
-      svn_merge_range_t *elt = APR_ARRAY_IDX(*rangelist, i,
-                                             svn_merge_range_t *);
-      SVN_ERR(combine_with_lastrange(elt, output,
-                                     TRUE, pool, pool));
-    }
-
-
-  for (; j < changes->nelts; j++)
-    {
-      svn_merge_range_t *elt = APR_ARRAY_IDX(changes, j, svn_merge_range_t *);
-      SVN_ERR(combine_with_lastrange(elt, output,
-                                     TRUE, pool, pool));
-    }
-
-  *rangelist = output;
-=======
       svn_merge_range_t *change =
         APR_ARRAY_IDX(changes, j, svn_merge_range_t *);
       svn_merge_range_t *change_copy = svn_merge_range_dup(change,
@@ -1331,7 +1144,6 @@
       svn_sort__array_insert(&change_copy, rangelist, rangelist->nelts);
     }
 
->>>>>>> 4cf18c3e
   return SVN_NO_ERROR;
 }
 
@@ -1480,13 +1292,8 @@
                               svn_boolean_t consider_inheritance,
                               apr_pool_t *pool)
 {
-<<<<<<< HEAD
-  int i, j, lasti;
-  svn_merge_range_t wboardelt;
-=======
   int i1, i2, lasti2;
   svn_merge_range_t working_elt2;
->>>>>>> 4cf18c3e
 
   *output = apr_array_make(pool, 1, sizeof(svn_merge_range_t *));
 
@@ -1523,11 +1330,6 @@
       if (range_contains(elt1, elt2, consider_inheritance))
         {
           if (!do_remove)
-<<<<<<< HEAD
-            SVN_ERR(combine_with_lastrange(elt1, *output,
-                                           consider_inheritance, pool,
-                                           pool));
-=======
             {
               svn_merge_range_t tmp_range;
               tmp_range.start = elt2->start;
@@ -1540,7 +1342,6 @@
                                              consider_inheritance,
                                              pool));
             }
->>>>>>> 4cf18c3e
 
           i2++;
 
@@ -1587,18 +1388,12 @@
                 {
                   /* Partial overlap. */
                   svn_merge_range_t tmp_range;
-<<<<<<< HEAD
-                  tmp_range.start = MAX(elt1->start, elt2->start);
-                  tmp_range.end = elt2->end;
-                  tmp_range.inheritable = elt1->inheritable;
-=======
                   tmp_range.start = MAX(elt2->start, elt1->start);
                   tmp_range.end = elt1->end;
                   /* The intersection of two ranges is non-inheritable only
                      if both ranges are non-inheritable. */
                   tmp_range.inheritable =
                     (elt2->inheritable || elt1->inheritable);
->>>>>>> 4cf18c3e
                   SVN_ERR(combine_with_lastrange(&tmp_range,
                                                  *output,
                                                  consider_inheritance,
@@ -1653,15 +1448,9 @@
          the rangelist2 element. */
       if (i2 == lasti2 && i2 < rangelist2->nelts)
         {
-<<<<<<< HEAD
-          SVN_ERR(combine_with_lastrange(&wboardelt, *output,
-                                         consider_inheritance, pool, pool));
-          i++;
-=======
           SVN_ERR(combine_with_lastrange(&working_elt2, *output,
                                          consider_inheritance, pool));
           i2++;
->>>>>>> 4cf18c3e
         }
 
       /* Copy any other remaining untouched rangelist2 elements.  */
@@ -1671,11 +1460,7 @@
                                                  svn_merge_range_t *);
 
           SVN_ERR(combine_with_lastrange(elt, *output,
-<<<<<<< HEAD
-                                         consider_inheritance, pool, pool));
-=======
                                          consider_inheritance, pool));
->>>>>>> 4cf18c3e
         }
     }
 
@@ -2376,37 +2161,6 @@
 }
 
 svn_error_t *
-<<<<<<< HEAD
-svn_mergeinfo__add_suffix_to_mergeinfo(svn_mergeinfo_t *out_mergeinfo,
-                                       svn_mergeinfo_t mergeinfo,
-                                       const char *suffix,
-                                       apr_pool_t *result_pool,
-                                       apr_pool_t *scratch_pool)
-{
-  if (!suffix || svn_dirent_is_absolute(suffix))
-    {
-      *out_mergeinfo = svn_mergeinfo_dup(mergeinfo, result_pool);
-    }
-  else
-    {
-      apr_hash_index_t *hi;
-      const char *canonical_suffix = svn_uri_canonicalize(suffix,
-                                                          scratch_pool);
-      *out_mergeinfo = apr_hash_make(result_pool);
-
-      for (hi = apr_hash_first(scratch_pool, mergeinfo);
-           hi;
-           hi = apr_hash_next(hi))
-        {
-          const char *path = svn_apr_hash_index_key(hi);
-          apr_array_header_t *rangelist = svn_apr_hash_index_val(hi);
-
-          apr_hash_set(*out_mergeinfo,
-                       svn_dirent_join(path, canonical_suffix, result_pool),
-                       APR_HASH_KEY_STRING,
-                       svn_rangelist_dup(rangelist, result_pool));
-        }
-=======
 svn_mergeinfo__relpaths_to_urls(apr_hash_t **out_mergeinfo,
                                 svn_mergeinfo_t mergeinfo,
                                 const char *repos_root_url,
@@ -2460,7 +2214,6 @@
                    svn_fspath__join(fspath, suffix_relpath, result_pool),
                    APR_HASH_KEY_STRING,
                    rangelist);
->>>>>>> 4cf18c3e
     }
 
   return SVN_NO_ERROR;
