--- conflicted
+++ resolved
@@ -431,14 +431,8 @@
     }
   while (ch != EOF);
 
-<<<<<<< HEAD
-  /* Close the file and streams (and other cleanup): */
-  SVN_ERR(svn_stream_close(ctx.stream));
-  return svn_io_file_close(f, pool);
-=======
   /* Close the streams (and other cleanup): */
   return svn_stream_close(ctx.stream);
->>>>>>> e363d545
 }
 
 
