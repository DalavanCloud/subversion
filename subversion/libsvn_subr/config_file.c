--- conflicted
+++ resolved
@@ -35,6 +35,7 @@
 #include "svn_utf.h"
 #include "svn_pools.h"
 #include "svn_user.h"
+#include "svn_ctype.h"
 
 #include "svn_private_config.h"
 
@@ -123,7 +124,7 @@
   int count = 0;
 
   SVN_ERR(parser_getc(ctx, &ch));
-  while (ch != EOF && ch != '\n' && apr_isspace(ch))
+  while (ch != EOF && ch != '\n' && svn_ctype_isspace(ch))
     {
       ++count;
       SVN_ERR(parser_getc(ctx, &ch));
@@ -335,11 +336,7 @@
 
 #else  /* ! WIN32 */
 
-<<<<<<< HEAD
   *path_p = svn_dirent_join_many(pool, SVN_CONFIG__SYS_DIRECTORY, fname, NULL);
-=======
-  *path_p = svn_path_join_many(pool, SVN_CONFIG__SYS_DIRECTORY, fname, NULL);
->>>>>>> 0213fdc3
 
 #endif /* WIN32 */
 
@@ -373,14 +370,8 @@
 
   ctx.cfg = cfg;
   ctx.file = file;
-<<<<<<< HEAD
   ctx.stream = svn_subst_stream_translated(stream, "\n", TRUE, NULL, FALSE,
                                            pool);
-=======
-  ctx.stream = svn_subst_stream_translated(svn_stream_from_aprfile2(f, TRUE,
-                                                                    pool),
-                                           "\n", TRUE, NULL, FALSE, pool);
->>>>>>> 0213fdc3
   ctx.line = 1;
   ctx.have_ungotten_char = FALSE;
   ctx.section = svn_stringbuf_create("", pool);
@@ -460,11 +451,7 @@
   const char *subdir_full_path;
   svn_node_kind_t kind;
 
-<<<<<<< HEAD
   subdir_full_path = svn_dirent_join_many(pool, auth_dir, subdir, NULL);
-=======
-  subdir_full_path = svn_path_join_many(pool, auth_dir, subdir, NULL);
->>>>>>> 0213fdc3
   err = svn_io_check_path(subdir_full_path, &kind, pool);
   if (err || kind == svn_node_none)
     {
@@ -783,19 +770,12 @@
         "###                              may be cached to disk."            NL
         "###   username                   Specifies the default username."   NL
         "###"                                                                NL
-<<<<<<< HEAD
         "### Set store-passwords to 'no' to avoid storing passwords on disk" NL
         "### in any way, including in password stores. It defaults to 'yes',"
                                                                              NL
         "### but Subversion will never save your password to disk in plaintext"
                                                                              NL
         "### unless you tell it to."                                         NL
-=======
-        "### Set store-passwords to 'no' to avoid storing passwords in the"  NL
-        "### auth/ area of your config directory.  It defaults to 'yes',"    NL
-        "### but Subversion will never save your password to disk in"        NL
-        "### plaintext unless you tell it to."                               NL
->>>>>>> 0213fdc3
         "### Note that this option only prevents saving of *new* passwords;" NL
         "### it doesn't invalidate existing passwords.  (To do that, remove" NL
         "### the cache files by hand as described in the Subversion book.)"  NL
@@ -817,11 +797,7 @@
         "###"                                                                NL
         "### Note store-ssl-client-cert-pp only prevents the saving of *new*"NL
         "### passphrases; it doesn't invalidate existing passphrases.  To do"NL
-<<<<<<< HEAD
         "### that, remove the cache files by hand as described in the"       NL
-=======
-        "### that, remove the cache files by hand as described in the"       NL 
->>>>>>> 0213fdc3
         "### Subversion book at http://svnbook.red-bean.com/nightly/en/\\"   NL
         "###                    svn.serverconfig.netmodel.html\\"            NL
         "###                    #svn.serverconfig.netmodel.credcache"        NL
@@ -975,7 +951,6 @@
 #else
         "# password-stores = gnome-keyring,kwallet"                          NL
 #endif
-<<<<<<< HEAD
         "### To disable all password stores, use an empty list:"             NL
         "# password-stores ="                                                NL
 #ifdef SVN_HAVE_KWALLET
@@ -995,22 +970,6 @@
         "### specified in the 'servers' file in your config directory"       NL
         "### and are documented there. Anything specified in this section "  NL
         "### is overridden by settings specified in the 'servers' file."     NL
-=======
-        "###"                                                                NL
-        "### The rest of this section in this file has been deprecated."     NL
-        "### Both 'store-passwords' and 'store-auth-creds' can now be"       NL
-        "### specified in the 'servers' file in your config directory."      NL
-        "### Anything specified in this section is overridden by settings"   NL
-        "### specified in the 'servers' file."                               NL
-        "###"                                                                NL
-        "### Set store-passwords to 'no' to avoid storing passwords in the"  NL
-        "### auth/ area of your config directory.  It defaults to 'yes',"    NL
-        "### but Subversion will never save your password to disk in"        NL
-        "### plaintext unless you tell it to (see the 'servers' file)."      NL
-        "### Note that this option only prevents saving of *new* passwords;" NL
-        "### it doesn't invalidate existing passwords.  (To do that, remove" NL
-        "### the cache files by hand as described in the Subversion book.)"  NL
->>>>>>> 0213fdc3
         "# store-passwords = no"                                             NL
         "# store-auth-creds = no"                                            NL
         ""                                                                   NL
@@ -1147,19 +1106,11 @@
 {
   *path= NULL;
 
-<<<<<<< HEAD
   /* Note that even if fname is null, svn_dirent_join_many will DTRT. */
 
   if (config_dir)
     {
       *path = svn_dirent_join_many(pool, config_dir, fname, NULL);
-=======
-  /* Note that even if fname is null, svn_path_join_many will DTRT. */
-
-  if (config_dir)
-    {
-      *path = svn_path_join_many(pool, config_dir, fname, NULL);
->>>>>>> 0213fdc3
       return SVN_NO_ERROR;
     }
 
@@ -1167,13 +1118,8 @@
   {
     const char *folder;
     SVN_ERR(svn_config__win_config_path(&folder, FALSE, pool));
-<<<<<<< HEAD
     *path = svn_dirent_join_many(pool, folder,
                                  SVN_CONFIG__SUBDIRECTORY, fname, NULL);
-=======
-    *path = svn_path_join_many(pool, folder,
-                               SVN_CONFIG__SUBDIRECTORY, fname, NULL);
->>>>>>> 0213fdc3
   }
 
 #else  /* ! WIN32 */
@@ -1181,13 +1127,8 @@
     const char *homedir = svn_user_get_homedir(pool);
     if (! homedir)
       return SVN_NO_ERROR;
-<<<<<<< HEAD
     *path = svn_dirent_join_many(pool,
                                svn_dirent_canonicalize(homedir, pool),
-=======
-    *path = svn_path_join_many(pool,
-                               svn_path_canonicalize(homedir, pool),
->>>>>>> 0213fdc3
                                SVN_CONFIG__USR_DIRECTORY, fname, NULL);
   }
 #endif /* WIN32 */
