<<<<<<< HEAD
/*
 * config_file.c :  parsing configuration files
 *
 * ====================================================================
 * Copyright (c) 2000-2003 CollabNet.  All rights reserved.
 *
 * This software is licensed as described in the file COPYING, which
 * you should have received as part of this distribution.  The terms
 * are also available at http://subversion.tigris.org/license-1.html.
 * If newer versions of this license are posted there, you may use a
 * newer version instead, at your option.
 *
 * This software consists of voluntary contributions made by many
 * individuals.  For exact contribution history, see the revision
 * history and logs, available at http://subversion.tigris.org/.
 * ====================================================================
 */



#define APR_WANT_STDIO
#include <apr_want.h>

#include <apr_lib.h>
#include "config_impl.h"
#include "svn_io.h"
#include "svn_types.h"
#include "svn_path.h"
#include "svn_private_config.h"


/* File parsing context */
typedef struct parse_context_t
{
  /* This config struct and file */
  svn_config_t *cfg;
  const char *file;

  /* The file descriptor */
  FILE *fd;

  /* The current line in the file */
  int line;

  /* Temporary strings, allocated from the temp pool */
  svn_stringbuf_t *section;
  svn_stringbuf_t *option;
  svn_stringbuf_t *value;

  /* Temporary pool parsing */
  apr_pool_t *pool;
} parse_context_t;


/* Eat chars from FD until encounter non-whitespace, newline, or EOF.
   Set *PCOUNT to the number of characters eaten, not counting the
   last one, and return the last char read (the one that caused the
   break).  */
static APR_INLINE int
skip_whitespace (FILE* fd, int *pcount)
{
  int ch = getc (fd);
  int count = 0;
  while (ch != EOF && ch != '\n' && apr_isspace (ch))
    {
      ++count;
      ch = getc (fd);
    }
  *pcount = count;
  return ch;
}


/* Skip to the end of the line (or file).  Returns the char that ended
   the line; the char is either EOF or newline. */
static APR_INLINE int
skip_to_eoln (FILE *fd)
{
  int ch = getc (fd);
  while (ch != EOF && ch != '\n')
    ch = getc (fd);
  return ch;
}


/* Parse a single option value */
static svn_error_t *
parse_value (int *pch, parse_context_t *ctx)
{
  svn_error_t *err = SVN_NO_ERROR;
  svn_boolean_t end_of_val = FALSE;
  int ch;

  /* Read the first line of the value */
  svn_stringbuf_setempty (ctx->value);
  for (ch = getc (ctx->fd); /* last ch seen was ':' or '=' in parse_option. */
       ch != EOF && ch != '\n';
       ch = getc (ctx->fd))
    {
      const char char_from_int = ch;
      svn_stringbuf_appendbytes (ctx->value, &char_from_int, 1);
    }
  /* Leading and trailing whitespace is ignored. */
  svn_stringbuf_strip_whitespace (ctx->value);

  /* Look for any continuation lines. */
  for (;;)
    {
      if (ch == EOF || end_of_val)
        {
          if (!ferror (ctx->fd))
            {
              /* At end of file. The value is complete, there can't be
                 any continuation lines. */
              svn_config_set (ctx->cfg, ctx->section->data,
                              ctx->option->data, ctx->value->data);
            }
          break;
        }
      else
        {
          int count;
          ++ctx->line;
          ch = skip_whitespace (ctx->fd, &count);

          switch (ch)
            {
            case '\n':
              /* The next line was empty. Ergo, it can't be a
                 continuation line. */
              ++ctx->line;
              end_of_val = TRUE;
              continue;

            case EOF:
              /* This is also an empty line. */
              end_of_val = TRUE;
              continue;

            default:
              if (count == 0)
                {
                  /* This line starts in the first column.  That means
                     it's either a section, option or comment.  Put
                     the char back into the stream, because it doesn't
                     belong to us. */
                  ungetc (ch, ctx->fd);
                  end_of_val = TRUE;
                }
              else
                {
                  /* This is a continuation line. Read it. */
                  svn_stringbuf_appendbytes (ctx->value, " ", 1);

                  for (;
                       ch != EOF && ch != '\n';
                       ch = getc (ctx->fd))
                    {
                      const char char_from_int = ch;
                      svn_stringbuf_appendbytes (ctx->value,
                                                 &char_from_int, 1);
                    }
                  /* Trailing whitespace is ignored. */
                  svn_stringbuf_strip_whitespace (ctx->value);
                }
            }
        }
    }

  *pch = ch;
  return err;
}


/* Parse a single option */
static svn_error_t *
parse_option (int *pch, parse_context_t *ctx)
{
  svn_error_t *err = SVN_NO_ERROR;
  int ch;

  svn_stringbuf_setempty (ctx->option);
  for (ch = *pch;               /* Yes, the first char is relevant. */
       ch != EOF && ch != ':' && ch != '=' && ch != '\n';
       ch = getc (ctx->fd))
    {
      const char char_from_int = ch;
      svn_stringbuf_appendbytes (ctx->option, &char_from_int, 1);
    }

  if (ch != ':' && ch != '=')
    {
      ch = EOF;
      err = svn_error_createf (SVN_ERR_MALFORMED_FILE, NULL,
                               "%s:%d: Option must end with ':' or '='",
                               ctx->file, ctx->line);
    }
  else
    {
      /* Whitespace around the name separator is ignored. */
      svn_stringbuf_strip_whitespace (ctx->option);
      err = parse_value (&ch, ctx);
    }

  *pch = ch;
  return err;
}


/* Read chars until enounter ']', then skip everything to the end of
 * the line.  Set *PCH to the character that ended the line (either
 * newline or EOF), and set CTX->section to the string of characters
 * seen before ']'.
 * 
 * This is meant to be called immediately after reading the '[' that
 * starts a section name.
 */
static svn_error_t *
parse_section_name (int *pch, parse_context_t *ctx)
{
  svn_error_t *err = SVN_NO_ERROR;
  int ch;

  svn_stringbuf_setempty (ctx->section);
  for (ch = getc (ctx->fd);
       ch != EOF && ch != ']' && ch != '\n';
       ch = getc (ctx->fd))
    {
      const char char_from_int = ch;
      svn_stringbuf_appendbytes (ctx->section, &char_from_int, 1);
    }

  if (ch != ']')
    {
      ch = EOF;
      err = svn_error_createf (SVN_ERR_MALFORMED_FILE, NULL,
                               "%s:%d: Section header must end with ']'",
                               ctx->file, ctx->line);
    }
  else
    {
      /* Everything from the ']' to the end of the line is ignored. */
      ch = skip_to_eoln (ctx->fd);
      if (ch != EOF)
        ++ctx->line;
    }

  *pch = ch;
  return err;
}


svn_error_t *
svn_config__sys_config_path (const char **path_p,
                             const char *fname,
                             apr_pool_t *pool)
{
  /* ### This never actually returns error in practice.  Perhaps the
     prototype should change? */

  *path_p = NULL;

  /* Note that even if fname is null, svn_path_join_many will DTRT. */

#ifdef SVN_WIN32
  {
    const char *folder;
    SVN_ERR (svn_config__win_config_path (&folder, TRUE, pool));
    *path_p = svn_path_join_many (pool, folder,
                                  SVN_CONFIG__SUBDIRECTORY, fname, NULL);
  }

#else  /* ! SVN_WIN32 */

 *path_p = svn_path_join_many (pool, SVN_CONFIG__SYS_DIRECTORY, fname, NULL);

#endif /* SVN_WIN32 */

  return SVN_NO_ERROR;
}


svn_error_t *
svn_config__user_config_path (const char **path_p,
                              const char *fname,
                              apr_pool_t *pool)
{
  /* ### This never actually returns error in practice.  Perhaps the
     prototype should change? */

  *path_p = NULL;
  
  /* Note that even if fname is null, svn_path_join_many will DTRT. */

#ifdef SVN_WIN32
  {
    const char *folder;
    SVN_ERR (svn_config__win_config_path (&folder, FALSE, pool));
    *path_p = svn_path_join_many (pool, folder,
                                  SVN_CONFIG__SUBDIRECTORY, fname, NULL);
  }

#else  /* ! SVN_WIN32 */
  {
    apr_status_t apr_err;
    apr_uid_t uid;
    apr_gid_t gid;
    char *username;
    char *homedir;

    apr_err = apr_current_userid (&uid, &gid, pool);
    if (apr_err)
      return SVN_NO_ERROR;
    
    apr_err = apr_get_username (&username, uid, pool);
    if (apr_err)
      return SVN_NO_ERROR;
    
    apr_err = apr_get_home_directory (&homedir, username, pool);
    if (apr_err)
      return SVN_NO_ERROR;
    
    *path_p = svn_path_join_many (pool,
                                  svn_path_canonicalize (homedir, pool),
                                  SVN_CONFIG__USR_DIRECTORY, fname, NULL);
    
  }
#endif /* SVN_WIN32 */

  return SVN_NO_ERROR;
}



/*** Exported interfaces. ***/

svn_error_t *
svn_config__parse_file (svn_config_t *cfg, const char *file,
                        svn_boolean_t must_exist)
{
  svn_error_t *err = SVN_NO_ERROR;
  parse_context_t ctx;
  int ch, count;
  /* "Why," you ask yourself, "is he using stdio FILE's instead of
     apr_file_t's?"  The answer is simple: newline translation.  For
     all that it has an APR_BINARY flag, APR doesn't do newline
     translation in files.  The only portable way I know to get
     translated text files is to use the standard stdio library. */

  FILE *fd = fopen (file, "rt");
  if (fd == NULL)
    {
      if (errno != ENOENT)
        return svn_error_createf (SVN_ERR_BAD_FILENAME, NULL,
                                  "Can't open config file \"%s\"", file);
      else if (must_exist && errno == ENOENT)
        return svn_error_createf (SVN_ERR_BAD_FILENAME, NULL,
                                  "Can't find config file \"%s\"", file);
      else
        return SVN_NO_ERROR;
    }

  ctx.cfg = cfg;
  ctx.file = file;
  ctx.fd = fd;
  ctx.line = 1;
  ctx.pool = svn_pool_create (cfg->pool);
  ctx.section = svn_stringbuf_create("", ctx.pool);
  ctx.option = svn_stringbuf_create("", ctx.pool);
  ctx.value = svn_stringbuf_create("", ctx.pool);

  do
    {
      ch = skip_whitespace (fd, &count);
      switch (ch)
        {
        case '[':               /* Start of section header */
          if (count == 0)
            err = parse_section_name (&ch, &ctx);
          else
            {
              ch = EOF;
              err = svn_error_createf (SVN_ERR_MALFORMED_FILE, NULL,
                                       "%s:%d: Section header"
                                       " must start in the first column",
                                       file, ctx.line);
            }
          break;

        case '#':               /* Comment */
          if (count == 0)
            ch = skip_to_eoln(fd);
          else
            {
              ch = EOF;
              err = svn_error_createf (SVN_ERR_MALFORMED_FILE, NULL,
                                       "%s:%d: Comment"
                                       " must start in the first column",
                                       file, ctx.line);
            }
          break;

        case '\n':              /* Empty line */
          ++ctx.line;
          break;

        case EOF:               /* End of file or read error */
          break;

        default:
          if (svn_stringbuf_isempty (ctx.section))
            {
              ch = EOF;
              err = svn_error_createf (SVN_ERR_MALFORMED_FILE, NULL,
                                       "%s:%d: Section header expected",
                                       file, ctx.line);
            }
          else if (count != 0)
            {
              ch = EOF;
              err = svn_error_createf (SVN_ERR_MALFORMED_FILE, NULL,
                                       "%s:%d: Option expected",
                                       file, ctx.line);
            }
          else
            err = parse_option (&ch, &ctx);
          break;
        }
    }
  while (ch != EOF);

  if (ferror (fd))
    {
      err = svn_error_createf (-1, /* FIXME: Wrong error code. */
                               NULL,
                               "%s:%d: Read error", file, ctx.line);
    }

  svn_pool_destroy (ctx.pool);
  fclose (fd);
  return err;
}


svn_error_t *
svn_config_ensure (apr_pool_t *pool)
{
  const char *path;
  svn_node_kind_t kind;
  apr_status_t apr_err;
  svn_error_t *err;

  /* Ensure that the user-specific config directory exists.  */
  SVN_ERR (svn_config__user_config_path (&path, NULL, pool));

  if (! path)
    return SVN_NO_ERROR;

  SVN_ERR (svn_io_check_path (path, &kind, pool));
  if (kind == svn_node_none)
    {
      apr_err = apr_dir_make (path, APR_OS_DEFAULT, pool);
      if (apr_err)
        return SVN_NO_ERROR;
    }
  else if (kind != svn_node_dir)
    return SVN_NO_ERROR;

  /* Else, there's a configuration directory. */

  /* If we get errors trying to do things below, just stop and return
     success.  There's no _need_ to init a config directory if
     something's preventing it. */

  /** Ensure that the `README' file exists. **/
  SVN_ERR (svn_config__user_config_path
           (&path, SVN_CONFIG__USR_README_FILE, pool));

  if (! path)  /* highly unlikely, since a previous call succeeded */
    return SVN_NO_ERROR;

  err = svn_io_check_path (path, &kind, pool);
  if (err)
    return SVN_NO_ERROR;

  if (kind == svn_node_none)
    {
      apr_file_t *f;
      const char *contents =
   "This directory holds run-time configuration information for Subversion\n"
   "clients.  The configuration files all share the same syntax, but you\n"
   "should examine a particular file to learn what configuration\n"
   "directives are valid for that file.\n"
   "\n"
   "The syntax is standard INI format:"
   "\n"
   "\n"
   "   - Empty lines, and lines starting with '#', are ignored.\n"
   "     The first significant line in a file must be a section header.\n"
   "\n"
   "   - A section starts with a section header, which must start in\n"
   "     the first column:\n"
   "\n"
   "       [section-name]\n"
   "\n"
   "   - An option, which must always appear within a section, is a pair\n"
   "     (name, value).  There are two valid forms for defining an\n"
   "     option, both of which must start in the first column:\n"
   "\n"
   "       name: value\n"
   "       name = value\n"
   "\n"
   "     Whitespace around the separator (:, =) is optional.\n"
   "\n"
   "   - Section and option names are case-insensitive, but case is\n"
   "     preserved.\n"
   "\n"
   "   - An option's value may be broken into several lines.  The value\n"
   "     continuation lines must start with at least one whitespace.\n"
   "     Trailing whitespace in the previous line, the newline character\n"
   "     and the leading whitespace in the continuation line is compressed\n"
   "     into a single space character.\n"
   "\n"
   "   - All leading and trailing whitespace around a value is trimmed,\n"
   "     but the whitespace within a value is preserved, with the\n"
   "     exception of whitespace around line continuations, as\n"
   "     described above.\n"
   "\n"
   "   - When a value is a list, it is comma-separated.  Again, the\n"
   "     whitespace around each element of the list is trimmed.\n"
   "\n"
#if 0   /* expansion not implemented yet */
   "   - Option values may be expanded within a value by enclosing the\n"
   "     option name in parentheses, preceded by a percent sign:\n"
   "\n"
   "       %(name)\n"
   "\n"
   "     The expansion is performed recursively and on demand, during\n"
   "     svn_option_get.  The name is first searched for in the same\n"
   "     section, then in the special [DEFAULT] section. If the name\n"
   "     is not found, the whole %(name) placeholder is left\n"
   "     unchanged.\n"
   "\n"
   "     Any modifications to the configuration data invalidate all\n"
   "     previously expanded values, so that the next svn_option_get\n"
   "     will take the modifications into account.\n"
   "\n"
#endif /* 0 */
   "\n"
   "Configuration data in the Windows registry\n"
   "==========================================\n"
   "\n"
   "On Windows, configuration data may also be stored in the registry.  The\n"
   "functions svn_config_read and svn_config_merge will read from the\n"
   "registry when passed file names of the form:\n"
   "\n"
   "   REGISTRY:<hive>/path/to/config-key\n"
   "\n"
   "The REGISTRY: prefix must be in upper case. The <hive> part must be\n"
   "one of:\n"
   "\n"
   "   HKLM for HKEY_LOCAL_MACHINE\n"
   "   HKCU for HKEY_CURRENT_USER\n"
   "\n"
   "The values in config-key represent the options in the [DEFAULT] section."
   "\n"
   "The keys below config-key represent other sections, and their values\n"
   "represent the options. Only values of type REG_SZ whose name doesn't\n"
   "start with a '#' will be used; other values, as well as the keys'\n"
   "default values, will be ignored.\n"
   "\n"
   "\n"
   "File locations\n"
   "==============\n"
   "\n"
   "Typically, Subversion uses two config directories, one for site-wide\n"
   "configuration,\n"
   "\n"
   "  /etc/subversion/servers\n"
   "  /etc/subversion/config\n"
   "  /etc/subversion/hairstyles\n"
   "     -- or --\n"
   "  REGISTRY:HKLM\\Software\\Tigris.org\\Subversion\\Servers\n"
   "  REGISTRY:HKLM\\Software\\Tigris.org\\Subversion\\Config\n"
   "  REGISTRY:HKLM\\Software\\Tigris.org\\Subversion\\Hairstyles\n"
   "\n"
   "and one for per-user configuration:\n"
   "\n"
   "  ~/.subversion/servers\n"
   "  ~/.subversion/config\n"
   "  ~/.subversion/hairstyles\n"
   "     -- or --\n"
   "  REGISTRY:HKCU\\Software\\Tigris.org\\Subversion\\Servers\n"
   "  REGISTRY:HKCU\\Software\\Tigris.org\\Subversion\\Config\n"
   "  REGISTRY:HKCU\\Software\\Tigris.org\\Subversion\\Hairstyles\n"
   "\n";

      apr_err = apr_file_open (&f, path,
                               (APR_WRITE | APR_CREATE | APR_EXCL),
                               APR_OS_DEFAULT,
                               pool);

      if (! apr_err)
        {
          apr_err = apr_file_write_full (f, contents, strlen (contents), NULL);
          if (apr_err)
            return svn_error_createf (apr_err, NULL, 
                                      "writing config file `%s'", path);
          
          apr_err = apr_file_close (f);
          if (apr_err)
            return svn_error_createf (apr_err, NULL, 
                                      "closing config file `%s'", path);
        }
    }

  /** Ensure that the `servers' file exists. **/
  SVN_ERR (svn_config__user_config_path
           (&path, SVN_CONFIG__USR_SERVERS_FILE, pool));

  if (! path)  /* highly unlikely, since a previous call succeeded */
    return SVN_NO_ERROR;

  err = svn_io_check_path (path, &kind, pool);
  if (err)
    return SVN_NO_ERROR;
  
  if (kind == svn_node_none)
    {
      apr_file_t *f;
      const char *contents =
        "### This file specifies server-specific protocol parameters,\n"
        "### including HTTP proxy information, HTTP timeout settings, and\n"
        "### svn protocol tunnel agents (for running svn over ssh or similar\n"
        "### tools).\n"
        "###\n"
        "### The currently defined server options are:\n"
        "###   http-proxy-host      Proxy host for HTTP connection\n"
        "###   http-proxy-port      Port number of proxy host service\n"
        "###   http-proxy-username  Username for auth to proxy service\n"
        "###   http-proxy-password  Password for auth to proxy service\n"
        "###   http-timeout         Timeout for HTTP requests\n"
        "###   svn-tunnel-agent     Program to connect to svn server\n"
        "###\n"
        "### HTTP timeouts, if given, are specified in seconds.  A timeout\n"
        "### of 0, i.e. zero, causes a builtin default to be used.\n"
        "###\n"
        "### The commented-out examples below are intended only to\n"
        "### demonstrate how to use this file; any resemblance to actual\n"
        "### servers, living or dead, is entirely coincidental.\n"
        "\n"
        "### In this section, the URL of the repository you're trying to\n"
        "### access is matched against the patterns on the right.  If a\n"
        "### match is found, the server info is from the section with the\n"
        "### corresponding name.\n"
        "# [groups]\n"
        "# group1 = *.collab.net\n"
        "# othergroup = repository.blarggitywhoomph.com\n"
        "# thirdgroup = *.example.com\n"
        "\n"
        "### Information for the first group:\n"
        "# [group1]\n"
        "# http-proxy-host = proxy1.some-domain-name.com\n"
        "# http-proxy-port = 80\n"
        "# http-proxy-username = blah\n"
        "# http-proxy-password = doubleblah\n"
        "# http-timeout = 60\n"
        "# http-debug = 130\n"
        "\n"
        "### Information for the second group:\n"
        "# [othergroup]\n"
        "# http-proxy-host = proxy2.some-domain-name.com\n"
        "# http-proxy-port = 9000\n"
        "# No username and password, so use the defaults below.\n"
        "\n"
        "### Information for the third group:\n"
        "# [thirdgroup]\n"
        "# svn-tunnel-agent = ssh\n"
        "\n"
        "### You can set default HTTP parameters in the 'defaults' section.\n"
        "### These parameters apply if no corresponding parameter is set in\n"
        "### a specifically matched group as shown above.  Thus, if you go\n"
        "### through the same proxy server to reach every site on the\n"
        "### Internet, you probably just want to put that server's\n"
        "### information in the 'default' section and not bother with\n"
        "### 'groups' or any other sections.\n"
        "### \n"
        "### If you go through a proxy for all but a few sites, you can\n"
        "### list those exceptions under 'http-proxy-exceptions'.  This only\n"
        "### overrides defaults, not explicitly matched server names.\n"
        "# [default]\n"
        "# http-proxy-exceptions = *.exception.com, www.internal-site.org\n"
        "# http-proxy-host = defaultproxy.whatever.com\n"
        "# http-proxy-port = 7000\n"
        "# http-proxy-username = defaultusername\n"
        "# http-proxy-password = defaultpassword\n"
        "# No http-timeout, so just use the builtin default.\n"
        "# No http-debug, so neon debugging is disabled.\n";

      apr_err = apr_file_open (&f, path,
                               (APR_WRITE | APR_CREATE | APR_EXCL),
                               APR_OS_DEFAULT,
                               pool);

      if (! apr_err)
        {
          apr_err = apr_file_write_full (f, contents, strlen (contents), NULL);
          if (apr_err)
            return svn_error_createf (apr_err, NULL, 
                                      "writing config file `%s'", path);
          
          apr_err = apr_file_close (f);
          if (apr_err)
            return svn_error_createf (apr_err, NULL, 
                                      "closing config file `%s'", path);
        }
    }

  /** Ensure that the `config' file exists. **/
  SVN_ERR (svn_config__user_config_path
           (&path, SVN_CONFIG__USR_CONFIG_FILE, pool));

  if (! path)  /* highly unlikely, since a previous call succeeded */
    return SVN_NO_ERROR;

  err = svn_io_check_path (path, &kind, pool);
  if (err)
    return SVN_NO_ERROR;
  
  if (kind == svn_node_none)
    {
      apr_file_t *f;
      const char *contents =
        "### This file configures various client-side behaviors.\n"
        "###\n"
        "### The commented-out examples below are intended to demonstrate\n"
        "### how to use this file.\n"
        "\n"
        "### Section for authentication and authorization customizations.\n"
        "### Set store-password to 'no' to avoid storing your subversion\n"
        "###   password in your working copies.  It defaults to 'yes'.\n"   
        "# [auth]\n"
        "# store-password = no\n"
        "\n"
        "### Section for configuring external helper applications.\n"
        "### Set editor to the command used to invoke your text editor.\n"
        "###   This will override the environment variables that Subversion\n"
        "###   examines by default to find this information ($EDITOR, \n"
        "###   et al).\n"
        "### Set diff-cmd to the absolute path of your `diff' program.\n"
        "###   This will override the compile-time default path to `diff'\n"
        "###   that Subversion default to.\n"
        "### Set diff3-cmd to the absolute path of your `diff3' program.\n"
        "###   This will override the compile-time default path to `diff3'\n"
        "###   that Subversion default to.\n"
        "### Set diff3-has-program-arg to `true' or `yes' if your `diff3'\n"
        "###   program accepts the `--diff-program' option.\n"
        "# [helpers]\n"
        "# editor-cmd = editor (vi, emacs, notepad, etc.)\n"
        "# diff-cmd = " SVN_CLIENT_DIFF "\n"
        "# diff3-cmd = " SVN_CLIENT_DIFF3 "\n"
#ifdef SVN_DIFF3_HAS_DIFF_PROGRAM_ARG
        "# diff3-has-program-arg = true\n"
#else
        "# diff3-has-program-arg = false\n"
#endif
        "\n"
        "### Section for configuring miscelleneous Subversion options.\n"
        "[miscellany]\n"
        "### Set global-ignores to a set of whitespace-delimited globs\n"
        "###   which Subversion will ignore in its `status' output.\n"
        "global-ignores = *.o *.lo *.la #*# .*.rej *.rej .*~ *~ .#*"
        "\n"
        "### Set compression to 'no' to avoid compressing requests\n"
        "###   to a DAV-enabled Subversion server.  It defaults to 'yes'.\n"   
        "# compression = yes\n"
        "### See http://subversion.tigris.org/issues/show_bug.cgi?id=668\n"
        "### for what else will soon be customized in this file.\n";
        
      apr_err = apr_file_open (&f, path,
                               (APR_WRITE | APR_CREATE | APR_EXCL),
                               APR_OS_DEFAULT,
                               pool);

      if (! apr_err)
        {
          apr_err = apr_file_write_full (f, contents, strlen (contents), NULL);
          if (apr_err)
            return svn_error_createf (apr_err, NULL, 
                                      "writing config file `%s'", path);
          
          apr_err = apr_file_close (f);
          if (apr_err)
            return svn_error_createf (apr_err, NULL, 
                                      "closing config file `%s'", path);
        }
    }

  return SVN_NO_ERROR;
}
=======
/*
 * config_file.c :  parsing configuration files
 *
 * ====================================================================
 * Copyright (c) 2000-2003 CollabNet.  All rights reserved.
 *
 * This software is licensed as described in the file COPYING, which
 * you should have received as part of this distribution.  The terms
 * are also available at http://subversion.tigris.org/license-1.html.
 * If newer versions of this license are posted there, you may use a
 * newer version instead, at your option.
 *
 * This software consists of voluntary contributions made by many
 * individuals.  For exact contribution history, see the revision
 * history and logs, available at http://subversion.tigris.org/.
 * ====================================================================
 */



#define APR_WANT_STDIO
#include <apr_want.h>

#include <apr_lib.h>
#include "config_impl.h"
#include "svn_io.h"
#include "svn_types.h"
#include "svn_path.h"
#include "svn_private_config.h"


/* File parsing context */
typedef struct parse_context_t
{
  /* This config struct and file */
  svn_config_t *cfg;
  const char *file;

  /* The file descriptor */
  FILE *fd;

  /* The current line in the file */
  int line;

  /* Temporary strings, allocated from the temp pool */
  svn_stringbuf_t *section;
  svn_stringbuf_t *option;
  svn_stringbuf_t *value;

  /* Temporary pool parsing */
  apr_pool_t *pool;
} parse_context_t;


/* Eat chars from FD until encounter non-whitespace, newline, or EOF.
   Set *PCOUNT to the number of characters eaten, not counting the
   last one, and return the last char read (the one that caused the
   break).  */
static APR_INLINE int
skip_whitespace (FILE* fd, int *pcount)
{
  int ch = getc (fd);
  int count = 0;
  while (ch != EOF && ch != '\n' && apr_isspace (ch))
    {
      ++count;
      ch = getc (fd);
    }
  *pcount = count;
  return ch;
}


/* Skip to the end of the line (or file).  Returns the char that ended
   the line; the char is either EOF or newline. */
static APR_INLINE int
skip_to_eoln (FILE *fd)
{
  int ch = getc (fd);
  while (ch != EOF && ch != '\n')
    ch = getc (fd);
  return ch;
}


/* Parse a single option value */
static svn_error_t *
parse_value (int *pch, parse_context_t *ctx)
{
  svn_error_t *err = SVN_NO_ERROR;
  svn_boolean_t end_of_val = FALSE;
  int ch;

  /* Read the first line of the value */
  svn_stringbuf_setempty (ctx->value);
  for (ch = getc (ctx->fd); /* last ch seen was ':' or '=' in parse_option. */
       ch != EOF && ch != '\n';
       ch = getc (ctx->fd))
    {
      const char char_from_int = ch;
      svn_stringbuf_appendbytes (ctx->value, &char_from_int, 1);
    }
  /* Leading and trailing whitespace is ignored. */
  svn_stringbuf_strip_whitespace (ctx->value);

  /* Look for any continuation lines. */
  for (;;)
    {
      if (ch == EOF || end_of_val)
        {
          if (!ferror (ctx->fd))
            {
              /* At end of file. The value is complete, there can't be
                 any continuation lines. */
              svn_config_set (ctx->cfg, ctx->section->data,
                              ctx->option->data, ctx->value->data);
            }
          break;
        }
      else
        {
          int count;
          ++ctx->line;
          ch = skip_whitespace (ctx->fd, &count);

          switch (ch)
            {
            case '\n':
              /* The next line was empty. Ergo, it can't be a
                 continuation line. */
              ++ctx->line;
              end_of_val = TRUE;
              continue;

            case EOF:
              /* This is also an empty line. */
              end_of_val = TRUE;
              continue;

            default:
              if (count == 0)
                {
                  /* This line starts in the first column.  That means
                     it's either a section, option or comment.  Put
                     the char back into the stream, because it doesn't
                     belong to us. */
                  ungetc (ch, ctx->fd);
                  end_of_val = TRUE;
                }
              else
                {
                  /* This is a continuation line. Read it. */
                  svn_stringbuf_appendbytes (ctx->value, " ", 1);

                  for (;
                       ch != EOF && ch != '\n';
                       ch = getc (ctx->fd))
                    {
                      const char char_from_int = ch;
                      svn_stringbuf_appendbytes (ctx->value,
                                                 &char_from_int, 1);
                    }
                  /* Trailing whitespace is ignored. */
                  svn_stringbuf_strip_whitespace (ctx->value);
                }
            }
        }
    }

  *pch = ch;
  return err;
}


/* Parse a single option */
static svn_error_t *
parse_option (int *pch, parse_context_t *ctx)
{
  svn_error_t *err = SVN_NO_ERROR;
  int ch;

  svn_stringbuf_setempty (ctx->option);
  for (ch = *pch;               /* Yes, the first char is relevant. */
       ch != EOF && ch != ':' && ch != '=' && ch != '\n';
       ch = getc (ctx->fd))
    {
      const char char_from_int = ch;
      svn_stringbuf_appendbytes (ctx->option, &char_from_int, 1);
    }

  if (ch != ':' && ch != '=')
    {
      ch = EOF;
      err = svn_error_createf (SVN_ERR_MALFORMED_FILE, NULL,
                               "%s:%d: Option must end with ':' or '='",
                               ctx->file, ctx->line);
    }
  else
    {
      /* Whitespace around the name separator is ignored. */
      svn_stringbuf_strip_whitespace (ctx->option);
      err = parse_value (&ch, ctx);
    }

  *pch = ch;
  return err;
}


/* Read chars until enounter ']', then skip everything to the end of
 * the line.  Set *PCH to the character that ended the line (either
 * newline or EOF), and set CTX->section to the string of characters
 * seen before ']'.
 * 
 * This is meant to be called immediately after reading the '[' that
 * starts a section name.
 */
static svn_error_t *
parse_section_name (int *pch, parse_context_t *ctx)
{
  svn_error_t *err = SVN_NO_ERROR;
  int ch;

  svn_stringbuf_setempty (ctx->section);
  for (ch = getc (ctx->fd);
       ch != EOF && ch != ']' && ch != '\n';
       ch = getc (ctx->fd))
    {
      const char char_from_int = ch;
      svn_stringbuf_appendbytes (ctx->section, &char_from_int, 1);
    }

  if (ch != ']')
    {
      ch = EOF;
      err = svn_error_createf (SVN_ERR_MALFORMED_FILE, NULL,
                               "%s:%d: Section header must end with ']'",
                               ctx->file, ctx->line);
    }
  else
    {
      /* Everything from the ']' to the end of the line is ignored. */
      ch = skip_to_eoln (ctx->fd);
      if (ch != EOF)
        ++ctx->line;
    }

  *pch = ch;
  return err;
}


svn_error_t *
svn_config__sys_config_path (const char **path_p,
                             const char *fname,
                             apr_pool_t *pool)
{
  /* ### This never actually returns error in practice.  Perhaps the
     prototype should change? */

  *path_p = NULL;

  /* Note that even if fname is null, svn_path_join_many will DTRT. */

#ifdef SVN_WIN32
  {
    const char *folder;
    SVN_ERR (svn_config__win_config_path (&folder, TRUE, pool));
    *path_p = svn_path_join_many (pool, folder,
                                  SVN_CONFIG__SUBDIRECTORY, fname, NULL);
  }

#else  /* ! SVN_WIN32 */

 *path_p = svn_path_join_many (pool, SVN_CONFIG__SYS_DIRECTORY, fname, NULL);

#endif /* SVN_WIN32 */

  return SVN_NO_ERROR;
}


svn_error_t *
svn_config__user_config_path (const char **path_p,
                              const char *fname,
                              apr_pool_t *pool)
{
  /* ### This never actually returns error in practice.  Perhaps the
     prototype should change? */

  *path_p = NULL;
  
  /* Note that even if fname is null, svn_path_join_many will DTRT. */

#ifdef SVN_WIN32
  {
    const char *folder;
    SVN_ERR (svn_config__win_config_path (&folder, FALSE, pool));
    *path_p = svn_path_join_many (pool, folder,
                                  SVN_CONFIG__SUBDIRECTORY, fname, NULL);
  }

#else  /* ! SVN_WIN32 */
  {
    apr_status_t apr_err;
    apr_uid_t uid;
    apr_gid_t gid;
    char *username;
    char *homedir;

    apr_err = apr_current_userid (&uid, &gid, pool);
    if (apr_err)
      return SVN_NO_ERROR;
    
    apr_err = apr_get_username (&username, uid, pool);
    if (apr_err)
      return SVN_NO_ERROR;
    
    apr_err = apr_get_home_directory (&homedir, username, pool);
    if (apr_err)
      return SVN_NO_ERROR;
    
    *path_p = svn_path_join_many (pool,
                                  svn_path_canonicalize (homedir, pool),
                                  SVN_CONFIG__USR_DIRECTORY, fname, NULL);
    
  }
#endif /* SVN_WIN32 */

  return SVN_NO_ERROR;
}



/*** Exported interfaces. ***/

svn_error_t *
svn_config__parse_file (svn_config_t *cfg, const char *file,
                        svn_boolean_t must_exist)
{
  svn_error_t *err = SVN_NO_ERROR;
  parse_context_t ctx;
  int ch, count;
  /* "Why," you ask yourself, "is he using stdio FILE's instead of
     apr_file_t's?"  The answer is simple: newline translation.  For
     all that it has an APR_BINARY flag, APR doesn't do newline
     translation in files.  The only portable way I know to get
     translated text files is to use the standard stdio library. */

  FILE *fd = fopen (file, "rt");
  if (fd == NULL)
    {
      if (errno != ENOENT)
        return svn_error_createf (SVN_ERR_BAD_FILENAME, NULL,
                                  "Can't open config file \"%s\"", file);
      else if (must_exist && errno == ENOENT)
        return svn_error_createf (SVN_ERR_BAD_FILENAME, NULL,
                                  "Can't find config file \"%s\"", file);
      else
        return SVN_NO_ERROR;
    }

  ctx.cfg = cfg;
  ctx.file = file;
  ctx.fd = fd;
  ctx.line = 1;
  ctx.pool = svn_pool_create (cfg->pool);
  ctx.section = svn_stringbuf_create("", ctx.pool);
  ctx.option = svn_stringbuf_create("", ctx.pool);
  ctx.value = svn_stringbuf_create("", ctx.pool);

  do
    {
      ch = skip_whitespace (fd, &count);
      switch (ch)
        {
        case '[':               /* Start of section header */
          if (count == 0)
            err = parse_section_name (&ch, &ctx);
          else
            {
              ch = EOF;
              err = svn_error_createf (SVN_ERR_MALFORMED_FILE, NULL,
                                       "%s:%d: Section header"
                                       " must start in the first column",
                                       file, ctx.line);
            }
          break;

        case '#':               /* Comment */
          if (count == 0)
            ch = skip_to_eoln(fd);
          else
            {
              ch = EOF;
              err = svn_error_createf (SVN_ERR_MALFORMED_FILE, NULL,
                                       "%s:%d: Comment"
                                       " must start in the first column",
                                       file, ctx.line);
            }
          break;

        case '\n':              /* Empty line */
          ++ctx.line;
          break;

        case EOF:               /* End of file or read error */
          break;

        default:
          if (svn_stringbuf_isempty (ctx.section))
            {
              ch = EOF;
              err = svn_error_createf (SVN_ERR_MALFORMED_FILE, NULL,
                                       "%s:%d: Section header expected",
                                       file, ctx.line);
            }
          else if (count != 0)
            {
              ch = EOF;
              err = svn_error_createf (SVN_ERR_MALFORMED_FILE, NULL,
                                       "%s:%d: Option expected",
                                       file, ctx.line);
            }
          else
            err = parse_option (&ch, &ctx);
          break;
        }
    }
  while (ch != EOF);

  if (ferror (fd))
    {
      err = svn_error_createf (-1, /* FIXME: Wrong error code. */
                               NULL,
                               "%s:%d: Read error", file, ctx.line);
    }

  svn_pool_destroy (ctx.pool);
  fclose (fd);
  return err;
}


svn_error_t *
svn_config_ensure (apr_pool_t *pool)
{
  const char *path;
  svn_node_kind_t kind;
  apr_status_t apr_err;
  svn_error_t *err;

  /* Ensure that the user-specific config directory exists.  */
  SVN_ERR (svn_config__user_config_path (&path, NULL, pool));

  if (! path)
    return SVN_NO_ERROR;

  SVN_ERR (svn_io_check_path (path, &kind, pool));
  if (kind == svn_node_none)
    {
      apr_err = apr_dir_make (path, APR_OS_DEFAULT, pool);
      if (apr_err)
        return SVN_NO_ERROR;
    }
  else if (kind != svn_node_dir)
    return SVN_NO_ERROR;

  /* Else, there's a configuration directory. */

  /* If we get errors trying to do things below, just stop and return
     success.  There's no _need_ to init a config directory if
     something's preventing it. */

  /** Ensure that the `README' file exists. **/
  SVN_ERR (svn_config__user_config_path
           (&path, SVN_CONFIG__USR_README_FILE, pool));

  if (! path)  /* highly unlikely, since a previous call succeeded */
    return SVN_NO_ERROR;

  err = svn_io_check_path (path, &kind, pool);
  if (err)
    return SVN_NO_ERROR;

  if (kind == svn_node_none)
    {
      apr_file_t *f;
      const char *contents =
   "This directory holds run-time configuration information for Subversion\n"
   "clients.  The configuration files all share the same syntax, but you\n"
   "should examine a particular file to learn what configuration\n"
   "directives are valid for that file.\n"
   "\n"
   "The syntax is standard INI format:"
   "\n"
   "\n"
   "   - Empty lines, and lines starting with '#', are ignored.\n"
   "     The first significant line in a file must be a section header.\n"
   "\n"
   "   - A section starts with a section header, which must start in\n"
   "     the first column:\n"
   "\n"
   "       [section-name]\n"
   "\n"
   "   - An option, which must always appear within a section, is a pair\n"
   "     (name, value).  There are two valid forms for defining an\n"
   "     option, both of which must start in the first column:\n"
   "\n"
   "       name: value\n"
   "       name = value\n"
   "\n"
   "     Whitespace around the separator (:, =) is optional.\n"
   "\n"
   "   - Section and option names are case-insensitive, but case is\n"
   "     preserved.\n"
   "\n"
   "   - An option's value may be broken into several lines.  The value\n"
   "     continuation lines must start with at least one whitespace.\n"
   "     Trailing whitespace in the previous line, the newline character\n"
   "     and the leading whitespace in the continuation line is compressed\n"
   "     into a single space character.\n"
   "\n"
   "   - All leading and trailing whitespace around a value is trimmed,\n"
   "     but the whitespace within a value is preserved, with the\n"
   "     exception of whitespace around line continuations, as\n"
   "     described above.\n"
   "\n"
   "   - When a value is a list, it is comma-separated.  Again, the\n"
   "     whitespace around each element of the list is trimmed.\n"
   "\n"
#if 0   /* expansion not implemented yet */
   "   - Option values may be expanded within a value by enclosing the\n"
   "     option name in parentheses, preceded by a percent sign:\n"
   "\n"
   "       %(name)\n"
   "\n"
   "     The expansion is performed recursively and on demand, during\n"
   "     svn_option_get.  The name is first searched for in the same\n"
   "     section, then in the special [DEFAULT] section. If the name\n"
   "     is not found, the whole %(name) placeholder is left\n"
   "     unchanged.\n"
   "\n"
   "     Any modifications to the configuration data invalidate all\n"
   "     previously expanded values, so that the next svn_option_get\n"
   "     will take the modifications into account.\n"
   "\n"
#endif /* 0 */
   "\n"
   "Configuration data in the Windows registry\n"
   "==========================================\n"
   "\n"
   "On Windows, configuration data may also be stored in the registry.  The\n"
   "functions svn_config_read and svn_config_merge will read from the\n"
   "registry when passed file names of the form:\n"
   "\n"
   "   REGISTRY:<hive>/path/to/config-key\n"
   "\n"
   "The REGISTRY: prefix must be in upper case. The <hive> part must be\n"
   "one of:\n"
   "\n"
   "   HKLM for HKEY_LOCAL_MACHINE\n"
   "   HKCU for HKEY_CURRENT_USER\n"
   "\n"
   "The values in config-key represent the options in the [DEFAULT] section."
   "\n"
   "The keys below config-key represent other sections, and their values\n"
   "represent the options. Only values of type REG_SZ whose name doesn't\n"
   "start with a '#' will be used; other values, as well as the keys'\n"
   "default values, will be ignored.\n"
   "\n"
   "\n"
   "File locations\n"
   "==============\n"
   "\n"
   "Typically, Subversion uses two config directories, one for site-wide\n"
   "configuration,\n"
   "\n"
   "  /etc/subversion/servers\n"
   "  /etc/subversion/config\n"
   "  /etc/subversion/hairstyles\n"
   "     -- or --\n"
   "  REGISTRY:HKLM\\Software\\Tigris.org\\Subversion\\Servers\n"
   "  REGISTRY:HKLM\\Software\\Tigris.org\\Subversion\\Config\n"
   "  REGISTRY:HKLM\\Software\\Tigris.org\\Subversion\\Hairstyles\n"
   "\n"
   "and one for per-user configuration:\n"
   "\n"
   "  ~/.subversion/servers\n"
   "  ~/.subversion/config\n"
   "  ~/.subversion/hairstyles\n"
   "     -- or --\n"
   "  REGISTRY:HKCU\\Software\\Tigris.org\\Subversion\\Servers\n"
   "  REGISTRY:HKCU\\Software\\Tigris.org\\Subversion\\Config\n"
   "  REGISTRY:HKCU\\Software\\Tigris.org\\Subversion\\Hairstyles\n"
   "\n";

      apr_err = apr_file_open (&f, path,
                               (APR_WRITE | APR_CREATE | APR_EXCL),
                               APR_OS_DEFAULT,
                               pool);

      if (! apr_err)
        {
          apr_err = apr_file_write_full (f, contents, strlen (contents), NULL);
          if (apr_err)
            return svn_error_createf (apr_err, NULL, 
                                      "writing config file `%s'", path);
          
          apr_err = apr_file_close (f);
          if (apr_err)
            return svn_error_createf (apr_err, NULL, 
                                      "closing config file `%s'", path);
        }
    }

  /** Ensure that the `servers' file exists. **/
  SVN_ERR (svn_config__user_config_path
           (&path, SVN_CONFIG__USR_SERVERS_FILE, pool));

  if (! path)  /* highly unlikely, since a previous call succeeded */
    return SVN_NO_ERROR;

  err = svn_io_check_path (path, &kind, pool);
  if (err)
    return SVN_NO_ERROR;
  
  if (kind == svn_node_none)
    {
      apr_file_t *f;
      const char *contents =
        "### This file specifies server-specific protocol parameters,\n"
        "### including HTTP proxy information, HTTP timeout settings, and\n"
        "### svn protocol tunnel agents (for running svn over ssh or similar\n"
        "### tools).\n"
        "###\n"
        "### The currently defined server options are:\n"
        "###   http-proxy-host      Proxy host for HTTP connection\n"
        "###   http-proxy-port      Port number of proxy host service\n"
        "###   http-proxy-username  Username for auth to proxy service\n"
        "###   http-proxy-password  Password for auth to proxy service\n"
        "###   http-timeout         Timeout (in seconds) for HTTP requests\n"
        "###   neon-debug-mask      Debug mask for Neon HTTP library\n"
        "###   svn-tunnel-agent     Program to connect to svn server\n"
        "###\n"
        "### HTTP timeouts, if given, are specified in seconds.  A timeout\n"
        "### of 0, i.e. zero, causes a builtin default to be used.\n"
        "###\n"
        "### The commented-out examples below are intended only to\n"
        "### demonstrate how to use this file; any resemblance to actual\n"
        "### servers, living or dead, is entirely coincidental.\n"
        "\n"
        "### In this section, the URL of the repository you're trying to\n"
        "### access is matched against the patterns on the right.  If a\n"
        "### match is found, the server info is from the section with the\n"
        "### corresponding name.\n"
        "# [groups]\n"
        "# group1 = *.collab.net\n"
        "# othergroup = repository.blarggitywhoomph.com\n"
        "# thirdgroup = *.example.com\n"
        "\n"
        "### Information for the first group:\n"
        "# [group1]\n"
        "# http-proxy-host = proxy1.some-domain-name.com\n"
        "# http-proxy-port = 80\n"
        "# http-proxy-username = blah\n"
        "# http-proxy-password = doubleblah\n"
        "# http-timeout = 60\n"
        "# neon-debug-mask = 130\n"
        "\n"
        "### Information for the second group:\n"
        "# [othergroup]\n"
        "# http-proxy-host = proxy2.some-domain-name.com\n"
        "# http-proxy-port = 9000\n"
        "# No username and password, so use the defaults below.\n"
        "\n"
        "### Information for the third group:\n"
        "# [thirdgroup]\n"
        "# svn-tunnel-agent = ssh\n"
        "\n"
        "### You can set default HTTP parameters in the 'defaults' section.\n"
        "### These parameters apply if no corresponding parameter is set in\n"
        "### a specifically matched group as shown above.  Thus, if you go\n"
        "### through the same proxy server to reach every site on the\n"
        "### Internet, you probably just want to put that server's\n"
        "### information in the 'default' section and not bother with\n"
        "### 'groups' or any other sections.\n"
        "### \n"
        "### If you go through a proxy for all but a few sites, you can\n"
        "### list those exceptions under 'http-proxy-exceptions'.  This only\n"
        "### overrides defaults, not explicitly matched server names.\n"
        "# [default]\n"
        "# http-proxy-exceptions = *.exception.com, www.internal-site.org\n"
        "# http-proxy-host = defaultproxy.whatever.com\n"
        "# http-proxy-port = 7000\n"
        "# http-proxy-username = defaultusername\n"
        "# http-proxy-password = defaultpassword\n"
        "# No http-timeout, so just use the builtin default.\n"
        "# No neon-debug-mask, so neon debugging is disabled.\n";

      apr_err = apr_file_open (&f, path,
                               (APR_WRITE | APR_CREATE | APR_EXCL),
                               APR_OS_DEFAULT,
                               pool);

      if (! apr_err)
        {
          apr_err = apr_file_write_full (f, contents, strlen (contents), NULL);
          if (apr_err)
            return svn_error_createf (apr_err, NULL, 
                                      "writing config file `%s'", path);
          
          apr_err = apr_file_close (f);
          if (apr_err)
            return svn_error_createf (apr_err, NULL, 
                                      "closing config file `%s'", path);
        }
    }

  /** Ensure that the `config' file exists. **/
  SVN_ERR (svn_config__user_config_path
           (&path, SVN_CONFIG__USR_CONFIG_FILE, pool));

  if (! path)  /* highly unlikely, since a previous call succeeded */
    return SVN_NO_ERROR;

  err = svn_io_check_path (path, &kind, pool);
  if (err)
    return SVN_NO_ERROR;
  
  if (kind == svn_node_none)
    {
      apr_file_t *f;
      const char *contents =
        "### This file configures various client-side behaviors.\n"
        "###\n"
        "### The commented-out examples below are intended to demonstrate\n"
        "### how to use this file.\n"
        "\n"
        "### Section for authentication and authorization customizations.\n"
        "### Set store-password to 'no' to avoid storing your subversion\n"
        "###   password in your working copies.  It defaults to 'yes'.\n"   
        "# [auth]\n"
        "# store-password = no\n"
        "\n"
        "### Section for configuring external helper applications.\n"
        "### Set editor to the command used to invoke your text editor.\n"
        "###   This will override the environment variables that Subversion\n"
        "###   examines by default to find this information ($EDITOR, \n"
        "###   et al).\n"
        "### Set diff-cmd to the absolute path of your `diff' program.\n"
        "###   This will override the compile-time default path to `diff'\n"
        "###   that Subversion default to.\n"
        "### Set diff3-cmd to the absolute path of your `diff3' program.\n"
        "###   This will override the compile-time default path to `diff3'\n"
        "###   that Subversion default to.\n"
        "### Set diff3-has-program-arg to `true' or `yes' if your `diff3'\n"
        "###   program accepts the `--diff-program' option.\n"
        "# [helpers]\n"
        "# editor-cmd = editor (vi, emacs, notepad, etc.)\n"
        "# diff-cmd = " SVN_CLIENT_DIFF "\n"
        "# diff3-cmd = " SVN_CLIENT_DIFF3 "\n"
#ifdef SVN_DIFF3_HAS_DIFF_PROGRAM_ARG
        "# diff3-has-program-arg = true\n"
#else
        "# diff3-has-program-arg = false\n"
#endif
        "\n"
        "### Section for configuring miscelleneous Subversion options.\n"
        "# [miscellany]\n"
        "### Set global-ignores to a set of whitespace-delimited globs\n"
        "###   which Subversion will ignore in its `status' output.\n"
        "# global-ignores = *.o *.lo *.la #*# .*.rej *.rej .*~ *~ .#*"
        "\n"
        "### Set compression to 'no' to avoid compressing requests\n"
        "###   to a DAV-enabled Subversion server.  It defaults to 'yes'.\n"   
        "# compression = yes\n"
        "### See http://subversion.tigris.org/issues/show_bug.cgi?id=668\n"
        "### for what else will soon be customized in this file.\n";
        
      apr_err = apr_file_open (&f, path,
                               (APR_WRITE | APR_CREATE | APR_EXCL),
                               APR_OS_DEFAULT,
                               pool);

      if (! apr_err)
        {
          apr_err = apr_file_write_full (f, contents, strlen (contents), NULL);
          if (apr_err)
            return svn_error_createf (apr_err, NULL, 
                                      "writing config file `%s'", path);
          
          apr_err = apr_file_close (f);
          if (apr_err)
            return svn_error_createf (apr_err, NULL, 
                                      "closing config file `%s'", path);
        }
    }

  return SVN_NO_ERROR;
}
>>>>>>> 2b3bfb48
<|MERGE_RESOLUTION|>--- conflicted
+++ resolved
@@ -1,808 +1,3 @@
-<<<<<<< HEAD
-/*
- * config_file.c :  parsing configuration files
- *
- * ====================================================================
- * Copyright (c) 2000-2003 CollabNet.  All rights reserved.
- *
- * This software is licensed as described in the file COPYING, which
- * you should have received as part of this distribution.  The terms
- * are also available at http://subversion.tigris.org/license-1.html.
- * If newer versions of this license are posted there, you may use a
- * newer version instead, at your option.
- *
- * This software consists of voluntary contributions made by many
- * individuals.  For exact contribution history, see the revision
- * history and logs, available at http://subversion.tigris.org/.
- * ====================================================================
- */
-
-
--
-#define APR_WANT_STDIO
-#include <apr_want.h>
-
-#include <apr_lib.h>
-#include "config_impl.h"
-#include "svn_io.h"
-#include "svn_types.h"
-#include "svn_path.h"
-#include "svn_private_config.h"
-
--
-/* File parsing context */
-typedef struct parse_context_t
-{
-  /* This config struct and file */
-  svn_config_t *cfg;
-  const char *file;
-
-  /* The file descriptor */
-  FILE *fd;
-
-  /* The current line in the file */
-  int line;
-
-  /* Temporary strings, allocated from the temp pool */
-  svn_stringbuf_t *section;
-  svn_stringbuf_t *option;
-  svn_stringbuf_t *value;
-
-  /* Temporary pool parsing */
-  apr_pool_t *pool;
-} parse_context_t;
-
-
-/* Eat chars from FD until encounter non-whitespace, newline, or EOF.
-   Set *PCOUNT to the number of characters eaten, not counting the
-   last one, and return the last char read (the one that caused the
-   break).  */
-static APR_INLINE int
-skip_whitespace (FILE* fd, int *pcount)
-{
-  int ch = getc (fd);
-  int count = 0;
-  while (ch != EOF && ch != '\n' && apr_isspace (ch))
-    {
-      ++count;
-      ch = getc (fd);
-    }
-  *pcount = count;
-  return ch;
-}
-
-
-/* Skip to the end of the line (or file).  Returns the char that ended
-   the line; the char is either EOF or newline. */
-static APR_INLINE int
-skip_to_eoln (FILE *fd)
-{
-  int ch = getc (fd);
-  while (ch != EOF && ch != '\n')
-    ch = getc (fd);
-  return ch;
-}
-
-
-/* Parse a single option value */
-static svn_error_t *
-parse_value (int *pch, parse_context_t *ctx)
-{
-  svn_error_t *err = SVN_NO_ERROR;
-  svn_boolean_t end_of_val = FALSE;
-  int ch;
-
-  /* Read the first line of the value */
-  svn_stringbuf_setempty (ctx->value);
-  for (ch = getc (ctx->fd); /* last ch seen was ':' or '=' in parse_option. */
-       ch != EOF && ch != '\n';
-       ch = getc (ctx->fd))
-    {
-      const char char_from_int = ch;
-      svn_stringbuf_appendbytes (ctx->value, &char_from_int, 1);
-    }
-  /* Leading and trailing whitespace is ignored. */
-  svn_stringbuf_strip_whitespace (ctx->value);
-
-  /* Look for any continuation lines. */
-  for (;;)
-    {
-      if (ch == EOF || end_of_val)
-        {
-          if (!ferror (ctx->fd))
-            {
-              /* At end of file. The value is complete, there can't be
-                 any continuation lines. */
-              svn_config_set (ctx->cfg, ctx->section->data,
-                              ctx->option->data, ctx->value->data);
-            }
-          break;
-        }
-      else
-        {
-          int count;
-          ++ctx->line;
-          ch = skip_whitespace (ctx->fd, &count);
-
-          switch (ch)
-            {
-            case '\n':
-              /* The next line was empty. Ergo, it can't be a
-                 continuation line. */
-              ++ctx->line;
-              end_of_val = TRUE;
-              continue;
-
-            case EOF:
-              /* This is also an empty line. */
-              end_of_val = TRUE;
-              continue;
-
-            default:
-              if (count == 0)
-                {
-                  /* This line starts in the first column.  That means
-                     it's either a section, option or comment.  Put
-                     the char back into the stream, because it doesn't
-                     belong to us. */
-                  ungetc (ch, ctx->fd);
-                  end_of_val = TRUE;
-                }
-              else
-                {
-                  /* This is a continuation line. Read it. */
-                  svn_stringbuf_appendbytes (ctx->value, " ", 1);
-
-                  for (;
-                       ch != EOF && ch != '\n';
-                       ch = getc (ctx->fd))
-                    {
-                      const char char_from_int = ch;
-                      svn_stringbuf_appendbytes (ctx->value,
-                                                 &char_from_int, 1);
-                    }
-                  /* Trailing whitespace is ignored. */
-                  svn_stringbuf_strip_whitespace (ctx->value);
-                }
-            }
-        }
-    }
-
-  *pch = ch;
-  return err;
-}
-
-
-/* Parse a single option */
-static svn_error_t *
-parse_option (int *pch, parse_context_t *ctx)
-{
-  svn_error_t *err = SVN_NO_ERROR;
-  int ch;
-
-  svn_stringbuf_setempty (ctx->option);
-  for (ch = *pch;               /* Yes, the first char is relevant. */
-       ch != EOF && ch != ':' && ch != '=' && ch != '\n';
-       ch = getc (ctx->fd))
-    {
-      const char char_from_int = ch;
-      svn_stringbuf_appendbytes (ctx->option, &char_from_int, 1);
-    }
-
-  if (ch != ':' && ch != '=')
-    {
-      ch = EOF;
-      err = svn_error_createf (SVN_ERR_MALFORMED_FILE, NULL,
-                               "%s:%d: Option must end with ':' or '='",
-                               ctx->file, ctx->line);
-    }
-  else
-    {
-      /* Whitespace around the name separator is ignored. */
-      svn_stringbuf_strip_whitespace (ctx->option);
-      err = parse_value (&ch, ctx);
-    }
-
-  *pch = ch;
-  return err;
-}
-
-
-/* Read chars until enounter ']', then skip everything to the end of
- * the line.  Set *PCH to the character that ended the line (either
- * newline or EOF), and set CTX->section to the string of characters
- * seen before ']'.
- * 
- * This is meant to be called immediately after reading the '[' that
- * starts a section name.
- */
-static svn_error_t *
-parse_section_name (int *pch, parse_context_t *ctx)
-{
-  svn_error_t *err = SVN_NO_ERROR;
-  int ch;
-
-  svn_stringbuf_setempty (ctx->section);
-  for (ch = getc (ctx->fd);
-       ch != EOF && ch != ']' && ch != '\n';
-       ch = getc (ctx->fd))
-    {
-      const char char_from_int = ch;
-      svn_stringbuf_appendbytes (ctx->section, &char_from_int, 1);
-    }
-
-  if (ch != ']')
-    {
-      ch = EOF;
-      err = svn_error_createf (SVN_ERR_MALFORMED_FILE, NULL,
-                               "%s:%d: Section header must end with ']'",
-                               ctx->file, ctx->line);
-    }
-  else
-    {
-      /* Everything from the ']' to the end of the line is ignored. */
-      ch = skip_to_eoln (ctx->fd);
-      if (ch != EOF)
-        ++ctx->line;
-    }
-
-  *pch = ch;
-  return err;
-}
-
-
-svn_error_t *
-svn_config__sys_config_path (const char **path_p,
-                             const char *fname,
-                             apr_pool_t *pool)
-{
-  /* ### This never actually returns error in practice.  Perhaps the
-     prototype should change? */
-
-  *path_p = NULL;
-
-  /* Note that even if fname is null, svn_path_join_many will DTRT. */
-
-#ifdef SVN_WIN32
-  {
-    const char *folder;
-    SVN_ERR (svn_config__win_config_path (&folder, TRUE, pool));
-    *path_p = svn_path_join_many (pool, folder,
-                                  SVN_CONFIG__SUBDIRECTORY, fname, NULL);
-  }
-
-#else  /* ! SVN_WIN32 */
-
- *path_p = svn_path_join_many (pool, SVN_CONFIG__SYS_DIRECTORY, fname, NULL);
-
-#endif /* SVN_WIN32 */
-
-  return SVN_NO_ERROR;
-}
-
-
-svn_error_t *
-svn_config__user_config_path (const char **path_p,
-                              const char *fname,
-                              apr_pool_t *pool)
-{
-  /* ### This never actually returns error in practice.  Perhaps the
-     prototype should change? */
-
-  *path_p = NULL;
-  
-  /* Note that even if fname is null, svn_path_join_many will DTRT. */
-
-#ifdef SVN_WIN32
-  {
-    const char *folder;
-    SVN_ERR (svn_config__win_config_path (&folder, FALSE, pool));
-    *path_p = svn_path_join_many (pool, folder,
-                                  SVN_CONFIG__SUBDIRECTORY, fname, NULL);
-  }
-
-#else  /* ! SVN_WIN32 */
-  {
-    apr_status_t apr_err;
-    apr_uid_t uid;
-    apr_gid_t gid;
-    char *username;
-    char *homedir;
-
-    apr_err = apr_current_userid (&uid, &gid, pool);
-    if (apr_err)
-      return SVN_NO_ERROR;
-    
-    apr_err = apr_get_username (&username, uid, pool);
-    if (apr_err)
-      return SVN_NO_ERROR;
-    
-    apr_err = apr_get_home_directory (&homedir, username, pool);
-    if (apr_err)
-      return SVN_NO_ERROR;
-    
-    *path_p = svn_path_join_many (pool,
-                                  svn_path_canonicalize (homedir, pool),
-                                  SVN_CONFIG__USR_DIRECTORY, fname, NULL);
-    
-  }
-#endif /* SVN_WIN32 */
-
-  return SVN_NO_ERROR;
-}
-
-
--
-/*** Exported interfaces. ***/
-
-svn_error_t *
-svn_config__parse_file (svn_config_t *cfg, const char *file,
-                        svn_boolean_t must_exist)
-{
-  svn_error_t *err = SVN_NO_ERROR;
-  parse_context_t ctx;
-  int ch, count;
-  /* "Why," you ask yourself, "is he using stdio FILE's instead of
-     apr_file_t's?"  The answer is simple: newline translation.  For
-     all that it has an APR_BINARY flag, APR doesn't do newline
-     translation in files.  The only portable way I know to get
-     translated text files is to use the standard stdio library. */
-
-  FILE *fd = fopen (file, "rt");
-  if (fd == NULL)
-    {
-      if (errno != ENOENT)
-        return svn_error_createf (SVN_ERR_BAD_FILENAME, NULL,
-                                  "Can't open config file \"%s\"", file);
-      else if (must_exist && errno == ENOENT)
-        return svn_error_createf (SVN_ERR_BAD_FILENAME, NULL,
-                                  "Can't find config file \"%s\"", file);
-      else
-        return SVN_NO_ERROR;
-    }
-
-  ctx.cfg = cfg;
-  ctx.file = file;
-  ctx.fd = fd;
-  ctx.line = 1;
-  ctx.pool = svn_pool_create (cfg->pool);
-  ctx.section = svn_stringbuf_create("", ctx.pool);
-  ctx.option = svn_stringbuf_create("", ctx.pool);
-  ctx.value = svn_stringbuf_create("", ctx.pool);
-
-  do
-    {
-      ch = skip_whitespace (fd, &count);
-      switch (ch)
-        {
-        case '[':               /* Start of section header */
-          if (count == 0)
-            err = parse_section_name (&ch, &ctx);
-          else
-            {
-              ch = EOF;
-              err = svn_error_createf (SVN_ERR_MALFORMED_FILE, NULL,
-                                       "%s:%d: Section header"
-                                       " must start in the first column",
-                                       file, ctx.line);
-            }
-          break;
-
-        case '#':               /* Comment */
-          if (count == 0)
-            ch = skip_to_eoln(fd);
-          else
-            {
-              ch = EOF;
-              err = svn_error_createf (SVN_ERR_MALFORMED_FILE, NULL,
-                                       "%s:%d: Comment"
-                                       " must start in the first column",
-                                       file, ctx.line);
-            }
-          break;
-
-        case '\n':              /* Empty line */
-          ++ctx.line;
-          break;
-
-        case EOF:               /* End of file or read error */
-          break;
-
-        default:
-          if (svn_stringbuf_isempty (ctx.section))
-            {
-              ch = EOF;
-              err = svn_error_createf (SVN_ERR_MALFORMED_FILE, NULL,
-                                       "%s:%d: Section header expected",
-                                       file, ctx.line);
-            }
-          else if (count != 0)
-            {
-              ch = EOF;
-              err = svn_error_createf (SVN_ERR_MALFORMED_FILE, NULL,
-                                       "%s:%d: Option expected",
-                                       file, ctx.line);
-            }
-          else
-            err = parse_option (&ch, &ctx);
-          break;
-        }
-    }
-  while (ch != EOF);
-
-  if (ferror (fd))
-    {
-      err = svn_error_createf (-1, /* FIXME: Wrong error code. */
-                               NULL,
-                               "%s:%d: Read error", file, ctx.line);
-    }
-
-  svn_pool_destroy (ctx.pool);
-  fclose (fd);
-  return err;
-}
-
-
-svn_error_t *
-svn_config_ensure (apr_pool_t *pool)
-{
-  const char *path;
-  svn_node_kind_t kind;
-  apr_status_t apr_err;
-  svn_error_t *err;
-
-  /* Ensure that the user-specific config directory exists.  */
-  SVN_ERR (svn_config__user_config_path (&path, NULL, pool));
-
-  if (! path)
-    return SVN_NO_ERROR;
-
-  SVN_ERR (svn_io_check_path (path, &kind, pool));
-  if (kind == svn_node_none)
-    {
-      apr_err = apr_dir_make (path, APR_OS_DEFAULT, pool);
-      if (apr_err)
-        return SVN_NO_ERROR;
-    }
-  else if (kind != svn_node_dir)
-    return SVN_NO_ERROR;
-
-  /* Else, there's a configuration directory. */
-
-  /* If we get errors trying to do things below, just stop and return
-     success.  There's no _need_ to init a config directory if
-     something's preventing it. */
-
-  /** Ensure that the `README' file exists. **/
-  SVN_ERR (svn_config__user_config_path
-           (&path, SVN_CONFIG__USR_README_FILE, pool));
-
-  if (! path)  /* highly unlikely, since a previous call succeeded */
-    return SVN_NO_ERROR;
-
-  err = svn_io_check_path (path, &kind, pool);
-  if (err)
-    return SVN_NO_ERROR;
-
-  if (kind == svn_node_none)
-    {
-      apr_file_t *f;
-      const char *contents =
-   "This directory holds run-time configuration information for Subversion\n"
-   "clients.  The configuration files all share the same syntax, but you\n"
-   "should examine a particular file to learn what configuration\n"
-   "directives are valid for that file.\n"
-   "\n"
-   "The syntax is standard INI format:"
-   "\n"
-   "\n"
-   "   - Empty lines, and lines starting with '#', are ignored.\n"
-   "     The first significant line in a file must be a section header.\n"
-   "\n"
-   "   - A section starts with a section header, which must start in\n"
-   "     the first column:\n"
-   "\n"
-   "       [section-name]\n"
-   "\n"
-   "   - An option, which must always appear within a section, is a pair\n"
-   "     (name, value).  There are two valid forms for defining an\n"
-   "     option, both of which must start in the first column:\n"
-   "\n"
-   "       name: value\n"
-   "       name = value\n"
-   "\n"
-   "     Whitespace around the separator (:, =) is optional.\n"
-   "\n"
-   "   - Section and option names are case-insensitive, but case is\n"
-   "     preserved.\n"
-   "\n"
-   "   - An option's value may be broken into several lines.  The value\n"
-   "     continuation lines must start with at least one whitespace.\n"
-   "     Trailing whitespace in the previous line, the newline character\n"
-   "     and the leading whitespace in the continuation line is compressed\n"
-   "     into a single space character.\n"
-   "\n"
-   "   - All leading and trailing whitespace around a value is trimmed,\n"
-   "     but the whitespace within a value is preserved, with the\n"
-   "     exception of whitespace around line continuations, as\n"
-   "     described above.\n"
-   "\n"
-   "   - When a value is a list, it is comma-separated.  Again, the\n"
-   "     whitespace around each element of the list is trimmed.\n"
-   "\n"
-#if 0   /* expansion not implemented yet */
-   "   - Option values may be expanded within a value by enclosing the\n"
-   "     option name in parentheses, preceded by a percent sign:\n"
-   "\n"
-   "       %(name)\n"
-   "\n"
-   "     The expansion is performed recursively and on demand, during\n"
-   "     svn_option_get.  The name is first searched for in the same\n"
-   "     section, then in the special [DEFAULT] section. If the name\n"
-   "     is not found, the whole %(name) placeholder is left\n"
-   "     unchanged.\n"
-   "\n"
-   "     Any modifications to the configuration data invalidate all\n"
-   "     previously expanded values, so that the next svn_option_get\n"
-   "     will take the modifications into account.\n"
-   "\n"
-#endif /* 0 */
-   "\n"
-   "Configuration data in the Windows registry\n"
-   "==========================================\n"
-   "\n"
-   "On Windows, configuration data may also be stored in the registry.  The\n"
-   "functions svn_config_read and svn_config_merge will read from the\n"
-   "registry when passed file names of the form:\n"
-   "\n"
-   "   REGISTRY:<hive>/path/to/config-key\n"
-   "\n"
-   "The REGISTRY: prefix must be in upper case. The <hive> part must be\n"
-   "one of:\n"
-   "\n"
-   "   HKLM for HKEY_LOCAL_MACHINE\n"
-   "   HKCU for HKEY_CURRENT_USER\n"
-   "\n"
-   "The values in config-key represent the options in the [DEFAULT] section."
-   "\n"
-   "The keys below config-key represent other sections, and their values\n"
-   "represent the options. Only values of type REG_SZ whose name doesn't\n"
-   "start with a '#' will be used; other values, as well as the keys'\n"
-   "default values, will be ignored.\n"
-   "\n"
-   "\n"
-   "File locations\n"
-   "==============\n"
-   "\n"
-   "Typically, Subversion uses two config directories, one for site-wide\n"
-   "configuration,\n"
-   "\n"
-   "  /etc/subversion/servers\n"
-   "  /etc/subversion/config\n"
-   "  /etc/subversion/hairstyles\n"
-   "     -- or --\n"
-   "  REGISTRY:HKLM\\Software\\Tigris.org\\Subversion\\Servers\n"
-   "  REGISTRY:HKLM\\Software\\Tigris.org\\Subversion\\Config\n"
-   "  REGISTRY:HKLM\\Software\\Tigris.org\\Subversion\\Hairstyles\n"
-   "\n"
-   "and one for per-user configuration:\n"
-   "\n"
-   "  ~/.subversion/servers\n"
-   "  ~/.subversion/config\n"
-   "  ~/.subversion/hairstyles\n"
-   "     -- or --\n"
-   "  REGISTRY:HKCU\\Software\\Tigris.org\\Subversion\\Servers\n"
-   "  REGISTRY:HKCU\\Software\\Tigris.org\\Subversion\\Config\n"
-   "  REGISTRY:HKCU\\Software\\Tigris.org\\Subversion\\Hairstyles\n"
-   "\n";
-
-      apr_err = apr_file_open (&f, path,
-                               (APR_WRITE | APR_CREATE | APR_EXCL),
-                               APR_OS_DEFAULT,
-                               pool);
-
-      if (! apr_err)
-        {
-          apr_err = apr_file_write_full (f, contents, strlen (contents), NULL);
-          if (apr_err)
-            return svn_error_createf (apr_err, NULL, 
-                                      "writing config file `%s'", path);
-          
-          apr_err = apr_file_close (f);
-          if (apr_err)
-            return svn_error_createf (apr_err, NULL, 
-                                      "closing config file `%s'", path);
-        }
-    }
-
-  /** Ensure that the `servers' file exists. **/
-  SVN_ERR (svn_config__user_config_path
-           (&path, SVN_CONFIG__USR_SERVERS_FILE, pool));
-
-  if (! path)  /* highly unlikely, since a previous call succeeded */
-    return SVN_NO_ERROR;
-
-  err = svn_io_check_path (path, &kind, pool);
-  if (err)
-    return SVN_NO_ERROR;
-  
-  if (kind == svn_node_none)
-    {
-      apr_file_t *f;
-      const char *contents =
-        "### This file specifies server-specific protocol parameters,\n"
-        "### including HTTP proxy information, HTTP timeout settings, and\n"
-        "### svn protocol tunnel agents (for running svn over ssh or similar\n"
-        "### tools).\n"
-        "###\n"
-        "### The currently defined server options are:\n"
-        "###   http-proxy-host      Proxy host for HTTP connection\n"
-        "###   http-proxy-port      Port number of proxy host service\n"
-        "###   http-proxy-username  Username for auth to proxy service\n"
-        "###   http-proxy-password  Password for auth to proxy service\n"
-        "###   http-timeout         Timeout for HTTP requests\n"
-        "###   svn-tunnel-agent     Program to connect to svn server\n"
-        "###\n"
-        "### HTTP timeouts, if given, are specified in seconds.  A timeout\n"
-        "### of 0, i.e. zero, causes a builtin default to be used.\n"
-        "###\n"
-        "### The commented-out examples below are intended only to\n"
-        "### demonstrate how to use this file; any resemblance to actual\n"
-        "### servers, living or dead, is entirely coincidental.\n"
-        "\n"
-        "### In this section, the URL of the repository you're trying to\n"
-        "### access is matched against the patterns on the right.  If a\n"
-        "### match is found, the server info is from the section with the\n"
-        "### corresponding name.\n"
-        "# [groups]\n"
-        "# group1 = *.collab.net\n"
-        "# othergroup = repository.blarggitywhoomph.com\n"
-        "# thirdgroup = *.example.com\n"
-        "\n"
-        "### Information for the first group:\n"
-        "# [group1]\n"
-        "# http-proxy-host = proxy1.some-domain-name.com\n"
-        "# http-proxy-port = 80\n"
-        "# http-proxy-username = blah\n"
-        "# http-proxy-password = doubleblah\n"
-        "# http-timeout = 60\n"
-        "# http-debug = 130\n"
-        "\n"
-        "### Information for the second group:\n"
-        "# [othergroup]\n"
-        "# http-proxy-host = proxy2.some-domain-name.com\n"
-        "# http-proxy-port = 9000\n"
-        "# No username and password, so use the defaults below.\n"
-        "\n"
-        "### Information for the third group:\n"
-        "# [thirdgroup]\n"
-        "# svn-tunnel-agent = ssh\n"
-        "\n"
-        "### You can set default HTTP parameters in the 'defaults' section.\n"
-        "### These parameters apply if no corresponding parameter is set in\n"
-        "### a specifically matched group as shown above.  Thus, if you go\n"
-        "### through the same proxy server to reach every site on the\n"
-        "### Internet, you probably just want to put that server's\n"
-        "### information in the 'default' section and not bother with\n"
-        "### 'groups' or any other sections.\n"
-        "### \n"
-        "### If you go through a proxy for all but a few sites, you can\n"
-        "### list those exceptions under 'http-proxy-exceptions'.  This only\n"
-        "### overrides defaults, not explicitly matched server names.\n"
-        "# [default]\n"
-        "# http-proxy-exceptions = *.exception.com, www.internal-site.org\n"
-        "# http-proxy-host = defaultproxy.whatever.com\n"
-        "# http-proxy-port = 7000\n"
-        "# http-proxy-username = defaultusername\n"
-        "# http-proxy-password = defaultpassword\n"
-        "# No http-timeout, so just use the builtin default.\n"
-        "# No http-debug, so neon debugging is disabled.\n";
-
-      apr_err = apr_file_open (&f, path,
-                               (APR_WRITE | APR_CREATE | APR_EXCL),
-                               APR_OS_DEFAULT,
-                               pool);
-
-      if (! apr_err)
-        {
-          apr_err = apr_file_write_full (f, contents, strlen (contents), NULL);
-          if (apr_err)
-            return svn_error_createf (apr_err, NULL, 
-                                      "writing config file `%s'", path);
-          
-          apr_err = apr_file_close (f);
-          if (apr_err)
-            return svn_error_createf (apr_err, NULL, 
-                                      "closing config file `%s'", path);
-        }
-    }
-
-  /** Ensure that the `config' file exists. **/
-  SVN_ERR (svn_config__user_config_path
-           (&path, SVN_CONFIG__USR_CONFIG_FILE, pool));
-
-  if (! path)  /* highly unlikely, since a previous call succeeded */
-    return SVN_NO_ERROR;
-
-  err = svn_io_check_path (path, &kind, pool);
-  if (err)
-    return SVN_NO_ERROR;
-  
-  if (kind == svn_node_none)
-    {
-      apr_file_t *f;
-      const char *contents =
-        "### This file configures various client-side behaviors.\n"
-        "###\n"
-        "### The commented-out examples below are intended to demonstrate\n"
-        "### how to use this file.\n"
-        "\n"
-        "### Section for authentication and authorization customizations.\n"
-        "### Set store-password to 'no' to avoid storing your subversion\n"
-        "###   password in your working copies.  It defaults to 'yes'.\n"   
-        "# [auth]\n"
-        "# store-password = no\n"
-        "\n"
-        "### Section for configuring external helper applications.\n"
-        "### Set editor to the command used to invoke your text editor.\n"
-        "###   This will override the environment variables that Subversion\n"
-        "###   examines by default to find this information ($EDITOR, \n"
-        "###   et al).\n"
-        "### Set diff-cmd to the absolute path of your `diff' program.\n"
-        "###   This will override the compile-time default path to `diff'\n"
-        "###   that Subversion default to.\n"
-        "### Set diff3-cmd to the absolute path of your `diff3' program.\n"
-        "###   This will override the compile-time default path to `diff3'\n"
-        "###   that Subversion default to.\n"
-        "### Set diff3-has-program-arg to `true' or `yes' if your `diff3'\n"
-        "###   program accepts the `--diff-program' option.\n"
-        "# [helpers]\n"
-        "# editor-cmd = editor (vi, emacs, notepad, etc.)\n"
-        "# diff-cmd = " SVN_CLIENT_DIFF "\n"
-        "# diff3-cmd = " SVN_CLIENT_DIFF3 "\n"
-#ifdef SVN_DIFF3_HAS_DIFF_PROGRAM_ARG
-        "# diff3-has-program-arg = true\n"
-#else
-        "# diff3-has-program-arg = false\n"
-#endif
-        "\n"
-        "### Section for configuring miscelleneous Subversion options.\n"
-        "[miscellany]\n"
-        "### Set global-ignores to a set of whitespace-delimited globs\n"
-        "###   which Subversion will ignore in its `status' output.\n"
-        "global-ignores = *.o *.lo *.la #*# .*.rej *.rej .*~ *~ .#*"
-        "\n"
-        "### Set compression to 'no' to avoid compressing requests\n"
-        "###   to a DAV-enabled Subversion server.  It defaults to 'yes'.\n"   
-        "# compression = yes\n"
-        "### See http://subversion.tigris.org/issues/show_bug.cgi?id=668\n"
-        "### for what else will soon be customized in this file.\n";
-        
-      apr_err = apr_file_open (&f, path,
-                               (APR_WRITE | APR_CREATE | APR_EXCL),
-                               APR_OS_DEFAULT,
-                               pool);
-
-      if (! apr_err)
-        {
-          apr_err = apr_file_write_full (f, contents, strlen (contents), NULL);
-          if (apr_err)
-            return svn_error_createf (apr_err, NULL, 
-                                      "writing config file `%s'", path);
-          
-          apr_err = apr_file_close (f);
-          if (apr_err)
-            return svn_error_createf (apr_err, NULL, 
-                                      "closing config file `%s'", path);
-        }
-    }
-
-  return SVN_NO_ERROR;
-}
-=======
 /*
  * config_file.c :  parsing configuration files
  *
@@ -1606,5 +801,4 @@
     }
 
   return SVN_NO_ERROR;
-}
->>>>>>> 2b3bfb48
+}