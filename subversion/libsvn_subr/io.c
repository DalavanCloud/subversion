/*
 * io.c:   shared file reading, writing, and probing code.
 *
 * ====================================================================
 *    Licensed to the Apache Software Foundation (ASF) under one
 *    or more contributor license agreements.  See the NOTICE file
 *    distributed with this work for additional information
 *    regarding copyright ownership.  The ASF licenses this file
 *    to you under the Apache License, Version 2.0 (the
 *    "License"); you may not use this file except in compliance
 *    with the License.  You may obtain a copy of the License at
 *
 *      http://www.apache.org/licenses/LICENSE-2.0
 *
 *    Unless required by applicable law or agreed to in writing,
 *    software distributed under the License is distributed on an
 *    "AS IS" BASIS, WITHOUT WARRANTIES OR CONDITIONS OF ANY
 *    KIND, either express or implied.  See the License for the
 *    specific language governing permissions and limitations
 *    under the License.
 * ====================================================================
 */



#include <stdio.h>

#ifndef WIN32
#include <unistd.h>
#endif

#ifndef APR_STATUS_IS_EPERM
#include <errno.h>
#ifdef EPERM
#define APR_STATUS_IS_EPERM(s)   ((s) == EPERM)
#else
#define APR_STATUS_IS_EPERM(s)   (0)
#endif
#endif

#include <apr_lib.h>
#include <apr_pools.h>
#include <apr_file_io.h>
#include <apr_file_info.h>
#include <apr_general.h>
#include <apr_strings.h>
#include <apr_portable.h>
#include <apr_md5.h>

#include "svn_types.h"
#include "svn_dirent_uri.h"
#include "svn_path.h"
#include "svn_string.h"
#include "svn_error.h"
#include "svn_io.h"
#include "svn_pools.h"
#include "svn_utf.h"
#include "svn_config.h"
#include "svn_private_config.h"
#include "svn_ctype.h"

#include "private/svn_atomic.h"

#define SVN_SLEEP_ENV_VAR "SVN_I_LOVE_CORRUPTED_WORKING_COPIES_SO_DISABLE_SLEEP_FOR_TIMESTAMPS"

/*
  Windows is 'aided' by a number of types of applications that
  follow other applications around and open up files they have
  changed for various reasons (the most intrusive are virus
  scanners).  So, if one of these other apps has glommed onto
  our file we may get an 'access denied' error.

  This retry loop does not completely solve the problem (who
  knows how long the other app is going to hold onto it for), but
  goes a long way towards minimizing it.  It is not an infinite
  loop because there might really be an error.

  Another reason for retrying delete operations on Windows
  is that they are asynchronous -- the file or directory is not
  actually deleted until the last handle to it is closed.  The
  retry loop cannot completely solve this problem either, but can
  help mitigate it.
*/
#ifndef WIN32_RETRY_LOOP
#if defined(WIN32) && !defined(SVN_NO_WIN32_RETRY_LOOP)
#define WIN32_RETRY_LOOP(err, expr)                                        \
  do                                                                       \
    {                                                                      \
      apr_status_t os_err = APR_TO_OS_ERROR(err);                          \
      int sleep_count = 1000;                                              \
      int retries;                                                         \
      for (retries = 0;                                                    \
           retries < 100 && (os_err == ERROR_ACCESS_DENIED                 \
                             || os_err == ERROR_SHARING_VIOLATION          \
                             || os_err == ERROR_DIR_NOT_EMPTY);            \
           ++retries, os_err = APR_TO_OS_ERROR(err))                       \
        {                                                                  \
          apr_sleep(sleep_count);                                          \
          if (sleep_count < 128000)                                        \
            sleep_count *= 2;                                              \
          (err) = (expr);                                                  \
        }                                                                  \
    }                                                                      \
  while (0)
#else
#define WIN32_RETRY_LOOP(err, expr) ((void)0)
#endif
#endif

/* Local wrapper of svn_path_cstring_to_utf8() that does no copying on
 * operating systems where APR always uses utf-8 as native path format */
static svn_error_t *
cstring_to_utf8(const char **path_utf8,
                const char *path_apr,
                apr_pool_t *pool)
{
#if defined(WIN32) || defined(DARWIN)
  *path_utf8 = path_apr;
  return SVN_NO_ERROR;
#else
  return svn_path_cstring_to_utf8(path_utf8, path_apr, pool);
#endif
}

/* Local wrapper of svn_path_cstring_from_utf8() that does no copying on
 * operating systems where APR always uses utf-8 as native path format */
static svn_error_t *
cstring_from_utf8(const char **path_apr,
                  const char *path_utf8,
                  apr_pool_t *pool)
{
#if defined(WIN32) || defined(DARWIN)
  *path_apr = path_utf8;
  return SVN_NO_ERROR;
#else
  return svn_path_cstring_from_utf8(path_apr, path_utf8, pool);
#endif
}


/* Set *NAME_P to the UTF-8 representation of directory entry NAME.
 * NAME is in the the internal encoding used by APR; PARENT is in
 * UTF-8 and in internal (not local) style.
 *
 * Use PARENT only for generating an error string if the conversion
 * fails because NAME could not be represented in UTF-8.  In that
 * case, return a two-level error in which the outer error's message
 * mentions PARENT, but the inner error's message does not mention
 * NAME (except possibly in hex) since NAME may not be printable.
 * Such a compound error at least allows the user to go looking in the
 * right directory for the problem.
 *
 * If there is any other error, just return that error directly.
 *
 * If there is any error, the effect on *NAME_P is undefined.
 *
 * *NAME_P and NAME may refer to the same storage.
 */
static svn_error_t *
entry_name_to_utf8(const char **name_p,
                   const char *name,
                   const char *parent,
                   apr_pool_t *pool)
{
  svn_error_t *err = svn_path_cstring_to_utf8(name_p, name, pool);
  if (err && err->apr_err == APR_EINVAL)
    {
      return svn_error_createf(err->apr_err, err,
                               _("Error converting entry "
                                 "in directory '%s' to UTF-8"),
                               svn_dirent_local_style(parent, pool));
    }
  return err;
}



static void
map_apr_finfo_to_node_kind(svn_node_kind_t *kind,
                           svn_boolean_t *is_special,
                           apr_finfo_t *finfo)
{
  *is_special = FALSE;

  if (finfo->filetype == APR_REG)
    *kind = svn_node_file;
  else if (finfo->filetype == APR_DIR)
    *kind = svn_node_dir;
  else if (finfo->filetype == APR_LNK)
    {
      *is_special = TRUE;
      *kind = svn_node_file;
    }
  else
    *kind = svn_node_unknown;
}

/* Helper for svn_io_check_path() and svn_io_check_resolved_path();
   essentially the same semantics as those two, with the obvious
   interpretation for RESOLVE_SYMLINKS. */
static svn_error_t *
io_check_path(const char *path,
              svn_boolean_t resolve_symlinks,
              svn_boolean_t *is_special_p,
              svn_node_kind_t *kind,
              apr_pool_t *pool)
{
  apr_int32_t flags;
  apr_finfo_t finfo;
  apr_status_t apr_err;
  const char *path_apr;
  svn_boolean_t is_special = FALSE;

  if (path[0] == '\0')
    path = ".";

  /* Not using svn_io_stat() here because we want to check the
     apr_err return explicitly. */
  SVN_ERR(cstring_from_utf8(&path_apr, path, pool));

  flags = resolve_symlinks ? APR_FINFO_MIN : (APR_FINFO_MIN | APR_FINFO_LINK);
  apr_err = apr_stat(&finfo, path_apr, flags, pool);

  if (APR_STATUS_IS_ENOENT(apr_err))
    *kind = svn_node_none;
  else if (SVN__APR_STATUS_IS_ENOTDIR(apr_err))
    *kind = svn_node_none;
  else if (apr_err)
    return svn_error_wrap_apr(apr_err, _("Can't check path '%s'"),
                              svn_dirent_local_style(path, pool));
  else
    map_apr_finfo_to_node_kind(kind, &is_special, &finfo);

  *is_special_p = is_special;

  return SVN_NO_ERROR;
}


/* Wrapper for apr_file_open(), taking an APR-encoded filename. */
static apr_status_t
file_open(apr_file_t **f,
          const char *fname_apr,
          apr_int32_t flag,
          apr_fileperms_t perm,
          svn_boolean_t retry_on_failure,
          apr_pool_t *pool)
{
  apr_status_t status = apr_file_open(f, fname_apr, flag, perm, pool);

  if (retry_on_failure)
    {
      WIN32_RETRY_LOOP(status, apr_file_open(f, fname_apr, flag, perm, pool));
    }
  return status;
}


svn_error_t *
svn_io_check_resolved_path(const char *path,
                           svn_node_kind_t *kind,
                           apr_pool_t *pool)
{
  svn_boolean_t ignored;
  return io_check_path(path, TRUE, &ignored, kind, pool);
}

svn_error_t *
svn_io_check_path(const char *path,
                  svn_node_kind_t *kind,
                  apr_pool_t *pool)
{
  svn_boolean_t ignored;
  return io_check_path(path, FALSE, &ignored, kind, pool);
}

svn_error_t *
svn_io_check_special_path(const char *path,
                          svn_node_kind_t *kind,
                          svn_boolean_t *is_special,
                          apr_pool_t *pool)
{
  return io_check_path(path, FALSE, is_special, kind, pool);
}

struct temp_file_cleanup_s
{
  apr_pool_t *pool;
  /* The (APR-encoded) full path of the file to be removed, or NULL if
   * nothing to do. */
  const char *fname_apr;
};


static apr_status_t
temp_file_plain_cleanup_handler(void *baton)
{
  struct  temp_file_cleanup_s *b = baton;
  apr_status_t apr_err = APR_SUCCESS;

  if (b->fname_apr)
    {
      apr_err = apr_file_remove(b->fname_apr, b->pool);
      WIN32_RETRY_LOOP(apr_err, apr_file_remove(b->fname_apr, b->pool));
    }

  return apr_err;
}


static apr_status_t
temp_file_child_cleanup_handler(void *baton)
{
  struct  temp_file_cleanup_s *b = baton;

  apr_pool_cleanup_kill(b->pool, b,
                        temp_file_plain_cleanup_handler);

  return APR_SUCCESS;
}


svn_error_t *
svn_io_open_uniquely_named(apr_file_t **file,
                           const char **unique_path,
                           const char *dirpath,
                           const char *filename,
                           const char *suffix,
                           svn_io_file_del_t delete_when,
                           apr_pool_t *result_pool,
                           apr_pool_t *scratch_pool)
{
  const char *path;
  unsigned int i;
  struct temp_file_cleanup_s *baton = NULL;

  /* At the beginning, we don't know whether unique_path will need 
     UTF8 conversion */
  svn_boolean_t needs_utf8_conversion = TRUE;

  SVN_ERR_ASSERT(file || unique_path);

  if (dirpath == NULL)
    SVN_ERR(svn_io_temp_dir(&dirpath, scratch_pool));
  if (filename == NULL)
    filename = "tempfile";
  if (suffix == NULL)
    suffix = ".tmp";

  path = svn_dirent_join(dirpath, filename, scratch_pool);

  if (delete_when == svn_io_file_del_on_pool_cleanup)
    {
      baton = apr_palloc(result_pool, sizeof(*baton));

      baton->pool = result_pool;
      baton->fname_apr = NULL;

      /* Because cleanups are run LIFO, we need to make sure to register
         our cleanup before the apr_file_close cleanup:

         On Windows, you can't remove an open file.
      */
      apr_pool_cleanup_register(result_pool, baton,
                                temp_file_plain_cleanup_handler,
                                temp_file_child_cleanup_handler);
    }

  for (i = 1; i <= 99999; i++)
    {
      const char *unique_name;
      const char *unique_name_apr;
      apr_file_t *try_file;
      apr_status_t apr_err;
      apr_int32_t flag = (APR_READ | APR_WRITE | APR_CREATE | APR_EXCL
                          | APR_BUFFERED | APR_BINARY);

      if (delete_when == svn_io_file_del_on_close)
        flag |= APR_DELONCLOSE;

      /* Special case the first attempt -- if we can avoid having a
         generated numeric portion at all, that's best.  So first we
         try with just the suffix; then future tries add a number
         before the suffix.  (A do-while loop could avoid the repeated
         conditional, but it's not worth the clarity loss.)

         If the first attempt fails, the first number will be "2".
         This is good, since "1" would misleadingly imply that
         the second attempt was actually the first... and if someone's
         got conflicts on their conflicts, we probably don't want to
         add to their confusion :-). */
      if (i == 1)
        unique_name = apr_psprintf(scratch_pool, "%s%s", path, suffix);
      else
        unique_name = apr_psprintf(scratch_pool, "%s.%u_%s", path, i, suffix);

      /* Hmmm.  Ideally, we would append to a native-encoding buf
         before starting iteration, then convert back to UTF-8 for
         return. But I suppose that would make the appending code
         sensitive to i18n in a way it shouldn't be... Oh well. */
      if (needs_utf8_conversion)
        {
<<<<<<< HEAD
          SVN_ERR(cstring_from_utf8(&unique_name_apr, unique_name, scratch_pool));
=======
          SVN_ERR(cstring_from_utf8(&unique_name_apr, unique_name,
                                    scratch_pool));
>>>>>>> 701e7f2e
          if (i == 1)
            {
              /* The variable parts of unique_name will not require UTF8
                 conversion. Therefore, if UTF8 conversion had no effect
                 on it in the first iteration, it won't require conversion
                 in any future interation. */
              needs_utf8_conversion = strcmp(unique_name_apr, unique_name);
            }
        }
      else
        unique_name_apr = unique_name;

      apr_err = file_open(&try_file, unique_name_apr, flag,
                          APR_OS_DEFAULT, FALSE, result_pool);

      if (APR_STATUS_IS_EEXIST(apr_err))
        continue;
      else if (apr_err)
        {
          /* On Win32, CreateFile fails with an "Access Denied" error
             code, rather than "File Already Exists", if the colliding
             name belongs to a directory. */
          if (APR_STATUS_IS_EACCES(apr_err))
            {
              apr_finfo_t finfo;
              apr_status_t apr_err_2 = apr_stat(&finfo, unique_name_apr,
                                                APR_FINFO_TYPE, scratch_pool);

              if (!apr_err_2 && finfo.filetype == APR_DIR)
                continue;

#ifdef WIN32
              apr_err_2 = APR_TO_OS_ERROR(apr_err);

              if (apr_err_2 == ERROR_ACCESS_DENIED ||
                  apr_err_2 == ERROR_SHARING_VIOLATION)
                {
                  /* The file is in use by another process or is hidden;
                     create a new name, but don't do this 99999 times in
                     case the folder is not writable */
                  i += 797;
                  continue;
                }
#endif

              /* Else fall through and return the original error. */
            }

          if (file)
            *file = NULL;
          if (unique_path)
            *unique_path = NULL;
          return svn_error_wrap_apr(apr_err, _("Can't open '%s'"),
                                    svn_dirent_local_style(unique_name,
                                                         scratch_pool));
        }
      else
        {
          if (delete_when == svn_io_file_del_on_pool_cleanup)
            baton->fname_apr = apr_pstrdup(result_pool, unique_name_apr);

          if (file)
            *file = try_file;
          else
            apr_file_close(try_file);
          if (unique_path)
            *unique_path = apr_pstrdup(result_pool, unique_name);

          return SVN_NO_ERROR;
        }
    }

  if (file)
    *file = NULL;
  if (unique_path)
    *unique_path = NULL;
  return svn_error_createf(SVN_ERR_IO_UNIQUE_NAMES_EXHAUSTED,
                           NULL,
                           _("Unable to make name for '%s'"),
                           svn_dirent_local_style(path, scratch_pool));
}

svn_error_t *
svn_io_create_unique_link(const char **unique_name_p,
                          const char *path,
                          const char *dest,
                          const char *suffix,
                          apr_pool_t *pool)
{
#ifdef HAVE_SYMLINK
  unsigned int i;
  const char *unique_name;
  const char *unique_name_apr;
  const char *dest_apr;
  int rv;

  SVN_ERR(cstring_from_utf8(&dest_apr, dest, pool));
  for (i = 1; i <= 99999; i++)
    {
      apr_status_t apr_err;

      /* Special case the first attempt -- if we can avoid having a
         generated numeric portion at all, that's best.  So first we
         try with just the suffix; then future tries add a number
         before the suffix.  (A do-while loop could avoid the repeated
         conditional, but it's not worth the clarity loss.)

         If the first attempt fails, the first number will be "2".
         This is good, since "1" would misleadingly imply that
         the second attempt was actually the first... and if someone's
         got conflicts on their conflicts, we probably don't want to
         add to their confusion :-). */
      if (i == 1)
        unique_name = apr_psprintf(pool, "%s%s", path, suffix);
      else
        unique_name = apr_psprintf(pool, "%s.%u%s", path, i, suffix);

      /* Hmmm.  Ideally, we would append to a native-encoding buf
         before starting iteration, then convert back to UTF-8 for
         return. But I suppose that would make the appending code
         sensitive to i18n in a way it shouldn't be... Oh well. */
      SVN_ERR(cstring_from_utf8(&unique_name_apr, unique_name, pool));
      do {
        rv = symlink(dest_apr, unique_name_apr);
      } while (rv == -1 && APR_STATUS_IS_EINTR(apr_get_os_error()));

      apr_err = apr_get_os_error();

      if (rv == -1 && APR_STATUS_IS_EEXIST(apr_err))
        continue;
      else if (rv == -1 && apr_err)
        {
          /* On Win32, CreateFile fails with an "Access Denied" error
             code, rather than "File Already Exists", if the colliding
             name belongs to a directory. */
          if (APR_STATUS_IS_EACCES(apr_err))
            {
              apr_finfo_t finfo;
              apr_status_t apr_err_2 = apr_stat(&finfo, unique_name_apr,
                                                APR_FINFO_TYPE, pool);

              if (!apr_err_2
                  && (finfo.filetype == APR_DIR))
                continue;

              /* Else ignore apr_err_2; better to fall through and
                 return the original error. */
            }

          *unique_name_p = NULL;
          return svn_error_wrap_apr(apr_err,
                                    _("Can't create symbolic link '%s'"),
                                    svn_dirent_local_style(unique_name, pool));
        }
      else
        {
          *unique_name_p = unique_name;
          return SVN_NO_ERROR;
        }
    }

  *unique_name_p = NULL;
  return svn_error_createf(SVN_ERR_IO_UNIQUE_NAMES_EXHAUSTED,
                           NULL,
                           _("Unable to make name for '%s'"),
                           svn_dirent_local_style(path, pool));
#else
  return svn_error_create(SVN_ERR_UNSUPPORTED_FEATURE, NULL,
                          _("Symbolic links are not supported on this "
                            "platform"));
#endif
}

svn_error_t *
svn_io_read_link(svn_string_t **dest,
                 const char *path,
                 apr_pool_t *pool)
{
#ifdef HAVE_READLINK
  svn_string_t dest_apr;
  const char *path_apr;
  char buf[1025];
  ssize_t rv;

  SVN_ERR(cstring_from_utf8(&path_apr, path, pool));
  do {
    rv = readlink(path_apr, buf, sizeof(buf) - 1);
  } while (rv == -1 && APR_STATUS_IS_EINTR(apr_get_os_error()));

  if (rv == -1)
    return svn_error_wrap_apr
      (apr_get_os_error(), _("Can't read contents of link"));

  buf[rv] = '\0';
  dest_apr.data = buf;
  dest_apr.len = rv;

  /* ### Cast needed, one of these interfaces is wrong */
  return svn_utf_string_to_utf8((const svn_string_t **)dest, &dest_apr, pool);
#else
  return svn_error_create(SVN_ERR_UNSUPPORTED_FEATURE, NULL,
                          _("Symbolic links are not supported on this "
                            "platform"));
#endif
}


svn_error_t *
svn_io_copy_link(const char *src,
                 const char *dst,
                 apr_pool_t *pool)

{
#ifdef HAVE_READLINK
  svn_string_t *link_dest;
  const char *dst_tmp;

  /* Notice what the link is pointing at... */
  SVN_ERR(svn_io_read_link(&link_dest, src, pool));

  /* Make a tmp-link pointing at the same thing. */
  SVN_ERR(svn_io_create_unique_link(&dst_tmp, dst, link_dest->data,
                                    ".tmp", pool));

  /* Move the tmp-link to link. */
  return svn_io_file_rename(dst_tmp, dst, pool);

#else
  return svn_error_create(SVN_ERR_UNSUPPORTED_FEATURE, NULL,
                          _("Symbolic links are not supported on this "
                            "platform"));
#endif
}

/* Temporary directory name cache for svn_io_temp_dir() */
static volatile svn_atomic_t temp_dir_init_state;
static const char *temp_dir;

/* Helper function to initialize temp dir. Passed to svn_atomic__init_once */
static svn_error_t *
init_temp_dir(void *baton, apr_pool_t *scratch_pool)
{
  /* Global pool for the temp path */
  apr_pool_t *global_pool = svn_pool_create(NULL);
  const char *dir;

  apr_status_t apr_err = apr_temp_dir_get(&dir, scratch_pool);

  if (apr_err)
    return svn_error_wrap_apr(apr_err, _("Can't find a temporary directory"));

  SVN_ERR(cstring_to_utf8(&dir, dir, scratch_pool));

  dir = svn_dirent_internal_style(dir, scratch_pool);

  SVN_ERR(svn_dirent_get_absolute(&temp_dir, dir, global_pool));

  return SVN_NO_ERROR;
}


svn_error_t *
svn_io_temp_dir(const char **dir,
                apr_pool_t *pool)
{
  SVN_ERR(svn_atomic__init_once(&temp_dir_init_state,
                                init_temp_dir, NULL, pool));

  *dir = apr_pstrdup(pool, temp_dir);

  return SVN_NO_ERROR;
}




/*** Creating, copying and appending files. ***/

/* Transfer the contents of FROM_FILE to TO_FILE, using POOL for temporary
 * allocations.
 *
 * NOTE: We don't use apr_copy_file() for this, since it takes filenames
 * as parameters.  Since we want to copy to a temporary file
 * and rename for atomicity (see below), this would require an extra
 * close/open pair, which can be expensive, especially on
 * remote file systems.
 */
static apr_status_t
copy_contents(apr_file_t *from_file,
              apr_file_t *to_file,
              apr_pool_t *pool)
{
  /* Copy bytes till the cows come home. */
  while (1)
    {
      char buf[SVN__STREAM_CHUNK_SIZE];
      apr_size_t bytes_this_time = sizeof(buf);
      apr_status_t read_err;
      apr_status_t write_err;

      /* Read 'em. */
      read_err = apr_file_read(from_file, buf, &bytes_this_time);
      if (read_err && !APR_STATUS_IS_EOF(read_err))
        {
          return read_err;
        }

      /* Write 'em. */
      write_err = apr_file_write_full(to_file, buf, bytes_this_time, NULL);
      if (write_err)
        {
          return write_err;
        }

      if (read_err && APR_STATUS_IS_EOF(read_err))
        {
          /* Return the results of this close: an error, or success. */
          return APR_SUCCESS;
        }
    }
  /* NOTREACHED */
}


svn_error_t *
svn_io_copy_file(const char *src,
                 const char *dst,
                 svn_boolean_t copy_perms,
                 apr_pool_t *pool)
{
  apr_file_t *from_file, *to_file;
  apr_status_t apr_err;
  const char *dst_tmp;
  svn_error_t *err;

  /* ### NOTE: sometimes src == dst. In this case, because we copy to a
     ###   temporary file, and then rename over the top of the destination,
     ###   the net result is resetting the permissions on src/dst.
     ###
     ### Note: specifically, this can happen during a switch when the desired
     ###   permissions for a file change from one branch to another. See
     ###   switch_tests 17.
     ###
     ### ... yes, we should avoid copying to the same file, and we should
     ###     make the "reset perms" explicit. The switch *happens* to work
     ###     because of this copy-to-temp-then-rename implementation. If it
     ###     weren't for that, the switch would break.
  */
#ifdef CHECK_FOR_SAME_FILE
  if (strcmp(src, dst) == 0)
    return SVN_NO_ERROR;
#endif

  SVN_ERR(svn_io_file_open(&from_file, src, APR_READ | APR_BINARY,
                         APR_OS_DEFAULT, pool));

  /* For atomicity, we copy to a tmp file and then rename the tmp
     file over the real destination. */

  SVN_ERR(svn_io_open_unique_file3(&to_file, &dst_tmp,
                                   svn_dirent_dirname(dst, pool),
                                   svn_io_file_del_none, pool, pool));

  apr_err = copy_contents(from_file, to_file, pool);

  if (apr_err)
    {
      err = svn_error_wrap_apr
            (apr_err, _("Can't copy '%s' to '%s'"),
             svn_dirent_local_style(src, pool),
             svn_dirent_local_style(dst_tmp, pool));
    }
   else
     err = NULL;

  err = svn_error_compose_create(err,
                                 svn_io_file_close(from_file, pool));

  err = svn_error_compose_create(err,
                                 svn_io_file_close(to_file, pool));

  if (err)
    {
      return svn_error_compose_create(
                                 err,
                                 svn_io_remove_file2(dst_tmp, TRUE, pool));
    }

  /* If copying perms, set the perms on dst_tmp now, so they will be
     atomically inherited in the upcoming rename.  But note that we
     had to wait until now to set perms, because if they say
     read-only, then we'd have failed filling dst_tmp's contents. */
  if (copy_perms)
    SVN_ERR(svn_io_copy_perms(src, dst_tmp, pool));

  return svn_error_return(svn_io_file_rename(dst_tmp, dst, pool));
}

#if !defined(WIN32) && !defined(__OS2__)
/* Wrapper for apr_file_perms_set(), taking a UTF8-encoded filename. */
static svn_error_t *
file_perms_set(const char *fname, apr_fileperms_t perms,
               apr_pool_t *pool)
{
  const char *fname_apr;
  apr_status_t status;

  SVN_ERR(cstring_from_utf8(&fname_apr, fname, pool));

  status = apr_file_perms_set(fname_apr, perms);
  if (status)
    return svn_error_wrap_apr(status, _("Can't set permissions on '%s'"),
                              fname);
  else
    return SVN_NO_ERROR;
}

/* Set permissions PERMS on the FILE. This is a cheaper variant of the 
 * file_perms_set wrapper() function because no locale-dependent string
 * conversion is required. 
 */
static svn_error_t *
file_perms_set2(apr_file_t* file, apr_fileperms_t perms)
{
  const char *fname_apr;
  apr_status_t status;

  status = apr_file_name_get(&fname_apr, file);
  if (status)
    return svn_error_wrap_apr(status, _("Can't get file name"));

  status = apr_file_perms_set(fname_apr, perms);
  if (status)
    return svn_error_wrap_apr(status, _("Can't set permissions on '%s'"),
                              fname_apr);
  else
    return SVN_NO_ERROR;
}

#endif /* !WIN32 && !__OS2__ */

svn_error_t *
svn_io_copy_perms(const char *src,
                  const char *dst,
                  apr_pool_t *pool)
{
  /* ### On Windows or OS/2, apr_file_perms_set always returns APR_ENOTIMPL,
         and the path passed to apr_file_perms_set must be encoded
         in the platform-specific path encoding; not necessary UTF-8.
         We need a platform-specific implementation to get the
         permissions right. */

#if !defined(WIN32) && !defined(__OS2__)
  {
    apr_finfo_t finfo;
    svn_node_kind_t kind;
    svn_boolean_t is_special;
    svn_error_t *err;

    /* If DST is a symlink, don't bother copying permissions. */
    SVN_ERR(svn_io_check_special_path(dst, &kind, &is_special, pool));
    if (is_special)
      return SVN_NO_ERROR;

    SVN_ERR(svn_io_stat(&finfo, src, APR_FINFO_PROT, pool));
    err = file_perms_set(dst, finfo.protection, pool);
    if (err)
      {
        /* We shouldn't be able to get APR_INCOMPLETE or APR_ENOTIMPL
           here under normal circumstances, because the perms themselves
           came from a call to apr_file_info_get(), and we already know
           this is the non-Win32 case.  But if it does happen, it's not
           an error. */
        if (APR_STATUS_IS_INCOMPLETE(err->apr_err) ||
            APR_STATUS_IS_ENOTIMPL(err->apr_err))
          svn_error_clear(err);
        else
          {
            const char *message;
            message = apr_psprintf(pool, _("Can't set permissions on '%s'"),
                                   svn_dirent_local_style(dst, pool));
            return svn_error_quick_wrap(err, message);
          }
      }
  }
#endif /* !WIN32 && !__OS2__ */

  return SVN_NO_ERROR;
}


svn_error_t *
svn_io_append_file(const char *src, const char *dst, apr_pool_t *pool)
{
  apr_status_t apr_err;
  const char *src_apr, *dst_apr;

  SVN_ERR(cstring_from_utf8(&src_apr, src, pool));
  SVN_ERR(cstring_from_utf8(&dst_apr, dst, pool));

  apr_err = apr_file_append(src_apr, dst_apr, APR_OS_DEFAULT, pool);

  if (apr_err)
    return svn_error_wrap_apr(apr_err, _("Can't append '%s' to '%s'"),
                              svn_dirent_local_style(src, pool),
                              svn_dirent_local_style(dst, pool));

  return SVN_NO_ERROR;
}


svn_error_t *svn_io_copy_dir_recursively(const char *src,
                                         const char *dst_parent,
                                         const char *dst_basename,
                                         svn_boolean_t copy_perms,
                                         svn_cancel_func_t cancel_func,
                                         void *cancel_baton,
                                         apr_pool_t *pool)
{
  svn_node_kind_t kind;
  apr_status_t status;
  const char *dst_path;
  apr_dir_t *this_dir;
  apr_finfo_t this_entry;
  apr_int32_t flags = APR_FINFO_TYPE | APR_FINFO_NAME;

  /* Make a subpool for recursion */
  apr_pool_t *subpool = svn_pool_create(pool);

  /* The 'dst_path' is simply dst_parent/dst_basename */
  dst_path = svn_dirent_join(dst_parent, dst_basename, pool);

  /* Sanity checks:  SRC and DST_PARENT are directories, and
     DST_BASENAME doesn't already exist in DST_PARENT. */
  SVN_ERR(svn_io_check_path(src, &kind, subpool));
  if (kind != svn_node_dir)
    return svn_error_createf(SVN_ERR_NODE_UNEXPECTED_KIND, NULL,
                             _("Source '%s' is not a directory"),
                             svn_dirent_local_style(src, pool));

  SVN_ERR(svn_io_check_path(dst_parent, &kind, subpool));
  if (kind != svn_node_dir)
    return svn_error_createf(SVN_ERR_NODE_UNEXPECTED_KIND, NULL,
                             _("Destination '%s' is not a directory"),
                             svn_dirent_local_style(dst_parent, pool));

  SVN_ERR(svn_io_check_path(dst_path, &kind, subpool));
  if (kind != svn_node_none)
    return svn_error_createf(SVN_ERR_ENTRY_EXISTS, NULL,
                             _("Destination '%s' already exists"),
                             svn_dirent_local_style(dst_path, pool));

  /* Create the new directory. */
  /* ### TODO: copy permissions (needs apr_file_attrs_get()) */
  SVN_ERR(svn_io_dir_make(dst_path, APR_OS_DEFAULT, pool));

  /* Loop over the dirents in SRC.  ('.' and '..' are auto-excluded) */
  SVN_ERR(svn_io_dir_open(&this_dir, src, subpool));

  for (status = apr_dir_read(&this_entry, flags, this_dir);
       status == APR_SUCCESS;
       status = apr_dir_read(&this_entry, flags, this_dir))
    {
      if ((this_entry.name[0] == '.')
          && ((this_entry.name[1] == '\0')
              || ((this_entry.name[1] == '.')
                  && (this_entry.name[2] == '\0'))))
        {
          continue;
        }
      else
        {
          const char *src_target, *entryname_utf8;

          if (cancel_func)
            SVN_ERR(cancel_func(cancel_baton));

          SVN_ERR(entry_name_to_utf8(&entryname_utf8, this_entry.name,
                                     src, subpool));
          src_target = svn_dirent_join(src, entryname_utf8, subpool);

          if (this_entry.filetype == APR_REG) /* regular file */
            {
              const char *dst_target = svn_dirent_join(dst_path,
                                                       entryname_utf8,
                                                       subpool);
              SVN_ERR(svn_io_copy_file(src_target, dst_target,
                                       copy_perms, subpool));
            }
          else if (this_entry.filetype == APR_LNK) /* symlink */
            {
              const char *dst_target = svn_dirent_join(dst_path,
                                                       entryname_utf8,
                                                       subpool);
              SVN_ERR(svn_io_copy_link(src_target, dst_target,
                                       subpool));
            }
          else if (this_entry.filetype == APR_DIR) /* recurse */
            {
              /* Prevent infinite recursion by filtering off our
                 newly created destination path. */
              if (strcmp(src, dst_parent) == 0
                  && strcmp(entryname_utf8, dst_basename) == 0)
                continue;

              SVN_ERR(svn_io_copy_dir_recursively
                      (src_target,
                       dst_path,
                       entryname_utf8,
                       copy_perms,
                       cancel_func,
                       cancel_baton,
                       subpool));
            }
          /* ### support other APR node types someday?? */

        }
    }

  if (! (APR_STATUS_IS_ENOENT(status)))
    return svn_error_wrap_apr(status, _("Can't read directory '%s'"),
                              svn_dirent_local_style(src, pool));

  status = apr_dir_close(this_dir);
  if (status)
    return svn_error_wrap_apr(status, _("Error closing directory '%s'"),
                              svn_dirent_local_style(src, pool));

  /* Free any memory used by recursion */
  svn_pool_destroy(subpool);

  return SVN_NO_ERROR;
}


svn_error_t *
svn_io_make_dir_recursively(const char *path, apr_pool_t *pool)
{
  const char *path_apr;
  apr_status_t apr_err;

  if (svn_path_is_empty(path))
    /* Empty path (current dir) is assumed to always exist,
       so we do nothing, per docs. */
    return SVN_NO_ERROR;

  SVN_ERR(cstring_from_utf8(&path_apr, path, pool));

  apr_err = apr_dir_make_recursive(path_apr, APR_OS_DEFAULT, pool);
  WIN32_RETRY_LOOP(apr_err, apr_dir_make_recursive(path_apr,
                                                   APR_OS_DEFAULT, pool));

  if (apr_err)
    return svn_error_wrap_apr(apr_err, _("Can't make directory '%s'"),
                              svn_dirent_local_style(path, pool));

  return SVN_NO_ERROR;
}

svn_error_t *svn_io_file_create(const char *file,
                                const char *contents,
                                apr_pool_t *pool)
{
  apr_file_t *f;
  apr_size_t written;
  svn_error_t *err;

  SVN_ERR(svn_io_file_open(&f, file,
                           (APR_WRITE | APR_CREATE | APR_EXCL),
                           APR_OS_DEFAULT,
                           pool));
  err= svn_io_file_write_full(f, contents, strlen(contents),
                              &written, pool);


  return svn_error_return(
                        svn_error_compose_create(err,
                                                 svn_io_file_close(f, pool)));
}

svn_error_t *svn_io_dir_file_copy(const char *src_path,
                                  const char *dest_path,
                                  const char *file,
                                  apr_pool_t *pool)
{
  const char *file_dest_path = svn_dirent_join(dest_path, file, pool);
  const char *file_src_path = svn_dirent_join(src_path, file, pool);

  return svn_io_copy_file(file_src_path, file_dest_path, TRUE, pool);
}


/*** Modtime checking. ***/

svn_error_t *
svn_io_file_affected_time(apr_time_t *apr_time,
                          const char *path,
                          apr_pool_t *pool)
{
  apr_finfo_t finfo;

  SVN_ERR(svn_io_stat(&finfo, path, APR_FINFO_MIN | APR_FINFO_LINK, pool));

  *apr_time = finfo.mtime;

  return SVN_NO_ERROR;
}


svn_error_t *
svn_io_set_file_affected_time(apr_time_t apr_time,
                              const char *path,
                              apr_pool_t *pool)
{
  apr_status_t status;
  const char *native_path;

  SVN_ERR(cstring_from_utf8(&native_path, path, pool));
  status = apr_file_mtime_set(native_path, apr_time, pool);

  if (status)
    return svn_error_wrap_apr
      (status, _("Can't set access time of '%s'"),
       svn_dirent_local_style(path, pool));

  return SVN_NO_ERROR;
}


void
svn_io_sleep_for_timestamps(const char *path, apr_pool_t *pool)
{
  apr_time_t now, then;
  svn_error_t *err;
  char *sleep_env_var;

  sleep_env_var = getenv(SVN_SLEEP_ENV_VAR);

  if (sleep_env_var && apr_strnatcasecmp(sleep_env_var, "yes") == 0)
    return; /* Allow skipping for testing */

  now = apr_time_now();

  /* Calculate 0.02 seconds after the next second wallclock tick. */
  then = apr_time_make(apr_time_sec(now) + 1, APR_USEC_PER_SEC / 50);

  /* Worst case is waiting one second, so we can use that time to determine
     if we can sleep shorter than that */
  if (path)
    {
      apr_finfo_t finfo;

      err = svn_io_stat(&finfo, path, APR_FINFO_MTIME | APR_FINFO_LINK, pool);

      if (err)
        {
          svn_error_clear(err); /* Fall back on original behavior */
        }
      else if (finfo.mtime % APR_USEC_PER_SEC)
        {
          /* Very simplistic but safe approach:
              If the filesystem has < sec mtime we can be reasonably sure
              that the filesystem has <= millisecond precision.

             ## Perhaps find a better algorithm here. This will fail once
                in every 1000 cases on a millisecond precision filesystem.

                But better to fail once in every thousand cases than every
                time, like we did before.
                (All tested filesystems I know have at least microsecond precision.)

             Note for further research on algorithm:
               FAT32 has < 1 sec precision on ctime, but 2 sec on mtime */

          /* Sleep for at least 1 millisecond.
             (t < 1000 will be round to 0 in apr) */
          apr_sleep(1000);

          return;
        }

      now = apr_time_now(); /* Extract the time used for the path stat */

      if (now >= then)
        return; /* Passing negative values may suspend indefinitely (Windows) */
    }

  apr_sleep(then - now);
}


svn_error_t *
svn_io_filesizes_different_p(svn_boolean_t *different_p,
                             const char *file1,
                             const char *file2,
                             apr_pool_t *pool)
{
  apr_finfo_t finfo1;
  apr_finfo_t finfo2;
  apr_status_t status;
  const char *file1_apr, *file2_apr;

  /* Not using svn_io_stat() because don't want to generate
     svn_error_t objects for non-error conditions. */

  SVN_ERR(cstring_from_utf8(&file1_apr, file1, pool));
  SVN_ERR(cstring_from_utf8(&file2_apr, file2, pool));

  /* Stat both files */
  status = apr_stat(&finfo1, file1_apr, APR_FINFO_MIN, pool);
  if (status)
    {
      /* If we got an error stat'ing a file, it could be because the
         file was removed... or who knows.  Whatever the case, we
         don't know if the filesizes are definitely different, so
         assume that they're not. */
      *different_p = FALSE;
      return SVN_NO_ERROR;
    }

  status = apr_stat(&finfo2, file2_apr, APR_FINFO_MIN, pool);
  if (status)
    {
      /* See previous comment. */
      *different_p = FALSE;
      return SVN_NO_ERROR;
    }

  /* Examine file sizes */
  if (finfo1.size == finfo2.size)
    *different_p = FALSE;
  else
    *different_p = TRUE;

  return SVN_NO_ERROR;
}


svn_error_t *
svn_io_file_checksum2(svn_checksum_t **checksum,
                      const char *file,
                      svn_checksum_kind_t kind,
                      apr_pool_t *pool)
{
  svn_stream_t *file_stream;
  svn_stream_t *checksum_stream;
  apr_file_t* f;

  SVN_ERR(svn_io_file_open(&f, file, APR_READ, APR_OS_DEFAULT, pool));
  file_stream = svn_stream_from_aprfile2(f, FALSE, pool);
  checksum_stream = svn_stream_checksummed2(file_stream, checksum, NULL, kind,
                                            TRUE, pool);

  /* Because the checksummed stream will force the reading (and
     checksumming) of all the file's bytes, we can just close the stream
     and let its magic work. */
  return svn_stream_close(checksum_stream);
}


svn_error_t *
svn_io_file_checksum(unsigned char digest[],
                     const char *file,
                     apr_pool_t *pool)
{
  svn_checksum_t *checksum;

  SVN_ERR(svn_io_file_checksum2(&checksum, file, svn_checksum_md5, pool));
  memcpy(digest, checksum->digest, APR_MD5_DIGESTSIZE);

  return SVN_NO_ERROR;
}



/*** Permissions and modes. ***/

#if !defined(WIN32) && !defined(__OS2__)
/* Given the file specified by PATH, attempt to create an
   identical version of it owned by the current user.  This is done by
   moving it to a temporary location, copying the file back to its old
   path, then deleting the temporarily moved version.  All temporary
   allocations are done in POOL. */
static svn_error_t *
reown_file(const char *path,
           apr_pool_t *pool)
{
  const char *unique_name;

  SVN_ERR(svn_io_open_unique_file3(NULL, &unique_name,
                                   svn_dirent_dirname(path, pool),
                                   svn_io_file_del_none, pool, pool));
  SVN_ERR(svn_io_file_rename(path, unique_name, pool));
  SVN_ERR(svn_io_copy_file(unique_name, path, TRUE, pool));
  return svn_error_return(svn_io_remove_file2(unique_name, FALSE, pool));
}

/* Determine what the PERMS for a new file should be by looking at the
   permissions of a temporary file that we create.
   Unfortunately, umask() as defined in POSIX provides no thread-safe way
   to get at the current value of the umask, so what we're doing here is
   the only way we have to determine which combination of write bits
   (User/Group/World) should be set by default.
   Make temporary allocations in SCRATCH_POOL.  */
static svn_error_t *
get_default_file_perms(apr_fileperms_t *perms, apr_pool_t *scratch_pool)
{
  /* the default permissions as read from the temp folder */
  static apr_fileperms_t default_perms = 0;

  /* Technically, this "racy": Multiple threads may use enter here and
     try to figure out the default permisission concurrently. That's fine
     since they will end up with the same results. Even more technical,
     apr_fileperms_t is an atomic type on 32+ bit machines.
   */
  if (default_perms == 0)
    {
      apr_finfo_t finfo;
      apr_file_t *fd;

      /* Get the perms for a newly created file to find out what bits
        should be set.

        NOTE: normally del_on_close can be problematic because APR might
          delete the file if we spawned any child processes. In this case,
          the lifetime of this file handle is about 3 lines of code, so
          we can safely use del_on_close here.

        NOTE: not so fast, shorty. if some other thread forks off a child,
          then the APR cleanups run, and the file will disappear. sigh.

        Using svn_io_open_uniquely_named() here because other tempfile
        creation functions tweak the permission bits of files they create.
      */
      SVN_ERR(svn_io_open_uniquely_named(&fd, NULL, NULL, "svn-tempfile", ".tmp",
                                        svn_io_file_del_on_pool_cleanup,
                                        scratch_pool, scratch_pool));
      SVN_ERR(svn_io_file_info_get(&finfo, APR_FINFO_PROT, fd, scratch_pool));
      SVN_ERR(svn_io_file_close(fd, scratch_pool));

      *perms = finfo.protection;
      default_perms = finfo.protection;
    }
  else
    {
      *perms = default_perms;
    }

  return SVN_NO_ERROR;
}

/* OR together permission bits of the file FD and the default permissions
   of a file as determined by get_default_file_perms(). Do temporary
   allocations in SCRATCH_POOL. */
static svn_error_t *
merge_default_file_perms(apr_file_t *fd, apr_fileperms_t *perms,
                         apr_pool_t *scratch_pool)
{
  apr_finfo_t finfo;
  apr_fileperms_t default_perms;

  SVN_ERR(get_default_file_perms(&default_perms, scratch_pool));
  SVN_ERR(svn_io_file_info_get(&finfo, APR_FINFO_PROT, fd, scratch_pool));

  /* Glom the perms together. */
  *perms = default_perms | finfo.protection;
  return SVN_NO_ERROR;
}

/* This is a helper function for the svn_io_set_file_read* functions
   that attempts to honor the users umask when dealing with
   permission changes.  It is a no-op when invoked on a symlink. */
static svn_error_t *
io_set_file_perms(const char *path,
                  svn_boolean_t change_readwrite,
                  svn_boolean_t enable_write,
                  svn_boolean_t change_executable,
                  svn_boolean_t executable,
                  svn_boolean_t ignore_enoent,
                  apr_pool_t *pool)
{
  apr_status_t status;
  const char *path_apr;
  apr_finfo_t finfo;
  apr_fileperms_t perms_to_set;

  SVN_ERR(cstring_from_utf8(&path_apr, path, pool));

  /* Try to change only a minimal amount of the perms first
     by getting the current perms and adding bits
     only on where read perms are granted.  If this fails
     fall through to just setting file attributes. */
  status = apr_stat(&finfo, path_apr, APR_FINFO_PROT | APR_FINFO_LINK, pool);
  if (status)
    {
      if (ignore_enoent && APR_STATUS_IS_ENOENT(status))
        return SVN_NO_ERROR;
      else if (status != APR_ENOTIMPL)
        return svn_error_wrap_apr(status,
                                  _("Can't change perms of file '%s'"),
                                  svn_dirent_local_style(path, pool));
      return SVN_NO_ERROR;
    }

  if (finfo.filetype == APR_LNK)
    return SVN_NO_ERROR;

  perms_to_set = finfo.protection;
  if (change_readwrite)
    {
      if (enable_write) /* Make read-write. */
        {
          apr_file_t *fd;

          /* Get the perms for the original file so we'll have any other bits
           * that were already set (like the execute bits, for example). */
          SVN_ERR(svn_io_file_open(&fd, path, APR_READ | APR_BINARY,
                                   APR_OS_DEFAULT, pool));
          SVN_ERR(merge_default_file_perms(fd, &perms_to_set, pool));
          SVN_ERR(svn_io_file_close(fd, pool));
        }
      else
        {
          if (finfo.protection & APR_UREAD)
            perms_to_set &= ~APR_UWRITE;
          if (finfo.protection & APR_GREAD)
            perms_to_set &= ~APR_GWRITE;
          if (finfo.protection & APR_WREAD)
            perms_to_set &= ~APR_WWRITE;
        }
    }

  if (change_executable)
    {
      if (executable)
        {
          if (finfo.protection & APR_UREAD)
            perms_to_set |= APR_UEXECUTE;
          if (finfo.protection & APR_GREAD)
            perms_to_set |= APR_GEXECUTE;
          if (finfo.protection & APR_WREAD)
            perms_to_set |= APR_WEXECUTE;
        }
      else
        {
          if (finfo.protection & APR_UREAD)
            perms_to_set &= ~APR_UEXECUTE;
          if (finfo.protection & APR_GREAD)
            perms_to_set &= ~APR_GEXECUTE;
          if (finfo.protection & APR_WREAD)
            perms_to_set &= ~APR_WEXECUTE;
        }
    }

  /* If we aren't changing anything then just return, this saves
     some system calls and helps with shared working copies */
  if (perms_to_set == finfo.protection)
    return SVN_NO_ERROR;

  status = apr_file_perms_set(path_apr, perms_to_set);
  if (!status)
    return SVN_NO_ERROR;

  if (APR_STATUS_IS_EPERM(status))
    {
      /* We don't have permissions to change the
         permissions!  Try a move, copy, and delete
         workaround to see if we can get the file owned by
         us.  If these succeed, try the permissions set
         again.

         Note that we only attempt this in the
         stat-available path.  This assumes that the
         move-copy workaround will only be helpful on
         platforms that implement apr_stat. */
      SVN_ERR(reown_file(path, pool));
      status = apr_file_perms_set(path_apr, perms_to_set);
    }

  if (!status)
    return SVN_NO_ERROR;

  if (ignore_enoent && APR_STATUS_IS_ENOENT(status))
    return SVN_NO_ERROR;
  else if (status == APR_ENOTIMPL)
    {
      /* At least try to set the attributes. */
      apr_fileattrs_t attrs = 0;
      apr_fileattrs_t attrs_values = 0;

      if (change_readwrite)
        {
          attrs = APR_FILE_ATTR_READONLY;
          if (!enable_write)
            attrs_values = APR_FILE_ATTR_READONLY;
        }
      if (change_executable)
        {
          attrs = APR_FILE_ATTR_EXECUTABLE;
          if (executable)
            attrs_values = APR_FILE_ATTR_EXECUTABLE;
        }
      status = apr_file_attrs_set(path_apr, attrs, attrs_values, pool);
    }

  return svn_error_wrap_apr(status,
                            _("Can't change perms of file '%s'"),
                            svn_dirent_local_style(path, pool));
}
#endif /* !WIN32 && !__OS2__ */


svn_error_t *
svn_io_set_file_read_write_carefully(const char *path,
                                     svn_boolean_t enable_write,
                                     svn_boolean_t ignore_enoent,
                                     apr_pool_t *pool)
{
  if (enable_write)
    return svn_io_set_file_read_write(path, ignore_enoent, pool);
  return svn_io_set_file_read_only(path, ignore_enoent, pool);
}

svn_error_t *
svn_io_set_file_read_only(const char *path,
                          svn_boolean_t ignore_enoent,
                          apr_pool_t *pool)
{
  /* On Windows and OS/2, just set the file attributes -- on unix call
     our internal function which attempts to honor the umask. */
#if !defined(WIN32) && !defined(__OS2__)
  return io_set_file_perms(path, TRUE, FALSE, FALSE, FALSE,
                           ignore_enoent, pool);
#else
  apr_status_t status;
  const char *path_apr;

  SVN_ERR(cstring_from_utf8(&path_apr, path, pool));

  status = apr_file_attrs_set(path_apr,
                              APR_FILE_ATTR_READONLY,
                              APR_FILE_ATTR_READONLY,
                              pool);

  if (status && status != APR_ENOTIMPL)
    if (!ignore_enoent || !APR_STATUS_IS_ENOENT(status))
      return svn_error_wrap_apr(status,
                                _("Can't set file '%s' read-only"),
                                svn_dirent_local_style(path, pool));

  return SVN_NO_ERROR;
#endif
}


svn_error_t *
svn_io_set_file_read_write(const char *path,
                           svn_boolean_t ignore_enoent,
                           apr_pool_t *pool)
{
  /* On Windows and OS/2, just set the file attributes -- on unix call
     our internal function which attempts to honor the umask. */
#if !defined(WIN32) && !defined(__OS2__)
  return io_set_file_perms(path, TRUE, TRUE, FALSE, FALSE,
                           ignore_enoent, pool);
#else
  apr_status_t status;
  const char *path_apr;

  SVN_ERR(cstring_from_utf8(&path_apr, path, pool));

  status = apr_file_attrs_set(path_apr,
                              0,
                              APR_FILE_ATTR_READONLY,
                              pool);

  if (status && status != APR_ENOTIMPL)
    if (!ignore_enoent || !APR_STATUS_IS_ENOENT(status))
      return svn_error_wrap_apr(status,
                                _("Can't set file '%s' read-write"),
                                svn_dirent_local_style(path, pool));

  return SVN_NO_ERROR;
#endif
}

svn_error_t *
svn_io_set_file_executable(const char *path,
                           svn_boolean_t executable,
                           svn_boolean_t ignore_enoent,
                           apr_pool_t *pool)
{
  /* On Windows and OS/2, just exit -- on unix call our internal function
  which attempts to honor the umask. */
#if (!defined(WIN32) && !defined(__OS2__))
  return io_set_file_perms(path, FALSE, FALSE, TRUE, executable,
                           ignore_enoent, pool);
#else
  return SVN_NO_ERROR;
#endif
}


svn_error_t *
svn_io_is_file_executable(svn_boolean_t *executable,
                          const char *path,
                          apr_pool_t *pool)
{
#if defined(APR_HAS_USER) && !defined(WIN32) &&!defined(__OS2__)
  apr_finfo_t file_info;
  apr_status_t apr_err;
  apr_uid_t uid;
  apr_gid_t gid;

  *executable = FALSE;

  /* Get file and user info. */
  SVN_ERR(svn_io_stat(&file_info, path,
                      (APR_FINFO_PROT | APR_FINFO_OWNER),
                      pool));
  apr_err = apr_uid_current(&uid, &gid, pool);

  if (apr_err)
    return svn_error_wrap_apr(apr_err, _("Error getting UID of process"));

  /* Check executable bit for current user. */
  if (apr_uid_compare(uid, file_info.user) == APR_SUCCESS)
    *executable = (file_info.protection & APR_UEXECUTE);

  else if (apr_gid_compare(gid, file_info.group) == APR_SUCCESS)
    *executable = (file_info.protection & APR_GEXECUTE);

  else
    *executable = (file_info.protection & APR_WEXECUTE);

#else  /* WIN32 || __OS2__ || !APR_HAS_USER */
  *executable = FALSE;
#endif

  return SVN_NO_ERROR;
}


/*** File locking. ***/
#if !defined(WIN32) && !defined(__OS2__)
/* Clear all outstanding locks on ARG, an open apr_file_t *. */
static apr_status_t
file_clear_locks(void *arg)
{
  apr_status_t apr_err;
  apr_file_t *f = arg;

  /* Remove locks. */
  apr_err = apr_file_unlock(f);
  if (apr_err)
    return apr_err;

  return 0;
}
#endif

svn_error_t *
svn_io_file_lock2(const char *lock_file,
                  svn_boolean_t exclusive,
                  svn_boolean_t nonblocking,
                  apr_pool_t *pool)
{
  int locktype = APR_FLOCK_SHARED;
  apr_file_t *lockfile_handle;
  apr_int32_t flags;
  apr_status_t apr_err;

  if (exclusive)
    locktype = APR_FLOCK_EXCLUSIVE;

  flags = APR_READ;
  if (locktype == APR_FLOCK_EXCLUSIVE)
    flags |= APR_WRITE;

  if (nonblocking)
    locktype |= APR_FLOCK_NONBLOCK;

  SVN_ERR(svn_io_file_open(&lockfile_handle, lock_file, flags,
                           APR_OS_DEFAULT,
                           pool));

  /* Get lock on the filehandle. */
  apr_err = apr_file_lock(lockfile_handle, locktype);
  if (apr_err)
    {
      switch (locktype & APR_FLOCK_TYPEMASK)
        {
        case APR_FLOCK_SHARED:
          return svn_error_wrap_apr
            (apr_err, _("Can't get shared lock on file '%s'"),
             svn_dirent_local_style(lock_file, pool));
        case APR_FLOCK_EXCLUSIVE:
          return svn_error_wrap_apr
            (apr_err, _("Can't get exclusive lock on file '%s'"),
             svn_dirent_local_style(lock_file, pool));
        default:
          SVN_ERR_MALFUNCTION();
        }
    }

/* On Windows and OS/2 file locks are automatically released when
   the file handle closes */
#if !defined(WIN32) && !defined(__OS2__)
  apr_pool_cleanup_register(pool, lockfile_handle,
                            file_clear_locks,
                            apr_pool_cleanup_null);
#endif

  return SVN_NO_ERROR;
}



/* Data consistency/coherency operations. */

static APR_INLINE svn_error_t *
do_io_file_wrapper_cleanup(apr_file_t *file, apr_status_t status,
                           const char *msg, const char *msg_no_name,
                           apr_pool_t *pool);

svn_error_t *svn_io_file_flush_to_disk(apr_file_t *file,
                                       apr_pool_t *pool)
{
  apr_os_file_t filehand;

  /* First make sure that any user-space buffered data is flushed. */
  SVN_ERR(do_io_file_wrapper_cleanup(file, apr_file_flush(file),
                                     N_("Can't flush file '%s'"),
                                     N_("Can't flush stream"),
                                     pool));

  apr_os_file_get(&filehand, file);

  /* Call the operating system specific function to actually force the
     data to disk. */
  {
#ifdef WIN32

    if (! FlushFileBuffers(filehand))
        return svn_error_wrap_apr
          (apr_get_os_error(), _("Can't flush file to disk"));

#else
      int rv;

      do {
        rv = fsync(filehand);
      } while (rv == -1 && APR_STATUS_IS_EINTR(apr_get_os_error()));

      /* If the file is in a memory filesystem, fsync() may return
         EINVAL.  Presumably the user knows the risks, and we can just
         ignore the error. */
      if (rv == -1 && APR_STATUS_IS_EINVAL(apr_get_os_error()))
        return SVN_NO_ERROR;

      if (rv == -1)
        return svn_error_wrap_apr
          (apr_get_os_error(), _("Can't flush file to disk"));

#endif
  }
  return SVN_NO_ERROR;
}



/* TODO write test for these two functions, then refactor. */

/* Set RESULT to an svn_stringbuf_t containing the contents of FILE.
   FILENAME is the FILE's on-disk APR-safe name, or NULL if that name
   isn't known.  If CHECK_SIZE is TRUE, the function will attempt to
   first stat() the file to determine it's size before sucking its
   contents into the stringbuf.  (Doing so can prevent unnecessary
   memory usage, an unwanted side effect of the stringbuf growth and
   reallocation mechanism.)  */
static svn_error_t *
stringbuf_from_aprfile(svn_stringbuf_t **result,
                       const char *filename,
                       apr_file_t *file,
                       svn_boolean_t check_size,
                       apr_pool_t *pool)
{
  apr_size_t len;
  svn_error_t *err;
  svn_stringbuf_t *res = NULL;
  apr_size_t res_initial_len = SVN__STREAM_CHUNK_SIZE;
  char *buf = apr_palloc(pool, SVN__STREAM_CHUNK_SIZE);

  /* If our caller wants us to check the size of the file for
     efficient memory handling, we'll try to do so. */
  if (check_size)
    {
      apr_status_t status;

      /* If our caller didn't tell us the file's name, we'll ask APR
         if it knows the name.  No problem if we can't figure it out.  */
      if (! filename)
        {
          const char *filename_apr;
          if (! (status = apr_file_name_get(&filename_apr, file)))
            filename = filename_apr;
        }

      /* If we now know the filename, try to stat().  If we succeed,
         we know how to allocate our stringbuf.  */
      if (filename)
        {
          apr_finfo_t finfo;
          if (! (status = apr_stat(&finfo, filename, APR_FINFO_MIN, pool)))
            res_initial_len = finfo.size;
        }
    }


  /* XXX: We should check the incoming data for being of type binary. */

  res = svn_stringbuf_create_ensure(res_initial_len, pool);

  /* apr_file_read will not return data and eof in the same call. So this loop
   * is safe from missing read data.  */
  len = SVN__STREAM_CHUNK_SIZE;
  err = svn_io_file_read(file, buf, &len, pool);
  while (! err)
    {
      svn_stringbuf_appendbytes(res, buf, len);
      len = SVN__STREAM_CHUNK_SIZE;
      err = svn_io_file_read(file, buf, &len, pool);
    }

  /* Having read all the data we *expect* EOF */
  if (err && !APR_STATUS_IS_EOF(err->apr_err))
    return err;
  svn_error_clear(err);

  *result = res;
  return SVN_NO_ERROR;
}

svn_error_t *
svn_stringbuf_from_file2(svn_stringbuf_t **result,
                         const char *filename,
                         apr_pool_t *pool)
{
  apr_file_t *f;

  if (filename[0] == '-' && filename[1] == '\0')
    {
      apr_status_t apr_err;
      if ((apr_err = apr_file_open_stdin(&f, pool)))
        return svn_error_wrap_apr(apr_err, _("Can't open stdin"));
      SVN_ERR(stringbuf_from_aprfile(result, NULL, f, FALSE, pool));
    }
  else
    {
      SVN_ERR(svn_io_file_open(&f, filename, APR_READ, APR_OS_DEFAULT, pool));
      SVN_ERR(stringbuf_from_aprfile(result, filename, f, TRUE, pool));
    }
  return svn_io_file_close(f, pool);
}


svn_error_t *
svn_stringbuf_from_file(svn_stringbuf_t **result,
                        const char *filename,
                        apr_pool_t *pool)
{
  if (filename[0] == '-' && filename[1] == '\0')
    return svn_error_create
        (SVN_ERR_UNSUPPORTED_FEATURE, NULL,
         _("Reading from stdin is disallowed"));
  return svn_stringbuf_from_file2(result, filename, pool);
}

svn_error_t *
svn_stringbuf_from_aprfile(svn_stringbuf_t **result,
                           apr_file_t *file,
                           apr_pool_t *pool)
{
  return stringbuf_from_aprfile(result, NULL, file, TRUE, pool);
}



/* Deletion. */

svn_error_t *
svn_io_remove_file2(const char *path,
                    svn_boolean_t ignore_enoent,
                    apr_pool_t *scratch_pool)
{
  apr_status_t apr_err;
  const char *path_apr;

#if defined(WIN32) || defined(__OS2__)
  /* Set the file writable but only on Windows & OS/2, because Windows and OS/2
     will not allow us to remove files that are read-only. */
  SVN_ERR(svn_io_set_file_read_write(path, TRUE, scratch_pool));
#endif /* WIN32 */

  SVN_ERR(cstring_from_utf8(&path_apr, path, scratch_pool));

  apr_err = apr_file_remove(path_apr, scratch_pool);
  if (!apr_err
      || (ignore_enoent && APR_STATUS_IS_ENOENT(apr_err)))
    return SVN_NO_ERROR;

#ifdef WIN32
    {
      apr_status_t os_err = APR_TO_OS_ERROR(apr_err);
      /* Check to make sure we aren't trying to delete a directory */
      if (os_err == ERROR_ACCESS_DENIED || os_err == ERROR_SHARING_VIOLATION)
        {
          apr_finfo_t finfo;

          if (!apr_stat(&finfo, path_apr, APR_FINFO_TYPE, scratch_pool)
              && finfo.filetype == APR_REG)
            {
              WIN32_RETRY_LOOP(apr_err, apr_file_remove(path_apr,
                                                        scratch_pool));
            }
        }

      /* Just return the delete error */
    }
#endif

  return svn_error_wrap_apr(apr_err, _("Can't remove file '%s'"),
                            svn_dirent_local_style(path, scratch_pool));
}


svn_error_t *
svn_io_remove_dir(const char *path, apr_pool_t *pool)
{
  return svn_io_remove_dir2(path, FALSE, NULL, NULL, pool);
}

/*
 Mac OS X has a bug where if you're readding the contents of a
 directory via readdir in a loop, and you remove one of the entries in
 the directory and the directory has 338 or more files in it you will
 skip over some of the entries in the directory.  Needless to say,
 this causes problems if you are using this kind of loop inside a
 function that is recursively deleting a directory, because when you
 get around to removing the directory it will still have something in
 it. A similar problem has been observed in other BSDs. This bug has
 since been fixed. See http://www.vnode.ch/fixing_seekdir for details.

 The workaround is to delete the files only _after_ the initial
 directory scan.  A previous workaround involving rewinddir is
 problematic on Win32 and some NFS clients, notably NetBSD.

 See http://subversion.tigris.org/issues/show_bug.cgi?id=1896 and
 http://subversion.tigris.org/issues/show_bug.cgi?id=3501.
*/

/* Neither windows nor unix allows us to delete a non-empty
   directory.

   This is a function to perform the equivalent of 'rm -rf'. */
svn_error_t *
svn_io_remove_dir2(const char *path, svn_boolean_t ignore_enoent,
                   svn_cancel_func_t cancel_func, void *cancel_baton,
                   apr_pool_t *pool)
{
  svn_error_t *err;
  apr_pool_t *subpool;
  apr_hash_t *dirents;
  apr_hash_index_t *hi;

  /* Check for pending cancellation request.
     If we need to bail out, do so early. */

  if (cancel_func)
    SVN_ERR((*cancel_func)(cancel_baton));

  subpool = svn_pool_create(pool);

  err = svn_io_get_dirents3(&dirents, path, TRUE, subpool, subpool);
  if (err)
    {
      /* if the directory doesn't exist, our mission is accomplished */
      if (ignore_enoent && APR_STATUS_IS_ENOENT(err->apr_err))
        {
          svn_error_clear(err);
          return SVN_NO_ERROR;
        }
      return svn_error_return(err);
    }

  for (hi = apr_hash_first(subpool, dirents); hi; hi = apr_hash_next(hi))
    {
      const char *name = svn__apr_hash_index_key(hi);
      const svn_io_dirent2_t *dirent = svn__apr_hash_index_val(hi);
      const char *fullpath;

      fullpath = svn_dirent_join(path, name, subpool);
      if (dirent->kind == svn_node_dir)
        {
          /* Don't check for cancellation, the callee will immediately do so */
          SVN_ERR(svn_io_remove_dir2(fullpath, FALSE, cancel_func,
                                     cancel_baton, subpool));
        }
      else
        {
          if (cancel_func)
            SVN_ERR((*cancel_func)(cancel_baton));

          err = svn_io_remove_file2(fullpath, FALSE, subpool);
          if (err)
            return svn_error_createf
              (err->apr_err, err, _("Can't remove '%s'"),
               svn_dirent_local_style(fullpath, subpool));
        }
    }

  svn_pool_destroy(subpool);

  return svn_io_dir_remove_nonrecursive(path, pool);
}

svn_error_t *
svn_io_get_dir_filenames(apr_hash_t **dirents,
                         const char *path,
                         apr_pool_t *pool)
{
  return svn_error_return(svn_io_get_dirents3(dirents, path, TRUE,
                                              pool, pool));
}

svn_io_dirent2_t *
svn_io_dirent2_create(apr_pool_t *result_pool)
{
  svn_io_dirent2_t *dirent = apr_pcalloc(result_pool, sizeof(*dirent));

  /*dirent->kind = svn_node_none;
  dirent->special = FALSE;*/
  dirent->filesize = SVN_INVALID_FILESIZE;
  /*dirent->mtime = 0;*/

  return dirent;
}

svn_io_dirent2_t *
svn_io_dirent2_dup(const svn_io_dirent2_t *item,
                   apr_pool_t *result_pool)
{
  return apr_pmemdup(result_pool,
                     item,
                     sizeof(*item));
}

svn_error_t *
svn_io_get_dirents3(apr_hash_t **dirents,
                    const char *path,
                    svn_boolean_t only_check_type,
                    apr_pool_t *result_pool,
                    apr_pool_t *scratch_pool)
{
  apr_status_t status;
  apr_dir_t *this_dir;
  apr_finfo_t this_entry;
  apr_int32_t flags = APR_FINFO_TYPE | APR_FINFO_NAME;

  if (!only_check_type)
    flags |= APR_FINFO_SIZE | APR_FINFO_MTIME;

  *dirents = apr_hash_make(result_pool);

  SVN_ERR(svn_io_dir_open(&this_dir, path, scratch_pool));

  for (status = apr_dir_read(&this_entry, flags, this_dir);
       status == APR_SUCCESS;
       status = apr_dir_read(&this_entry, flags, this_dir))
    {
      if ((this_entry.name[0] == '.')
          && ((this_entry.name[1] == '\0')
              || ((this_entry.name[1] == '.')
                  && (this_entry.name[2] == '\0'))))
        {
          continue;
        }
      else
        {
          const char *name;
          svn_io_dirent2_t *dirent = svn_io_dirent2_create(result_pool);

          SVN_ERR(entry_name_to_utf8(&name, this_entry.name, path, result_pool));

          map_apr_finfo_to_node_kind(&(dirent->kind),
                                     &(dirent->special),
                                     &this_entry);

          if (!only_check_type)
            {
              dirent->filesize = this_entry.size;
              dirent->mtime = this_entry.mtime;
            }

          apr_hash_set(*dirents, name, APR_HASH_KEY_STRING, dirent);
        }
    }

  if (! (APR_STATUS_IS_ENOENT(status)))
    return svn_error_wrap_apr(status, _("Can't read directory '%s'"),
                              svn_dirent_local_style(path, scratch_pool));

  status = apr_dir_close(this_dir);
  if (status)
    return svn_error_wrap_apr(status, _("Error closing directory '%s'"),
                              svn_dirent_local_style(path, scratch_pool));

  return SVN_NO_ERROR;
}

svn_error_t *
svn_io_stat_dirent(const svn_io_dirent2_t **dirent_p,
                   const char *path,
                   svn_boolean_t ignore_enoent,
                   apr_pool_t *result_pool,
                   apr_pool_t *scratch_pool)
{
  apr_finfo_t finfo;
  svn_io_dirent2_t *dirent;
  svn_error_t *err;

  err = svn_io_stat(&finfo, path,
                    APR_FINFO_TYPE | APR_FINFO_LINK
                    | APR_FINFO_SIZE | APR_FINFO_MTIME,
                    scratch_pool);

  if (err && ignore_enoent && 
      (APR_STATUS_IS_ENOENT(err->apr_err)
       || SVN__APR_STATUS_IS_ENOTDIR(err->apr_err)))
    {
      svn_error_clear(err);
      dirent = svn_io_dirent2_create(result_pool);
      SVN_ERR_ASSERT(dirent->kind == svn_node_none);

      *dirent_p = dirent;
      return SVN_NO_ERROR;
    }
  SVN_ERR(err);

  dirent = svn_io_dirent2_create(result_pool);
  map_apr_finfo_to_node_kind(&(dirent->kind), &(dirent->special), &finfo);

  dirent->filesize = finfo.size;
  dirent->mtime = finfo.mtime;

  *dirent_p = dirent;

  return SVN_NO_ERROR;
}

/* Pool userdata key for the error file passed to svn_io_start_cmd(). */
#define ERRFILE_KEY "svn-io-start-cmd-errfile"

/* Handle an error from the child process (before command execution) by
   printing DESC and the error string corresponding to STATUS to stderr. */
static void
handle_child_process_error(apr_pool_t *pool, apr_status_t status,
                           const char *desc)
{
  char errbuf[256];
  apr_file_t *errfile;
  void *p;

  /* We can't do anything if we get an error here, so just return. */
  if (apr_pool_userdata_get(&p, ERRFILE_KEY, pool))
    return;
  errfile = p;

  if (errfile)
    /* What we get from APR is in native encoding. */
    apr_file_printf(errfile, "%s: %s",
                    desc, apr_strerror(status, errbuf,
                                       sizeof(errbuf)));
}


svn_error_t *
svn_io_start_cmd(apr_proc_t *cmd_proc,
                 const char *path,
                 const char *cmd,
                 const char *const *args,
                 svn_boolean_t inherit,
                 apr_file_t *infile,
                 apr_file_t *outfile,
                 apr_file_t *errfile,
                 apr_pool_t *pool)
{
  apr_status_t apr_err;
  apr_procattr_t *cmdproc_attr;
  int num_args;
  const char **args_native;
  const char *cmd_apr;

  /* Create the process attributes. */
  apr_err = apr_procattr_create(&cmdproc_attr, pool);
  if (apr_err)
    return svn_error_wrap_apr
      (apr_err, _("Can't create process '%s' attributes"), cmd);

  /* Make sure we invoke cmd directly, not through a shell. */
  apr_err = apr_procattr_cmdtype_set(cmdproc_attr,
                                     inherit?APR_PROGRAM_PATH:APR_PROGRAM);
  if (apr_err)
    return svn_error_wrap_apr(apr_err, _("Can't set process '%s' cmdtype"),
                              cmd);

  /* Set the process's working directory. */
  if (path)
    {
      const char *path_apr;

      SVN_ERR(cstring_from_utf8(&path_apr, path, pool));
      apr_err = apr_procattr_dir_set(cmdproc_attr, path_apr);
      if (apr_err)
        return svn_error_wrap_apr
          (apr_err, _("Can't set process '%s' directory"), cmd);
    }

  /* Use requested inputs and outputs.

     ### Unfortunately each of these apr functions creates a pipe and then
     overwrites the pipe file descriptor with the descriptor we pass
     in. The pipes can then never be closed. This is an APR bug. */
  if (infile)
    {
      apr_err = apr_procattr_child_in_set(cmdproc_attr, infile, NULL);
      if (apr_err)
        return svn_error_wrap_apr
          (apr_err, _("Can't set process '%s' child input"), cmd);
    }
  if (outfile)
    {
      apr_err = apr_procattr_child_out_set(cmdproc_attr, outfile, NULL);
      if (apr_err)
        return svn_error_wrap_apr
          (apr_err, _("Can't set process '%s' child outfile"), cmd);
    }
  if (errfile)
    {
      apr_err = apr_procattr_child_err_set(cmdproc_attr, errfile, NULL);
      if (apr_err)
        return svn_error_wrap_apr
          (apr_err, _("Can't set process '%s' child errfile"), cmd);
    }

  /* Have the child print any problems executing its program to errfile. */
  apr_err = apr_pool_userdata_set(errfile, ERRFILE_KEY, NULL, pool);
  if (apr_err)
    return svn_error_wrap_apr
      (apr_err, _("Can't set process '%s' child errfile for error handler"),
       cmd);
  apr_err = apr_procattr_child_errfn_set(cmdproc_attr,
                                         handle_child_process_error);
  if (apr_err)
    return svn_error_wrap_apr
      (apr_err, _("Can't set process '%s' error handler"), cmd);

  /* Convert cmd and args from UTF-8 */
  SVN_ERR(cstring_from_utf8(&cmd_apr, cmd, pool));
  for (num_args = 0; args[num_args]; num_args++)
    ;
  args_native = apr_palloc(pool, (num_args + 1) * sizeof(char *));
  args_native[num_args] = NULL;
  while (num_args--)
    {
      /* ### Well, it turns out that on APR on Windows expects all
             program args to be in UTF-8. Callers of svn_io_run_cmd
             should be aware of that. */
      SVN_ERR(cstring_from_utf8(&args_native[num_args],
                                args[num_args], pool));
    }


  /* Start the cmd command. */
  apr_err = apr_proc_create(cmd_proc, cmd_apr, args_native, NULL,
                            cmdproc_attr, pool);
  if (apr_err)
    return svn_error_wrap_apr(apr_err, _("Can't start process '%s'"), cmd);

  return SVN_NO_ERROR;
}

#undef ERRFILE_KEY

svn_error_t *
svn_io_wait_for_cmd(apr_proc_t *cmd_proc,
                    const char *cmd,
                    int *exitcode,
                    apr_exit_why_e *exitwhy,
                    apr_pool_t *pool)
{
  apr_status_t apr_err;
  apr_exit_why_e exitwhy_val;
  int exitcode_val;

  /* The Win32 apr_proc_wait doesn't set this... */
  exitwhy_val = APR_PROC_EXIT;

  /* Wait for the cmd command to finish. */
  apr_err = apr_proc_wait(cmd_proc, &exitcode_val, &exitwhy_val, APR_WAIT);
  if (!APR_STATUS_IS_CHILD_DONE(apr_err))
    return svn_error_wrap_apr(apr_err, _("Error waiting for process '%s'"),
                              cmd);

  if (exitwhy)
    *exitwhy = exitwhy_val;
  else if (! APR_PROC_CHECK_EXIT(exitwhy_val))
    return svn_error_createf
      (SVN_ERR_EXTERNAL_PROGRAM, NULL,
       _("Process '%s' failed (exitwhy %d)"), cmd, exitwhy_val);

  if (exitcode)
    *exitcode = exitcode_val;
  else if (exitcode_val != 0)
    return svn_error_createf
      (SVN_ERR_EXTERNAL_PROGRAM, NULL,
       _("Process '%s' returned error exitcode %d"), cmd, exitcode_val);

  return SVN_NO_ERROR;
}


svn_error_t *
svn_io_run_cmd(const char *path,
               const char *cmd,
               const char *const *args,
               int *exitcode,
               apr_exit_why_e *exitwhy,
               svn_boolean_t inherit,
               apr_file_t *infile,
               apr_file_t *outfile,
               apr_file_t *errfile,
               apr_pool_t *pool)
{
  apr_proc_t cmd_proc;

  SVN_ERR(svn_io_start_cmd(&cmd_proc, path, cmd, args, inherit,
                           infile, outfile, errfile, pool));

  return svn_io_wait_for_cmd(&cmd_proc, cmd, exitcode, exitwhy, pool);
}


svn_error_t *
svn_io_run_diff2(const char *dir,
                 const char *const *user_args,
                 int num_user_args,
                 const char *label1,
                 const char *label2,
                 const char *from,
                 const char *to,
                 int *pexitcode,
                 apr_file_t *outfile,
                 apr_file_t *errfile,
                 const char *diff_cmd,
                 apr_pool_t *pool)
{
  const char **args;
  int i;
  int exitcode;
  int nargs = 4; /* the diff command itself, two paths, plus a trailing NULL */
  apr_pool_t *subpool = svn_pool_create(pool);

  if (pexitcode == NULL)
    pexitcode = &exitcode;

  if (user_args != NULL)
    nargs += num_user_args;
  else
    nargs += 1; /* -u */

  if (label1 != NULL)
    nargs += 2; /* the -L and the label itself */
  if (label2 != NULL)
    nargs += 2; /* the -L and the label itself */

  args = apr_palloc(subpool, nargs * sizeof(char *));

  i = 0;
  args[i++] = diff_cmd;

  if (user_args != NULL)
    {
      int j;
      for (j = 0; j < num_user_args; ++j)
        args[i++] = user_args[j];
    }
  else
    args[i++] = "-u"; /* assume -u if the user didn't give us any args */

  if (label1 != NULL)
    {
      args[i++] = "-L";
      args[i++] = label1;
    }
  if (label2 != NULL)
    {
      args[i++] = "-L";
      args[i++] = label2;
    }

  args[i++] = svn_dirent_local_style(from, subpool);
  args[i++] = svn_dirent_local_style(to, subpool);
  args[i++] = NULL;

  SVN_ERR_ASSERT(i == nargs);

  SVN_ERR(svn_io_run_cmd(dir, diff_cmd, args, pexitcode, NULL, TRUE,
                         NULL, outfile, errfile, subpool));

  /* The man page for (GNU) diff describes the return value as:

       "An exit status of 0 means no differences were found, 1 means
        some differences were found, and 2 means trouble."

     A return value of 2 typically occurs when diff cannot read its input
     or write to its output, but in any case we probably ought to return an
     error for anything other than 0 or 1 as the output is likely to be
     corrupt.
   */
  if (*pexitcode != 0 && *pexitcode != 1)
    return svn_error_createf(SVN_ERR_EXTERNAL_PROGRAM, NULL,
                             _("'%s' returned %d"),
                             svn_dirent_local_style(diff_cmd, pool),
                             *pexitcode);

  svn_pool_destroy(subpool);

  return SVN_NO_ERROR;
}


svn_error_t *
svn_io_run_diff3_3(int *exitcode,
                   const char *dir,
                   const char *mine,
                   const char *older,
                   const char *yours,
                   const char *mine_label,
                   const char *older_label,
                   const char *yours_label,
                   apr_file_t *merged,
                   const char *diff3_cmd,
                   const apr_array_header_t *user_args,
                   apr_pool_t *pool)
{
  const char **args = apr_palloc(pool,
                                 sizeof(char*) * (13
                                                  + (user_args
                                                     ? user_args->nelts
                                                     : 1)));
#ifndef NDEBUG
  int nargs = 12;
#endif
  int i = 0;

  /* Labels fall back to sensible defaults if not specified. */
  if (mine_label == NULL)
    mine_label = ".working";
  if (older_label == NULL)
    older_label = ".old";
  if (yours_label == NULL)
    yours_label = ".new";

  /* Set up diff3 command line. */
  args[i++] = diff3_cmd;
  if (user_args)
    {
      int j;
      for (j = 0; j < user_args->nelts; ++j)
        args[i++] = APR_ARRAY_IDX(user_args, j, const char *);
#ifndef NDEBUG
      nargs += user_args->nelts;
#endif
    }
  else
    {
      args[i++] = "-E";             /* We tried "-A" here, but that caused
                                       overlapping identical changes to
                                       conflict.  See issue #682. */
#ifndef NDEBUG
      ++nargs;
#endif
    }
  args[i++] = "-m";
  args[i++] = "-L";
  args[i++] = mine_label;
  args[i++] = "-L";
  args[i++] = older_label;      /* note:  this label is ignored if
                                   using 2-part markers, which is the
                                   case with "-E". */
  args[i++] = "-L";
  args[i++] = yours_label;
#ifdef SVN_DIFF3_HAS_DIFF_PROGRAM_ARG
  {
    svn_boolean_t has_arg;

    /* ### FIXME: we really shouldn't be reading the config here;
       instead, the necessary bits should be passed in by the caller.
       But should we add another parameter to this function, when the
       whole external diff3 thing might eventually go away?  */
    apr_hash_t *config;
    svn_config_t *cfg;

    SVN_ERR(svn_config_get_config(&config, pool));
    cfg = config ? apr_hash_get(config, SVN_CONFIG_CATEGORY_CONFIG,
                                APR_HASH_KEY_STRING) : NULL;
    SVN_ERR(svn_config_get_bool(cfg, &has_arg, SVN_CONFIG_SECTION_HELPERS,
                                SVN_CONFIG_OPTION_DIFF3_HAS_PROGRAM_ARG,
                                TRUE));
    if (has_arg)
      {
        const char *diff_cmd, *diff_utf8;
        svn_config_get(cfg, &diff_cmd, SVN_CONFIG_SECTION_HELPERS,
                       SVN_CONFIG_OPTION_DIFF_CMD, SVN_CLIENT_DIFF);
        SVN_ERR(cstring_to_utf8(&diff_utf8, diff_cmd, pool));
        args[i++] = apr_pstrcat(pool, "--diff-program=", diff_utf8, NULL);
#ifndef NDEBUG
        ++nargs;
#endif
      }
  }
#endif
  args[i++] = svn_dirent_local_style(mine, pool);
  args[i++] = svn_dirent_local_style(older, pool);
  args[i++] = svn_dirent_local_style(yours, pool);
  args[i++] = NULL;
#ifndef NDEBUG
  SVN_ERR_ASSERT(i == nargs);
#endif

  /* Run diff3, output the merged text into the scratch file. */
  SVN_ERR(svn_io_run_cmd(dir, diff3_cmd, args,
                         exitcode, NULL,
                         TRUE, /* keep environment */
                         NULL, merged, NULL,
                         pool));

  /* According to the diff3 docs, a '0' means the merge was clean, and
     '1' means conflict markers were found.  Anything else is real
     error. */
  if ((*exitcode != 0) && (*exitcode != 1))
    return svn_error_createf(SVN_ERR_EXTERNAL_PROGRAM, NULL,
                             _("Error running '%s':  exitcode was %d, "
                               "args were:"
                               "\nin directory '%s', basenames:\n%s\n%s\n%s"),
                             svn_dirent_local_style(diff3_cmd, pool),
                             *exitcode,
                             svn_dirent_local_style(dir, pool),
                             /* Don't call svn_path_local_style() on
                                the basenames.  We don't want them to
                                be absolute, and we don't need the
                                separator conversion. */
                             mine, older, yours);

  return SVN_NO_ERROR;
}


/* Canonicalize a string for hashing.  Modifies KEY in place. */
static APR_INLINE char *
fileext_tolower(char *key)
{
  register char *p;
  for (p = key; *p != 0; ++p)
    *p = apr_tolower(*p);
  return key;
}


svn_error_t *
svn_io_parse_mimetypes_file(apr_hash_t **type_map,
                            const char *mimetypes_file,
                            apr_pool_t *pool)
{
  svn_error_t *err = SVN_NO_ERROR;
  apr_hash_t *types = apr_hash_make(pool);
  svn_boolean_t eof = FALSE;
  svn_stringbuf_t *buf;
  apr_pool_t *subpool = svn_pool_create(pool);
  apr_file_t *types_file;
  svn_stream_t *mimetypes_stream;

  SVN_ERR(svn_io_file_open(&types_file, mimetypes_file,
                           APR_READ, APR_OS_DEFAULT, pool));
  mimetypes_stream = svn_stream_from_aprfile2(types_file, FALSE, pool);

  while (1)
    {
      apr_array_header_t *tokens;
      const char *type;

      svn_pool_clear(subpool);

      /* Read a line. */
      if ((err = svn_stream_readline(mimetypes_stream, &buf,
                                     APR_EOL_STR, &eof, subpool)))
        break;

      /* Only pay attention to non-empty, non-comment lines. */
      if (buf->len)
        {
          int i;

          if (buf->data[0] == '#')
            continue;

          /* Tokenize (into our return pool). */
          tokens = svn_cstring_split(buf->data, " \t", TRUE, pool);
          if (tokens->nelts < 2)
            continue;

          /* The first token in a multi-token line is the media type.
             Subsequent tokens are filename extensions associated with
             that media type. */
          type = APR_ARRAY_IDX(tokens, 0, const char *);
          for (i = 1; i < tokens->nelts; i++)
            {
              /* We can safely address 'ext' as a non-const string because
               * we know svn_cstring_split() allocated it in 'pool' for us. */
              char *ext = APR_ARRAY_IDX(tokens, i, char *);
              fileext_tolower(ext);
              apr_hash_set(types, ext, APR_HASH_KEY_STRING, type);
            }
        }
      if (eof)
        break;
    }
  svn_pool_destroy(subpool);

  /* If there was an error above, close the file (ignoring any error
     from *that*) and return the originally error. */
  if (err)
    {
      svn_error_clear(svn_stream_close(mimetypes_stream));
      return err;
    }

  /* Close the stream (which closes the underlying file, too). */
  SVN_ERR(svn_stream_close(mimetypes_stream));

  *type_map = types;
  return SVN_NO_ERROR;
}


svn_error_t *
svn_io_detect_mimetype2(const char **mimetype,
                        const char *file,
                        apr_hash_t *mimetype_map,
                        apr_pool_t *pool)
{
  static const char * const generic_binary = "application/octet-stream";

  svn_node_kind_t kind;
  apr_file_t *fh;
  svn_error_t *err;
  unsigned char block[1024];
  apr_size_t amt_read = sizeof(block);

  /* Default return value is NULL. */
  *mimetype = NULL;

  /* If there is a mimetype_map provided, we'll first try to look up
     our file's extension in the map.  Failing that, we'll run the
     heuristic. */
  if (mimetype_map)
    {
      const char *type_from_map, *path_ext;
      svn_path_splitext(NULL, &path_ext, file, pool);
      fileext_tolower((char *)path_ext);
      if ((type_from_map = apr_hash_get(mimetype_map, path_ext,
                                        APR_HASH_KEY_STRING)))
        {
          *mimetype = type_from_map;
          return SVN_NO_ERROR;
        }
    }

  /* See if this file even exists, and make sure it really is a file. */
  SVN_ERR(svn_io_check_path(file, &kind, pool));
  if (kind != svn_node_file)
    return svn_error_createf(SVN_ERR_BAD_FILENAME, NULL,
                             _("Can't detect MIME type of non-file '%s'"),
                             svn_dirent_local_style(file, pool));

  SVN_ERR(svn_io_file_open(&fh, file, APR_READ, 0, pool));

  /* Read a block of data from FILE. */
  err = svn_io_file_read(fh, block, &amt_read, pool);
  if (err && ! APR_STATUS_IS_EOF(err->apr_err))
    return err;
  svn_error_clear(err);

  /* Now close the file.  No use keeping it open any more.  */
  SVN_ERR(svn_io_file_close(fh, pool));


  /* Right now, this function is going to be really stupid.  It's
     going to examine the first block of data, and make sure that 15%
     of the bytes are such that their value is in the ranges 0x07-0x0D
     or 0x20-0x7F, and that none of those bytes is 0x00.  If those
     criteria are not met, we're calling it binary.

     NOTE:  Originally, I intended to target 85% of the bytes being in
     the specified ranges, but I flubbed the condition.  At any rate,
     folks aren't complaining, so I'm not sure that it's worth
     adjusting this retroactively now.  --cmpilato  */
  if (amt_read > 0)
    {
      apr_size_t i;
      apr_size_t binary_count = 0;

      /* Run through the data we've read, counting the 'binary-ish'
         bytes.  HINT: If we see a 0x00 byte, we'll set our count to its
         max and stop reading the file. */
      for (i = 0; i < amt_read; i++)
        {
          if (block[i] == 0)
            {
              binary_count = amt_read;
              break;
            }
          if ((block[i] < 0x07)
              || ((block[i] > 0x0D) && (block[i] < 0x20))
              || (block[i] > 0x7F))
            {
              binary_count++;
            }
        }

      if (((binary_count * 1000) / amt_read) > 850)
        {
          *mimetype = generic_binary;
          return SVN_NO_ERROR;
        }
    }

  return SVN_NO_ERROR;
}


svn_error_t *
svn_io_detect_mimetype(const char **mimetype,
                       const char *file,
                       apr_pool_t *pool)
{
  return svn_io_detect_mimetype2(mimetype, file, NULL, pool);
}


svn_error_t *
svn_io_file_open(apr_file_t **new_file, const char *fname,
                 apr_int32_t flag, apr_fileperms_t perm,
                 apr_pool_t *pool)
{
  const char *fname_apr;
  apr_status_t status;

  SVN_ERR(cstring_from_utf8(&fname_apr, fname, pool));
  status = file_open(new_file, fname_apr, flag | APR_BINARY, perm, TRUE,
                     pool);

  if (status)
    return svn_error_wrap_apr(status, _("Can't open file '%s'"),
                              svn_dirent_local_style(fname, pool));
  else
    return SVN_NO_ERROR;
}


static APR_INLINE svn_error_t *
do_io_file_wrapper_cleanup(apr_file_t *file, apr_status_t status,
                           const char *msg, const char *msg_no_name,
                           apr_pool_t *pool)
{
  const char *name;
  svn_error_t *err;

  if (! status)
    return SVN_NO_ERROR;

  err = svn_io_file_name_get(&name, file, pool);
  if (err)
    name = NULL;
  svn_error_clear(err);

  if (name)
    return svn_error_wrap_apr(status, _(msg),
                              svn_dirent_local_style(name, pool));
  else
    return svn_error_wrap_apr(status, "%s", _(msg_no_name));
}


svn_error_t *
svn_io_file_close(apr_file_t *file, apr_pool_t *pool)
{
  return do_io_file_wrapper_cleanup
    (file, apr_file_close(file),
     N_("Can't close file '%s'"),
     N_("Can't close stream"),
      pool);
}


svn_error_t *
svn_io_file_getc(char *ch, apr_file_t *file, apr_pool_t *pool)
{
  return do_io_file_wrapper_cleanup
    (file, apr_file_getc(ch, file),
     N_("Can't read file '%s'"),
     N_("Can't read stream"),
     pool);
}


svn_error_t *
svn_io_file_putc(char ch, apr_file_t *file, apr_pool_t *pool)
{
  return do_io_file_wrapper_cleanup
    (file, apr_file_putc(ch, file),
     N_("Can't write file '%s'"),
     N_("Can't write stream"),
     pool);
}


svn_error_t *
svn_io_file_info_get(apr_finfo_t *finfo, apr_int32_t wanted,
                     apr_file_t *file, apr_pool_t *pool)
{
  return do_io_file_wrapper_cleanup
    (file, apr_file_info_get(finfo, wanted, file),
     N_("Can't get attribute information from file '%s'"),
     N_("Can't get attribute information from stream"),
     pool);
}


svn_error_t *
svn_io_file_read(apr_file_t *file, void *buf,
                 apr_size_t *nbytes, apr_pool_t *pool)
{
  return do_io_file_wrapper_cleanup
    (file, apr_file_read(file, buf, nbytes),
     N_("Can't read file '%s'"),
     N_("Can't read stream"),
     pool);
}


svn_error_t *
svn_io_file_read_full2(apr_file_t *file, void *buf,
                        apr_size_t nbytes, apr_size_t *bytes_read,
                        svn_boolean_t *hit_eof,
                        apr_pool_t *pool)
{
  apr_status_t status = apr_file_read_full(file, buf, nbytes, bytes_read);
  if (hit_eof)
    if (APR_STATUS_IS_EOF(status))
      {
        *hit_eof = TRUE;
        return SVN_NO_ERROR;
      }
    else
      *hit_eof = FALSE;

  return do_io_file_wrapper_cleanup
    (file, status,
     N_("Can't read file '%s'"),
     N_("Can't read stream"),
     pool);
}


svn_error_t *
svn_io_file_seek(apr_file_t *file, apr_seek_where_t where,
                 apr_off_t *offset, apr_pool_t *pool)
{
  return do_io_file_wrapper_cleanup
    (file, apr_file_seek(file, where, offset),
     N_("Can't set position pointer in file '%s'"),
     N_("Can't set position pointer in stream"),
     pool);
}


svn_error_t *
svn_io_file_write(apr_file_t *file, const void *buf,
                  apr_size_t *nbytes, apr_pool_t *pool)
{
  return svn_error_return(do_io_file_wrapper_cleanup(
     file, apr_file_write(file, buf, nbytes),
     N_("Can't write to file '%s'"),
     N_("Can't write to stream"),
     pool));
}


svn_error_t *
svn_io_file_write_full(apr_file_t *file, const void *buf,
                       apr_size_t nbytes, apr_size_t *bytes_written,
                       apr_pool_t *pool)
{
#ifdef WIN32
#define MAXBUFSIZE 30*1024
  apr_status_t rv;
  apr_size_t bw = 0;
  apr_size_t to_write = nbytes;

  do {
    bw = to_write > MAXBUFSIZE ? MAXBUFSIZE : to_write;
    rv = apr_file_write(file, buf, &bw);
    buf = (char *)buf + bw;
    to_write -= bw;
  } while (rv == APR_SUCCESS && to_write > 0);

  /* bytes_written may actually be NULL */
  if (bytes_written)
    *bytes_written = nbytes - to_write;
#undef MAXBUFSIZE
#else
  apr_status_t rv = apr_file_write_full(file, buf, nbytes, bytes_written);
#endif

  return svn_error_return(do_io_file_wrapper_cleanup(
     file, rv,
     N_("Can't write to file '%s'"),
     N_("Can't write to stream"),
     pool));
}


svn_error_t *
svn_io_write_unique(const char **tmp_path,
                    const char *dirpath,
                    const void *buf,
                    apr_size_t nbytes,
                    svn_io_file_del_t delete_when,
                    apr_pool_t *pool)
{
  apr_file_t *new_file;
  svn_error_t *err;

  SVN_ERR(svn_io_open_unique_file3(&new_file, tmp_path, dirpath,
                                   delete_when, pool, pool));

  err = svn_io_file_write_full(new_file, buf, nbytes, NULL, pool);

  if (!err)
    err = svn_io_file_flush_to_disk(new_file, pool);

  return svn_error_return(
                  svn_error_compose_create(err,
                                           svn_io_file_close(new_file, pool)));
}


svn_error_t *
svn_io_file_trunc(apr_file_t *file, apr_off_t offset, apr_pool_t *pool)
{
  return do_io_file_wrapper_cleanup
    (file, apr_file_trunc(file, offset),
     N_("Can't truncate file '%s'"),
     N_("Can't truncate stream"),
     pool);
}


svn_error_t *
svn_io_read_length_line(apr_file_t *file, char *buf, apr_size_t *limit,
                        apr_pool_t *pool)
{
  const char *name;
  svn_error_t *err;
  apr_size_t i;
  char c;

  for (i = 0; i < *limit; i++)
    {
      SVN_ERR(svn_io_file_getc(&c, file, pool));
      /* Note: this error could be APR_EOF, which
         is totally fine.  The caller should be aware of
         this. */

      if (c == '\n')
        {
          buf[i] = '\0';
          *limit = i;
          return SVN_NO_ERROR;
        }
      else
        {
          buf[i] = c;
        }
    }

  err = svn_io_file_name_get(&name, file, pool);
  if (err)
    name = NULL;
  svn_error_clear(err);

  if (name)
    return svn_error_createf(SVN_ERR_MALFORMED_FILE, NULL,
                             _("Can't read length line in file '%s'"),
                             svn_dirent_local_style(name, pool));
  else
    return svn_error_create(SVN_ERR_MALFORMED_FILE, NULL,
                            _("Can't read length line in stream"));
}


svn_error_t *
svn_io_stat(apr_finfo_t *finfo, const char *fname,
            apr_int32_t wanted, apr_pool_t *pool)
{
  apr_status_t status;
  const char *fname_apr;

  /* APR doesn't like "" directories */
  if (fname[0] == '\0')
    fname = ".";

  SVN_ERR(cstring_from_utf8(&fname_apr, fname, pool));

  status = apr_stat(finfo, fname_apr, wanted, pool);
  if (status)
    return svn_error_wrap_apr(status, _("Can't stat '%s'"),
                              svn_dirent_local_style(fname, pool));

  return SVN_NO_ERROR;
}


svn_error_t *
svn_io_file_rename(const char *from_path, const char *to_path,
                   apr_pool_t *pool)
{
  apr_status_t status = APR_SUCCESS;
  const char *from_path_apr, *to_path_apr;

  SVN_ERR(cstring_from_utf8(&from_path_apr, from_path, pool));
  SVN_ERR(cstring_from_utf8(&to_path_apr, to_path, pool));

  status = apr_file_rename(from_path_apr, to_path_apr, pool);

#if defined(WIN32) || defined(__OS2__)
  /* If the target file is read only NTFS reports EACCESS and
     FAT/FAT32 reports EEXIST */
  if (APR_STATUS_IS_EACCES(status) || APR_STATUS_IS_EEXIST(status))
    {
      /* Set the destination file writable because Windows will not
         allow us to rename when to_path is read-only, but will
         allow renaming when from_path is read only. */
      SVN_ERR(svn_io_set_file_read_write(to_path, TRUE, pool));

      status = apr_file_rename(from_path_apr, to_path_apr, pool);
    }
  WIN32_RETRY_LOOP(status, apr_file_rename(from_path_apr, to_path_apr, pool));
#endif /* WIN32 || __OS2__ */

  if (status)
    return svn_error_wrap_apr(status, _("Can't move '%s' to '%s'"),
                              svn_dirent_local_style(from_path, pool),
                              svn_dirent_local_style(to_path, pool));

  return SVN_NO_ERROR;
}


svn_error_t *
svn_io_file_move(const char *from_path, const char *to_path,
                 apr_pool_t *pool)
{
  svn_error_t *err = svn_io_file_rename(from_path, to_path, pool);

  if (err && APR_STATUS_IS_EXDEV(err->apr_err))
    {
      const char *tmp_to_path;

      svn_error_clear(err);

      SVN_ERR(svn_io_open_unique_file3(NULL, &tmp_to_path,
                                       svn_dirent_dirname(to_path, pool),
                                       svn_io_file_del_none,
                                       pool, pool));

      err = svn_io_copy_file(from_path, tmp_to_path, TRUE, pool);
      if (err)
        goto failed_tmp;

      err = svn_io_file_rename(tmp_to_path, to_path, pool);
      if (err)
        goto failed_tmp;

      err = svn_io_remove_file2(from_path, FALSE, pool);
      if (! err)
        return SVN_NO_ERROR;

      svn_error_clear(svn_io_remove_file2(to_path, FALSE, pool));

      return err;

    failed_tmp:
      svn_error_clear(svn_io_remove_file2(tmp_to_path, FALSE, pool));
    }

  return err;
}

/* Common implementation of svn_io_dir_make and svn_io_dir_make_hidden.
   HIDDEN determines if the hidden attribute
   should be set on the newly created directory. */
static svn_error_t *
dir_make(const char *path, apr_fileperms_t perm,
         svn_boolean_t hidden, svn_boolean_t sgid, apr_pool_t *pool)
{
  apr_status_t status;
  const char *path_apr;

  SVN_ERR(cstring_from_utf8(&path_apr, path, pool));

  /* APR doesn't like "" directories */
  if (path_apr[0] == '\0')
    path_apr = ".";

#if (APR_OS_DEFAULT & APR_WSTICKY)
  /* The APR shipped with httpd 2.0.50 contains a bug where
     APR_OS_DEFAULT encompasses the setuid, setgid, and sticky bits.
     There is a special case for file creation, but not directory
     creation, so directories wind up getting created with the sticky
     bit set.  (There is no such thing as a setuid directory, and the
     setgid bit is apparently ignored at mkdir() time.)  If we detect
     this problem, work around it by unsetting those bits if we are
     passed APR_OS_DEFAULT. */
  if (perm == APR_OS_DEFAULT)
    perm &= ~(APR_USETID | APR_GSETID | APR_WSTICKY);
#endif

  status = apr_dir_make(path_apr, perm, pool);
  WIN32_RETRY_LOOP(status, apr_dir_make(path_apr, perm, pool));

  if (status)
    return svn_error_wrap_apr(status, _("Can't create directory '%s'"),
                              svn_dirent_local_style(path, pool));

#ifdef APR_FILE_ATTR_HIDDEN
  if (hidden)
    {
      status = apr_file_attrs_set(path_apr,
                                  APR_FILE_ATTR_HIDDEN,
                                  APR_FILE_ATTR_HIDDEN,
                                  pool);
      if (status)
        return svn_error_wrap_apr(status, _("Can't hide directory '%s'"),
                                  svn_dirent_local_style(path, pool));
    }
#endif

/* Windows does not implement sgid. Skip here because retrieving
   the file permissions via APR_FINFO_PROT | APR_FINFO_OWNER is documented
   to be 'incredibly expensive'. */
#ifndef WIN32
  if (sgid)
    {
      apr_finfo_t finfo;

      /* Per our contract, don't do error-checking.  Some filesystems
       * don't support the sgid bit, and that's okay. */
      status = apr_stat(&finfo, path_apr, APR_FINFO_PROT, pool);

      if (!status)
        apr_file_perms_set(path_apr, finfo.protection | APR_GSETID);
    }
#endif

  return SVN_NO_ERROR;
}

svn_error_t *
svn_io_dir_make(const char *path, apr_fileperms_t perm, apr_pool_t *pool)
{
  return dir_make(path, perm, FALSE, FALSE, pool);
}

svn_error_t *
svn_io_dir_make_hidden(const char *path, apr_fileperms_t perm,
                       apr_pool_t *pool)
{
  return dir_make(path, perm, TRUE, FALSE, pool);
}

svn_error_t *
svn_io_dir_make_sgid(const char *path, apr_fileperms_t perm,
                     apr_pool_t *pool)
{
  return dir_make(path, perm, FALSE, TRUE, pool);
}


svn_error_t *
svn_io_dir_open(apr_dir_t **new_dir, const char *dirname, apr_pool_t *pool)
{
  apr_status_t status;
  const char *dirname_apr;

  /* APR doesn't like "" directories */
  if (dirname[0] == '\0')
    dirname = ".";

  SVN_ERR(cstring_from_utf8(&dirname_apr, dirname, pool));

  status = apr_dir_open(new_dir, dirname_apr, pool);
  if (status)
    return svn_error_wrap_apr(status, _("Can't open directory '%s'"),
                              svn_dirent_local_style(dirname, pool));

  return SVN_NO_ERROR;
}

/* Forward declaration */
static apr_status_t
dir_is_empty(const char *dir, apr_pool_t *pool);


svn_error_t *
svn_io_dir_remove_nonrecursive(const char *dirname, apr_pool_t *pool)
{
  apr_status_t status;
  const char *dirname_apr;

  SVN_ERR(cstring_from_utf8(&dirname_apr, dirname, pool));

  status = apr_dir_remove(dirname_apr, pool);

#ifdef WIN32
  {
    svn_boolean_t retry = TRUE;

    if (APR_TO_OS_ERROR(status) == ERROR_DIR_NOT_EMPTY)
      {
        apr_status_t empty_status = dir_is_empty(dirname_apr, pool);

        if (APR_STATUS_IS_ENOTEMPTY(empty_status))
          retry = FALSE;
      }
    
    if (retry)
      {
        WIN32_RETRY_LOOP(status, apr_dir_remove(dirname_apr, pool));
      }
  }
#endif
  if (status)
    return svn_error_wrap_apr(status, _("Can't remove directory '%s'"),
                              svn_dirent_local_style(dirname, pool));

  return SVN_NO_ERROR;
}


svn_error_t *
svn_io_dir_read(apr_finfo_t *finfo,
                apr_int32_t wanted,
                apr_dir_t *thedir,
                apr_pool_t *pool)
{
  apr_status_t status;

  status = apr_dir_read(finfo, wanted, thedir);

  if (status)
    return svn_error_wrap_apr(status, _("Can't read directory"));

  /* It would be nice to use entry_name_to_utf8() below, but can we
     get the dir's path out of an apr_dir_t?  I don't see a reliable
     way to do it. */

  if (finfo->fname)
    SVN_ERR(svn_path_cstring_to_utf8(&finfo->fname, finfo->fname, pool));

  if (finfo->name)
    SVN_ERR(svn_path_cstring_to_utf8(&finfo->name, finfo->name, pool));

  return SVN_NO_ERROR;
}


svn_error_t *
svn_io_dir_walk2(const char *dirname,
                 apr_int32_t wanted,
                 svn_io_walk_func_t walk_func,
                 void *walk_baton,
                 apr_pool_t *pool)
{
  apr_status_t apr_err;
  apr_dir_t *handle;
  apr_pool_t *subpool;
  const char *dirname_apr;
  apr_finfo_t finfo;

  wanted |= APR_FINFO_TYPE | APR_FINFO_NAME;

  /* The documentation for apr_dir_read used to state that "." and ".."
     will be returned as the first two files, but it doesn't
     work that way in practice, in particular ext3 on Linux-2.6 doesn't
     follow the rules.  For details see
     http://subversion.tigris.org/servlets/ReadMsg?list=dev&msgNo=56666

     If APR ever does implement "dot-first" then it would be possible to
     remove the svn_io_stat and walk_func calls and use the walk_func
     inside the loop.

     Note: apr_stat doesn't handle FINFO_NAME but svn_io_dir_walk is
     documented to provide it, so we have to do a bit extra. */
  SVN_ERR(svn_io_stat(&finfo, dirname, wanted & ~APR_FINFO_NAME, pool));
  SVN_ERR(cstring_from_utf8(&finfo.name,
                            svn_dirent_basename(dirname, pool),
                            pool));
  finfo.valid |= APR_FINFO_NAME;
  SVN_ERR((*walk_func)(walk_baton, dirname, &finfo, pool));

  SVN_ERR(cstring_from_utf8(&dirname_apr, dirname, pool));

  apr_err = apr_dir_open(&handle, dirname_apr, pool);
  if (apr_err)
    return svn_error_wrap_apr(apr_err, _("Can't open directory '%s'"),
                              svn_dirent_local_style(dirname, pool));

  /* iteration subpool */
  subpool = svn_pool_create(pool);

  while (1)
    {
      const char *name_utf8;
      const char *full_path;

      svn_pool_clear(subpool);

      apr_err = apr_dir_read(&finfo, wanted, handle);
      if (APR_STATUS_IS_ENOENT(apr_err))
        break;
      else if (apr_err)
        {
          return svn_error_wrap_apr
            (apr_err, _("Can't read directory entry in '%s'"),
             svn_dirent_local_style(dirname, pool));
        }

      if (finfo.filetype == APR_DIR)
        {
          if (finfo.name[0] == '.'
              && (finfo.name[1] == '\0'
                  || (finfo.name[1] == '.' && finfo.name[2] == '\0')))
            /* skip "." and ".." */
            continue;

          /* some other directory. recurse. it will be passed to the
             callback inside the recursion. */
          SVN_ERR(entry_name_to_utf8(&name_utf8, finfo.name, dirname,
                                     subpool));
          full_path = svn_dirent_join(dirname, name_utf8, subpool);
          SVN_ERR(svn_io_dir_walk2(full_path,
                                   wanted,
                                   walk_func,
                                   walk_baton,
                                   subpool));
        }
      else if (finfo.filetype == APR_REG || finfo.filetype == APR_LNK)
        {
          /* some other directory. pass it to the callback. */
          SVN_ERR(entry_name_to_utf8(&name_utf8, finfo.name, dirname,
                                     subpool));
          full_path = svn_dirent_join(dirname, name_utf8, subpool);
          SVN_ERR((*walk_func)(walk_baton,
                               full_path,
                               &finfo,
                               subpool));
        }
      /* else:
         Some other type of file; skip it for now.  We've reserved the
         right to expand our coverage here in the future, though,
         without revving this API.
      */
    }

  svn_pool_destroy(subpool);

  apr_err = apr_dir_close(handle);
  if (apr_err)
    return svn_error_wrap_apr(apr_err, _("Error closing directory '%s'"),
                              svn_dirent_local_style(dirname, pool));

  return SVN_NO_ERROR;
}



/**
 * Determine if a directory is empty or not.
 * @param Return APR_SUCCESS if the dir is empty, else APR_ENOTEMPTY if not.
 * @param path The directory.
 * @param pool Used for temporary allocation.
 * @remark If path is not a directory, or some other error occurs,
 * then return the appropriate apr status code.
 *
 * (This function is written in APR style, in anticipation of
 * perhaps someday being moved to APR as 'apr_dir_is_empty'.)
 */
static apr_status_t
dir_is_empty(const char *dir, apr_pool_t *pool)
{
  apr_status_t apr_err;
  apr_dir_t *dir_handle;
  apr_finfo_t finfo;
  apr_status_t retval = APR_SUCCESS;

  /* APR doesn't like "" directories */
  if (dir[0] == '\0')
    dir = ".";

  apr_err = apr_dir_open(&dir_handle, dir, pool);
  if (apr_err != APR_SUCCESS)
    return apr_err;

  for (apr_err = apr_dir_read(&finfo, APR_FINFO_NAME, dir_handle);
       apr_err == APR_SUCCESS;
       apr_err = apr_dir_read(&finfo, APR_FINFO_NAME, dir_handle))
    {
      /* Ignore entries for this dir and its parent, robustly.
         (APR promises that they'll come first, so technically
         this guard could be moved outside the loop.  But Ryan Bloom
         says he doesn't believe it, and I believe him. */
      if (! (finfo.name[0] == '.'
             && (finfo.name[1] == '\0'
                 || (finfo.name[1] == '.' && finfo.name[2] == '\0'))))
        {
          retval = APR_ENOTEMPTY;
          break;
        }
    }

  /* Make sure we broke out of the loop for the right reason. */
  if (apr_err && ! APR_STATUS_IS_ENOENT(apr_err))
    return apr_err;

  apr_err = apr_dir_close(dir_handle);
  if (apr_err != APR_SUCCESS)
    return apr_err;

  return retval;
}


svn_error_t *
svn_io_dir_empty(svn_boolean_t *is_empty_p,
                 const char *path,
                 apr_pool_t *pool)
{
  apr_status_t status;
  const char *path_apr;

  SVN_ERR(cstring_from_utf8(&path_apr, path, pool));

  status = dir_is_empty(path_apr, pool);

  if (!status)
    *is_empty_p = TRUE;
  else if (APR_STATUS_IS_ENOTEMPTY(status))
    *is_empty_p = FALSE;
  else
    return svn_error_wrap_apr(status, _("Can't check directory '%s'"),
                              svn_dirent_local_style(path, pool));

  return SVN_NO_ERROR;
}



/*** Version/format files ***/

svn_error_t *
svn_io_write_version_file(const char *path,
                          int version,
                          apr_pool_t *pool)
{
  const char *path_tmp;
  const char *format_contents = apr_psprintf(pool, "%d\n", version);

  SVN_ERR_ASSERT(version >= 0);

  SVN_ERR(svn_io_write_unique(&path_tmp,
                              svn_dirent_dirname(path, pool),
                              format_contents, strlen(format_contents),
                              svn_io_file_del_none, pool));

#if defined(WIN32) || defined(__OS2__)
  /* make the destination writable, but only on Windows, because
     Windows does not let us replace read-only files. */
  SVN_ERR(svn_io_set_file_read_write(path, TRUE, pool));
#endif /* WIN32 || __OS2__ */

  /* rename the temp file as the real destination */
  SVN_ERR(svn_io_file_rename(path_tmp, path, pool));

  /* And finally remove the perms to make it read only */
  return svn_io_set_file_read_only(path, FALSE, pool);
}


svn_error_t *
svn_io_read_version_file(int *version,
                         const char *path,
                         apr_pool_t *pool)
{
  apr_file_t *format_file;
  char buf[80];
  apr_size_t len;
  svn_error_t *err;

  /* Read a chunk of data from PATH */
  SVN_ERR(svn_io_file_open(&format_file, path, APR_READ,
                           APR_OS_DEFAULT, pool));
  len = sizeof(buf);
  err = svn_io_file_read(format_file, buf, &len, pool);

  /* Close the file. */
  SVN_ERR(svn_error_compose_create(err,
                                   svn_io_file_close(format_file, pool)));

  /* If there was no data in PATH, return an error. */
  if (len == 0)
    return svn_error_createf(SVN_ERR_STREAM_UNEXPECTED_EOF, NULL,
                             _("Reading '%s'"),
                             svn_dirent_local_style(path, pool));

  /* Check that the first line contains only digits. */
  {
    apr_size_t i;

    for (i = 0; i < len; ++i)
      {
        char c = buf[i];

        if (i > 0 && (c == '\r' || c == '\n'))
          {
            buf[i] = '\0';
            break;
          }
        if (! svn_ctype_isdigit(c))
          return svn_error_createf
            (SVN_ERR_BAD_VERSION_FILE_FORMAT, NULL,
             _("First line of '%s' contains non-digit"),
             svn_dirent_local_style(path, pool));
      }
  }

  /* Convert to integer. */
  SVN_ERR(svn_cstring_atoi(version, buf));

  return SVN_NO_ERROR;
}



/* Do a byte-for-byte comparison of FILE1 and FILE2. */
static svn_error_t *
contents_identical_p(svn_boolean_t *identical_p,
                     const char *file1,
                     const char *file2,
                     apr_pool_t *pool)
{
  svn_error_t *err;
  apr_size_t bytes_read1, bytes_read2;
  char *buf1 = apr_palloc(pool, SVN__STREAM_CHUNK_SIZE);
  char *buf2 = apr_palloc(pool, SVN__STREAM_CHUNK_SIZE);
  apr_file_t *file1_h = NULL;
  apr_file_t *file2_h = NULL;
  svn_boolean_t eof1 = FALSE;
  svn_boolean_t eof2 = FALSE;

  SVN_ERR(svn_io_file_open(&file1_h, file1, APR_READ, APR_OS_DEFAULT,
                           pool));

  err = svn_io_file_open(&file2_h, file2, APR_READ, APR_OS_DEFAULT,
                         pool);

  if (err)
    return svn_error_return(
               svn_error_compose_create(err,
                                        svn_io_file_close(file1_h, pool)));

  *identical_p = TRUE;  /* assume TRUE, until disproved below */
  while (!err && !eof1 && !eof2)
    {
      err = svn_io_file_read_full2(file1_h, buf1,
                                   SVN__STREAM_CHUNK_SIZE, &bytes_read1,
                                   &eof1, pool);
      if (err)
          break;

      err = svn_io_file_read_full2(file2_h, buf2,
                                   SVN__STREAM_CHUNK_SIZE, &bytes_read2,
                                   &eof2, pool);
      if (err)
          break;

      if ((bytes_read1 != bytes_read2) || memcmp(buf1, buf2, bytes_read1))
        {
          *identical_p = FALSE;
          break;
        }
    }

  return svn_error_return(
           svn_error_compose_create(
                err,
                svn_error_compose_create(svn_io_file_close(file1_h, pool),
                                         svn_io_file_close(file2_h, pool))));
}



svn_error_t *
svn_io_files_contents_same_p(svn_boolean_t *same,
                             const char *file1,
                             const char *file2,
                             apr_pool_t *pool)
{
  svn_boolean_t q;

  SVN_ERR(svn_io_filesizes_different_p(&q, file1, file2, pool));

  if (q)
    {
      *same = 0;
      return SVN_NO_ERROR;
    }

  SVN_ERR(contents_identical_p(&q, file1, file2, pool));

  if (q)
    *same = 1;
  else
    *same = 0;

  return SVN_NO_ERROR;
}

#ifdef WIN32
/* Counter value of file_mktemp request (used in a threadsafe way), to make
   sure that a single process normally never generates the same tempname
   twice */
static volatile apr_uint32_t tempname_counter = 0;
#endif

/* Creates a new temporary file in DIRECTORY with apr flags FLAGS.
   Set *NEW_FILE to the file handle and *NEW_FILE_NAME to its name.
   Perform temporary allocations in SCRATCH_POOL and the result in
   RESULT_POOL. */
static svn_error_t *
temp_file_create(apr_file_t **new_file,
                 const char **new_file_name,
                 const char *directory,
                 apr_int32_t flags,
                 apr_pool_t *result_pool,
                 apr_pool_t *scratch_pool)
{
#ifndef WIN32
  const char *templ = svn_dirent_join(directory, "svn-XXXXXX", scratch_pool);
  const char *templ_apr;
  apr_status_t status;

  SVN_ERR(svn_path_cstring_from_utf8(&templ_apr, templ, scratch_pool));

  /* ### svn_path_cstring_from_utf8() guarantees to make a copy of the
         data available in POOL and we need a non-const pointer here,
         as apr changes the template to return the new filename. */
  status = apr_file_mktemp(new_file, (char *)templ_apr, flags, result_pool);

  if (status)
    return svn_error_wrap_apr(status, _("Can't create temporary file from "
                              "template '%s'"), templ);
  
  /* Translate the returned path back to utf-8 before returning it */
  return svn_error_return(svn_path_cstring_to_utf8(new_file_name,
                                                   templ_apr,
                                                   result_pool));
#else
  /* The Windows implementation of apr_file_mktemp doesn't handle access
     denied errors correctly. Therefore we implement our own temp file
     creation function here. */

  /* ### Most of this is borrowed from the svn_io_open_uniquely_named(),
     ### the function we used before. But we try to guess a more unique
     ### name before trying if it exists. */

  /* Offset by some time value and a unique request nr to make the number
     +- unique for both this process and on the computer */
  int baseNr = (GetTickCount() << 11) + 7 * svn_atomic_inc(&tempname_counter) 
               + GetCurrentProcessId();
  int i;

  /* ### Maybe use an iterpool? */
  for (i = 0; i <= 99999; i++)
    {
      apr_uint32_t unique_nr;
      const char *unique_name;
      const char *unique_name_apr;
      apr_file_t *try_file;
      apr_status_t apr_err;

      /* Generate a number that should be unique for this application and
         usually for the entire computer to reduce the number of cycles
         through this loop. (A bit of calculation is much cheaper then
         disk io) */
      unique_nr = baseNr + 3 * i;

      unique_name = svn_dirent_join(directory,
                                    apr_psprintf(scratch_pool, "svn-%X",
                                                 unique_nr),
                                    scratch_pool);

      SVN_ERR(cstring_from_utf8(&unique_name_apr, unique_name, scratch_pool));

      apr_err = file_open(&try_file, unique_name_apr, flags,
                          APR_OS_DEFAULT, FALSE, scratch_pool);

      if (APR_STATUS_IS_EEXIST(apr_err))
          continue;
      else if (apr_err)
        {
          /* On Win32, CreateFile fails with an "Access Denied" error
             code, rather than "File Already Exists", if the colliding
             name belongs to a directory. */

          if (APR_STATUS_IS_EACCES(apr_err))
            {
              apr_finfo_t finfo;
              apr_status_t apr_err_2 = apr_stat(&finfo, unique_name_apr,
                                                APR_FINFO_TYPE, scratch_pool);

              if (!apr_err_2 && finfo.filetype == APR_DIR)
                continue;

#ifdef WIN32
              apr_err_2 = APR_TO_OS_ERROR(apr_err);

              if (apr_err_2 == ERROR_ACCESS_DENIED ||
                  apr_err_2 == ERROR_SHARING_VIOLATION)
                {
                  /* The file is in use by another process or is hidden;
                     create a new name, but don't do this 99999 times in
                     case the folder is not writable */
                  i += 797;
                  continue;
                }
#endif

              /* Else fall through and return the original error. */
            }

          return svn_error_wrap_apr(apr_err, _("Can't open '%s'"),
                                    svn_dirent_local_style(unique_name,
                                                           scratch_pool));
        }
      else
        {
          /* Move file to the right pool */
          apr_err = apr_file_setaside(new_file, try_file, result_pool);

          if (apr_err)
            return svn_error_wrap_apr(apr_err, _("Can't set aside '%s'"),
                                      svn_dirent_local_style(unique_name,
                                                             scratch_pool));

          *new_file_name = apr_pstrdup(result_pool, unique_name);

          return SVN_NO_ERROR;
        }
    }

  return svn_error_createf(SVN_ERR_IO_UNIQUE_NAMES_EXHAUSTED,
                           NULL,
                           _("Unable to make name in '%s'"),
                           svn_dirent_local_style(directory, scratch_pool));
#endif
}

/* Wrapper for apr_file_name_get(), passing out a UTF8-encoded filename. */
svn_error_t *
svn_io_file_name_get(const char **filename,
                     apr_file_t *file,
                     apr_pool_t *pool)
{
  const char *fname_apr;
  apr_status_t status;

  status = apr_file_name_get(&fname_apr, file);
  if (status)
    return svn_error_wrap_apr(status, _("Can't get file name"));

  if (fname_apr)
    SVN_ERR(svn_path_cstring_to_utf8(filename, fname_apr, pool));
  else
    *filename = NULL;

  return SVN_NO_ERROR;
}


svn_error_t *
svn_io_open_unique_file3(apr_file_t **file,
                         const char **unique_path,
                         const char *dirpath,
                         svn_io_file_del_t delete_when,
                         apr_pool_t *result_pool,
                         apr_pool_t *scratch_pool)
{
  apr_file_t *tempfile;
  const char *tempname;
  struct temp_file_cleanup_s *baton = NULL;
  apr_int32_t flags = (APR_READ | APR_WRITE | APR_CREATE | APR_EXCL |
                       APR_BUFFERED | APR_BINARY);
#ifndef WIN32
  apr_fileperms_t perms;
#endif

  SVN_ERR_ASSERT(file || unique_path);
  if (file)
    *file = NULL;
  if (unique_path)
    *unique_path = NULL;

  if (dirpath == NULL)
    SVN_ERR(svn_io_temp_dir(&dirpath, scratch_pool));

  switch (delete_when)
    {
      case svn_io_file_del_on_pool_cleanup:
        baton = apr_palloc(result_pool, sizeof(*baton));
        baton->pool = result_pool;
        baton->fname_apr = NULL;

        /* Because cleanups are run LIFO, we need to make sure to register
           our cleanup before the apr_file_close cleanup:

           On Windows, you can't remove an open file.
        */
        apr_pool_cleanup_register(result_pool, baton,
                                  temp_file_plain_cleanup_handler,
                                  temp_file_child_cleanup_handler);

        break;
      case svn_io_file_del_on_close:
        flags |= APR_DELONCLOSE;
        break;
      default:
        break;
    }

  SVN_ERR(temp_file_create(&tempfile, &tempname, dirpath, flags,
                           result_pool, scratch_pool));

#if !defined(WIN32) && !defined(__OS2__)
  /* ### file_mktemp() creates files with mode 0600.
   * ### As of r880338, tempfiles created by svn_io_open_unique_file3()
   * ### often end up being copied or renamed into the working copy.
   * ### This will cause working files having mode 0600 while users might
   * ### expect to see 644 or 664. Ideally, permissions should be tweaked
   * ### by our callers after installing tempfiles in the WC, but until
   * ### that's done we need to avoid breaking pre-r40264 behaviour.
   * ### So we tweak perms of the tempfile here, but only if the umask
   * ### allows it. */
  SVN_ERR(merge_default_file_perms(tempfile, &perms, scratch_pool));
  SVN_ERR(file_perms_set2(tempfile, perms));
#endif

  if (file)
    *file = tempfile;
  else
    SVN_ERR(svn_io_file_close(tempfile, scratch_pool));

  if (unique_path)
    *unique_path = tempname; /* Was allocated in result_pool */

  if (baton)
    SVN_ERR(cstring_from_utf8(&baton->fname_apr, tempname, result_pool));

  return SVN_NO_ERROR;
}<|MERGE_RESOLUTION|>--- conflicted
+++ resolved
@@ -402,12 +402,8 @@
          sensitive to i18n in a way it shouldn't be... Oh well. */
       if (needs_utf8_conversion)
         {
-<<<<<<< HEAD
-          SVN_ERR(cstring_from_utf8(&unique_name_apr, unique_name, scratch_pool));
-=======
           SVN_ERR(cstring_from_utf8(&unique_name_apr, unique_name,
                                     scratch_pool));
->>>>>>> 701e7f2e
           if (i == 1)
             {
               /* The variable parts of unique_name will not require UTF8
