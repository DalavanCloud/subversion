--- conflicted
+++ resolved
@@ -1339,7 +1339,6 @@
       /* Get the perms for a newly created file to find out what bits
         should be set.
 
-<<<<<<< HEAD
         NOTE: normally del_on_close can be problematic because APR might
           delete the file if we spawned any child processes. In this case,
           the lifetime of this file handle is about 3 lines of code, so
@@ -1347,16 +1346,6 @@
 
         NOTE: not so fast, shorty. if some other thread forks off a child,
           then the APR cleanups run, and the file will disappear. sigh.
-=======
-        Normally del_on_close can be problematic because APR might
-        delete the file if we spawned any child processes. In this
-        case, the lifetime of this file handle is about 3 lines of
-        code, so we can safely use del_on_close here.
-
-        Not so fast! If some other thread forks off a child, then the
-        APR cleanups run, and the file will disappear. So use
-        del_on_pool_cleanup instead.
->>>>>>> 4f5bcb32
 
         Using svn_io_open_uniquely_named() here because other tempfile
         creation functions tweak the permission bits of files they create.
@@ -1371,13 +1360,9 @@
       default_perms = finfo.protection;
     }
   else
-<<<<<<< HEAD
     {
       *perms = default_perms;
     }
-=======
-    *perms = default_perms;
->>>>>>> 4f5bcb32
 
   return SVN_NO_ERROR;
 }
