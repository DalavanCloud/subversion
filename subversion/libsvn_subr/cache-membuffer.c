--- conflicted
+++ resolved
@@ -98,13 +98,10 @@
  * about 50% of the content survives every 50% of the cache being re-written
  * with new entries. For details on the fine-tuning involved, see the
  * comments in ensure_data_insertable_l2().
-<<<<<<< HEAD
-=======
  * 
  * Due to the randomized mapping of keys to entry groups, some groups may
  * overflow.  In that case, there are spare groups that can be chained to
  * an already used group to extend it.
->>>>>>> 46cd9b72
  *
  * To limit the entry size and management overhead, not the actual item keys
  * but only their MD5-based hashes will be stored. This is reasonably safe
@@ -434,8 +431,6 @@
 /* Per-cache level header structure.  Instances of this are members of
  * svn_membuffer_t and will use non-overlapping sections of its DATA buffer.
  * All offset values are global / absolute to that whole buffer.
-<<<<<<< HEAD
-=======
  */
 typedef struct cache_level_t
 {
@@ -474,15 +469,9 @@
 } cache_level_t;
 
 /* The cache header structure.
->>>>>>> 46cd9b72
  */
 typedef struct cache_level_t
 {
-<<<<<<< HEAD
-  /* Reference to the first (defined by the order content in the data
-   * buffer) dictionary entry used by any data item.
-   * NO_INDEX for an empty cache.
-=======
   /* Number of cache segments. Must be a power of 2.
      Please note that this structure represents only one such segment
      and that all segments must / will report the same values here. */
@@ -503,7 +492,6 @@
   apr_uint32_t group_count;
 
   /* Total number of spare groups.
->>>>>>> 46cd9b72
    */
   apr_uint32_t spare_group_count;
 
@@ -520,15 +508,6 @@
   /* First offset in the caches DATA buffer that belongs to this level.
    */
   apr_uint64_t start_offset;
-
-<<<<<<< HEAD
-  /* Size of data buffer allocated to this level in bytes. Must be > 0.
-   */
-  apr_uint64_t size;
-
-  /* Offset in the data buffer where the next insertion shall occur.
-   */
-  apr_uint64_t current_data;
 
 } cache_level_t;
 
@@ -558,8 +537,6 @@
    */
   unsigned char *data;
 
-=======
->>>>>>> 46cd9b72
   /* Total number of data buffer bytes in use. This is for statistics only.
    */
   apr_uint64_t data_used;
@@ -1003,17 +980,12 @@
    */
   apr_uint32_t idx = get_index(cache, entry);
   apr_uint32_t group_index = idx / GROUP_SIZE;
-<<<<<<< HEAD
-  entry_group_t *group = &cache->directory[group_index];
-  apr_uint32_t last_in_group = group_index * GROUP_SIZE + group->used - 1;
-  cache_level_t *level = get_cache_level(cache, entry);
-=======
   entry_group_t *last_group
     = last_group_in_chain(cache, &cache->directory[group_index]);
   apr_uint32_t last_in_group
     = (last_group - cache->directory) * GROUP_SIZE
     + last_group->header.used - 1;
->>>>>>> 46cd9b72
+  cache_level_t *level = get_cache_level(cache, entry);
 
   cache_level_t *level = get_cache_level(cache, entry);
 
@@ -1049,11 +1021,7 @@
   /* unlink it from the chain of used entries
    */
   unchain_entry(cache, level, entry, idx);
-<<<<<<< HEAD
-  
-=======
-
->>>>>>> 46cd9b72
+
   /* Move last entry into hole (if the removed one is not the last used).
    * We need to do this since all used entries are at the beginning of
    * the group's entries array.
@@ -1063,10 +1031,6 @@
       /* copy the last used entry to the removed entry's index
        */
       *entry = last_group->entries[last_group->header.used-1];
-
-      /* this ENTRY may belong to a different cache level than the entry
-       * we have just removed */
-      level = get_cache_level(cache, entry);
 
       /* this ENTRY may belong to a different cache level than the entry
        * we have just removed */
@@ -1116,11 +1080,7 @@
    * It must also be the first unused entry in the group.
    */
   assert(entry->offset == level->current_data);
-<<<<<<< HEAD
-  assert(idx == group_index * GROUP_SIZE + group->used);
-=======
   assert(idx == group_index * GROUP_SIZE + group->header.used);
->>>>>>> 46cd9b72
   level->current_data = ALIGN_VALUE(entry->offset + entry->size);
 
   /* update usage counters
@@ -1153,14 +1113,9 @@
    * Since key may not be well-distributed, pre-fold it to a smaller but
    * "denser" ranger.  The divisors are primes larger than the largest
    * counts. */
-<<<<<<< HEAD
-  *cache = &segment0[(key[1] % 2809637ull) & (segment0->segment_count - 1)];
-  return (key[0] % 5030895599ull) % segment0->group_count;
-=======
   *cache = &segment0[(key[1] % APR_UINT64_C(2809637))
          & (segment0->segment_count - 1)];
   return (key[0] % APR_UINT64_C(5030895599)) % segment0->group_count;
->>>>>>> 46cd9b72
 }
 
 /* Reduce the hit count of ENTRY and update the accumulated hit info
@@ -1365,7 +1320,6 @@
    * data buffer.
    */
   assert(level->current_data <= level->start_offset + level->size);
-<<<<<<< HEAD
 }
 
 /* Move ENTRY in CACHE from L1 to L2.
@@ -1376,6 +1330,7 @@
   apr_uint32_t idx = get_index(cache, entry);
   apr_size_t size = ALIGN_VALUE(entry->size);
   assert(get_cache_level(cache, entry) == &cache->l1);
+  assert(idx == cache->l1.next);
 
   /* copy item from the current location in L1 to the start of L2's
    * insertion window */
@@ -1394,37 +1349,6 @@
   chain_entry(cache, &cache->l2, entry, idx);
 }
 
-=======
-}
-
-/* Move ENTRY in CACHE from L1 to L2.
- */
-static void
-promote_entry(svn_membuffer_t *cache, entry_t *entry)
-{
-  apr_uint32_t idx = get_index(cache, entry);
-  apr_size_t size = ALIGN_VALUE(entry->size);
-  assert(get_cache_level(cache, entry) == &cache->l1);
-  assert(idx == cache->l1.next);
-
-  /* copy item from the current location in L1 to the start of L2's
-   * insertion window */
-  memmove(cache->data + cache->l2.current_data,
-          cache->data + entry->offset,
-          size);
-  entry->offset = cache->l2.current_data;
-
-  /* The insertion position is now directly behind this entry.
-   */
-  cache->l2.current_data += size;
-
-  /* remove ENTRY from chain of L1 entries and put it into L2
-   */
-  unchain_entry(cache, &cache->l1, entry, idx);
-  chain_entry(cache, &cache->l2, entry, idx);
-}
-
->>>>>>> 46cd9b72
 /* This function implements the cache insertion / eviction strategy for L2.
  * 
  * If necessary, enlarge the insertion window of CACHE->L2 until it is at
@@ -1437,37 +1361,24 @@
  */
 static svn_boolean_t
 ensure_data_insertable_l2(svn_membuffer_t *cache,
-<<<<<<< HEAD
-                          entry_t *to_fit_in,
-                          apr_uint32_t idx)
-=======
                           entry_t *to_fit_in)
->>>>>>> 46cd9b72
 {
   entry_t *entry;
   apr_uint64_t average_hit_value;
   apr_uint64_t threshold;
 
-<<<<<<< HEAD
+  /* accumulated size of the entries that have been removed to make
+   * room for the new one.
+   */
+  apr_size_t moved_size = 0;
+
+  /* count the number of entries that got moved.  A single large entry
+   * being moved is not enough to reject an insertion.
+   */
+  apr_size_t moved_count = 0;
+
   /* accumulated "worth" of items dropped so far */
   apr_size_t drop_hits = 0;
-
-  /* verify parameters */
-  assert(idx == get_index(cache, to_fit_in));
-=======
-  /* accumulated size of the entries that have been removed to make
-   * room for the new one.
-   */
-  apr_size_t moved_size = 0;
-
-  /* count the number of entries that got moved.  A single large entry
-   * being moved is not enough to reject an insertion.
-   */
-  apr_size_t moved_count = 0;
-
-  /* accumulated "worth" of items dropped so far */
-  apr_size_t drop_hits = 0;
->>>>>>> 46cd9b72
 
   /* This loop will eventually terminate because every cache entry
    * would get dropped eventually:
@@ -1494,12 +1405,6 @@
       if (end >= to_fit_in->size + cache->l2.current_data)
         return TRUE;
 
-<<<<<<< HEAD
-      /* if the net worth (in hits) of items removed is already larger
-       * than what we want to insert, reject TO_FIT_IN because it still
-       * does not fit in.
-       */
-=======
       /* Don't be too eager to cache data.  If a lot of data has been 
        * moved around, the current item has probably a relatively low
        * priority.  So, give up after some time.
@@ -1510,7 +1415,6 @@
       /* if the net worth (in hits) of items removed is already larger
        * than what we want to insert, reject TO_FIT_IN because it still
        * does not fit in. */
->>>>>>> 46cd9b72
       if (drop_hits > to_fit_in->hit_count)
         return FALSE;
 
@@ -1528,9 +1432,6 @@
         }
       else
         {
-<<<<<<< HEAD
-          entry = get_entry(cache, cache->l2.next);
-=======
           svn_boolean_t keep;
           entry = get_entry(cache, cache->l2.next);
 
@@ -1539,7 +1440,6 @@
           if (   entry->hit_count
               && to_fit_in->priority < SVN_CACHE__MEMBUFFER_DEFAULT_PRIORITY)
             return FALSE;
->>>>>>> 46cd9b72
 
           /* Keep entries that are very small. Those are likely to be data
            * headers or similar management structures. So, they are probably
@@ -1622,26 +1522,6 @@
         }
     }
 
-<<<<<<< HEAD
-              if (cache->hit_count > cache->used_entries)
-                {
-                  /* Roll the dice and determine a threshold somewhere from
-                   * 0 up to 2 times the average hit count.
-                   */
-                  average_hit_value = cache->hit_count / cache->used_entries;
-                  threshold = (average_hit_value+1) * (rand() % 4096) / 2048;
-
-                  keep = entry->hit_count >= threshold;
-                }
-              else
-                {
-                  /* general hit count is low. Keep everything that got
-                   * hit at all and assign some 50% survival chance to
-                   * everything else.
-                   */
-                  keep = (entry->hit_count > 0) || (rand() & 1);
-                }
-=======
   /* This will never be reached. But if it was, "can't insert" was the
    * right answer. */
 }
@@ -1698,31 +1578,14 @@
            * it to L2, if it is important enough.
            */
           svn_boolean_t keep = ensure_data_insertable_l2(cache, entry);
->>>>>>> 46cd9b72
 
           /* We might have touched the group that contains ENTRY. Recheck. */
           if (entry_index == cache->l1.next)
             {
               if (keep)
-<<<<<<< HEAD
-                {
-                 /* Keep ENTRY and move the insertion window.
-                  */
-                  move_entry(cache, entry);
-                }
-              else
-                {
-                 /* Drop the entry from the end of the insertion window,
-                  * because it had been hit less than the threshold.
-                  */
-                  drop_hits += entry->hit_count;
-                  drop_entry(cache, entry);
-                }
-=======
                 promote_entry(cache, entry);
               else
                 drop_entry(cache, entry);
->>>>>>> 46cd9b72
             }
         }
     }
@@ -2120,10 +1983,7 @@
       entry = find_entry(cache, group_index, to_find, TRUE);
       entry->size = size;
       entry->offset = cache->l1.current_data;
-<<<<<<< HEAD
-=======
       entry->priority = priority;
->>>>>>> 46cd9b72
 
 #ifdef SVN_DEBUG_CACHE_MEMBUFFER
 
@@ -2785,7 +2645,6 @@
     {
       data[0] = ((const apr_uint64_t *)key)[0];
       data[1] = ((const apr_uint64_t *)key)[1];
-<<<<<<< HEAD
     }
   else if (key_len == 8)
     {
@@ -2794,16 +2653,6 @@
     }
   else if (key_len != APR_HASH_KEY_STRING && key_len < 16)
     {
-=======
-    }
-  else if (key_len == 8)
-    {
-      data[0] = ((const apr_uint64_t *)key)[0];
-      data[1] = 0;
-    }
-  else if (key_len != APR_HASH_KEY_STRING && key_len < 16)
-    {
->>>>>>> 46cd9b72
       data[0] = 0;
       data[1] = 0;
       memcpy(data, key, key_len);
@@ -2819,12 +2668,7 @@
    * collisions.  So, we limit ourselves to xor and permutations. */
   data[1] = (data[1] << 27) | (data[1] >> 37);
   data[1] ^= data[0] & 0xffff;
-<<<<<<< HEAD
-  data[0] ^= data[1] & 0xffffffffffff0000ull;
-  data[0] = (data[0] << 43) | (data[0] >> 21);
-=======
   data[0] ^= data[1] & APR_UINT64_C(0xffffffffffff0000);
->>>>>>> 46cd9b72
 
   /* combine with this cache's namespace */
   cache->combined_key[0] = data[0] ^ cache->prefix[0];
@@ -3044,11 +2888,8 @@
                                svn_cache__info_t *info,
                                svn_boolean_t include_histogram)
 {
-<<<<<<< HEAD
-=======
   apr_size_t i;
 
->>>>>>> 46cd9b72
   info->data_size += segment->l1.size + segment->l2.size;
   info->used_size += segment->data_used;
   info->total_size += segment->l1.size + segment->l2.size +
