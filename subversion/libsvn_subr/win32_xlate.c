/*
 * win32_xlate.c : Windows xlate stuff.
 *
 * ====================================================================
 * Copyright (c) 2007 CollabNet.  All rights reserved.
 *
 * This software is licensed as described in the file COPYING, which
 * you should have received as part of this distribution.  The terms
 * are also available at http://subversion.tigris.org/license-1.html.
 * If newer versions of this license are posted there, you may use a
 * newer version instead, at your option.
 *
 * This software consists of voluntary contributions made by many
 * individuals.  For exact contribution history, see the revision
 * history and logs, available at http://subversion.tigris.org/.
 * ====================================================================
 */

#ifdef WIN32

/* Define _WIN32_DCOM for CoInitializeEx(). */
#define _WIN32_DCOM

<<<<<<< HEAD
=======
#ifdef APR_HAVE_IPV6
#include <winsock2.h>
#include <Ws2tcpip.h>
#include <Wspiapi.h>
#endif
>>>>>>> 8595db6c
#include <windows.h>
#include <mlang.h>

#include <apr.h>
#include <apr_errno.h>
#include <apr_portable.h>

#include "svn_pools.h"
#include "svn_string.h"
#include "svn_utf.h"

#include "win32_xlate.h"

typedef struct win32_xlate_t
{
  UINT from_page_id;
  UINT to_page_id;
} win32_xlate_t;

static apr_status_t
get_page_id_from_name(UINT *page_id_p, const char *page_name, apr_pool_t *pool)
{
  IMultiLanguage * mlang = NULL;
  HRESULT hr;
  MIMECSETINFO page_info;
  WCHAR ucs2_page_name[128];

  if (page_name == SVN_APR_DEFAULT_CHARSET)
    {
        *page_id_p = CP_ACP;
        return APR_SUCCESS;
    }
  else if (page_name == SVN_APR_LOCALE_CHARSET)
    {
      OSVERSIONINFO ver_info;
      ver_info.dwOSVersionInfoSize = sizeof(ver_info);

      /* CP_THREAD_ACP supported only on Windows 2000 and later.*/
      if (GetVersionEx(&ver_info) && ver_info.dwMajorVersion >= 5
          && ver_info.dwPlatformId == VER_PLATFORM_WIN32_NT)
        {
          *page_id_p = CP_THREAD_ACP;
          return APR_SUCCESS;
        }

      /* CP_THREAD_ACP isn't supported on current system, so get locale
         encoding name from APR. */
      page_name = apr_os_locale_encoding(pool);
    }
  else if (!strcmp(page_name, "UTF-8"))
    {
      *page_id_p = CP_UTF8;
      return APR_SUCCESS;
    }

  /* Use codepage identifier nnn if the codepage name is in the form
     of "CPnnn".
     We need this code since apr_os_locale_encoding() and svn_cmdline_init()
     generates such codepage names even if they are not valid IANA charset
     name. */
  if ((page_name[0] == 'c' || page_name[0] == 'C')
      && (page_name[1] == 'p' || page_name[1] == 'P'))
    {
      *page_id_p = atoi(page_name + 2);
      return APR_SUCCESS;
    }

  hr = CoCreateInstance(&CLSID_CMultiLanguage, NULL, CLSCTX_INPROC_SERVER,
                        &IID_IMultiLanguage, (void **) &mlang);

  if (FAILED(hr))
    return APR_EGENERAL;
<<<<<<< HEAD
  
=======

>>>>>>> 8595db6c
  /* Convert page name to wide string. */
  MultiByteToWideChar(CP_UTF8, 0, page_name, -1, ucs2_page_name,
                      sizeof(ucs2_page_name) / sizeof(ucs2_page_name[0]));
  memset(&page_info, 0, sizeof(page_info));
  hr = mlang->lpVtbl->GetCharsetInfo(mlang, ucs2_page_name, &page_info);
  if (FAILED(hr))
    {
      mlang->lpVtbl->Release(mlang);
      return APR_EINVAL;
    }

  if (page_info.uiInternetEncoding)
    *page_id_p = page_info.uiInternetEncoding;
  else
    *page_id_p = page_info.uiCodePage;

  mlang->lpVtbl->Release(mlang);

  return APR_SUCCESS;
}

apr_status_t
svn_subr__win32_xlate_open(win32_xlate_t **xlate_p, const char *topage,
                           const char *frompage, apr_pool_t *pool)
{
  UINT from_page_id, to_page_id;
  apr_status_t apr_err = APR_SUCCESS;
  win32_xlate_t *xlate;
  HRESULT hr;

  /* First try to initialize for apartment-threaded object concurrency. */
  hr = CoInitializeEx(NULL, COINIT_APARTMENTTHREADED);
  if (hr == RPC_E_CHANGED_MODE)
    {
      /* COM already initalized for multi-threaded object concurrency. We are
         neutral to object concurrency so try to initalize it in the same way
         for us. */
      hr = CoInitializeEx(NULL, COINIT_MULTITHREADED);
    }

  if (FAILED(hr))
    return APR_EGENERAL;

  apr_err = get_page_id_from_name(&to_page_id, topage, pool);
  if (apr_err == APR_SUCCESS)
    apr_err = get_page_id_from_name(&from_page_id, frompage, pool);

  if (apr_err == APR_SUCCESS)
    {
      xlate = apr_palloc(pool, sizeof(*xlate));
      xlate->from_page_id = from_page_id;
      xlate->to_page_id = to_page_id;

      *xlate_p = xlate;
    }

  CoUninitialize();
  return apr_err;
}

apr_status_t
svn_subr__win32_xlate_to_stringbuf(win32_xlate_t *handle,
                                   const char *src_data,
                                   apr_size_t src_length,
                                   svn_stringbuf_t **dest,
                                   apr_pool_t *pool)
{
  WCHAR * wide_str;
  int retval, wide_size;

  *dest = svn_stringbuf_create("", pool);

  if (src_length == 0)
    return APR_SUCCESS;

  retval = MultiByteToWideChar(handle->from_page_id, 0, src_data, src_length,
                               NULL, 0);
  if (retval == 0)
    return apr_get_os_error();

<<<<<<< HEAD
  /* ### FIXME: Place for optimization. We can try allocate small strings
     temporary buffers on stack instead of heap.*/
  wide_size = retval;
  wide_str = apr_palloc(pool, wide_size * sizeof(WCHAR));
=======
  wide_size = retval;

  /* Allocate temporary buffer for small strings on stack instead of heap. */
  if (wide_size <= MAX_PATH)
    {
      wide_str = alloca(wide_size * sizeof(WCHAR));
    }
  else
    {
      wide_str = apr_palloc(pool, wide_size * sizeof(WCHAR));
    }

>>>>>>> 8595db6c
  retval = MultiByteToWideChar(handle->from_page_id, 0, src_data, src_length,
                               wide_str, wide_size);

  if (retval == 0)
    return apr_get_os_error();

  retval = WideCharToMultiByte(handle->to_page_id, 0, wide_str, wide_size,
                               NULL, 0, NULL, NULL);

  if (retval == 0)
    return apr_get_os_error();

  /* Ensure that buffer is enough to hold result string and termination
     character. */
  svn_stringbuf_ensure(*dest, retval + 1);
  (*dest)->len = retval;

  retval = WideCharToMultiByte(handle->to_page_id, 0, wide_str, wide_size,
                               (*dest)->data, (*dest)->len, NULL, NULL);
  if (retval == 0)
    return apr_get_os_error();

  (*dest)->len = retval;
  return APR_SUCCESS;
}

#endif /* WIN32 */<|MERGE_RESOLUTION|>--- conflicted
+++ resolved
@@ -2,34 +2,41 @@
  * win32_xlate.c : Windows xlate stuff.
  *
  * ====================================================================
- * Copyright (c) 2007 CollabNet.  All rights reserved.
+ *    Licensed to the Apache Software Foundation (ASF) under one
+ *    or more contributor license agreements.  See the NOTICE file
+ *    distributed with this work for additional information
+ *    regarding copyright ownership.  The ASF licenses this file
+ *    to you under the Apache License, Version 2.0 (the
+ *    "License"); you may not use this file except in compliance
+ *    with the License.  You may obtain a copy of the License at
  *
- * This software is licensed as described in the file COPYING, which
- * you should have received as part of this distribution.  The terms
- * are also available at http://subversion.tigris.org/license-1.html.
- * If newer versions of this license are posted there, you may use a
- * newer version instead, at your option.
+ *      http://www.apache.org/licenses/LICENSE-2.0
  *
- * This software consists of voluntary contributions made by many
- * individuals.  For exact contribution history, see the revision
- * history and logs, available at http://subversion.tigris.org/.
+ *    Unless required by applicable law or agreed to in writing,
+ *    software distributed under the License is distributed on an
+ *    "AS IS" BASIS, WITHOUT WARRANTIES OR CONDITIONS OF ANY
+ *    KIND, either express or implied.  See the License for the
+ *    specific language governing permissions and limitations
+ *    under the License.
  * ====================================================================
  */
 
+/* prevent "empty compilation unit" warning on e.g. UNIX */
+typedef int win32_xlate__dummy;
+
 #ifdef WIN32
 
 /* Define _WIN32_DCOM for CoInitializeEx(). */
 #define _WIN32_DCOM
 
-<<<<<<< HEAD
-=======
-#ifdef APR_HAVE_IPV6
+/* We must include windows.h ourselves or apr.h includes it for us with
+   many ignore options set. Including Winsock is required to resolve IPv6
+   compilation errors. APR_HAVE_IPV6 is only defined after including
+   apr.h, so we can't detect this case here. */
+
+/* winsock2.h includes windows.h */
 #include <winsock2.h>
 #include <Ws2tcpip.h>
-#include <Wspiapi.h>
-#endif
->>>>>>> 8595db6c
-#include <windows.h>
 #include <mlang.h>
 
 #include <apr.h>
@@ -39,14 +46,42 @@
 #include "svn_pools.h"
 #include "svn_string.h"
 #include "svn_utf.h"
+#include "private/svn_atomic.h"
+#include "private/svn_subr_private.h"
 
 #include "win32_xlate.h"
 
-typedef struct win32_xlate_t
+#include "svn_private_config.h"
+
+static svn_atomic_t com_initialized = 0;
+
+/* Initializes COM and keeps COM available until process exit.
+   Implements svn_atomic__init_once init_func */
+static svn_error_t *
+initialize_com(void *baton, apr_pool_t* pool)
+{
+  /* Try to initialize for apartment-threaded object concurrency. */
+  HRESULT hr = CoInitializeEx(NULL, COINIT_APARTMENTTHREADED);
+
+  if (hr == RPC_E_CHANGED_MODE)
+    {
+      /* COM already initalized for multi-threaded object concurrency. We are
+         neutral to object concurrency so try to initalize it in the same way
+         for us, to keep an handle open. */
+      hr = CoInitializeEx(NULL, COINIT_MULTITHREADED);
+    }
+
+  if (FAILED(hr))
+    return svn_error_create(APR_EGENERAL, NULL, NULL);
+
+  return SVN_NO_ERROR;
+}
+
+struct svn_subr__win32_xlate_t
 {
   UINT from_page_id;
   UINT to_page_id;
-} win32_xlate_t;
+};
 
 static apr_status_t
 get_page_id_from_name(UINT *page_id_p, const char *page_name, apr_pool_t *pool)
@@ -55,6 +90,7 @@
   HRESULT hr;
   MIMECSETINFO page_info;
   WCHAR ucs2_page_name[128];
+  svn_error_t *err;
 
   if (page_name == SVN_APR_DEFAULT_CHARSET)
     {
@@ -63,20 +99,8 @@
     }
   else if (page_name == SVN_APR_LOCALE_CHARSET)
     {
-      OSVERSIONINFO ver_info;
-      ver_info.dwOSVersionInfoSize = sizeof(ver_info);
-
-      /* CP_THREAD_ACP supported only on Windows 2000 and later.*/
-      if (GetVersionEx(&ver_info) && ver_info.dwMajorVersion >= 5
-          && ver_info.dwPlatformId == VER_PLATFORM_WIN32_NT)
-        {
-          *page_id_p = CP_THREAD_ACP;
-          return APR_SUCCESS;
-        }
-
-      /* CP_THREAD_ACP isn't supported on current system, so get locale
-         encoding name from APR. */
-      page_name = apr_os_locale_encoding(pool);
+      *page_id_p = CP_THREAD_ACP; /* Valid on Windows 2000+ */
+      return APR_SUCCESS;
     }
   else if (!strcmp(page_name, "UTF-8"))
     {
@@ -92,8 +116,26 @@
   if ((page_name[0] == 'c' || page_name[0] == 'C')
       && (page_name[1] == 'p' || page_name[1] == 'P'))
     {
-      *page_id_p = atoi(page_name + 2);
+      int page_id;
+
+      err = svn_cstring_atoi(&page_id, page_name + 2);
+      if (err)
+        {
+          apr_status_t saved = err->apr_err;
+          svn_error_clear(err);
+          return saved;
+        }
+
+      *page_id_p = page_id;
       return APR_SUCCESS;
+    }
+
+  err = svn_atomic__init_once(&com_initialized, initialize_com, NULL, pool);
+  if (err)
+    {
+      apr_status_t saved = err->apr_err;
+      svn_error_clear(err);
+      return saved; /* probably SVN_ERR_ATOMIC_INIT_FAILURE */
     }
 
   hr = CoCreateInstance(&CLSID_CMultiLanguage, NULL, CLSCTX_INPROC_SERVER,
@@ -101,11 +143,7 @@
 
   if (FAILED(hr))
     return APR_EGENERAL;
-<<<<<<< HEAD
-  
-=======
-
->>>>>>> 8595db6c
+
   /* Convert page name to wide string. */
   MultiByteToWideChar(CP_UTF8, 0, page_name, -1, ucs2_page_name,
                       sizeof(ucs2_page_name) / sizeof(ucs2_page_name[0]));
@@ -128,26 +166,12 @@
 }
 
 apr_status_t
-svn_subr__win32_xlate_open(win32_xlate_t **xlate_p, const char *topage,
+svn_subr__win32_xlate_open(svn_subr__win32_xlate_t **xlate_p, const char *topage,
                            const char *frompage, apr_pool_t *pool)
 {
   UINT from_page_id, to_page_id;
   apr_status_t apr_err = APR_SUCCESS;
-  win32_xlate_t *xlate;
-  HRESULT hr;
-
-  /* First try to initialize for apartment-threaded object concurrency. */
-  hr = CoInitializeEx(NULL, COINIT_APARTMENTTHREADED);
-  if (hr == RPC_E_CHANGED_MODE)
-    {
-      /* COM already initalized for multi-threaded object concurrency. We are
-         neutral to object concurrency so try to initalize it in the same way
-         for us. */
-      hr = CoInitializeEx(NULL, COINIT_MULTITHREADED);
-    }
-
-  if (FAILED(hr))
-    return APR_EGENERAL;
+  svn_subr__win32_xlate_t *xlate;
 
   apr_err = get_page_id_from_name(&to_page_id, topage, pool);
   if (apr_err == APR_SUCCESS)
@@ -162,12 +186,11 @@
       *xlate_p = xlate;
     }
 
-  CoUninitialize();
   return apr_err;
 }
 
 apr_status_t
-svn_subr__win32_xlate_to_stringbuf(win32_xlate_t *handle,
+svn_subr__win32_xlate_to_stringbuf(svn_subr__win32_xlate_t *handle,
                                    const char *src_data,
                                    apr_size_t src_length,
                                    svn_stringbuf_t **dest,
@@ -176,22 +199,17 @@
   WCHAR * wide_str;
   int retval, wide_size;
 
-  *dest = svn_stringbuf_create("", pool);
-
   if (src_length == 0)
+  {
+    *dest = svn_stringbuf_create_empty(pool);
     return APR_SUCCESS;
+  }
 
   retval = MultiByteToWideChar(handle->from_page_id, 0, src_data, src_length,
                                NULL, 0);
   if (retval == 0)
     return apr_get_os_error();
 
-<<<<<<< HEAD
-  /* ### FIXME: Place for optimization. We can try allocate small strings
-     temporary buffers on stack instead of heap.*/
-  wide_size = retval;
-  wide_str = apr_palloc(pool, wide_size * sizeof(WCHAR));
-=======
   wide_size = retval;
 
   /* Allocate temporary buffer for small strings on stack instead of heap. */
@@ -204,7 +222,6 @@
       wide_str = apr_palloc(pool, wide_size * sizeof(WCHAR));
     }
 
->>>>>>> 8595db6c
   retval = MultiByteToWideChar(handle->from_page_id, 0, src_data, src_length,
                                wide_str, wide_size);
 
@@ -219,7 +236,7 @@
 
   /* Ensure that buffer is enough to hold result string and termination
      character. */
-  svn_stringbuf_ensure(*dest, retval + 1);
+  *dest = svn_stringbuf_create_ensure(retval + 1, pool);
   (*dest)->len = retval;
 
   retval = WideCharToMultiByte(handle->to_page_id, 0, wide_str, wide_size,
