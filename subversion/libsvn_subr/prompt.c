--- conflicted
+++ resolved
@@ -73,11 +73,7 @@
    * ourselves here.
    */
   return APR_ENOTIMPL;
-<<<<<<< HEAD
-#endif  
-=======
 #endif
->>>>>>> 4cf18c3e
 }
 
 /* Set @a *result to the result of prompting the user with @a
