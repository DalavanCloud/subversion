--- conflicted
+++ resolved
@@ -73,11 +73,7 @@
    * ourselves here.
    */
   return APR_ENOTIMPL;
-<<<<<<< HEAD
 #endif
-=======
-#endif  
->>>>>>> 75094781
 }
 
 /* Set @a *result to the result of prompting the user with @a
@@ -153,7 +149,7 @@
                 SVN_ERR_MALFUNCTION();
             }
 
-          svn_stringbuf_appendbytes(strbuf, &c, 1);
+          svn_stringbuf_appendbyte(strbuf, c);
         }
     }
   else
