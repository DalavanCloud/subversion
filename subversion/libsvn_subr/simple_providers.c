--- conflicted
+++ resolved
@@ -146,24 +146,6 @@
                                  const char *passtype,
                                  apr_pool_t *pool)
 {
-<<<<<<< HEAD
-  svn_config_t *cfg = apr_hash_get(parameters,
-                                   SVN_AUTH_PARAM_CONFIG_CATEGORY_SERVERS,
-                                   APR_HASH_KEY_STRING);
-  const char *server_group = apr_hash_get(parameters,
-                                          SVN_AUTH_PARAM_SERVER_GROUP,
-                                          APR_HASH_KEY_STRING);
-  const char *username = apr_hash_get(parameters,
-                                      SVN_AUTH_PARAM_DEFAULT_USERNAME,
-                                      APR_HASH_KEY_STRING);
-  const char *password = apr_hash_get(parameters,
-                                      SVN_AUTH_PARAM_DEFAULT_PASSWORD,
-                                      APR_HASH_KEY_STRING);
-  svn_boolean_t non_interactive = apr_hash_get(parameters,
-                                               SVN_AUTH_PARAM_NON_INTERACTIVE,
-                                               APR_HASH_KEY_STRING) != NULL;
-=======
-  const char *config_dir = svn_hash_gets(parameters, SVN_AUTH_PARAM_CONFIG_DIR);
   svn_config_t *cfg = svn_hash_gets(parameters,
                                     SVN_AUTH_PARAM_CONFIG_CATEGORY_SERVERS);
   const char *server_group = svn_hash_gets(parameters,
@@ -175,7 +157,6 @@
   svn_boolean_t non_interactive = svn_hash_gets(parameters,
                                                 SVN_AUTH_PARAM_NON_INTERACTIVE)
       != NULL;
->>>>>>> dedd5e5b
   const char *default_username = NULL; /* Default username from cache. */
   const char *default_password = NULL; /* Default password from cache. */
 
@@ -335,7 +316,6 @@
 {
   svn_auth_cred_simple_t *creds = credentials;
   apr_hash_t *creds_hash = NULL;
-  const char *config_dir;
   svn_error_t *err;
   svn_auth__store_t *auth_store;
   svn_boolean_t dont_store_passwords =
@@ -355,8 +335,6 @@
 
   if (no_auth_cache)
     return SVN_NO_ERROR;
-
-  config_dir = svn_hash_gets(parameters, SVN_AUTH_PARAM_CONFIG_DIR);
 
   /* Put the username into the credentials hash. */
   creds_hash = apr_hash_make(pool);
@@ -625,11 +603,6 @@
       /* No default username?  Try the auth cache. */
       if (! default_username)
         {
-<<<<<<< HEAD
-=======
-          const char *config_dir = svn_hash_gets(parameters,
-                                                 SVN_AUTH_PARAM_CONFIG_DIR);
->>>>>>> dedd5e5b
           apr_hash_t *creds_hash = NULL;
           svn_string_t *str;
           svn_error_t *err;
