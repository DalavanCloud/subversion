/* skel.c --- parsing and unparsing skeletons
 *
 * ====================================================================
 *    Licensed to the Apache Software Foundation (ASF) under one
 *    or more contributor license agreements.  See the NOTICE file
 *    distributed with this work for additional information
 *    regarding copyright ownership.  The ASF licenses this file
 *    to you under the Apache License, Version 2.0 (the
 *    "License"); you may not use this file except in compliance
 *    with the License.  You may obtain a copy of the License at
 *
 *      http://www.apache.org/licenses/LICENSE-2.0
 *
 *    Unless required by applicable law or agreed to in writing,
 *    software distributed under the License is distributed on an
 *    "AS IS" BASIS, WITHOUT WARRANTIES OR CONDITIONS OF ANY
 *    KIND, either express or implied.  See the License for the
 *    specific language governing permissions and limitations
 *    under the License.
 * ====================================================================
 */

#include <string.h>
#include "svn_string.h"
#include "svn_error.h"
#include "private/svn_skel.h"
#include "private/svn_string_private.h"


/* Parsing skeletons.  */

enum char_type {
  type_nothing = 0,
  type_space = 1,
  type_digit = 2,
  type_paren = 3,
  type_name = 4
};


/* We can't use the <ctype.h> macros here, because they are locale-
   dependent.  The syntax of a skel is specified directly in terms of
   byte values, and is independent of locale.  */

static const enum char_type skel_char_type[256] = {
  0, 0, 0, 0, 0, 0, 0, 0,   0, 1, 1, 0, 1, 1, 0, 0,
  0, 0, 0, 0, 0, 0, 0, 0,   0, 0, 0, 0, 0, 0, 0, 0,
  1, 0, 0, 0, 0, 0, 0, 0,   3, 3, 0, 0, 0, 0, 0, 0,
  2, 2, 2, 2, 2, 2, 2, 2,   2, 2, 0, 0, 0, 0, 0, 0,

  /* 64 */
  0, 4, 4, 4, 4, 4, 4, 4,   4, 4, 4, 4, 4, 4, 4, 4,
  4, 4, 4, 4, 4, 4, 4, 4,   4, 4, 4, 3, 0, 3, 0, 0,
  0, 4, 4, 4, 4, 4, 4, 4,   4, 4, 4, 4, 4, 4, 4, 4,
  4, 4, 4, 4, 4, 4, 4, 4,   4, 4, 4, 0, 0, 0, 0, 0,

  /* 128 */
  0, 0, 0, 0, 0, 0, 0, 0,   0, 0, 0, 0, 0, 0, 0, 0,
  0, 0, 0, 0, 0, 0, 0, 0,   0, 0, 0, 0, 0, 0, 0, 0,
  0, 0, 0, 0, 0, 0, 0, 0,   0, 0, 0, 0, 0, 0, 0, 0,
  0, 0, 0, 0, 0, 0, 0, 0,   0, 0, 0, 0, 0, 0, 0, 0,

  /* 192 */
  0, 0, 0, 0, 0, 0, 0, 0,   0, 0, 0, 0, 0, 0, 0, 0,
  0, 0, 0, 0, 0, 0, 0, 0,   0, 0, 0, 0, 0, 0, 0, 0,
  0, 0, 0, 0, 0, 0, 0, 0,   0, 0, 0, 0, 0, 0, 0, 0,
  0, 0, 0, 0, 0, 0, 0, 0,   0, 0, 0, 0, 0, 0, 0, 0,
};



/* ### WTF? since when is number conversion LOCALE DEPENDENT? */
/* stsp: In C99, various numerical string properties such as decimal point,
 * thousands separator, and the plus/minus sign are locale dependent. */

/* Converting text to numbers.  */

/* Return the value of the string of digits at DATA as an ASCII
   decimal number.  The string is at most LEN bytes long.  The value
   of the number is at most MAX.  Set *END to the address of the first
   byte after the number, or zero if an error occurred while
   converting the number (overflow, for example).

   We would like to use strtoul, but that family of functions is
   locale-dependent, whereas we're trying to parse data in a
   locale-independent format.  */
static apr_size_t
getsize(const char *data, apr_size_t len,
        const char **endptr, apr_size_t max)
{
  /* We can't detect overflow by simply comparing value against max,
     since multiplying value by ten can overflow in strange ways if
     max is close to the limits of apr_size_t.  For example, suppose
     that max is 54, and apr_size_t is six bits long; its range is
     0..63.  If we're parsing the number "502", then value will be 50
     after parsing the first two digits.  50 * 10 = 500.  But 500
     doesn't fit in an apr_size_t, so it'll be truncated to 500 mod 64
     = 52, which is less than max, so we'd fail to recognize the
     overflow.  Furthermore, it *is* greater than 50, so you can't
     detect overflow by checking whether value actually increased
     after each multiplication --- sometimes it does increase, but
     it's still wrong.

     So we do the check for overflow before we multiply value and add
     in the new digit.  */
  apr_size_t max_prefix = max / 10;
  apr_size_t max_digit = max % 10;
  apr_size_t i;
  apr_size_t value = 0;

  for (i = 0; i < len && '0' <= data[i] && data[i] <= '9'; i++)
    {
      apr_size_t digit = data[i] - '0';

      /* Check for overflow.  */
      if (value > max_prefix
          || (value == max_prefix && digit > max_digit))
        {
          *endptr = 0;
          return 0;
        }

      value = (value * 10) + digit;
    }

  /* There must be at least one digit there.  */
  if (i == 0)
    {
      *endptr = 0;
      return 0;
    }
  else
    {
      *endptr = data + i;
      return value;
    }
}


/* Checking validity of skels. */
static svn_error_t *
skel_err(const char *skel_type)
{
  return svn_error_createf(SVN_ERR_FS_MALFORMED_SKEL, NULL,
                           "Malformed%s%s skeleton",
                           skel_type ? " " : "",
                           skel_type ? skel_type : "");
}


static svn_boolean_t
is_valid_proplist_skel(const svn_skel_t *skel)
{
  int len = svn_skel__list_length(skel);

  if ((len >= 0) && (len & 1) == 0)
    {
      svn_skel_t *elt;

      for (elt = skel->children; elt; elt = elt->next)
        if (! elt->is_atom)
          return FALSE;

      return TRUE;
    }

  return FALSE;
}


static svn_skel_t *parse(const char *data, apr_size_t len,
                         apr_pool_t *pool);
static svn_skel_t *list(const char *data, apr_size_t len,
                        apr_pool_t *pool);
static svn_skel_t *implicit_atom(const char *data, apr_size_t len,
                                 apr_pool_t *pool);
static svn_skel_t *explicit_atom(const char *data, apr_size_t len,
                                 apr_pool_t *pool);


svn_skel_t *
svn_skel__parse(const char *data,
                apr_size_t len,
                apr_pool_t *pool)
{
  return parse(data, len, pool);
}


/* Parse any kind of skel object --- atom, or list.  */
static svn_skel_t *
parse(const char *data,
      apr_size_t len,
      apr_pool_t *pool)
{
  char c;

  /* The empty string isn't a valid skel.  */
  if (len <= 0)
    return NULL;

  c = *data;

  /* Is it a list, or an atom?  */
  if (c == '(')
    return list(data, len, pool);

  /* Is it a string with an implicit length?  */
  if (skel_char_type[(unsigned char) c] == type_name)
    return implicit_atom(data, len, pool);

  /* Otherwise, we assume it's a string with an explicit length;
     svn_skel__getsize will catch the error.  */
  else
    return explicit_atom(data, len, pool);
}


static svn_skel_t *
list(const char *data,
     apr_size_t len,
     apr_pool_t *pool)
{
  const char *end = data + len;
  const char *list_start;

  /* Verify that the list starts with an opening paren.  At the
     moment, all callers have checked this already, but it's more
     robust this way.  */
  if (data >= end || *data != '(')
    return NULL;

  /* Mark where the list starts.  */
  list_start = data;

  /* Skip the opening paren.  */
  data++;

  /* Parse the children.  */
  {
    svn_skel_t *children = NULL;
    svn_skel_t **tail = &children;

    for (;;)
      {
        svn_skel_t *element;

        /* Skip any whitespace.  */
        while (data < end
               && skel_char_type[(unsigned char) *data] == type_space)
          data++;

        /* End of data, but no closing paren?  */
        if (data >= end)
          return NULL;

        /* End of list?  */
        if (*data == ')')
          {
            data++;
            break;
          }

        /* Parse the next element in the list.  */
        element = parse(data, end - data, pool);
        if (! element)
          return NULL;

        /* Link that element into our list.  */
        element->next = NULL;
        *tail = element;
        tail = &element->next;

        /* Advance past that element.  */
        data = element->data + element->len;
      }

    /* Construct the return value.  */
    {
      svn_skel_t *s = apr_pcalloc(pool, sizeof(*s));

      s->is_atom = FALSE;
      s->data = list_start;
      s->len = data - list_start;
      s->children = children;

      return s;
    }
  }
}


/* Parse an atom with implicit length --- one that starts with a name
   character, terminated by whitespace, '(', ')', or end-of-data.  */
static svn_skel_t *
implicit_atom(const char *data,
              apr_size_t len,
              apr_pool_t *pool)
{
  const char *start = data;
  const char *end = data + len;
  svn_skel_t *s;

  /* Verify that the atom starts with a name character.  At the
     moment, all callers have checked this already, but it's more
     robust this way.  */
  if (data >= end || skel_char_type[(unsigned char) *data] != type_name)
    return NULL;

  /* Find the end of the string.  */
  while (++data < end
         && skel_char_type[(unsigned char) *data] != type_space
         && skel_char_type[(unsigned char) *data] != type_paren)
    ;

  /* Allocate the skel representing this string.  */
  s = apr_pcalloc(pool, sizeof(*s));
  s->is_atom = TRUE;
  s->data = start;
  s->len = data - start;

  return s;
}


/* Parse an atom with explicit length --- one that starts with a byte
   length, as a decimal ASCII number.  */
static svn_skel_t *
explicit_atom(const char *data,
              apr_size_t len,
              apr_pool_t *pool)
{
  const char *end = data + len;
  const char *next;
  apr_size_t size;
  svn_skel_t *s;

  /* Parse the length.  */
  size = getsize(data, end - data, &next, end - data);
  data = next;

  /* Exit if we overflowed, or there wasn't a valid number there.  */
  if (! data)
    return NULL;

  /* Skip the whitespace character after the length.  */
  if (data >= end || skel_char_type[(unsigned char) *data] != type_space)
    return NULL;
  data++;

  /* Check the length.  */
  if (data + size > end)
    return NULL;

  /* Allocate the skel representing this string.  */
  s = apr_pcalloc(pool, sizeof(*s));
  s->is_atom = TRUE;
  s->data = data;
  s->len = size;

  return s;
}



/* Unparsing skeletons.  */

static apr_size_t estimate_unparsed_size(const svn_skel_t *skel);
static svn_stringbuf_t *unparse(const svn_skel_t *skel,
                                svn_stringbuf_t *str);


svn_stringbuf_t *
svn_skel__unparse(const svn_skel_t *skel, apr_pool_t *pool)
{
  svn_stringbuf_t *str
    = svn_stringbuf_create_ensure(estimate_unparsed_size(skel) + 200, pool);

  return unparse(skel, str);
}


/* Return an estimate of the number of bytes that the external
   representation of SKEL will occupy.  Since reallocing is expensive
   in pools, it's worth trying to get the buffer size right the first
   time.  */
static apr_size_t
estimate_unparsed_size(const svn_skel_t *skel)
{
  if (skel->is_atom)
    {
      if (skel->len < 100)
        /* If we have to use the explicit-length form, that'll be
           two bytes for the length, one byte for the space, and
           the contents.  */
        return skel->len + 3;
      else
        return skel->len + 30;
    }
  else
    {
      apr_size_t total_len;
      svn_skel_t *child;

      /* Allow space for opening and closing parens, and a space
         between each pair of elements.  */
      total_len = 2;
      for (child = skel->children; child; child = child->next)
        total_len += estimate_unparsed_size(child) + 1;

      return total_len;
    }
}


/* Return non-zero iff we should use the implicit-length form for SKEL.
   Assume that SKEL is an atom.  */
static svn_boolean_t
use_implicit(const svn_skel_t *skel)
{
  /* If it's null, or long, we should use explicit-length form.  */
  if (skel->len == 0
      || skel->len >= 100)
    return FALSE;

  /* If it doesn't start with a name character, we must use
     explicit-length form.  */
  if (skel_char_type[(unsigned char) skel->data[0]] != type_name)
    return FALSE;

  /* If it contains any whitespace or parens, then we must use
     explicit-length form.  */
  {
    apr_size_t i;

    for (i = 1; i < skel->len; i++)
      if (skel_char_type[(unsigned char) skel->data[i]] == type_space
          || skel_char_type[(unsigned char) skel->data[i]] == type_paren)
        return FALSE;
  }

  /* If we can't reject it for any of the above reasons, then we can
     use implicit-length form.  */
  return TRUE;
}


/* Append the concrete representation of SKEL to the string STR. */
static svn_stringbuf_t *
unparse(const svn_skel_t *skel, svn_stringbuf_t *str)
{
  if (skel->is_atom)
    {
      /* Append an atom to STR.  */
      if (use_implicit(skel))
        svn_stringbuf_appendbytes(str, skel->data, skel->len);
      else
        {
          /* Append the length to STR.  Ensure enough space for at least
           * one 64 bit int. */
          char buf[200 + SVN_INT64_BUFFER_SIZE];
          apr_size_t length_len;

          length_len = svn__ui64toa(buf, skel->len);

          SVN_ERR_ASSERT_NO_RETURN(length_len > 0);

          /* Make sure we have room for the length, the space, and the
             atom's contents.  */
          svn_stringbuf_ensure(str, str->len + length_len + 1 + skel->len);
          svn_stringbuf_appendbytes(str, buf, length_len);
          svn_stringbuf_appendbyte(str, ' ');
          svn_stringbuf_appendbytes(str, skel->data, skel->len);
        }
    }
  else
    {
      /* Append a list to STR: an opening parenthesis, the list elements
       * separated by a space, and a closing parenthesis.  */
      svn_skel_t *child;

      svn_stringbuf_appendbyte(str, '(');

      for (child = skel->children; child; child = child->next)
        {
          unparse(child, str);
          if (child->next)
            svn_stringbuf_appendbyte(str, ' ');
        }

      svn_stringbuf_appendbyte(str, ')');
    }

  return str;
}



/* Building skels.  */


svn_skel_t *
svn_skel__str_atom(const char *str, apr_pool_t *pool)
{
  svn_skel_t *skel = apr_pcalloc(pool, sizeof(*skel));
  skel->is_atom = TRUE;
  skel->data = str;
  skel->len = strlen(str);

  return skel;
}


svn_skel_t *
svn_skel__mem_atom(const void *addr,
                   apr_size_t len,
                   apr_pool_t *pool)
{
  svn_skel_t *skel = apr_pcalloc(pool, sizeof(*skel));
  skel->is_atom = TRUE;
  skel->data = addr;
  skel->len = len;

  return skel;
}


svn_skel_t *
svn_skel__make_empty_list(apr_pool_t *pool)
{
  svn_skel_t *skel = apr_pcalloc(pool, sizeof(*skel));
  return skel;
}


void
svn_skel__prepend(svn_skel_t *skel, svn_skel_t *list_skel)
{
  /* If list_skel isn't even a list, somebody's not using this
     function properly. */
  SVN_ERR_ASSERT_NO_RETURN(! list_skel->is_atom);

  skel->next = list_skel->children;
  list_skel->children = skel;
}


void svn_skel__prepend_int(apr_int64_t value,
                           svn_skel_t *skel,
                           apr_pool_t *result_pool)
{
<<<<<<< HEAD
  const char *str = apr_psprintf(result_pool, "%" APR_INT64_T_FMT, value);

  svn_skel__prepend_str(str, skel, result_pool);
=======
  char *val_string = apr_palloc(result_pool, SVN_INT64_BUFFER_SIZE);
  svn__i64toa(val_string, value);

  svn_skel__prepend_str(val_string, skel, result_pool);
>>>>>>> 4cf18c3e
}


void svn_skel__prepend_str(const char *value,
                           svn_skel_t *skel,
                           apr_pool_t *result_pool)
{
  svn_skel_t *atom = svn_skel__str_atom(value, result_pool);

  svn_skel__prepend(atom, skel);
}

<<<<<<< HEAD
=======

void svn_skel__append(svn_skel_t *list_skel, svn_skel_t *skel)
{
  SVN_ERR_ASSERT_NO_RETURN(list_skel != NULL && !list_skel->is_atom);

  if (list_skel->children == NULL)
    {
      list_skel->children = skel;
    }
  else
    {
      list_skel = list_skel->children;
      while (list_skel->next != NULL)
        list_skel = list_skel->next;
      list_skel->next = skel;
    }
}

>>>>>>> 4cf18c3e

/* Examining skels.  */


svn_boolean_t
svn_skel__matches_atom(const svn_skel_t *skel, const char *str)
{
  if (skel && skel->is_atom)
    {
      apr_size_t len = strlen(str);

      return (skel->len == len
              && ! memcmp(skel->data, str, len));
    }
  return FALSE;
}


int
svn_skel__list_length(const svn_skel_t *skel)
{
  int len = 0;
  const svn_skel_t *child;

  if ((! skel) || skel->is_atom)
    return -1;

  for (child = skel->children; child; child = child->next)
    len++;

  return len;
}



/* Parsing and unparsing into high-level types. */

<<<<<<< HEAD
apr_int64_t svn_skel__parse_int(const svn_skel_t *skel,
                                apr_pool_t *scratch_pool)
{
  /* We need to duplicate the SKEL contents in order to get a NUL-terminated
     version of it. The SKEL may not have valid memory at DATA[LEN].  */
  return apr_atoi64(apr_pstrmemdup(scratch_pool, skel->data, skel->len));
=======
svn_error_t *
svn_skel__parse_int(apr_int64_t *n, const svn_skel_t *skel,
                    apr_pool_t *scratch_pool)
{
  const char *str;

  /* We need to duplicate the SKEL contents in order to get a NUL-terminated
     version of it. The SKEL may not have valid memory at DATA[LEN].  */
  str = apr_pstrmemdup(scratch_pool, skel->data, skel->len);
  return svn_error_trace(svn_cstring_atoi64(n, str));
>>>>>>> 4cf18c3e
}


svn_error_t *
svn_skel__parse_proplist(apr_hash_t **proplist_p,
                         const svn_skel_t *skel,
                         apr_pool_t *pool /* result_pool */)
{
  apr_hash_t *proplist = NULL;
  svn_skel_t *elt;

  /* Validate the skel. */
  if (! is_valid_proplist_skel(skel))
    return skel_err("proplist");

  /* Create the returned structure */
  proplist = apr_hash_make(pool);
  for (elt = skel->children; elt; elt = elt->next->next)
    {
      svn_string_t *value = svn_string_ncreate(elt->next->data,
                                               elt->next->len, pool);
      apr_hash_set(proplist,
                   apr_pstrmemdup(pool, elt->data, elt->len),
                   elt->len,
                   value);
    }

  /* Return the structure. */
  *proplist_p = proplist;
  return SVN_NO_ERROR;
}


svn_error_t *
svn_skel__parse_prop(svn_string_t **propval,
                     const svn_skel_t *skel,
                     const char *propname,
                     apr_pool_t *pool /* result_pool */)
{
  svn_skel_t *elt;

  *propval = NULL;

  /* Validate the skel. */
  if (! is_valid_proplist_skel(skel))
    return skel_err("proplist");

  /* Look for PROPNAME in SKEL. */
  for (elt = skel->children; elt; elt = elt->next->next)
    {
      if (elt->len == strlen(propname)
          && strncmp(propname, elt->data, elt->len) == 0)
        {
          *propval = svn_string_ncreate(elt->next->data, elt->next->len,
                                        pool);
          break;
        }
      else
        {
          continue;
        }
    }
  return SVN_NO_ERROR;
}


svn_error_t *
svn_skel__unparse_proplist(svn_skel_t **skel_p,
                           apr_hash_t *proplist,
                           apr_pool_t *pool)
{
  svn_skel_t *skel = svn_skel__make_empty_list(pool);
  apr_hash_index_t *hi;

  /* Create the skel. */
  if (proplist)
    {
      /* Loop over hash entries */
      for (hi = apr_hash_first(pool, proplist); hi; hi = apr_hash_next(hi))
        {
          const void *key;
          void *val;
          apr_ssize_t klen;
          svn_string_t *value;

          apr_hash_this(hi, &key, &klen, &val);
          value = val;

          /* VALUE */
          svn_skel__prepend(svn_skel__mem_atom(value->data, value->len, pool),
                            skel);

          /* NAME */
          svn_skel__prepend(svn_skel__mem_atom(key, klen, pool), skel);
        }
    }

  /* Validate and return the skel. */
  if (! is_valid_proplist_skel(skel))
    return skel_err("proplist");
  *skel_p = skel;
  return SVN_NO_ERROR;
}<|MERGE_RESOLUTION|>--- conflicted
+++ resolved
@@ -555,16 +555,10 @@
                            svn_skel_t *skel,
                            apr_pool_t *result_pool)
 {
-<<<<<<< HEAD
-  const char *str = apr_psprintf(result_pool, "%" APR_INT64_T_FMT, value);
-
-  svn_skel__prepend_str(str, skel, result_pool);
-=======
   char *val_string = apr_palloc(result_pool, SVN_INT64_BUFFER_SIZE);
   svn__i64toa(val_string, value);
 
   svn_skel__prepend_str(val_string, skel, result_pool);
->>>>>>> 4cf18c3e
 }
 
 
@@ -577,8 +571,6 @@
   svn_skel__prepend(atom, skel);
 }
 
-<<<<<<< HEAD
-=======
 
 void svn_skel__append(svn_skel_t *list_skel, svn_skel_t *skel)
 {
@@ -597,7 +589,6 @@
     }
 }
 
->>>>>>> 4cf18c3e
  
 /* Examining skels.  */
@@ -637,14 +628,6 @@
 
 /* Parsing and unparsing into high-level types. */
 
-<<<<<<< HEAD
-apr_int64_t svn_skel__parse_int(const svn_skel_t *skel,
-                                apr_pool_t *scratch_pool)
-{
-  /* We need to duplicate the SKEL contents in order to get a NUL-terminated
-     version of it. The SKEL may not have valid memory at DATA[LEN].  */
-  return apr_atoi64(apr_pstrmemdup(scratch_pool, skel->data, skel->len));
-=======
 svn_error_t *
 svn_skel__parse_int(apr_int64_t *n, const svn_skel_t *skel,
                     apr_pool_t *scratch_pool)
@@ -655,7 +638,6 @@
      version of it. The SKEL may not have valid memory at DATA[LEN].  */
   str = apr_pstrmemdup(scratch_pool, skel->data, skel->len);
   return svn_error_trace(svn_cstring_atoi64(n, str));
->>>>>>> 4cf18c3e
 }
 
 
