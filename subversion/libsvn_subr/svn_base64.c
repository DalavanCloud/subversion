/*
 * base64.c:  base64 encoding and decoding functions
 *
 * ====================================================================
 * Copyright (c) 2000-2004, 2009 CollabNet.  All rights reserved.
 *
 * This software is licensed as described in the file COPYING, which
 * you should have received as part of this distribution.  The terms
 * are also available at http://subversion.tigris.org/license-1.html.
 * If newer versions of this license are posted there, you may use a
 * newer version instead, at your option.
 *
 * This software consists of voluntary contributions made by many
 * individuals.  For exact contribution history, see the revision
 * history and logs, available at http://subversion.tigris.org/.
 * ====================================================================
 */



#include <string.h>

#include <apr.h>
#include <apr_pools.h>
#include <apr_general.h>        /* for APR_INLINE */

#include "svn_pools.h"
#include "svn_io.h"
#include "svn_error.h"
#include "svn_base64.h"


#define BASE64_LINELEN 76
static const char base64tab[] = "ABCDEFGHIJKLMNOPQRSTUVWXYZ"
                                "abcdefghijklmnopqrstuvwxyz0123456789+/";



/* Binary input --> base64-encoded output */

struct encode_baton {
  svn_stream_t *output;
  unsigned char buf[3];         /* Bytes waiting to be encoded */
  int buflen;                   /* Number of bytes waiting */
  int linelen;                  /* Bytes output so far on this line */
  apr_pool_t *pool;
};


/* Base64-encode a group.  IN needs to have three bytes and OUT needs
   to have room for four bytes.  The input group is treated as four
   six-bit units which are treated as lookups into base64tab for the
   bytes of the output group.  */
static APR_INLINE void
encode_group(const unsigned char *in, char *out)
{
  out[0] = base64tab[in[0] >> 2];
  out[1] = base64tab[((in[0] & 0x3) << 4) | (in[1] >> 4)];
  out[2] = base64tab[((in[1] & 0xf) << 2) | (in[2] >> 6)];
  out[3] = base64tab[in[2] & 0x3f];
}


/* Base64-encode a byte string which may or may not be the totality of
   the data being encoded.  INBUF and *INBUFLEN carry the leftover
   data from call to call, and *LINELEN carries the length of the
   current output line.  Make INBUF have room for three characters and
   initialize *INBUFLEN and *LINELEN to 0.  Output will be appended to
   STR.  Include newlines every so often if BREAK_LINES is true. */
static void
encode_bytes(svn_stringbuf_t *str, const void *data, apr_size_t len,
             unsigned char *inbuf, int *inbuflen, int *linelen,
             svn_boolean_t break_lines)
{
  char group[4];
  const char *p = data, *end = p + len;

  /* Keep encoding three-byte groups until we run out.  */
  while (*inbuflen + (end - p) >= 3)
    {
      memcpy(inbuf + *inbuflen, p, 3 - *inbuflen);
      p += (3 - *inbuflen);
      encode_group(inbuf, group);
      svn_stringbuf_appendbytes(str, group, 4);
      *inbuflen = 0;
      *linelen += 4;
      if (break_lines && *linelen == BASE64_LINELEN)
        {
          svn_stringbuf_appendcstr(str, "\n");
          *linelen = 0;
        }
    }

  /* Tack any extra input onto *INBUF.  */
  memcpy(inbuf + *inbuflen, p, end - p);
  *inbuflen += (end - p);
}


/* Encode leftover data, if any, and possibly a final newline (if
   there has been any data and BREAK_LINES is set), appending to STR.
   LEN must be in the range 0..2.  */
static void
encode_partial_group(svn_stringbuf_t *str, const unsigned char *extra,
                     int len, int linelen, svn_boolean_t break_lines)
{
  unsigned char ingroup[3];
  char outgroup[4];

  if (len > 0)
    {
      memcpy(ingroup, extra, len);
      memset(ingroup + len, 0, 3 - len);
      encode_group(ingroup, outgroup);
      memset(outgroup + (len + 1), '=', 4 - (len + 1));
      svn_stringbuf_appendbytes(str, outgroup, 4);
      linelen += 4;
    }
  if (break_lines && linelen > 0)
    svn_stringbuf_appendcstr(str, "\n");
}


/* Write handler for svn_base64_encode.  */
static svn_error_t *
encode_data(void *baton, const char *data, apr_size_t *len)
{
  struct encode_baton *eb = baton;
  apr_pool_t *subpool = svn_pool_create(eb->pool);
  svn_stringbuf_t *encoded = svn_stringbuf_create("", subpool);
  apr_size_t enclen;
  svn_error_t *err = SVN_NO_ERROR;

  /* Encode this block of data and write it out.  */
  encode_bytes(encoded, data, *len, eb->buf, &eb->buflen, &eb->linelen, TRUE);
  enclen = encoded->len;
  if (enclen != 0)
    err = svn_stream_write(eb->output, encoded->data, &enclen);
  svn_pool_destroy(subpool);
  return err;
}


/* Close handler for svn_base64_encode().  */
static svn_error_t *
finish_encoding_data(void *baton)
{
  struct encode_baton *eb = baton;
  svn_stringbuf_t *encoded = svn_stringbuf_create("", eb->pool);
  apr_size_t enclen;
  svn_error_t *err = SVN_NO_ERROR;

  /* Encode a partial group at the end if necessary, and write it out.  */
  encode_partial_group(encoded, eb->buf, eb->buflen, eb->linelen, TRUE);
  enclen = encoded->len;
  if (enclen != 0)
    err = svn_stream_write(eb->output, encoded->data, &enclen);

  /* Pass on the close request and clean up the baton.  */
  if (err == SVN_NO_ERROR)
    err = svn_stream_close(eb->output);
  svn_pool_destroy(eb->pool);
  return err;
}


svn_stream_t *
svn_base64_encode(svn_stream_t *output, apr_pool_t *pool)
{
  apr_pool_t *subpool = svn_pool_create(pool);
  struct encode_baton *eb = apr_palloc(subpool, sizeof(*eb));
  svn_stream_t *stream;

  eb->output = output;
  eb->buflen = 0;
  eb->linelen = 0;
  eb->pool = subpool;
  stream = svn_stream_create(eb, pool);
  svn_stream_set_write(stream, encode_data);
  svn_stream_set_close(stream, finish_encoding_data);
  return stream;
}


const svn_string_t *
svn_base64_encode_string2(const svn_string_t *str,
                          svn_boolean_t break_lines,
                          apr_pool_t *pool)
{
  svn_stringbuf_t *encoded = svn_stringbuf_create("", pool);
  svn_string_t *retval = apr_pcalloc(pool, sizeof(*retval));
  unsigned char ingroup[3];
  int ingrouplen = 0, linelen = 0;

  encode_bytes(encoded, str->data, str->len, ingroup, &ingrouplen, &linelen,
               break_lines);
  encode_partial_group(encoded, ingroup, ingrouplen, linelen,
                       break_lines);
  retval->data = encoded->data;
  retval->len = encoded->len;
  return retval;
}

const svn_string_t *
svn_base64_encode_string(const svn_string_t *str, apr_pool_t *pool)
{
  return svn_base64_encode_string2(str, TRUE, pool);
}



/* Base64-encoded input --> binary output */

struct decode_baton {
  svn_stream_t *output;
  unsigned char buf[4];         /* Bytes waiting to be decoded */
  int buflen;                   /* Number of bytes waiting */
  svn_boolean_t done;           /* True if we already saw an '=' */
  apr_pool_t *pool;
};


/* Base64-decode a group.  IN needs to have four bytes and OUT needs
   to have room for three bytes.  The input bytes must already have
   been decoded from base64tab into the range 0..63.  The four
   six-byte values are pasted together to form three eight-bit bytes.  */
static APR_INLINE void
decode_group(const unsigned char *in, char *out)
{
  out[0] = (in[0] << 2) | (in[1] >> 4);
  out[1] = ((in[1] & 0xf) << 4) | (in[2] >> 2);
  out[2] = ((in[2] & 0x3) << 6) | in[3];
}

/* Lookup table for base64 characters; reverse_base64[ch] gives a
   negative value if ch is not a valid base64 character, or otherwise
   the value of the byte represented; 'A' => 0 etc. */
static const signed char reverse_base64[256] = {
-1, -1, -1, -1, -1, -1, -1, -1, -1, -1, -1, -1, -1, -1, -1, -1,
-1, -1, -1, -1, -1, -1, -1, -1, -1, -1, -1, -1, -1, -1, -1, -1,
-1, -1, -1, -1, -1, -1, -1, -1, -1, -1, -1, 62, -1, -1, -1, 63,
52, 53, 54, 55, 56, 57, 58, 59, 60, 61, -1, -1, -1, -1, -1, -1,
-1,  0,  1,  2,  3,  4,  5,  6,  7,  8,  9, 10, 11, 12, 13, 14,
15, 16, 17, 18, 19, 20, 21, 22, 23, 24, 25, -1, -1, -1, -1, -1,
-1, 26, 27, 28, 29, 30, 31, 32, 33, 34, 35, 36, 37, 38, 39, 40,
41, 42, 43, 44, 45, 46, 47, 48, 49, 50, 51, -1, -1, -1, -1, -1,
-1, -1, -1, -1, -1, -1, -1, -1, -1, -1, -1, -1, -1, -1, -1, -1,
-1, -1, -1, -1, -1, -1, -1, -1, -1, -1, -1, -1, -1, -1, -1, -1,
-1, -1, -1, -1, -1, -1, -1, -1, -1, -1, -1, -1, -1, -1, -1, -1,
-1, -1, -1, -1, -1, -1, -1, -1, -1, -1, -1, -1, -1, -1, -1, -1,
-1, -1, -1, -1, -1, -1, -1, -1, -1, -1, -1, -1, -1, -1, -1, -1,
-1, -1, -1, -1, -1, -1, -1, -1, -1, -1, -1, -1, -1, -1, -1, -1,
-1, -1, -1, -1, -1, -1, -1, -1, -1, -1, -1, -1, -1, -1, -1, -1,
-1, -1, -1, -1, -1, -1, -1, -1, -1, -1, -1, -1, -1, -1, -1, -1
};

/* Decode a byte string which may or may not be the total amount of
   data being decoded.  INBUF and *INBUFLEN carry the leftover bytes
   from call to call, and *DONE keeps track of whether we've seen an
   '=' which terminates the encoded data.  Have room for four bytes in
   INBUF and initialize *INBUFLEN to 0 and *DONE to FALSE.  Output
   will be appended to STR.  */
static void
decode_bytes(svn_stringbuf_t *str, const char *data, apr_size_t len,
             unsigned char *inbuf, int *inbuflen, svn_boolean_t *done)
{
  const char *p;
  char group[3];
  signed char find;

  /* Resize the stringbuf to make room for the (approximate) size of
     output, to avoid repeated resizes later. */
  svn_stringbuf_ensure(str, (len / 4) * 3 + 3);

  for (p = data; !*done && p < data + len; p++)
    {
      if (*p == '=')
        {
          /* We are at the end and have to decode a partial group.  */
          if (*inbuflen >= 2)
            {
              memset(inbuf + *inbuflen, 0, 4 - *inbuflen);
              decode_group(inbuf, group);
              svn_stringbuf_appendbytes(str, group, *inbuflen - 1);
            }
          *done = TRUE;
        }
      else
        {
          find = reverse_base64[(unsigned char)*p];
          if (find >= 0)
            inbuf[(*inbuflen)++] = find;
          if (*inbuflen == 4)
            {
              decode_group(inbuf, group);
              svn_stringbuf_appendbytes(str, group, 3);
              *inbuflen = 0;
            }
        }
    }
}


/* Write handler for svn_base64_decode.  */
static svn_error_t *
decode_data(void *baton, const char *data, apr_size_t *len)
{
  struct decode_baton *db = baton;
  apr_pool_t *subpool;
  svn_stringbuf_t *decoded;
  apr_size_t declen;
  svn_error_t *err = SVN_NO_ERROR;

  /* Decode this block of data.  */
  subpool = svn_pool_create(db->pool);
  decoded = svn_stringbuf_create("", subpool);
  decode_bytes(decoded, data, *len, db->buf, &db->buflen, &db->done);

  /* Write the output, clean up, go home.  */
  declen = decoded->len;
  if (declen != 0)
    err = svn_stream_write(db->output, decoded->data, &declen);
  svn_pool_destroy(subpool);
  return err;
}


/* Close handler for svn_base64_decode().  */
static svn_error_t *
finish_decoding_data(void *baton)
{
  struct decode_baton *db = baton;
  svn_error_t *err;

  /* Pass on the close request and clean up the baton.  */
  err = svn_stream_close(db->output);
  svn_pool_destroy(db->pool);
  return err;
}


svn_stream_t *
svn_base64_decode(svn_stream_t *output, apr_pool_t *pool)
{
  apr_pool_t *subpool = svn_pool_create(pool);
  struct decode_baton *db = apr_palloc(subpool, sizeof(*db));
  svn_stream_t *stream;

  db->output = output;
  db->buflen = 0;
  db->done = FALSE;
  db->pool = subpool;
  stream = svn_stream_create(db, pool);
  svn_stream_set_write(stream, decode_data);
  svn_stream_set_close(stream, finish_decoding_data);
  return stream;
}


const svn_string_t *
svn_base64_decode_string(const svn_string_t *str, apr_pool_t *pool)
{
  svn_stringbuf_t *decoded = svn_stringbuf_create("", pool);
  svn_string_t *retval = apr_pcalloc(pool, sizeof(*retval));
  unsigned char ingroup[4];
  int ingrouplen = 0;
  svn_boolean_t done = FALSE;

  decode_bytes(decoded, str->data, str->len, ingroup, &ingrouplen, &done);
  retval->data = decoded->data;
  retval->len = decoded->len;
  return retval;
}


<<<<<<< HEAD
svn_stringbuf_t *
svn_base64_from_checksum(svn_checksum_t *checksum, apr_pool_t *pool)
=======
/* Return a base64-encoded representation of CHECKSUM, allocated in POOL.
   If CHECKSUM->kind is not recognized, return NULL.
   ### That 'NULL' claim was in the header file when this was public, but
   doesn't look true in the implementation.

   ### This is now only used as a new implementation of svn_base64_from_md5();
   it would probably be safer to revert that to its old implementation. */
static svn_stringbuf_t *
base64_from_checksum(const svn_checksum_t *checksum, apr_pool_t *pool)
>>>>>>> e363d545
{
  svn_stringbuf_t *checksum_str;
  unsigned char ingroup[3];
  int ingrouplen = 0, linelen = 0;
  checksum_str = svn_stringbuf_create("", pool);

<<<<<<< HEAD
  /* This cast is safe because we know encode_bytes does a memcpy and
   * does an implicit unsigned char * cast.
   */
  encode_bytes(checksum_str, (char*)checksum->digest,
=======
  encode_bytes(checksum_str, checksum->digest,
>>>>>>> e363d545
               svn_checksum_size(checksum), ingroup, &ingrouplen,
               &linelen, TRUE);
  encode_partial_group(checksum_str, ingroup, ingrouplen, linelen, TRUE);

  /* Our base64-encoding routines append a final newline if any data
     was created at all, so let's hack that off. */
  if (checksum_str->len)
    {
      checksum_str->len--;
      checksum_str->data[checksum_str->len] = 0;
    }

  return checksum_str;
}


svn_stringbuf_t *
svn_base64_from_md5(unsigned char digest[], apr_pool_t *pool)
{
  svn_checksum_t *checksum;

  checksum = svn_checksum_create(svn_checksum_md5, pool);
  checksum->digest = digest;

<<<<<<< HEAD
  return svn_base64_from_checksum(checksum, pool);
=======
  return base64_from_checksum(checksum, pool);
>>>>>>> e363d545
}<|MERGE_RESOLUTION|>--- conflicted
+++ resolved
@@ -376,10 +376,6 @@
 }
 
 
-<<<<<<< HEAD
-svn_stringbuf_t *
-svn_base64_from_checksum(svn_checksum_t *checksum, apr_pool_t *pool)
-=======
 /* Return a base64-encoded representation of CHECKSUM, allocated in POOL.
    If CHECKSUM->kind is not recognized, return NULL.
    ### That 'NULL' claim was in the header file when this was public, but
@@ -389,21 +385,13 @@
    it would probably be safer to revert that to its old implementation. */
 static svn_stringbuf_t *
 base64_from_checksum(const svn_checksum_t *checksum, apr_pool_t *pool)
->>>>>>> e363d545
 {
   svn_stringbuf_t *checksum_str;
   unsigned char ingroup[3];
   int ingrouplen = 0, linelen = 0;
   checksum_str = svn_stringbuf_create("", pool);
 
-<<<<<<< HEAD
-  /* This cast is safe because we know encode_bytes does a memcpy and
-   * does an implicit unsigned char * cast.
-   */
-  encode_bytes(checksum_str, (char*)checksum->digest,
-=======
   encode_bytes(checksum_str, checksum->digest,
->>>>>>> e363d545
                svn_checksum_size(checksum), ingroup, &ingrouplen,
                &linelen, TRUE);
   encode_partial_group(checksum_str, ingroup, ingrouplen, linelen, TRUE);
@@ -428,9 +416,5 @@
   checksum = svn_checksum_create(svn_checksum_md5, pool);
   checksum->digest = digest;
 
-<<<<<<< HEAD
-  return svn_base64_from_checksum(checksum, pool);
-=======
   return base64_from_checksum(checksum, pool);
->>>>>>> e363d545
 }