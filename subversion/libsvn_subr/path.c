/*
 * paths.c:   a path manipulation library using svn_stringbuf_t
 *
 * ====================================================================
 * Copyright (c) 2000-2007 CollabNet.  All rights reserved.
 *
 * This software is licensed as described in the file COPYING, which
 * you should have received as part of this distribution.  The terms
 * are also available at http://subversion.tigris.org/license-1.html.
 * If newer versions of this license are posted there, you may use a
 * newer version instead, at your option.
 *
 * This software consists of voluntary contributions made by many
 * individuals.  For exact contribution history, see the revision
 * history and logs, available at http://subversion.tigris.org/.
 * ====================================================================
 */



#include <string.h>
#include <assert.h>

#include <apr_file_info.h>
#include <apr_lib.h>
#include <apr_uri.h>

#include "svn_string.h"
#include "svn_dirent_uri.h"
#include "svn_path.h"
#include "svn_private_config.h"         /* for SVN_PATH_LOCAL_SEPARATOR */
#include "svn_utf.h"
#include "svn_io.h"                     /* for svn_io_stat() */
#include "svn_ctype.h"


/* The canonical empty path.  Can this be changed?  Well, change the empty
   test below and the path library will work, not so sure about the fs/wc
   libraries. */
#define SVN_EMPTY_PATH ""

/* TRUE if s is the canonical empty path, FALSE otherwise */
#define SVN_PATH_IS_EMPTY(s) ((s)[0] == '\0')

/* TRUE if s,n is the platform's empty path ("."), FALSE otherwise. Can
   this be changed?  Well, the path library will work, not so sure about
   the OS! */
#define SVN_PATH_IS_PLATFORM_EMPTY(s,n) ((n) == 1 && (s)[0] == '.')


const char *
svn_path_internal_style(const char *path, apr_pool_t *pool)
{
  return svn_uri_internal_style(path, pool);
}


const char *
svn_path_local_style(const char *path, apr_pool_t *pool)
{
  return svn_uri_local_style(path, pool);
}


#ifndef NDEBUG
/* This function is an approximation of svn_path_is_canonical.
 * It is supposed to be used in functions that do not have access
 * to a pool, but still want to assert that a path is canonical.
 *
 * PATH with length LEN is assumed to be canonical if it isn't
 * the platform's empty path (see definition of SVN_PATH_IS_PLATFORM_EMPTY),
 * and does not contain "/./", and any one of the following
 * conditions is also met:
 *
 *  1. PATH has zero length
 *  2. PATH is the root directory (what exactly a root directory is
 *                                depends on the platform)
 *  3. PATH is not a root directory and does not end with '/'
 *
 * If possible, please use svn_path_is_canonical instead.
 */
static svn_boolean_t
is_canonical(const char *path,
             apr_size_t len)
{
  return (! SVN_PATH_IS_PLATFORM_EMPTY(path, len)
          && strstr(path, "/./") == NULL
          && (len == 0
              || svn_dirent_is_root(path, len)
              /* The len > 0 check is redundant, but here to make
               * sure we never ever end up indexing with -1. */
              || (len > 0 && path[len-1] != '/')));
}
#endif


char *svn_path_join(const char *base,
                    const char *component,
                    apr_pool_t *pool)
{
  apr_size_t blen = strlen(base);
  apr_size_t clen = strlen(component);
  char *path;

  assert(svn_path_is_canonical(base, pool));
  assert(svn_path_is_canonical(component, pool));

  /* If the component is absolute, then return it.  */
  if (*component == '/')
    return apr_pmemdup(pool, component, clen + 1);

  /* If either is empty return the other */
  if (SVN_PATH_IS_EMPTY(base))
    return apr_pmemdup(pool, component, clen + 1);
  if (SVN_PATH_IS_EMPTY(component))
    return apr_pmemdup(pool, base, blen + 1);

  if (blen == 1 && base[0] == '/')
    blen = 0; /* Ignore base, just return separator + component */

  /* Construct the new, combined path. */
  path = apr_palloc(pool, blen + 1 + clen + 1);
  memcpy(path, base, blen);
  path[blen] = '/';
  memcpy(path + blen + 1, component, clen + 1);

  return path;
}

char *svn_path_join_many(apr_pool_t *pool, const char *base, ...)
{
#define MAX_SAVED_LENGTHS 10
  apr_size_t saved_lengths[MAX_SAVED_LENGTHS];
  apr_size_t total_len;
  int nargs;
  va_list va;
  const char *s;
  apr_size_t len;
  char *path;
  char *p;
  svn_boolean_t base_is_empty = FALSE, base_is_root = FALSE;
  int base_arg = 0;

  total_len = strlen(base);

  assert(svn_path_is_canonical(base, pool));

  if (total_len == 1 && *base == '/')
    base_is_root = TRUE;
  else if (SVN_PATH_IS_EMPTY(base))
    {
      total_len = sizeof(SVN_EMPTY_PATH) - 1;
      base_is_empty = TRUE;
    }

  saved_lengths[0] = total_len;

  /* Compute the length of the resulting string. */

  nargs = 0;
  va_start(va, base);
  while ((s = va_arg(va, const char *)) != NULL)
    {
      len = strlen(s);

      assert(svn_path_is_canonical(s, pool));

      if (SVN_PATH_IS_EMPTY(s))
        continue;

      if (nargs++ < MAX_SAVED_LENGTHS)
        saved_lengths[nargs] = len;

      if (*s == '/')
        {
          /* an absolute path. skip all components to this point and reset
             the total length. */
          total_len = len;
          base_arg = nargs;
          base_is_root = len == 1;
          base_is_empty = FALSE;
        }
      else if (nargs == base_arg
               || (nargs == base_arg + 1 && base_is_root)
               || base_is_empty)
        {
          /* if we have skipped everything up to this arg, then the base
             and all prior components are empty. just set the length to
             this component; do not add a separator.  If the base is empty
             we can now ignore it. */
          if (base_is_empty)
            {
              base_is_empty = FALSE;
              total_len = 0;
            }
          total_len += len;
        }
      else
        {
          total_len += 1 + len;
        }
    }
  va_end(va);

  /* base == "/" and no further components. just return that. */
  if (base_is_root && total_len == 1)
    return apr_pmemdup(pool, "/", 2);

  /* we got the total size. allocate it, with room for a NULL character. */
  path = p = apr_palloc(pool, total_len + 1);

  /* if we aren't supposed to skip forward to an absolute component, and if
     this is not an empty base that we are skipping, then copy the base
     into the output. */
  if (base_arg == 0 && ! (SVN_PATH_IS_EMPTY(base) && ! base_is_empty))
    {
      if (SVN_PATH_IS_EMPTY(base))
        memcpy(p, SVN_EMPTY_PATH, len = saved_lengths[0]);
      else
        memcpy(p, base, len = saved_lengths[0]);
      p += len;
    }

  nargs = 0;
  va_start(va, base);
  while ((s = va_arg(va, const char *)) != NULL)
    {
      if (SVN_PATH_IS_EMPTY(s))
        continue;

      if (++nargs < base_arg)
        continue;

      if (nargs < MAX_SAVED_LENGTHS)
        len = saved_lengths[nargs];
      else
        len = strlen(s);

      /* insert a separator if we aren't copying in the first component
         (which can happen when base_arg is set). also, don't put in a slash
         if the prior character is a slash (occurs when prior component
         is "/"). */
      if (p != path && p[-1] != '/')
        *p++ = '/';

      /* copy the new component and advance the pointer */
      memcpy(p, s, len);
      p += len;
    }
  va_end(va);

  *p = '\0';
  assert((apr_size_t)(p - path) == total_len);

  return path;
}



apr_size_t
svn_path_component_count(const char *path)
{
  apr_size_t count = 0;

  assert(is_canonical(path, strlen(path)));

  while (*path)
    {
      const char *start;

      while (*path == '/')
        ++path;

      start = path;

      while (*path && *path != '/')
        ++path;

      if (path != start)
        ++count;
    }

  return count;
}


/* Return the length of substring necessary to encompass the entire
 * previous path segment in PATH, which should be a LEN byte string.
 *
 * A trailing slash will not be included in the returned length except
 * in the case in which PATH is absolute and there are no more
 * previous segments.
 */
static apr_size_t
previous_segment(const char *path,
                 apr_size_t len)
{
  if (len == 0)
    return 0;

  while (len > 0 && path[--len] != '/')
    ;

  if (len == 0 && path[0] == '/')
    return 1;
  else
    return len;
}


void
svn_path_add_component(svn_stringbuf_t *path,
                       const char *component)
{
  apr_size_t len = strlen(component);

  assert(is_canonical(path->data, path->len));
  assert(is_canonical(component, strlen(component)));

  /* Append a dir separator, but only if this path is neither empty
     nor consists of a single dir separator already. */
  if ((! SVN_PATH_IS_EMPTY(path->data))
      && (! ((path->len == 1) && (*(path->data) == '/'))))
    {
      char dirsep = '/';
      svn_stringbuf_appendbytes(path, &dirsep, sizeof(dirsep));
    }

  svn_stringbuf_appendbytes(path, component, len);
}


void
svn_path_remove_component(svn_stringbuf_t *path)
{
  assert(is_canonical(path->data, path->len));

  path->len = previous_segment(path->data, path->len);
  path->data[path->len] = '\0';
}


void
svn_path_remove_components(svn_stringbuf_t *path, apr_size_t n)
{
  while (n > 0)
    {
      svn_path_remove_component(path);
      n--;
    }
}


char *
svn_path_dirname(const char *path, apr_pool_t *pool)
{
  apr_size_t len = strlen(path);

  assert(svn_path_is_canonical(path, pool));

  return apr_pstrmemdup(pool, path, previous_segment(path, len));
}


char *
svn_path_basename(const char *path, apr_pool_t *pool)
{
  apr_size_t len = strlen(path);
  apr_size_t start;

  assert(svn_path_is_canonical(path, pool));

  if (len == 1 && path[0] == '/')
    start = 0;
  else
    {
      start = len;
      while (start > 0 && path[start - 1] != '/')
        --start;
    }

  return apr_pstrmemdup(pool, path + start, len - start);
}


void
svn_path_split(const char *path,
               const char **dirpath,
               const char **base_name,
               apr_pool_t *pool)
{
  assert(dirpath != base_name);

  if (dirpath)
    *dirpath = svn_path_dirname(path, pool);

  if (base_name)
    *base_name = svn_path_basename(path, pool);
}


int
svn_path_is_empty(const char *path)
{
  assert(is_canonical(path, strlen(path)));

  if (SVN_PATH_IS_EMPTY(path))
    return 1;

  return 0;
}

int
svn_path_compare_paths(const char *path1,
                       const char *path2)
{
  apr_size_t path1_len = strlen(path1);
  apr_size_t path2_len = strlen(path2);
  apr_size_t min_len = ((path1_len < path2_len) ? path1_len : path2_len);
  apr_size_t i = 0;

  assert(is_canonical(path1, strlen(path1)));
  assert(is_canonical(path2, strlen(path2)));

  /* Skip past common prefix. */
  while (i < min_len && path1[i] == path2[i])
    ++i;

  /* Are the paths exactly the same? */
  if ((path1_len == path2_len) && (i >= min_len))
    return 0;

  /* Children of paths are greater than their parents, but less than
     greater siblings of their parents. */
  if ((path1[i] == '/') && (path2[i] == 0))
    return 1;
  if ((path2[i] == '/') && (path1[i] == 0))
    return -1;
  if (path1[i] == '/')
    return -1;
  if (path2[i] == '/')
    return 1;

  /* Common prefix was skipped above, next character is compared to
     determine order.  We need to use an unsigned comparison, though,
     so a "next character" of NULL (0x00) sorts numerically
     smallest. */
  return (unsigned char)(path1[i]) < (unsigned char)(path2[i]) ? -1 : 1;
}

char *
svn_path_get_longest_ancestor(const char *path1,
                              const char *path2,
                              apr_pool_t *pool)
{
  return svn_uri_get_longest_ancestor(path1, path2, pool);
}

const char *
svn_path_is_child(const char *path1,
                  const char *path2,
                  apr_pool_t *pool)
{
  return svn_uri_is_child(path1, path2, pool);
}


svn_boolean_t
svn_path_is_ancestor(const char *path1, const char *path2)
{
  return svn_uri_is_ancestor(path1, path2);
}


apr_array_header_t *
svn_path_decompose(const char *path,
                   apr_pool_t *pool)
{
  apr_size_t i, oldi;

  apr_array_header_t *components =
    apr_array_make(pool, 1, sizeof(const char *));

  assert(svn_path_is_canonical(path, pool));

  if (SVN_PATH_IS_EMPTY(path))
    return components;  /* ### Should we return a "" component? */

  /* If PATH is absolute, store the '/' as the first component. */
  i = oldi = 0;
  if (path[i] == '/')
    {
      char dirsep = '/';

      APR_ARRAY_PUSH(components, const char *)
        = apr_pstrmemdup(pool, &dirsep, sizeof(dirsep));

      i++;
      oldi++;
      if (path[i] == '\0') /* path is a single '/' */
        return components;
    }

  do
    {
      if ((path[i] == '/') || (path[i] == '\0'))
        {
          if (SVN_PATH_IS_PLATFORM_EMPTY(path + oldi, i - oldi))
            APR_ARRAY_PUSH(components, const char *) = SVN_EMPTY_PATH;
          else
            APR_ARRAY_PUSH(components, const char *)
              = apr_pstrmemdup(pool, path + oldi, i - oldi);

          i++;
          oldi = i;  /* skipping past the dirsep */
          continue;
        }
      i++;
    }
  while (path[i-1]);

  return components;
}


const char *
svn_path_compose(const apr_array_header_t *components,
                 apr_pool_t *pool)
{
  apr_size_t *lengths = apr_palloc(pool, components->nelts*sizeof(*lengths));
  apr_size_t max_length = components->nelts;
  char *path;
  char *p;
  int i;

  /* Get the length of each component so a total length can be
     calculated. */
  for (i = 0; i < components->nelts; ++i)
    {
      apr_size_t l = strlen(APR_ARRAY_IDX(components, i, const char *));
      lengths[i] = l;
      max_length += l;
    }

  path = apr_palloc(pool, max_length + 1);
  p = path;

  for (i = 0; i < components->nelts; ++i)
    {
      /* Append a '/' to the path.  Handle the case with an absolute
         path where a '/' appears in the first component.  Only append
         a '/' if the component is the second component that does not
         follow a "/" first component; or it is the third or later
         component. */
      if (i > 1 ||
          (i == 1 && strcmp("/", APR_ARRAY_IDX(components,
                                               0,
                                               const char *)) != 0))
        {
          *p++ = '/';
        }

      memcpy(p, APR_ARRAY_IDX(components, i, const char *), lengths[i]);
      p += lengths[i];
    }

  *p = '\0';

  return path;
}


svn_boolean_t
svn_path_is_single_path_component(const char *name)
{
  assert(is_canonical(name, strlen(name)));

  /* Can't be empty or `..'  */
  if (SVN_PATH_IS_EMPTY(name)
      || (name[0] == '.' && name[1] == '.' && name[2] == '\0'))
    return FALSE;

  /* Slashes are bad, m'kay... */
  if (strchr(name, '/') != NULL)
    return FALSE;

  /* It is valid.  */
  return TRUE;
}


svn_boolean_t
svn_path_is_dotpath_present(const char *path)
{
  int len;

  /* The empty string does not have a dotpath */
  if (path[0] == '\0')
    return FALSE;

  /* Handle "." or a leading "./" */
  if (path[0] == '.' && (path[1] == '\0' || path[1] == '/'))
    return TRUE;

  /* Paths of length 1 (at this point) have no dotpath present. */
  if (path[1] == '\0')
    return FALSE;

  /* If any segment is "/./", then a dotpath is present. */
  if (strstr(path, "/./") != NULL)
    return TRUE;

  /* Does the path end in "/." ? */
  len = strlen(path);
  return path[len - 2] == '/' && path[len - 1] == '.';
}

svn_boolean_t
svn_path_is_backpath_present(const char *path)
{
  int len;

  /* 0 and 1-length paths do not have a backpath */
  if (path[0] == '\0' || path[1] == '\0')
    return FALSE;

  /* Handle ".." or a leading "../" */
  if (path[0] == '.' && path[1] == '.' && (path[2] == '\0' || path[2] == '/'))
    return TRUE;

  /* Paths of length 2 (at this point) have no backpath present. */
  if (path[2] == '\0')
    return FALSE;

  /* If any segment is "..", then a backpath is present. */
  if (strstr(path, "/../") != NULL)
    return TRUE;

  /* Does the path end in "/.." ? */
  len = strlen(path);
  return path[len - 3] == '/' && path[len - 2] == '.' && path[len - 1] == '.';
}


/*** URI Stuff ***/

/* Examine PATH as a potential URI, and return a substring of PATH
   that immediately follows the (scheme):// portion of the URI, or
   NULL if PATH doesn't appear to be a valid URI.  The returned value
   is not alloced -- it shares memory with PATH. */
static const char *
skip_uri_scheme(const char *path)
{
  apr_size_t j;

  /* A scheme is terminated by a : and cannot contain any /'s. */
  for (j = 0; path[j] && path[j] != ':'; ++j)
    if (path[j] == '/')
      return NULL;

  if (j > 0 && path[j] == ':' && path[j+1] == '/' && path[j+2] == '/')
    return path + j + 3;

  return NULL;
}


svn_boolean_t
svn_path_is_url(const char *path)
{
  /* ### This function is reaaaaaaaaaaaaaally stupid right now.
     We're just going to look for:

        (scheme)://(optional_stuff)

     Where (scheme) has no ':' or '/' characters.

     Someday it might be nice to have an actual URI parser here.
  */
  return skip_uri_scheme(path) ? TRUE : FALSE;
}



/* Here is the BNF for path components in a URI. "pchar" is a
   character in a path component.

      pchar       = unreserved | escaped |
                    ":" | "@" | "&" | "=" | "+" | "$" | ","
      unreserved  = alphanum | mark
      mark        = "-" | "_" | "." | "!" | "~" | "*" | "'" | "(" | ")"

   Note that "escaped" doesn't really apply to what users can put in
   their paths, so that really means the set of characters is:

      alphanum | mark | ":" | "@" | "&" | "=" | "+" | "$" | ","
*/
static const char uri_char_validity[256] = {
  0, 0, 0, 0, 0, 0, 0, 0,   0, 0, 0, 0, 0, 0, 0, 0,
  0, 0, 0, 0, 0, 0, 0, 0,   0, 0, 0, 0, 0, 0, 0, 0,
  0, 1, 0, 0, 1, 0, 1, 1,   1, 1, 1, 1, 1, 1, 1, 1,
  1, 1, 1, 1, 1, 1, 1, 1,   1, 1, 1, 0, 0, 1, 0, 0,

  /* 64 */
  1, 1, 1, 1, 1, 1, 1, 1,   1, 1, 1, 1, 1, 1, 1, 1,
  1, 1, 1, 1, 1, 1, 1, 1,   1, 1, 1, 0, 0, 0, 0, 1,
  0, 1, 1, 1, 1, 1, 1, 1,   1, 1, 1, 1, 1, 1, 1, 1,
  1, 1, 1, 1, 1, 1, 1, 1,   1, 1, 1, 0, 0, 0, 1, 0,

  /* 128 */
  0, 0, 0, 0, 0, 0, 0, 0,   0, 0, 0, 0, 0, 0, 0, 0,
  0, 0, 0, 0, 0, 0, 0, 0,   0, 0, 0, 0, 0, 0, 0, 0,
  0, 0, 0, 0, 0, 0, 0, 0,   0, 0, 0, 0, 0, 0, 0, 0,
  0, 0, 0, 0, 0, 0, 0, 0,   0, 0, 0, 0, 0, 0, 0, 0,

  /* 192 */
  0, 0, 0, 0, 0, 0, 0, 0,   0, 0, 0, 0, 0, 0, 0, 0,
  0, 0, 0, 0, 0, 0, 0, 0,   0, 0, 0, 0, 0, 0, 0, 0,
  0, 0, 0, 0, 0, 0, 0, 0,   0, 0, 0, 0, 0, 0, 0, 0,
  0, 0, 0, 0, 0, 0, 0, 0,   0, 0, 0, 0, 0, 0, 0, 0,
};


svn_boolean_t
svn_path_is_uri_safe(const char *path)
{
  apr_size_t i;

  /* Skip the URI scheme. */
  path = skip_uri_scheme(path);

  /* No scheme?  Get outta here. */
  if (! path)
    return FALSE;

  /* Skip to the first slash that's after the URI scheme. */
  path = strchr(path, '/');

  /* If there's no first slash, then there's only a host portion;
     therefore there couldn't be any uri-unsafe characters after the
     host... so return true. */
  if (path == NULL)
    return TRUE;

  for (i = 0; path[i]; i++)
    {
      /* Allow '%XX' (where each X is a hex digit) */
      if (path[i] == '%')
        {
          if (apr_isxdigit(path[i + 1]) && apr_isxdigit(path[i + 2]))
            {
              i += 2;
              continue;
            }
          return FALSE;
        }
      else if (! uri_char_validity[((unsigned char)path[i])])
        {
          return FALSE;
        }
    }

  return TRUE;
}


/* URI-encode each character c in PATH for which TABLE[c] is 0.
   If no encoding was needed, return PATH, else return a new string allocated
   in POOL. */
static const char *
uri_escape(const char *path, const char table[], apr_pool_t *pool)
{
  svn_stringbuf_t *retstr;
  apr_size_t i, copied = 0;
  int c;

  retstr = svn_stringbuf_create_ensure(strlen(path), pool);
  for (i = 0; path[i]; i++)
    {
      c = (unsigned char)path[i];
      if (table[c])
        continue;

      /* If we got here, we're looking at a character that isn't
         supported by the (or at least, our) URI encoding scheme.  We
         need to escape this character.  */

      /* First things first, copy all the good stuff that we haven't
         yet copied into our output buffer. */
      if (i - copied)
        svn_stringbuf_appendbytes(retstr, path + copied,
                                  i - copied);

      /* Now, sprintf() in our escaped character, making sure our
         buffer is big enough to hold the '%' and two digits.  We cast
         the C to unsigned char here because the 'X' format character
         will be tempted to treat it as an unsigned int...which causes
         problem when messing with 0x80-0xFF chars.  We also need space
         for a null as sprintf will write one. */
      svn_stringbuf_ensure(retstr, retstr->len + 4);
      sprintf(retstr->data + retstr->len, "%%%02X", (unsigned char)c);
      retstr->len += 3;

      /* Finally, update our copy counter. */
      copied = i + 1;
    }

  /* If we didn't encode anything, we don't need to duplicate the string. */
  if (retstr->len == 0)
    return path;

  /* Anything left to copy? */
  if (i - copied)
    svn_stringbuf_appendbytes(retstr, path + copied, i - copied);

  /* retstr is null-terminated either by sprintf or the svn_stringbuf
     functions. */

  return retstr->data;
}


const char *
svn_path_uri_encode(const char *path, apr_pool_t *pool)
{
  const char *ret;

  ret = uri_escape(path, uri_char_validity, pool);

  /* Our interface guarantees a copy. */
  if (ret == path)
    return apr_pstrdup(pool, path);
  else
    return ret;
}

static const char iri_escape_chars[256] = {
  1, 1, 1, 1, 1, 1, 1, 1,  1, 1, 1, 1, 1, 1, 1, 1,
  1, 1, 1, 1, 1, 1, 1, 1,  1, 1, 1, 1, 1, 1, 1, 1,
  1, 1, 1, 1, 1, 1, 1, 1,  1, 1, 1, 1, 1, 1, 1, 1,
  1, 1, 1, 1, 1, 1, 1, 1,  1, 1, 1, 1, 1, 1, 1, 1,
  1, 1, 1, 1, 1, 1, 1, 1,  1, 1, 1, 1, 1, 1, 1, 1,
  1, 1, 1, 1, 1, 1, 1, 1,  1, 1, 1, 1, 1, 1, 1, 1,
  1, 1, 1, 1, 1, 1, 1, 1,  1, 1, 1, 1, 1, 1, 1, 1,
  1, 1, 1, 1, 1, 1, 1, 1,  1, 1, 1, 1, 1, 1, 1, 1,

  /* 128 */
  0, 0, 0, 0, 0, 0, 0, 0,  0, 0, 0, 0, 0, 0, 0, 0,
  0, 0, 0, 0, 0, 0, 0, 0,  0, 0, 0, 0, 0, 0, 0, 0,
  0, 0, 0, 0, 0, 0, 0, 0,  0, 0, 0, 0, 0, 0, 0, 0,
  0, 0, 0, 0, 0, 0, 0, 0,  0, 0, 0, 0, 0, 0, 0, 0,
  0, 0, 0, 0, 0, 0, 0, 0,  0, 0, 0, 0, 0, 0, 0, 0,
  0, 0, 0, 0, 0, 0, 0, 0,  0, 0, 0, 0, 0, 0, 0, 0,
  0, 0, 0, 0, 0, 0, 0, 0,  0, 0, 0, 0, 0, 0, 0, 0,
  0, 0, 0, 0, 0, 0, 0, 0,  0, 0, 0, 0, 0, 0, 0, 0
};

const char *
svn_path_uri_from_iri(const char *iri, apr_pool_t *pool)
{
  return uri_escape(iri, iri_escape_chars, pool);
}

static const char uri_autoescape_chars[256] = {
  1, 1, 1, 1, 1, 1, 1, 1,  1, 1, 1, 1, 1, 1, 1, 1,
  1, 1, 1, 1, 1, 1, 1, 1,  1, 1, 1, 1, 1, 1, 1, 1,
  0, 1, 0, 1, 1, 1, 1, 1,  1, 1, 1, 1, 1, 1, 1, 1,
  1, 1, 1, 1, 1, 1, 1, 1,  1, 1, 1, 1, 0, 1, 0, 1,

  /* 64 */
  1, 1, 1, 1, 1, 1, 1, 1,  1, 1, 1, 1, 1, 1, 1, 1,
  1, 1, 1, 1, 1, 1, 1, 1,  1, 1, 1, 1, 0, 1, 0, 1,
  0, 1, 1, 1, 1, 1, 1, 1,  1, 1, 1, 1, 1, 1, 1, 1,
  1, 1, 1, 1, 1, 1, 1, 1,  1, 1, 1, 0, 0, 0, 1, 1,

  /* 128 */
  1, 1, 1, 1, 1, 1, 1, 1,  1, 1, 1, 1, 1, 1, 1, 1,
  1, 1, 1, 1, 1, 1, 1, 1,  1, 1, 1, 1, 1, 1, 1, 1,
  1, 1, 1, 1, 1, 1, 1, 1,  1, 1, 1, 1, 1, 1, 1, 1,
  1, 1, 1, 1, 1, 1, 1, 1,  1, 1, 1, 1, 1, 1, 1, 1,

  /* 192 */
  1, 1, 1, 1, 1, 1, 1, 1,  1, 1, 1, 1, 1, 1, 1, 1,
  1, 1, 1, 1, 1, 1, 1, 1,  1, 1, 1, 1, 1, 1, 1, 1,
  1, 1, 1, 1, 1, 1, 1, 1,  1, 1, 1, 1, 1, 1, 1, 1,
  1, 1, 1, 1, 1, 1, 1, 1,  1, 1, 1, 1, 1, 1, 1, 1,
};

const char *
svn_path_uri_autoescape(const char *uri, apr_pool_t *pool)
{
  return uri_escape(uri, uri_autoescape_chars, pool);
}

const char *
svn_path_uri_decode(const char *path, apr_pool_t *pool)
{
  svn_stringbuf_t *retstr;
  apr_size_t i;
  svn_boolean_t query_start = FALSE;

  /* avoid repeated realloc */
  retstr = svn_stringbuf_create_ensure(strlen(path) + 1, pool);

  retstr->len = 0;
  for (i = 0; path[i]; i++)
    {
      char c = path[i];

      if (c == '?')
        {
          /* Mark the start of the query string, if it exists. */
          query_start = TRUE;
        }
      else if (c == '+' && query_start)
        {
          /* Only do this if we are into the query string.
           * RFC 2396, section 3.3  */
          c = ' ';
        }
      else if (c == '%' && apr_isxdigit(path[i + 1])
               && apr_isxdigit(path[i+2]))
        {
          char digitz[3];
          digitz[0] = path[++i];
          digitz[1] = path[++i];
          digitz[2] = '\0';
          c = (char)(strtol(digitz, NULL, 16));
        }

      retstr->data[retstr->len++] = c;
    }

  /* Null-terminate this bad-boy. */
  retstr->data[retstr->len] = 0;

  return retstr->data;
}


const char *
svn_path_url_add_component(const char *url,
                           const char *component,
                           apr_pool_t *pool)
{
  /* URL can have trailing '/' */
  url = svn_path_canonicalize(url, pool);

  return svn_path_join(url, svn_path_uri_encode(component, pool), pool);
}

svn_error_t *
svn_path_get_absolute(const char **pabsolute,
                      const char *relative,
                      apr_pool_t *pool)
{
  if (svn_path_is_url(relative))
    {
      *pabsolute = apr_pstrdup(pool, relative);
      return SVN_NO_ERROR;
    }

  return svn_dirent_get_absolute(pabsolute, relative, pool);
}


svn_error_t *
svn_path_split_if_file(const char *path,
                       const char **pdirectory,
                       const char **pfile,
                       apr_pool_t *pool)
{
  apr_finfo_t finfo;
  svn_error_t *err;

  SVN_ERR_ASSERT(svn_path_is_canonical(path, pool));

  err = svn_io_stat(&finfo, path, APR_FINFO_TYPE, pool);
  if (err && ! APR_STATUS_IS_ENOENT(err->apr_err))
    return err;

  if (err || finfo.filetype == APR_REG)
    {
      svn_error_clear(err);
      svn_path_split(path, pdirectory, pfile, pool);
    }
  else if (finfo.filetype == APR_DIR)
    {
      *pdirectory = path;
      *pfile = SVN_EMPTY_PATH;
    }
  else
    {
      return svn_error_createf(SVN_ERR_BAD_FILENAME, NULL,
                               _("'%s' is neither a file nor a directory name"),
                               svn_path_local_style(path, pool));
    }

  return SVN_NO_ERROR;
}


const char *
svn_path_canonicalize(const char *path, apr_pool_t *pool)
{
<<<<<<< HEAD
  char *canon, *dst;
  const char *src;
  apr_size_t seglen;
  apr_size_t canon_segments = 0;
  svn_boolean_t uri;
  apr_uri_t host_uri;

  /* "" is already canonical, so just return it; note that later code
     depends on path not being zero-length.  */
  if (! *path)
    return path;

  dst = canon = apr_pcalloc(pool, strlen(path) + 1);

  /* Try to parse the path as an URI. */
  if (apr_uri_parse(pool, path, &host_uri) == APR_SUCCESS &&
      host_uri.scheme && host_uri.hostname)
    {
      /* convert scheme and hostname to lowercase */
      apr_size_t offset;
      int i;

      uri = TRUE;
      for(i = 0; host_uri.scheme[i]; i++)
        host_uri.scheme[i] = tolower(host_uri.scheme[i]);
      for(i = 0; host_uri.hostname[i]; i++)
        host_uri.hostname[i] = tolower(host_uri.hostname[i]);

      /* path will be pointing to a new memory location, so update src to
       * point to the new location too. */
      offset = strlen(host_uri.scheme) + 3; /* "(scheme)://" */
      path = apr_uri_unparse(pool, &host_uri, APR_URI_UNP_REVEALPASSWORD);

      /* skip 3rd '/' in file:/// uri */
      if (path[offset] == '/')
        offset++;

      /* copy src to dst */
      memcpy(dst, path, offset);
      dst += offset;

      src = path + offset;
    }
  else
    {
      uri = FALSE;
      src = path;
      /* If this is an absolute path, then just copy over the initial
         separator character. */
      if (*src == '/')
        {
          *(dst++) = *(src++);

#if defined(WIN32) || defined(__CYGWIN__)
          /* On Windows permit two leading separator characters which means an
           * UNC path. */
          if (*src == '/')
            *(dst++) = *(src++);
#endif /* WIN32 or Cygwin */
        }
    }

  while (*src)
    {
      /* Parse each segment, find the closing '/' */
      const char *next = src;
      while (*next && (*next != '/'))
        ++next;

      seglen = next - src;

      if (seglen == 0 || (seglen == 1 && src[0] == '.'))
        {
          /* Noop segment, so do nothing. */
        }
#if defined(WIN32) || defined(__CYGWIN__)
      /* If this is the first path segment of a file:// URI and it contains a
         windows drive letter, convert the drive letter to upper case. */
      else if (uri && canon_segments == 0 && seglen == 2 &&
          strcmp(host_uri.scheme, "file") == 0 &&
          src[0] >= 'a' && src[0] <= 'z' && src[1] == ':')
        {
          *(dst++) = toupper(src[0]);
          *(dst++) = ':';
          if (*next)
            *(dst++) = *next;
          canon_segments++;
        }
#endif /* WIN32 or Cygwin */
      else
        {
          /* An actual segment, append it to the destination path */
          if (*next)
            seglen++;
          memcpy(dst, src, seglen);
          dst += seglen;
          canon_segments++;
        }

      /* Skip over trailing slash to the next segment. */
      src = next;
      if (*src)
        src++;
    }

  /* Remove the trailing slash if necessary. */
  if (*(dst - 1) == '/')
    {
      /* If we had any path components, we always remove the trailing slash. */
      if (canon_segments > 0)
        dst --;
      /* Otherwise, make sure to strip the third slash from URIs which
       * have an empty hostname part, such as http:/// or file:/// */
      else if (uri && host_uri.hostname[0] == '\0' &&
               host_uri.path && host_uri.path[0] == '/')
              dst--;
    }

  *dst = '\0';

#if defined(WIN32) || defined(__CYGWIN__)
  /* Skip leading double slashes when there are less than 2
   * canon segments. UNC paths *MUST* have two segments. */
  if (canon[0] == '/' && canon[1] == '/')
    {
      if (canon_segments < 2)
        return canon + 1;
      else
        {
          /* Now we're sure this is a valid UNC path, convert the server name 
             (the first path segment) to lowercase as Windows treats it as case
             insensitive. 
             Note: normally the share name is treated as case insensitive too,
             but it seems to be possible to configure Samba to treat those as
             case sensitive, so better leave that alone. */
          dst = canon + 2;
          while (*dst && *dst != '/')
            *(dst++) = tolower(*dst);
        }
    }
#endif /* WIN32 or Cygwin */

  return canon;
=======
  return svn_uri_canonicalize(path, pool);
>>>>>>> e363d545
}


svn_boolean_t
svn_path_is_canonical(const char *path, apr_pool_t *pool)
{
  return svn_uri_is_canonical(path, pool);
}



/** Get APR's internal path encoding. */
static svn_error_t *
get_path_encoding(svn_boolean_t *path_is_utf8, apr_pool_t *pool)
{
  apr_status_t apr_err;
  int encoding_style;

  apr_err = apr_filepath_encoding(&encoding_style, pool);
  if (apr_err)
    return svn_error_wrap_apr(apr_err,
                              _("Can't determine the native path encoding"));

  /* ### What to do about APR_FILEPATH_ENCODING_UNKNOWN?
     Well, for now we'll just punt to the svn_utf_ functions;
     those will at least do the ASCII-subset check. */
  *path_is_utf8 = (encoding_style == APR_FILEPATH_ENCODING_UTF8);
  return SVN_NO_ERROR;
}


svn_error_t *
svn_path_cstring_from_utf8(const char **path_apr,
                           const char *path_utf8,
                           apr_pool_t *pool)
{
  svn_boolean_t path_is_utf8;
  SVN_ERR(get_path_encoding(&path_is_utf8, pool));
  if (path_is_utf8)
    {
      *path_apr = apr_pstrdup(pool, path_utf8);
      return SVN_NO_ERROR;
    }
  else
    return svn_utf_cstring_from_utf8(path_apr, path_utf8, pool);
}


svn_error_t *
svn_path_cstring_to_utf8(const char **path_utf8,
                         const char *path_apr,
                         apr_pool_t *pool)
{
  svn_boolean_t path_is_utf8;
  SVN_ERR(get_path_encoding(&path_is_utf8, pool));
  if (path_is_utf8)
    {
      *path_utf8 = apr_pstrdup(pool, path_apr);
      return SVN_NO_ERROR;
    }
  else
    return svn_utf_cstring_to_utf8(path_utf8, path_apr, pool);
}


/* Return a copy of PATH, allocated from POOL, for which control
   characters have been escaped using the form \NNN (where NNN is the
   octal representation of the byte's ordinal value).  */
static const char *
illegal_path_escape(const char *path, apr_pool_t *pool)
{
  svn_stringbuf_t *retstr;
  apr_size_t i, copied = 0;
  int c;

  /* At least one control character:
      strlen - 1 (control) + \ + N + N + N + null . */
  retstr = svn_stringbuf_create_ensure(strlen(path) + 4, pool);
  for (i = 0; path[i]; i++)
    {
      c = (unsigned char)path[i];
      if (! svn_ctype_iscntrl(c))
        continue;

      /* If we got here, we're looking at a character that isn't
         supported by the (or at least, our) URI encoding scheme.  We
         need to escape this character.  */

      /* First things first, copy all the good stuff that we haven't
         yet copied into our output buffer. */
      if (i - copied)
        svn_stringbuf_appendbytes(retstr, path + copied,
                                  i - copied);

      /* Make sure buffer is big enough for '\' 'N' 'N' 'N' null */
      svn_stringbuf_ensure(retstr, retstr->len + 5);
      /*### The backslash separator doesn't work too great with Windows,
         but it's what we'll use for consistency with invalid utf8
         formatting (until someone has a better idea) */
      sprintf(retstr->data + retstr->len, "\\%03o", (unsigned char)c);
      retstr->len += 4;

      /* Finally, update our copy counter. */
      copied = i + 1;
    }

  /* If we didn't encode anything, we don't need to duplicate the string. */
  if (retstr->len == 0)
    return path;

  /* Anything left to copy? */
  if (i - copied)
    svn_stringbuf_appendbytes(retstr, path + copied, i - copied);

  /* retstr is null-terminated either by sprintf or the svn_stringbuf
     functions. */

  return retstr->data;
}

svn_error_t *
svn_path_check_valid(const char *path, apr_pool_t *pool)
{
  const char *c;

  for (c = path; *c; c++)
    {
      if (svn_ctype_iscntrl(*c))
        {
          return svn_error_createf
            (SVN_ERR_FS_PATH_SYNTAX, NULL,
             _("Invalid control character '0x%02x' in path '%s'"),
             (unsigned char)*c,
             illegal_path_escape(svn_path_local_style(path, pool), pool));
        }
    }

  return SVN_NO_ERROR;
}

void
svn_path_splitext(const char **path_root,
                  const char **path_ext,
                  const char *path,
                  apr_pool_t *pool)
{
  const char *last_dot, *last_slash;

  /* Easy out -- why do all the work when there's no way to report it? */
  if (! (path_root || path_ext))
    return;

  /* Do we even have a period in this thing?  And if so, is there
     anything after it?  We look for the "rightmost" period in the
     string. */
  last_dot = strrchr(path, '.');
  if (last_dot && (last_dot + 1 != '\0'))
    {
      /* If we have a period, we need to make sure it occurs in the
         final path component -- that there's no path separator
         between the last period and the end of the PATH -- otherwise,
         it doesn't count.  Also, we want to make sure that our period
         isn't the first character of the last component. */
      last_slash = strrchr(path, '/');
      if ((last_slash && (last_dot > (last_slash + 1)))
          || ((! last_slash) && (last_dot > path)))
        {
          if (path_root)
            *path_root = apr_pstrmemdup(pool, path,
                                        (last_dot - path + 1) * sizeof(*path));
          if (path_ext)
            *path_ext = apr_pstrdup(pool, last_dot + 1);
          return;
        }
    }
  /* If we get here, we never found a suitable separator character, so
     there's no split. */
  if (path_root)
    *path_root = apr_pstrdup(pool, path);
  if (path_ext)
    *path_ext = "";
}<|MERGE_RESOLUTION|>--- conflicted
+++ resolved
@@ -1009,153 +1009,7 @@
 const char *
 svn_path_canonicalize(const char *path, apr_pool_t *pool)
 {
-<<<<<<< HEAD
-  char *canon, *dst;
-  const char *src;
-  apr_size_t seglen;
-  apr_size_t canon_segments = 0;
-  svn_boolean_t uri;
-  apr_uri_t host_uri;
-
-  /* "" is already canonical, so just return it; note that later code
-     depends on path not being zero-length.  */
-  if (! *path)
-    return path;
-
-  dst = canon = apr_pcalloc(pool, strlen(path) + 1);
-
-  /* Try to parse the path as an URI. */
-  if (apr_uri_parse(pool, path, &host_uri) == APR_SUCCESS &&
-      host_uri.scheme && host_uri.hostname)
-    {
-      /* convert scheme and hostname to lowercase */
-      apr_size_t offset;
-      int i;
-
-      uri = TRUE;
-      for(i = 0; host_uri.scheme[i]; i++)
-        host_uri.scheme[i] = tolower(host_uri.scheme[i]);
-      for(i = 0; host_uri.hostname[i]; i++)
-        host_uri.hostname[i] = tolower(host_uri.hostname[i]);
-
-      /* path will be pointing to a new memory location, so update src to
-       * point to the new location too. */
-      offset = strlen(host_uri.scheme) + 3; /* "(scheme)://" */
-      path = apr_uri_unparse(pool, &host_uri, APR_URI_UNP_REVEALPASSWORD);
-
-      /* skip 3rd '/' in file:/// uri */
-      if (path[offset] == '/')
-        offset++;
-
-      /* copy src to dst */
-      memcpy(dst, path, offset);
-      dst += offset;
-
-      src = path + offset;
-    }
-  else
-    {
-      uri = FALSE;
-      src = path;
-      /* If this is an absolute path, then just copy over the initial
-         separator character. */
-      if (*src == '/')
-        {
-          *(dst++) = *(src++);
-
-#if defined(WIN32) || defined(__CYGWIN__)
-          /* On Windows permit two leading separator characters which means an
-           * UNC path. */
-          if (*src == '/')
-            *(dst++) = *(src++);
-#endif /* WIN32 or Cygwin */
-        }
-    }
-
-  while (*src)
-    {
-      /* Parse each segment, find the closing '/' */
-      const char *next = src;
-      while (*next && (*next != '/'))
-        ++next;
-
-      seglen = next - src;
-
-      if (seglen == 0 || (seglen == 1 && src[0] == '.'))
-        {
-          /* Noop segment, so do nothing. */
-        }
-#if defined(WIN32) || defined(__CYGWIN__)
-      /* If this is the first path segment of a file:// URI and it contains a
-         windows drive letter, convert the drive letter to upper case. */
-      else if (uri && canon_segments == 0 && seglen == 2 &&
-          strcmp(host_uri.scheme, "file") == 0 &&
-          src[0] >= 'a' && src[0] <= 'z' && src[1] == ':')
-        {
-          *(dst++) = toupper(src[0]);
-          *(dst++) = ':';
-          if (*next)
-            *(dst++) = *next;
-          canon_segments++;
-        }
-#endif /* WIN32 or Cygwin */
-      else
-        {
-          /* An actual segment, append it to the destination path */
-          if (*next)
-            seglen++;
-          memcpy(dst, src, seglen);
-          dst += seglen;
-          canon_segments++;
-        }
-
-      /* Skip over trailing slash to the next segment. */
-      src = next;
-      if (*src)
-        src++;
-    }
-
-  /* Remove the trailing slash if necessary. */
-  if (*(dst - 1) == '/')
-    {
-      /* If we had any path components, we always remove the trailing slash. */
-      if (canon_segments > 0)
-        dst --;
-      /* Otherwise, make sure to strip the third slash from URIs which
-       * have an empty hostname part, such as http:/// or file:/// */
-      else if (uri && host_uri.hostname[0] == '\0' &&
-               host_uri.path && host_uri.path[0] == '/')
-              dst--;
-    }
-
-  *dst = '\0';
-
-#if defined(WIN32) || defined(__CYGWIN__)
-  /* Skip leading double slashes when there are less than 2
-   * canon segments. UNC paths *MUST* have two segments. */
-  if (canon[0] == '/' && canon[1] == '/')
-    {
-      if (canon_segments < 2)
-        return canon + 1;
-      else
-        {
-          /* Now we're sure this is a valid UNC path, convert the server name 
-             (the first path segment) to lowercase as Windows treats it as case
-             insensitive. 
-             Note: normally the share name is treated as case insensitive too,
-             but it seems to be possible to configure Samba to treat those as
-             case sensitive, so better leave that alone. */
-          dst = canon + 2;
-          while (*dst && *dst != '/')
-            *(dst++) = tolower(*dst);
-        }
-    }
-#endif /* WIN32 or Cygwin */
-
-  return canon;
-=======
   return svn_uri_canonicalize(path, pool);
->>>>>>> e363d545
 }
 
 
