--- conflicted
+++ resolved
@@ -44,13 +44,11 @@
 #include "svn_utf.h"
 #include "svn_time.h"
 #include "svn_props.h"
+#include "svn_ctype.h"
 
 #include "private/svn_opt_private.h"
 
-<<<<<<< HEAD
 #include "opt.h"
-=======
->>>>>>> 0213fdc3
 #include "svn_private_config.h"
 
 @@ -255,86 +253,6 @@
                 svn_opt_get_option_from_code2(global_options[i],
                                               options_table,
                                               cmd, pool);
-<<<<<<< HEAD
-=======
-
-              /* print the option's docstring */
-              if (option && option->description)
-                {
-                  const char *optstr;
-                  svn_opt_format_option(&optstr, option, TRUE, pool);
-                  SVN_ERR(svn_cmdline_fprintf(stream, pool, "  %s\n",
-                                              optstr));
-                }
-            }
-        }
-
-      if (have_options)
-        SVN_ERR(svn_cmdline_fprintf(stream, pool, "\n"));
-    }
-
-  return SVN_NO_ERROR;
-}
-
-
-/* Same as print_command_info2(), but with deprecated struct revision. */
-static svn_error_t *
-print_command_info(const svn_opt_subcommand_desc_t *cmd,
-                   const apr_getopt_option_t *options_table,
-                   svn_boolean_t help,
-                   apr_pool_t *pool,
-                   FILE *stream)
-{
-  svn_boolean_t first_time;
-  apr_size_t i;
-
-  /* Print the canonical command name. */
-  SVN_ERR(svn_cmdline_fputs(cmd->name, stream, pool));
-
-  /* Print the list of aliases. */
-  first_time = TRUE;
-  for (i = 0; i < SVN_OPT_MAX_ALIASES; i++)
-    {
-      if (cmd->aliases[i] == NULL)
-        break;
-
-      if (first_time) {
-        SVN_ERR(svn_cmdline_fputs(" (", stream, pool));
-        first_time = FALSE;
-      }
-      else
-        SVN_ERR(svn_cmdline_fputs(", ", stream, pool));
-
-      SVN_ERR(svn_cmdline_fputs(cmd->aliases[i], stream, pool));
-    }
-
-  if (! first_time)
-    SVN_ERR(svn_cmdline_fputs(")", stream, pool));
-
-  if (help)
-    {
-      const apr_getopt_option_t *option;
-      svn_boolean_t have_options = FALSE;
-
-      SVN_ERR(svn_cmdline_fprintf(stream, pool, ": %s", _(cmd->help)));
-
-      /* Loop over all valid option codes attached to the subcommand */
-      for (i = 0; i < SVN_OPT_MAX_OPTIONS; i++)
-        {
-          if (cmd->valid_options[i])
-            {
-              if (have_options == FALSE)
-                {
-                  SVN_ERR(svn_cmdline_fputs(_("\nValid options:\n"),
-                                            stream, pool));
-                  have_options = TRUE;
-                }
-
-              /* convert each option code into an option */
-              option =
-                svn_opt_get_option_from_code2(cmd->valid_options[i],
-                                              options_table, NULL, pool);
->>>>>>> 0213fdc3
 
               /* print the option's docstring */
               if (option && option->description)
@@ -543,11 +461,11 @@
       revision->value.date = tm;
       return end + 1;
     }
-  else if (apr_isdigit(*str))
+  else if (svn_ctype_isdigit(*str))
     {
       /* It's a number. */
       end = str + 1;
-      while (apr_isdigit(*end))
+      while (svn_ctype_isdigit(*end))
         end++;
       save = *end;
       *end = '\0';
@@ -556,10 +474,10 @@
       *end = save;
       return end;
     }
-  else if (apr_isalpha(*str))
+  else if (svn_ctype_isalpha(*str))
     {
       end = str + 1;
-      while (apr_isalpha(*end))
+      while (svn_ctype_isalpha(*end))
         end++;
       save = *end;
       *end = '\0';
@@ -774,10 +692,7 @@
         {
           ret = 0;
           start_revision.kind = svn_opt_revision_unspecified;
-<<<<<<< HEAD
           start_revision.value.number = 0;
-=======
->>>>>>> 0213fdc3
         }
       else  /* looking at non-empty peg revision */
         {
@@ -788,11 +703,7 @@
             {
               /* URLs are URI-encoded, so we look for dates with
                  URI-encoded delimeters.  */
-<<<<<<< HEAD
               size_t rev_len = strlen(rev_str);
-=======
-              int rev_len = strlen(rev_str);
->>>>>>> 0213fdc3
               if (rev_len > 6
                   && rev_str[0] == '%'
                   && rev_str[1] == '7'
@@ -810,7 +721,6 @@
                                        &end_revision,
                                        rev_str, pool);
         }
-<<<<<<< HEAD
 
       if (ret || end_revision.kind != svn_opt_revision_unspecified)
         return svn_error_createf(SVN_ERR_CL_ARG_PARSING_ERROR, NULL,
@@ -821,36 +731,6 @@
       rev->value = start_revision.value;
     }
   else
-=======
-
-      if (ret || end_revision.kind != svn_opt_revision_unspecified)
-        return svn_error_createf(SVN_ERR_CL_ARG_PARSING_ERROR, NULL,
-                                 _("Syntax error parsing revision '%s'"),
-                                 &peg_rev[1]);
-
-      rev->kind = start_revision.kind;
-      rev->value = start_revision.value;
-    }
-  else
-    {
-      /* Didn't find a peg revision. */
-      rev->kind = svn_opt_revision_unspecified;
-    }
-
-  return SVN_NO_ERROR;
-}
-
-svn_error_t *
-svn_opt_args_to_target_array2(apr_array_header_t **targets_p,
-                              apr_getopt_t *os,
-                              apr_array_header_t *known_targets,
-                              apr_pool_t *pool)
-{
-  svn_error_t *err = svn_opt_args_to_target_array3(targets_p, os,
-                                                   known_targets, pool);
-
-  if (err && err->apr_err == SVN_ERR_RESERVED_FILENAME_SPECIFIED)
->>>>>>> 0213fdc3
     {
       /* Didn't find a peg revision. */
       rev->kind = svn_opt_revision_unspecified;
@@ -939,11 +819,7 @@
 
           /* If the target has the same name as a Subversion
              working copy administrative dir, skip it. */
-<<<<<<< HEAD
           base_name = svn_dirent_basename(true_target, pool);
-=======
-          base_name = svn_path_basename(true_target, pool);
->>>>>>> 0213fdc3
 
           /* FIXME:
              The canonical list of administrative directory names is
@@ -1018,116 +894,6 @@
                                    const char **peg_revision,
                                    const char *utf8_target,
                                    apr_pool_t *pool)
-<<<<<<< HEAD
-=======
-{
-  const char *peg_start = NULL; /* pointer to the peg revision, if any */
-  int j;
-
-  for (j = (strlen(utf8_target) - 1); j >= 0; --j)
-    {
-      /* If we hit a path separator, stop looking.  This is OK
-          only because our revision specifiers can't contain '/'. */
-      if (utf8_target[j] == '/')
-        break;
-
-      if (utf8_target[j] == '@')
-        {
-          peg_start = &utf8_target[j];
-          break;
-        }
-    }
-
-  if (peg_start)
-    {
-      *true_target = apr_pstrmemdup(pool, utf8_target, j);
-      *peg_revision = apr_pstrdup(pool, peg_start);
-    }
-  else
-    {
-      *true_target = utf8_target;
-      *peg_revision = "";
-    }
-
-  return SVN_NO_ERROR;
-}
-
-svn_error_t *
-svn_opt__arg_canonicalize_url(const char **url_out, const char *url_in,
-                              apr_pool_t *pool)
-{
-  const char *target;
-
-  /* Convert to URI. */
-  target = svn_path_uri_from_iri(url_in, pool);
-  /* Auto-escape some ASCII characters. */
-  target = svn_path_uri_autoescape(target, pool);
-
-  /* The above doesn't guarantee a valid URI. */
-  if (! svn_path_is_uri_safe(target))
-    return svn_error_createf(SVN_ERR_BAD_URL, 0,
-                             _("URL '%s' is not properly URI-encoded"),
-                             target);
-
-  /* Verify that no backpaths are present in the URL. */
-  if (svn_path_is_backpath_present(target))
-    return svn_error_createf(SVN_ERR_BAD_URL, 0,
-                             _("URL '%s' contains a '..' element"),
-                             target);
-
-  /* strip any trailing '/' and collapse other redundant elements */
-  target = svn_path_canonicalize(target, pool);
-
-  *url_out = target;
-  return SVN_NO_ERROR;
-}
-
-svn_error_t *
-svn_opt__arg_canonicalize_path(const char **path_out, const char *path_in,
-                               apr_pool_t *pool)
-{
-  const char *apr_target;
-  char *truenamed_target; /* APR-encoded */
-  apr_status_t apr_err;
-
-  /* canonicalize case, and change all separators to '/'. */
-  SVN_ERR(svn_path_cstring_from_utf8(&apr_target, path_in, pool));
-  apr_err = apr_filepath_merge(&truenamed_target, "", apr_target,
-                               APR_FILEPATH_TRUENAME, pool);
-
-  if (!apr_err)
-    /* We have a canonicalized APR-encoded target now. */
-    apr_target = truenamed_target;
-  else if (APR_STATUS_IS_ENOENT(apr_err))
-    /* It's okay for the file to not exist, that just means we
-       have to accept the case given to the client. We'll use
-       the original APR-encoded target. */
-    ;
-  else
-    return svn_error_createf(apr_err, NULL,
-                             _("Error resolving case of '%s'"),
-                             svn_path_local_style(path_in, pool));
-
-  /* convert back to UTF-8. */
-  SVN_ERR(svn_path_cstring_to_utf8(path_out, apr_target, pool));
-  *path_out = svn_path_canonicalize(*path_out, pool);
-
-  return SVN_NO_ERROR;
-}
-
-/* Print version info for PGM_NAME.  If QUIET is  true, print in
- * brief.  Else if QUIET is not true, print the version more
- * verbosely, and if FOOTER is non-null, print it following the
- * version information.
- *
- * Use POOL for temporary allocations.
- */
-static svn_error_t *
-print_version_info(const char *pgm_name,
-                   const char *footer,
-                   svn_boolean_t quiet,
-                   apr_pool_t *pool)
->>>>>>> 0213fdc3
 {
   const char *peg_start = NULL; /* pointer to the peg revision, if any */
   const char *ptr;
