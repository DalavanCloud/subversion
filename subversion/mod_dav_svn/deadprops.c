--- conflicted
+++ resolved
@@ -1,4 +1,3 @@
-<<<<<<< HEAD
 /*
  * deadprops.c: mod_dav_svn dead property provider functions for Subversion
  *
@@ -539,547 +538,4 @@
   dav_svn_db_next_name,
   dav_svn_db_get_rollback,
   dav_svn_db_apply_rollback,
-};
-=======
-/*
- * deadprops.c: mod_dav_svn dead property provider functions for Subversion
- *
- * ====================================================================
- * Copyright (c) 2000-2003 CollabNet.  All rights reserved.
- *
- * This software is licensed as described in the file COPYING, which
- * you should have received as part of this distribution.  The terms
- * are also available at http://subversion.tigris.org/license-1.html.
- * If newer versions of this license are posted there, you may use a
- * newer version instead, at your option.
- *
- * This software consists of voluntary contributions made by many
- * individuals.  For exact contribution history, see the revision
- * history and logs, available at http://subversion.tigris.org/.
- * ====================================================================
- */
-
--
-
-#include <httpd.h>
-#include <mod_dav.h>
-
-#include <apr_hash.h>
-
-#include "dav_svn.h"
-#include "svn_xml.h"
-#include "svn_pools.h"
-#include "svn_dav.h"
-
-struct dav_db {
-  const dav_resource *resource;
-  apr_pool_t *p;
-
-  /* the resource's properties that we are sequencing over */
-  apr_hash_t *props;
-  apr_hash_index_t *hi;
-
-  /* used for constructing repos-local names for properties */
-  svn_stringbuf_t *work;
-};
-
-struct dav_deadprop_rollback {
-  dav_prop_name name;
-  svn_string_t value;
-};
-
-
-/* retrieve the "right" string to use as a repos path */
-static const char *get_repos_path (struct dav_resource_private *info)
-{
-  return info->repos_path;
-}
-
-
-/* construct the repos-local name for the given DAV property name */
-static void get_repos_propname(dav_db *db, const dav_prop_name *name,
-                               const char **repos_propname)
-{
-  if (strcmp(name->ns, SVN_DAV_PROP_NS_SVN) == 0)
-    {
-      /* recombine the namespace ("svn:") and the name. */
-      svn_stringbuf_set(db->work, SVN_PROP_PREFIX);
-      svn_stringbuf_appendcstr(db->work, name->name);
-      *repos_propname = db->work->data;
-    }
-  else if (strcmp(name->ns, SVN_DAV_PROP_NS_CUSTOM) == 0)
-    {
-      /* the name of a custom prop is just the name -- no ns URI */
-      *repos_propname = name->name;
-    }
-#ifdef SVN_DAV_FEATURE_USE_OLD_NAMESPACES
-  else if (strcmp(name->ns, SVN_PROP_PREFIX) == 0)
-    {
-      /* recombine the namespace ("svn:") and the name. */
-      svn_stringbuf_set(db->work, SVN_PROP_PREFIX);
-      svn_stringbuf_appendcstr(db->work, name->name);
-      *repos_propname = db->work->data;
-    }
-  else if (strcmp(name->ns, SVN_PROP_CUSTOM_PREFIX) == 0)
-    {
-      /* the name of a custom prop is just the name -- no ns URI */
-      *repos_propname = name->name;
-    }
-#endif /* SVN_DAV_FEATURE_USE_OLD_NAMESPACES */
-  else
-    {
-      *repos_propname = NULL;
-    }
-}
-
-static dav_error *get_value(dav_db *db, const dav_prop_name *name,
-                            svn_string_t **pvalue)
-{
-  const char *propname;
-  svn_error_t *serr;
-
-  /* get the repos-local name */
-  get_repos_propname(db, name, &propname);
-
-  if (propname == NULL)
-    {
-      /* we know these are not present. */
-      *pvalue = NULL;
-      return NULL;
-    }
-
-  /* ### if db->props exists, then try in there first */
-
-  /* Working Baseline, Baseline, or (Working) Version resource */
-  if (db->resource->baselined)
-    if (db->resource->type == DAV_RESOURCE_TYPE_WORKING)
-      serr = svn_fs_txn_prop(pvalue, db->resource->info->root.txn,
-                             propname, db->p);
-    else
-      serr = svn_fs_revision_prop(pvalue, db->resource->info->repos->fs,
-                                  db->resource->info->root.rev,
-                                  propname, db->p);
-  else
-    serr = svn_fs_node_prop(pvalue, db->resource->info->root.root,
-                            get_repos_path(db->resource->info),
-                            propname, db->p);
-  if (serr != NULL)
-    return dav_svn_convert_err(serr, HTTP_INTERNAL_SERVER_ERROR,
-                               "could not fetch a property");
-
-  return NULL;
-}
-
-static dav_error *save_value(dav_db *db, const dav_prop_name *name,
-                             const svn_string_t *value)
-{
-  const char *propname;
-  svn_error_t *serr;
-
-  /* get the repos-local name */
-  get_repos_propname(db, name, &propname);
-
-  if (propname == NULL)
-    {
-      if (db->resource->info->repos->autoversioning)
-        /* ignore the unknown namespace of the incoming prop. */
-        propname = name->name;
-      else
-        return dav_new_error(db->p, HTTP_CONFLICT, 0,
-                             "Properties may only be defined in the "
-                             SVN_DAV_PROP_NS_SVN " and " SVN_DAV_PROP_NS_CUSTOM
-                             " namespaces.");
-    }
-
-  /* Working Baseline or Working (Version) Resource */
-  if (db->resource->baselined)
-    if (db->resource->working)
-      serr = svn_repos_fs_change_txn_prop(db->resource->info->root.txn,
-                                          propname, value, db->resource->pool);
-    else
-      /* ### VIOLATING deltaV: you can't proppatch a baseline, it's
-         not a working resource!  But this is how we currently
-         (hackily) allow the svn client to change unversioned rev
-         props.  See issue #916. */
-      serr = svn_repos_fs_change_rev_prop(db->resource->info->repos->repos,
-                                          db->resource->info->root.rev,
-                                          db->resource->info->repos->username,
-                                          propname, value, db->resource->pool);
-  else
-    serr = svn_repos_fs_change_node_prop(db->resource->info->root.root,
-                                         get_repos_path(db->resource->info),
-                                         propname, value, db->resource->pool);
-  if (serr != NULL)
-    return dav_svn_convert_err(serr, HTTP_INTERNAL_SERVER_ERROR,
-                               "could not change a property");
-
-  /* a change to the props was made; make sure our cached copy is gone */
-  db->props = NULL;
-
-  return NULL;
-}
-
-static dav_error *dav_svn_db_open(apr_pool_t *p, const dav_resource *resource,
-                                  int ro, dav_db **pdb)
-{
-  dav_db *db;
-
-  /* Some resource types do not have deadprop databases. Specifically:
-     REGULAR, VERSION, and WORKING resources have them. (SVN does not
-     have WORKSPACE resources, and isn't covered here) */
-  if (resource->type == DAV_RESOURCE_TYPE_HISTORY
-      || resource->type == DAV_RESOURCE_TYPE_ACTIVITY
-      || resource->type == DAV_RESOURCE_TYPE_PRIVATE)
-    {
-      *pdb = NULL;
-      return NULL;
-    }
-
-  /* If the DB is being opened R/W, and this isn't a working resource, then
-     we have a problem! */
-  if (!ro && resource->type != DAV_RESOURCE_TYPE_WORKING)
-    {
-      /* ### Exception: in violation of deltaV, we *are* allowing a
-         baseline resource to receive a proppatch, as a way of
-         changing unversioned rev props.  Remove this someday: see IZ #916. */
-      if (! (resource->baselined
-             && resource->type == DAV_RESOURCE_TYPE_VERSION))
-        return dav_new_error(p, HTTP_CONFLICT, 0,
-                             "Properties may only be changed on working "
-                             "resources.");
-    }
-
-  db = apr_pcalloc(p, sizeof(*db));
-
-  db->resource = resource;
-  db->p = svn_pool_create(p);
-
-  /* ### temp hack */
-  db->work = svn_stringbuf_ncreate("", 0, db->p);
-
-  /* ### use RO and node's mutable status to look for an error? */
-
-  *pdb = db;
-
-  return NULL;
-}
-
-static void dav_svn_db_close(dav_db *db)
-{
-  svn_pool_destroy(db->p);
-}
-
-static dav_error *dav_svn_db_define_namespaces(dav_db *db, dav_xmlns_info *xi)
-{
-#ifdef SVN_DAV_FEATURE_USE_OLD_NAMESPACES
-  dav_xmlns_add(xi, "S", SVN_PROP_PREFIX);
-  dav_xmlns_add(xi, "C", SVN_PROP_CUSTOM_PREFIX);
-#else /* SVN_DAV_FEATURE_USE_OLD_NAMESPACES */
-  dav_xmlns_add(xi, "S", SVN_DAV_PROP_NS_SVN);
-  dav_xmlns_add(xi, "C", SVN_DAV_PROP_NS_CUSTOM);
-#endif /* SVN_DAV_FEATURE_USE_OLD_NAMESPACES */
-
-  /* ### we don't have any other possible namespaces right now. */
-
-  return NULL;
-}
-
-static dav_error *dav_svn_db_output_value(dav_db *db, 
-                                          const dav_prop_name *name,
-                                          dav_xmlns_info *xi,
-                                          apr_text_header *phdr, int *found)
-{
-  svn_string_t *propval;
-  svn_stringbuf_t *xmlsafe = NULL;
-  const char *prefix;
-  const char *s;
-  dav_error *err;
-
-  if ((err = get_value(db, name, &propval)) != NULL)
-    return err;
-
-  /* return whether the prop was found, then punt or handle it. */
-  *found = propval != NULL;
-  if (propval == NULL)
-    return NULL;
-
-  /* XML-escape our properties before sending them across the wire. */
-  svn_xml_escape_string(&xmlsafe, propval, db->resource->pool);
-
-#ifdef SVN_DAV_FEATURE_USE_OLD_NAMESPACES
-  if (strcmp(name->ns, SVN_PROP_CUSTOM_PREFIX) == 0)
-    prefix = "C:";
-  else
-    prefix = "S:";
-#else /* SVN_DAV_FEATURE_USE_OLD_NAMESPACES */
-  if (strcmp(name->ns, SVN_DAV_PROP_NS_CUSTOM) == 0)
-    prefix = "C:";
-  else
-    prefix = "S:";
-#endif /* SVN_DAV_FEATURE_USE_OLD_NAMESPACES */
-
-  if (xmlsafe->len == 0)
-    {
-      /* empty value. add an empty elem. */
-      s = apr_psprintf(db->resource->pool, "<%s%s/>" DEBUG_CR, prefix,
-                       name->name);
-      apr_text_append(db->resource->pool, phdr, s);
-    }
-  else
-    {
-      /* add <prefix:name>value</prefix:name> */
-
-      s = apr_psprintf(db->resource->pool, "<%s%s>", prefix, name->name);
-      apr_text_append(db->resource->pool, phdr, s);
-
-      /* the value is in our pool which means it has the right lifetime. */
-      /* ### at least, per the current mod_dav architecture/API */
-      /* ### oops. apr_text is not binary-safe */
-      apr_text_append(db->resource->pool, phdr, xmlsafe->data);
-      
-      s = apr_psprintf(db->resource->pool, "</%s%s>" DEBUG_CR, prefix,
-                       name->name);
-      apr_text_append(db->resource->pool, phdr, s);
-    }
-
-  return NULL;
-}
-
-static dav_error *dav_svn_db_map_namespaces(
-    dav_db *db,
-    const apr_array_header_t *namespaces,
-    dav_namespace_map **mapping)
-{
-  /* we don't need a namespace mapping right now. nothing to do */
-
-  return NULL;
-}
-
-static dav_error *dav_svn_db_store(dav_db *db, const dav_prop_name *name,
-                                   const apr_xml_elem *elem,
-                                   dav_namespace_map *mapping)
-{
-  svn_string_t propval;
-
-  /* ### oops. apr_xml is busted: it doesn't allow for binary data at the
-     ### moment. thankfully, we aren't using binary props yet. */
-
-  /* SVN sends property values as a big blob of bytes. Thus, there should be
-     no child elements of the property-name element. That also means that
-     the entire contents of the blob is located in elem->first_cdata. The
-     dav_xml_get_cdata() will figure it all out for us, but (normally) it
-     should be awfully fast and not need to copy any data. */
-
-  propval.data = dav_xml_get_cdata(elem, db->p, 0 /* strip_white */);
-  propval.len = strlen(propval.data);
-
-  return save_value(db, name, &propval);
-}
-
-static dav_error *dav_svn_db_remove(dav_db *db, const dav_prop_name *name)
-{
-  svn_error_t *serr;
-  const char *propname;
-
-  /* get the repos-local name */
-  get_repos_propname(db, name, &propname);
-
-  /* ### non-svn props aren't in our repos, so punt for now */
-  if (propname == NULL)
-    return NULL;
-
-  /* Working Baseline or Working (Version) Resource */
-  if (db->resource->baselined)
-    if (db->resource->working)
-      serr = svn_repos_fs_change_txn_prop(db->resource->info->root.txn,
-                                          propname, NULL, db->resource->pool);
-    else
-      /* ### VIOLATING deltaV: you can't proppatch a baseline, it's
-         not a working resource!  But this is how we currently
-         (hackily) allow the svn client to change unversioned rev
-         props.  See issue #916. */
-      serr = svn_repos_fs_change_rev_prop(db->resource->info->repos->repos,
-                                          db->resource->info->root.rev,
-                                          db->resource->info->repos->username,
-                                          propname, NULL, db->resource->pool);
-  else
-    serr = svn_repos_fs_change_node_prop(db->resource->info->root.root,
-                                         get_repos_path(db->resource->info),
-                                         propname, NULL, db->resource->pool);
-  if (serr != NULL)
-    return dav_svn_convert_err(serr, HTTP_INTERNAL_SERVER_ERROR,
-                               "could not remove a property");
-
-  /* a change to the props was made; make sure our cached copy is gone */
-  db->props = NULL;
-
-  return NULL;
-}
-
-static int dav_svn_db_exists(dav_db *db, const dav_prop_name *name)
-{
-  const char *propname;
-  svn_string_t *propval;
-  svn_error_t *serr;
-
-  /* get the repos-local name */
-  get_repos_propname(db, name, &propname);
-
-  /* ### non-svn props aren't in our repos */
-  if (propname == NULL)
-    return 0;
-
-  /* Working Baseline, Baseline, or (Working) Version resource */
-  if (db->resource->baselined)
-    if (db->resource->type == DAV_RESOURCE_TYPE_WORKING)
-      serr = svn_fs_txn_prop(&propval, db->resource->info->root.txn,
-                             propname, db->p);
-    else
-      serr = svn_fs_revision_prop(&propval, db->resource->info->repos->fs,
-                                  db->resource->info->root.rev,
-                                  propname, db->p);
-  else
-    serr = svn_fs_node_prop(&propval, db->resource->info->root.root,
-                            get_repos_path(db->resource->info),
-                            propname, db->p);
-
-  /* ### try and dispose of the value? */
-
-  return serr == NULL && propval != NULL;
-}
-
-static void get_name(dav_db *db, dav_prop_name *pname)
-{
-  if (db->hi == NULL)
-    {
-      pname->ns = pname->name = NULL;
-    }
-  else
-    {
-      const void *name;
-
-      apr_hash_this(db->hi, &name, NULL, NULL);
-
-#ifdef SVN_DAV_FEATURE_USE_OLD_NAMESPACES
-#define PREFIX_LEN (sizeof(SVN_PROP_PREFIX) - 1)
-      if (strncmp(name, SVN_PROP_PREFIX, PREFIX_LEN) == 0)
-#undef PREFIX_LEN
-        {
-          pname->ns = SVN_PROP_PREFIX;
-          pname->name = (const char *)name + 4;
-        }
-      else
-        {
-          pname->ns = SVN_PROP_CUSTOM_PREFIX;
-          pname->name = name;
-        }
-#else /* SVN_DAV_FEATURE_USE_OLD_NAMESPACES */
-#define PREFIX_LEN (sizeof(SVN_PROP_PREFIX) - 1)
-      if (strncmp(name, SVN_PROP_PREFIX, PREFIX_LEN) == 0)
-#undef PREFIX_LEN
-        {
-          pname->ns = SVN_DAV_PROP_NS_SVN;
-          pname->name = (const char *)name + 4;
-        }
-      else
-        {
-          pname->ns = SVN_DAV_PROP_NS_CUSTOM;
-          pname->name = name;
-        }
-#endif /* SVN_DAV_FEATURE_USE_OLD_NAMESPACES */
-    }
-}
-
-static dav_error *dav_svn_db_first_name(dav_db *db, dav_prop_name *pname)
-{
-  /* if we don't have a copy of the properties, then get one */
-  if (db->props == NULL)
-    {
-      svn_error_t *serr;
-
-      /* Working Baseline, Baseline, or (Working) Version resource */
-      if (db->resource->baselined)
-        if (db->resource->type == DAV_RESOURCE_TYPE_WORKING)
-          serr = svn_fs_txn_proplist(&db->props, db->resource->info->root.txn,
-                                     db->p);
-        else
-          serr = svn_fs_revision_proplist(&db->props,
-                                          db->resource->info->repos->fs,
-                                          db->resource->info->root.rev, db->p);
-      else
-        serr = svn_fs_node_proplist(&db->props, db->resource->info->root.root,
-                                    get_repos_path(db->resource->info), db->p);
-      if (serr != NULL)
-        return dav_svn_convert_err(serr, HTTP_INTERNAL_SERVER_ERROR,
-                                   "could not begin sequencing through "
-                                   "properties");
-    }
-
-  /* begin the iteration over the hash */
-  db->hi = apr_hash_first(db->p, db->props);
-
-  /* fetch the first key */
-  get_name(db, pname);
-
-  return NULL;
-}
-
-static dav_error *dav_svn_db_next_name(dav_db *db, dav_prop_name *pname)
-{
-  /* skip to the next hash entry */
-  if (db->hi != NULL)
-    db->hi = apr_hash_next(db->hi);
-
-  /* fetch the key */
-  get_name(db, pname);
-
-  return NULL;
-}
-
-static dav_error *dav_svn_db_get_rollback(dav_db *db, const dav_prop_name *name,
-                                          dav_deadprop_rollback **prollback)
-{
-  dav_error *err;
-  dav_deadprop_rollback *ddp;
-  svn_string_t *propval;
-
-  if ((err = get_value(db, name, &propval)) != NULL)
-    return err;
-
-  ddp = apr_palloc(db->p, sizeof(*ddp));
-  ddp->name = *name;
-  ddp->value.data = propval ? propval->data : NULL;
-  ddp->value.len = propval ? propval->len : 0;
-
-  *prollback = ddp;
-  return NULL;
-}
-
-static dav_error *dav_svn_db_apply_rollback(dav_db *db,
-                                            dav_deadprop_rollback *rollback)
-{
-  if (rollback->value.data == NULL)
-    {
-      return dav_svn_db_remove(db, &rollback->name);
-    }
-  
-  return save_value(db, &rollback->name, &rollback->value);
-}
-
-
-const dav_hooks_propdb dav_svn_hooks_propdb = {
-  dav_svn_db_open,
-  dav_svn_db_close,
-  dav_svn_db_define_namespaces,
-  dav_svn_db_output_value,
-  dav_svn_db_map_namespaces,
-  dav_svn_db_store,
-  dav_svn_db_remove,
-  dav_svn_db_exists,
-  dav_svn_db_first_name,
-  dav_svn_db_next_name,
-  dav_svn_db_get_rollback,
-  dav_svn_db_apply_rollback,
-};
->>>>>>> 2b3bfb48
+};