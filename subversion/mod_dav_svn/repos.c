/*
 * repos.c: mod_dav_svn repository provider functions for Subversion
 *
 * ====================================================================
 *    Licensed to the Apache Software Foundation (ASF) under one
 *    or more contributor license agreements.  See the NOTICE file
 *    distributed with this work for additional information
 *    regarding copyright ownership.  The ASF licenses this file
 *    to you under the Apache License, Version 2.0 (the
 *    "License"); you may not use this file except in compliance
 *    with the License.  You may obtain a copy of the License at
 *
 *      http://www.apache.org/licenses/LICENSE-2.0
 *
 *    Unless required by applicable law or agreed to in writing,
 *    software distributed under the License is distributed on an
 *    "AS IS" BASIS, WITHOUT WARRANTIES OR CONDITIONS OF ANY
 *    KIND, either express or implied.  See the License for the
 *    specific language governing permissions and limitations
 *    under the License.
 * ====================================================================
 */

#define APR_WANT_STRFUNC
#include <apr_want.h>
#include <apr_strings.h>
#include <apr_hash.h>
#include <apr_lib.h>

#include <httpd.h>
#include <http_request.h>
#include <http_protocol.h>
#include <http_log.h>
#include <http_core.h>  /* for ap_construct_url */
#include <mod_dav.h>

#include "svn_types.h"
#include "svn_pools.h"
#include "svn_error.h"
#include "svn_time.h"
#include "svn_fs.h"
#include "svn_repos.h"
#include "svn_dav.h"
#include "svn_sorts.h"
#include "svn_version.h"
#include "svn_props.h"
#include "mod_dav_svn.h"
#include "svn_ra.h"  /* for SVN_RA_CAPABILITY_* */
#include "svn_dirent_uri.h"
#include "private/svn_log.h"

#include "dav_svn.h"


#define DEFAULT_ACTIVITY_DB "dav/activities.d"


struct dav_stream {
  const dav_resource *res;

  /* for reading from the FS */
  svn_stream_t *rstream;

  /* for writing to the FS. we use wstream OR the handler/baton. */
  svn_stream_t *wstream;
  svn_txdelta_window_handler_t delta_handler;
  void *delta_baton;
};


/* Convenience structure that facilitates combined memory allocation of
   a dav_resource and dav_resource_private pair. */
typedef struct {
  dav_resource res;
  dav_resource_private priv;
} dav_resource_combined;


/* Helper-wrapper around svn_fs_check_path(), which takes the same
   arguments.  But: if we attempt to stat a path like "file1/file2",
   then still return 'svn_node_none' to signal nonexistence, rather
   than a full-blown filesystem error.  This allows mod_dav to throw
   404 instead of 500. */
static dav_error *
fs_check_path(svn_node_kind_t *kind,
              svn_fs_root_t *root,
              const char *path,
              apr_pool_t *pool)
{
  svn_error_t *serr;
  svn_node_kind_t my_kind;

  serr = svn_fs_check_path(&my_kind, root, path, pool);

  /* Possibly trap other fs-errors here someday -- errors which may
     simply indicate the path's nonexistence, rather than a critical
     problem. */
  if (serr && serr->apr_err == SVN_ERR_FS_NOT_DIRECTORY)
    {
      svn_error_clear(serr);
      *kind = svn_node_none;
      return NULL;
    }
  else if (serr)
    {
      return dav_svn__convert_err(serr, HTTP_INTERNAL_SERVER_ERROR,
                                  apr_psprintf(pool, "Error checking kind of "
                                               "path '%s' in repository",
                                               path),
                                  pool);
    }

  *kind = my_kind;
  return NULL;
}


static int
parse_version_uri(dav_resource_combined *comb,
                  const char *path,
                  const char *label,
                  int use_checked_in)
{
  const char *slash;
  const char *created_rev_str;

  /* format: CREATED_REV/REPOS_PATH */

  /* ### what to do with LABEL and USE_CHECKED_IN ?? */

  comb->res.type = DAV_RESOURCE_TYPE_VERSION;
  comb->res.versioned = TRUE;

  slash = ap_strchr_c(path, '/');
  if (slash == NULL)
    {
      /* http://host.name/repos/$svn/ver/0

         This URL form refers to the root path of the repository.
      */
      created_rev_str = apr_pstrndup(comb->res.pool, path, strlen(path));
      comb->priv.root.rev = SVN_STR_TO_REV(created_rev_str);
      comb->priv.repos_path = "/";
    }
  else if (slash == path)
    {
      /* the CREATED_REV was missing(?)

         ### not sure this can happen, though, because it would imply two
         ### slashes, yet those are cleaned out within get_resource
      */
      return TRUE;
    }
  else
    {
      apr_size_t len = slash - path;

      created_rev_str = apr_pstrndup(comb->res.pool, path, len);
      comb->priv.root.rev = SVN_STR_TO_REV(created_rev_str);
      comb->priv.repos_path = slash;
    }

  /* if the CREATED_REV parsing blew, then propagate it. */
  if (comb->priv.root.rev == SVN_INVALID_REVNUM)
    return TRUE;

  return FALSE;
}


static int
parse_history_uri(dav_resource_combined *comb,
                  const char *path,
                  const char *label,
                  int use_checked_in)
{
  /* format: ??? */

  /* ### what to do with LABEL and USE_CHECKED_IN ?? */

  comb->res.type = DAV_RESOURCE_TYPE_HISTORY;

  /* ### parse path */
  comb->priv.repos_path = path;

  return FALSE;
}


static int
parse_working_uri(dav_resource_combined *comb,
                  const char *path,
                  const char *label,
                  int use_checked_in)
{
  const char *slash;

  /* format: ACTIVITY_ID/REPOS_PATH */

  /* ### what to do with LABEL and USE_CHECKED_IN ?? */

  comb->res.type = DAV_RESOURCE_TYPE_WORKING;
  comb->res.working = TRUE;
  comb->res.versioned = TRUE;

  slash = ap_strchr_c(path, '/');

  /* This sucker starts with a slash.  That's bogus. */
  if (slash == path)
    return TRUE;

  if (slash == NULL)
    {
      /* There's no slash character in our path.  Assume it's just an
         ACTIVITY_ID pointing to the root path.  That should be cool.
         We'll just drop through to the normal case handling below. */
      comb->priv.root.activity_id = apr_pstrdup(comb->res.pool, path);
      comb->priv.repos_path = "/";
    }
  else
    {
      comb->priv.root.activity_id = apr_pstrndup(comb->res.pool, path,
                                                 slash - path);
      comb->priv.repos_path = slash;
    }

  return FALSE;
}


static int
parse_activity_uri(dav_resource_combined *comb,
                   const char *path,
                   const char *label,
                   int use_checked_in)
{
  /* format: ACTIVITY_ID */

  /* ### what to do with LABEL and USE_CHECKED_IN ?? */

  comb->res.type = DAV_RESOURCE_TYPE_ACTIVITY;

  comb->priv.root.activity_id = path;

  return FALSE;
}


static int
parse_vcc_uri(dav_resource_combined *comb,
              const char *path,
              const char *label,
              int use_checked_in)
{
  /* format: "default" (a singleton) */

  if (strcmp(path, DAV_SVN__DEFAULT_VCC_NAME) != 0)
    return TRUE;

  if (label == NULL && !use_checked_in)
    {
      /* Version Controlled Configuration (baseline selector) */

      /* ### mod_dav has a proper model for these. technically, they are
         ### version-controlled resources (REGULAR), but that just monkeys
         ### up a lot of stuff for us. use a PRIVATE for now. */

      comb->res.type = DAV_RESOURCE_TYPE_PRIVATE;   /* _REGULAR */
      comb->priv.restype = DAV_SVN_RESTYPE_VCC;

      comb->res.exists = TRUE;
      comb->res.versioned = TRUE;
      comb->res.baselined = TRUE;

      /* NOTE: comb->priv.repos_path == NULL */
    }
  else
    {
      /* a specific Version Resource; in this case, a Baseline */

      int revnum;

      if (label != NULL)
        {
          revnum = SVN_STR_TO_REV(label); /* assume slash terminates */
          if (!SVN_IS_VALID_REVNUM(revnum))
            return TRUE;        /* ### be nice to get better feedback */
        }
      else /* use_checked_in */
        {
          /* use the DAV:checked-in value of the VCC. this is always the
             "latest" (or "youngest") revision. */

          /* signal prep_version to look it up */
          revnum = SVN_INVALID_REVNUM;
        }

      comb->res.type = DAV_RESOURCE_TYPE_VERSION;

      /* exists? need to wait for now */
      comb->res.versioned = TRUE;
      comb->res.baselined = TRUE;

      /* which baseline (revision tree) to access */
      comb->priv.root.rev = revnum;

      /* NOTE: comb->priv.repos_path == NULL */
      /* NOTE: comb->priv.created_rev == SVN_INVALID_REVNUM */
    }

  return FALSE;
}


static int
parse_me_resource_uri(dav_resource_combined *comb,
                      const char *path,
                      const char *label,
                      int use_checked_in)
{
  /* In HTTP protocol v2, this uri represents the repository itself,
     and is the place where custom REPORTs get sent to.  (It replaces
     the older vcc uri form.)  It has no trailing components.  */

  if (path[0] != '\0')
    return TRUE;

  comb->res.type = DAV_RESOURCE_TYPE_PRIVATE;
  comb->priv.restype = DAV_SVN_RESTYPE_ME;

  /* We're keeping these the same as the VCC resource, to make things
     smoother for our report requests. */
  comb->res.exists = TRUE;
  comb->res.versioned = TRUE;
  comb->res.baselined = TRUE;
  /* NOTE: comb->priv.repos_path == NULL */

  return FALSE;
}


static int
parse_baseline_coll_uri(dav_resource_combined *comb,
                        const char *path,
                        const char *label,
                        int use_checked_in)
{
  const char *slash;
  int revnum;

  /* format: REVISION/REPOS_PATH */

  /* ### what to do with LABEL and USE_CHECKED_IN ?? */

  slash = ap_strchr_c(path, '/');
  if (slash == NULL)
    slash = "/";        /* they are referring to the root of the BC */
  else if (slash == path)
    return TRUE;        /* the REVISION was missing(?)
                           ### not sure this can happen, though, because
                           ### it would imply two slashes, yet those are
                           ### cleaned out within get_resource */

  revnum = SVN_STR_TO_REV(path);  /* assume slash terminates conversion */
  if (!SVN_IS_VALID_REVNUM(revnum))
    return TRUE;        /* ### be nice to get better feedback */

  /* ### mod_dav doesn't have a proper model for these. they are standard
     ### VCRs, but we need some additional semantics attached to them.
     ### need to figure out a way to label them as special. */

  comb->res.type = DAV_RESOURCE_TYPE_REGULAR;
  comb->res.versioned = TRUE;
  comb->priv.root.rev = revnum;
  comb->priv.repos_path = slash;

  return FALSE;
}


static int
parse_baseline_uri(dav_resource_combined *comb,
                   const char *path,
                   const char *label,
                   int use_checked_in)
{
  int revnum;

  /* format: REVISION */

  /* ### what to do with LABEL and USE_CHECKED_IN ?? */

  revnum = SVN_STR_TO_REV(path);
  if (!SVN_IS_VALID_REVNUM(revnum))
    return TRUE;        /* ### be nice to get better feedback */

  /* create a Baseline resource (a special Version Resource) */

  comb->res.type = DAV_RESOURCE_TYPE_VERSION;

  /* exists? need to wait for now */
  comb->res.versioned = TRUE;
  comb->res.baselined = TRUE;

  /* which baseline (revision tree) to access */
  comb->priv.root.rev = revnum;

  /* NOTE: comb->priv.repos_path == NULL */
  /* NOTE: comb->priv.created_rev == SVN_INVALID_REVNUM */

  return FALSE;
}


static int
parse_revstub_uri(dav_resource_combined *comb,
                  const char *path,
                  const char *label,
                  int use_checked_in)
{
  /* format: !svn/rev/REVISION

     In HTTP protocol v2, this represents a specific revision in the
     repository.  Clients perform PROPFIND and PROPPATCH against it to
     read and write revprops.  (This uri replaces baseline (bln) and
     working baseline (wbl) forms.)
   */

  svn_revnum_t revnum = SVN_STR_TO_REV(path);
  if (!SVN_IS_VALID_REVNUM(revnum))
    return TRUE;  /* fail */

  comb->res.type = DAV_RESOURCE_TYPE_VERSION;
  comb->res.versioned = TRUE;
  comb->res.baselined = TRUE;
  /* exists? need to wait for now */

  /* which baseline (revision tree) to access */
  comb->priv.root.rev = revnum;

  /* NOTE: comb->priv.repos_path == NULL */
  /* NOTE: comb->priv.created_rev == SVN_INVALID_REVNUM */

  return FALSE;
}


static int
parse_revroot_uri(dav_resource_combined *comb,
                  const char *path,
                  const char *label,
                  int use_checked_in)
{
  /* format: !svn/rvr/REVISION/[PATH]

     In HTTP protocol v2, this represents a path within a specific
     revision.  Clients perform PROPFIND and GET against it to read
     versioned file/dir properties and file contents.  (This uri
     replaces baseline collection (bc) forms.)
   */

  /* Right now, we treat 'rvr' URIs exactly the same as 'bc' ones.
     Same expected format, same utility, etc.  */
  return parse_baseline_coll_uri(comb, path, label, use_checked_in);
}


static int
parse_txnstub_uri(dav_resource_combined *comb,
                  const char *path,
                  const char *label,
                  int use_checked_in)
{
  /* format: !svn/txn/TXN_NAME

     In HTTP protocol v2, this represents a specific uncommitted
     transaction.  Clients perform PROPFIND and PROPPATCH against it
     to read and write txnprops during a commit.  They can also issue
     a DELETE against it to abort the txn.
   */

  if (path == NULL)
    return TRUE;  /* fail, we need a txn_name. */

  comb->res.type = DAV_RESOURCE_TYPE_PRIVATE;
  comb->priv.restype = DAV_SVN_RESTYPE_TXN_COLLECTION;
  comb->priv.root.txn_name = apr_pstrdup(comb->res.pool, path);

  return FALSE;
}


static int
parse_txnroot_uri(dav_resource_combined *comb,
                  const char *path,
                  const char *label,
                  int use_checked_in)
{
  /* format: !svn/txr/TXN_NAME/[PATH]

     In HTTP protocol v2, this represents a path within a specific
     uncommitted transaction.  Clients perform PUT, COPY, DELETE, MOVE
     against it to modify the path.
   */
  const char *slash;

  /* Note that we're calling this a WORKING resource, rather than
     PRIVATE, so that we can let prep_working() do the same work for
     us that it does on DeltaV 'working resources'.  */
  comb->res.type = DAV_RESOURCE_TYPE_WORKING;

  /* ...but setting this restype can let parse_working() know whether
     this is a !svn/wrk/ (DeltaV) or a !svn/txr (protocol v2) */
  comb->priv.restype = DAV_SVN_RESTYPE_TXNROOT_COLLECTION;
  comb->res.working = TRUE;
  comb->res.versioned = TRUE;

  slash = ap_strchr_c(path, '/');

  /* This sucker starts with a slash.  That's bogus. */
  if (slash == path)
    return TRUE;

  if (slash == NULL)
    {
      /* There's no slash character in our path.  Assume it's just an
         TXN_NAME pointing to the root path.  That should be cool.
         We'll just drop through to the normal case handling below. */
      comb->priv.root.txn_name = apr_pstrdup(comb->res.pool, path);
      comb->priv.repos_path = "/";
    }
  else
    {
      comb->priv.root.txn_name = apr_pstrndup(comb->res.pool, path,
                                              slash - path);
      comb->priv.repos_path = slash;
    }

  return FALSE;
}


static int
parse_wrk_baseline_uri(dav_resource_combined *comb,
                       const char *path,
                       const char *label,
                       int use_checked_in)
{
  const char *slash;

  /* format: ACTIVITY_ID/REVISION */

  /* ### what to do with LABEL and USE_CHECKED_IN ?? */

  comb->res.type = DAV_RESOURCE_TYPE_WORKING;
  comb->res.working = TRUE;
  comb->res.versioned = TRUE;
  comb->res.baselined = TRUE;

  if ((slash = ap_strchr_c(path, '/')) == NULL
      || slash == path
      || slash[1] == '\0')
    return TRUE;

  comb->priv.root.activity_id = apr_pstrndup(comb->res.pool, path,
                                             slash - path);
  comb->priv.root.rev = SVN_STR_TO_REV(slash + 1);

  /* NOTE: comb->priv.repos_path == NULL */

  return FALSE;
}


static const struct special_defn
{
  const char *name;

  /*
   * COMB is the resource that we are constructing. Any elements that
   * can be determined from the PATH may be set in COMB. However, further
   * operations are not allowed (we don't want anything besides a parse
   * error to occur).
   *
   * At a minimum, the parse function must set COMB->res.type and
   * COMB->priv.repos_path.
   *
   * PATH does not contain a leading slash. Given "/root/$svn/xxx/the/path"
   * as the request URI, the PATH variable will be "the/path"
   */
  int (*parse)(dav_resource_combined *comb, const char *path,
               const char *label, int use_checked_in);

  /* The number of subcompenents after the !svn/xxx/... before we
     reach the actual path within the repository. */
  int numcomponents;

  /* Boolean:  are the subcomponents followed by a repos path? */
  int has_repos_path;

  /* The private resource type for the /$svn/xxx/ collection. */
  enum dav_svn_private_restype restype;

} special_subdirs[] =
{
  /* Our original delta-V-ish protocol uses all these: */
  { "ver", parse_version_uri, 1, TRUE, DAV_SVN_RESTYPE_VER_COLLECTION },
  { "his", parse_history_uri, 0, FALSE, DAV_SVN_RESTYPE_HIS_COLLECTION },
  { "wrk", parse_working_uri, 1, TRUE,  DAV_SVN_RESTYPE_WRK_COLLECTION },
  { "act", parse_activity_uri, 1, FALSE, DAV_SVN_RESTYPE_ACT_COLLECTION },
  { "vcc", parse_vcc_uri, 1, FALSE, DAV_SVN_RESTYPE_VCC_COLLECTION },
  { "bc", parse_baseline_coll_uri, 1, TRUE, DAV_SVN_RESTYPE_BC_COLLECTION },
  { "bln", parse_baseline_uri, 1, FALSE, DAV_SVN_RESTYPE_BLN_COLLECTION },
  { "wbl", parse_wrk_baseline_uri, 2, FALSE, DAV_SVN_RESTYPE_WBL_COLLECTION },

  /* The new v2 protocol uses these new 'stub' uris: */
  { "me",  parse_me_resource_uri, 0, FALSE, DAV_SVN_RESTYPE_ME },
  { "rev", parse_revstub_uri, 1, FALSE, DAV_SVN_RESTYPE_REV_COLLECTION },
  { "rvr", parse_revroot_uri, 1, TRUE, DAV_SVN_RESTYPE_REVROOT_COLLECTION },
  { "txn", parse_txnstub_uri, 1, FALSE, DAV_SVN_RESTYPE_TXN_COLLECTION},
  { "txr", parse_txnroot_uri, 1, TRUE, DAV_SVN_RESTYPE_TXNROOT_COLLECTION},

  { NULL } /* sentinel */
};


/*
 * parse_uri: parse the provided URI into its various bits
 *
 * URI will contain a path relative to our configured root URI. It should
 * not have a leading "/". The root is identified by "".
 *
 * On output: *COMB will contain all of the information parsed out of
 * the URI -- the resource type, activity ID, path, etc.
 *
 * Note: this function will only parse the URI. Validation of the pieces,
 * opening data stores, etc, are not part of this function.
 *
 * TRUE is returned if a parsing error occurred. FALSE for success.
 */
static int
parse_uri(dav_resource_combined *comb,
          const char *uri,
          const char *label,
          int use_checked_in)
{
  const char *special_uri = comb->priv.repos->special_uri;
  apr_size_t len1;
  apr_size_t len2;
  char ch;

  len1 = strlen(uri);
  len2 = strlen(special_uri);
  if (len1 > len2
      && ((ch = uri[len2]) == '/' || ch == '\0')
      && memcmp(uri, special_uri, len2) == 0)
    {
      if (ch == '\0')
        {
          /* URI was "/root/!svn". It exists, but has restricted usage. */
          comb->res.type = DAV_RESOURCE_TYPE_PRIVATE;
          comb->priv.restype = DAV_SVN_RESTYPE_ROOT_COLLECTION;
        }
      else
        {
          const struct special_defn *defn;

          /* skip past the "!svn/" prefix */
          uri += len2 + 1;
          len1 -= len2 + 1;

          for (defn = special_subdirs ; defn->name != NULL; ++defn)
            {
              apr_size_t len3 = strlen(defn->name);

              if (len1 >= len3 && memcmp(uri, defn->name, len3) == 0)
                {
                  /* If we find a slash after our special subdir, or
                     if we don't and this subdir isn't *supposed* to have
                     anything following it (such as the !svn/me
                     resource), hand off the custom parser for this
                     subdir type. */
                  if (uri[len3] == '/')
                    {
                      if ((*defn->parse)(comb, uri + len3 + 1, label,
                                         use_checked_in))
                        return TRUE;
                    }
                  else if (uri[len3] == '\0')
                    {
                      if ((defn->numcomponents == 0)
                          && (! defn->has_repos_path))
                        {
                          if ((*defn->parse)(comb, "", label, use_checked_in))
                            return TRUE;
                        }
                      else
                        {
                          /* URI was "/root/!svn/XXX". The location
                             exists, but has restricted usage. */
                          comb->res.type = DAV_RESOURCE_TYPE_PRIVATE;

                          /* Store the resource type so that we can
                             PROPFIND on this collection. */
                          comb->priv.restype = defn->restype;
                        }
                    }
                  else
                    {
                      /* e.g. "/root/!svn/activity" (we just know "act") */
                      return TRUE;
                    }

                  break;
                }
            }

          /* if completed the loop, then it is an unrecognized subdir */
          if (defn->name == NULL)
            return TRUE;
        }
    }
  else
    {
      /* Anything under the root, but not under "!svn". These are all
         version-controlled resources. */
      comb->res.type = DAV_RESOURCE_TYPE_REGULAR;
      comb->res.versioned = TRUE;

      /* The location of these resources corresponds directly to the URI,
         and we keep the leading "/". */
      comb->priv.repos_path = comb->priv.uri_path->data;
    }

  return FALSE;
}


static dav_error *
prep_regular(dav_resource_combined *comb)
{
  apr_pool_t *pool = comb->res.pool;
  dav_svn_repos *repos = comb->priv.repos;
  svn_error_t *serr;
  dav_error *derr;
  svn_node_kind_t kind;

  /* A REGULAR resource might have a specific revision already (e.g. if it
     is part of a baseline collection). However, if it doesn't, then we
     will assume that we need the youngest revision.
     ### other cases besides a BC? */
  if (comb->priv.root.rev == SVN_INVALID_REVNUM)
    {
      serr = svn_fs_youngest_rev(&comb->priv.root.rev, repos->fs, pool);
      if (serr != NULL)
        {
          return dav_svn__convert_err(serr, HTTP_INTERNAL_SERVER_ERROR,
                                      "Could not determine the proper "
                                      "revision to access",
                                      pool);
        }
    }

  /* get the root of the tree */
  serr = svn_fs_revision_root(&comb->priv.root.root, repos->fs,
                              comb->priv.root.rev, pool);
  if (serr != NULL)
    {
      return dav_svn__convert_err(serr, HTTP_INTERNAL_SERVER_ERROR,
                                  "Could not open the root of the "
                                  "repository",
                                  pool);
    }

  derr = fs_check_path(&kind, comb->priv.root.root,
                       comb->priv.repos_path, pool);
  if (derr != NULL)
    return derr;

  comb->res.exists = (kind != svn_node_none);
  comb->res.collection = (kind == svn_node_dir);

  /* HACK:  dav_get_resource_state() is making shortcut assumptions
     about how to distinguish a null resource from a lock-null
     resource.  This is the only way to get around that problem.
     Without it, it won't ever detect lock-nulls, and thus 'svn unlock
     nonexistentURL' will always return 404's. */
  if (! comb->res.exists)
    comb->priv.r->path_info = (char *) "";

  return NULL;
}


static dav_error *
prep_version(dav_resource_combined *comb)
{
  svn_error_t *serr;
  apr_pool_t *pool = comb->res.pool;

  /* we are accessing the Version Resource by REV/PATH */

  /* ### assert: .baselined = TRUE */

  /* if we don't have a revision, then assume the youngest */
  if (!SVN_IS_VALID_REVNUM(comb->priv.root.rev))
    {
      serr = svn_fs_youngest_rev(&comb->priv.root.rev,
                                 comb->priv.repos->fs,
                                 pool);
      if (serr != NULL)
        {
          /* ### might not be a baseline */

          return dav_svn__convert_err(serr, HTTP_INTERNAL_SERVER_ERROR,
                                      "Could not fetch 'youngest' revision "
                                      "to enable accessing the latest "
                                      "baseline resource.",
                                      pool);
        }
    }

  /* ### baselines have no repos_path, and we don't need to open
     ### a root (yet). we just needed to ensure that we have the proper
     ### revision number. */

  if (!comb->priv.root.root)
    {
      serr = svn_fs_revision_root(&comb->priv.root.root,
                                  comb->priv.repos->fs,
                                  comb->priv.root.rev,
                                  pool);
      if (serr != NULL)
        {
          return dav_svn__convert_err(serr, HTTP_INTERNAL_SERVER_ERROR,
                                      "Could not open a revision root.",
                                      pool);
        }
    }

  /* ### we should probably check that the revision is valid */
  comb->res.exists = TRUE;

  /* Set up the proper URI. Most likely, we arrived here via a VCC,
     so the URI will be incorrect. Set the canonical form. */
  /* ### assuming a baseline */
  comb->res.uri = dav_svn__build_uri(comb->priv.repos,
                                     DAV_SVN__BUILD_URI_BASELINE,
                                     comb->priv.root.rev, NULL,
                                     0 /* add_href */,
                                     pool);

  return NULL;
}


static dav_error *
prep_history(dav_resource_combined *comb)
{
  return NULL;
}


static dav_error *
prep_working(dav_resource_combined *comb)
{
  apr_pool_t *pool = comb->res.pool;
  svn_error_t *serr;
  dav_error *derr;
  svn_node_kind_t kind;
  const char *txn_name = comb->priv.root.txn_name;

  /* A txnroot object will already have the txn_name filled in, but a
     DeltaV 'working resource' will only have the activity_id at this
     point. */
  if (txn_name == NULL)
    {
      txn_name = dav_svn__get_txn(comb->priv.repos,
                                  comb->priv.root.activity_id);
      if (txn_name == NULL)
        {
          return dav_new_error(pool, HTTP_BAD_REQUEST, 0,
                               "An unknown activity was specified in the URL. "
                               "This is generally caused by a problem in the "
                               "client software.");
        }
      comb->priv.root.txn_name = txn_name;
    }

  /* get the FS transaction, given its name */
  serr = svn_fs_open_txn(&comb->priv.root.txn, comb->priv.repos->fs, txn_name,
                         pool);
  if (serr != NULL)
    {
      if (serr->apr_err == SVN_ERR_FS_NO_SUCH_TRANSACTION)
        {
          svn_error_clear(serr);
          return dav_new_error(pool, HTTP_INTERNAL_SERVER_ERROR, 0,
                               "An activity was specified and found, but the "
                               "corresponding SVN FS transaction was not "
                               "found.");
        }
      return dav_svn__convert_err(serr, HTTP_INTERNAL_SERVER_ERROR,
                                  "Could not open the SVN FS transaction "
                                  "corresponding to the specified activity.",
                                  pool);
    }

  if (comb->res.baselined)
    {
      /* a Working Baseline */

      /* if the transaction exists, then the working resource exists */
      comb->res.exists = TRUE;

      return NULL;
    }

  /* Set the txn author if not previously set.  Protect against multi-author
   * commits by verifying authenticated user associated with the current
   * request is the same as the txn author.
   * Note that anonymous requests are being excluded as being a change
   * in author, because the commit may touch areas of the repository
   * that are anonymous writeable as well as areas that are not.
   */
  if (comb->priv.repos->username)
    {
      svn_string_t *current_author;
      svn_string_t request_author;

      serr = svn_fs_txn_prop(&current_author, comb->priv.root.txn,
                             SVN_PROP_REVISION_AUTHOR, pool);
      if (serr != NULL)
        {
          return dav_svn__convert_err(serr, HTTP_INTERNAL_SERVER_ERROR,
                   "Failed to retrieve author of the SVN FS transaction "
                   "corresponding to the specified activity.",
                   pool);
        }

      request_author.data = comb->priv.repos->username;
      request_author.len = strlen(request_author.data);
      if (!current_author)
        {
          serr = svn_fs_change_txn_prop(comb->priv.root.txn,
                                        SVN_PROP_REVISION_AUTHOR,
                                        &request_author, pool);
          if (serr != NULL)
            {
              return dav_svn__convert_err(serr, HTTP_INTERNAL_SERVER_ERROR,
                       "Failed to set the author of the SVN FS transaction "
                       "corresponding to the specified activity.",
                       pool);
            }
        }
      else if (!svn_string_compare(current_author, &request_author))
        {
          return dav_new_error(pool, HTTP_NOT_IMPLEMENTED, 0,
                   "Multi-author commits not supported.");
        }
    }

  /* get the root of the tree */
  serr = svn_fs_txn_root(&comb->priv.root.root, comb->priv.root.txn, pool);
  if (serr != NULL)
    {
      return dav_svn__convert_err(serr, HTTP_INTERNAL_SERVER_ERROR,
                                  "Could not open the (transaction) root of "
                                  "the repository",
                                  pool);
    }

  derr = fs_check_path(&kind, comb->priv.root.root,
                       comb->priv.repos_path, pool);
  if (derr != NULL)
    return derr;

  comb->res.exists = (kind != svn_node_none);
  comb->res.collection = (kind == svn_node_dir);

  return NULL;
}


static dav_error *
prep_activity(dav_resource_combined *comb)
{
  const char *txn_name = dav_svn__get_txn(comb->priv.repos,
                                          comb->priv.root.activity_id);

  comb->priv.root.txn_name = txn_name;
  comb->res.exists = txn_name != NULL;

  return NULL;
}


static dav_error *
prep_private(dav_resource_combined *comb)
{
  svn_error_t *serr;
  apr_pool_t *pool = comb->res.pool;

  if (comb->priv.restype == DAV_SVN_RESTYPE_VCC)
    {
      /* ### what to do */
    }
  else if (comb->priv.restype == DAV_SVN_RESTYPE_TXN_COLLECTION)
    {
      /* Open the named transaction. */

      if (comb->priv.root.txn_name == NULL)
        return dav_new_error(pool, HTTP_BAD_REQUEST, 0,
                             "An unknown txn name was specified in the URL.");

      serr = svn_fs_open_txn(&comb->priv.root.txn,
                             comb->priv.repos->fs,
                             comb->priv.root.txn_name, pool);
      if (serr != NULL)
        {
          if (serr->apr_err == SVN_ERR_FS_NO_SUCH_TRANSACTION)
            {
              svn_error_clear(serr);
              comb->res.exists = FALSE;
              return dav_new_error(pool, HTTP_INTERNAL_SERVER_ERROR, 0,
                                   "Named transaction doesn't exist.");
            }
          return dav_svn__convert_err(serr, HTTP_INTERNAL_SERVER_ERROR,
                                      "Could not open specified transaction.",
                                      pool);
        }
      comb->res.exists = TRUE;
    }

  return NULL;
}


static const struct res_type_handler
{
  dav_resource_type type;
  dav_error * (*prep)(dav_resource_combined *comb);

} res_type_handlers[] =
{
  /* skip UNKNOWN */
  { DAV_RESOURCE_TYPE_REGULAR, prep_regular },
  { DAV_RESOURCE_TYPE_VERSION, prep_version },
  { DAV_RESOURCE_TYPE_HISTORY, prep_history },
  { DAV_RESOURCE_TYPE_WORKING, prep_working },
  /* skip WORKSPACE */
  { DAV_RESOURCE_TYPE_ACTIVITY, prep_activity },
  { DAV_RESOURCE_TYPE_PRIVATE, prep_private },

  { 0, NULL }   /* sentinel */
};


/*
** ### docco...
**
** Set .exists and .collection
** open other, internal bits...
*/
static dav_error *
prep_resource(dav_resource_combined *comb)
{
  const struct res_type_handler *scan;

  for (scan = res_type_handlers; scan->prep != NULL; ++scan)
    {
      if (comb->res.type == scan->type)
        return (*scan->prep)(comb);
    }

  return dav_new_error(comb->res.pool, HTTP_INTERNAL_SERVER_ERROR, 0,
                       "DESIGN FAILURE: unknown resource type");
}


static dav_resource *
create_private_resource(const dav_resource *base,
                        enum dav_svn_private_restype restype)
{
  dav_resource_combined *comb;
  svn_stringbuf_t *path;
  const struct special_defn *defn;

  for (defn = special_subdirs; defn->name != NULL; ++defn)
    if (defn->restype == restype)
      break;
  /* assert: defn->name != NULL */

  path = svn_stringbuf_createf(base->pool, "/%s/%s",
                            base->info->repos->special_uri, defn->name);

  comb = apr_pcalloc(base->pool, sizeof(*comb));

  /* ### can/should we leverage prep_resource */

  comb->res.type = DAV_RESOURCE_TYPE_PRIVATE;

  comb->res.exists = TRUE;
  comb->res.collection = TRUE;                  /* ### always true? */
  /* versioned = baselined = working = FALSE */

  comb->res.uri = apr_pstrcat(base->pool, base->info->repos->root_path,
                              path->data, NULL);
  comb->res.info = &comb->priv;
  comb->res.hooks = &dav_svn__hooks_repository;
  comb->res.pool = base->pool;

  comb->priv.uri_path = path;
  comb->priv.repos = base->info->repos;
  comb->priv.root.rev = SVN_INVALID_REVNUM;
  return &comb->res;
}


static void log_warning(void *baton, svn_error_t *err)
{
  request_rec *r = baton;

  /* ### hmm. the FS is cleaned up at request cleanup time. "r" might
     ### not really be valid. we should probably put the FS into a
     ### subpool to ensure it gets cleaned before the request.

     ### is there a good way to create and use a subpool for all
     ### of our functions ... ??
  */

  ap_log_rerror(APLOG_MARK, APLOG_ERR, APR_EGENERAL, r, "%s", err->message);
}


AP_MODULE_DECLARE(dav_error *)
dav_svn_split_uri(request_rec *r,
                  const char *uri_to_split,
                  const char *root_path,
                  const char **cleaned_uri,
                  int *trailing_slash,
                  const char **repos_name,
                  const char **relative_path,
                  const char **repos_path)
{
  apr_size_t len1;
  int had_slash;
  const char *fs_path;
  const char *fs_parent_path;
  const char *relative;
  char *uri;

  /* one of these is NULL, the other non-NULL. */
  fs_path = dav_svn__get_fs_path(r);
  fs_parent_path = dav_svn__get_fs_parent_path(r);

  if ((fs_path == NULL) && (fs_parent_path == NULL))
    {
      /* ### are SVN_ERR_APMOD codes within the right numeric space? */
      return dav_new_error(r->pool, HTTP_INTERNAL_SERVER_ERROR,
                           SVN_ERR_APMOD_MISSING_PATH_TO_FS,
                           "The server is misconfigured: "
                           "either an SVNPath or SVNParentPath "
                           "directive is required to specify the location "
                           "of this resource's repository.");
    }

  /* make a copy so that we can do some work on it */
  uri = apr_pstrdup(r->pool, uri_to_split);

  /* remove duplicate slashes, and make sure URI has no trailing '/' */
  ap_no2slash(uri);
  len1 = strlen(uri);
  had_slash = (len1 > 0 && uri[len1 - 1] == '/');
  if (len1 > 1 && had_slash)
    uri[len1 - 1] = '\0';

  if (had_slash)
    *trailing_slash = TRUE;
  else
    *trailing_slash = FALSE;

  /* return the first item.  */
  *cleaned_uri = apr_pstrdup(r->pool, uri);

  /* The URL space defined by the SVN provider is always a virtual
     space. Construct the path relative to the configured Location
     (root_path). So... the relative location is simply the URL used,
     skipping the root_path.

     Note: mod_dav has canonialized root_path. It will not have a trailing
     slash (unless it is "/").

     Note: given a URI of /something and a root of /some, then it is
           impossible to be here (and end up with "thing"). This is simply
           because we control /some and are dispatched to here for its
           URIs. We do not control /something, so we don't get here. Or,
           if we *do* control /something, then it is for THAT root.
  */
  relative = ap_stripprefix(uri, root_path);

  /* We want a leading slash on the path specified by <relative>. This
     will almost always be the case since root_path does not have a trailing
     slash. However, if the root is "/", then the slash will be removed
     from <relative>. Backing up a character will put the leading slash
     back.

     Watch out for the empty string! This can happen when URI == ROOT_PATH.
     We simply turn the path into "/" for this case. */
  if (*relative == '\0')
    relative = "/";
  else if (*relative != '/')
    --relative;
  /* ### need a better name... it isn't "relative" because of the leading
     ### slash. something about SVN-private-path */

  /* Depending on whether SVNPath or SVNParentPath was used, we need
     to compute 'relative' and 'repos_name' differently.  */

  /* Normal case:  the SVNPath command was used to specify a
     particular repository.  */
  if (fs_path != NULL)
    {
      /* the repos_name is the last component of root_path. */
      *repos_name = svn_dirent_basename(root_path, r->pool);

      /* 'relative' is already correct for SVNPath; the root_path
         already contains the name of the repository, so relative is
         everything beyond that.  */
    }

  else
    {
      /* SVNParentPath was used instead: assume the first component of
         'relative' is the name of a repository. */
      const char *magic_component, *magic_end;

      /* A repository name is required here.
         Remember that 'relative' always starts with a "/". */
      if (relative[1] == '\0')
        {
          /* ### are SVN_ERR_APMOD codes within the right numeric space? */
          return dav_new_error(r->pool, HTTP_FORBIDDEN,
                               SVN_ERR_APMOD_MALFORMED_URI,
                               "The URI does not contain the name "
                               "of a repository.");
        }

      magic_end = ap_strchr_c(relative + 1, '/');
      if (!magic_end)
        {
          /* ### Request was for parent directory with no trailing
             slash; we probably ought to just redirect to same with
             trailing slash appended. */
          magic_component = relative + 1;
          relative = "/";
        }
      else
        {
          magic_component = apr_pstrndup(r->pool, relative + 1,
                                         magic_end - relative - 1);
          relative = magic_end;
        }

      /* return answer */
      *repos_name = magic_component;
    }

  /* We can return 'relative' at this point too. */
  *relative_path = apr_pstrdup(r->pool, relative);

  /* Code to remove the !svn junk from the front of the relative path,
     mainly stolen from parse_uri().  This code assumes that
     the 'relative' string being parsed doesn't start with '/'. */
  relative++;

  {
    const char *special_uri = dav_svn__get_special_uri(r);
    apr_size_t len2;
    char ch;

    len1 = strlen(relative);
    len2 = strlen(special_uri);
    if (len1 > len2
        && ((ch = relative[len2]) == '/' || ch == '\0')
        && memcmp(relative, special_uri, len2) == 0)
      {
        if (ch == '\0')
          {
            /* relative is just "!svn", which is malformed. */
            return dav_new_error(r->pool, HTTP_INTERNAL_SERVER_ERROR,
                                 SVN_ERR_APMOD_MALFORMED_URI,
                                 "Nothing follows the svn special_uri.");
          }
        else
          {
            const struct special_defn *defn;

            /* skip past the "!svn/" prefix */
            relative += len2 + 1;
            len1 -= len2 + 1;

            for (defn = special_subdirs ; defn->name != NULL; ++defn)
              {
                apr_size_t len3 = strlen(defn->name);

                if (len1 >= len3 && memcmp(relative, defn->name, len3) == 0)
                  {
                    /* Found a matching special dir. */

                    if (relative[len3] == '\0')
                      {
                        /* relative is "!svn/xxx"  */
                        if (defn->numcomponents == 0)
                          *repos_path = NULL;
                        else
                          return
                            dav_new_error(r->pool, HTTP_INTERNAL_SERVER_ERROR,
                                          SVN_ERR_APMOD_MALFORMED_URI,
                                          "Missing info after special_uri.");
                      }
                    else if (relative[len3] == '/')
                      {
                        /* Skip past defn->numcomponents components,
                           return everything beyond that.*/
                        int j;
                        const char *end = NULL, *start = relative + len3 + 1;

                        for (j = 0; j < defn->numcomponents; j++)
                          {
                            end = ap_strchr_c(start, '/');
                            if (! end)
                              break;
                            start = end + 1;
                          }

                        if (! end)
                          {
                            /* Did we break from the loop prematurely? */
                            if (j != (defn->numcomponents - 1))
                              return
                                dav_new_error(r->pool,
                                              HTTP_INTERNAL_SERVER_ERROR,
                                              SVN_ERR_APMOD_MALFORMED_URI,
                                              "Not enough components"
                                              " after special_uri.");

                            if (! defn->has_repos_path)
                              /* It's okay to not have found a slash. */
                              *repos_path = NULL;
                            else
                              *repos_path = "/";
                          }
                        else
                          {
                            /* Found a slash after the special components. */
                            *repos_path = apr_pstrdup(r->pool, start);
                          }
                      }
                    else
                      {
                        return
                          dav_new_error(r->pool, HTTP_INTERNAL_SERVER_ERROR,
                                        SVN_ERR_APMOD_MALFORMED_URI,
                                        "Unknown data after special_uri.");
                      }

                  break;
                  }
              }

            if (defn->name == NULL)
              return
                dav_new_error(r->pool, HTTP_INTERNAL_SERVER_ERROR,
                              SVN_ERR_APMOD_MALFORMED_URI,
                              "Couldn't match subdir after special_uri.");
          }
      }
    else
      {
        /* There's no "!svn/" at all, so the relative path is already
           a valid path within the repository.  */
        *repos_path = apr_pstrdup(r->pool, relative);
      }
  }

  return NULL;
}


/* Context for cleanup handler. */
struct cleanup_fs_access_baton
{
  svn_fs_t *fs;
  apr_pool_t *pool;
};


/* Pool cleanup handler.  Make sure fs's access ctx points to NULL
   when request pool is destroyed. */
static apr_status_t
cleanup_fs_access(void *data)
{
  svn_error_t *serr;
  struct cleanup_fs_access_baton *baton = data;

  serr = svn_fs_set_access(baton->fs, NULL);
  if (serr)
    {
      ap_log_perror(APLOG_MARK, APLOG_ERR, serr->apr_err, baton->pool,
                    "cleanup_fs_access: error clearing fs access context");
      svn_error_clear(serr);
    }

  return APR_SUCCESS;
}


/* Helper func to construct a special 'parentpath' private resource. */
static dav_error *
get_parentpath_resource(request_rec *r,
                        const char *root_path,
                        dav_resource **resource)
{
  const char *new_uri;
  dav_svn_root *droot = apr_pcalloc(r->pool, sizeof(*droot));
  dav_svn_repos *repos = apr_pcalloc(r->pool, sizeof(*repos));
  dav_resource_combined *comb = apr_pcalloc(r->pool, sizeof(*comb));
  apr_size_t len = strlen(r->uri);

  comb->res.exists = TRUE;
  comb->res.collection = TRUE;
  comb->res.uri = apr_pstrdup(r->pool, r->uri);
  comb->res.info = &comb->priv;
  comb->res.hooks = &dav_svn__hooks_repository;
  comb->res.pool = r->pool;
  comb->res.type = DAV_RESOURCE_TYPE_PRIVATE;

  comb->priv.restype = DAV_SVN_RESTYPE_PARENTPATH_COLLECTION;
  comb->priv.r = r;
  comb->priv.repos_path = "Collection of Repositories";
  comb->priv.root = *droot;
  droot->rev = SVN_INVALID_REVNUM;

  comb->priv.repos = repos;
  repos->pool = r->pool;
  repos->xslt_uri = dav_svn__get_xslt_uri(r);
  repos->autoversioning = dav_svn__get_autoversioning_flag(r);
  repos->bulk_updates = dav_svn__get_bulk_updates_flag(r);
  repos->v2_protocol = dav_svn__get_v2_protocol_flag(r);
  repos->base_url = ap_construct_url(r->pool, "", r);
  repos->special_uri = dav_svn__get_special_uri(r);
  repos->username = r->user;
  repos->client_capabilities = apr_hash_make(repos->pool);

  /* Make sure this type of resource always has a trailing slash; if
     not, redirect to a URI that does. */
  if (r->uri[len-1] != '/')
    {
      new_uri = apr_pstrcat(r->pool, ap_escape_uri(r->pool, r->uri),
                            "/", NULL);
      apr_table_setn(r->headers_out, "Location",
                     ap_construct_url(r->pool, new_uri, r));
      return dav_new_error(r->pool, HTTP_MOVED_PERMANENTLY, 0,
                           "Requests for a collection must have a "
                           "trailing slash on the URI.");
    }

  /* No other "prepping" of resource needs to happen -- no opening
     of a repository or anything like that, because, well, there's
     no repository to open. */
  *resource = &comb->res;
  return NULL;
}

/* --------------- Borrowed from httpd's mod_negotiation.c -------------- */

typedef struct accept_rec {
  char *name;                 /* MUST be lowercase */
  float quality;
} accept_rec;

/*
 * Get a single Accept-encoding line from ACCEPT_LINE, and place the
 * information we have parsed out of it into RESULT.
 */

static const char *get_entry(apr_pool_t *p, accept_rec *result,
                             const char *accept_line)
{
    result->quality = 1.0f;

    /*
     * Note that this handles what I gather is the "old format",
     *
     *    Accept: text/html text/plain moo/zot
     *
     * without any compatibility kludges --- if the token after the
     * MIME type begins with a semicolon, we know we're looking at parms,
     * otherwise, we know we aren't.  (So why all the pissing and moaning
     * in the CERN server code?  I must be missing something).
     */

    result->name = ap_get_token(p, &accept_line, 0);
    ap_str_tolower(result->name);     /* You want case insensitive,
                                       * you'll *get* case insensitive.
                                       */

    while (*accept_line == ';')
      {
        /* Parameters ... */

        char *parm;
        char *cp;
        char *end;

        ++accept_line;
        parm = ap_get_token(p, &accept_line, 1);

        /* Look for 'var = value' --- and make sure the var is in lcase. */

        for (cp = parm; (*cp && !apr_isspace(*cp) && *cp != '='); ++cp)
          {
            *cp = apr_tolower(*cp);
          }

        if (!*cp)
          {
            continue;           /* No '='; just ignore it. */
          }

        *cp++ = '\0';           /* Delimit var */
        while (*cp && (apr_isspace(*cp) || *cp == '='))
          {
            ++cp;
          }

        if (*cp == '"')
          {
            ++cp;
            for (end = cp;
                 (*end && *end != '\n' && *end != '\r' && *end != '\"');
                 end++);
          }
        else
          {
            for (end = cp; (*end && !apr_isspace(*end)); end++);
          }
        if (*end)
          {
            *end = '\0';        /* strip ending quote or return */
          }
        ap_str_tolower(cp);

        if (parm[0] == 'q'
            && (parm[1] == '\0' || (parm[1] == 's' && parm[2] == '\0')))
          {
            result->quality = (float) atof(cp);
          }
      }

    if (*accept_line == ',')
      {
        ++accept_line;
      }

    return accept_line;
}

/* @a accept_line is the Accept-Encoding header, which is of the
   format:

     Accept-Encoding: name; q=N;

   This function will return an array of accept_rec structures that
   contain the accepted encodings and the quality each one has
   associated with them.
*/
static apr_array_header_t *do_header_line(apr_pool_t *p,
                                          const char *accept_line)
{
    apr_array_header_t *accept_recs;

    if (!accept_line)
      return NULL;

    accept_recs = apr_array_make(p, 10, sizeof(accept_rec));

    while (*accept_line)
      {
        accept_rec *prefs = (accept_rec *) apr_array_push(accept_recs);
        accept_line = get_entry(p, prefs, accept_line);
      }

    return accept_recs;
}

/* ---------------------------------------------------------------------- */


/* qsort comparison function for the quality field of the accept_rec
   structure */
static int sort_encoding_pref(const void *accept_rec1, const void *accept_rec2)
{
  float diff = ((const accept_rec *) accept_rec1)->quality -
      ((const accept_rec *) accept_rec2)->quality;
  return (diff == 0 ? 0 : (diff > 0 ? -1 : 1));
}

/* Parse and handle any possible Accept-Encoding header that has been
   sent as part of the request.  */
static void
negotiate_encoding_prefs(request_rec *r, int *svndiff_version)
{
  /* It would be nice if mod_negotiation
     <http://httpd.apache.org/docs-2.1/mod/mod_negotiation.html> could
     handle the Accept-Encoding header parsing for us.  Sadly, it
     looks like its data structures and routines are private (see
     httpd/modules/mappers/mod_negotiation.c).  Thus, we duplicate the
     necessary ones in this file. */
  int i;
  const apr_array_header_t *encoding_prefs;
  encoding_prefs = do_header_line(r->pool,
                                  apr_table_get(r->headers_in,
                                                "Accept-Encoding"));

  if (!encoding_prefs || apr_is_empty_array(encoding_prefs))
    {
      *svndiff_version = 0;
      return;
    }

  *svndiff_version = 0;
  qsort(encoding_prefs->elts, (size_t) encoding_prefs->nelts,
        sizeof(accept_rec), sort_encoding_pref);
  for (i = 0; i < encoding_prefs->nelts; i++)
    {
      struct accept_rec rec = APR_ARRAY_IDX(encoding_prefs, i,
                                            struct accept_rec);
      if (strcmp(rec.name, "svndiff1") == 0)
        {
          *svndiff_version = 1;
          break;
        }
      else if (strcmp(rec.name, "svndiff") == 0)
        {
          *svndiff_version = 0;
          break;
        }
    }
}


/* The only two possible values for a capability. */
static const char *capability_yes = "yes";
static const char *capability_no = "no";

/* Convert CAPABILITIES, a hash table mapping 'const char *' keys to
 * "yes" or "no" values, to a list of all keys whose value is "yes".
 * Return the list, allocated in POOL, and use POOL for all temporary
 * allocation.
 */
static apr_array_header_t *
capabilities_as_list(apr_hash_t *capabilities, apr_pool_t *pool)
{
  apr_array_header_t *list = apr_array_make(pool, apr_hash_count(capabilities),
                                            sizeof(char *));
  apr_hash_index_t *hi;

  for (hi = apr_hash_first(pool, capabilities); hi; hi = apr_hash_next(hi))
    {
      const void *key;
      void *val;
      apr_hash_this(hi, &key, NULL, &val);
      if (strcmp((const char *) val, "yes") == 0)
        APR_ARRAY_PUSH(list, const char *) = key;
    }

  return list;
}


/* Given a non-NULL QUERY string of the form "key1=val1&key2=val2&...",
 * parse the keys and values into an apr table.  Allocate the table in
 * POOL;  dup all keys and values into POOL as well.
 *
 * Note that repeating the same key will cause table overwrites
 * (e.g. "r=3&r=5"), and that a lack of value ("p=") is legal, but
 * equivalent to not specifying the key at all.
 */
static apr_table_t *
querystring_to_table(const char *query, apr_pool_t *pool)
{
  apr_table_t *table = apr_table_make(pool, 2);
  apr_array_header_t *array = svn_cstring_split(query, "&", TRUE, pool);
  int i;
  for (i = 0; i < array->nelts; i++)
    {
      char *keyval = APR_ARRAY_IDX(array, i, char *);
      char *equals = strchr(keyval, '=');
      if (equals != NULL)
        {
          *equals = '\0';
          apr_table_set(table, keyval, equals + 1);
        }
    }
  return table;
}


/* Helper for get_resource(), called after COMB is fully parsed and prepped. */
static dav_error *
do_out_of_date_check(dav_resource_combined *comb, request_rec *r)
{
  svn_revnum_t created_rev;
  svn_error_t *serr;

  /* Do we have an X-SVN-Version-Name header? */
  if (! SVN_IS_VALID_REVNUM(comb->priv.version_name))
    return NULL;

  /* Note: LOCK and DELETE handlers already notice the header and do
     their own out-of-dateness checks.  MKCOL, COPY, MOVE don't supply
     the header at all, nor do MKACTIVITY, POST, or MERGE. */
  if (! ((r->method_number == M_PUT)
         || (r->method_number == M_PROPPATCH)))
    return NULL;

  /* Do an out-of-dateness check. */
  if ((serr = svn_fs_node_created_rev(&created_rev, comb->priv.root.root,
                                      comb->priv.repos_path, r->pool)))
    return dav_svn__convert_err(serr, HTTP_INTERNAL_SERVER_ERROR,
                                "Could not get created rev of "
                                "resource", r->pool);

  if (comb->priv.version_name < created_rev)
    {
      serr = svn_error_createf(SVN_ERR_RA_OUT_OF_DATE, NULL,
                               "Item '%s' is out of date",
                               comb->priv.repos_path);
      return dav_svn__convert_err(serr, HTTP_CONFLICT,
                                  "Attempting to modify out-of-date resource.",
                                  r->pool);
    }

  return NULL;
}


/* Helper for get_resource().
 *
 * Given a fully fleshed out COMB object which has already been parsed
 * via parse_uri(), parse the querystring in QUERY.
 *
 * Specifically, look for optional 'p=PEGREV' and 'r=WORKINGREV'
 * values in the querystring, and modify COMB so that prep_regular()
 * opens the correct revision and path.
 */
static dav_error *
parse_querystring(request_rec *r, const char *query,
                  dav_resource_combined *comb, apr_pool_t *pool)
{
  svn_error_t *serr;
  svn_revnum_t working_rev, peg_rev;
  apr_table_t *pairs = querystring_to_table(query, pool);
  const char *prevstr = apr_table_get(pairs, "p");
  const char *wrevstr;

  if (prevstr)
    {
      peg_rev = SVN_STR_TO_REV(prevstr);
      if (!SVN_IS_VALID_REVNUM(peg_rev))
        return dav_new_error(pool, HTTP_BAD_REQUEST, 0,
                             "invalid peg rev in query string");
    }
  else
    {
      /* No peg-rev?  Default to HEAD, just like the cmdline client. */
      serr = svn_fs_youngest_rev(&peg_rev, comb->priv.repos->fs, pool);
      if (serr != NULL)
        return dav_svn__convert_err(serr, HTTP_INTERNAL_SERVER_ERROR,
                                    "Couldn't fetch youngest rev.", pool);
    }

  wrevstr = apr_table_get(pairs, "r");
  if (wrevstr)
    {
      working_rev = SVN_STR_TO_REV(wrevstr);
      if (!SVN_IS_VALID_REVNUM(working_rev))
        return dav_new_error(pool, HTTP_BAD_REQUEST, 0,
                             "invalid working rev in query string");
    }
  else
    {
      /* No working-rev?  Assume it's equal to the peg-rev, just
         like the cmdline client does. */
      working_rev = peg_rev;
    }

  /* If WORKING_REV is younger than PEG_REV, we have a problem.
     Our node-tracing algorithms can't handle that scenario, so we'll
     disallow it here. */
  if (working_rev > peg_rev)
    return dav_new_error(pool, HTTP_BAD_REQUEST, 0,
                         "working rev greater than peg rev.");

  /* If WORKING_REV and PEG_REV are equivalent, we want to return the
     resource at the revision.  Otherwise, WORKING_REV is older than
     PEG_REV, so we need to crawl back through the history of
     REPOS_PATH@PEG_REV until we hit WORKING_REV.  We'll then redirect
     the client to the new location/revision pair found by that crawl. */
  if (working_rev == peg_rev)
    {
      comb->priv.root.rev = peg_rev;

      /* Did we have a peg revision?  Remember this little fact (in
         case deliver() needs to know it). */
      if (prevstr)
        comb->priv.pegged = TRUE;
    }
  else
    {
      const char *newpath;
      apr_hash_t *locations;
      apr_array_header_t *loc_revs = apr_array_make(pool, 1,
                                                    sizeof(svn_revnum_t));

      dav_svn__authz_read_baton *arb = apr_pcalloc(pool, sizeof(*arb));
      arb->r = comb->priv.r;
      arb->repos = comb->priv.repos;

      APR_ARRAY_PUSH(loc_revs, svn_revnum_t) = working_rev;
      if ((serr = svn_repos_trace_node_locations(comb->priv.repos->fs,
                                                 &locations,
                                                 comb->priv.repos_path,
                                                 peg_rev,
                                                 loc_revs,
                                                 dav_svn__authz_read_func(arb),
                                                 arb,
                                                 pool)))
        return dav_svn__convert_err(serr, HTTP_INTERNAL_SERVER_ERROR,
                                    "Couldn't trace history.", pool);

      newpath = apr_hash_get(locations, &working_rev, sizeof(svn_revnum_t));
      if (! newpath)
        return dav_new_error(pool, HTTP_NOT_FOUND, 0,
                             "path doesn't exist in that revision.");

      /* Redirect folks to a canonical, peg-revision-only location.
         If they used a peg revision in this request, we can use a
         permanent redirect.  If they didn't (peg-rev is HEAD), we can
         only use a temporary redirect. */
      apr_table_setn(r->headers_out, "Location",
                     ap_construct_url(r->pool,
                                      apr_psprintf(r->pool, "%s%s?p=%ld",
                                                   comb->priv.repos->root_path,
                                                   newpath, working_rev),
                                      r));
      return dav_new_error(r->pool,
                           prevstr ? HTTP_MOVED_PERMANENTLY
                                   : HTTP_MOVED_TEMPORARILY,
                           0, "redirecting to canonical location");
    }

  return NULL;
}



static dav_error *
get_resource(request_rec *r,
             const char *root_path,
             const char *label,
             int use_checked_in,
             dav_resource **resource)
{
  const char *fs_path;
  const char *repo_name;
  const char *xslt_uri;
  const char *fs_parent_path;
  dav_resource_combined *comb;
  dav_svn_repos *repos;
  const char *cleaned_uri;
  const char *repos_name;
  const char *relative;
  const char *repos_path;
  const char *repos_key;
  const char *version_name;
  svn_error_t *serr;
  dav_error *err;
  int had_slash;
  dav_locktoken_list *ltl;
  struct cleanup_fs_access_baton *cleanup_baton;
  void *userdata;

  repo_name = dav_svn__get_repo_name(r);
  xslt_uri = dav_svn__get_xslt_uri(r);
  fs_parent_path = dav_svn__get_fs_parent_path(r);

  /* Special case: detect and build the SVNParentPath as a unique type
     of private resource, iff the SVNListParentPath directive is 'on'. */
  if (fs_parent_path && dav_svn__get_list_parentpath_flag(r))
    {
      char *uri = apr_pstrdup(r->pool, r->uri);
      char *parentpath = apr_pstrdup(r->pool, root_path);
      apr_size_t uri_len = strlen(uri);
      apr_size_t parentpath_len = strlen(parentpath);

      if (uri[uri_len-1] == '/')
        uri[uri_len-1] = '\0';

      if (parentpath[parentpath_len-1] == '/')
        parentpath[parentpath_len-1] = '\0';

      if (strcmp(parentpath, uri) == 0)
        {
          err = get_parentpath_resource(r, root_path, resource);
          if (err)
            return err;
          return NULL;
        }
    }

  /* This does all the work of interpreting/splitting the request uri. */
  err = dav_svn_split_uri(r, r->uri, root_path,
                          &cleaned_uri, &had_slash,
                          &repos_name, &relative, &repos_path);
  if (err)
    return err;

  /* The path that we will eventually try to open as an svn
     repository.  Normally defined by the SVNPath directive. */
  fs_path = dav_svn__get_fs_path(r);

  /* If the SVNParentPath directive was used instead... */
  if (fs_parent_path != NULL)
    {
      /* ...then the URL to the repository is actually one implicit
         component longer... */
      root_path = svn_uri_join(root_path, repos_name, r->pool);
      /* ...and we need to specify exactly what repository to open. */
      fs_path = svn_dirent_join(fs_parent_path, repos_name, r->pool);
    }

  /* Start building and filling a 'combination' object. */
  comb = apr_pcalloc(r->pool, sizeof(*comb));
  comb->res.info = &comb->priv;
  comb->res.hooks = &dav_svn__hooks_repository;
  comb->res.pool = r->pool;
  comb->res.uri = cleaned_uri;

  /* Original request, off which to generate subrequests later. */
  comb->priv.r = r;

  /* ### ugly hack to carry over Content-Type data to the open_stream, which
     ### does not have access to the request headers. */
  {
    const char *ct = apr_table_get(r->headers_in, "content-type");

    comb->priv.is_svndiff =
      ct != NULL
      && strcmp(ct, SVN_SVNDIFF_MIME_TYPE) == 0;
  }

  negotiate_encoding_prefs(r, &comb->priv.svndiff_version);

  /* ### and another hack for computing diffs to send to the client */
  comb->priv.delta_base = apr_table_get(r->headers_in,
                                        SVN_DAV_DELTA_BASE_HEADER);

  /* Gather any options requested by an svn client. */
  comb->priv.svn_client_options = apr_table_get(r->headers_in,
                                                SVN_DAV_OPTIONS_HEADER);

  /* See if the client sent a custom 'version name' request header. */
  version_name = apr_table_get(r->headers_in, SVN_DAV_VERSION_NAME_HEADER);
  comb->priv.version_name
    = version_name ? SVN_STR_TO_REV(version_name): SVN_INVALID_REVNUM;

  /* Remember checksums, if any. */
  comb->priv.base_checksum =
    apr_table_get(r->headers_in, SVN_DAV_BASE_FULLTEXT_MD5_HEADER);
  comb->priv.result_checksum =
    apr_table_get(r->headers_in, SVN_DAV_RESULT_FULLTEXT_MD5_HEADER);

  /* "relative" is part of the "uri" string, so it has the proper
     lifetime to store here. */
  /* ### that comment no longer applies. we're creating a string with its
     ### own lifetime now. so WHY are we using a string? hmm... */
  comb->priv.uri_path = svn_stringbuf_create(relative, r->pool);

  /* initialize this until we put something real here */
  comb->priv.root.rev = SVN_INVALID_REVNUM;

  /* create the repository structure and stash it away */
  repos = apr_pcalloc(r->pool, sizeof(*repos));
  repos->pool = r->pool;

  comb->priv.repos = repos;

  /* We are assuming the root_path will live at least as long as this
     resource. Considering that it typically comes from the per-dir
     config in mod_dav, this is valid for now. */
  repos->root_path = svn_path_uri_encode(root_path, r->pool);

  /* where is the SVN FS for this resource? */
  repos->fs_path = fs_path;

  /* A name for the repository */
  repos->repo_name = repo_name;

  /* The repository filesystem basename */
  repos->repo_basename = repos_name;

  /* An XSL transformation */
  repos->xslt_uri = xslt_uri;

  /* Is autoversioning active in this repos? */
  repos->autoversioning = dav_svn__get_autoversioning_flag(r);

  /* Are bulk updates allowed in this repos? */
  repos->bulk_updates = dav_svn__get_bulk_updates_flag(r);

  /* Are we advertising HTTP v2 protocol support? */
  repos->v2_protocol = dav_svn__get_v2_protocol_flag(r);

  /* Path to activities database */
  repos->activities_db = dav_svn__get_activities_db(r);
  if (repos->activities_db == NULL)
    /* If not specified, use default ($repos/dav/activities.d). */
    repos->activities_db = svn_dirent_join(repos->fs_path,
                                         DEFAULT_ACTIVITY_DB,
                                         r->pool);
  else if (fs_parent_path != NULL)
    /* If this is a ParentPath-based repository, treat the specified
       path as a similar parent directory. */
    repos->activities_db = svn_dirent_join(repos->activities_db,
                                           svn_dirent_basename(repos->fs_path,
                                                               r->pool),
                                           r->pool);

  /* Remember various bits for later URL construction */
  repos->base_url = ap_construct_url(r->pool, "", r);
  repos->special_uri = dav_svn__get_special_uri(r);

  /* Remember who is making this request */
  repos->username = r->user;

  /* Allocate room for capabilities, but don't search for any until
     we know that this is a Subversion client. */
  repos->client_capabilities = apr_hash_make(repos->pool);

  /* Remember if the requesting client is a Subversion client, and if
     so, what its capabilities are. */
  {
    const char *val = apr_table_get(r->headers_in, "User-Agent");

    if (val && (ap_strstr_c(val, "SVN/") == val))
      {
        repos->is_svn_client = TRUE;

        /* Client capabilities are self-reported.  There is no
           guarantee the client actually has the capabilities it says
           it has, we just assume it is in the client's interests to
           report accurately.  Also, we only remember the capabilities
           the server cares about (even though the client may send
           more than that). */

        /* Start out assuming no capabilities. */
        apr_hash_set(repos->client_capabilities, SVN_RA_CAPABILITY_MERGEINFO,
                     APR_HASH_KEY_STRING, capability_no);

        /* Then see what we can find. */
        val = apr_table_get(r->headers_in, "DAV");
        if (val)
          {
            apr_array_header_t *vals
              = svn_cstring_split(val, ",", TRUE, r->pool);

            if (svn_cstring_match_glob_list(SVN_DAV_NS_DAV_SVN_MERGEINFO,
                                            vals))
              {
                apr_hash_set(repos->client_capabilities,
                             SVN_RA_CAPABILITY_MERGEINFO,
                             APR_HASH_KEY_STRING, capability_yes);
              }
          }
      }
  }

  /* Retrieve/cache open repository */
  repos_key = apr_pstrcat(r->pool, "mod_dav_svn:", fs_path, NULL);
  apr_pool_userdata_get(&userdata, repos_key, r->connection->pool);
  repos->repos = userdata;
  if (repos->repos == NULL)
    {
      serr = svn_repos_open(&(repos->repos), fs_path, r->connection->pool);
      if (serr != NULL)
        {
          /* The error returned by svn_repos_open might contain the
             actual path to the failed repository.  We don't want to
             leak that path back to the client, because that would be
             a security risk, but we do want to log the real error on
             the server side. */
          return dav_svn__sanitize_error(serr, "Could not open the requested "
                                         "SVN filesystem",
                                         HTTP_INTERNAL_SERVER_ERROR, r);
        }

      /* Cache the open repos for the next request on this connection */
      apr_pool_userdata_set(repos->repos, repos_key,
                            NULL, r->connection->pool);

      /* Store the capabilities of the current connection, making sure
         to use the same pool repos->repos itself was created in. */
      serr = svn_repos_remember_client_capabilities
        (repos->repos, capabilities_as_list(repos->client_capabilities,
                                            r->connection->pool));
      if (serr != NULL)
        {
          return dav_svn__sanitize_error(serr,
                                         "Error storing client capabilities "
                                         "in repos object",
                                         HTTP_INTERNAL_SERVER_ERROR, r);
        }
    }

  /* cache the filesystem object */
  repos->fs = svn_repos_fs(repos->repos);

  /* capture warnings during cleanup of the FS */
  svn_fs_set_warning_func(repos->fs, log_warning, r);

  /* if an authenticated username is present, attach it to the FS */
  if (r->user)
    {
      svn_fs_access_t *access_ctx;

      /* The fs is cached in connection->pool, but the fs access
         context lives in r->pool.  Because the username or token
         could change on each request, we need to make sure that the
         fs points to a NULL access context after the request is gone. */
      cleanup_baton = apr_pcalloc(r->pool, sizeof(*cleanup_baton));
      cleanup_baton->pool = r->pool;
      cleanup_baton->fs = repos->fs;
      apr_pool_cleanup_register(r->pool, cleanup_baton, cleanup_fs_access,
                                apr_pool_cleanup_null);

      /* Create an access context based on the authenticated username. */
      serr = svn_fs_create_access(&access_ctx, r->user, r->pool);
      if (serr)
        {
          return dav_svn__sanitize_error(serr,
                                         "Could not create fs access context",
                                         HTTP_INTERNAL_SERVER_ERROR, r);
        }

      /* Attach the access context to the fs. */
      serr = svn_fs_set_access(repos->fs, access_ctx);
      if (serr)
        {
          return dav_svn__sanitize_error(serr, "Could not attach access "
                                         "context to fs",
                                         HTTP_INTERNAL_SERVER_ERROR, r);
        }
    }

  /* Look for locktokens in the "If:" request header. */
  err = dav_get_locktoken_list(r, &ltl);

  /* dav_get_locktoken_list claims to return a NULL list when no
     locktokens are present.  But it actually throws this error
     instead!  So we're deliberately trapping/ignoring it.

     This is a workaround for a bug in mod_dav.  Remove this when the
     bug is fixed in mod_dav.  See Subversion Issue #2248 */
  if (err && (err->error_id != DAV_ERR_IF_ABSENT))
    return err;

  /* If one or more locktokens are present in the header, push them
     into the filesystem access context. */
  if (ltl)
    {
      svn_fs_access_t *access_ctx;
      dav_locktoken_list *list = ltl;

      serr = svn_fs_get_access(&access_ctx, repos->fs);
      if (serr)
        {
          return dav_svn__sanitize_error(serr, "Lock token is in request, "
                                         "but no user name",
                                         HTTP_BAD_REQUEST, r);
        }

      do {
        /* Note the path/lock pairs are only for lock token checking
           in access, and the relative path is not actually accurate
           as it contains the !svn bits.  However, we're using only
           the tokens anyway (for access control). */

        serr = svn_fs_access_add_lock_token2(access_ctx, relative,
                                             list->locktoken->uuid_str);

        if (serr)
          return dav_svn__convert_err(serr, HTTP_INTERNAL_SERVER_ERROR,
                                      "Error pushing token into filesystem.",
                                      r->pool);
        list = list->next;

      } while (list);
    }


  /* Figure out the type of the resource. Note that we have a PARSE step
     which is separate from a PREP step. This is because the PARSE can
     map multiple URLs to the same resource type. The PREP operates on
     the type of the resource. */

  /* skip over the leading "/" in the relative URI */
  if (parse_uri(comb, relative + 1, label, use_checked_in))
    goto malformed_URI;

  /* Check for a query string on a regular-type resource; this allows
     us to discover and parse  a "universal" rev-path URI of the form
     "path?[r=REV][&p=PEGREV]" */
  if ((comb->res.type == DAV_RESOURCE_TYPE_REGULAR)
      && (r->parsed_uri.query != NULL)
      && ((err = parse_querystring(r, r->parsed_uri.query, comb, r->pool))))
    return err;

#ifdef SVN_DEBUG
  if (comb->res.type == DAV_RESOURCE_TYPE_UNKNOWN)
    {
      /* Unknown URI. Return NULL to indicate "no resource" */
      DBG0("DESIGN FAILURE: should not be UNKNOWN at this point");
      *resource = NULL;
      return NULL;
    }
#endif

  /* prepare the resource for operation */
  if ((err = prep_resource(comb)) != NULL)
    return err;

  /* a GET request for a REGULAR collection resource MUST have a trailing
     slash. Redirect to include one if it does not. */
  if (comb->res.collection && comb->res.type == DAV_RESOURCE_TYPE_REGULAR
      && !had_slash && r->method_number == M_GET)
    {
      const char *new_path = apr_pstrcat(r->pool,
                                         ap_escape_uri(r->pool, r->uri),
                                         "/",
                                         r->args ? "?" : "",
                                         r->args ? r->args : "",
                                         NULL);
      apr_table_setn(r->headers_out, "Location",
                     ap_construct_url(r->pool, new_path, r));
      return dav_new_error(r->pool, HTTP_MOVED_PERMANENTLY, 0,
                           "Requests for a collection must have a "
                           "trailing slash on the URI.");
    }

  /* HTTPv2: for write-requests, out-of-dateness checks happen via
     Base-Version header rather via CHECKOUT requests.

     If a Base-Version header is present on a write request, we need
     to do the out-of-dateness check *here*, rather than in other
     dav-provider vtable funcs.  That's because a number of mod_dav
     methods annoyingly trap and genericize our error messages.  */
  if ((err = do_out_of_date_check(comb, r)) != NULL)
    return err;

  *resource = &comb->res;
  return NULL;

 malformed_URI:
  /* A malformed URI error occurs when a URI indicates the "special" area,
     yet it has an improper construction. Generally, this is because some
     doofus typed it in manually or has a buggy client. */
  /* ### pick something other than HTTP_INTERNAL_SERVER_ERROR */
  /* ### are SVN_ERR_APMOD codes within the right numeric space? */
  return dav_new_error(r->pool, HTTP_INTERNAL_SERVER_ERROR,
                       SVN_ERR_APMOD_MALFORMED_URI,
                       "The URI indicated a resource within Subversion's "
                       "special resource area, but does not exist. This is "
                       "generally caused by a problem in the client "
                       "software.");
}


/* Helper func:  return the parent of PATH, allocated in POOL. */
static const char *
get_parent_path(const char *path, apr_pool_t *pool)
{
  apr_size_t len;
  const char *parentpath, *base_name;
  char *tmp = apr_pstrdup(pool, path);

  len = strlen(tmp);

  if (len > 0)
    {
      /* Remove any trailing slash; else svn_uri_split() asserts. */
      if (tmp[len-1] == '/')
        tmp[len-1] = '\0';
      svn_uri_split(tmp, &parentpath, &base_name, pool);

      return parentpath;
    }

  return path;
}


static dav_error *
get_parent_resource(const dav_resource *resource,
                    dav_resource **parent_resource)
{
  dav_resource *parent;
  dav_resource_private *parentinfo;
  svn_stringbuf_t *path = resource->info->uri_path;

  /* Initialize the return value. */
  *parent_resource = NULL;

  /* The root of the repository has no parent. */
  if (path->len == 1 && *path->data == '/')
    return NULL;

  /* If possible, create a parent based on the type of RESOURCE. */
  switch (resource->type)
    {
    case DAV_RESOURCE_TYPE_REGULAR:

      parent = apr_pcalloc(resource->pool, sizeof(*parent));
      parentinfo  = apr_pcalloc(resource->pool, sizeof(*parentinfo));

      parent->type = DAV_RESOURCE_TYPE_REGULAR;
      parent->exists = 1;
      parent->collection = 1;
      parent->versioned = 1;
      parent->hooks = resource->hooks;
      parent->pool = resource->pool;
      parent->uri = get_parent_path(resource->uri, resource->pool);
      parent->info = parentinfo;

      parentinfo->pool = resource->info->pool;
      parentinfo->uri_path =
        svn_stringbuf_create(get_parent_path(resource->info->uri_path->data,
                                             resource->pool), resource->pool);
      parentinfo->repos = resource->info->repos;
      parentinfo->root = resource->info->root;
      parentinfo->r = resource->info->r;
      parentinfo->svn_client_options = resource->info->svn_client_options;
      parentinfo->repos_path = get_parent_path(resource->info->repos_path,
                                               resource->pool);

      *parent_resource = parent;
      break;

    case DAV_RESOURCE_TYPE_WORKING:
      /* The "/" occurring within the URL of working resources is part of
         its identifier; it does not establish parent resource relationships.
         All working resources have the same parent, which is:
         http://host.name/path2repos/$svn/wrk/
      */
      *parent_resource =
        create_private_resource(resource, DAV_SVN_RESTYPE_WRK_COLLECTION);
      break;

    case DAV_RESOURCE_TYPE_ACTIVITY:
      *parent_resource =
        create_private_resource(resource, DAV_SVN_RESTYPE_ACT_COLLECTION);
      break;

    case DAV_RESOURCE_TYPE_PRIVATE:
      if ((resource->info->restype == DAV_SVN_RESTYPE_TXN_COLLECTION)
          || (resource->info->restype == DAV_SVN_RESTYPE_REV_COLLECTION))
        *parent_resource =
          create_private_resource(resource, resource->info->restype);
      /* ### FIXME:  Need parents for other private resource types. */
      break;

    default:
      /* ### FIXME:  Need parents for other resource types. */
      break;
    }

  /* If we didn't create parent resource above, complain. */
  if (! *parent_resource)
    return dav_new_error(resource->pool, HTTP_INTERNAL_SERVER_ERROR, 0,
                         apr_psprintf(resource->pool,
                                      "get_parent_resource was called for "
                                      "%s (type %d)",
                                      resource->uri, resource->type));

  return NULL;
}


/* does RES2 live in the same repository as RES1? */
static int
is_our_resource(const dav_resource *res1, const dav_resource *res2)
{
  if (res1->hooks != res2->hooks
      || strcmp(res1->info->repos->fs_path, res2->info->repos->fs_path) != 0)
    {
      /* a different provider, or a different FS repository */
      return 0;
    }

  /* coalesce the repository */
  if (res1->info->repos != res2->info->repos)
    {
      /* ### might be nice to have a pool which we can clear to toss
         ### out the old, redundant repos/fs.  */

      /* have res2 point to res1's filesystem */
      res2->info->repos = res1->info->repos;

      /* res2's fs_root object is now invalid.  regenerate it using
         the now-shared filesystem. */
      if (res2->info->root.txn_name)
        {
          /* reopen the txn by name */
          svn_error_clear(svn_fs_open_txn(&(res2->info->root.txn),
                                          res2->info->repos->fs,
                                          res2->info->root.txn_name,
                                          res2->info->repos->pool));

          /* regenerate the txn "root" object */
          svn_error_clear(svn_fs_txn_root(&(res2->info->root.root),
                                          res2->info->root.txn,
                                          res2->info->repos->pool));
        }
      else if (res2->info->root.rev)
        {
          /* default:  regenerate the revision "root" object */
          svn_error_clear(svn_fs_revision_root(&(res2->info->root.root),
                                               res2->info->repos->fs,
                                               res2->info->root.rev,
                                               res2->info->repos->pool));
        }
    }

  return 1;
}


static int
is_same_resource(const dav_resource *res1, const dav_resource *res2)
{
  if (!is_our_resource(res1, res2))
    return 0;

  /* ### what if the same resource were reached via two URIs? */

  return svn_stringbuf_compare(res1->info->uri_path, res2->info->uri_path);
}


static int
is_parent_resource(const dav_resource *res1, const dav_resource *res2)
{
  apr_size_t len1 = strlen(res1->info->uri_path->data);
  apr_size_t len2;

  if (!is_our_resource(res1, res2))
    return 0;

  /* ### what if a resource were reached via two URIs? we ought to define
     ### parent/child relations for resources independent of URIs.
     ### i.e. define a "canonical" location for each resource, then return
     ### the parent based on that location. */

  /* res2 is one of our resources, we can use its ->info ptr */
  len2 = strlen(res2->info->uri_path->data);

  return (len2 > len1
          && memcmp(res1->info->uri_path->data, res2->info->uri_path->data,
                    len1) == 0
          && res2->info->uri_path->data[len1] == '/');
}


#if 0
/* Given an apache request R and a ROOT_PATH to the svn location
   block, set *KIND to the node-kind of the URI's associated
   (revision, path) pair, if possible.

   Public uris, baseline collections, version resources, and working
   (non-baseline) resources all have associated (revision, path)
   pairs, and thus one of {svn_node_file, svn_node_dir, svn_node_none}
   will be returned.

   If URI is something more abstract, then set *KIND to
   svn_node_unknown.  This is true for baselines, working baselines,
   version controled configurations, activities, histories, and other
   private resources.
*/
static dav_error *
resource_kind(request_rec *r,
              const char *uri,
              const char *root_path,
              svn_node_kind_t *kind)
{
  dav_error *derr;
  svn_error_t *serr;
  dav_resource *resource;
  svn_revnum_t base_rev;
  svn_fs_root_t *base_rev_root;
  char *saved_uri;

  /* Temporarily insert the uri that the user actually wants us to
     convert into a resource.  Typically, this is already r->uri, so
     this is usually a no-op.  But sometimes the caller may pass in
     the Destination: header uri.

     ### WHAT WE REALLY WANT here is to refactor get_resource,
     so that some alternate interface actually allows us to specify
     the URI to process, i.e. not always process r->uri.
  */
  saved_uri = r->uri;
  r->uri = apr_pstrdup(r->pool, uri);

  /* parse the uri and prep the associated resource. */
  derr = get_resource(r, root_path,
                      /* ### I can't believe that every single
                         parser ignores the LABEL and USE_CHECKED_IN
                         args below!! */
                      "ignored_label", 1,
                      &resource);
  /* Restore r back to normal. */
  r->uri = saved_uri;

  if (derr)
    return derr;

  if (resource->type == DAV_RESOURCE_TYPE_REGULAR)
    {
      /* Either a public URI or a bc.  In both cases, prep_regular()
         has already set the 'exists' and 'collection' flags by
         querying the appropriate revision root and path.  */
      if (! resource->exists)
        *kind = svn_node_none;
      else
        *kind = resource->collection ? svn_node_dir : svn_node_file;
    }

  else if (resource->type == DAV_RESOURCE_TYPE_VERSION)
    {
      if (resource->baselined)  /* bln */
        *kind = svn_node_unknown;

      else /* ver */
        {
          derr = fs_check_path(kind, resource->info->root.root,
                               resource->info->repos_path, r->pool);
          if (derr != NULL)
            return derr;
        }
    }

  else if (resource->type == DAV_RESOURCE_TYPE_WORKING)
    {
      if (resource->baselined) /* wbl */
        *kind = svn_node_unknown;

      else /* wrk */
        {
          /* don't call fs_check_path on the txn, but on the original
             revision that the txn is based on. */
          base_rev = svn_fs_txn_base_revision(resource->info->root.txn);
          serr = svn_fs_revision_root(&base_rev_root,
                                      resource->info->repos->fs,
                                      base_rev, r->pool);
          if (serr)
            return dav_svn__convert_err
              (serr, HTTP_INTERNAL_SERVER_ERROR,
               apr_psprintf(r->pool,
                            "Could not open root of revision %ld",
                            base_rev),
               r->pool);

          derr = fs_check_path(kind, base_rev_root,
                               resource->info->repos_path, r->pool);
          if (derr != NULL)
            return derr;
        }
    }

  else
    /* act, his, vcc, or some other private resource */
    *kind = svn_node_unknown;

  return NULL;
}
#endif


static dav_error *
open_stream(const dav_resource *resource,
            dav_stream_mode mode,
            dav_stream **stream)
{
  svn_node_kind_t kind;
  dav_error *derr;
  svn_error_t *serr;

  if (mode == DAV_MODE_WRITE_TRUNC || mode == DAV_MODE_WRITE_SEEKABLE)
    {
      if (resource->type != DAV_RESOURCE_TYPE_WORKING)
        {
          return dav_new_error(resource->pool, HTTP_METHOD_NOT_ALLOWED, 0,
                               "Resource body changes may only be made to "
                               "working resources [at this time].");
        }
    }

#if 1
  if (mode == DAV_MODE_WRITE_SEEKABLE)
    {
      return dav_new_error(resource->pool, HTTP_NOT_IMPLEMENTED, 0,
                           "Resource body writes cannot use ranges "
                           "[at this time].");
    }
#endif

  /* start building the stream structure */
  *stream = apr_pcalloc(resource->pool, sizeof(**stream));
  (*stream)->res = resource;

  derr = fs_check_path(&kind, resource->info->root.root,
                       resource->info->repos_path, resource->pool);
  if (derr != NULL)
    return derr;

  if (kind == svn_node_none) /* No existing file. */
    {
      serr = svn_fs_make_file(resource->info->root.root,
                              resource->info->repos_path,
                              resource->pool);

      if (serr != NULL)
        {
          return dav_svn__convert_err(serr, HTTP_INTERNAL_SERVER_ERROR,
                                      "Could not create file within the "
                                      "repository.",
                                      resource->pool);
        }
    }

  /* if the working-resource was auto-checked-out (i.e. came into
     existence through the autoversioning feature), then possibly set
     the svn:mime-type property based on whatever value mod_mime has
     chosen.  If the path already has an svn:mime-type property
     set, do nothing. */
  if (resource->info->auto_checked_out
      && resource->info->r->content_type)
    {
      svn_string_t *mime_type;

      serr = svn_fs_node_prop(&mime_type,
                              resource->info->root.root,
                              resource->info->repos_path,
                              SVN_PROP_MIME_TYPE,
                              resource->pool);

      if (serr != NULL)
        {
          return dav_svn__convert_err(serr, HTTP_INTERNAL_SERVER_ERROR,
                                      "Error fetching mime-type property.",
                                      resource->pool);
        }

      if (!mime_type)
        {
          serr = svn_fs_change_node_prop(resource->info->root.root,
                                         resource->info->repos_path,
                                         SVN_PROP_MIME_TYPE,
                                         svn_string_create
                                             (resource->info->r->content_type,
                                              resource->pool),
                                         resource->pool);
          if (serr != NULL)
            {
              return dav_svn__convert_err(serr, HTTP_INTERNAL_SERVER_ERROR,
                                          "Could not set mime-type property.",
                                          resource->pool);
            }
        }
    }

  serr = svn_fs_apply_textdelta(&(*stream)->delta_handler,
                                &(*stream)->delta_baton,
                                resource->info->root.root,
                                resource->info->repos_path,
                                resource->info->base_checksum,
                                resource->info->result_checksum,
                                resource->pool);

  if (serr != NULL)
    {
      return dav_svn__convert_err(serr, HTTP_INTERNAL_SERVER_ERROR,
                                  "Could not prepare to write the file",
                                  resource->pool);
    }

  /* if the incoming data is an SVNDIFF, then create a stream that
     will process the data into windows and invoke the FS window handler
     when a window is ready. */
  /* ### we need a better way to check the content-type! this is bogus
     ### because we're effectively looking at the request_rec. doubly
     ### bogus because this means you cannot open arbitrary streams and
     ### feed them content (the type is always tied to a request_rec).
     ### probably ought to pass the type to open_stream */
  if (resource->info->is_svndiff)
    {
      (*stream)->wstream =
        svn_txdelta_parse_svndiff((*stream)->delta_handler,
                                  (*stream)->delta_baton,
                                  TRUE,
                                  resource->pool);
    }

  return NULL;
}


static dav_error *
close_stream(dav_stream *stream, int commit)
{
  svn_error_t *serr;
  apr_pool_t *pool = stream->res->pool;

  if (stream->rstream != NULL)
    {
      serr = svn_stream_close(stream->rstream);
      if (serr)
        return dav_svn__convert_err
          (serr, HTTP_INTERNAL_SERVER_ERROR,
           "mod_dav_svn close_stream: error closing read stream",
           pool);
    }

  /* if we have a write-stream, then closing it also takes care of the
     handler (so make sure not to send a NULL to it, too) */
  if (stream->wstream != NULL)
    {
      serr = svn_stream_close(stream->wstream);
      if (serr)
        return dav_svn__convert_err
          (serr, HTTP_INTERNAL_SERVER_ERROR,
           "mod_dav_svn close_stream: error closing write stream",
           pool);
    }
  else if (stream->delta_handler != NULL)
    {
      serr = (*stream->delta_handler)(NULL, stream->delta_baton);
      if (serr)
        return dav_svn__convert_err
          (serr, HTTP_INTERNAL_SERVER_ERROR,
           "mod_dav_svn close_stream: error sending final (null) delta window",
           pool);
    }

  return NULL;
}


static dav_error *
write_stream(dav_stream *stream, const void *buf, apr_size_t bufsize)
{
  svn_error_t *serr;
  apr_pool_t *pool = stream->res->pool;

  if (stream->wstream != NULL)
    {
      serr = svn_stream_write(stream->wstream, buf, &bufsize);
      /* ### would the returned bufsize ever not match the requested amt? */
    }
  else
    {
      svn_txdelta_window_t window = { 0 };
      svn_txdelta_op_t op;
      svn_string_t data;

      data.data = buf;
      data.len = bufsize;

      op.action_code = svn_txdelta_new;
      op.offset = 0;
      op.length = bufsize;

      window.tview_len = bufsize;   /* result will be this long */
      window.num_ops = 1;
      window.ops = &op;
      window.new_data = &data;

      serr = (*stream->delta_handler)(&window, stream->delta_baton);
    }

  if (serr)
    {
      return dav_svn__convert_err(serr, HTTP_INTERNAL_SERVER_ERROR,
                                  "could not write the file contents",
                                  pool);
    }
  return NULL;
}


static dav_error *
seek_stream(dav_stream *stream, apr_off_t abs_position)
{
  /* ### fill this in */

  return dav_new_error(stream->res->pool, HTTP_NOT_IMPLEMENTED, 0,
                       "Resource body read/write cannot use ranges "
                       "(at this time)");
}

/* Returns whether the DAV resource lacks potential for generation of
   an ETag (defined as any of the following):
   - it doesn't exist
   - the resource type isn't REGULAR or VERSION
   - the resource is a Baseline */
#define RESOURCE_LACKS_ETAG_POTENTIAL(resource) \
  (!resource->exists \
   || (resource->type != DAV_RESOURCE_TYPE_REGULAR \
       && resource->type != DAV_RESOURCE_TYPE_VERSION) \
   || (resource->type == DAV_RESOURCE_TYPE_VERSION \
       && resource->baselined))


/* Return the last modification time of RESOURCE, or -1 if the DAV
   resource type is not handled, or if an error occurs.  Temporary
   allocations are made from RESOURCE->POOL. */
static apr_time_t
get_last_modified(const dav_resource *resource)
{
  apr_time_t last_modified;
  svn_error_t *serr;
  svn_revnum_t created_rev;
  svn_string_t *date_time;

  if (RESOURCE_LACKS_ETAG_POTENTIAL(resource))
    return -1;

  if ((serr = svn_fs_node_created_rev(&created_rev, resource->info->root.root,
                                      resource->info->repos_path,
                                      resource->pool)))
    {
      svn_error_clear(serr);
      return -1;
    }

  if ((serr = svn_fs_revision_prop(&date_time, resource->info->repos->fs,
                                   created_rev, "svn:date", resource->pool)))
    {
      svn_error_clear(serr);
      return -1;
    }

  if (date_time == NULL || date_time->data == NULL)
    return -1;

  if ((serr = svn_time_from_cstring(&last_modified, date_time->data,
                                    resource->pool)))
    {
      svn_error_clear(serr);
      return -1;
    }

  return last_modified;
}


const char *
dav_svn__getetag(const dav_resource *resource, apr_pool_t *pool)
{
  svn_error_t *serr;
  svn_revnum_t created_rev;

  if (RESOURCE_LACKS_ETAG_POTENTIAL(resource))
    return "";

  /* ### what kind of etag to return for activities, etc.? */

  if ((serr = svn_fs_node_created_rev(&created_rev, resource->info->root.root,
                                      resource->info->repos_path,
                                      pool)))
    {
      /* ### what to do? */
      svn_error_clear(serr);
      return "";
    }

  /* Use the "weak" format of the etag for collections because our GET
     requests on collections include dynamic data (the HEAD revision,
     the build version of Subversion, etc.). */
  return apr_psprintf(pool, "%s\"%ld/%s\"",
                      resource->collection ? "W/" : "",
                      created_rev,
                      apr_xml_quote_string(pool,
                                           resource->info->repos_path, 1));
}


/* Since dav_svn__getetag() takes a pool argument, this wrapper is for
   the mod_dav hooks vtable entry, which does not. */
static const char *
getetag_pathetic(const dav_resource *resource)
{
  return dav_svn__getetag(resource, resource->pool);
}


static dav_error *
set_headers(request_rec *r, const dav_resource *resource)
{
  svn_error_t *serr;
  svn_filesize_t length;
  const char *mimetype = NULL;
  apr_time_t last_modified;

  if (!resource->exists)
    return NULL;

  last_modified = get_last_modified(resource);
  if (last_modified != -1)
    {
      /* Note the modification time for the requested resource, and
         include the Last-Modified header in the response. */
      ap_update_mtime(r, last_modified);
      ap_set_last_modified(r);
    }

  /* generate our etag and place it into the output */
  apr_table_setn(r->headers_out, "ETag",
                 dav_svn__getetag(resource, resource->pool));

#if 0
  /* As version resources don't change, encourage caching. */
  /* ### FIXME: This conditional is wrong -- type is often REGULAR,
     ### and the resource doesn't seem to be baselined. */
  if (resource->type == DAV_RESOURCE_TYPE_VERSION)
    /* Cache resource for one week (specified in seconds). */
    apr_table_setn(r->headers_out, "Cache-Control", "max-age=604800");
#endif

  /* we accept byte-ranges */
  apr_table_setn(r->headers_out, "Accept-Ranges", "bytes");

  /* For a directory, we will send text/html or text/xml. If we have a delta
     base, then we will always be generating an svndiff.  Otherwise,
     we need to fetch the appropriate MIME type from the resource's
     properties (and use text/plain if it isn't there). */
  if (resource->collection)
    {
      if (resource->info->repos->xslt_uri)
        mimetype = "text/xml";
      else
        mimetype = "text/html; charset=UTF-8";
    }
  else if (resource->info->delta_base != NULL)
    {
      dav_svn__uri_info info;

      /* First order of business is to parse it. */
      serr = dav_svn__simple_parse_uri(&info, resource,
                                       resource->info->delta_base,
                                       resource->pool);

      /* If we successfully parse the base URL, then send an svndiff. */
      if ((serr == NULL) && (info.rev != SVN_INVALID_REVNUM))
        {
          mimetype = SVN_SVNDIFF_MIME_TYPE;
        }
      svn_error_clear(serr);
    }

  if ((mimetype == NULL)
      && ((resource->type == DAV_RESOURCE_TYPE_VERSION)
          || (resource->type == DAV_RESOURCE_TYPE_REGULAR))
      && (resource->info->repos_path != NULL))
    {
      svn_string_t *value;

      serr = svn_fs_node_prop(&value,
                              resource->info->root.root,
                              resource->info->repos_path,
                              SVN_PROP_MIME_TYPE,
                              resource->pool);
      if (serr != NULL)
        return dav_svn__convert_err(serr, HTTP_INTERNAL_SERVER_ERROR,
                                    "could not fetch the resource's MIME type",
                                    resource->pool);

      if (value)
        mimetype = value->data;
      else if ((! resource->info->repos->is_svn_client)
               && r->content_type)
        mimetype = r->content_type;

      /* If we found a MIME type, we'll make sure it's Subversion-friendly. */
      if (mimetype)
        {
          if ((serr = svn_mime_type_validate(mimetype, resource->pool)))
            {
              /* Probably serr->apr == SVN_ERR_BAD_MIME_TYPE, but there's
                 no point even checking.  No matter what the error is, we
                 can't use this MIME type.  */
              svn_error_clear(serr);
              mimetype = NULL;
            }
        }

      /* We've found/calculated/validated no usable MIME type.  We
         could fall back to "application/octet-stream" (aka "bag o'
         bytes"), but many browsers have grown to expect "text/plain"
         to mean "*shrug*", and kick off their own MIME type detection
         routines when they see it.  So we'll use "text/plain".
<<<<<<< HEAD

=======
      
>>>>>>> d3608daf
         ### Why not just avoid sending a Content-type at all?  Is
         ### that just bad form for HTTP?  */
      if (! mimetype)
        mimetype = "text/plain";


      /* if we aren't sending a diff, then we know the length of the file,
         so set up the Content-Length header */
      serr = svn_fs_file_length(&length,
                                resource->info->root.root,
                                resource->info->repos_path,
                                resource->pool);
      if (serr != NULL)
        {
          return dav_svn__convert_err(serr, HTTP_INTERNAL_SERVER_ERROR,
                                      "could not fetch the resource length",
                                      resource->pool);
        }
      ap_set_content_length(r, (apr_off_t) length);
    }

  /* set the discovered MIME type */
  /* ### it would be best to do this during the findct phase... */
  ap_set_content_type(r, mimetype);

  return NULL;
}


typedef struct {
  ap_filter_t *output;
  apr_pool_t *pool;
} diff_ctx_t;


static svn_error_t *
write_to_filter(void *baton, const char *buffer, apr_size_t *len)
{
  diff_ctx_t *dc = baton;
  apr_bucket_brigade *bb;
  apr_bucket *bkt;
  apr_status_t status;

  /* take the current data and shove it into the filter */
  bb = apr_brigade_create(dc->pool, dc->output->c->bucket_alloc);
  bkt = apr_bucket_transient_create(buffer, *len, dc->output->c->bucket_alloc);
  APR_BRIGADE_INSERT_TAIL(bb, bkt);
  if ((status = ap_pass_brigade(dc->output, bb)) != APR_SUCCESS) {
    return svn_error_create(status, NULL,
                            "Could not write data to filter");
  }

  return SVN_NO_ERROR;
}


static svn_error_t *
close_filter(void *baton)
{
  diff_ctx_t *dc = baton;
  apr_bucket_brigade *bb;
  apr_bucket *bkt;
  apr_status_t status;

  /* done with the file. write an EOS bucket now. */
  bb = apr_brigade_create(dc->pool, dc->output->c->bucket_alloc);
  bkt = apr_bucket_eos_create(dc->output->c->bucket_alloc);
  APR_BRIGADE_INSERT_TAIL(bb, bkt);
  if ((status = ap_pass_brigade(dc->output, bb)) != APR_SUCCESS)
    return svn_error_create(status, NULL, "Could not write EOS to filter");

  return SVN_NO_ERROR;
}


static dav_error *
deliver(const dav_resource *resource, ap_filter_t *output)
{
  svn_error_t *serr;
  apr_bucket_brigade *bb;
  apr_bucket *bkt;
  apr_status_t status;

  /* Check resource type */
  if (resource->type != DAV_RESOURCE_TYPE_REGULAR
      && resource->type != DAV_RESOURCE_TYPE_VERSION
      && resource->type != DAV_RESOURCE_TYPE_WORKING
      && resource->info->restype != DAV_SVN_RESTYPE_PARENTPATH_COLLECTION)
    {
      return dav_new_error(resource->pool, HTTP_CONFLICT, 0,
                           "Cannot GET this type of resource.");
    }

  if (resource->collection)
    {
      const int gen_html = !resource->info->repos->xslt_uri;
      apr_hash_t *entries;
      apr_pool_t *entry_pool;
      apr_array_header_t *sorted;
      int i;

      /* XML schema for the directory index if xslt_uri is set:

         <?xml version="1.0"?>
         <?xml-stylesheet type="text/xsl" href="[info->repos->xslt_uri]"?> */
      static const char xml_index_dtd[] =
        "<!DOCTYPE svn [\n"
        "  <!ELEMENT svn   (index)>\n"
        "  <!ATTLIST svn   version CDATA #REQUIRED\n"
        "                  href    CDATA #REQUIRED>\n"
        "  <!ELEMENT index (updir?, (file | dir)*)>\n"
        "  <!ATTLIST index name    CDATA #IMPLIED\n"
        "                  path    CDATA #IMPLIED\n"
        "                  rev     CDATA #IMPLIED\n"
        "                  base    CDATA #IMPLIED>\n"
        "  <!ELEMENT updir EMPTY>\n"
        "  <!ELEMENT file  EMPTY>\n"
        "  <!ATTLIST file  name    CDATA #REQUIRED\n"
        "                  href    CDATA #REQUIRED>\n"
        "  <!ELEMENT dir   EMPTY>\n"
        "  <!ATTLIST dir   name    CDATA #REQUIRED\n"
        "                  href    CDATA #REQUIRED>\n"
        "]>\n";

      /* <svn version="1.3.0 (dev-build)"
              href="http://subversion.apache.org">
           <index name="[info->repos->repo_name]"
                  path="[info->repos_path]"
                  rev="[info->root.rev]">
             <file name="foo" href="foo" />
             <dir name="bar" href="bar/" />
           </index>
         </svn> */


      /* ### TO-DO:  check for a new mod_dav_svn directive here also. */
      if (resource->info->restype == DAV_SVN_RESTYPE_PARENTPATH_COLLECTION)
        {
          apr_hash_index_t *hi;
          apr_hash_t *dirents;
          const char *fs_parent_path =
            dav_svn__get_fs_parent_path(resource->info->r);

          serr = svn_io_get_dirents2(&dirents, fs_parent_path, resource->pool);
          if (serr != NULL)
            return dav_svn__convert_err(serr, HTTP_INTERNAL_SERVER_ERROR,
                                        "couldn't fetch dirents of SVNParentPath",
                                        resource->pool);

          /* convert an io dirent hash to an fs dirent hash. */
          entries = apr_hash_make(resource->pool);
          for (hi = apr_hash_first(resource->pool, dirents);
               hi; hi = apr_hash_next(hi))
            {
              const void *key;
              void *val;
              svn_io_dirent_t *dirent;
              svn_fs_dirent_t *ent = apr_pcalloc(resource->pool, sizeof(*ent));

              apr_hash_this(hi, &key, NULL, &val);
              dirent = val;

              if (dirent->kind != svn_node_dir)
                continue;

              ent->name = key;
              ent->id = NULL;     /* ### does it matter? */
              ent->kind = dirent->kind;

              apr_hash_set(entries, key, APR_HASH_KEY_STRING, ent);
            }

        }
      else
        {
          serr = svn_fs_dir_entries(&entries, resource->info->root.root,
                                    resource->info->repos_path, resource->pool);
          if (serr != NULL)
            return dav_svn__convert_err(serr, HTTP_INTERNAL_SERVER_ERROR,
                                        "could not fetch directory entries",
                                        resource->pool);
        }

      bb = apr_brigade_create(resource->pool, output->c->bucket_alloc);

      if (gen_html)
        {
          const char *title;
          if (resource->info->repos_path == NULL)
            title = "unknown location";
          else
            title = resource->info->repos_path;

          if (resource->info->restype != DAV_SVN_RESTYPE_PARENTPATH_COLLECTION)
            {
              if (SVN_IS_VALID_REVNUM(resource->info->root.rev))
                title = apr_psprintf(resource->pool,
                                     "Revision %ld: %s",
                                     resource->info->root.rev, title);
              if (resource->info->repos->repo_basename)
                title = apr_psprintf(resource->pool, "%s - %s",
                                     resource->info->repos->repo_basename,
                                     title);
              if (resource->info->repos->repo_name)
                title = apr_psprintf(resource->pool, "%s: %s",
                                     resource->info->repos->repo_name,
                                     title);
            }

          ap_fprintf(output, bb, "<html><head><title>%s</title></head>\n"
                     "<body>\n <h2>%s</h2>\n <ul>\n", title, title);
        }
      else
        {
          const char *name = resource->info->repos->repo_name;
          const char *href = resource->info->repos_path;
          const char *base = resource->info->repos->repo_basename;

          ap_fputs(output, bb, "<?xml version=\"1.0\"?>\n");
          ap_fprintf(output, bb,
                     "<?xml-stylesheet type=\"text/xsl\" href=\"%s\"?>\n",
                     resource->info->repos->xslt_uri);
          ap_fputs(output, bb, xml_index_dtd);
          ap_fputs(output, bb,
                   "<svn version=\"" SVN_VERSION "\"\n"
                   "     href=\"http://subversion.apache.org/\">\n");
          ap_fputs(output, bb, "  <index");
          if (name)
            ap_fprintf(output, bb, " name=\"%s\"",
                       apr_xml_quote_string(resource->pool, name, 1));
          if (SVN_IS_VALID_REVNUM(resource->info->root.rev))
            ap_fprintf(output, bb, " rev=\"%ld\"",
                       resource->info->root.rev);
          if (href)
            ap_fprintf(output, bb, " path=\"%s\"",
                       apr_xml_quote_string(resource->pool,
                                            href,
                                            1));
          if (base)
            ap_fprintf(output, bb, " base=\"%s\"", base);

          ap_fputs(output, bb, ">\n");
        }

      if ((resource->info->restype != DAV_SVN_RESTYPE_PARENTPATH_COLLECTION)
          && resource->info->repos_path
          && ((resource->info->repos_path[1] != '\0')
              || dav_svn__get_list_parentpath_flag(resource->info->r)))
        {
          if (gen_html)
            {
              if (resource->info->pegged)
                {
                  ap_fprintf(output, bb,
                             "  <li><a href=\"../?p=%ld\">..</a></li>\n",
                             resource->info->root.rev);
                }
              else
                {
                  ap_fprintf(output, bb,
                             "  <li><a href=\"../\">..</a></li>\n");
                }
            }
          else
            {
              ap_fprintf(output, bb, "    <updir />\n");
            }
        }

      /* get a sorted list of the entries */
      sorted = svn_sort__hash(entries, svn_sort_compare_items_as_paths,
                              resource->pool);

      entry_pool = svn_pool_create(resource->pool);

      for (i = 0; i < sorted->nelts; ++i)
        {
          const svn_sort__item_t *item = &APR_ARRAY_IDX(sorted, i,
                                                        const svn_sort__item_t);
          const svn_fs_dirent_t *entry = item->value;
          const char *name = item->key;
          const char *href = name;
          svn_boolean_t is_dir = (entry->kind == svn_node_dir);

          svn_pool_clear(entry_pool);

          /* append a trailing slash onto the name for directories. we NEED
             this for the href portion so that the relative reference will
             descend properly. for the visible portion, it is just nice. */
          /* ### The xml output doesn't like to see a trailing slash on
             ### the visible portion, so avoid that. */
          if (is_dir)
            href = apr_pstrcat(entry_pool, href, "/", NULL);

          if (gen_html)
            name = href;

          /* We quote special characters in both XML and HTML. */
          name = apr_xml_quote_string(entry_pool, name, !gen_html);

          /* According to httpd-2.0.54/include/httpd.h, ap_os_escape_path()
             behaves differently on different platforms.  It claims to
             "convert an OS path to a URL in an OS dependant way".
             Nevertheless, there appears to be only one implementation
             of the function in httpd, and the code seems completely
             platform independent, so we'll assume it's appropriate for
             mod_dav_svn to use it to quote outbound paths. */
          href = ap_os_escape_path(entry_pool, href, 0);
          href = apr_xml_quote_string(entry_pool, href, 1);

          if (gen_html)
            {
              /* If our directory was access using the public peg-rev
                 CGI query interface, we'll let its dirents carry that
                 peg-rev, too. */
              if (resource->info->pegged)
                {
                  ap_fprintf(output, bb,
                             "  <li><a href=\"%s?p=%ld\">%s</a></li>\n",
                             href, resource->info->root.rev, name);
                }
              else
                {
                  ap_fprintf(output, bb,
                             "  <li><a href=\"%s\">%s</a></li>\n",
                             href, name);
                }
            }
          else
            {
              const char *const tag = (is_dir ? "dir" : "file");

              /* This is where we could search for props */

              /* If our directory was access using the public peg-rev
                 CGI query interface, we'll let its dirents carry that
                 peg-rev, too. */
              if (resource->info->pegged)
                {
                  ap_fprintf(output, bb,
                             "    <%s name=\"%s\" href=\"%s?p=%ld\" />\n",
                             tag, name, href, resource->info->root.rev);
                }
              else
                {
                  ap_fprintf(output, bb,
                             "    <%s name=\"%s\" href=\"%s\" />\n",
                             tag, name, href);
                }
            }
        }

      svn_pool_destroy(entry_pool);

      if (gen_html)
        {
          if (strcmp(ap_psignature("FOO", resource->info->r), "") != 0)
            {
              /* Apache's signature generation code didn't eat our prefix.
                 ServerSignature must be enabled.  Print our version info.

                 WARNING: This is a kludge!! ap_psignature() doesn't promise
                 to return the empty string when ServerSignature is off.  We
                 know it does by code inspection, but this behavior is subject
                 to change. (Perhaps we should try to get the Apache folks to
                 make this promise, though.  Seems harmless/useful enough...)
              */
              ap_fputs(output, bb,
                       " </ul>\n <hr noshade><em>Powered by "
<<<<<<< HEAD
                       "<a href=\"http://subversion.apache.org/\">Subversion"
=======
                       "<a href=\"http://subversion.tigris.org/\">Subversion"
>>>>>>> d3608daf
                       "</a> version " SVN_VERSION "."
                       "</em>\n</body></html>");
            }
          else
            ap_fputs(output, bb, " </ul>\n</body></html>");
        }
      else
        ap_fputs(output, bb, "  </index>\n</svn>\n");

      bkt = apr_bucket_eos_create(output->c->bucket_alloc);
      APR_BRIGADE_INSERT_TAIL(bb, bkt);
      if ((status = ap_pass_brigade(output, bb)) != APR_SUCCESS)
        return dav_new_error(resource->pool, HTTP_INTERNAL_SERVER_ERROR, 0,
                             "Could not write EOS to filter.");

      return NULL;
    }


  /* If we have a base for a delta, then we want to compute an svndiff
     between the provided base and the requested resource. For a simple
     request, then we just grab the file contents. */
  if (resource->info->delta_base != NULL)
    {
      dav_svn__uri_info info;
      svn_fs_root_t *root;
      svn_boolean_t is_file;
      svn_txdelta_stream_t *txd_stream;
      svn_stream_t *o_stream;
      svn_txdelta_window_handler_t handler;
      void * h_baton;
      diff_ctx_t dc = { 0 };

      /* First order of business is to parse it. */
      serr = dav_svn__simple_parse_uri(&info, resource,
                                       resource->info->delta_base,
                                       resource->pool);

      /* If we successfully parse the base URL, then send an svndiff. */
      if ((serr == NULL) && (info.rev != SVN_INVALID_REVNUM))
        {
          /* We are always accessing the base resource by ID, so open
             an ID root. */
          serr = svn_fs_revision_root(&root, resource->info->repos->fs,
                                      info.rev, resource->pool);
          if (serr != NULL)
            return dav_svn__convert_err(serr, HTTP_INTERNAL_SERVER_ERROR,
                                        "could not open a root for the base",
                                        resource->pool);

          /* verify that it is a file */
          serr = svn_fs_is_file(&is_file, root, info.repos_path,
                                resource->pool);
          if (serr != NULL)
            return dav_svn__convert_err(serr, HTTP_INTERNAL_SERVER_ERROR,
                                        "could not determine if the base "
                                        "is really a file",
                                        resource->pool);
          if (!is_file)
            return dav_new_error(resource->pool, HTTP_BAD_REQUEST, 0,
                                 "the delta base does not refer to a file");

          /* Okay. Let's open up a delta stream for the client to read. */
          serr = svn_fs_get_file_delta_stream(&txd_stream,
                                              root, info.repos_path,
                                              resource->info->root.root,
                                              resource->info->repos_path,
                                              resource->pool);
          if (serr != NULL)
            return dav_svn__convert_err(serr, HTTP_INTERNAL_SERVER_ERROR,
                                        "could not prepare to read a delta",
                                        resource->pool);

          /* create a stream that svndiff data will be written to,
             which will copy it to the network */
          dc.output = output;
          dc.pool = resource->pool;
          o_stream = svn_stream_create(&dc, resource->pool);
          svn_stream_set_write(o_stream, write_to_filter);
          svn_stream_set_close(o_stream, close_filter);

          /* get a handler/baton for writing into the output stream */
          svn_txdelta_to_svndiff2(&handler, &h_baton,
                                  o_stream, resource->info->svndiff_version,
                                  resource->pool);

          /* got everything set up. read in delta windows and shove them into
             the handler, which pushes data into the output stream, which goes
             to the network. */
          serr = svn_txdelta_send_txstream(txd_stream, handler, h_baton,
                                           resource->pool);
          if (serr != NULL)
            return dav_svn__convert_err(serr, HTTP_INTERNAL_SERVER_ERROR,
                                        "could not deliver the txdelta stream",
                                        resource->pool);


          return NULL;
        }
      else
        {
          svn_error_clear(serr);
        }
    }

  /* resource->info->delta_base is NULL, or we had an invalid base URL */
    {
      svn_stream_t *stream;
      char *block;

      serr = svn_fs_file_contents(&stream,
                                  resource->info->root.root,
                                  resource->info->repos_path,
                                  resource->pool);
      if (serr != NULL)
        {
          return dav_svn__convert_err(serr, HTTP_INTERNAL_SERVER_ERROR,
                                      "could not prepare to read the file",
                                      resource->pool);
        }

      /* ### one day in the future, we can create a custom bucket type
         ### which will read from the FS stream on demand */

      block = apr_palloc(resource->pool, SVN__STREAM_CHUNK_SIZE);
      while (1) {
        apr_size_t bufsize = SVN__STREAM_CHUNK_SIZE;

        /* read from the FS ... */
        serr = svn_stream_read(stream, block, &bufsize);
        if (serr != NULL)
          {
            return dav_svn__convert_err(serr, HTTP_INTERNAL_SERVER_ERROR,
                                        "could not read the file contents",
                                        resource->pool);
          }
        if (bufsize == 0)
          break;

        /* build a brigade and write to the filter ... */
        bb = apr_brigade_create(resource->pool, output->c->bucket_alloc);
        bkt = apr_bucket_transient_create(block, bufsize,
                                          output->c->bucket_alloc);
        APR_BRIGADE_INSERT_TAIL(bb, bkt);
        if ((status = ap_pass_brigade(output, bb)) != APR_SUCCESS) {
          /* ### what to do with status; and that HTTP code... */
          return dav_new_error(resource->pool, HTTP_INTERNAL_SERVER_ERROR, 0,
                               "Could not write data to filter.");
        }
      }

      /* done with the file. write an EOS bucket now. */
      bb = apr_brigade_create(resource->pool, output->c->bucket_alloc);
      bkt = apr_bucket_eos_create(output->c->bucket_alloc);
      APR_BRIGADE_INSERT_TAIL(bb, bkt);
      if ((status = ap_pass_brigade(output, bb)) != APR_SUCCESS) {
        /* ### what to do with status; and that HTTP code... */
        return dav_new_error(resource->pool, HTTP_INTERNAL_SERVER_ERROR, 0,
                             "Could not write EOS to filter.");
      }

      return NULL;
    }
}


static dav_error *
create_collection(dav_resource *resource)
{
  svn_error_t *serr;
  dav_error *err;

  if (resource->type != DAV_RESOURCE_TYPE_WORKING
      && resource->type != DAV_RESOURCE_TYPE_REGULAR)
    {
      return dav_new_error(resource->pool, HTTP_METHOD_NOT_ALLOWED, 0,
                           "Collections can only be created within a working "
                           "or regular collection [at this time].");
    }

  /* ...regular resources allowed only if autoversioning is turned on. */
  if (resource->type == DAV_RESOURCE_TYPE_REGULAR
      && ! (resource->info->repos->autoversioning))
    return dav_new_error(resource->pool, HTTP_METHOD_NOT_ALLOWED, 0,
                         "MKCOL called on regular resource, but "
                         "autoversioning is not active.");

  /* ### note that the parent was checked out at some point, and this
     ### is being preformed relative to the working rsrc for that parent */

  /* Auto-versioning mkcol of regular resource: */
  if (resource->type == DAV_RESOURCE_TYPE_REGULAR)
    {
      /* Change the VCR into a WR, in place.  This creates a txn and
         changes resource->info->root from a rev-root into a txn-root. */
      err = dav_svn__checkout(resource,
                              1 /* auto-checkout */,
                              0, 0, 0, NULL, NULL);
      if (err)
        return err;
    }

  if ((serr = svn_fs_make_dir(resource->info->root.root,
                              resource->info->repos_path,
                              resource->pool)) != NULL)
    {
      /* ### need a better error */
      return dav_svn__convert_err(serr, HTTP_INTERNAL_SERVER_ERROR,
                                  "Could not create the collection.",
                                  resource->pool);
    }

  /* Auto-versioning commit of the txn. */
  if (resource->info->auto_checked_out)
    {
      /* This also changes the WR back into a VCR, in place. */
      err = dav_svn__checkin(resource, 0, NULL);
      if (err)
        return err;
    }

  return NULL;
}


static dav_error *
copy_resource(const dav_resource *src,
              dav_resource *dst,
              int depth,
              dav_response **response)
{
  svn_error_t *serr;
  dav_error *err;
  const char *src_repos_path, *dst_repos_path;

  /* ### source must be from a collection under baseline control. the
     ### baseline will (implicitly) indicate the source revision, and the
     ### path will be derived simply from the URL path */

  /* ### the destination's parent must be a working collection */

  /* ### ben goofing around: */
  /*  char *msg;
      apr_psprintf
      (src->pool, "Got a COPY request with src arg '%s' and dst arg '%s'",
      src->uri, dst->uri);

      return dav_new_error(src->pool, HTTP_NOT_IMPLEMENTED, 0, msg);
  */

  /* ### Safeguard: see issue #916, whereby we're allowing an
     auto-checkout of a baseline for PROPPATCHing, *without* creating
     a new baseline afterwards.  We need to safeguard here that nobody
     is calling COPY with the baseline as a Destination! */
  if (dst->baselined && dst->type == DAV_RESOURCE_TYPE_VERSION)
    return dav_new_error(src->pool, HTTP_PRECONDITION_FAILED, 0,
                         "Illegal: COPY Destination is a baseline.");

  if (dst->type == DAV_RESOURCE_TYPE_REGULAR
      && !(dst->info->repos->autoversioning))
    return dav_new_error(dst->pool, HTTP_METHOD_NOT_ALLOWED, 0,
                         "COPY called on regular resource, but "
                         "autoversioning is not active.");

  /* Auto-versioning copy of regular resource: */
  if (dst->type == DAV_RESOURCE_TYPE_REGULAR)
    {
      /* Change the VCR into a WR, in place.  This creates a txn and
         changes dst->info->root from a rev-root into a txn-root. */
      err = dav_svn__checkout(dst,
                              1 /* auto-checkout */,
                              0, 0, 0, NULL, NULL);
      if (err)
        return err;
    }

  serr = svn_dirent_get_absolute(&src_repos_path,
                                 svn_repos_path(src->info->repos->repos,
                                                src->pool),
                                 src->pool);
  if (!serr)
    serr = svn_dirent_get_absolute(&dst_repos_path,
                                   svn_repos_path(dst->info->repos->repos,
                                                  dst->pool),
                                   dst->pool);

  if (!serr)
    {
      if (strcmp(src_repos_path, dst_repos_path) != 0)
        return dav_svn__new_error_tag
          (dst->pool, HTTP_INTERNAL_SERVER_ERROR, 0,
           "Copy source and destination are in different repositories.",
           SVN_DAV_ERROR_NAMESPACE, SVN_DAV_ERROR_TAG);
      serr = svn_fs_copy(src->info->root.root,  /* root object of src rev*/
                         src->info->repos_path, /* relative path of src */
                         dst->info->root.root,  /* root object of dst txn*/
                         dst->info->repos_path, /* relative path of dst */
                         src->pool);
    }
  if (serr)
    return dav_svn__convert_err(serr, HTTP_INTERNAL_SERVER_ERROR,
                                "Unable to make a filesystem copy.",
                                dst->pool);

  /* Auto-versioning commit of the txn. */
  if (dst->info->auto_checked_out)
    {
      /* This also changes the WR back into a VCR, in place. */
      err = dav_svn__checkin(dst, 0, NULL);
      if (err)
        return err;
    }

  return NULL;
}


static dav_error *
remove_resource(dav_resource *resource, dav_response **response)
{
  svn_error_t *serr;
  dav_error *err;
  apr_hash_t *locks;

  /* Only activities, working resources, regular resources, and
     certain private resources can be deleted... */
  if (! (resource->type == DAV_RESOURCE_TYPE_WORKING
         || resource->type == DAV_RESOURCE_TYPE_REGULAR
         || resource->type == DAV_RESOURCE_TYPE_ACTIVITY
         || (resource->type == DAV_RESOURCE_TYPE_PRIVATE
             && resource->info->restype == DAV_SVN_RESTYPE_TXN_COLLECTION)))
    return dav_new_error(resource->pool, HTTP_METHOD_NOT_ALLOWED, 0,
                           "DELETE called on invalid resource type.");

  /* ...and regular resources only if autoversioning is turned on. */
  if (resource->type == DAV_RESOURCE_TYPE_REGULAR
      && ! (resource->info->repos->autoversioning))
    return dav_new_error(resource->pool, HTTP_METHOD_NOT_ALLOWED, 0,
                         "DELETE called on regular resource, but "
                         "autoversioning is not active.");

  /* Handle activity deletions (early exit). */
  if (resource->type == DAV_RESOURCE_TYPE_ACTIVITY)
    {
      return dav_svn__delete_activity(resource->info->repos,
                                      resource->info->root.activity_id);
    }

  /* Handle deletions of transaction collections (early exit) */
  if (resource->type == DAV_RESOURCE_TYPE_PRIVATE
      && resource->info->restype == DAV_SVN_RESTYPE_TXN_COLLECTION)
    {
      /* We'll assume that no activity was created to map to this
         transaction.  */
      return dav_svn__abort_txn(resource->info->repos,
                                resource->info->root.txn_name,
                                resource->pool);
    }

  /* ### note that the parent was checked out at some point, and this
     ### is being preformed relative to the working rsrc for that parent */

  /* NOTE: strictly speaking, we cannot determine whether the parent was
     ever checked out, and that this working resource is relative to that
     checked out parent. It is entirely possible the client checked out
     the target resource and just deleted it. Subversion doesn't mind, but
     this does imply we are not enforcing the "checkout the parent, then
     delete from within" semantic. */

  /* Auto-versioning delete of regular resource: */
  if (resource->type == DAV_RESOURCE_TYPE_REGULAR)
    {
      /* Change the VCR into a WR, in place.  This creates a txn and
         changes resource->info->root from a rev-root into a txn-root. */
      err = dav_svn__checkout(resource,
                              1 /* auto-checkout */,
                              0, 0, 0, NULL, NULL);
      if (err)
        return err;
    }

  /* Sanity check: an svn client may have sent a custom request header
     containing the revision of the item it thinks it's deleting.  In
     this case, we enforce the svn-specific semantic that the item
     must be up-to-date. */
  if (SVN_IS_VALID_REVNUM(resource->info->version_name))
    {
      svn_revnum_t created_rev;
      serr = svn_fs_node_created_rev(&created_rev,
                                     resource->info->root.root,
                                     resource->info->repos_path,
                                     resource->pool);
      if (serr)
        return dav_svn__convert_err(serr, HTTP_INTERNAL_SERVER_ERROR,
                                    "Could not get created rev of resource",
                                    resource->pool);

      if (resource->info->version_name < created_rev)
        {
          serr = svn_error_createf(SVN_ERR_RA_OUT_OF_DATE, NULL,
                                   "Item '%s' is out of date",
                                   resource->info->repos_path);
          return dav_svn__convert_err(serr, HTTP_CONFLICT,
                                      "Can't DELETE out-of-date resource",
                                      resource->pool);
        }
    }

  /* Before attempting the filesystem delete, we need to push any
     incoming lock-tokens into the filesystem's access_t.  Normally
     they come in via 'If:' header, and get_resource()
     automatically notices them and does this work for us.  In the
     case of a directory deletion, however, svn clients are sending
     'child' lock-tokens in the DELETE request body. */

  err = dav_svn__build_lock_hash(&locks, resource->info->r,
                                 resource->info->repos_path, resource->pool);
  if (err != NULL)
    return err;

  if (apr_hash_count(locks))
    {
      err = dav_svn__push_locks(resource, locks, resource->pool);
      if (err != NULL)
        return err;
    }

  if ((serr = svn_fs_delete(resource->info->root.root,
                            resource->info->repos_path,
                            resource->pool)) != NULL)
    {
      /* ### need a better error */
      return dav_svn__convert_err(serr, HTTP_INTERNAL_SERVER_ERROR,
                                  "Could not delete the resource",
                                  resource->pool);
    }

  /* Auto-versioning commit of the txn. */
  if (resource->info->auto_checked_out)
    {
      /* This also changes the WR back into a VCR, in place. */
      err = dav_svn__checkin(resource, 0, NULL);
      if (err)
        return err;
    }

  return NULL;
}


static dav_error *
move_resource(dav_resource *src,
              dav_resource *dst,
              dav_response **response)
{
  svn_error_t *serr;
  dav_error *err;

  /* NOTE: The svn client does not call the MOVE method yet. Strictly
     speaking, we do not need to implement this repository function.
     But we do so anyway, so non-deltaV clients can work against the
     repository when autoversioning is turned on.  Like the svn client,
     itself, we define a move to be a copy + delete within a single txn. */

  /* Because we have no 'atomic' move, we only allow this method on
     two regular resources with autoversioning active.  That way we
     can auto-checkout a single resource and do the copy + delete
     within a single txn.  (If we had two working resources, which txn
     would we use?) */
  if (src->type != DAV_RESOURCE_TYPE_REGULAR
      || dst->type != DAV_RESOURCE_TYPE_REGULAR
      || !(src->info->repos->autoversioning))
    return dav_new_error(dst->pool, HTTP_METHOD_NOT_ALLOWED, 0,
                         "MOVE only allowed on two public URIs, and "
                         "autoversioning must be active.");

  /* Change the dst VCR into a WR, in place.  This creates a txn and
     changes dst->info->root from a rev-root into a txn-root. */
  err = dav_svn__checkout(dst,
                          1 /* auto-checkout */,
                          0, 0, 0, NULL, NULL);
  if (err)
    return err;

  /* Copy the src to the dst. */
  serr = svn_fs_copy(src->info->root.root,  /* the root object of src rev*/
                     src->info->repos_path, /* the relative path of src */
                     dst->info->root.root,  /* the root object of dst txn*/
                     dst->info->repos_path, /* the relative path of dst */
                     src->pool);
  if (serr)
    return dav_svn__convert_err(serr, HTTP_INTERNAL_SERVER_ERROR,
                                "Unable to make a filesystem copy.",
                                dst->pool);

  /* Notice: we're deleting the src repos path from the dst's txn_root. */
  if ((serr = svn_fs_delete(dst->info->root.root,
                            src->info->repos_path,
                            dst->pool)) != NULL)
    return dav_svn__convert_err(serr, HTTP_INTERNAL_SERVER_ERROR,
                                "Could not delete the src resource.",
                                dst->pool);

  /* Commit:  this also changes the WR back into a VCR, in place. */
  err = dav_svn__checkin(dst, 0, NULL);
  if (err)
    return err;

  return NULL;
}


typedef struct {
  /* the input walk parameters */
  const dav_walk_params *params;

  /* reused as we walk */
  dav_walk_resource wres;

  /* the current resource */
  dav_resource res;             /* wres.resource refers here */
  dav_resource_private info;    /* the info in res */
  svn_stringbuf_t *uri;            /* the uri within res */
  svn_stringbuf_t *repos_path;     /* the repos_path within res */

} walker_ctx_t;


static dav_error *
do_walk(walker_ctx_t *ctx, int depth)
{
  const dav_walk_params *params = ctx->params;
  int isdir = ctx->res.collection;
  dav_error *err;
  svn_error_t *serr;
  apr_hash_index_t *hi;
  apr_size_t path_len;
  apr_size_t uri_len;
  apr_size_t repos_len;
  apr_hash_t *children;

  /* Clear the temporary pool. */
  svn_pool_clear(ctx->info.pool);

  /* The current resource is a collection (possibly here thru recursion)
     and this is the invocation for the collection. Alternatively, this is
     the first [and only] entry to do_walk() for a member resource, so
     this will be the invocation for the member. */
  err = (*params->func)(&ctx->wres,
                        isdir ? DAV_CALLTYPE_COLLECTION : DAV_CALLTYPE_MEMBER);
  if (err != NULL)
    return err;

  /* if we are not to recurse, or this is a member, then we're done */
  if (depth == 0 || !isdir)
    return NULL;

  /* ### for now, let's say that working resources have no children. of
     ### course, this isn't true (or "right") for working collections, but
     ### we don't actually need to do a walk right now. */
  if (params->root->type == DAV_RESOURCE_TYPE_WORKING)
    return NULL;

  /* ### need to allow more walking in the future */
  if (params->root->type != DAV_RESOURCE_TYPE_REGULAR)
    {
      return dav_new_error(params->pool, HTTP_METHOD_NOT_ALLOWED, 0,
                           "Walking the resource hierarchy can only be done "
                           "on 'regular' resources [at this time].");
    }

  /* assert: collection resource. isdir == TRUE. repos_path != NULL. */

  /* append "/" to the paths, in preparation for appending child names.
     don't add "/" if the paths are simply "/" */
  if (ctx->info.uri_path->data[ctx->info.uri_path->len - 1] != '/')
    svn_stringbuf_appendcstr(ctx->info.uri_path, "/");
  if (ctx->repos_path->data[ctx->repos_path->len - 1] != '/')
    svn_stringbuf_appendcstr(ctx->repos_path, "/");

  /* NOTE: the URI should already have a trailing "/" */

  /* fix up the dependent pointers */
  ctx->info.repos_path = ctx->repos_path->data;

  /* all of the children exist. also initialize the collection flag. */
  ctx->res.exists = TRUE;
  ctx->res.collection = FALSE;

  /* remember these values so we can chop back to them after each time
     we append a child name to the path/uri/repos */
  path_len = ctx->info.uri_path->len;
  uri_len = ctx->uri->len;
  repos_len = ctx->repos_path->len;

  /* Tell our logging subsystem that we're listing a directory.

     Note: if we cared, we could look at the 'User-Agent:' request
     header and distinguish an svn client ('svn ls') from a generic
     DAV client.  */
  dav_svn__operational_log(&ctx->info,
                           svn_log__get_dir(ctx->info.repos_path,
                                            ctx->info.root.rev,
                                            TRUE, FALSE, SVN_DIRENT_ALL,
                                            params->pool));

  /* fetch this collection's children */
  serr = svn_fs_dir_entries(&children, ctx->info.root.root,
                            ctx->info.repos_path, params->pool);
  if (serr != NULL)
    return dav_svn__convert_err(serr, HTTP_INTERNAL_SERVER_ERROR,
                                "could not fetch collection members",
                                params->pool);

  /* iterate over the children in this collection */
  for (hi = apr_hash_first(params->pool, children); hi; hi = apr_hash_next(hi))
    {
      const void *key;
      apr_ssize_t klen;
      void *val;
      svn_fs_dirent_t *dirent;

      /* fetch one of the children */
      apr_hash_this(hi, &key, &klen, &val);
      dirent = val;

      /* authorize access to this resource, if applicable */
      if (params->walk_type & DAV_WALKTYPE_AUTH)
        {
          /* ### how/what to do? */
        }

      /* append this child to our buffers */
      svn_stringbuf_appendbytes(ctx->info.uri_path, key, klen);
      svn_stringbuf_appendbytes(ctx->uri, key, klen);
      svn_stringbuf_appendbytes(ctx->repos_path, key, klen);

      /* reset the pointers since the above may have changed them */
      ctx->res.uri = ctx->uri->data;
      ctx->info.repos_path = ctx->repos_path->data;

      if (dirent->kind == svn_node_file)
        {
          err = (*params->func)(&ctx->wres, DAV_CALLTYPE_MEMBER);
          if (err != NULL)
            return err;
        }
      else
        {
          /* this resource is a collection */
          ctx->res.collection = TRUE;

          /* append a slash to the URI (the path doesn't need it yet) */
          svn_stringbuf_appendcstr(ctx->uri, "/");
          ctx->res.uri = ctx->uri->data;

          /* recurse on this collection */
          err = do_walk(ctx, depth - 1);
          if (err != NULL)
            return err;

          /* restore the data */
          ctx->res.collection = FALSE;
        }

      /* chop the child off the paths and uri. NOTE: no null-term. */
      ctx->info.uri_path->len = path_len;
      ctx->uri->len = uri_len;
      ctx->repos_path->len = repos_len;
    }
  return NULL;
}

static dav_error *
walk(const dav_walk_params *params, int depth, dav_response **response)
{
  /* Thinking about adding support for LOCKNULL resources in this
     walker?  Check out the (working) code that was removed here:
          Author: cmpilato
          Date: Fri Mar 18 14:54:02 2005
          New Revision: 13475
     */

  walker_ctx_t ctx = { 0 };
  dav_error *err;

  ctx.params = params;

  ctx.wres.walk_ctx = params->walk_ctx;
  ctx.wres.pool = params->pool;
  ctx.wres.resource = &ctx.res;

  /* copy the resource over and adjust the "info" reference */
  ctx.res = *params->root;
  ctx.info = *ctx.res.info;

  ctx.res.info = &ctx.info;

  /* operate within the proper pool */
  ctx.res.pool = params->pool;

  /* Don't monkey with the path from params->root. Create a new one.
     This path will then be extended/shortened as necessary. */
  ctx.info.uri_path = svn_stringbuf_dup(ctx.info.uri_path, params->pool);

  /* prep the URI buffer */
  ctx.uri = svn_stringbuf_create(params->root->uri, params->pool);

  /* same for repos_path */
  if (ctx.info.repos_path == NULL)
    ctx.repos_path = NULL;
  else
    ctx.repos_path = svn_stringbuf_create(ctx.info.repos_path, params->pool);

  /* if we have a collection, then ensure the URI has a trailing "/" */
  /* ### get_resource always kills the trailing slash... */
  if (ctx.res.collection && ctx.uri->data[ctx.uri->len - 1] != '/') {
    svn_stringbuf_appendcstr(ctx.uri, "/");
  }

  /* the current resource's URI is stored in the (telescoping) ctx.uri */
  ctx.res.uri = ctx.uri->data;

  /* the current resource's repos_path is stored in ctx.repos_path */
  if (ctx.repos_path != NULL)
    ctx.info.repos_path = ctx.repos_path->data;

  /* Create a pool usable by the response. */
  ctx.info.pool = svn_pool_create(params->pool);

  /* ### is the root already/always open? need to verify */

  /* always return the error, and any/all multistatus responses */
  err = do_walk(&ctx, depth);
  *response = ctx.wres.response;

  return err;
}



/*** Utility functions for resource management ***/

dav_resource *
dav_svn__create_working_resource(dav_resource *base,
                                 const char *activity_id,
                                 const char *txn_name,
                                 int tweak_in_place)
{
  const char *path;
  dav_resource *res;

  if (base->baselined)
    path = apr_psprintf(base->pool,
                        "/%s/wbl/%s/%ld",
                        base->info->repos->special_uri,
                        activity_id, base->info->root.rev);
  else
    path = apr_psprintf(base->pool, "/%s/wrk/%s%s",
                        base->info->repos->special_uri,
                        activity_id, base->info->repos_path);
  path = svn_path_uri_encode(path, base->pool);

  if (tweak_in_place)
    res = base;
  else
    {
      res = apr_pcalloc(base->pool, sizeof(*res));
      res->info = apr_pcalloc(base->pool, sizeof(*res->info));
    }

  res->type = DAV_RESOURCE_TYPE_WORKING;
  res->exists = TRUE;      /* ### not necessarily correct */
  res->versioned = TRUE;
  res->working = TRUE;
  res->baselined = base->baselined;
  /* collection = FALSE.   ### not necessarily correct */

  res->uri = apr_pstrcat(base->pool, base->info->repos->root_path,
                         path, NULL);
  res->hooks = &dav_svn__hooks_repository;
  res->pool = base->pool;

  res->info->uri_path = svn_stringbuf_create(path, base->pool);
  res->info->repos = base->info->repos;
  res->info->repos_path = base->info->repos_path;
  res->info->root.rev = base->info->root.rev;
  res->info->root.activity_id = activity_id;
  res->info->root.txn_name = txn_name;

  if (tweak_in_place)
    return NULL;
  else
    return res;
}


dav_error *
dav_svn__working_to_regular_resource(dav_resource *resource)
{
  dav_resource_private *priv = resource->info;
  dav_svn_repos *repos = priv->repos;
  const char *path;
  svn_error_t *serr;

  /* no need to change the repos object or repos_path */

  /* set type back to REGULAR */
  resource->type = DAV_RESOURCE_TYPE_REGULAR;

  /* remove the working flag */
  resource->working = FALSE;

  /* Change the URL into either a baseline-collection or a public one. */
  if (priv->root.rev == SVN_INVALID_REVNUM)
    {
      serr = svn_fs_youngest_rev(&priv->root.rev, repos->fs, resource->pool);
      if (serr != NULL)
        return dav_svn__convert_err(serr, HTTP_INTERNAL_SERVER_ERROR,
                                    "Could not determine youngest rev.",
                                    resource->pool);

      /* create public URL */
      path = apr_psprintf(resource->pool, "%s", priv->repos_path);
    }
  else
    {
      /* if rev was specific, create baseline-collection URL */
      path = dav_svn__build_uri(repos, DAV_SVN__BUILD_URI_BC,
                                priv->root.rev, priv->repos_path,
                                0, resource->pool);
    }
  path = svn_path_uri_encode(path, resource->pool);
  priv->uri_path = svn_stringbuf_create(path, resource->pool);

  /* change root.root back into a revision root. */
  serr = svn_fs_revision_root(&priv->root.root, repos->fs,
                              priv->root.rev, resource->pool);
  if (serr != NULL)
    return dav_svn__convert_err(serr, HTTP_INTERNAL_SERVER_ERROR,
                                "Could not open revision root.",
                                resource->pool);

  return NULL;
}


dav_error *
dav_svn__create_version_resource(dav_resource **version_res,
                                 const char *uri,
                                 apr_pool_t *pool)
{
  int result;
  dav_error *err;

  dav_resource_combined *comb = apr_pcalloc(pool, sizeof(*comb));

  result = parse_version_uri(comb, uri, NULL, 0);
  if (result != 0)
    return dav_new_error(pool, HTTP_INTERNAL_SERVER_ERROR, 0,
                         "Could not parse version resource uri.");

  err = prep_version(comb);
  if (err)
    return err;

  *version_res = &comb->res;
  return NULL;
}


/* POST handler for HTTP protocol v2.
 
   Currently we allow POSTs only against the "me resource", which may
   in the future act as a dispatcher of sorts for handling potentially
   many different kinds of operations as specified by the body of the
   POST request itself.

   As a special consideration, an empty POST body is interpreted as a
   simple request to create a new commit transaction based on the HEAD
   revision.  The new transaction name will be returned via a custom
   response header SVN_DAV_TXN_NAME_HEADER.
*/
int dav_svn__method_post(request_rec *r)
{
  dav_resource *resource;
  dav_error *derr;
  const char *content_type;

  content_type = apr_table_get(r->headers_in, "Content-Type");

  derr = get_resource(r, dav_svn__get_root_dir(r), "ignored", 0, &resource);
  if (derr != NULL)
    {
      ap_log_rerror(APLOG_MARK, APLOG_ERR, 0, r,
                    "Error fetching resource for POST request.");
      return derr->status;
    }

  if (resource->info->restype == DAV_SVN_RESTYPE_ME)
    {
      /* XML request type.  Parse the document, and dispatch to
         working functions based on the outermost tag. */
      if (content_type && (strcmp(content_type, "text/xml") == 0))
        {
          int result;
          apr_xml_doc *doc;

          /* Parse the XML. */
          if ((result = ap_xml_parse_input(r, &doc)) != OK)
            return result;

          /* Uh-ohs.  No XML document!  */
          if (! doc)
            {
              ap_log_rerror(APLOG_MARK, APLOG_ERR, 0, r,
                            "XML POST request body must specify a report.");
              return HTTP_BAD_REQUEST;
            }

          /* Okey dokey.  We've got an XML document.  Let's hand off
             to helper functions to do the dirty work.  */
          if (doc->root->ns == dav_svn__find_ns(doc->namespaces,
                                                SVN_XML_NAMESPACE))
            {
              if (strcmp(doc->root->name, "create-transaction") == 0)
                {
                  return dav_svn__create_transaction_post(resource, doc,
                                                          r->output_filters);
                }
              /*
              else if (strcmp(doc->root->name, "lock-paths") == 0)
                {
                  return dav_svn__lock_paths_post(resource, doc,
                                                  r->output_filters);
                }
              else if (strcmp(doc->root->name, "lock-paths") == 0)
                {
                  return dav_svn__unlock_paths_post(resource, doc,
                                                    r->output_filters);
                }
              */
            }

          /* Hrm.  Nobody handled the request.  Must be something we
             don't understand. */
          ap_log_rerror(APLOG_MARK, APLOG_ERR, 0, r,
                        "Unsupported POST operation type.");
          return HTTP_NOT_IMPLEMENTED;
        }
      else if (content_type)
        {
          ap_log_rerror(APLOG_MARK, APLOG_ERR, 0, r,
                        "Unsupported POST content-type.");
          return HTTP_BAD_REQUEST;
        }

      /* ### Some 1.7-dev clients expect an empty POST request to
         ### create a new transaction, so we'll support that as a sort
         ### of default operation for POST against the "me resource".  */
      return dav_svn__create_transaction_post(resource, NULL,
                                              r->output_filters);
    }
  else
    {
      ap_log_rerror(APLOG_MARK, APLOG_ERR, 0, r,
                   "Invalid POST target resource.");
      return HTTP_BAD_REQUEST;
    }
  /* ### shouldn't get here ### */
}



const dav_hooks_repository dav_svn__hooks_repository =
{
  1,                            /* special GET handling */
  get_resource,
  get_parent_resource,
  is_same_resource,
  is_parent_resource,
  open_stream,
  close_stream,
  write_stream,
  seek_stream,
  set_headers,
  deliver,
  create_collection,
  copy_resource,
  move_resource,
  remove_resource,
  walk,
  getetag_pathetic
};<|MERGE_RESOLUTION|>--- conflicted
+++ resolved
@@ -2,22 +2,17 @@
  * repos.c: mod_dav_svn repository provider functions for Subversion
  *
  * ====================================================================
- *    Licensed to the Apache Software Foundation (ASF) under one
- *    or more contributor license agreements.  See the NOTICE file
- *    distributed with this work for additional information
- *    regarding copyright ownership.  The ASF licenses this file
- *    to you under the Apache License, Version 2.0 (the
- *    "License"); you may not use this file except in compliance
- *    with the License.  You may obtain a copy of the License at
+ * Copyright (c) 2000-2007 CollabNet.  All rights reserved.
  *
- *      http://www.apache.org/licenses/LICENSE-2.0
+ * This software is licensed as described in the file COPYING, which
+ * you should have received as part of this distribution.  The terms
+ * are also available at http://subversion.tigris.org/license-1.html.
+ * If newer versions of this license are posted there, you may use a
+ * newer version instead, at your option.
  *
- *    Unless required by applicable law or agreed to in writing,
- *    software distributed under the License is distributed on an
- *    "AS IS" BASIS, WITHOUT WARRANTIES OR CONDITIONS OF ANY
- *    KIND, either express or implied.  See the License for the
- *    specific language governing permissions and limitations
- *    under the License.
+ * This software consists of voluntary contributions made by many
+ * individuals.  For exact contribution history, see the revision
+ * history and logs, available at http://subversion.tigris.org/.
  * ====================================================================
  */
 
@@ -46,7 +41,6 @@
 #include "svn_props.h"
 #include "mod_dav_svn.h"
 #include "svn_ra.h"  /* for SVN_RA_CAPABILITY_* */
-#include "svn_dirent_uri.h"
 #include "private/svn_log.h"
 
 #include "dav_svn.h"
@@ -313,33 +307,6 @@
 
 
 static int
-parse_me_resource_uri(dav_resource_combined *comb,
-                      const char *path,
-                      const char *label,
-                      int use_checked_in)
-{
-  /* In HTTP protocol v2, this uri represents the repository itself,
-     and is the place where custom REPORTs get sent to.  (It replaces
-     the older vcc uri form.)  It has no trailing components.  */
-
-  if (path[0] != '\0')
-    return TRUE;
-
-  comb->res.type = DAV_RESOURCE_TYPE_PRIVATE;
-  comb->priv.restype = DAV_SVN_RESTYPE_ME;
-
-  /* We're keeping these the same as the VCC resource, to make things
-     smoother for our report requests. */
-  comb->res.exists = TRUE;
-  comb->res.versioned = TRUE;
-  comb->res.baselined = TRUE;
-  /* NOTE: comb->priv.repos_path == NULL */
-
-  return FALSE;
-}
-
-
-static int
 parse_baseline_coll_uri(dav_resource_combined *comb,
                         const char *path,
                         const char *label,
@@ -407,134 +374,6 @@
 
   /* NOTE: comb->priv.repos_path == NULL */
   /* NOTE: comb->priv.created_rev == SVN_INVALID_REVNUM */
-
-  return FALSE;
-}
-
-
-static int
-parse_revstub_uri(dav_resource_combined *comb,
-                  const char *path,
-                  const char *label,
-                  int use_checked_in)
-{
-  /* format: !svn/rev/REVISION
-
-     In HTTP protocol v2, this represents a specific revision in the
-     repository.  Clients perform PROPFIND and PROPPATCH against it to
-     read and write revprops.  (This uri replaces baseline (bln) and
-     working baseline (wbl) forms.)
-   */
-
-  svn_revnum_t revnum = SVN_STR_TO_REV(path);
-  if (!SVN_IS_VALID_REVNUM(revnum))
-    return TRUE;  /* fail */
-
-  comb->res.type = DAV_RESOURCE_TYPE_VERSION;
-  comb->res.versioned = TRUE;
-  comb->res.baselined = TRUE;
-  /* exists? need to wait for now */
-
-  /* which baseline (revision tree) to access */
-  comb->priv.root.rev = revnum;
-
-  /* NOTE: comb->priv.repos_path == NULL */
-  /* NOTE: comb->priv.created_rev == SVN_INVALID_REVNUM */
-
-  return FALSE;
-}
-
-
-static int
-parse_revroot_uri(dav_resource_combined *comb,
-                  const char *path,
-                  const char *label,
-                  int use_checked_in)
-{
-  /* format: !svn/rvr/REVISION/[PATH]
-
-     In HTTP protocol v2, this represents a path within a specific
-     revision.  Clients perform PROPFIND and GET against it to read
-     versioned file/dir properties and file contents.  (This uri
-     replaces baseline collection (bc) forms.)
-   */
-
-  /* Right now, we treat 'rvr' URIs exactly the same as 'bc' ones.
-     Same expected format, same utility, etc.  */
-  return parse_baseline_coll_uri(comb, path, label, use_checked_in);
-}
-
-
-static int
-parse_txnstub_uri(dav_resource_combined *comb,
-                  const char *path,
-                  const char *label,
-                  int use_checked_in)
-{
-  /* format: !svn/txn/TXN_NAME
-
-     In HTTP protocol v2, this represents a specific uncommitted
-     transaction.  Clients perform PROPFIND and PROPPATCH against it
-     to read and write txnprops during a commit.  They can also issue
-     a DELETE against it to abort the txn.
-   */
-
-  if (path == NULL)
-    return TRUE;  /* fail, we need a txn_name. */
-
-  comb->res.type = DAV_RESOURCE_TYPE_PRIVATE;
-  comb->priv.restype = DAV_SVN_RESTYPE_TXN_COLLECTION;
-  comb->priv.root.txn_name = apr_pstrdup(comb->res.pool, path);
-
-  return FALSE;
-}
-
-
-static int
-parse_txnroot_uri(dav_resource_combined *comb,
-                  const char *path,
-                  const char *label,
-                  int use_checked_in)
-{
-  /* format: !svn/txr/TXN_NAME/[PATH]
-
-     In HTTP protocol v2, this represents a path within a specific
-     uncommitted transaction.  Clients perform PUT, COPY, DELETE, MOVE
-     against it to modify the path.
-   */
-  const char *slash;
-
-  /* Note that we're calling this a WORKING resource, rather than
-     PRIVATE, so that we can let prep_working() do the same work for
-     us that it does on DeltaV 'working resources'.  */
-  comb->res.type = DAV_RESOURCE_TYPE_WORKING;
-
-  /* ...but setting this restype can let parse_working() know whether
-     this is a !svn/wrk/ (DeltaV) or a !svn/txr (protocol v2) */
-  comb->priv.restype = DAV_SVN_RESTYPE_TXNROOT_COLLECTION;
-  comb->res.working = TRUE;
-  comb->res.versioned = TRUE;
-
-  slash = ap_strchr_c(path, '/');
-
-  /* This sucker starts with a slash.  That's bogus. */
-  if (slash == path)
-    return TRUE;
-
-  if (slash == NULL)
-    {
-      /* There's no slash character in our path.  Assume it's just an
-         TXN_NAME pointing to the root path.  That should be cool.
-         We'll just drop through to the normal case handling below. */
-      comb->priv.root.txn_name = apr_pstrdup(comb->res.pool, path);
-      comb->priv.repos_path = "/";
-    }
-  else
-    {
-      comb->priv.root.txn_name = apr_pstrndup(comb->res.pool, path,
-                                              slash - path);
-      comb->priv.repos_path = slash;
-    }
 
   return FALSE;
 }
@@ -603,7 +442,6 @@
 
 } special_subdirs[] =
 {
-  /* Our original delta-V-ish protocol uses all these: */
   { "ver", parse_version_uri, 1, TRUE, DAV_SVN_RESTYPE_VER_COLLECTION },
   { "his", parse_history_uri, 0, FALSE, DAV_SVN_RESTYPE_HIS_COLLECTION },
   { "wrk", parse_working_uri, 1, TRUE,  DAV_SVN_RESTYPE_WRK_COLLECTION },
@@ -612,14 +450,6 @@
   { "bc", parse_baseline_coll_uri, 1, TRUE, DAV_SVN_RESTYPE_BC_COLLECTION },
   { "bln", parse_baseline_uri, 1, FALSE, DAV_SVN_RESTYPE_BLN_COLLECTION },
   { "wbl", parse_wrk_baseline_uri, 2, FALSE, DAV_SVN_RESTYPE_WBL_COLLECTION },
-
-  /* The new v2 protocol uses these new 'stub' uris: */
-  { "me",  parse_me_resource_uri, 0, FALSE, DAV_SVN_RESTYPE_ME },
-  { "rev", parse_revstub_uri, 1, FALSE, DAV_SVN_RESTYPE_REV_COLLECTION },
-  { "rvr", parse_revroot_uri, 1, TRUE, DAV_SVN_RESTYPE_REVROOT_COLLECTION },
-  { "txn", parse_txnstub_uri, 1, FALSE, DAV_SVN_RESTYPE_TXN_COLLECTION},
-  { "txr", parse_txnroot_uri, 1, TRUE, DAV_SVN_RESTYPE_TXNROOT_COLLECTION},
-
   { NULL } /* sentinel */
 };
 
@@ -675,35 +505,21 @@
 
               if (len1 >= len3 && memcmp(uri, defn->name, len3) == 0)
                 {
-                  /* If we find a slash after our special subdir, or
-                     if we don't and this subdir isn't *supposed* to have
-                     anything following it (such as the !svn/me
-                     resource), hand off the custom parser for this
-                     subdir type. */
-                  if (uri[len3] == '/')
+                  if (uri[len3] == '\0')
+                    {
+                      /* URI was "/root/!svn/XXX". The location exists, but
+                         has restricted usage. */
+                      comb->res.type = DAV_RESOURCE_TYPE_PRIVATE;
+
+                      /* store the resource type so that we can PROPFIND
+                         on this collection. */
+                      comb->priv.restype = defn->restype;
+                    }
+                  else if (uri[len3] == '/')
                     {
                       if ((*defn->parse)(comb, uri + len3 + 1, label,
                                          use_checked_in))
                         return TRUE;
-                    }
-                  else if (uri[len3] == '\0')
-                    {
-                      if ((defn->numcomponents == 0)
-                          && (! defn->has_repos_path))
-                        {
-                          if ((*defn->parse)(comb, "", label, use_checked_in))
-                            return TRUE;
-                        }
-                      else
-                        {
-                          /* URI was "/root/!svn/XXX". The location
-                             exists, but has restricted usage. */
-                          comb->res.type = DAV_RESOURCE_TYPE_PRIVATE;
-
-                          /* Store the resource type so that we can
-                             PROPFIND on this collection. */
-                          comb->priv.restype = defn->restype;
-                        }
                     }
                   else
                     {
@@ -864,28 +680,22 @@
 static dav_error *
 prep_working(dav_resource_combined *comb)
 {
+  const char *txn_name = dav_svn__get_txn(comb->priv.repos,
+                                          comb->priv.root.activity_id);
   apr_pool_t *pool = comb->res.pool;
   svn_error_t *serr;
   dav_error *derr;
   svn_node_kind_t kind;
-  const char *txn_name = comb->priv.root.txn_name;
-
-  /* A txnroot object will already have the txn_name filled in, but a
-     DeltaV 'working resource' will only have the activity_id at this
-     point. */
+
   if (txn_name == NULL)
     {
-      txn_name = dav_svn__get_txn(comb->priv.repos,
-                                  comb->priv.root.activity_id);
-      if (txn_name == NULL)
-        {
-          return dav_new_error(pool, HTTP_BAD_REQUEST, 0,
-                               "An unknown activity was specified in the URL. "
-                               "This is generally caused by a problem in the "
-                               "client software.");
-        }
-      comb->priv.root.txn_name = txn_name;
-    }
+      /* ### HTTP_BAD_REQUEST is probably wrong */
+      return dav_new_error(pool, HTTP_BAD_REQUEST, 0,
+                           "An unknown activity was specified in the URL. "
+                           "This is generally caused by a problem in the "
+                           "client software.");
+    }
+  comb->priv.root.txn_name = txn_name;
 
   /* get the FS transaction, given its name */
   serr = svn_fs_open_txn(&comb->priv.root.txn, comb->priv.repos->fs, txn_name,
@@ -929,7 +739,7 @@
       svn_string_t request_author;
 
       serr = svn_fs_txn_prop(&current_author, comb->priv.root.txn,
-                             SVN_PROP_REVISION_AUTHOR, pool);
+               SVN_PROP_REVISION_AUTHOR, pool);
       if (serr != NULL)
         {
           return dav_svn__convert_err(serr, HTTP_INTERNAL_SERVER_ERROR,
@@ -943,8 +753,7 @@
       if (!current_author)
         {
           serr = svn_fs_change_txn_prop(comb->priv.root.txn,
-                                        SVN_PROP_REVISION_AUTHOR,
-                                        &request_author, pool);
+                   SVN_PROP_REVISION_AUTHOR, &request_author, pool);
           if (serr != NULL)
             {
               return dav_svn__convert_err(serr, HTTP_INTERNAL_SERVER_ERROR,
@@ -998,39 +807,11 @@
 static dav_error *
 prep_private(dav_resource_combined *comb)
 {
-  svn_error_t *serr;
-  apr_pool_t *pool = comb->res.pool;
-
   if (comb->priv.restype == DAV_SVN_RESTYPE_VCC)
     {
       /* ### what to do */
     }
-  else if (comb->priv.restype == DAV_SVN_RESTYPE_TXN_COLLECTION)
-    {
-      /* Open the named transaction. */
-
-      if (comb->priv.root.txn_name == NULL)
-        return dav_new_error(pool, HTTP_BAD_REQUEST, 0,
-                             "An unknown txn name was specified in the URL.");
-
-      serr = svn_fs_open_txn(&comb->priv.root.txn,
-                             comb->priv.repos->fs,
-                             comb->priv.root.txn_name, pool);
-      if (serr != NULL)
-        {
-          if (serr->apr_err == SVN_ERR_FS_NO_SUCH_TRANSACTION)
-            {
-              svn_error_clear(serr);
-              comb->res.exists = FALSE;
-              return dav_new_error(pool, HTTP_INTERNAL_SERVER_ERROR, 0,
-                                   "Named transaction doesn't exist.");
-            }
-          return dav_svn__convert_err(serr, HTTP_INTERNAL_SERVER_ERROR,
-                                      "Could not open specified transaction.",
-                                      pool);
-        }
-      comb->res.exists = TRUE;
-    }
+  /* else nothing to do (### for now) */
 
   return NULL;
 }
@@ -1222,7 +1003,7 @@
   if (fs_path != NULL)
     {
       /* the repos_name is the last component of root_path. */
-      *repos_name = svn_dirent_basename(root_path, r->pool);
+      *repos_name = svn_path_basename(root_path, r->pool);
 
       /* 'relative' is already correct for SVNPath; the root_path
          already contains the name of the repository, so relative is
@@ -1447,7 +1228,6 @@
   repos->xslt_uri = dav_svn__get_xslt_uri(r);
   repos->autoversioning = dav_svn__get_autoversioning_flag(r);
   repos->bulk_updates = dav_svn__get_bulk_updates_flag(r);
-  repos->v2_protocol = dav_svn__get_v2_protocol_flag(r);
   repos->base_url = ap_construct_url(r->pool, "", r);
   repos->special_uri = dav_svn__get_special_uri(r);
   repos->username = r->user;
@@ -1705,45 +1485,6 @@
         }
     }
   return table;
-}
-
-
-/* Helper for get_resource(), called after COMB is fully parsed and prepped. */
-static dav_error *
-do_out_of_date_check(dav_resource_combined *comb, request_rec *r)
-{
-  svn_revnum_t created_rev;
-  svn_error_t *serr;
-
-  /* Do we have an X-SVN-Version-Name header? */
-  if (! SVN_IS_VALID_REVNUM(comb->priv.version_name))
-    return NULL;
-
-  /* Note: LOCK and DELETE handlers already notice the header and do
-     their own out-of-dateness checks.  MKCOL, COPY, MOVE don't supply
-     the header at all, nor do MKACTIVITY, POST, or MERGE. */
-  if (! ((r->method_number == M_PUT)
-         || (r->method_number == M_PROPPATCH)))
-    return NULL;
-
-  /* Do an out-of-dateness check. */
-  if ((serr = svn_fs_node_created_rev(&created_rev, comb->priv.root.root,
-                                      comb->priv.repos_path, r->pool)))
-    return dav_svn__convert_err(serr, HTTP_INTERNAL_SERVER_ERROR,
-                                "Could not get created rev of "
-                                "resource", r->pool);
-
-  if (comb->priv.version_name < created_rev)
-    {
-      serr = svn_error_createf(SVN_ERR_RA_OUT_OF_DATE, NULL,
-                               "Item '%s' is out of date",
-                               comb->priv.repos_path);
-      return dav_svn__convert_err(serr, HTTP_CONFLICT,
-                                  "Attempting to modify out-of-date resource.",
-                                  r->pool);
-    }
-
-  return NULL;
 }
 
 
@@ -1937,9 +1678,9 @@
     {
       /* ...then the URL to the repository is actually one implicit
          component longer... */
-      root_path = svn_uri_join(root_path, repos_name, r->pool);
+      root_path = svn_path_join(root_path, repos_name, r->pool);
       /* ...and we need to specify exactly what repository to open. */
-      fs_path = svn_dirent_join(fs_parent_path, repos_name, r->pool);
+      fs_path = svn_path_join(fs_parent_path, repos_name, r->pool);
     }
 
   /* Start building and filling a 'combination' object. */
@@ -2021,23 +1762,20 @@
   /* Are bulk updates allowed in this repos? */
   repos->bulk_updates = dav_svn__get_bulk_updates_flag(r);
 
-  /* Are we advertising HTTP v2 protocol support? */
-  repos->v2_protocol = dav_svn__get_v2_protocol_flag(r);
-
   /* Path to activities database */
   repos->activities_db = dav_svn__get_activities_db(r);
   if (repos->activities_db == NULL)
     /* If not specified, use default ($repos/dav/activities.d). */
-    repos->activities_db = svn_dirent_join(repos->fs_path,
+    repos->activities_db = svn_path_join(repos->fs_path,
                                          DEFAULT_ACTIVITY_DB,
                                          r->pool);
   else if (fs_parent_path != NULL)
     /* If this is a ParentPath-based repository, treat the specified
        path as a similar parent directory. */
-    repos->activities_db = svn_dirent_join(repos->activities_db,
-                                           svn_dirent_basename(repos->fs_path,
-                                                               r->pool),
-                                           r->pool);
+    repos->activities_db = svn_path_join(repos->activities_db,
+                                         svn_path_basename(repos->fs_path,
+                                                           r->pool),
+                                         r->pool);
 
   /* Remember various bits for later URL construction */
   repos->base_url = ap_construct_url(r->pool, "", r);
@@ -2259,16 +1997,6 @@
                            "Requests for a collection must have a "
                            "trailing slash on the URI.");
     }
-
-  /* HTTPv2: for write-requests, out-of-dateness checks happen via
-     Base-Version header rather via CHECKOUT requests.
-
-     If a Base-Version header is present on a write request, we need
-     to do the out-of-dateness check *here*, rather than in other
-     dav-provider vtable funcs.  That's because a number of mod_dav
-     methods annoyingly trap and genericize our error messages.  */
-  if ((err = do_out_of_date_check(comb, r)) != NULL)
-    return err;
 
   *resource = &comb->res;
   return NULL;
@@ -2300,10 +2028,10 @@
 
   if (len > 0)
     {
-      /* Remove any trailing slash; else svn_uri_split() asserts. */
+      /* Remove any trailing slash; else svn_path_split() asserts. */
       if (tmp[len-1] == '/')
         tmp[len-1] = '\0';
-      svn_uri_split(tmp, &parentpath, &base_name, pool);
+      svn_path_split(tmp, &parentpath, &base_name, pool);
 
       return parentpath;
     }
@@ -2320,14 +2048,13 @@
   dav_resource_private *parentinfo;
   svn_stringbuf_t *path = resource->info->uri_path;
 
-  /* Initialize the return value. */
-  *parent_resource = NULL;
-
-  /* The root of the repository has no parent. */
+  /* the root of the repository has no parent */
   if (path->len == 1 && *path->data == '/')
-    return NULL;
-
-  /* If possible, create a parent based on the type of RESOURCE. */
+    {
+      *parent_resource = NULL;
+      return NULL;
+    }
+
   switch (resource->type)
     {
     case DAV_RESOURCE_TYPE_REGULAR:
@@ -2373,26 +2100,18 @@
         create_private_resource(resource, DAV_SVN_RESTYPE_ACT_COLLECTION);
       break;
 
-    case DAV_RESOURCE_TYPE_PRIVATE:
-      if ((resource->info->restype == DAV_SVN_RESTYPE_TXN_COLLECTION)
-          || (resource->info->restype == DAV_SVN_RESTYPE_REV_COLLECTION))
-        *parent_resource =
-          create_private_resource(resource, resource->info->restype);
-      /* ### FIXME:  Need parents for other private resource types. */
+    default:
+      /* ### needs more work. need parents for other resource types
+         ###
+         ### return an error so we can easily identify the cases where
+         ### we've called this function unexpectedly. */
+      return dav_new_error(resource->pool, HTTP_INTERNAL_SERVER_ERROR, 0,
+                           apr_psprintf(resource->pool,
+                                        "get_parent_resource was called for "
+                                        "%s (type %d)",
+                                        resource->uri, resource->type));
       break;
-
-    default:
-      /* ### FIXME:  Need parents for other resource types. */
-      break;
-    }
-
-  /* If we didn't create parent resource above, complain. */
-  if (! *parent_resource)
-    return dav_new_error(resource->pool, HTTP_INTERNAL_SERVER_ERROR, 0,
-                         apr_psprintf(resource->pool,
-                                      "get_parent_resource was called for "
-                                      "%s (type %d)",
-                                      resource->uri, resource->type));
+    }
 
   return NULL;
 }
@@ -3021,11 +2740,7 @@
          bytes"), but many browsers have grown to expect "text/plain"
          to mean "*shrug*", and kick off their own MIME type detection
          routines when they see it.  So we'll use "text/plain".
-<<<<<<< HEAD
-
-=======
       
->>>>>>> d3608daf
          ### Why not just avoid sending a Content-type at all?  Is
          ### that just bad form for HTTP?  */
       if (! mimetype)
@@ -3151,7 +2866,7 @@
         "]>\n";
 
       /* <svn version="1.3.0 (dev-build)"
-              href="http://subversion.apache.org">
+              href="http://subversion.tigris.org">
            <index name="[info->repos->repo_name]"
                   path="[info->repos_path]"
                   rev="[info->root.rev]">
@@ -3251,7 +2966,7 @@
           ap_fputs(output, bb, xml_index_dtd);
           ap_fputs(output, bb,
                    "<svn version=\"" SVN_VERSION "\"\n"
-                   "     href=\"http://subversion.apache.org/\">\n");
+                   "     href=\"http://subversion.tigris.org/\">\n");
           ap_fputs(output, bb, "  <index");
           if (name)
             ap_fprintf(output, bb, " name=\"%s\"",
@@ -3270,10 +2985,8 @@
           ap_fputs(output, bb, ">\n");
         }
 
-      if ((resource->info->restype != DAV_SVN_RESTYPE_PARENTPATH_COLLECTION)
-          && resource->info->repos_path
-          && ((resource->info->repos_path[1] != '\0')
-              || dav_svn__get_list_parentpath_flag(resource->info->r)))
+      if ((resource->info->repos_path && resource->info->repos_path[1] != '\0')
+          && (resource->info->restype != DAV_SVN_RESTYPE_PARENTPATH_COLLECTION))
         {
           if (gen_html)
             {
@@ -3395,11 +3108,7 @@
               */
               ap_fputs(output, bb,
                        " </ul>\n <hr noshade><em>Powered by "
-<<<<<<< HEAD
-                       "<a href=\"http://subversion.apache.org/\">Subversion"
-=======
                        "<a href=\"http://subversion.tigris.org/\">Subversion"
->>>>>>> d3608daf
                        "</a> version " SVN_VERSION "."
                        "</em>\n</body></html>");
             }
@@ -3676,15 +3385,15 @@
         return err;
     }
 
-  serr = svn_dirent_get_absolute(&src_repos_path,
-                                 svn_repos_path(src->info->repos->repos,
-                                                src->pool),
-                                 src->pool);
+  serr = svn_path_get_absolute(&src_repos_path,
+                               svn_repos_path(src->info->repos->repos,
+                                              src->pool),
+                               src->pool);
   if (!serr)
-    serr = svn_dirent_get_absolute(&dst_repos_path,
-                                   svn_repos_path(dst->info->repos->repos,
-                                                  dst->pool),
-                                   dst->pool);
+    serr = svn_path_get_absolute(&dst_repos_path,
+                                 svn_repos_path(dst->info->repos->repos,
+                                                dst->pool),
+                                 dst->pool);
 
   if (!serr)
     {
@@ -3724,13 +3433,10 @@
   dav_error *err;
   apr_hash_t *locks;
 
-  /* Only activities, working resources, regular resources, and
-     certain private resources can be deleted... */
-  if (! (resource->type == DAV_RESOURCE_TYPE_WORKING
-         || resource->type == DAV_RESOURCE_TYPE_REGULAR
-         || resource->type == DAV_RESOURCE_TYPE_ACTIVITY
-         || (resource->type == DAV_RESOURCE_TYPE_PRIVATE
-             && resource->info->restype == DAV_SVN_RESTYPE_TXN_COLLECTION)))
+  /* Only activities, and working or regular resources can be deleted... */
+  if (resource->type != DAV_RESOURCE_TYPE_WORKING
+      && resource->type != DAV_RESOURCE_TYPE_REGULAR
+      && resource->type != DAV_RESOURCE_TYPE_ACTIVITY)
     return dav_new_error(resource->pool, HTTP_METHOD_NOT_ALLOWED, 0,
                            "DELETE called on invalid resource type.");
 
@@ -3746,17 +3452,6 @@
     {
       return dav_svn__delete_activity(resource->info->repos,
                                       resource->info->root.activity_id);
-    }
-
-  /* Handle deletions of transaction collections (early exit) */
-  if (resource->type == DAV_RESOURCE_TYPE_PRIVATE
-      && resource->info->restype == DAV_SVN_RESTYPE_TXN_COLLECTION)
-    {
-      /* We'll assume that no activity was created to map to this
-         transaction.  */
-      return dav_svn__abort_txn(resource->info->repos,
-                                resource->info->root.txn_name,
-                                resource->pool);
     }
 
   /* ### note that the parent was checked out at some point, and this
@@ -4270,109 +3965,6 @@
   *version_res = &comb->res;
   return NULL;
 }
-
-
-/* POST handler for HTTP protocol v2.
- 
-   Currently we allow POSTs only against the "me resource", which may
-   in the future act as a dispatcher of sorts for handling potentially
-   many different kinds of operations as specified by the body of the
-   POST request itself.
-
-   As a special consideration, an empty POST body is interpreted as a
-   simple request to create a new commit transaction based on the HEAD
-   revision.  The new transaction name will be returned via a custom
-   response header SVN_DAV_TXN_NAME_HEADER.
-*/
-int dav_svn__method_post(request_rec *r)
-{
-  dav_resource *resource;
-  dav_error *derr;
-  const char *content_type;
-
-  content_type = apr_table_get(r->headers_in, "Content-Type");
-
-  derr = get_resource(r, dav_svn__get_root_dir(r), "ignored", 0, &resource);
-  if (derr != NULL)
-    {
-      ap_log_rerror(APLOG_MARK, APLOG_ERR, 0, r,
-                    "Error fetching resource for POST request.");
-      return derr->status;
-    }
-
-  if (resource->info->restype == DAV_SVN_RESTYPE_ME)
-    {
-      /* XML request type.  Parse the document, and dispatch to
-         working functions based on the outermost tag. */
-      if (content_type && (strcmp(content_type, "text/xml") == 0))
-        {
-          int result;
-          apr_xml_doc *doc;
-
-          /* Parse the XML. */
-          if ((result = ap_xml_parse_input(r, &doc)) != OK)
-            return result;
-
-          /* Uh-ohs.  No XML document!  */
-          if (! doc)
-            {
-              ap_log_rerror(APLOG_MARK, APLOG_ERR, 0, r,
-                            "XML POST request body must specify a report.");
-              return HTTP_BAD_REQUEST;
-            }
-
-          /* Okey dokey.  We've got an XML document.  Let's hand off
-             to helper functions to do the dirty work.  */
-          if (doc->root->ns == dav_svn__find_ns(doc->namespaces,
-                                                SVN_XML_NAMESPACE))
-            {
-              if (strcmp(doc->root->name, "create-transaction") == 0)
-                {
-                  return dav_svn__create_transaction_post(resource, doc,
-                                                          r->output_filters);
-                }
-              /*
-              else if (strcmp(doc->root->name, "lock-paths") == 0)
-                {
-                  return dav_svn__lock_paths_post(resource, doc,
-                                                  r->output_filters);
-                }
-              else if (strcmp(doc->root->name, "lock-paths") == 0)
-                {
-                  return dav_svn__unlock_paths_post(resource, doc,
-                                                    r->output_filters);
-                }
-              */
-            }
-
-          /* Hrm.  Nobody handled the request.  Must be something we
-             don't understand. */
-          ap_log_rerror(APLOG_MARK, APLOG_ERR, 0, r,
-                        "Unsupported POST operation type.");
-          return HTTP_NOT_IMPLEMENTED;
-        }
-      else if (content_type)
-        {
-          ap_log_rerror(APLOG_MARK, APLOG_ERR, 0, r,
-                        "Unsupported POST content-type.");
-          return HTTP_BAD_REQUEST;
-        }
-
-      /* ### Some 1.7-dev clients expect an empty POST request to
-         ### create a new transaction, so we'll support that as a sort
-         ### of default operation for POST against the "me resource".  */
-      return dav_svn__create_transaction_post(resource, NULL,
-                                              r->output_filters);
-    }
-  else
-    {
-      ap_log_rerror(APLOG_MARK, APLOG_ERR, 0, r,
-                   "Invalid POST target resource.");
-      return HTTP_BAD_REQUEST;
-    }
-  /* ### shouldn't get here ### */
-}
-
 
 
 const dav_hooks_repository dav_svn__hooks_repository =
