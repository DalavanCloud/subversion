--- conflicted
+++ resolved
@@ -1,26 +1,37 @@
 /*
- * util.c: some handy utility functions
+ * util.c:
+ * # ****************************************************************************
+ * # TRASHY LITTLE SUBROUTINES
+ * # ****************************************************************************
  *
  * ====================================================================
- * Copyright (c) 2000-2006 CollabNet.  All rights reserved.
+ *    Licensed to the Apache Software Foundation (ASF) under one
+ *    or more contributor license agreements.  See the NOTICE file
+ *    distributed with this work for additional information
+ *    regarding copyright ownership.  The ASF licenses this file
+ *    to you under the Apache License, Version 2.0 (the
+ *    "License"); you may not use this file except in compliance
+ *    with the License.  You may obtain a copy of the License at
  *
- * This software is licensed as described in the file COPYING, which
- * you should have received as part of this distribution.  The terms
- * are also available at http://subversion.tigris.org/license-1.html.
- * If newer versions of this license are posted there, you may use a
- * newer version instead, at your option.
+ *      http://www.apache.org/licenses/LICENSE-2.0
  *
- * This software consists of voluntary contributions made by many
- * individuals.  For exact contribution history, see the revision
- * history and logs, available at http://subversion.tigris.org/.
+ *    Unless required by applicable law or agreed to in writing,
+ *    software distributed under the License is distributed on an
+ *    "AS IS" BASIS, WITHOUT WARRANTIES OR CONDITIONS OF ANY
+ *    KIND, either express or implied.  See the License for the
+ *    specific language governing permissions and limitations
+ *    under the License.
  * ====================================================================
  */
 
 #include <apr_xml.h>
 #include <apr_errno.h>
 #include <apr_uri.h>
+#include <apr_buckets.h>
 
 #include <mod_dav.h>
+#include <http_protocol.h>
+#include <http_core.h>
 
 #include "svn_error.h"
 #include "svn_fs.h"
@@ -28,23 +39,60 @@
 #include "svn_base64.h"
 
 #include "dav_svn.h"
-
+#include "private/svn_fspath.h"
+#include "private/svn_string_private.h"
 
 dav_error *
-dav_svn__new_error_tag(apr_pool_t *pool,
+dav_svn__new_error(apr_pool_t *pool,
+                   int status,
+                   int error_id,
+                   apr_status_t aprerr,
+                   const char *desc)
+{
+  if (error_id == 0)
+    error_id = SVN_ERR_RA_DAV_REQUEST_FAILED;
+
+/*
+ * Note: dav_new_error() in httpd 2.0/2.2 always treated
+ * the errno field in dav_error as an apr_status_t when
+ * logging; on some platforms errno and apr_status_t
+ * aren't directly interchangeable.  The code for httpd
+ * > 2.2 below perpetuates this.
+ */
+#if AP_MODULE_MAGIC_AT_LEAST(20091119,0)
+  return dav_new_error(pool, status, error_id, aprerr, desc);
+#else
+
+  errno = aprerr; /* For the same reason as in dav_svn__new_error_svn */
+
+  return dav_new_error(pool, status, error_id, desc);
+#endif
+}
+
+dav_error *
+dav_svn__new_error_svn(apr_pool_t *pool,
                        int status,
                        int error_id,
-                       const char *desc,
-                       const char *namespace,
-                       const char *tagname)
-{
-  /* dav_new_error_tag will record errno but Subversion makes no attempt
-     to ensure that it is valid.  We reset it to avoid putting incorrect
-     information into the error log, at the expense of possibly removing
-     valid information. */
-  errno = 0;
-
-  return dav_new_error_tag(pool, status, error_id, desc, namespace, tagname);
+                       apr_status_t aprerr,
+                       const char *desc)
+{
+  if (error_id == 0)
+    error_id = SVN_ERR_RA_DAV_REQUEST_FAILED;
+
+#if AP_MODULE_MAGIC_AT_LEAST(20091119,0)
+  return dav_new_error_tag(pool, status, error_id, aprerr,
+                           desc, SVN_DAV_ERROR_NAMESPACE, SVN_DAV_ERROR_TAG);
+#else
+  /* dav_new_error_tag will record errno so we use it to pass aprerr.
+     This overrwites any existing errno value but since Subversion
+     makes no attempt to avoid system calls after a failed system call
+     there is no guarantee that any existing errno represents a
+     relevant error. */
+  errno = aprerr;
+
+  return dav_new_error_tag(pool, status, error_id, desc,
+                           SVN_DAV_ERROR_NAMESPACE, SVN_DAV_ERROR_TAG);
+#endif
 }
 
 
@@ -53,11 +101,11 @@
 static dav_error *
 build_error_chain(apr_pool_t *pool, svn_error_t *err, int status)
 {
-  char *msg = err->message ? apr_pstrdup(pool, err->message) : NULL;
-
-  dav_error *derr = dav_svn__new_error_tag(pool, status, err->apr_err, msg,
-                                           SVN_DAV_ERROR_NAMESPACE,
-                                           SVN_DAV_ERROR_TAG);
+  char buffer[128];
+  const char *msg = svn_err_best_message(err, buffer, sizeof(buffer));
+
+  dav_error *derr = dav_svn__new_error_svn(pool, status, err->apr_err, 0,
+                                           apr_pstrdup(pool, msg));
 
   if (err->child)
     derr->prev = build_error_chain(pool, err->child, status);
@@ -72,45 +120,52 @@
                      const char *message,
                      apr_pool_t *pool)
 {
-    dav_error *derr;
-
-    /* ### someday mod_dav_svn will send back 'rich' error tags, much
-       finer grained than plain old svn_error_t's.  But for now, all
-       svn_error_t's are marshalled to the client via the single
-       generic <svn:error/> tag nestled within a <D:error> block. */
-
-    /* Examine the Subverion error code, and select the most
-       appropriate HTTP status code.  If no more appropriate HTTP
-       status code maps to the Subversion error code, use the one
-       suggested status provided by the caller. */
-    switch (serr->apr_err)
-      {
-      case SVN_ERR_FS_NOT_FOUND:
-        status = HTTP_NOT_FOUND;
-        break;
-      case SVN_ERR_UNSUPPORTED_FEATURE:
-        status = HTTP_NOT_IMPLEMENTED;
-        break;
-      case SVN_ERR_FS_PATH_ALREADY_LOCKED:
-        status = HTTP_LOCKED;
-        break;
-        /* add other mappings here */
-      }
-
-    derr = build_error_chain(pool, serr, status);
-    if (message != NULL
-<<<<<<< HEAD
-        && (! serr || serr->apr_err != SVN_ERR_REPOS_HOOK_FAILURE))
-=======
-        && serr->apr_err != SVN_ERR_REPOS_HOOK_FAILURE)
->>>>>>> 8595db6c
-      /* Don't hide hook failures; we might hide the error text */
-      derr = dav_push_error(pool, status, serr->apr_err, message, derr);
-
-    /* Now, destroy the Subversion error. */
-    svn_error_clear(serr);
-
-    return derr;
+  dav_error *derr;
+
+  /* Remove the trace-only error chain links.  We need predictable
+     protocol behavior regardless of whether or not we're in a
+     debugging build. */
+  svn_error_t *purged_serr = svn_error_purge_tracing(serr);
+
+  /* ### someday mod_dav_svn will send back 'rich' error tags, much
+     finer grained than plain old svn_error_t's.  But for now, all
+     svn_error_t's are marshalled to the client via the single
+     generic <svn:error/> tag nestled within a <D:error> block. */
+
+  /* Examine the Subverion error code, and select the most
+     appropriate HTTP status code.  If no more appropriate HTTP
+     status code maps to the Subversion error code, use the one
+     suggested status provided by the caller. */
+  switch (purged_serr->apr_err)
+    {
+    case SVN_ERR_FS_NOT_FOUND:
+    case SVN_ERR_FS_NO_SUCH_REVISION:
+      status = HTTP_NOT_FOUND;
+      break;
+    case SVN_ERR_UNSUPPORTED_FEATURE:
+      status = HTTP_NOT_IMPLEMENTED;
+      break;
+    case SVN_ERR_FS_LOCK_OWNER_MISMATCH:
+    case SVN_ERR_FS_PATH_ALREADY_LOCKED:
+      status = HTTP_LOCKED;
+      break;
+    case SVN_ERR_FS_PROP_BASEVALUE_MISMATCH:
+      status = HTTP_PRECONDITION_FAILED;
+      break;
+      /* add other mappings here */
+    }
+
+  derr = build_error_chain(pool, purged_serr, status);
+  if (message != NULL
+      && !svn_error_find_cause(purged_serr, SVN_ERR_REPOS_HOOK_FAILURE))
+    /* Don't hide hook failures; we might hide the error text */
+    derr = dav_push_error(pool, status, purged_serr->apr_err,
+                          message, derr);
+
+  /* Now, destroy the Subversion error. */
+  svn_error_clear(serr);
+
+  return derr;
 }
 
 
@@ -127,10 +182,10 @@
   const char *ignored;
 
   /* Get an initial HISTORY baton. */
-  SVN_ERR(svn_fs_node_history(&history, root, path, pool));
+  SVN_ERR(svn_fs_node_history2(&history, root, path, pool, pool));
 
   /* Now get the first *real* point of interesting history. */
-  SVN_ERR(svn_fs_history_prev(&history, history, FALSE, pool));
+  SVN_ERR(svn_fs_history_prev2(&history, history, FALSE, pool, pool));
 
   /* Fetch the location information for this history step. */
   return svn_fs_history_location(&ignored, revision, history, pool);
@@ -144,14 +199,8 @@
   svn_revnum_t history_rev;
   svn_fs_root_t *other_root;
   svn_fs_t *fs = svn_fs_root_fs(root);
-  const svn_fs_id_t *id, *other_id;
+  svn_fs_node_relation_t node_relation;
   svn_error_t *err;
-
-  if ((err = svn_fs_node_id(&id, root, path, pool)))
-    {
-      svn_error_clear(err);
-      return revision;   /* couldn't get id of root/path */
-    }
 
   if ((err = get_last_history_rev(&history_rev, root, path, pool)))
     {
@@ -165,13 +214,14 @@
       return revision;   /* couldn't open the history rev */
     }
 
-  if ((err = svn_fs_node_id(&other_id, other_root, path, pool)))
+  if ((err = svn_fs_node_relation(&node_relation, root, path,
+                                  other_root, path, pool)))
     {
       svn_error_clear(err);
-      return revision;   /* couldn't get id of other_root/path */
-    }
-
-  if (svn_fs_compare_ids(id, other_id) == 0)
+      return revision;
+    }
+
+  if (node_relation == svn_fs_node_unchanged)
     return history_rev;  /* the history rev is safe!  the same node
                             exists at the same path in both revisions. */
 
@@ -185,7 +235,7 @@
                    enum dav_svn__build_what what,
                    svn_revnum_t revision,
                    const char *path,
-                   int add_href,
+                   svn_boolean_t add_href,
                    apr_pool_t *pool)
 {
   const char *root_path = repos->root_path;
@@ -223,14 +273,18 @@
                           href1, root_path, special_uri,
                           revision, path_uri, href2);
 
+    case DAV_SVN__BUILD_URI_REVROOT:
+      return apr_psprintf(pool, "%s%s/%s/rvr/%ld%s%s",
+                          href1, root_path, special_uri,
+                          revision, path_uri, href2);
+
     case DAV_SVN__BUILD_URI_VCC:
       return apr_psprintf(pool, "%s%s/%s/vcc/" DAV_SVN__DEFAULT_VCC_NAME "%s",
                           href1, root_path, special_uri, href2);
 
     default:
       /* programmer error somewhere */
-      abort();
-      return NULL;
+      SVN_ERR_MALFUNCTION_NO_RETURN();
     }
 
   /* NOTREACHED */
@@ -336,7 +390,8 @@
       /* an activity */
       info->activity_id = path + 5;
     }
-  else if (len2 == 4 && memcmp(path, "/ver/", 5) == 0)
+  else if (len2 == 4 &&
+           (memcmp(path, "/ver/", 5) == 0 || memcmp(path, "/rvr/", 5) == 0))
     {
       /* a version resource */
       path += 5;
@@ -371,10 +426,36 @@
                           "Unsupported URI form");
 }
 
+svn_boolean_t
+dav_svn__is_parentpath_list(request_rec *r)
+{
+  const char *fs_parent_path = dav_svn__get_fs_parent_path(r);
+
+  if (fs_parent_path && dav_svn__get_list_parentpath_flag(r))
+    {
+      const char *root_path = dav_svn__get_root_dir(r);
+      char *uri = apr_pstrdup(r->pool, r->uri);
+      char *parentpath = apr_pstrdup(r->pool, root_path);
+      apr_size_t uri_len = strlen(uri);
+      apr_size_t parentpath_len = strlen(parentpath);
+
+      if (uri[uri_len-1] == '/')
+        uri[uri_len-1] = '\0';
+
+      if (parentpath[parentpath_len-1] == '/')
+        parentpath[parentpath_len-1] = '\0';
+
+      if (strcmp(parentpath, uri) == 0)
+        {
+          return TRUE;
+        }
+    }
+  return FALSE;
+}
 
 /* ### move this into apr_xml */
 int
-dav_svn__find_ns(apr_array_header_t *namespaces, const char *uri)
+dav_svn__find_ns(const apr_array_header_t *namespaces, const char *uri)
 {
   int i;
 
@@ -385,11 +466,51 @@
 }
 
 
++
+/*** Brigade I/O wrappers ***/
+
+
 svn_error_t *
-dav_svn__send_xml(apr_bucket_brigade *bb,
-                  ap_filter_t *output,
-                  const char *fmt,
-                  ...)
+dav_svn__brigade_write(apr_bucket_brigade *bb,
+                       ap_filter_t *output,
+                       const char *data,
+                       apr_size_t len)
+{
+  apr_status_t apr_err;
+  apr_err = apr_brigade_write(bb, ap_filter_flush, output, data, len);
+  if (apr_err)
+    return svn_error_create(apr_err, 0, NULL);
+  /* Check for an aborted connection, since the brigade functions don't
+     appear to be return useful errors when the connection is dropped. */
+  if (output->c->aborted)
+    return svn_error_create(SVN_ERR_APMOD_CONNECTION_ABORTED, 0, NULL);
+  return SVN_NO_ERROR;
+}
+
+
+svn_error_t *
+dav_svn__brigade_puts(apr_bucket_brigade *bb,
+                      ap_filter_t *output,
+                      const char *str)
+{
+  apr_status_t apr_err;
+  apr_err = apr_brigade_puts(bb, ap_filter_flush, output, str);
+  if (apr_err)
+    return svn_error_create(apr_err, 0, NULL);
+  /* Check for an aborted connection, since the brigade functions don't
+     appear to be return useful errors when the connection is dropped. */
+  if (output->c->aborted)
+    return svn_error_create(SVN_ERR_APMOD_CONNECTION_ABORTED, 0, NULL);
+  return SVN_NO_ERROR;
+}
+
+
+svn_error_t *
+dav_svn__brigade_printf(apr_bucket_brigade *bb,
+                        ap_filter_t *output,
+                        const char *fmt,
+                        ...)
 {
   apr_status_t apr_err;
   va_list ap;
@@ -399,28 +520,35 @@
   va_end(ap);
   if (apr_err)
     return svn_error_create(apr_err, 0, NULL);
-  /* ### check for an aborted connection, since the brigade functions
-     don't appear to be return useful errors when the connection is
-     dropped. */
+  /* Check for an aborted connection, since the brigade functions don't
+     appear to be return useful errors when the connection is dropped. */
   if (output->c->aborted)
     return svn_error_create(SVN_ERR_APMOD_CONNECTION_ABORTED, 0, NULL);
   return SVN_NO_ERROR;
 }
 
 
++
+
 dav_error *
 dav_svn__test_canonical(const char *path, apr_pool_t *pool)
 {
-  if (svn_path_is_canonical(path, pool))
+  if (path[0] == '\0')
     return NULL;
+  if (svn_path_is_url(path) && svn_uri_is_canonical(path, pool))
+    return NULL;
+  if ((path[0] == '/') && svn_fspath__is_canonical(path))
+    return NULL;
+  if (svn_relpath_is_canonical(path))
+    return NULL;
 
   /* Otherwise, generate a generic HTTP_BAD_REQUEST error. */
-  return dav_svn__new_error_tag
-    (pool, HTTP_BAD_REQUEST, 0,
+  return dav_svn__new_error_svn(
+     pool, HTTP_BAD_REQUEST, 0, 0,
      apr_psprintf(pool,
                   "Path '%s' is not canonicalized; "
-                  "there is a problem with the client.", path),
-     SVN_DAV_ERROR_NAMESPACE, SVN_DAV_ERROR_TAG);
+                  "there is a problem with the client.", path));
 }
 
 
@@ -433,16 +561,29 @@
   svn_error_t *safe_err = serr;
   if (new_msg != NULL)
     {
+      /* Purge error tracing from the error chain. */
+      svn_error_t *purged_serr = svn_error_purge_tracing(serr);
+
       /* Sanitization is necessary.  Create a new, safe error and
            log the original error. */
-        safe_err = svn_error_create(serr->apr_err, NULL, new_msg);
-        ap_log_rerror(APLOG_MARK, APLOG_ERR, APR_EGENERAL, r,
-                      "%s", serr->message);
-        svn_error_clear(serr);
-      }
-    return dav_svn__convert_err(safe_err, http_status,
-                                apr_psprintf(r->pool, safe_err->message),
-                                r->pool);
+      safe_err = svn_error_create(purged_serr->apr_err, NULL, new_msg);
+      ap_log_rerror(APLOG_MARK, APLOG_ERR, APR_EGENERAL, r,
+                    "%s", purged_serr->message);
+
+      /* Log the entire error chain. */
+      while (purged_serr->child)
+        {
+          purged_serr = purged_serr->child;
+          ap_log_rerror(APLOG_MARK, APLOG_ERR, APR_EGENERAL, r,
+                        "%s", purged_serr->message);
+        }
+
+      svn_error_clear(serr);
+    }
+
+  return dav_svn__convert_err(safe_err, http_status,
+                              apr_psprintf(r->pool, "%s", safe_err->message),
+                              r->pool);
 }
 
 
@@ -492,4 +633,237 @@
                 svn_path_uri_encode(info->repos->fs_path, info->r->pool));
   apr_table_set(info->r->subprocess_env, "SVN-REPOS-NAME",
                 svn_path_uri_encode(info->repos->repo_basename, info->r->pool));
+}
+
+
+dav_error *
+dav_svn__final_flush_or_error(request_rec *r,
+                              apr_bucket_brigade *bb,
+                              ap_filter_t *output,
+                              dav_error *preferred_err,
+                              apr_pool_t *pool)
+{
+  dav_error *derr = preferred_err;
+  svn_boolean_t do_flush;
+
+  do_flush = r->sent_bodyct > 0;
+  if (! do_flush)
+    {
+      /* Ask about the length of the bucket brigade, ignoring errors. */
+      apr_off_t len = 0;
+      (void)apr_brigade_length(bb, FALSE, &len);
+      do_flush = (len != 0);
+    }
+
+  /* If there's something in the bucket brigade to flush, or we've
+     already started sending data down the wire, flush what we've
+     got.  We only keep any error retrieved from the flush if weren't
+     provided a more-important DERR, though. */
+  if (do_flush)
+    {
+      apr_status_t apr_err = ap_fflush(output, bb);
+      if (apr_err && (! derr))
+        derr = dav_svn__new_error(pool, HTTP_INTERNAL_SERVER_ERROR, 0, apr_err,
+                                  "Error flushing brigade.");
+    }
+  return derr;
+}
+
+void dav_svn__log_err(request_rec *r,
+                      dav_error *err,
+                      int level)
+{
+    dav_error *errscan;
+
+    /* Log the errors */
+    /* ### should have a directive to log the first or all */
+    for (errscan = err; errscan != NULL; errscan = errscan->prev) {
+        apr_status_t status;
+
+        if (errscan->desc == NULL)
+            continue;
+
+#if AP_MODULE_MAGIC_AT_LEAST(20091119,0)
+        status = errscan->aprerr;
+#else
+        status = errscan->save_errno;
+#endif
+
+        ap_log_rerror(APLOG_MARK, level, status, r,
+                      "%s  [%d, #%d]",
+                      errscan->desc, errscan->status, errscan->error_id);
+    }
+}
+
+int
+dav_svn__error_response_tag(request_rec *r,
+                            dav_error *err)
+{
+  r->status = err->status;
+
+  /* ### I really don't think this is needed; gotta test */
+  r->status_line = ap_get_status_line(err->status);
+
+  ap_set_content_type(r, DAV_XML_CONTENT_TYPE);
+  ap_rputs(DAV_XML_HEADER DEBUG_CR "<D:error xmlns:D=\"DAV:\"", r);
+
+  if (err->desc != NULL)
+    ap_rputs(" xmlns:m=\"http://apache.org/dav/xmlns\"", r);
+
+  if (err->namespace != NULL)
+    ap_rprintf(r, " xmlns:C=\"%s\">" DEBUG_CR "<C:%s/>" DEBUG_CR,
+               err->namespace, err->tagname);
+  else if (err->tagname != NULL)
+    ap_rprintf(r, ">" DEBUG_CR "<D:%s/>" DEBUG_CR, err->tagname);
+  else
+    ap_rputs(">" DEBUG_CR, r);
+
+  /* here's our mod_dav specific tag: */
+  if (err->desc != NULL)
+    ap_rprintf(r, "<m:human-readable errcode=\"%d\">" DEBUG_CR "%s" DEBUG_CR
+               "</m:human-readable>" DEBUG_CR, err->error_id,
+               apr_xml_quote_string(r->pool, err->desc, 0));
+
+  ap_rputs("</D:error>" DEBUG_CR, r);
+
+  /* the response has been sent. */
+  /*
+   * ### Use of DONE obviates logging..!
+   */
+  return DONE;
+}
+
+
+/* Set *REQUEST_STR to a string containing the contents of the body of
+   request R, allocated from POOL.
+
+   NOTE: This was shamelessly stolen and modified from Apache's
+   ap_xml_parse_input().  */
+static int
+request_body_to_string(svn_string_t **request_str,
+                       request_rec *r,
+                       apr_pool_t *pool)
+{
+  apr_bucket_brigade *brigade;
+  int seen_eos;
+  apr_status_t status;
+  apr_off_t total_read = 0;
+  apr_off_t limit_req_body = ap_get_limit_xml_body(r);
+  int result = HTTP_BAD_REQUEST;
+  const char *content_length_str;
+  char *endp;
+  apr_off_t content_length;
+  svn_stringbuf_t *buf;
+
+  *request_str = NULL;
+
+  content_length_str = apr_table_get(r->headers_in, "Content-Length");
+  if (content_length_str)
+    {
+      if (apr_strtoff(&content_length, content_length_str, &endp, 10)
+          || endp == content_length_str || *endp || content_length < 0)
+        {
+          ap_log_rerror(APLOG_MARK, APLOG_ERR, 0, r, "Invalid Content-Length");
+          return HTTP_REQUEST_ENTITY_TOO_LARGE;
+        }
+    }
+  else
+    content_length = 0;
+
+  if (limit_req_body && (limit_req_body < content_length))
+    {
+      ap_log_rerror(APLOG_MARK, APLOG_ERR, 0, r,
+                    "Requested content-length of %" APR_OFF_T_FMT " is larger "
+                    "than the configured limit of %" APR_OFF_T_FMT,
+                    content_length, limit_req_body);
+      return HTTP_REQUEST_ENTITY_TOO_LARGE;
+    }
+
+  if (content_length)
+    {
+      buf = svn_stringbuf_create_ensure(content_length, pool);
+    }
+  else
+    {
+      buf = svn_stringbuf_create_empty(pool);
+    }
+
+  brigade = apr_brigade_create(r->pool, r->connection->bucket_alloc);
+  seen_eos = 0;
+  total_read = 0;
+
+  do
+    {
+      apr_bucket *bucket;
+
+      status = ap_get_brigade(r->input_filters, brigade, AP_MODE_READBYTES,
+                              APR_BLOCK_READ, 2048);
+      if (status != APR_SUCCESS)
+        goto cleanup;
+
+      for (bucket = APR_BRIGADE_FIRST(brigade);
+           bucket != APR_BRIGADE_SENTINEL(brigade);
+           bucket = APR_BUCKET_NEXT(bucket))
+        {
+          const char *data;
+          apr_size_t len;
+
+          if (APR_BUCKET_IS_EOS(bucket))
+            {
+              seen_eos = 1;
+              break;
+            }
+
+          if (APR_BUCKET_IS_METADATA(bucket))
+            continue;
+
+          status = apr_bucket_read(bucket, &data, &len, APR_BLOCK_READ);
+          if (status != APR_SUCCESS)
+            goto cleanup;
+
+          total_read += len;
+          if (limit_req_body && total_read > limit_req_body)
+            {
+              ap_log_rerror(APLOG_MARK, APLOG_ERR, 0, r,
+                            "Request body is larger than the configured "
+                            "limit of %" APR_OFF_T_FMT, limit_req_body);
+              result = HTTP_REQUEST_ENTITY_TOO_LARGE;
+              goto cleanup;
+            }
+
+          svn_stringbuf_appendbytes(buf, data, len);
+        }
+
+      apr_brigade_cleanup(brigade);
+    }
+  while (!seen_eos);
+
+  apr_brigade_destroy(brigade);
+
+  /* Make an svn_string_t from our svn_stringbuf_t. */
+  *request_str = svn_stringbuf__morph_into_string(buf);
+  return OK;
+
+ cleanup:
+  apr_brigade_destroy(brigade);
+
+  /* Apache will supply a default error, plus the error log above. */
+  return result;
+}
+
+int
+dav_svn__parse_request_skel(svn_skel_t **skel,
+                            request_rec *r,
+                            apr_pool_t *pool)
+{
+  svn_string_t *skel_str;
+  int status;
+
+  *skel = NULL;
+  status = request_body_to_string(&skel_str, r, pool);
+  if (status != OK)
+    return status;
+
+  *skel = svn_skel__parse(skel_str->data, skel_str->len, pool);
+  return OK;
 }