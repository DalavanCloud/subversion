--- conflicted
+++ resolved
@@ -133,13 +133,8 @@
 #define SVNSERVE_OPT_FOREGROUND  258
 #define SVNSERVE_OPT_TUNNEL_USER 259
 #define SVNSERVE_OPT_VERSION     260
-<<<<<<< HEAD
-#define SVNSERVE_OPT_CERT_FILE   261
-#define SVNSERVE_OPT_KEY_FILE    262
-=======
 #define SVNSERVE_OPT_PID_FILE    261
 #define SVNSERVE_OPT_SERVICE     262
->>>>>>> d033f786
 
 static const apr_getopt_option_t svnserve__options[] =
   {
@@ -164,19 +159,12 @@
     {"threads",          'T', 0, N_("use threads instead of fork")},
 #endif
     {"listen-once",      'X', 0, N_("listen once (useful for debugging)")},
-<<<<<<< HEAD
-    {"cert-file",        SVNSERVE_OPT_CERT_FILE, 1,
-     "public certificate for SSL"},
-    {"key-file",         SVNSERVE_OPT_KEY_FILE, 1,
-     "private key to certificate for SSL"},
-=======
     {"pid-file",         SVNSERVE_OPT_PID_FILE, 1,
      N_("write server process ID to file arg")},
 #ifdef WIN32
     {"service",          SVNSERVE_OPT_SERVICE, 0,
      N_("run as a windows service (SCM only)")},
 #endif
->>>>>>> d033f786
     {0,                  0,   0, 0}
   };
 
@@ -307,12 +295,8 @@
   return svn_ver_check_list(&my_version, checklist);
 }
 
-<<<<<<< HEAD
-int main(int argc, const char *const *argv)
-=======
 
 int main(int argc, const char *argv[])
->>>>>>> d033f786
 {
   enum run_mode run_mode = run_mode_unspecified;
   svn_boolean_t foreground = FALSE;
@@ -340,14 +324,8 @@
   const char *host = NULL;
   int family = APR_INET;
   int mode_opt_count = 0;
-<<<<<<< HEAD
-  const char *ssl_cert_file = NULL;
-  const char *ssl_key_file = NULL;
-	
-=======
   const char *pid_filename = NULL;
 
->>>>>>> d033f786
   /* Initialize the app. */
   if (svn_cmdline_init("svn", stderr) != EXIT_SUCCESS)
     return EXIT_FAILURE;
@@ -383,7 +361,6 @@
   params.tunnel = FALSE;
   params.tunnel_user = NULL;
   params.read_only = FALSE;
-  params.ssl_baton = NULL;
   while (1)
     {
       status = apr_getopt_long(os, svnserve__options, &opt, &arg);
@@ -452,20 +429,6 @@
           handling_mode = connection_mode_thread;
           break;
 
-<<<<<<< HEAD
-        case SVNSERVE_OPT_CERT_FILE:
-          SVN_INT_ERR(svn_utf_cstring_to_utf8(&ssl_cert_file, arg, pool));
-          ssl_cert_file = svn_path_internal_style(ssl_cert_file, pool);
-          SVN_INT_ERR(svn_path_get_absolute(&ssl_cert_file, ssl_cert_file, 
-                                            pool));
-          break;
-
-        case SVNSERVE_OPT_KEY_FILE:
-          SVN_INT_ERR(svn_utf_cstring_to_utf8(&ssl_key_file, arg, pool));
-          ssl_key_file = svn_path_internal_style(ssl_key_file, pool);
-          SVN_INT_ERR(svn_path_get_absolute(&ssl_key_file, ssl_key_file, pool));
-          break;
-=======
 #ifdef WIN32
         case SVNSERVE_OPT_SERVICE:
           run_mode = run_mode_service;
@@ -480,7 +443,6 @@
                                             pool));
           break;
 
->>>>>>> d033f786
         }
     }
   if (os->ind != argc)
@@ -492,26 +454,6 @@
                       (_("You must specify exactly one of -d, -i, -t or -X.\n"),
                        stderr, pool));
       usage(argv[0], pool);
-    }
-
-  if (ssl_cert_file || ssl_key_file)
-    {
-      if (!ssl_cert_file || !ssl_key_file)
-        {
-          fprintf(stderr,
-                  "Both a certificate file and a key file must "
-                  "be provided.\n");
-          exit(1);
-        }
-      if (run_mode != run_mode_listen_once &&
-          run_mode != run_mode_daemon)
-        {
-          fprintf(stderr,
-                  "Only daemon and listen-once is supported for SSL.\n");
-          exit(1);
-        }
-      SVN_INT_ERR(ssl_init(ssl_cert_file, ssl_key_file, &params.ssl_baton,
-                           pool));
     }
 
   if (params.tunnel_user && run_mode != run_mode_tunnel)
@@ -812,4 +754,4 @@
     }
 
   /* NOTREACHED */
-}
+}