--- conflicted
+++ resolved
@@ -195,12 +195,7 @@
         "                             "
         "[0 .. no compression, 5 .. default, \n"
         "                             "
-<<<<<<< HEAD
-        " 9 .. maximum compresssion]")},
-
-=======
         " 9 .. maximum compression]")},
->>>>>>> 740542de
     {"memory-cache-size", 'M', 1, 
      N_("size of the extra in-memory cache in MB used to\n"
         "                             "
@@ -465,11 +460,7 @@
   params.cfg = NULL;
   params.pwdb = NULL;
   params.authzdb = NULL;
-<<<<<<< HEAD
-  params.compression_level = SVNDIFF1_COMPRESS_LEVEL;
-=======
   params.compression_level = SVN_DEFAULT_COMPRESSION_LEVEL;
->>>>>>> 740542de
   params.log_file = NULL;
   params.username_case = CASE_ASIS;
   params.memory_cache_size = (apr_uint64_t)-1;
@@ -588,17 +579,10 @@
 
         case 'c':
           params.compression_level = atoi(arg);
-<<<<<<< HEAD
-          if (params.compression_level < 0)
-            params.compression_level = 0;
-          if (params.compression_level > 9)
-            params.compression_level = 9;
-=======
           if (params.compression_level < SVN_NO_COMPRESSION_LEVEL)
             params.compression_level = SVN_NO_COMPRESSION_LEVEL;
           if (params.compression_level > SVN_BEST_COMPRESSION_LEVEL)
             params.compression_level = SVN_BEST_COMPRESSION_LEVEL;
->>>>>>> 740542de
           break;
 
         case 'M':
