/*
 * serve.c :  Functions for serving the Subversion protocol
 *
 * ====================================================================
 *    Licensed to the Apache Software Foundation (ASF) under one
 *    or more contributor license agreements.  See the NOTICE file
 *    distributed with this work for additional information
 *    regarding copyright ownership.  The ASF licenses this file
 *    to you under the Apache License, Version 2.0 (the
 *    "License"); you may not use this file except in compliance
 *    with the License.  You may obtain a copy of the License at
 *
 *      http://www.apache.org/licenses/LICENSE-2.0
 *
 *    Unless required by applicable law or agreed to in writing,
 *    software distributed under the License is distributed on an
 *    "AS IS" BASIS, WITHOUT WARRANTIES OR CONDITIONS OF ANY
 *    KIND, either express or implied.  See the License for the
 *    specific language governing permissions and limitations
 *    under the License.
 * ====================================================================
 */




#include <limits.h> /* for UINT_MAX */
#include <stdarg.h>

#define APR_WANT_STRFUNC
#include <apr_want.h>
#include <apr_general.h>
#include <apr_lib.h>
#include <apr_strings.h>

#include "svn_compat.h"
#include "svn_private_config.h"  /* For SVN_PATH_LOCAL_SEPARATOR */
#include "svn_types.h"
#include "svn_string.h"
#include "svn_pools.h"
#include "svn_error.h"
#include "svn_ra.h"              /* for SVN_RA_CAPABILITY_* */
#include "svn_ra_svn.h"
#include "svn_repos.h"
#include "svn_dirent_uri.h"
#include "svn_path.h"
#include "svn_time.h"
#include "svn_config.h"
#include "svn_props.h"
#include "svn_mergeinfo.h"
#include "svn_user.h"

#include "private/svn_log.h"
#include "private/svn_mergeinfo_private.h"
#include "private/svn_fspath.h"

#ifdef HAVE_UNISTD_H
#include <unistd.h>   /* For getpid() */
#endif

#include "server.h"

typedef struct commit_callback_baton_t {
  apr_pool_t *pool;
  svn_revnum_t *new_rev;
  const char **date;
  const char **author;
  const char **post_commit_err;
} commit_callback_baton_t;

typedef struct report_driver_baton_t {
  server_baton_t *sb;
  const char *repos_url;  /* Decoded repository URL. */
  void *report_baton;
  svn_error_t *err;
  /* so update() can distinguish checkout from update in logging */
  int entry_counter;
  svn_boolean_t only_empty_entries;
  /* for diff() logging */
  svn_revnum_t *from_rev;
} report_driver_baton_t;

typedef struct log_baton_t {
  const char *fs_path;
  svn_ra_svn_conn_t *conn;
  int stack_depth;
} log_baton_t;

typedef struct file_revs_baton_t {
  svn_ra_svn_conn_t *conn;
  apr_pool_t *pool;  /* Pool provided in the handler call. */
} file_revs_baton_t;

typedef struct fs_warning_baton_t {
  server_baton_t *server;
  svn_ra_svn_conn_t *conn;
  apr_pool_t *pool;
} fs_warning_baton_t;


/* Write LEN bytes of ERRSTR to LOG_FILE with svn_io_file_write(). */
static svn_error_t *
log_write(apr_file_t *log_file, const char *errstr, apr_size_t len,
          apr_pool_t *pool)
{
  return svn_io_file_write(log_file, errstr, &len, pool);
}

void
log_error(svn_error_t *err, apr_file_t *log_file, const char *remote_host,
          const char *user, const char *repos, apr_pool_t *pool)
{
  const char *timestr, *continuation;
  char errbuf[256];
  /* 8192 from MAX_STRING_LEN in from httpd-2.2.4/include/httpd.h */
  char errstr[8192];

  if (err == SVN_NO_ERROR)
    return;

  if (log_file == NULL)
    return;

  timestr = svn_time_to_cstring(apr_time_now(), pool);
  remote_host = (remote_host ? remote_host : "-");
  user = (user ? user : "-");
  repos = (repos ? repos : "-");

  continuation = "";
  while (err != NULL)
    {
      const char *message = svn_err_best_message(err, errbuf, sizeof(errbuf));
      /* based on httpd-2.2.4/server/log.c:log_error_core */
      apr_size_t len = apr_snprintf(errstr, sizeof(errstr),
                                    "%" APR_PID_T_FMT
                                    " %s %s %s %s ERR%s %s %ld %d ",
                                    getpid(), timestr, remote_host, user,
                                    repos, continuation,
                                    err->file ? err->file : "-", err->line,
                                    err->apr_err);

      len += escape_errorlog_item(errstr + len, message,
                                  sizeof(errstr) - len);
      /* Truncate for the terminator (as apr_snprintf does) */
      if (len > sizeof(errstr) - sizeof(APR_EOL_STR)) {
        len = sizeof(errstr) - sizeof(APR_EOL_STR);
      }
      strcpy(errstr + len, APR_EOL_STR);
      len += strlen(APR_EOL_STR);
      svn_error_clear(log_write(log_file, errstr, len, pool));

      continuation = "-";
      err = err->child;
    }
}

/* Call log_error with log_file, remote_host, user, and repos
   arguments from SERVER and CONN. */
static void
log_server_error(svn_error_t *err, server_baton_t *server,
                 svn_ra_svn_conn_t *conn, apr_pool_t *pool)
{
  log_error(err, server->log_file, svn_ra_svn_conn_remote_host(conn),
            server->user, server->repos_name, pool);
}

/* svn_error_create() a new error, log_server_error() it, and
   return it. */
static svn_error_t *
error_create_and_log(apr_status_t apr_err, svn_error_t *child,
                     const char *message, server_baton_t *server,
                     svn_ra_svn_conn_t *conn, apr_pool_t *pool)
{
  svn_error_t *err = svn_error_create(apr_err, child, message);
  log_server_error(err, server, conn, pool);
  return err;
}

/* Log a failure ERR, transmit ERR back to the client (as part of a
   "failure" notification), consume ERR, and flush the connection. */
static svn_error_t *
log_fail_and_flush(svn_error_t *err, server_baton_t *server,
                   svn_ra_svn_conn_t *conn, apr_pool_t *pool)
{
  svn_error_t *io_err;

  log_server_error(err, server, conn, pool);
  io_err = svn_ra_svn_write_cmd_failure(conn, pool, err);
  svn_error_clear(err);
  SVN_ERR(io_err);
  return svn_ra_svn_flush(conn, pool);
}

/* Log a client command. */
static svn_error_t *log_command(server_baton_t *b,
                                svn_ra_svn_conn_t *conn,
                                apr_pool_t *pool,
                                const char *fmt, ...)
{
  const char *remote_host, *timestr, *log, *line;
  va_list ap;
  apr_size_t nbytes;

  if (b->log_file == NULL)
    return SVN_NO_ERROR;

  remote_host = svn_ra_svn_conn_remote_host(conn);
  timestr = svn_time_to_cstring(apr_time_now(), pool);

  va_start(ap, fmt);
  log = apr_pvsprintf(pool, fmt, ap);
  va_end(ap);

  line = apr_psprintf(pool, "%" APR_PID_T_FMT
                      " %s %s %s %s %s" APR_EOL_STR,
                      getpid(), timestr,
                      (remote_host ? remote_host : "-"),
                      (b->user ? b->user : "-"), b->repos_name, log);
  nbytes = strlen(line);

  return log_write(b->log_file, line, nbytes, pool);
}

svn_error_t *load_configs(svn_config_t **cfg,
                          svn_config_t **pwdb,
                          svn_authz_t **authzdb,
                          enum username_case_type *username_case,
                          const char *filename,
                          svn_boolean_t must_exist,
                          const char *base,
                          server_baton_t *server,
                          svn_ra_svn_conn_t *conn,
                          apr_pool_t *pool)
{
  const char *pwdb_path, *authzdb_path;
  svn_error_t *err;

  SVN_ERR(svn_config_read2(cfg, filename, must_exist, FALSE, pool));

  svn_config_get(*cfg, &pwdb_path, SVN_CONFIG_SECTION_GENERAL,
                 SVN_CONFIG_OPTION_PASSWORD_DB, NULL);

  *pwdb = NULL;
  if (pwdb_path)
    {
      pwdb_path = svn_dirent_canonicalize(pwdb_path, pool);
      pwdb_path = svn_dirent_join(base, pwdb_path, pool);

      err = svn_config_read2(pwdb, pwdb_path, TRUE, FALSE, pool);
      if (err)
        {
          if (server)
            /* Called by listening server; log error no matter what it is. */
            log_server_error(err, server, conn, pool);

          /* Because it may be possible to read the pwdb file with some
             access methods and not others, ignore errors reading the pwdb
             file and just don't present password authentication as an
             option.  Also, some authentications (e.g. --tunnel) can
             proceed without it anyway.

             ### Not entirely sure why SVN_ERR_BAD_FILENAME is checked
             ### for here.  That seems to have been introduced in r856914,
             ### and only in r870942 was the APR_EACCES check introduced. */
          if (err->apr_err != SVN_ERR_BAD_FILENAME
              && ! APR_STATUS_IS_EACCES(err->apr_err))
            {
              if (server)
                {
                  /* Called by listening server: Now that we've logged
                   * the error, clear it and return a nice, generic
                   * error to the user
                   * (http://subversion.tigris.org/issues/show_bug.cgi?id=2271). */
                  svn_error_clear(err);
                  return svn_error_create(SVN_ERR_AUTHN_FAILED, NULL, NULL);
                }
              /* Called during startup; return the error, whereupon it
               * will go to standard error for the admin to see. */
              return err;
            }
          else
            /* Ignore SVN_ERR_BAD_FILENAME and APR_EACCES and proceed. */
            svn_error_clear(err);
        }
    }

  /* Read authz configuration. */
  svn_config_get(*cfg, &authzdb_path, SVN_CONFIG_SECTION_GENERAL,
                 SVN_CONFIG_OPTION_AUTHZ_DB, NULL);
  if (authzdb_path)
    {
      const char *case_force_val;

      authzdb_path = svn_dirent_canonicalize(authzdb_path, pool);
      authzdb_path = svn_dirent_join(base, authzdb_path, pool);
      err = svn_repos_authz_read(authzdb, authzdb_path, TRUE, pool);
      if (err)
        {
          if (server)
            {
              /* Called by listening server: Log the error, clear it,
               * and return a nice, generic error to the user
               * (http://subversion.tigris.org/issues/show_bug.cgi?id=2271). */
              log_server_error(err, server, conn, pool);
              svn_error_clear(err);
              return svn_error_create(SVN_ERR_AUTHZ_INVALID_CONFIG, NULL, NULL);
            }
          else
            /* Called during startup; return the error, whereupon it
             * will go to standard error for the admin to see. */
            return err;
        }

      /* Are we going to be case-normalizing usernames when we consult
       * this authz file? */
      svn_config_get(*cfg, &case_force_val, SVN_CONFIG_SECTION_GENERAL,
                     SVN_CONFIG_OPTION_FORCE_USERNAME_CASE, NULL);
      if (case_force_val)
        {
          if (strcmp(case_force_val, "upper") == 0)
            *username_case = CASE_FORCE_UPPER;
          else if (strcmp(case_force_val, "lower") == 0)
            *username_case = CASE_FORCE_LOWER;
          else
            *username_case = CASE_ASIS;
        }
    }
  else
    {
      *authzdb = NULL;
      *username_case = CASE_ASIS;
    }

  return SVN_NO_ERROR;
}

/* Set *FS_PATH to the portion of URL that is the path within the
   repository, if URL is inside REPOS_URL (if URL is not inside
   REPOS_URL, then error, with the effect on *FS_PATH undefined).

   If the resultant fs path would be the empty string (i.e., URL and
   REPOS_URL are the same), then set *FS_PATH to "/".

   Assume that REPOS_URL and URL are already URI-decoded. */
static svn_error_t *get_fs_path(const char *repos_url, const char *url,
                                const char **fs_path)
{
  apr_size_t len;

  len = strlen(repos_url);
  if (strncmp(url, repos_url, len) != 0)
    return svn_error_createf(SVN_ERR_RA_ILLEGAL_URL, NULL,
                             "'%s' is not the same repository as '%s'",
                             url, repos_url);
  *fs_path = url + len;
  if (! **fs_path)
    *fs_path = "/";

  return SVN_NO_ERROR;
}

/* --- AUTHENTICATION AND AUTHORIZATION FUNCTIONS --- */

/* Convert TEXT to upper case if TO_UPPERCASE is TRUE, else
   converts it to lower case. */
static void convert_case(char *text, svn_boolean_t to_uppercase)
{
  char *c = text;
  while (*c)
    {
      *c = (char)(to_uppercase ? apr_toupper(*c) : apr_tolower(*c));
      ++c;
    }
}

/* Set *ALLOWED to TRUE if PATH is accessible in the REQUIRED mode to
   the user described in BATON according to the authz rules in BATON.
   Use POOL for temporary allocations only.  If no authz rules are
   present in BATON, grant access by default. */
static svn_error_t *authz_check_access(svn_boolean_t *allowed,
                                       const char *path,
                                       svn_repos_authz_access_t required,
                                       server_baton_t *b,
                                       apr_pool_t *pool)
{
  /* If authz cannot be performed, grant access.  This is NOT the same
     as the default policy when authz is performed on a path with no
     rules.  In the latter case, the default is to deny access, and is
     set by svn_repos_authz_check_access. */
  if (!b->authzdb)
    {
      *allowed = TRUE;
      return SVN_NO_ERROR;
    }

  /* If the authz request is for the empty path (ie. ""), replace it
     with the root path.  This happens because of stripping done at
     various levels in svnserve that remove the leading / on an
     absolute path. Passing such a malformed path to the authz
     routines throws them into an infinite loop and makes them miss
     ACLs. */
  if (path)
    path = svn_fspath__canonicalize(path, pool);

  /* If we have a username, and we've not yet used it + any username
     case normalization that might be requested to determine "the
     username we used for authz purposes", do so now. */
  if (b->user && (! b->authz_user))
    {
      char *authz_user = apr_pstrdup(b->pool, b->user);
      if (b->username_case == CASE_FORCE_UPPER)
        convert_case(authz_user, TRUE);
      else if (b->username_case == CASE_FORCE_LOWER)
        convert_case(authz_user, FALSE);
      b->authz_user = authz_user;
    }

  return svn_repos_authz_check_access(b->authzdb, b->authz_repos_name,
                                      path, b->authz_user, required,
                                      allowed, pool);
}

/* Set *ALLOWED to TRUE if PATH is readable by the user described in
 * BATON.  Use POOL for temporary allocations only.  ROOT is not used.
 * Implements the svn_repos_authz_func_t interface.
 */
static svn_error_t *authz_check_access_cb(svn_boolean_t *allowed,
                                          svn_fs_root_t *root,
                                          const char *path,
                                          void *baton,
                                          apr_pool_t *pool)
{
  server_baton_t *sb = baton;

  return authz_check_access(allowed, path, svn_authz_read, sb, pool);
}

/* If authz is enabled in the specified BATON, return a read authorization
   function. Otherwise, return NULL. */
static svn_repos_authz_func_t authz_check_access_cb_func(server_baton_t *baton)
{
  if (baton->authzdb)
     return authz_check_access_cb;
  return NULL;
}

/* Set *ALLOWED to TRUE if the REQUIRED access to PATH is granted,
 * according to the state in BATON.  Use POOL for temporary
 * allocations only.  ROOT is not used.  Implements the
 * svn_repos_authz_callback_t interface.
 */
static svn_error_t *authz_commit_cb(svn_repos_authz_access_t required,
                                    svn_boolean_t *allowed,
                                    svn_fs_root_t *root,
                                    const char *path,
                                    void *baton,
                                    apr_pool_t *pool)
{
  server_baton_t *sb = baton;

  return authz_check_access(allowed, path, required, sb, pool);
}


enum access_type get_access(server_baton_t *b, enum authn_type auth)
{
  const char *var = (auth == AUTHENTICATED) ? SVN_CONFIG_OPTION_AUTH_ACCESS :
    SVN_CONFIG_OPTION_ANON_ACCESS;
  const char *val, *def = (auth == AUTHENTICATED) ? "write" : "read";
  enum access_type result;

  svn_config_get(b->cfg, &val, SVN_CONFIG_SECTION_GENERAL, var, def);
  result = (strcmp(val, "write") == 0 ? WRITE_ACCESS :
            strcmp(val, "read") == 0 ? READ_ACCESS : NO_ACCESS);
  return (result == WRITE_ACCESS && b->read_only) ? READ_ACCESS : result;
}

static enum access_type current_access(server_baton_t *b)
{
  return get_access(b, (b->user) ? AUTHENTICATED : UNAUTHENTICATED);
}

/* Send authentication mechs for ACCESS_TYPE to the client.  If NEEDS_USERNAME
   is true, don't send anonymous mech even if that would give the desired
   access. */
static svn_error_t *send_mechs(svn_ra_svn_conn_t *conn, apr_pool_t *pool,
                               server_baton_t *b, enum access_type required,
                               svn_boolean_t needs_username)
{
  if (!needs_username && get_access(b, UNAUTHENTICATED) >= required)
    SVN_ERR(svn_ra_svn_write_word(conn, pool, "ANONYMOUS"));
  if (b->tunnel_user && get_access(b, AUTHENTICATED) >= required)
    SVN_ERR(svn_ra_svn_write_word(conn, pool, "EXTERNAL"));
  if (b->pwdb && get_access(b, AUTHENTICATED) >= required)
    SVN_ERR(svn_ra_svn_write_word(conn, pool, "CRAM-MD5"));
  return SVN_NO_ERROR;
}

/* Context for cleanup handler. */
struct cleanup_fs_access_baton
{
  svn_fs_t *fs;
  apr_pool_t *pool;
};

/* Pool cleanup handler.  Make sure fs's access_t points to NULL when
   the command pool is destroyed. */
static apr_status_t cleanup_fs_access(void *data)
{
  svn_error_t *serr;
  struct cleanup_fs_access_baton *baton = data;

  serr = svn_fs_set_access(baton->fs, NULL);
  if (serr)
    {
      apr_status_t apr_err = serr->apr_err;
      svn_error_clear(serr);
      return apr_err;
    }

  return APR_SUCCESS;
}


/* Create an svn_fs_access_t in POOL for USER and associate it with
   B's filesystem.  Also, register a cleanup handler with POOL which
   de-associates the svn_fs_access_t from B's filesystem. */
static svn_error_t *
create_fs_access(server_baton_t *b, apr_pool_t *pool)
{
  svn_fs_access_t *fs_access;
  struct cleanup_fs_access_baton *cleanup_baton;

  if (!b->user)
    return SVN_NO_ERROR;

  SVN_ERR(svn_fs_create_access(&fs_access, b->user, pool));
  SVN_ERR(svn_fs_set_access(b->fs, fs_access));

  cleanup_baton = apr_pcalloc(pool, sizeof(*cleanup_baton));
  cleanup_baton->pool = pool;
  cleanup_baton->fs = b->fs;
  apr_pool_cleanup_register(pool, cleanup_baton, cleanup_fs_access,
                            apr_pool_cleanup_null);

  return SVN_NO_ERROR;
}

/* Authenticate, once the client has chosen a mechanism and possibly
 * sent an initial mechanism token.  On success, set *success to true
 * and b->user to the authenticated username (or NULL for anonymous).
 * On authentication failure, report failure to the client and set
 * *success to FALSE.  On communications failure, return an error.
 * If NEEDS_USERNAME is TRUE, don't allow anonymous authentication. */
static svn_error_t *auth(svn_ra_svn_conn_t *conn, apr_pool_t *pool,
                         const char *mech, const char *mecharg,
                         server_baton_t *b, enum access_type required,
                         svn_boolean_t needs_username,
                         svn_boolean_t *success)
{
  const char *user;
  *success = FALSE;

  if (get_access(b, AUTHENTICATED) >= required
      && b->tunnel_user && strcmp(mech, "EXTERNAL") == 0)
    {
      if (*mecharg && strcmp(mecharg, b->tunnel_user) != 0)
        return svn_ra_svn_write_tuple(conn, pool, "w(c)", "failure",
                                      "Requested username does not match");
      b->user = b->tunnel_user;
      SVN_ERR(svn_ra_svn_write_tuple(conn, pool, "w()", "success"));
      *success = TRUE;
      return SVN_NO_ERROR;
    }

  if (get_access(b, UNAUTHENTICATED) >= required
      && strcmp(mech, "ANONYMOUS") == 0 && ! needs_username)
    {
      SVN_ERR(svn_ra_svn_write_tuple(conn, pool, "w()", "success"));
      *success = TRUE;
      return SVN_NO_ERROR;
    }

  if (get_access(b, AUTHENTICATED) >= required
      && b->pwdb && strcmp(mech, "CRAM-MD5") == 0)
    {
      SVN_ERR(svn_ra_svn_cram_server(conn, pool, b->pwdb, &user, success));
      b->user = apr_pstrdup(b->pool, user);
      return SVN_NO_ERROR;
    }

  return svn_ra_svn_write_tuple(conn, pool, "w(c)", "failure",
                                "Must authenticate with listed mechanism");
}

/* Perform an authentication request using the built-in SASL implementation. */
static svn_error_t *
internal_auth_request(svn_ra_svn_conn_t *conn, apr_pool_t *pool,
                      server_baton_t *b, enum access_type required,
                      svn_boolean_t needs_username)
{
  svn_boolean_t success;
  const char *mech, *mecharg;

  SVN_ERR(svn_ra_svn_write_tuple(conn, pool, "w((!", "success"));
  SVN_ERR(send_mechs(conn, pool, b, required, needs_username));
  SVN_ERR(svn_ra_svn_write_tuple(conn, pool, "!)c)", b->realm));
  do
    {
      SVN_ERR(svn_ra_svn_read_tuple(conn, pool, "w(?c)", &mech, &mecharg));
      if (!*mech)
        break;
      SVN_ERR(auth(conn, pool, mech, mecharg, b, required, needs_username,
                   &success));
    }
  while (!success);
  return SVN_NO_ERROR;
}

/* Perform an authentication request in order to get an access level of
 * REQUIRED or higher.  Since the client may escape the authentication
 * exchange, the caller should check current_access(b) to see if
 * authentication succeeded. */
static svn_error_t *auth_request(svn_ra_svn_conn_t *conn, apr_pool_t *pool,
                                 server_baton_t *b, enum access_type required,
                                 svn_boolean_t needs_username)
{
#ifdef SVN_HAVE_SASL
  if (b->use_sasl)
    return cyrus_auth_request(conn, pool, b, required, needs_username);
#endif

  return internal_auth_request(conn, pool, b, required, needs_username);
}

/* Send a trivial auth notification on CONN which lists no mechanisms,
 * indicating that authentication is unnecessary.  Usually called in
 * response to invocation of a svnserve command.
 */
static svn_error_t *trivial_auth_request(svn_ra_svn_conn_t *conn,
                                         apr_pool_t *pool, server_baton_t *b)
{
  return svn_ra_svn_write_cmd_response(conn, pool, "()c", "");
}

/* Ensure that the client has the REQUIRED access by checking the
 * access directives (both blanket and per-directory) in BATON.  If
 * PATH is NULL, then only the blanket access configuration will
 * impact the result.
 *
 * If NEEDS_USERNAME is TRUE, then a lookup is only successful if the
 * user described in BATON is authenticated and, well, has a username
 * assigned to him.
 *
 * Use POOL for temporary allocations only.
 */
static svn_boolean_t lookup_access(apr_pool_t *pool,
                                   server_baton_t *baton,
                                   svn_ra_svn_conn_t *conn,
                                   svn_repos_authz_access_t required,
                                   const char *path,
                                   svn_boolean_t needs_username)
{
  enum access_type req = (required & svn_authz_write) ?
    WRITE_ACCESS : READ_ACCESS;
  svn_boolean_t authorized;
  svn_error_t *err;

  /* Get authz's opinion on the access. */
  err = authz_check_access(&authorized, path, required, baton, pool);

  /* If an error made lookup fail, deny access. */
  if (err)
    {
      log_server_error(err, baton, conn, pool);
      svn_error_clear(err);
      return FALSE;
    }

  /* If the required access is blanket-granted AND granted by authz
     AND we already have a username if one is required, then the
     lookup has succeeded. */
  if (current_access(baton) >= req
      && authorized
      && (! needs_username || baton->user))
    return TRUE;

  return FALSE;
}

/* Check that the client has the REQUIRED access by consulting the
 * authentication and authorization states stored in BATON.  If the
 * client does not have the required access credentials, attempt to
 * authenticate the client to get that access, using CONN for
 * communication.
 *
 * This function is supposed to be called to handle the authentication
 * half of a standard svn protocol reply.  If an error is returned, it
 * probably means that the server can terminate the client connection
 * with an apologetic error, as it implies an authentication failure.
 *
 * PATH and NEEDS_USERNAME are passed along to lookup_access, their
 * behaviour is documented there.
 */
static svn_error_t *must_have_access(svn_ra_svn_conn_t *conn,
                                     apr_pool_t *pool,
                                     server_baton_t *b,
                                     svn_repos_authz_access_t required,
                                     const char *path,
                                     svn_boolean_t needs_username)
{
  enum access_type req = (required & svn_authz_write) ?
    WRITE_ACCESS : READ_ACCESS;

  /* See whether the user already has the required access.  If so,
     nothing needs to be done.  Create the FS access and send a
     trivial auth request. */
  if (lookup_access(pool, b, conn, required, path, needs_username))
    {
      SVN_ERR(create_fs_access(b, pool));
      return trivial_auth_request(conn, pool, b);
    }

  /* If the required blanket access can be obtained by authenticating,
     try that.  Unfortunately, we can't tell until after
     authentication whether authz will work or not.  We force
     requiring a username because we need one to be able to check
     authz configuration again with a different user credentials than
     the first time round. */
  if (b->user == NULL
      && get_access(b, AUTHENTICATED) >= req
      && (b->tunnel_user || b->pwdb || b->use_sasl))
    SVN_ERR(auth_request(conn, pool, b, req, TRUE));

  /* Now that an authentication has been done get the new take of
     authz on the request. */
  if (! lookup_access(pool, b, conn, required, path, needs_username))
    return svn_error_create(SVN_ERR_RA_SVN_CMD_ERR,
                            error_create_and_log(SVN_ERR_RA_NOT_AUTHORIZED,
                                                 NULL, NULL, b, conn, pool),
                            NULL);

  /* Else, access is granted, and there is much rejoicing. */
  SVN_ERR(create_fs_access(b, pool));

  return SVN_NO_ERROR;
}

/* --- REPORTER COMMAND SET --- */

/* To allow for pipelining, reporter commands have no reponses.  If we
 * get an error, we ignore all subsequent reporter commands and return
 * the error finish_report, to be handled by the calling command.
 */

static svn_error_t *set_path(svn_ra_svn_conn_t *conn, apr_pool_t *pool,
                             apr_array_header_t *params, void *baton)
{
  report_driver_baton_t *b = baton;
  const char *path, *lock_token, *depth_word;
  svn_revnum_t rev;
  /* Default to infinity, for old clients that don't send depth. */
  svn_depth_t depth = svn_depth_infinity;
  svn_boolean_t start_empty;

  SVN_ERR(svn_ra_svn_parse_tuple(params, pool, "crb?(?c)?w",
                                 &path, &rev, &start_empty, &lock_token,
                                 &depth_word));
  if (depth_word)
    depth = svn_depth_from_word(depth_word);
  path = svn_relpath_canonicalize(path, pool);
  if (b->from_rev && strcmp(path, "") == 0)
    *b->from_rev = rev;
  if (!b->err)
    b->err = svn_repos_set_path3(b->report_baton, path, rev, depth,
                                 start_empty, lock_token, pool);
  b->entry_counter++;
  if (!start_empty)
    b->only_empty_entries = FALSE;
  return SVN_NO_ERROR;
}

static svn_error_t *delete_path(svn_ra_svn_conn_t *conn, apr_pool_t *pool,
                                apr_array_header_t *params, void *baton)
{
  report_driver_baton_t *b = baton;
  const char *path;

  SVN_ERR(svn_ra_svn_parse_tuple(params, pool, "c", &path));
  path = svn_relpath_canonicalize(path, pool);
  if (!b->err)
    b->err = svn_repos_delete_path(b->report_baton, path, pool);
  return SVN_NO_ERROR;
}

static svn_error_t *link_path(svn_ra_svn_conn_t *conn, apr_pool_t *pool,
                              apr_array_header_t *params, void *baton)
{
  report_driver_baton_t *b = baton;
  const char *path, *url, *lock_token, *fs_path, *depth_word;
  svn_revnum_t rev;
  svn_boolean_t start_empty;
  /* Default to infinity, for old clients that don't send depth. */
  svn_depth_t depth = svn_depth_infinity;

  SVN_ERR(svn_ra_svn_parse_tuple(params, pool, "ccrb?(?c)?w",
                                 &path, &url, &rev, &start_empty,
                                 &lock_token, &depth_word));

  /* ### WHAT?!  The link path is an absolute URL?!  Didn't see that
     coming...   -- cmpilato  */
  path = svn_relpath_canonicalize(path, pool);
  url = svn_uri_canonicalize(url, pool);
  if (depth_word)
    depth = svn_depth_from_word(depth_word);
  if (!b->err)
    b->err = get_fs_path(svn_path_uri_decode(b->repos_url, pool),
                         svn_path_uri_decode(url, pool),
                         &fs_path);
  if (!b->err)
    b->err = svn_repos_link_path3(b->report_baton, path, fs_path, rev,
                                  depth, start_empty, lock_token, pool);
  b->entry_counter++;
  return SVN_NO_ERROR;
}

static svn_error_t *finish_report(svn_ra_svn_conn_t *conn, apr_pool_t *pool,
                                  apr_array_header_t *params, void *baton)
{
  report_driver_baton_t *b = baton;

  /* No arguments to parse. */
  SVN_ERR(trivial_auth_request(conn, pool, b->sb));
  if (!b->err)
    b->err = svn_repos_finish_report(b->report_baton, pool);
  return SVN_NO_ERROR;
}

static svn_error_t *abort_report(svn_ra_svn_conn_t *conn, apr_pool_t *pool,
                                 apr_array_header_t *params, void *baton)
{
  report_driver_baton_t *b = baton;

  /* No arguments to parse. */
  svn_error_clear(svn_repos_abort_report(b->report_baton, pool));
  return SVN_NO_ERROR;
}

static const svn_ra_svn_cmd_entry_t report_commands[] = {
  { "set-path",      set_path },
  { "delete-path",   delete_path },
  { "link-path",     link_path },
  { "finish-report", finish_report, TRUE },
  { "abort-report",  abort_report,  TRUE },
  { NULL }
};

/* Accept a report from the client, drive the network editor with the
 * result, and then write an empty command response.  If there is a
 * non-protocol failure, accept_report will abort the edit and return
 * a command error to be reported by handle_commands().
 *
 * If only_empty_entry is not NULL and the report contains only one
 * item, and that item is empty, set *only_empty_entry to TRUE, else
 * set it to FALSE.
 *
 * If from_rev is not NULL, set *from_rev to the revision number from
 * the set-path on ""; if somehow set-path "" never happens, set
 * *from_rev to SVN_INVALID_REVNUM.
 */
static svn_error_t *accept_report(svn_boolean_t *only_empty_entry,
                                  svn_revnum_t *from_rev,
                                  svn_ra_svn_conn_t *conn, apr_pool_t *pool,
                                  server_baton_t *b, svn_revnum_t rev,
                                  const char *target, const char *tgt_path,
                                  svn_boolean_t text_deltas,
                                  svn_depth_t depth,
                                  svn_boolean_t send_copyfrom_args,
                                  svn_boolean_t ignore_ancestry)
{
  const svn_delta_editor_t *editor;
  void *edit_baton, *report_baton;
  report_driver_baton_t rb;
  svn_error_t *err;

  /* Make an svn_repos report baton.  Tell it to drive the network editor
   * when the report is complete. */
  svn_ra_svn_get_editor(&editor, &edit_baton, conn, pool, NULL, NULL);
  SVN_CMD_ERR(svn_repos_begin_report3(&report_baton, rev, b->repos,
                                      b->fs_path->data, target, tgt_path,
                                      text_deltas, depth, ignore_ancestry,
                                      send_copyfrom_args,
                                      editor, edit_baton,
                                      authz_check_access_cb_func(b),
                                      b, svn_ra_svn_zero_copy_limit(conn),
                                      pool));

  rb.sb = b;
  rb.repos_url = svn_path_uri_decode(b->repos_url, pool);
  rb.report_baton = report_baton;
  rb.err = NULL;
  rb.entry_counter = 0;
  rb.only_empty_entries = TRUE;
  rb.from_rev = from_rev;
  if (from_rev)
    *from_rev = SVN_INVALID_REVNUM;
  err = svn_ra_svn_handle_commands2(conn, pool, report_commands, &rb, TRUE);
  if (err)
    {
      /* Network or protocol error while handling commands. */
      svn_error_clear(rb.err);
      return err;
    }
  else if (rb.err)
    {
      /* Some failure during the reporting or editing operations. */
      SVN_CMD_ERR(rb.err);
    }
  SVN_ERR(svn_ra_svn_write_cmd_response(conn, pool, ""));

  if (only_empty_entry)
    *only_empty_entry = rb.entry_counter == 1 && rb.only_empty_entries;

  return SVN_NO_ERROR;
}

/* --- MAIN COMMAND SET --- */

/* Write out a list of property diffs.  PROPDIFFS is an array of svn_prop_t
 * values. */
static svn_error_t *write_prop_diffs(svn_ra_svn_conn_t *conn,
                                     apr_pool_t *pool,
                                     const apr_array_header_t *propdiffs)
{
  int i;

  for (i = 0; i < propdiffs->nelts; ++i)
    {
      const svn_prop_t *prop = &APR_ARRAY_IDX(propdiffs, i, svn_prop_t);

      SVN_ERR(svn_ra_svn_write_tuple(conn, pool, "c(?s)",
                                     prop->name, prop->value));
    }

  return SVN_NO_ERROR;
}

/* Write out a lock to the client. */
static svn_error_t *write_lock(svn_ra_svn_conn_t *conn,
                               apr_pool_t *pool,
                               svn_lock_t *lock)
{
  const char *cdate, *edate;

  cdate = svn_time_to_cstring(lock->creation_date, pool);
  edate = lock->expiration_date
    ? svn_time_to_cstring(lock->expiration_date, pool) : NULL;
  SVN_ERR(svn_ra_svn_write_tuple(conn, pool, "ccc(?c)c(?c)", lock->path,
                                 lock->token, lock->owner, lock->comment,
                                 cdate, edate));

  return SVN_NO_ERROR;
}

/* ### This really belongs in libsvn_repos. */
/* Get the explicit properties and/or inherited properties for a PATH in
   ROOT, with hardcoded committed-info values. */
static svn_error_t *
get_props(apr_hash_t **props,
          apr_array_header_t **iprops,
          server_baton_t *b,
          svn_fs_root_t *root,
          const char *path,
          apr_pool_t *pool)
{
  /* Get the explicit properties. */
  if (props)
    {
      svn_string_t *str;
      svn_revnum_t crev;
      const char *cdate, *cauthor, *uuid;

      SVN_ERR(svn_fs_node_proplist(props, root, path, pool));

      /* Hardcode the values for the committed revision, date, and author. */
      SVN_ERR(svn_repos_get_committed_info(&crev, &cdate, &cauthor, root,
                                           path, pool));
      str = svn_string_create(apr_psprintf(pool, "%ld", crev),
                              pool);
      apr_hash_set(*props, SVN_PROP_ENTRY_COMMITTED_REV, APR_HASH_KEY_STRING,
                   str);
      str = (cdate) ? svn_string_create(cdate, pool) : NULL;
      apr_hash_set(*props, SVN_PROP_ENTRY_COMMITTED_DATE, APR_HASH_KEY_STRING,
                   str);
      str = (cauthor) ? svn_string_create(cauthor, pool) : NULL;
      apr_hash_set(*props, SVN_PROP_ENTRY_LAST_AUTHOR, APR_HASH_KEY_STRING,
                   str);

      /* Hardcode the values for the UUID. */
      SVN_ERR(svn_fs_get_uuid(svn_fs_root_fs(root), &uuid, pool));
      str = (uuid) ? svn_string_create(uuid, pool) : NULL;
      apr_hash_set(*props, SVN_PROP_ENTRY_UUID, APR_HASH_KEY_STRING, str);
    }

  /* Get any inherited properties the user is authorized to. */
  if (iprops)
    {
      SVN_ERR(svn_repos_fs_get_inherited_props(iprops, root, path,
                                               authz_check_access_cb_func(b),
                                               b, pool, pool));
    }

  return SVN_NO_ERROR;
}

/* Set BATON->FS_PATH for the repository URL found in PARAMS. */
static svn_error_t *reparent(svn_ra_svn_conn_t *conn, apr_pool_t *pool,
                             apr_array_header_t *params, void *baton)
{
  server_baton_t *b = baton;
  const char *url;
  const char *fs_path;

  SVN_ERR(svn_ra_svn_parse_tuple(params, pool, "c", &url));
  url = svn_uri_canonicalize(url, pool);
  SVN_ERR(trivial_auth_request(conn, pool, b));
  SVN_CMD_ERR(get_fs_path(svn_path_uri_decode(b->repos_url, pool),
                          svn_path_uri_decode(url, pool),
                          &fs_path));
  SVN_ERR(log_command(b, conn, pool, "%s", svn_log__reparent(fs_path, pool)));
  svn_stringbuf_set(b->fs_path, fs_path);
  SVN_ERR(svn_ra_svn_write_cmd_response(conn, pool, ""));
  return SVN_NO_ERROR;
}

static svn_error_t *get_latest_rev(svn_ra_svn_conn_t *conn, apr_pool_t *pool,
                                   apr_array_header_t *params, void *baton)
{
  server_baton_t *b = baton;
  svn_revnum_t rev;

  SVN_ERR(log_command(b, conn, pool, "get-latest-rev"));

  SVN_ERR(trivial_auth_request(conn, pool, b));
  SVN_CMD_ERR(svn_fs_youngest_rev(&rev, b->fs, pool));
  SVN_ERR(svn_ra_svn_write_cmd_response(conn, pool, "r", rev));
  return SVN_NO_ERROR;
}

static svn_error_t *get_dated_rev(svn_ra_svn_conn_t *conn, apr_pool_t *pool,
                                  apr_array_header_t *params, void *baton)
{
  server_baton_t *b = baton;
  svn_revnum_t rev;
  apr_time_t tm;
  const char *timestr;

  SVN_ERR(svn_ra_svn_parse_tuple(params, pool, "c", &timestr));
  SVN_ERR(log_command(b, conn, pool, "get-dated-rev %s", timestr));

  SVN_ERR(trivial_auth_request(conn, pool, b));
  SVN_CMD_ERR(svn_time_from_cstring(&tm, timestr, pool));
  SVN_CMD_ERR(svn_repos_dated_revision(&rev, b->repos, tm, pool));
  SVN_ERR(svn_ra_svn_write_cmd_response(conn, pool, "r", rev));
  return SVN_NO_ERROR;
}

/* Common logic for change_rev_prop() and change_rev_prop2(). */
static svn_error_t *do_change_rev_prop(svn_ra_svn_conn_t *conn,
                                       server_baton_t *b,
                                       svn_revnum_t rev,
                                       const char *name,
                                       const svn_string_t *const *old_value_p,
                                       const svn_string_t *value,
                                       apr_pool_t *pool)
{
  SVN_ERR(must_have_access(conn, pool, b, svn_authz_write, NULL, FALSE));
  SVN_ERR(log_command(b, conn, pool, "%s",
                      svn_log__change_rev_prop(rev, name, pool)));
  SVN_CMD_ERR(svn_repos_fs_change_rev_prop4(b->repos, rev, b->user,
                                            name, old_value_p, value,
                                            TRUE, TRUE,
                                            authz_check_access_cb_func(b), b,
                                            pool));
  SVN_ERR(svn_ra_svn_write_cmd_response(conn, pool, ""));

  return SVN_NO_ERROR;
}

static svn_error_t *change_rev_prop2(svn_ra_svn_conn_t *conn, apr_pool_t *pool,
                                     apr_array_header_t *params, void *baton)
{
  server_baton_t *b = baton;
  svn_revnum_t rev;
  const char *name;
  svn_string_t *value;
  const svn_string_t *const *old_value_p;
  svn_string_t *old_value;
  svn_boolean_t dont_care;

  SVN_ERR(svn_ra_svn_parse_tuple(params, pool, "rc(?s)(b?s)",
                                 &rev, &name, &value,
                                 &dont_care, &old_value));

  /* Argument parsing. */
  if (dont_care)
    old_value_p = NULL;
  else
    old_value_p = (const svn_string_t *const *)&old_value;

  /* Input validation. */
  if (dont_care && old_value)
    {
      svn_error_t *err;
      err = svn_error_create(SVN_ERR_INCORRECT_PARAMS, NULL,
                             "'previous-value' and 'dont-care' cannot both be "
                             "set in 'change-rev-prop2' request");
      return log_fail_and_flush(err, b, conn, pool);
    }

  /* Do it. */
  SVN_ERR(do_change_rev_prop(conn, b, rev, name, old_value_p, value, pool));

  return SVN_NO_ERROR;
}

static svn_error_t *change_rev_prop(svn_ra_svn_conn_t *conn, apr_pool_t *pool,
                                    apr_array_header_t *params, void *baton)
{
  server_baton_t *b = baton;
  svn_revnum_t rev;
  const char *name;
  svn_string_t *value;

  /* Because the revprop value was at one time mandatory, the usual
     optional element pattern "(?s)" isn't used. */
  SVN_ERR(svn_ra_svn_parse_tuple(params, pool, "rc?s", &rev, &name, &value));

  SVN_ERR(do_change_rev_prop(conn, b, rev, name, NULL, value, pool));

  return SVN_NO_ERROR;
}

static svn_error_t *rev_proplist(svn_ra_svn_conn_t *conn, apr_pool_t *pool,
                                 apr_array_header_t *params, void *baton)
{
  server_baton_t *b = baton;
  svn_revnum_t rev;
  apr_hash_t *props;

  SVN_ERR(svn_ra_svn_parse_tuple(params, pool, "r", &rev));
  SVN_ERR(log_command(b, conn, pool, "%s", svn_log__rev_proplist(rev, pool)));

  SVN_ERR(trivial_auth_request(conn, pool, b));
  SVN_CMD_ERR(svn_repos_fs_revision_proplist(&props, b->repos, rev,
                                             authz_check_access_cb_func(b), b,
                                             pool));
  SVN_ERR(svn_ra_svn_write_tuple(conn, pool, "w((!", "success"));
  SVN_ERR(svn_ra_svn_write_proplist(conn, pool, props));
  SVN_ERR(svn_ra_svn_write_tuple(conn, pool, "!))"));
  return SVN_NO_ERROR;
}

static svn_error_t *rev_prop(svn_ra_svn_conn_t *conn, apr_pool_t *pool,
                             apr_array_header_t *params, void *baton)
{
  server_baton_t *b = baton;
  svn_revnum_t rev;
  const char *name;
  svn_string_t *value;

  SVN_ERR(svn_ra_svn_parse_tuple(params, pool, "rc", &rev, &name));
  SVN_ERR(log_command(b, conn, pool, "%s",
                      svn_log__rev_prop(rev, name, pool)));

  SVN_ERR(trivial_auth_request(conn, pool, b));
  SVN_CMD_ERR(svn_repos_fs_revision_prop(&value, b->repos, rev, name,
                                         authz_check_access_cb_func(b), b,
                                         pool));
  SVN_ERR(svn_ra_svn_write_cmd_response(conn, pool, "(?s)", value));
  return SVN_NO_ERROR;
}

static svn_error_t *commit_done(const svn_commit_info_t *commit_info,
                                void *baton, apr_pool_t *pool)
{
  commit_callback_baton_t *ccb = baton;

  *ccb->new_rev = commit_info->revision;
  *ccb->date = commit_info->date
    ? apr_pstrdup(ccb->pool, commit_info->date): NULL;
  *ccb->author = commit_info->author
    ? apr_pstrdup(ccb->pool, commit_info->author) : NULL;
  *ccb->post_commit_err = commit_info->post_commit_err
    ? apr_pstrdup(ccb->pool, commit_info->post_commit_err) : NULL;
  return SVN_NO_ERROR;
}

/* Add the LOCK_TOKENS (if any) to the filesystem access context,
 * checking path authorizations using the state in SB as we go.
 * LOCK_TOKENS is an array of svn_ra_svn_item_t structs.  Return a
 * client error if LOCK_TOKENS is not a list of lists.  If a lock
 * violates the authz configuration, return SVN_ERR_RA_NOT_AUTHORIZED
 * to the client.  Use POOL for temporary allocations only.
 */
static svn_error_t *add_lock_tokens(svn_ra_svn_conn_t *conn,
                                    const apr_array_header_t *lock_tokens,
                                    server_baton_t *sb,
                                    apr_pool_t *pool)
{
  int i;
  svn_fs_access_t *fs_access;

  SVN_ERR(svn_fs_get_access(&fs_access, sb->fs));

  /* If there is no access context, nowhere to add the tokens. */
  if (! fs_access)
    return SVN_NO_ERROR;

  for (i = 0; i < lock_tokens->nelts; ++i)
    {
      const char *path, *token, *full_path;
      svn_ra_svn_item_t *path_item, *token_item;
      svn_ra_svn_item_t *item = &APR_ARRAY_IDX(lock_tokens, i,
                                               svn_ra_svn_item_t);
      if (item->kind != SVN_RA_SVN_LIST)
        return svn_error_create(SVN_ERR_RA_SVN_MALFORMED_DATA, NULL,
                                "Lock tokens aren't a list of lists");

      path_item = &APR_ARRAY_IDX(item->u.list, 0, svn_ra_svn_item_t);
      if (path_item->kind != SVN_RA_SVN_STRING)
        return svn_error_create(SVN_ERR_RA_SVN_MALFORMED_DATA, NULL,
                                "Lock path isn't a string");

      token_item = &APR_ARRAY_IDX(item->u.list, 1, svn_ra_svn_item_t);
      if (token_item->kind != SVN_RA_SVN_STRING)
        return svn_error_create(SVN_ERR_RA_SVN_MALFORMED_DATA, NULL,
                                "Lock token isn't a string");

      path = path_item->u.string->data;
      full_path = svn_fspath__join(sb->fs_path->data,
                                   svn_relpath_canonicalize(path, pool),
                                   pool);

      if (! lookup_access(pool, sb, conn, svn_authz_write,
                          full_path, TRUE))
        return error_create_and_log(SVN_ERR_RA_NOT_AUTHORIZED, NULL, NULL,
                                    sb, conn, pool);

      token = token_item->u.string->data;
      SVN_ERR(svn_fs_access_add_lock_token2(fs_access, path, token));
    }

  return SVN_NO_ERROR;
}

/* Unlock the paths with lock tokens in LOCK_TOKENS, ignoring any errors.
   LOCK_TOKENS contains svn_ra_svn_item_t elements, assumed to be lists. */
static svn_error_t *unlock_paths(const apr_array_header_t *lock_tokens,
                                 server_baton_t *sb,
                                 svn_ra_svn_conn_t *conn,
                                 apr_pool_t *pool)
{
  int i;
  apr_pool_t *iterpool;

  iterpool = svn_pool_create(pool);

  for (i = 0; i < lock_tokens->nelts; ++i)
    {
      svn_ra_svn_item_t *item, *path_item, *token_item;
      const char *path, *token, *full_path;
      svn_error_t *err;
      svn_pool_clear(iterpool);

      item = &APR_ARRAY_IDX(lock_tokens, i, svn_ra_svn_item_t);
      path_item = &APR_ARRAY_IDX(item->u.list, 0, svn_ra_svn_item_t);
      token_item = &APR_ARRAY_IDX(item->u.list, 1, svn_ra_svn_item_t);

      path = path_item->u.string->data;
      token = token_item->u.string->data;

      full_path = svn_fspath__join(sb->fs_path->data,
                                   svn_relpath_canonicalize(path, iterpool),
                                   iterpool);

      /* The lock may have become defunct after the commit, so ignore such
         errors. */
      err = svn_repos_fs_unlock(sb->repos, full_path, token,
                                FALSE, iterpool);
      log_server_error(err, sb, conn, iterpool);
      svn_error_clear(err);
    }

  svn_pool_destroy(iterpool);

  return SVN_NO_ERROR;
}

static svn_error_t *commit(svn_ra_svn_conn_t *conn, apr_pool_t *pool,
                           apr_array_header_t *params, void *baton)
{
  server_baton_t *b = baton;
  const char *log_msg = NULL,
             *date = NULL,
             *author = NULL,
             *post_commit_err = NULL;
  apr_array_header_t *lock_tokens;
  svn_boolean_t keep_locks;
  apr_array_header_t *revprop_list = NULL;
  apr_hash_t *revprop_table;
  const svn_delta_editor_t *editor;
  void *edit_baton;
  svn_boolean_t aborted;
  commit_callback_baton_t ccb;
  svn_revnum_t new_rev;

  if (params->nelts == 1)
    {
      /* Clients before 1.2 don't send lock-tokens, keep-locks,
         and rev-props fields. */
      SVN_ERR(svn_ra_svn_parse_tuple(params, pool, "c", &log_msg));
      lock_tokens = NULL;
      keep_locks = TRUE;
      revprop_list = NULL;
    }
  else
    {
      /* Clients before 1.5 don't send the rev-props field. */
      SVN_ERR(svn_ra_svn_parse_tuple(params, pool, "clb?l", &log_msg,
                                     &lock_tokens, &keep_locks,
                                     &revprop_list));
    }

  /* The handling for locks is a little problematic, because the
     protocol won't let us send several auth requests once one has
     succeeded.  So we request write access and a username before
     adding tokens (if we have any), and subsequently fail if a lock
     violates authz. */
  SVN_ERR(must_have_access(conn, pool, b, svn_authz_write,
                           NULL,
                           (lock_tokens && lock_tokens->nelts)));

  /* Authorize the lock tokens and give them to the FS if we got
     any. */
  if (lock_tokens && lock_tokens->nelts)
    SVN_CMD_ERR(add_lock_tokens(conn, lock_tokens, b, pool));

  if (revprop_list)
    SVN_ERR(svn_ra_svn_parse_proplist(revprop_list, pool, &revprop_table));
  else
    {
      revprop_table = apr_hash_make(pool);
      apr_hash_set(revprop_table, SVN_PROP_REVISION_LOG, APR_HASH_KEY_STRING,
                   svn_string_create(log_msg, pool));
    }

  /* Get author from the baton, making sure clients can't circumvent
     the authentication via the revision props. */
  apr_hash_set(revprop_table, SVN_PROP_REVISION_AUTHOR, APR_HASH_KEY_STRING,
               b->user ? svn_string_create(b->user, pool) : NULL);

  ccb.pool = pool;
  ccb.new_rev = &new_rev;
  ccb.date = &date;
  ccb.author = &author;
  ccb.post_commit_err = &post_commit_err;
  /* ### Note that svn_repos_get_commit_editor5 actually wants a decoded URL. */
  SVN_CMD_ERR(svn_repos_get_commit_editor5
              (&editor, &edit_baton, b->repos, NULL,
               svn_path_uri_decode(b->repos_url, pool),
               b->fs_path->data, revprop_table,
               commit_done, &ccb,
               authz_commit_cb, baton, pool));
  SVN_ERR(svn_ra_svn_write_cmd_response(conn, pool, ""));
  SVN_ERR(svn_ra_svn_drive_editor(conn, pool, editor, edit_baton, &aborted));
  if (!aborted)
    {
      SVN_ERR(log_command(b, conn, pool, "%s",
                          svn_log__commit(new_rev, pool)));
      SVN_ERR(trivial_auth_request(conn, pool, b));

      /* In tunnel mode, deltify before answering the client, because
         answering may cause the client to terminate the connection
         and thus kill the server.  But otherwise, deltify after
         answering the client, to avoid user-visible delay. */

      if (b->tunnel)
        SVN_ERR(svn_fs_deltify_revision(b->fs, new_rev, pool));

      /* Unlock the paths. */
      if (! keep_locks && lock_tokens && lock_tokens->nelts)
        SVN_ERR(unlock_paths(lock_tokens, b, conn, pool));

      SVN_ERR(svn_ra_svn_write_tuple(conn, pool, "r(?c)(?c)(?c)",
                                     new_rev, date, author, post_commit_err));

      if (! b->tunnel)
        SVN_ERR(svn_fs_deltify_revision(b->fs, new_rev, pool));
    }
  return SVN_NO_ERROR;
}

static svn_error_t *get_file(svn_ra_svn_conn_t *conn, apr_pool_t *pool,
                             apr_array_header_t *params, void *baton)
{
  server_baton_t *b = baton;
  const char *path, *full_path, *hex_digest;
  svn_revnum_t rev;
  svn_fs_root_t *root;
  svn_stream_t *contents;
  apr_hash_t *props = NULL;
  apr_array_header_t *inherited_props;
  svn_string_t write_str;
  char buf[4096];
  apr_size_t len;
  svn_boolean_t want_props, want_contents;
  apr_uint64_t wants_inherited_props;
  svn_checksum_t *checksum;
  svn_error_t *err, *write_err;
  int i;

  /* Parse arguments. */
  SVN_ERR(svn_ra_svn_parse_tuple(params, pool, "c(?r)bb?B", &path, &rev,
                                 &want_props, &want_contents,
                                 &wants_inherited_props));

  full_path = svn_fspath__join(b->fs_path->data,
                               svn_relpath_canonicalize(path, pool), pool);

  /* Check authorizations */
  SVN_ERR(must_have_access(conn, pool, b, svn_authz_read,
                           full_path, FALSE));

  if (!SVN_IS_VALID_REVNUM(rev))
    SVN_CMD_ERR(svn_fs_youngest_rev(&rev, b->fs, pool));

  SVN_ERR(log_command(b, conn, pool, "%s",
                      svn_log__get_file(full_path, rev,
                                        want_contents, want_props, pool)));

  /* Fetch the properties and a stream for the contents. */
  SVN_CMD_ERR(svn_fs_revision_root(&root, b->fs, rev, pool));
  SVN_CMD_ERR(svn_fs_file_checksum(&checksum, svn_checksum_md5, root,
                                   full_path, TRUE, pool));
  hex_digest = svn_checksum_to_cstring_display(checksum, pool);
  if (want_props || wants_inherited_props)
    SVN_CMD_ERR(get_props(&props, &inherited_props, b, root, full_path,
                          pool));
  if (want_contents)
    SVN_CMD_ERR(svn_fs_file_contents(&contents, root, full_path, pool));

  /* Send successful command response with revision and props. */
  SVN_ERR(svn_ra_svn_write_tuple(conn, pool, "w((?c)r(!", "success",
                                 hex_digest, rev));
  SVN_ERR(svn_ra_svn_write_proplist(conn, pool, props));

  if (wants_inherited_props)
    {
      apr_pool_t *iterpool = svn_pool_create(pool);

      SVN_ERR(svn_ra_svn_write_tuple(conn, pool, "!)(?!"));
      for (i = 0; i < inherited_props->nelts; i++)
        {
          svn_prop_inherited_item_t *iprop =
            APR_ARRAY_IDX(inherited_props, i, svn_prop_inherited_item_t *);

          svn_pool_clear(iterpool);
          SVN_ERR(svn_ra_svn_write_tuple(conn, iterpool, "!(c(!",
                                         iprop->path_or_url));
          SVN_ERR(svn_ra_svn_write_proplist(conn, iterpool, iprop->prop_hash));
          SVN_ERR(svn_ra_svn_write_tuple(conn, iterpool, "!))!",
                                         iprop->path_or_url));
        }
      svn_pool_destroy(iterpool);
    }

  SVN_ERR(svn_ra_svn_write_tuple(conn, pool, "!))"));

  /* Now send the file's contents. */
  if (want_contents)
    {
      err = SVN_NO_ERROR;
      while (1)
        {
          len = sizeof(buf);
          err = svn_stream_read(contents, buf, &len);
          if (err)
            break;
          if (len > 0)
            {
              write_str.data = buf;
              write_str.len = len;
              SVN_ERR(svn_ra_svn_write_string(conn, pool, &write_str));
            }
          if (len < sizeof(buf))
            {
              err = svn_stream_close(contents);
              break;
            }
        }
      write_err = svn_ra_svn_write_cstring(conn, pool, "");
      if (write_err)
        {
          svn_error_clear(err);
          return write_err;
        }
      SVN_CMD_ERR(err);
      SVN_ERR(svn_ra_svn_write_cmd_response(conn, pool, ""));
    }

  return SVN_NO_ERROR;
}

static svn_error_t *get_dir(svn_ra_svn_conn_t *conn, apr_pool_t *pool,
                            apr_array_header_t *params, void *baton)
{
  server_baton_t *b = baton;
  const char *path, *full_path;
  svn_revnum_t rev;
  apr_hash_t *entries, *props = NULL;
  apr_array_header_t *inherited_props;
  apr_hash_index_t *hi;
  svn_fs_root_t *root;
  apr_pool_t *subpool;
  svn_boolean_t want_props, want_contents;
  apr_uint64_t wants_inherited_props;
  apr_uint64_t dirent_fields;
  apr_array_header_t *dirent_fields_list = NULL;
  svn_ra_svn_item_t *elt;
  int i;

  SVN_ERR(svn_ra_svn_parse_tuple(params, pool, "c(?r)bb?l?B", &path, &rev,
                                 &want_props, &want_contents,
                                 &dirent_fields_list,
                                 &wants_inherited_props));

  if (! dirent_fields_list)
    {
      dirent_fields = SVN_DIRENT_ALL;
    }
  else
    {
      dirent_fields = 0;

      for (i = 0; i < dirent_fields_list->nelts; ++i)
        {
          elt = &APR_ARRAY_IDX(dirent_fields_list, i, svn_ra_svn_item_t);

          if (elt->kind != SVN_RA_SVN_WORD)
            return svn_error_create(SVN_ERR_RA_SVN_MALFORMED_DATA, NULL,
                                    "Dirent field not a string");

          if (strcmp(SVN_RA_SVN_DIRENT_KIND, elt->u.word) == 0)
            dirent_fields |= SVN_DIRENT_KIND;
          else if (strcmp(SVN_RA_SVN_DIRENT_SIZE, elt->u.word) == 0)
            dirent_fields |= SVN_DIRENT_SIZE;
          else if (strcmp(SVN_RA_SVN_DIRENT_HAS_PROPS, elt->u.word) == 0)
            dirent_fields |= SVN_DIRENT_HAS_PROPS;
          else if (strcmp(SVN_RA_SVN_DIRENT_CREATED_REV, elt->u.word) == 0)
            dirent_fields |= SVN_DIRENT_CREATED_REV;
          else if (strcmp(SVN_RA_SVN_DIRENT_TIME, elt->u.word) == 0)
            dirent_fields |= SVN_DIRENT_TIME;
          else if (strcmp(SVN_RA_SVN_DIRENT_LAST_AUTHOR, elt->u.word) == 0)
            dirent_fields |= SVN_DIRENT_LAST_AUTHOR;
        }
    }

  full_path = svn_fspath__join(b->fs_path->data,
                               svn_relpath_canonicalize(path, pool), pool);

  /* Check authorizations */
  SVN_ERR(must_have_access(conn, pool, b, svn_authz_read,
                           full_path, FALSE));

  if (!SVN_IS_VALID_REVNUM(rev))
    SVN_CMD_ERR(svn_fs_youngest_rev(&rev, b->fs, pool));

  SVN_ERR(log_command(b, conn, pool, "%s",
                      svn_log__get_dir(full_path, rev,
                                       want_contents, want_props,
                                       dirent_fields, pool)));

  /* Fetch the root of the appropriate revision. */
  SVN_CMD_ERR(svn_fs_revision_root(&root, b->fs, rev, pool));

  /* Fetch the directory's explicit and/or inherited properties
     if requested. */
  if (want_props || wants_inherited_props)
    SVN_CMD_ERR(get_props(&props, &inherited_props, b, root, full_path,
                          pool));

  /* Begin response ... */
  SVN_ERR(svn_ra_svn_write_tuple(conn, pool, "w(r(!", "success", rev));
  SVN_ERR(svn_ra_svn_write_proplist(conn, pool, props));
  SVN_ERR(svn_ra_svn_write_tuple(conn, pool, "!)(!"));

  /* Fetch the directory entries if requested and send them immediately. */
  if (want_contents)
    {
      /* Use epoch for a placeholder for a missing date.  */
      const char *missing_date = svn_time_to_cstring(0, pool);

      SVN_CMD_ERR(svn_fs_dir_entries(&entries, root, full_path, pool));

      /* Transform the hash table's FS entries into dirents.  This probably
       * belongs in libsvn_repos. */
      subpool = svn_pool_create(pool);
      for (hi = apr_hash_first(pool, entries); hi; hi = apr_hash_next(hi))
        {
          const char *name = svn__apr_hash_index_key(hi);
          svn_fs_dirent_t *fsent = svn__apr_hash_index_val(hi);
          const char *file_path;

          /* The fields in the entry tuple.  */
          svn_node_kind_t entry_kind = svn_node_none;
          svn_filesize_t entry_size = 0;
          svn_boolean_t has_props = FALSE;
          /* If 'created rev' was not requested, send 0.  We can't use
           * SVN_INVALID_REVNUM as the tuple field is not optional.
           * See the email thread on dev@, 2012-03-28, subject
           * "buildbot failure in ASF Buildbot on svn-slik-w2k3-x64-ra",
           * <http://svn.haxx.se/dev/archive-2012-03/0655.shtml>. */
          svn_revnum_t created_rev = 0;
          const char *cdate = NULL;
          const char *last_author = NULL;

          svn_pool_clear(subpool);

          file_path = svn_fspath__join(full_path, name, subpool);
          if (! lookup_access(subpool, b, conn, svn_authz_read,
                              file_path, FALSE))
            continue;

          if (dirent_fields & SVN_DIRENT_KIND)
              entry_kind = fsent->kind;

          if (dirent_fields & SVN_DIRENT_SIZE)
              if (entry_kind != svn_node_dir)
                SVN_CMD_ERR(svn_fs_file_length(&entry_size, root, file_path,
                                               subpool));

          if (dirent_fields & SVN_DIRENT_HAS_PROPS)
            {
              apr_hash_t *file_props;

              /* has_props */
              SVN_CMD_ERR(svn_fs_node_proplist(&file_props, root, file_path,
                                               subpool));
              has_props = (apr_hash_count(file_props) > 0);
            }

          if ((dirent_fields & SVN_DIRENT_LAST_AUTHOR)
              || (dirent_fields & SVN_DIRENT_TIME)
              || (dirent_fields & SVN_DIRENT_CREATED_REV))
            {
              /* created_rev, last_author, time */
              SVN_CMD_ERR(svn_repos_get_committed_info(&created_rev,
                                                       &cdate,
                                                       &last_author,
                                                       root,
                                                       file_path,
                                                       subpool));
            }

          /* The client does not properly handle a missing CDATE. For
             interoperability purposes, we must fill in some junk.

             See libsvn_ra_svn/client.c:ra_svn_get_dir()  */
          if (cdate == NULL)
            cdate = missing_date;

          /* Send the entry. */
          SVN_ERR(svn_ra_svn_write_tuple(conn, pool, "cwnbr(?c)(?c)", name,
                                         svn_node_kind_to_word(entry_kind),
                                         (apr_uint64_t) entry_size,
                                         has_props, created_rev,
                                         cdate, last_author));
        }
      svn_pool_destroy(subpool);
    }

  if (wants_inherited_props)
    {
      apr_pool_t *iterpool = svn_pool_create(pool);

      SVN_ERR(svn_ra_svn_write_tuple(conn, pool, "!)(?!"));
      for (i = 0; i < inherited_props->nelts; i++)
        {
          svn_prop_inherited_item_t *iprop =
            APR_ARRAY_IDX(inherited_props, i, svn_prop_inherited_item_t *);

          svn_pool_clear(iterpool);
          SVN_ERR(svn_ra_svn_write_tuple(conn, iterpool, "!(c(!",
                                         iprop->path_or_url));
          SVN_ERR(svn_ra_svn_write_proplist(conn, iterpool, iprop->prop_hash));
          SVN_ERR(svn_ra_svn_write_tuple(conn, iterpool, "!))!",
                                         iprop->path_or_url));
        }
      svn_pool_destroy(iterpool);
    }

  /* Finish response. */
  return svn_ra_svn_write_tuple(conn, pool, "!))");
}

static svn_error_t *update(svn_ra_svn_conn_t *conn, apr_pool_t *pool,
                           apr_array_header_t *params, void *baton)
{
  server_baton_t *b = baton;
  svn_revnum_t rev;
  const char *target, *full_path, *depth_word;
  svn_boolean_t recurse;
  svn_boolean_t send_copyfrom_args;
  apr_uint64_t send_copyfrom_param;
  /* Default to unknown.  Old clients won't send depth, but we'll
     handle that by converting recurse if necessary. */
  svn_depth_t depth = svn_depth_unknown;
  svn_boolean_t is_checkout;

  /* Parse the arguments. */
  SVN_ERR(svn_ra_svn_parse_tuple(params, pool, "(?r)cb?wB", &rev, &target,
                                 &recurse, &depth_word, &send_copyfrom_param));
  target = svn_relpath_canonicalize(target, pool);

  if (depth_word)
    depth = svn_depth_from_word(depth_word);
  else
    depth = SVN_DEPTH_INFINITY_OR_FILES(recurse);

  send_copyfrom_args = (send_copyfrom_param == SVN_RA_SVN_UNSPECIFIED_NUMBER) ?
      FALSE : (svn_boolean_t) send_copyfrom_param;

  full_path = svn_fspath__join(b->fs_path->data, target, pool);
  /* Check authorization and authenticate the user if necessary. */
  SVN_ERR(must_have_access(conn, pool, b, svn_authz_read, full_path, FALSE));

  if (!SVN_IS_VALID_REVNUM(rev))
    SVN_CMD_ERR(svn_fs_youngest_rev(&rev, b->fs, pool));

  SVN_ERR(accept_report(&is_checkout, NULL,
                        conn, pool, b, rev, target, NULL, TRUE,
                        depth, send_copyfrom_args, FALSE));
  if (is_checkout)
    {
      SVN_ERR(log_command(b, conn, pool, "%s",
                          svn_log__checkout(full_path, rev,
                                            depth, pool)));
    }
  else
    {
      SVN_ERR(log_command(b, conn, pool, "%s",
                          svn_log__update(full_path, rev, depth,
                                          send_copyfrom_args, pool)));
    }

  return SVN_NO_ERROR;
}

static svn_error_t *switch_cmd(svn_ra_svn_conn_t *conn, apr_pool_t *pool,
                               apr_array_header_t *params, void *baton)
{
  server_baton_t *b = baton;
  svn_revnum_t rev;
  const char *target, *depth_word;
  const char *switch_url, *switch_path;
  svn_boolean_t recurse;
  /* Default to unknown.  Old clients won't send depth, but we'll
     handle that by converting recurse if necessary. */
  svn_depth_t depth = svn_depth_unknown;

  /* Parse the arguments. */
  SVN_ERR(svn_ra_svn_parse_tuple(params, pool, "(?r)cbc?w", &rev, &target,
                                 &recurse, &switch_url, &depth_word));
  target = svn_relpath_canonicalize(target, pool);
  switch_url = svn_uri_canonicalize(switch_url, pool);

  if (depth_word)
    depth = svn_depth_from_word(depth_word);
  else
    depth = SVN_DEPTH_INFINITY_OR_FILES(recurse);

  SVN_ERR(trivial_auth_request(conn, pool, b));
  if (!SVN_IS_VALID_REVNUM(rev))
    SVN_CMD_ERR(svn_fs_youngest_rev(&rev, b->fs, pool));

  SVN_CMD_ERR(get_fs_path(svn_path_uri_decode(b->repos_url, pool),
                          svn_path_uri_decode(switch_url, pool),
                          &switch_path));

  {
    const char *full_path = svn_fspath__join(b->fs_path->data, target, pool);
    SVN_ERR(log_command(b, conn, pool, "%s",
                        svn_log__switch(full_path, switch_path, rev,
                                        depth, pool)));
  }

  return accept_report(NULL, NULL,
                       conn, pool, b, rev, target, switch_path, TRUE,
                       depth,
                       FALSE /* TODO(sussman): no copyfrom args for now */,
                       TRUE);
}

static svn_error_t *status(svn_ra_svn_conn_t *conn, apr_pool_t *pool,
                           apr_array_header_t *params, void *baton)
{
  server_baton_t *b = baton;
  svn_revnum_t rev;
  const char *target, *depth_word;
  svn_boolean_t recurse;
  /* Default to unknown.  Old clients won't send depth, but we'll
     handle that by converting recurse if necessary. */
  svn_depth_t depth = svn_depth_unknown;

  /* Parse the arguments. */
  SVN_ERR(svn_ra_svn_parse_tuple(params, pool, "cb?(?r)?w",
                                 &target, &recurse, &rev, &depth_word));
  target = svn_relpath_canonicalize(target, pool);

  if (depth_word)
    depth = svn_depth_from_word(depth_word);
  else
    depth = SVN_DEPTH_INFINITY_OR_EMPTY(recurse);

  SVN_ERR(trivial_auth_request(conn, pool, b));
  if (!SVN_IS_VALID_REVNUM(rev))
    SVN_CMD_ERR(svn_fs_youngest_rev(&rev, b->fs, pool));

  {
    const char *full_path = svn_fspath__join(b->fs_path->data, target, pool);
    SVN_ERR(log_command(b, conn, pool, "%s",
                        svn_log__status(full_path, rev, depth, pool)));
  }

  return accept_report(NULL, NULL, conn, pool, b, rev, target, NULL, FALSE,
                       depth, FALSE, FALSE);
}

static svn_error_t *diff(svn_ra_svn_conn_t *conn, apr_pool_t *pool,
                         apr_array_header_t *params, void *baton)
{
  server_baton_t *b = baton;
  svn_revnum_t rev;
  const char *target, *versus_url, *versus_path, *depth_word;
  svn_boolean_t recurse, ignore_ancestry;
  svn_boolean_t text_deltas;
  /* Default to unknown.  Old clients won't send depth, but we'll
     handle that by converting recurse if necessary. */
  svn_depth_t depth = svn_depth_unknown;

  /* Parse the arguments. */
  if (params->nelts == 5)
    {
      /* Clients before 1.4 don't send the text_deltas boolean or depth. */
      SVN_ERR(svn_ra_svn_parse_tuple(params, pool, "(?r)cbbc", &rev, &target,
                                     &recurse, &ignore_ancestry, &versus_url));
      text_deltas = TRUE;
      depth_word = NULL;
    }
  else
    {
      SVN_ERR(svn_ra_svn_parse_tuple(params, pool, "(?r)cbbcb?w",
                                     &rev, &target, &recurse,
                                     &ignore_ancestry, &versus_url,
                                     &text_deltas, &depth_word));
    }
  target = svn_relpath_canonicalize(target, pool);
  versus_url = svn_uri_canonicalize(versus_url, pool);

  if (depth_word)
    depth = svn_depth_from_word(depth_word);
  else
    depth = SVN_DEPTH_INFINITY_OR_FILES(recurse);

  SVN_ERR(trivial_auth_request(conn, pool, b));

  if (!SVN_IS_VALID_REVNUM(rev))
    SVN_CMD_ERR(svn_fs_youngest_rev(&rev, b->fs, pool));
  SVN_CMD_ERR(get_fs_path(svn_path_uri_decode(b->repos_url, pool),
                          svn_path_uri_decode(versus_url, pool),
                          &versus_path));

  {
    const char *full_path = svn_fspath__join(b->fs_path->data, target, pool);
    svn_revnum_t from_rev;
    SVN_ERR(accept_report(NULL, &from_rev,
                          conn, pool, b, rev, target, versus_path,
                          text_deltas, depth, FALSE, ignore_ancestry));
    SVN_ERR(log_command(b, conn, pool, "%s",
                        svn_log__diff(full_path, from_rev, versus_path,
                                      rev, depth, ignore_ancestry,
                                      pool)));
  }
  return SVN_NO_ERROR;
}

/* Regardless of whether a client's capabilities indicate an
   understanding of this command (by way of SVN_RA_SVN_CAP_MERGEINFO),
   we provide a response.

   ASSUMPTION: When performing a 'merge' with two URLs at different
   revisions, the client will call this command more than once. */
static svn_error_t *get_mergeinfo(svn_ra_svn_conn_t *conn, apr_pool_t *pool,
                                  apr_array_header_t *params, void *baton)
{
  server_baton_t *b = baton;
  svn_revnum_t rev;
  apr_array_header_t *paths, *canonical_paths;
  svn_mergeinfo_catalog_t mergeinfo;
  int i;
  apr_hash_index_t *hi;
  const char *inherit_word;
  svn_mergeinfo_inheritance_t inherit;
  svn_boolean_t include_descendants;
  apr_pool_t *iterpool;

  SVN_ERR(svn_ra_svn_parse_tuple(params, pool, "l(?r)wb", &paths, &rev,
                                 &inherit_word, &include_descendants));
  inherit = svn_inheritance_from_word(inherit_word);

  /* Canonicalize the paths which mergeinfo has been requested for. */
  canonical_paths = apr_array_make(pool, paths->nelts, sizeof(const char *));
  for (i = 0; i < paths->nelts; i++)
     {
        svn_ra_svn_item_t *item = &APR_ARRAY_IDX(paths, i, svn_ra_svn_item_t);
        const char *full_path;

        if (item->kind != SVN_RA_SVN_STRING)
          return svn_error_create(SVN_ERR_RA_SVN_MALFORMED_DATA, NULL,
                                  _("Path is not a string"));
        full_path = svn_relpath_canonicalize(item->u.string->data, pool);
        full_path = svn_fspath__join(b->fs_path->data, full_path, pool);
        APR_ARRAY_PUSH(canonical_paths, const char *) = full_path;
     }

  SVN_ERR(log_command(b, conn, pool, "%s",
                      svn_log__get_mergeinfo(canonical_paths, inherit,
                                             include_descendants,
                                             pool)));

  SVN_ERR(trivial_auth_request(conn, pool, b));
  SVN_CMD_ERR(svn_repos_fs_get_mergeinfo(&mergeinfo, b->repos,
                                         canonical_paths, rev,
                                         inherit,
                                         include_descendants,
                                         authz_check_access_cb_func(b), b,
                                         pool));
  SVN_ERR(svn_mergeinfo__remove_prefix_from_catalog(&mergeinfo, mergeinfo,
                                                    b->fs_path->data, pool));
  SVN_ERR(svn_ra_svn_write_tuple(conn, pool, "w((!", "success"));
  iterpool = svn_pool_create(pool);
  for (hi = apr_hash_first(pool, mergeinfo); hi; hi = apr_hash_next(hi))
    {
      const char *key = svn__apr_hash_index_key(hi);
      svn_mergeinfo_t value = svn__apr_hash_index_val(hi);
      svn_string_t *mergeinfo_string;

      svn_pool_clear(iterpool);

      SVN_ERR(svn_mergeinfo_to_string(&mergeinfo_string, value, iterpool));
      SVN_ERR(svn_ra_svn_write_tuple(conn, iterpool, "cs", key,
                                     mergeinfo_string));
    }
  svn_pool_destroy(iterpool);
  SVN_ERR(svn_ra_svn_write_tuple(conn, pool, "!))"));

  return SVN_NO_ERROR;
}

/* Send a log entry to the client. */
static svn_error_t *log_receiver(void *baton,
                                 svn_log_entry_t *log_entry,
                                 apr_pool_t *pool)
{
  log_baton_t *b = baton;
  svn_ra_svn_conn_t *conn = b->conn;
  apr_hash_index_t *h;
  svn_boolean_t invalid_revnum = FALSE;
  char action[2];
  const char *author, *date, *message;
  apr_uint64_t revprop_count;

  if (log_entry->revision == SVN_INVALID_REVNUM)
    {
      /* If the stack depth is zero, we've seen the last revision, so don't
         send it, just return. */
      if (b->stack_depth == 0)
        return SVN_NO_ERROR;

      /* Because the svn protocol won't let us send an invalid revnum, we have
         to fudge here and send an additional flag. */
      log_entry->revision = 0;
      invalid_revnum = TRUE;
      b->stack_depth--;
    }

  SVN_ERR(svn_ra_svn_write_tuple(conn, pool, "(!"));
  if (log_entry->changed_paths2)
    {
      for (h = apr_hash_first(pool, log_entry->changed_paths2); h;
                                                        h = apr_hash_next(h))
        {
          const char *path = svn__apr_hash_index_key(h);
          svn_log_changed_path2_t *change = svn__apr_hash_index_val(h);

          action[0] = change->action;
          action[1] = '\0';
          SVN_ERR(svn_ra_svn_write_tuple(
                      conn, pool, "cw(?cr)(cbb)",
                      path,
                      action,
                      change->copyfrom_path,
                      change->copyfrom_rev,
                      svn_node_kind_to_word(change->node_kind),
                      /* text_modified and props_modified are never unknown */
                      change->text_modified  == svn_tristate_true,
                      change->props_modified == svn_tristate_true));
        }
    }
  svn_compat_log_revprops_out(&author, &date, &message, log_entry->revprops);
  svn_compat_log_revprops_clear(log_entry->revprops);
  if (log_entry->revprops)
    revprop_count = apr_hash_count(log_entry->revprops);
  else
    revprop_count = 0;
  SVN_ERR(svn_ra_svn_write_tuple(conn, pool, "!)r(?c)(?c)(?c)bbn(!",
                                 log_entry->revision,
                                 author, date, message,
                                 log_entry->has_children,
                                 invalid_revnum, revprop_count));
  SVN_ERR(svn_ra_svn_write_proplist(conn, pool, log_entry->revprops));
  SVN_ERR(svn_ra_svn_write_tuple(conn, pool, "!)b",
                                 log_entry->subtractive_merge));

  if (log_entry->has_children)
    b->stack_depth++;

  return SVN_NO_ERROR;
}

static svn_error_t *log_cmd(svn_ra_svn_conn_t *conn, apr_pool_t *pool,
                            apr_array_header_t *params, void *baton)
{
  svn_error_t *err, *write_err;
  server_baton_t *b = baton;
  svn_revnum_t start_rev, end_rev;
  const char *full_path;
  svn_boolean_t send_changed_paths, strict_node, include_merged_revisions;
  apr_array_header_t *paths, *full_paths, *revprop_items, *revprops;
  char *revprop_word;
  svn_ra_svn_item_t *elt;
  int i;
  apr_uint64_t limit, include_merged_revs_param;
  log_baton_t lb;

  SVN_ERR(svn_ra_svn_parse_tuple(params, pool, "l(?r)(?r)bb?n?Bwl", &paths,
                                 &start_rev, &end_rev, &send_changed_paths,
                                 &strict_node, &limit,
                                 &include_merged_revs_param,
                                 &revprop_word, &revprop_items));

  if (include_merged_revs_param == SVN_RA_SVN_UNSPECIFIED_NUMBER)
    include_merged_revisions = FALSE;
  else
    include_merged_revisions = (svn_boolean_t) include_merged_revs_param;

  if (revprop_word == NULL)
    /* pre-1.5 client */
    revprops = svn_compat_log_revprops_in(pool);
  else if (strcmp(revprop_word, "all-revprops") == 0)
    revprops = NULL;
  else if (strcmp(revprop_word, "revprops") == 0)
    {
      SVN_ERR_ASSERT(revprop_items);

      revprops = apr_array_make(pool, revprop_items->nelts,
                                sizeof(char *));
      for (i = 0; i < revprop_items->nelts; i++)
        {
          elt = &APR_ARRAY_IDX(revprop_items, i, svn_ra_svn_item_t);
          if (elt->kind != SVN_RA_SVN_STRING)
            return svn_error_create(SVN_ERR_RA_SVN_MALFORMED_DATA, NULL,
                                    _("Log revprop entry not a string"));
          APR_ARRAY_PUSH(revprops, const char *) = elt->u.string->data;
        }
    }
  else
    return svn_error_createf(SVN_ERR_RA_SVN_MALFORMED_DATA, NULL,
                             _("Unknown revprop word '%s' in log command"),
                             revprop_word);

  /* If we got an unspecified number then the user didn't send us anything,
     so we assume no limit.  If it's larger than INT_MAX then someone is
     messing with us, since we know the svn client libraries will never send
     us anything that big, so play it safe and default to no limit. */
  if (limit == SVN_RA_SVN_UNSPECIFIED_NUMBER || limit > INT_MAX)
    limit = 0;

  full_paths = apr_array_make(pool, paths->nelts, sizeof(const char *));
  for (i = 0; i < paths->nelts; i++)
    {
      elt = &APR_ARRAY_IDX(paths, i, svn_ra_svn_item_t);
      if (elt->kind != SVN_RA_SVN_STRING)
        return svn_error_create(SVN_ERR_RA_SVN_MALFORMED_DATA, NULL,
                                _("Log path entry not a string"));
      full_path = svn_relpath_canonicalize(elt->u.string->data, pool),
      full_path = svn_fspath__join(b->fs_path->data, full_path, pool);
      APR_ARRAY_PUSH(full_paths, const char *) = full_path;
    }
  SVN_ERR(trivial_auth_request(conn, pool, b));

  SVN_ERR(log_command(b, conn, pool, "%s",
                      svn_log__log(full_paths, start_rev, end_rev,
                                   (int) limit, send_changed_paths,
                                   strict_node, include_merged_revisions,
                                   revprops, pool)));

  /* Get logs.  (Can't report errors back to the client at this point.) */
  lb.fs_path = b->fs_path->data;
  lb.conn = conn;
  lb.stack_depth = 0;
  err = svn_repos_get_logs4(b->repos, full_paths, start_rev, end_rev,
                            (int) limit, send_changed_paths, strict_node,
                            include_merged_revisions, revprops,
                            authz_check_access_cb_func(b), b, log_receiver,
                            &lb, pool);

  write_err = svn_ra_svn_write_word(conn, pool, "done");
  if (write_err)
    {
      svn_error_clear(err);
      return write_err;
    }
  SVN_CMD_ERR(err);
  SVN_ERR(svn_ra_svn_write_cmd_response(conn, pool, ""));
  return SVN_NO_ERROR;
}

static svn_error_t *check_path(svn_ra_svn_conn_t *conn, apr_pool_t *pool,
                               apr_array_header_t *params, void *baton)
{
  server_baton_t *b = baton;
  svn_revnum_t rev;
  const char *path, *full_path;
  svn_fs_root_t *root;
  svn_node_kind_t kind;

  SVN_ERR(svn_ra_svn_parse_tuple(params, pool, "c(?r)", &path, &rev));
  full_path = svn_fspath__join(b->fs_path->data,
                               svn_relpath_canonicalize(path, pool), pool);

  /* Check authorizations */
  SVN_ERR(must_have_access(conn, pool, b, svn_authz_read,
                           full_path, FALSE));

  if (!SVN_IS_VALID_REVNUM(rev))
    SVN_CMD_ERR(svn_fs_youngest_rev(&rev, b->fs, pool));

  SVN_ERR(log_command(b, conn, pool, "check-path %s@%d",
                      svn_path_uri_encode(full_path, pool), rev));

  SVN_CMD_ERR(svn_fs_revision_root(&root, b->fs, rev, pool));
  SVN_CMD_ERR(svn_fs_check_path(&kind, root, full_path, pool));
  SVN_ERR(svn_ra_svn_write_cmd_response(conn, pool, "w",
                                        svn_node_kind_to_word(kind)));
  return SVN_NO_ERROR;
}

static svn_error_t *stat_cmd(svn_ra_svn_conn_t *conn, apr_pool_t *pool,
                             apr_array_header_t *params, void *baton)
{
  server_baton_t *b = baton;
  svn_revnum_t rev;
  const char *path, *full_path, *cdate;
  svn_fs_root_t *root;
  svn_dirent_t *dirent;

  SVN_ERR(svn_ra_svn_parse_tuple(params, pool, "c(?r)", &path, &rev));
  full_path = svn_fspath__join(b->fs_path->data,
                               svn_relpath_canonicalize(path, pool), pool);

  /* Check authorizations */
  SVN_ERR(must_have_access(conn, pool, b, svn_authz_read,
                           full_path, FALSE));

  if (!SVN_IS_VALID_REVNUM(rev))
    SVN_CMD_ERR(svn_fs_youngest_rev(&rev, b->fs, pool));

  SVN_ERR(log_command(b, conn, pool, "stat %s@%d",
                      svn_path_uri_encode(full_path, pool), rev));

  SVN_CMD_ERR(svn_fs_revision_root(&root, b->fs, rev, pool));
  SVN_CMD_ERR(svn_repos_stat(&dirent, root, full_path, pool));

  /* Need to return the equivalent of "(?l)", since that's what the
     client is reading.  */

  if (dirent == NULL)
    {
      SVN_ERR(svn_ra_svn_write_cmd_response(conn, pool, "()"));
      return SVN_NO_ERROR;
    }

  cdate = (dirent->time == (time_t) -1) ? NULL
    : svn_time_to_cstring(dirent->time, pool);

  SVN_ERR(svn_ra_svn_write_cmd_response(conn, pool, "((wnbr(?c)(?c)))",
                                        svn_node_kind_to_word(dirent->kind),
                                        (apr_uint64_t) dirent->size,
                                        dirent->has_props, dirent->created_rev,
                                        cdate, dirent->last_author));

  return SVN_NO_ERROR;
}

static svn_error_t *get_locations(svn_ra_svn_conn_t *conn, apr_pool_t *pool,
                                  apr_array_header_t *params, void *baton)
{
  svn_error_t *err, *write_err;
  server_baton_t *b = baton;
  svn_revnum_t revision;
  apr_array_header_t *location_revisions, *loc_revs_proto;
  svn_ra_svn_item_t *elt;
  int i;
  const char *relative_path;
  svn_revnum_t peg_revision;
  apr_hash_t *fs_locations;
  const char *abs_path;

  /* Parse the arguments. */
  SVN_ERR(svn_ra_svn_parse_tuple(params, pool, "crl", &relative_path,
                                 &peg_revision,
                                 &loc_revs_proto));
  relative_path = svn_relpath_canonicalize(relative_path, pool);

  abs_path = svn_fspath__join(b->fs_path->data, relative_path, pool);

  location_revisions = apr_array_make(pool, loc_revs_proto->nelts,
                                      sizeof(svn_revnum_t));
  for (i = 0; i < loc_revs_proto->nelts; i++)
    {
      elt = &APR_ARRAY_IDX(loc_revs_proto, i, svn_ra_svn_item_t);
      if (elt->kind != SVN_RA_SVN_NUMBER)
        return svn_error_create(SVN_ERR_RA_SVN_MALFORMED_DATA, NULL,
                                "Get-locations location revisions entry "
                                "not a revision number");
      revision = (svn_revnum_t)(elt->u.number);
      APR_ARRAY_PUSH(location_revisions, svn_revnum_t) = revision;
    }
  SVN_ERR(trivial_auth_request(conn, pool, b));
  SVN_ERR(log_command(b, conn, pool, "%s",
                      svn_log__get_locations(abs_path, peg_revision,
                                             location_revisions, pool)));

  /* All the parameters are fine - let's perform the query against the
   * repository. */

  /* We store both err and write_err here, so the client will get
   * the "done" even if there was an error in fetching the results. */

  err = svn_repos_trace_node_locations(b->fs, &fs_locations, abs_path,
                                       peg_revision, location_revisions,
                                       authz_check_access_cb_func(b), b, pool);

  /* Now, write the results to the connection. */
  if (!err)
    {
      if (fs_locations)
        {
          apr_hash_index_t *iter;

          for (iter = apr_hash_first(pool, fs_locations); iter;
              iter = apr_hash_next(iter))
            {
              const svn_revnum_t *iter_key = svn__apr_hash_index_key(iter);
              const char *iter_value = svn__apr_hash_index_val(iter);

              SVN_ERR(svn_ra_svn_write_tuple(conn, pool, "rc",
                                             *iter_key, iter_value));
            }
        }
    }

  write_err = svn_ra_svn_write_word(conn, pool, "done");
  if (write_err)
    {
      svn_error_clear(err);
      return write_err;
    }
  SVN_CMD_ERR(err);

  SVN_ERR(svn_ra_svn_write_cmd_response(conn, pool, ""));

  return SVN_NO_ERROR;
}

static svn_error_t *gls_receiver(svn_location_segment_t *segment,
                                 void *baton,
                                 apr_pool_t *pool)
{
  svn_ra_svn_conn_t *conn = baton;
  return svn_ra_svn_write_tuple(conn, pool, "rr(?c)",
                                segment->range_start,
                                segment->range_end,
                                segment->path);
}

static svn_error_t *get_location_segments(svn_ra_svn_conn_t *conn,
                                          apr_pool_t *pool,
                                          apr_array_header_t *params,
                                          void *baton)
{
  svn_error_t *err, *write_err;
  server_baton_t *b = baton;
  svn_revnum_t peg_revision, start_rev, end_rev;
  const char *relative_path;
  const char *abs_path;

  /* Parse the arguments. */
  SVN_ERR(svn_ra_svn_parse_tuple(params, pool, "c(?r)(?r)(?r)",
                                 &relative_path, &peg_revision,
                                 &start_rev, &end_rev));
  relative_path = svn_relpath_canonicalize(relative_path, pool);

  abs_path = svn_fspath__join(b->fs_path->data, relative_path, pool);

  if (SVN_IS_VALID_REVNUM(start_rev)
      && SVN_IS_VALID_REVNUM(end_rev)
      && (end_rev > start_rev))
    {
      err = svn_error_createf(SVN_ERR_INCORRECT_PARAMS, NULL,
                              "Get-location-segments end revision must not be "
                              "younger than start revision");
      return log_fail_and_flush(err, b, conn, pool);
    }

  if (SVN_IS_VALID_REVNUM(peg_revision)
      && SVN_IS_VALID_REVNUM(start_rev)
      && (start_rev > peg_revision))
    {
      err = svn_error_createf(SVN_ERR_INCORRECT_PARAMS, NULL,
                              "Get-location-segments start revision must not "
                              "be younger than peg revision");
      return log_fail_and_flush(err, b, conn, pool);
    }

  SVN_ERR(trivial_auth_request(conn, pool, b));
  SVN_ERR(log_command(baton, conn, pool, "%s",
                      svn_log__get_location_segments(abs_path, peg_revision,
                                                     start_rev, end_rev,
                                                     pool)));

  /* All the parameters are fine - let's perform the query against the
   * repository. */

  /* We store both err and write_err here, so the client will get
   * the "done" even if there was an error in fetching the results. */

  err = svn_repos_node_location_segments(b->repos, abs_path,
                                         peg_revision, start_rev, end_rev,
                                         gls_receiver, (void *)conn,
                                         authz_check_access_cb_func(b), b,
                                         pool);
  write_err = svn_ra_svn_write_word(conn, pool, "done");
  if (write_err)
    {
      svn_error_clear(err);
      return write_err;
    }
  SVN_CMD_ERR(err);

  SVN_ERR(svn_ra_svn_write_cmd_response(conn, pool, ""));

  return SVN_NO_ERROR;
}

/* This implements svn_write_fn_t.  Write LEN bytes starting at DATA to the
   client as a string. */
static svn_error_t *svndiff_handler(void *baton, const char *data,
                                    apr_size_t *len)
{
  file_revs_baton_t *b = baton;
  svn_string_t str;

  str.data = data;
  str.len = *len;
  return svn_ra_svn_write_string(b->conn, b->pool, &str);
}

/* This implements svn_close_fn_t.  Mark the end of the data by writing an
   empty string to the client. */
static svn_error_t *svndiff_close_handler(void *baton)
{
  file_revs_baton_t *b = baton;

  SVN_ERR(svn_ra_svn_write_cstring(b->conn, b->pool, ""));
  return SVN_NO_ERROR;
}

/* This implements the svn_repos_file_rev_handler_t interface. */
static svn_error_t *file_rev_handler(void *baton, const char *path,
                                     svn_revnum_t rev, apr_hash_t *rev_props,
                                     svn_boolean_t merged_revision,
                                     svn_txdelta_window_handler_t *d_handler,
                                     void **d_baton,
                                     apr_array_header_t *prop_diffs,
                                     apr_pool_t *pool)
{
  file_revs_baton_t *frb = baton;
  svn_stream_t *stream;

  SVN_ERR(svn_ra_svn_write_tuple(frb->conn, pool, "cr(!",
                                 path, rev));
  SVN_ERR(svn_ra_svn_write_proplist(frb->conn, pool, rev_props));
  SVN_ERR(svn_ra_svn_write_tuple(frb->conn, pool, "!)(!"));
  SVN_ERR(write_prop_diffs(frb->conn, pool, prop_diffs));
  SVN_ERR(svn_ra_svn_write_tuple(frb->conn, pool, "!)b", merged_revision));

  /* Store the pool for the delta stream. */
  frb->pool = pool;

  /* Prepare for the delta or just write an empty string. */
  if (d_handler)
    {
      stream = svn_stream_create(baton, pool);
      svn_stream_set_write(stream, svndiff_handler);
      svn_stream_set_close(stream, svndiff_close_handler);

      /* If the connection does not support SVNDIFF1 or if we don't want to use
       * compression, use the non-compressing "version 0" implementation */
      if (   svn_ra_svn_compression_level(frb->conn) > 0
          && svn_ra_svn_has_capability(frb->conn, SVN_RA_SVN_CAP_SVNDIFF1))
        svn_txdelta_to_svndiff3(d_handler, d_baton, stream, 1,
                                svn_ra_svn_compression_level(frb->conn), pool);
      else
        svn_txdelta_to_svndiff3(d_handler, d_baton, stream, 0,
                                svn_ra_svn_compression_level(frb->conn), pool);
    }
  else
    SVN_ERR(svn_ra_svn_write_cstring(frb->conn, pool, ""));

  return SVN_NO_ERROR;
}

static svn_error_t *get_file_revs(svn_ra_svn_conn_t *conn, apr_pool_t *pool,
                                  apr_array_header_t *params, void *baton)
{
  server_baton_t *b = baton;
  svn_error_t *err, *write_err;
  file_revs_baton_t frb;
  svn_revnum_t start_rev, end_rev;
  const char *path;
  const char *full_path;
  apr_uint64_t include_merged_revs_param;
  svn_boolean_t include_merged_revisions;

  /* Parse arguments. */
  SVN_ERR(svn_ra_svn_parse_tuple(params, pool, "c(?r)(?r)?B",
                                 &path, &start_rev, &end_rev,
                                 &include_merged_revs_param));
  path = svn_relpath_canonicalize(path, pool);
  SVN_ERR(trivial_auth_request(conn, pool, b));
  full_path = svn_fspath__join(b->fs_path->data, path, pool);

  if (include_merged_revs_param == SVN_RA_SVN_UNSPECIFIED_NUMBER)
    include_merged_revisions = FALSE;
  else
    include_merged_revisions = (svn_boolean_t) include_merged_revs_param;

  SVN_ERR(log_command(b, conn, pool, "%s",
                      svn_log__get_file_revs(full_path, start_rev, end_rev,
                                             include_merged_revisions,
                                             pool)));

  frb.conn = conn;
  frb.pool = NULL;

  err = svn_repos_get_file_revs2(b->repos, full_path, start_rev, end_rev,
                                 include_merged_revisions,
                                 authz_check_access_cb_func(b), b,
                                 file_rev_handler, &frb, pool);
  write_err = svn_ra_svn_write_word(conn, pool, "done");
  if (write_err)
    {
      svn_error_clear(err);
      return write_err;
    }
  SVN_CMD_ERR(err);
  SVN_ERR(svn_ra_svn_write_cmd_response(conn, pool, ""));

  return SVN_NO_ERROR;
}

static svn_error_t *lock(svn_ra_svn_conn_t *conn, apr_pool_t *pool,
                         apr_array_header_t *params, void *baton)
{
  server_baton_t *b = baton;
  const char *path;
  const char *comment;
  const char *full_path;
  svn_boolean_t steal_lock;
  svn_revnum_t current_rev;
  svn_lock_t *l;

  SVN_ERR(svn_ra_svn_parse_tuple(params, pool, "c(?c)b(?r)", &path, &comment,
                                 &steal_lock, &current_rev));
  full_path = svn_fspath__join(b->fs_path->data,
                               svn_relpath_canonicalize(path, pool), pool);

  SVN_ERR(must_have_access(conn, pool, b, svn_authz_write,
                           full_path, TRUE));
  SVN_ERR(log_command(b, conn, pool, "%s",
                      svn_log__lock_one_path(full_path, steal_lock, pool)));

  SVN_CMD_ERR(svn_repos_fs_lock(&l, b->repos, full_path, NULL, comment, 0,
                                0, /* No expiration time. */
                                current_rev, steal_lock, pool));

  SVN_ERR(svn_ra_svn_write_tuple(conn, pool, "w(!", "success"));
  SVN_ERR(write_lock(conn, pool, l));
  SVN_ERR(svn_ra_svn_write_tuple(conn, pool, "!)"));

  return SVN_NO_ERROR;
}

static svn_error_t *lock_many(svn_ra_svn_conn_t *conn, apr_pool_t *pool,
                              apr_array_header_t *params, void *baton)
{
  server_baton_t *b = baton;
  apr_array_header_t *path_revs;
  const char *comment;
  svn_boolean_t steal_lock;
  int i;
  apr_pool_t *subpool;
  const char *path;
  const char *full_path;
  svn_revnum_t current_rev;
  apr_array_header_t *log_paths;
  svn_lock_t *l;
  svn_error_t *err = SVN_NO_ERROR, *write_err;

  SVN_ERR(svn_ra_svn_parse_tuple(params, pool, "(?c)bl", &comment, &steal_lock,
                                 &path_revs));

  subpool = svn_pool_create(pool);

  /* Because we can only send a single auth reply per request, we send
     a reply before parsing the lock commands.  This means an authz
     access denial will abort the processing of the locks and return
     an error. */
  SVN_ERR(must_have_access(conn, pool, b, svn_authz_write, NULL, TRUE));

  /* Loop through the lock requests. */
  log_paths = apr_array_make(pool, path_revs->nelts, sizeof(full_path));
  for (i = 0; i < path_revs->nelts; ++i)
    {
      svn_ra_svn_item_t *item = &APR_ARRAY_IDX(path_revs, i,
                                               svn_ra_svn_item_t);

      svn_pool_clear(subpool);

      if (item->kind != SVN_RA_SVN_LIST)
        return svn_error_create(SVN_ERR_RA_SVN_MALFORMED_DATA, NULL,
                                "Lock requests should be list of lists");

      SVN_ERR(svn_ra_svn_parse_tuple(item->u.list, pool, "c(?r)", &path,
                                     &current_rev));

      /* Allocate the full_path out of pool so it will survive for use
       * by operational logging, after this loop. */
      full_path = svn_fspath__join(b->fs_path->data,
                                   svn_relpath_canonicalize(path, subpool),
                                   pool);
      APR_ARRAY_PUSH(log_paths, const char *) = full_path;

      if (! lookup_access(pool, b, conn, svn_authz_write, full_path, TRUE))
        {
          err = error_create_and_log(SVN_ERR_RA_NOT_AUTHORIZED, NULL, NULL,
                                     b, conn, pool);
          break;
        }

      err = svn_repos_fs_lock(&l, b->repos, full_path,
                              NULL, comment, FALSE,
                              0, /* No expiration time. */
                              current_rev,
                              steal_lock, subpool);

      if (err)
        {
          if (SVN_ERR_IS_LOCK_ERROR(err))
            {
              write_err = svn_ra_svn_write_cmd_failure(conn, pool, err);
              svn_error_clear(err);
              err = NULL;
              SVN_ERR(write_err);
            }
          else
            break;
        }
      else
        {
          SVN_ERR(svn_ra_svn_write_tuple(conn, subpool, "w!", "success"));
          SVN_ERR(write_lock(conn, subpool, l));
          SVN_ERR(svn_ra_svn_write_tuple(conn, subpool, "!"));
        }
    }

  svn_pool_destroy(subpool);

  SVN_ERR(log_command(b, conn, pool, "%s",
                      svn_log__lock(log_paths, steal_lock, pool)));

  /* NOTE: err might contain a fatal locking error from the loop above. */
  write_err = svn_ra_svn_write_word(conn, pool, "done");
  if (!write_err)
    SVN_CMD_ERR(err);
  svn_error_clear(err);
  SVN_ERR(write_err);
  SVN_ERR(svn_ra_svn_write_cmd_response(conn, pool, ""));

  return SVN_NO_ERROR;
}

static svn_error_t *unlock(svn_ra_svn_conn_t *conn, apr_pool_t *pool,
                           apr_array_header_t *params, void *baton)
{
  server_baton_t *b = baton;
  const char *path, *token, *full_path;
  svn_boolean_t break_lock;

  SVN_ERR(svn_ra_svn_parse_tuple(params, pool, "c(?c)b", &path, &token,
                                 &break_lock));

  full_path = svn_fspath__join(b->fs_path->data,
                               svn_relpath_canonicalize(path, pool), pool);

  /* Username required unless break_lock was specified. */
  SVN_ERR(must_have_access(conn, pool, b, svn_authz_write,
                           full_path, ! break_lock));
  SVN_ERR(log_command(b, conn, pool, "%s",
                      svn_log__unlock_one_path(full_path, break_lock, pool)));

  SVN_CMD_ERR(svn_repos_fs_unlock(b->repos, full_path, token, break_lock,
                                  pool));

  SVN_ERR(svn_ra_svn_write_cmd_response(conn, pool, ""));

  return SVN_NO_ERROR;
}

static svn_error_t *unlock_many(svn_ra_svn_conn_t *conn, apr_pool_t *pool,
                                apr_array_header_t *params, void *baton)
{
  server_baton_t *b = baton;
  svn_boolean_t break_lock;
  apr_array_header_t *unlock_tokens;
  int i;
  apr_pool_t *subpool;
  const char *path;
  const char *full_path;
  apr_array_header_t *log_paths;
  const char *token;
  svn_error_t *err = SVN_NO_ERROR, *write_err;

  SVN_ERR(svn_ra_svn_parse_tuple(params, pool, "bl", &break_lock,
                                 &unlock_tokens));

  /* Username required unless break_lock was specified. */
  SVN_ERR(must_have_access(conn, pool, b, svn_authz_write, NULL, ! break_lock));

  subpool = svn_pool_create(pool);

  /* Loop through the unlock requests. */
  log_paths = apr_array_make(pool, unlock_tokens->nelts, sizeof(full_path));
  for (i = 0; i < unlock_tokens->nelts; i++)
    {
      svn_ra_svn_item_t *item = &APR_ARRAY_IDX(unlock_tokens, i,
                                               svn_ra_svn_item_t);

      svn_pool_clear(subpool);

      if (item->kind != SVN_RA_SVN_LIST)
        return svn_error_create(SVN_ERR_RA_SVN_MALFORMED_DATA, NULL,
                                "Unlock request should be a list of lists");

      SVN_ERR(svn_ra_svn_parse_tuple(item->u.list, subpool, "c(?c)", &path,
                                     &token));

      /* Allocate the full_path out of pool so it will survive for use
       * by operational logging, after this loop. */
      full_path = svn_fspath__join(b->fs_path->data,
                                   svn_relpath_canonicalize(path, subpool),
                                   pool);
      APR_ARRAY_PUSH(log_paths, const char *) = full_path;

      if (! lookup_access(subpool, b, conn, svn_authz_write, full_path,
                          ! break_lock))
        return svn_error_create(SVN_ERR_RA_SVN_CMD_ERR,
                                error_create_and_log(SVN_ERR_RA_NOT_AUTHORIZED,
                                                     NULL, NULL,
                                                     b, conn, pool),
                                NULL);

      err = svn_repos_fs_unlock(b->repos, full_path, token, break_lock,
                                subpool);
      if (err)
        {
          if (SVN_ERR_IS_UNLOCK_ERROR(err))
            {
              write_err = svn_ra_svn_write_cmd_failure(conn, pool, err);
              svn_error_clear(err);
              err = NULL;
              SVN_ERR(write_err);
            }
          else
            break;
        }
      else
        SVN_ERR(svn_ra_svn_write_tuple(conn, subpool, "w(c)", "success",
                                       path));
    }

  svn_pool_destroy(subpool);

  SVN_ERR(log_command(b, conn, pool, "%s",
                      svn_log__unlock(log_paths, break_lock, pool)));

  /* NOTE: err might contain a fatal unlocking error from the loop above. */
  write_err = svn_ra_svn_write_word(conn, pool, "done");
  if (! write_err)
    SVN_CMD_ERR(err);
  svn_error_clear(err);
  SVN_ERR(svn_ra_svn_write_cmd_response(conn, pool, ""));

  return SVN_NO_ERROR;
}

static svn_error_t *get_lock(svn_ra_svn_conn_t *conn, apr_pool_t *pool,
                             apr_array_header_t *params, void *baton)
{
  server_baton_t *b = baton;
  const char *path;
  const char *full_path;
  svn_lock_t *l;

  SVN_ERR(svn_ra_svn_parse_tuple(params, pool, "c", &path));

  full_path = svn_fspath__join(b->fs_path->data,
                               svn_relpath_canonicalize(path, pool), pool);

  SVN_ERR(must_have_access(conn, pool, b, svn_authz_read,
                           full_path, FALSE));
  SVN_ERR(log_command(b, conn, pool, "get-lock %s",
                      svn_path_uri_encode(full_path, pool)));

  SVN_CMD_ERR(svn_fs_get_lock(&l, b->fs, full_path, pool));

  SVN_ERR(svn_ra_svn_write_tuple(conn, pool, "w((!", "success"));
  if (l)
    SVN_ERR(write_lock(conn, pool, l));
  SVN_ERR(svn_ra_svn_write_tuple(conn, pool, "!))"));

  return SVN_NO_ERROR;
}

static svn_error_t *get_locks(svn_ra_svn_conn_t *conn, apr_pool_t *pool,
                              apr_array_header_t *params, void *baton)
{
  server_baton_t *b = baton;
  const char *path;
  const char *full_path;
  const char *depth_word;
  svn_depth_t depth;
  apr_hash_t *locks;
  apr_hash_index_t *hi;
  svn_error_t *err;

  SVN_ERR(svn_ra_svn_parse_tuple(params, pool, "c?(?w)", &path, &depth_word));

  depth = depth_word ? svn_depth_from_word(depth_word) : svn_depth_infinity;
  if ((depth != svn_depth_empty) &&
      (depth != svn_depth_files) &&
      (depth != svn_depth_immediates) &&
      (depth != svn_depth_infinity))
    {
      err = svn_error_create(SVN_ERR_INCORRECT_PARAMS, NULL,
                             "Invalid 'depth' specified in get-locks request");
      return log_fail_and_flush(err, b, conn, pool);
    }

  full_path = svn_fspath__join(b->fs_path->data,
                               svn_relpath_canonicalize(path, pool), pool);

  SVN_ERR(trivial_auth_request(conn, pool, b));

  SVN_ERR(log_command(b, conn, pool, "get-locks %s",
                      svn_path_uri_encode(full_path, pool)));
  SVN_CMD_ERR(svn_repos_fs_get_locks2(&locks, b->repos, full_path, depth,
                                      authz_check_access_cb_func(b), b, pool));

  SVN_ERR(svn_ra_svn_write_tuple(conn, pool, "w((!", "success"));
  for (hi = apr_hash_first(pool, locks); hi; hi = apr_hash_next(hi))
    {
      svn_lock_t *l = svn__apr_hash_index_val(hi);

      SVN_ERR(write_lock(conn, pool, l));
    }
  SVN_ERR(svn_ra_svn_write_tuple(conn, pool, "!))"));

  return SVN_NO_ERROR;
}

static svn_error_t *replay_one_revision(svn_ra_svn_conn_t *conn,
                                        server_baton_t *b,
                                        svn_revnum_t rev,
                                        svn_revnum_t low_water_mark,
                                        svn_boolean_t send_deltas,
                                        apr_pool_t *pool)
{
  const svn_delta_editor_t *editor;
  void *edit_baton;
  svn_fs_root_t *root;
  svn_error_t *err;

  SVN_ERR(log_command(b, conn, pool,
                      svn_log__replay(b->fs_path->data, low_water_mark,
                                      pool)));

  svn_ra_svn_get_editor(&editor, &edit_baton, conn, pool, NULL, NULL);

  err = svn_fs_revision_root(&root, b->fs, rev, pool);

  if (! err)
    err = svn_repos_replay2(root, b->fs_path->data, low_water_mark,
                            send_deltas, editor, edit_baton,
                            authz_check_access_cb_func(b), b, pool);

  if (err)
    svn_error_clear(editor->abort_edit(edit_baton, pool));
  SVN_CMD_ERR(err);

  return svn_ra_svn_write_cmd(conn, pool, "finish-replay", "");
}

static svn_error_t *replay(svn_ra_svn_conn_t *conn, apr_pool_t *pool,
                           apr_array_header_t *params, void *baton)
{
  svn_revnum_t rev, low_water_mark;
  svn_boolean_t send_deltas;
  server_baton_t *b = baton;

  SVN_ERR(svn_ra_svn_parse_tuple(params, pool, "rrb", &rev, &low_water_mark,
                                 &send_deltas));

  SVN_ERR(trivial_auth_request(conn, pool, b));

  SVN_ERR(replay_one_revision(conn, b, rev, low_water_mark,
                              send_deltas, pool));

  SVN_ERR(svn_ra_svn_write_cmd_response(conn, pool, ""));

  return SVN_NO_ERROR;
}

static svn_error_t *replay_range(svn_ra_svn_conn_t *conn, apr_pool_t *pool,
                                 apr_array_header_t *params, void *baton)
{
  svn_revnum_t start_rev, end_rev, rev, low_water_mark;
  svn_boolean_t send_deltas;
  server_baton_t *b = baton;
  apr_pool_t *iterpool;

  SVN_ERR(svn_ra_svn_parse_tuple(params, pool, "rrrb", &start_rev,
                                 &end_rev, &low_water_mark,
                                 &send_deltas));

  SVN_ERR(trivial_auth_request(conn, pool, b));

  iterpool = svn_pool_create(pool);
  for (rev = start_rev; rev <= end_rev; rev++)
    {
      apr_hash_t *props;

      svn_pool_clear(iterpool);

      SVN_CMD_ERR(svn_repos_fs_revision_proplist(&props, b->repos, rev,
                                                 authz_check_access_cb_func(b),
                                                 b,
                                                 iterpool));
      SVN_ERR(svn_ra_svn_write_tuple(conn, iterpool, "w(!", "revprops"));
      SVN_ERR(svn_ra_svn_write_proplist(conn, iterpool, props));
      SVN_ERR(svn_ra_svn_write_tuple(conn, iterpool, "!)"));

      SVN_ERR(replay_one_revision(conn, b, rev, low_water_mark,
                                  send_deltas, iterpool));

    }
  svn_pool_destroy(iterpool);

  SVN_ERR(svn_ra_svn_write_cmd_response(conn, pool, ""));

  return SVN_NO_ERROR;
}

static svn_error_t *
get_deleted_rev(svn_ra_svn_conn_t *conn,
                apr_pool_t *pool,
                apr_array_header_t *params,
                void *baton)
{
  server_baton_t *b = baton;
  const char *path, *full_path;
  svn_revnum_t peg_revision;
  svn_revnum_t end_revision;
  svn_revnum_t revision_deleted;

  SVN_ERR(svn_ra_svn_parse_tuple(params, pool, "crr",
                                 &path, &peg_revision, &end_revision));
  full_path = svn_fspath__join(b->fs_path->data,
                               svn_relpath_canonicalize(path, pool), pool);
  SVN_ERR(log_command(b, conn, pool, "get-deleted-rev"));
  SVN_ERR(trivial_auth_request(conn, pool, b));
  SVN_ERR(svn_repos_deleted_rev(b->fs, full_path, peg_revision, end_revision,
                                &revision_deleted, pool));
  SVN_ERR(svn_ra_svn_write_cmd_response(conn, pool, "r", revision_deleted));
  return SVN_NO_ERROR;
}

static svn_error_t *
get_inherited_props(svn_ra_svn_conn_t *conn,
                    apr_pool_t *pool,
                    apr_array_header_t *params,
                    void *baton)
{
  server_baton_t *b = baton;
  const char *path, *full_path;
  svn_revnum_t rev;
  svn_fs_root_t *root;
  apr_array_header_t *inherited_props;
  int i;
  apr_pool_t *iterpool = svn_pool_create(pool);

  /* Parse arguments. */
  SVN_ERR(svn_ra_svn_parse_tuple(params, iterpool, "c(?r)", &path, &rev));

  full_path = svn_fspath__join(b->fs_path->data,
                               svn_relpath_canonicalize(path, iterpool),
                               pool);

  /* Check authorizations */
  SVN_ERR(must_have_access(conn, iterpool, b, svn_authz_read,
                           full_path, FALSE));

  if (!SVN_IS_VALID_REVNUM(rev))
    SVN_CMD_ERR(svn_fs_youngest_rev(&rev, b->fs, pool));

  SVN_ERR(log_command(b, conn, pool, "%s",
                      svn_log__get_inherited_props(full_path, rev,
                                                   iterpool)));

  /* Fetch the properties and a stream for the contents. */
  SVN_CMD_ERR(svn_fs_revision_root(&root, b->fs, rev, iterpool));
  SVN_CMD_ERR(get_props(NULL, &inherited_props, b, root, full_path, pool));

  /* Send successful command response with revision and props. */
  SVN_ERR(svn_ra_svn_write_tuple(conn, iterpool, "w(!", "success"));

  SVN_ERR(svn_ra_svn_write_tuple(conn, iterpool, "!(?!"));

  for (i = 0; i < inherited_props->nelts; i++)
    {
      svn_prop_inherited_item_t *iprop =
        APR_ARRAY_IDX(inherited_props, i, svn_prop_inherited_item_t *);

      svn_pool_clear(iterpool);
      SVN_ERR(svn_ra_svn_write_tuple(conn, iterpool, "!(c(!",
                                     iprop->path_or_url));
      SVN_ERR(svn_ra_svn_write_proplist(conn, iterpool, iprop->prop_hash));
      SVN_ERR(svn_ra_svn_write_tuple(conn, iterpool, "!))!",
                                     iprop->path_or_url));
    }  

  SVN_ERR(svn_ra_svn_write_tuple(conn, iterpool, "!))"));
  svn_pool_destroy(iterpool);
  return SVN_NO_ERROR;
}

static const svn_ra_svn_cmd_entry_t main_commands[] = {
  { "reparent",        reparent },
  { "get-latest-rev",  get_latest_rev },
  { "get-dated-rev",   get_dated_rev },
  { "change-rev-prop", change_rev_prop },
  { "change-rev-prop2",change_rev_prop2 },
  { "rev-proplist",    rev_proplist },
  { "rev-prop",        rev_prop },
  { "commit",          commit },
  { "get-file",        get_file },
  { "get-dir",         get_dir },
  { "update",          update },
  { "switch",          switch_cmd },
  { "status",          status },
  { "diff",            diff },
  { "get-mergeinfo",   get_mergeinfo },
  { "log",             log_cmd },
  { "check-path",      check_path },
  { "stat",            stat_cmd },
  { "get-locations",   get_locations },
  { "get-location-segments",   get_location_segments },
  { "get-file-revs",   get_file_revs },
  { "lock",            lock },
  { "lock-many",       lock_many },
  { "unlock",          unlock },
  { "unlock-many",     unlock_many },
  { "get-lock",        get_lock },
  { "get-locks",       get_locks },
  { "replay",          replay },
  { "replay-range",    replay_range },
  { "get-deleted-rev", get_deleted_rev },
  { "get-iprops",      get_inherited_props },
  { NULL }
};

/* Skip past the scheme part of a URL, including the tunnel specification
 * if present.  Return NULL if the scheme part is invalid for ra_svn. */
static const char *skip_scheme_part(const char *url)
{
  if (strncmp(url, "svn", 3) != 0)
    return NULL;
  url += 3;
  if (*url == '+')
    url += strcspn(url, ":");
  if (strncmp(url, "://", 3) != 0)
    return NULL;
  return url + 3;
}

/* Check that PATH is a valid repository path, meaning it doesn't contain any
   '..' path segments.
   NOTE: This is similar to svn_path_is_backpath_present, but that function
   assumes the path separator is '/'.  This function also checks for
   segments delimited by the local path separator. */
static svn_boolean_t
repos_path_valid(const char *path)
{
  const char *s = path;

  while (*s)
    {
      /* Scan for the end of the segment. */
      while (*path && *path != '/' && *path != SVN_PATH_LOCAL_SEPARATOR)
        ++path;

      /* Check for '..'. */
#ifdef WIN32
      /* On Windows, don't allow sequences of more than one character
         consisting of just dots and spaces.  Win32 functions treat
         paths such as ".. " and "......." inconsistently.  Make sure
         no one can escape out of the root. */
      if (path - s >= 2 && strspn(s, ". ") == (size_t)(path - s))
        return FALSE;
#else  /* ! WIN32 */
      if (path - s == 2 && s[0] == '.' && s[1] == '.')
        return FALSE;
#endif

      /* Skip all separators. */
      while (*path && (*path == '/' || *path == SVN_PATH_LOCAL_SEPARATOR))
        ++path;
      s = path;
    }

  return TRUE;
}

/* Look for the repository given by URL, using ROOT as the virtual
 * repository root.  If we find one, fill in the repos, fs, cfg,
 * repos_url, and fs_path fields of B.  Set B->repos's client
 * capabilities to CAPABILITIES, which must be at least as long-lived
 * as POOL, and whose elements are SVN_RA_CAPABILITY_*.
 */
static svn_error_t *find_repos(const char *url, const char *root,
                               server_baton_t *b,
                               svn_ra_svn_conn_t *conn,
                               const apr_array_header_t *capabilities,
                               apr_pool_t *pool)
{
  const char *path, *full_path, *repos_root, *fs_path, *hooks_env;
  svn_stringbuf_t *url_buf;

  /* Skip past the scheme and authority part. */
  path = skip_scheme_part(url);
  if (path == NULL)
    return svn_error_createf(SVN_ERR_BAD_URL, NULL,
                             "Non-svn URL passed to svn server: '%s'", url);


  path = strchr(path, '/');
  path = (path == NULL) ? "" : svn_relpath_canonicalize(path, pool);
  path = svn_path_uri_decode(path, pool);

  /* Ensure that it isn't possible to escape the root by disallowing
     '..' segments. */
  if (!repos_path_valid(path))
    return svn_error_create(SVN_ERR_BAD_FILENAME, NULL,
                            "Couldn't determine repository path");

  /* Join the server-configured root with the client path. */
  full_path = svn_dirent_join(svn_dirent_canonicalize(root, pool),
                              path, pool);

  /* Search for a repository in the full path. */
  repos_root = svn_repos_find_root_path(full_path, pool);
  if (!repos_root)
    return svn_error_createf(SVN_ERR_RA_SVN_REPOS_NOT_FOUND, NULL,
                             "No repository found in '%s'", url);

  /* Open the repository and fill in b with the resulting information. */
  SVN_ERR(svn_repos_open2(&b->repos, repos_root, b->fs_config, pool));
  SVN_ERR(svn_repos_remember_client_capabilities(b->repos, capabilities));
  b->fs = svn_repos_fs(b->repos);
  fs_path = full_path + strlen(repos_root);
  b->fs_path = svn_stringbuf_create(*fs_path ? fs_path : "/", pool);
  url_buf = svn_stringbuf_create(url, pool);
  svn_path_remove_components(url_buf,
                             svn_path_component_count(b->fs_path->data));
  b->repos_url = url_buf->data;
  b->authz_repos_name = svn_dirent_is_child(root, repos_root, pool);
  if (b->authz_repos_name == NULL)
    b->repos_name = svn_dirent_basename(repos_root, pool);
  else
    b->repos_name = b->authz_repos_name;
  b->repos_name = svn_path_uri_encode(b->repos_name, pool);

  /* If the svnserve configuration files have not been loaded then
     load them from the repository. */
  if (NULL == b->cfg)
    SVN_ERR(load_configs(&b->cfg, &b->pwdb, &b->authzdb, &b->username_case,
                         svn_repos_svnserve_conf(b->repos, pool), FALSE,
                         svn_repos_conf_dir(b->repos, pool),
                         b, conn,
                         pool));

#ifdef SVN_HAVE_SASL
  /* Should we use Cyrus SASL? */
  svn_config_get_bool(b->cfg, &b->use_sasl, SVN_CONFIG_SECTION_SASL,
                      SVN_CONFIG_OPTION_USE_SASL, FALSE);
#endif

  /* Use the repository UUID as the default realm. */
  SVN_ERR(svn_fs_get_uuid(b->fs, &b->realm, pool));
  svn_config_get(b->cfg, &b->realm, SVN_CONFIG_SECTION_GENERAL,
                 SVN_CONFIG_OPTION_REALM, b->realm);

  /* Make sure it's possible for the client to authenticate.  Note
     that this doesn't take into account any authz configuration read
     above, because we can't know about access it grants until paths
     are given by the client. */
  if (get_access(b, UNAUTHENTICATED) == NO_ACCESS
      && (get_access(b, AUTHENTICATED) == NO_ACCESS
          || (!b->tunnel_user && !b->pwdb && !b->use_sasl)))
    return error_create_and_log(SVN_ERR_RA_NOT_AUTHORIZED, NULL,
                                 "No access allowed to this repository",
                                 b, conn, pool);

  /* Configure hook script environment variables. */
  svn_config_get(b->cfg, &hooks_env, SVN_CONFIG_SECTION_GENERAL,
                 SVN_CONFIG_OPTION_HOOKS_ENV, NULL);
  if (hooks_env)
    hooks_env = svn_dirent_internal_style(hooks_env, pool);
  svn_repos_hooks_setenv(b->repos, hooks_env, pool, pool);

  return SVN_NO_ERROR;
}

/* Compute the authentication name EXTERNAL should be able to get, if any. */
static const char *get_tunnel_user(serve_params_t *params, apr_pool_t *pool)
{
  /* Only offer EXTERNAL for connections tunneled over a login agent. */
  if (!params->tunnel)
    return NULL;

  /* If a tunnel user was provided on the command line, use that. */
  if (params->tunnel_user)
    return params->tunnel_user;

  return svn_user_get_name(pool);
}

static void
fs_warning_func(void *baton, svn_error_t *err)
{
  fs_warning_baton_t *b = baton;
  log_server_error(err, b->server, b->conn, b->pool);
  /* TODO: Keep log_pool in the server baton, cleared after every log? */
  svn_pool_clear(b->pool);
}


static svn_error_t *
fetch_props_func(apr_hash_t **props,
                 void *baton,
                 const char *path,
                 svn_revnum_t base_revision,
                 apr_pool_t *result_pool,
                 apr_pool_t *scratch_pool)
{
  server_baton_t *sb = baton;
  svn_fs_root_t *fs_root;
  svn_error_t *err;

  if (!SVN_IS_VALID_REVNUM(base_revision))
    SVN_ERR(svn_fs_youngest_rev(&base_revision, sb->fs, scratch_pool));

  if (svn_path_is_url(path))
    {
      /* This is a copyfrom URL. */
      path = svn_uri_skip_ancestor(sb->repos_url, path, scratch_pool);
      path = svn_fspath__canonicalize(path, scratch_pool);
    }
  else
    {
      /* This is a base-relative path. */
      if (path[0] != '/')
        /* Get an absolute path for use in the FS. */
        path = svn_fspath__join(sb->fs_path->data, path, scratch_pool);
    }

  SVN_ERR(svn_fs_revision_root(&fs_root, sb->fs, base_revision, scratch_pool));

  err = svn_fs_node_proplist(props, fs_root, path, result_pool);
  if (err && err->apr_err == SVN_ERR_FS_NOT_FOUND)
    {
      svn_error_clear(err);
      *props = apr_hash_make(result_pool);
      return SVN_NO_ERROR;
    }
  else if (err)
    return svn_error_trace(err);

  return SVN_NO_ERROR;
}

static svn_error_t *
fetch_kind_func(svn_kind_t *kind,
                void *baton,
                const char *path,
                svn_revnum_t base_revision,
                apr_pool_t *scratch_pool)
{
  server_baton_t *sb = baton;
  svn_node_kind_t node_kind;
  svn_fs_root_t *fs_root;

  if (!SVN_IS_VALID_REVNUM(base_revision))
    SVN_ERR(svn_fs_youngest_rev(&base_revision, sb->fs, scratch_pool));

  if (svn_path_is_url(path))
    {
      /* This is a copyfrom URL. */
      path = svn_uri_skip_ancestor(sb->repos_url, path, scratch_pool);
      path = svn_fspath__canonicalize(path, scratch_pool);
    }
  else
    {
      /* This is a base-relative path. */
      if (path[0] != '/')
        /* Get an absolute path for use in the FS. */
        path = svn_fspath__join(sb->fs_path->data, path, scratch_pool);
    }

  SVN_ERR(svn_fs_revision_root(&fs_root, sb->fs, base_revision, scratch_pool));

  SVN_ERR(svn_fs_check_path(&node_kind, fs_root, path, scratch_pool));
  *kind = svn__kind_from_node_kind(node_kind, FALSE);

  return SVN_NO_ERROR;
}

static svn_error_t *
fetch_base_func(const char **filename,
                void *baton,
                const char *path,
                svn_revnum_t base_revision,
                apr_pool_t *result_pool,
                apr_pool_t *scratch_pool)
{
  server_baton_t *sb = baton;
  svn_stream_t *contents;
  svn_stream_t *file_stream;
  const char *tmp_filename;
  svn_fs_root_t *fs_root;
  svn_error_t *err;

  if (!SVN_IS_VALID_REVNUM(base_revision))
    SVN_ERR(svn_fs_youngest_rev(&base_revision, sb->fs, scratch_pool));

  if (svn_path_is_url(path))
    {
      /* This is a copyfrom URL. */
      path = svn_uri_skip_ancestor(sb->repos_url, path, scratch_pool);
      path = svn_fspath__canonicalize(path, scratch_pool);
    }
  else
    {
      /* This is a base-relative path. */
      if (path[0] != '/')
        /* Get an absolute path for use in the FS. */
        path = svn_fspath__join(sb->fs_path->data, path, scratch_pool);
    }

  SVN_ERR(svn_fs_revision_root(&fs_root, sb->fs, base_revision, scratch_pool));

  err = svn_fs_file_contents(&contents, fs_root, path, scratch_pool);
  if (err && err->apr_err == SVN_ERR_FS_NOT_FOUND)
    {
      svn_error_clear(err);
      *filename = NULL;
      return SVN_NO_ERROR;
    }
  else if (err)
    return svn_error_trace(err);
  SVN_ERR(svn_stream_open_unique(&file_stream, &tmp_filename, NULL,
                                 svn_io_file_del_on_pool_cleanup,
                                 scratch_pool, scratch_pool));
  SVN_ERR(svn_stream_copy3(contents, file_stream, NULL, NULL, scratch_pool));

  *filename = apr_pstrdup(result_pool, tmp_filename);

  return SVN_NO_ERROR;
}

svn_error_t *serve(svn_ra_svn_conn_t *conn, serve_params_t *params,
                   apr_pool_t *pool)
{
  svn_error_t *err, *io_err;
  apr_uint64_t ver;
  const char *uuid, *client_url, *ra_client_string, *client_string;
  apr_array_header_t *caplist, *cap_words;
  server_baton_t b;
  fs_warning_baton_t warn_baton;
  svn_stringbuf_t *cap_log = svn_stringbuf_create_empty(pool);

  b.tunnel = params->tunnel;
  b.tunnel_user = get_tunnel_user(params, pool);
  b.read_only = params->read_only;
  b.user = NULL;
  b.username_case = params->username_case;
  b.authz_user = NULL;
  b.cfg = params->cfg;
  b.pwdb = params->pwdb;
  b.authzdb = params->authzdb;
  b.realm = NULL;
  b.log_file = params->log_file;
  b.pool = pool;
  b.use_sasl = FALSE;

  /* construct FS configuration parameters */
  b.fs_config = apr_hash_make(pool);
  apr_hash_set(b.fs_config, SVN_FS_CONFIG_FSFS_CACHE_DELTAS,
               APR_HASH_KEY_STRING, params->cache_txdeltas ? "1" : "0");
  apr_hash_set(b.fs_config, SVN_FS_CONFIG_FSFS_CACHE_FULLTEXTS,
               APR_HASH_KEY_STRING, params->cache_fulltexts ? "1" : "0");
  apr_hash_set(b.fs_config, SVN_FS_CONFIG_FSFS_CACHE_REVPROPS,
               APR_HASH_KEY_STRING, params->cache_revprops ? "1" : "0");

  /* Send greeting.  We don't support version 1 any more, so we can
   * send an empty mechlist. */
  if (params->compression_level > 0)
    SVN_ERR(svn_ra_svn_write_cmd_response(conn, pool, "nn()(wwwwwwwww)",
                                          (apr_uint64_t) 2, (apr_uint64_t) 2,
                                          SVN_RA_SVN_CAP_EDIT_PIPELINE,
                                          SVN_RA_SVN_CAP_SVNDIFF1,
                                          SVN_RA_SVN_CAP_ABSENT_ENTRIES,
                                          SVN_RA_SVN_CAP_COMMIT_REVPROPS,
                                          SVN_RA_SVN_CAP_DEPTH,
                                          SVN_RA_SVN_CAP_LOG_REVPROPS,
                                          SVN_RA_SVN_CAP_ATOMIC_REVPROPS,
                                          SVN_RA_SVN_CAP_PARTIAL_REPLAY,
<<<<<<< HEAD
                                          SVN_RA_SVN_CAP_INHERITED_PROPS));
=======
                                          SVN_RA_SVN_CAP_EPHEMERAL_TXNPROPS));
>>>>>>> b13ab3ac
  else
    SVN_ERR(svn_ra_svn_write_cmd_response(conn, pool, "nn()(wwwwwwww)",
                                          (apr_uint64_t) 2, (apr_uint64_t) 2,
                                          SVN_RA_SVN_CAP_EDIT_PIPELINE,
                                          SVN_RA_SVN_CAP_ABSENT_ENTRIES,
                                          SVN_RA_SVN_CAP_COMMIT_REVPROPS,
                                          SVN_RA_SVN_CAP_DEPTH,
                                          SVN_RA_SVN_CAP_LOG_REVPROPS,
                                          SVN_RA_SVN_CAP_ATOMIC_REVPROPS,
                                          SVN_RA_SVN_CAP_PARTIAL_REPLAY,
<<<<<<< HEAD
                                          SVN_RA_SVN_CAP_INHERITED_PROPS));
=======
                                          SVN_RA_SVN_CAP_EPHEMERAL_TXNPROPS));
>>>>>>> b13ab3ac

  /* Read client response, which we assume to be in version 2 format:
   * version, capability list, and client URL; then we do an auth
   * request. */
  SVN_ERR(svn_ra_svn_read_tuple(conn, pool, "nlc?c(?c)",
                                &ver, &caplist, &client_url,
                                &ra_client_string,
                                &client_string));
  if (ver != 2)
    return SVN_NO_ERROR;

  client_url = svn_uri_canonicalize(client_url, pool);
  SVN_ERR(svn_ra_svn_set_capabilities(conn, caplist));

  /* All released versions of Subversion support edit-pipeline,
   * so we do not accept connections from clients that do not. */
  if (! svn_ra_svn_has_capability(conn, SVN_RA_SVN_CAP_EDIT_PIPELINE))
    return SVN_NO_ERROR;

  /* find_repos needs the capabilities as a list of words (eventually
     they get handed to the start-commit hook).  While we could add a
     new interface to re-retrieve them from conn and convert the
     result to a list, it's simpler to just convert caplist by hand
     here, since we already have it and turning 'svn_ra_svn_item_t's
     into 'const char *'s is pretty easy.

     We only record capabilities we care about.  The client may report
     more (because it doesn't know what the server cares about). */
  {
    int i;
    svn_ra_svn_item_t *item;

    cap_words = apr_array_make(pool, 1, sizeof(const char *));
    for (i = 0; i < caplist->nelts; i++)
      {
        item = &APR_ARRAY_IDX(caplist, i, svn_ra_svn_item_t);
        /* ra_svn_set_capabilities() already type-checked for us */
        if (strcmp(item->u.word, SVN_RA_SVN_CAP_MERGEINFO) == 0)
          {
            APR_ARRAY_PUSH(cap_words, const char *)
              = SVN_RA_CAPABILITY_MERGEINFO;
          }
        /* Save for operational log. */
        if (cap_log->len > 0)
          svn_stringbuf_appendcstr(cap_log, " ");
        svn_stringbuf_appendcstr(cap_log, item->u.word);
      }
  }

  err = find_repos(client_url, params->root, &b, conn, cap_words, pool);
  if (!err)
    {
      SVN_ERR(auth_request(conn, pool, &b, READ_ACCESS, FALSE));
      if (current_access(&b) == NO_ACCESS)
        err = error_create_and_log(SVN_ERR_RA_NOT_AUTHORIZED, NULL,
                                   "Not authorized for access",
                                   &b, conn, pool);
    }
  if (err)
    {
      log_error(err, b.log_file, svn_ra_svn_conn_remote_host(conn),
                b.user, NULL, pool);
      io_err = svn_ra_svn_write_cmd_failure(conn, pool, err);
      svn_error_clear(err);
      SVN_ERR(io_err);
      return svn_ra_svn_flush(conn, pool);
    }

  /* Log the open. */
  if (ra_client_string == NULL || ra_client_string[0] == '\0')
    ra_client_string = "-";
  else
    ra_client_string = svn_path_uri_encode(ra_client_string, pool);
  if (client_string == NULL || client_string[0] == '\0')
    client_string = "-";
  else
    client_string = svn_path_uri_encode(client_string, pool);
  SVN_ERR(log_command(&b, conn, pool,
                      "open %" APR_UINT64_T_FMT " cap=(%s) %s %s %s",
                      ver, cap_log->data,
                      svn_path_uri_encode(b.fs_path->data, pool),
                      ra_client_string, client_string));

  warn_baton.server = &b;
  warn_baton.conn = conn;
  warn_baton.pool = svn_pool_create(pool);
  svn_fs_set_warning_func(b.fs, fs_warning_func, &warn_baton);

  SVN_ERR(svn_fs_get_uuid(b.fs, &uuid, pool));

  /* We can't claim mergeinfo capability until we know whether the
     repository supports mergeinfo (i.e., is not a 1.4 repository),
     but we don't get the repository url from the client until after
     we've already sent the initial list of server capabilities.  So
     we list repository capabilities here, in our first response after
     the client has sent the url. */
  {
    svn_boolean_t supports_mergeinfo;
    SVN_ERR(svn_repos_has_capability(b.repos, &supports_mergeinfo,
                                     SVN_REPOS_CAPABILITY_MERGEINFO, pool));

    SVN_ERR(svn_ra_svn_write_tuple(conn, pool, "w(cc(!",
                                   "success", uuid, b.repos_url));
    if (supports_mergeinfo)
      SVN_ERR(svn_ra_svn_write_word(conn, pool, SVN_RA_SVN_CAP_MERGEINFO));
    SVN_ERR(svn_ra_svn_write_tuple(conn, pool, "!))"));
  }

  /* Set up editor shims. */
  {
    svn_delta_shim_callbacks_t *callbacks =
                                svn_delta_shim_callbacks_default(pool);

    callbacks->fetch_base_func = fetch_base_func;
    callbacks->fetch_props_func = fetch_props_func;
    callbacks->fetch_kind_func = fetch_kind_func;
    callbacks->fetch_baton = &b;

    SVN_ERR(svn_ra_svn__set_shim_callbacks(conn, callbacks));
  }

  return svn_ra_svn_handle_commands2(conn, pool, main_commands, &b, FALSE);
}<|MERGE_RESOLUTION|>--- conflicted
+++ resolved
@@ -3369,7 +3369,7 @@
   /* Send greeting.  We don't support version 1 any more, so we can
    * send an empty mechlist. */
   if (params->compression_level > 0)
-    SVN_ERR(svn_ra_svn_write_cmd_response(conn, pool, "nn()(wwwwwwwww)",
+    SVN_ERR(svn_ra_svn_write_cmd_response(conn, pool, "nn()(wwwwwwwwww)",
                                           (apr_uint64_t) 2, (apr_uint64_t) 2,
                                           SVN_RA_SVN_CAP_EDIT_PIPELINE,
                                           SVN_RA_SVN_CAP_SVNDIFF1,
@@ -3379,13 +3379,10 @@
                                           SVN_RA_SVN_CAP_LOG_REVPROPS,
                                           SVN_RA_SVN_CAP_ATOMIC_REVPROPS,
                                           SVN_RA_SVN_CAP_PARTIAL_REPLAY,
-<<<<<<< HEAD
-                                          SVN_RA_SVN_CAP_INHERITED_PROPS));
-=======
+                                          SVN_RA_SVN_CAP_INHERITED_PROPS,
                                           SVN_RA_SVN_CAP_EPHEMERAL_TXNPROPS));
->>>>>>> b13ab3ac
   else
-    SVN_ERR(svn_ra_svn_write_cmd_response(conn, pool, "nn()(wwwwwwww)",
+    SVN_ERR(svn_ra_svn_write_cmd_response(conn, pool, "nn()(wwwwwwwww)",
                                           (apr_uint64_t) 2, (apr_uint64_t) 2,
                                           SVN_RA_SVN_CAP_EDIT_PIPELINE,
                                           SVN_RA_SVN_CAP_ABSENT_ENTRIES,
@@ -3394,11 +3391,8 @@
                                           SVN_RA_SVN_CAP_LOG_REVPROPS,
                                           SVN_RA_SVN_CAP_ATOMIC_REVPROPS,
                                           SVN_RA_SVN_CAP_PARTIAL_REPLAY,
-<<<<<<< HEAD
-                                          SVN_RA_SVN_CAP_INHERITED_PROPS));
-=======
+                                          SVN_RA_SVN_CAP_INHERITED_PROPS,
                                           SVN_RA_SVN_CAP_EPHEMERAL_TXNPROPS));
->>>>>>> b13ab3ac
 
   /* Read client response, which we assume to be in version 2 format:
    * version, capability list, and client URL; then we do an auth
