[define COPYRIGHT]
#
#
# Licensed to the Apache Software Foundation (ASF) under one
# or more contributor license agreements.  See the NOTICE file
# distributed with this work for additional information
# regarding copyright ownership.  The ASF licenses this file
# to you under the Apache License, Version 2.0 (the
# "License"); you may not use this file except in compliance
# with the License.  You may obtain a copy of the License at
#
#   http://www.apache.org/licenses/LICENSE-2.0
#
# Unless required by applicable law or agreed to in writing,
# software distributed under the License is distributed on an
# "AS IS" BASIS, WITHOUT WARRANTIES OR CONDITIONS OF ANY
# KIND, either express or implied.  See the License for the
# specific language governing permissions and limitations
# under the License.
#
#
[end]@echo off
@rem **************************************************************************
@rem * --== WARNING ==-- This is a generated file. Do not edit!
@rem *
@rem * From this directory, run this batch file like so:
@rem *
@rem *    .\build_zlib debug|release (rebuild)
@rem *
@rem **************************************************************************

@rem **************************************************************************
cd /D [zlib_path]
set exitcode=0
[if-any use_ml]
@rem **************************************************************************
@rem Compile ASM sources with ML
set ASFLAGS=-nologo -Zi -coff
set LOC=-DASMV -DASMINF
set OBJA=gvmat32c.obj gvmat32.obj inffas32.obj
set ASM_OPTS=ASFLAGS="%ASFLAGS%" LOC="%LOC%" OBJA="%OBJA%"
if not exist gvmat32c.c    copy contrib\masmx86\gvmat32c.c .
if not exist gvmat32.asm   copy contrib\masmx86\gvmat32.asm .
if not exist inffas32.asm  copy contrib\masmx86\inffas32.asm .[end]

<<<<<<< HEAD
if "%1" == "release" goto release
if "%1" == "debug" goto debug
goto pIerr

:checkrebuild
if "%2" == "rebuild" goto rebuild
if "%2" == "clean" goto clean
=======
if /i "%1" == "release" goto release
if /i "%1" == "debug" goto debug
goto pIerr

:checkrebuild
if /i "%2" == "rebuild" goto rebuild
if /i "%2" == "clean" goto clean
>>>>>>> 8d8a5012
if not "%2" == "" goto pIIerr
set target= %STATICLIB%
goto build

:rebuild
set target=clean %STATICLIB%
goto build

:clean
set target=clean
goto build

@rem **************************************************************************
:release
set STATICLIB=zlibstat.lib
set CC_OPTS=/MD /O2 /Zi
goto checkrebuild

@rem **************************************************************************
:debug
set STATICLIB=zlibstatD.lib
set CC_OPTS=/MDd /Gm /Gi /ZI /Od /GZ /D_DEBUG
goto checkrebuild

@rem **************************************************************************
:build
set COMMON_CC_OPTS=/nologo /W3 /FD /GX /DWIN32 /D_WINDOWS
set CFLAGS=%COMMON_CC_OPTS% %CC_OPTS% $(LOC)
set BUILD_OPTS=%ASM_OPTS% CFLAGS="%COMMON_CC_OPTS% %CC_OPTS% $(LOC)"
@echo nmake /f win32\Makefile.msc %BUILD_OPTS% STATICLIB=%STATICLIB% %target%
nmake /nologo /f win32\Makefile.msc %BUILD_OPTS% STATICLIB=%STATICLIB% %target%
if not errorlevel 0 goto err
goto end

@rem **************************************************************************
:pIerr
echo error: First parameter should be "release" or "debug"
goto err

@rem **************************************************************************
:pIIerr
echo error: Second parameter should be "rebuild" or empty
goto err

@rem **************************************************************************
:err
set exitcode=1
:end
exit %exitcode%<|MERGE_RESOLUTION|>--- conflicted
+++ resolved
@@ -43,15 +43,6 @@
 if not exist gvmat32.asm   copy contrib\masmx86\gvmat32.asm .
 if not exist inffas32.asm  copy contrib\masmx86\inffas32.asm .[end]
 
-<<<<<<< HEAD
-if "%1" == "release" goto release
-if "%1" == "debug" goto debug
-goto pIerr
-
-:checkrebuild
-if "%2" == "rebuild" goto rebuild
-if "%2" == "clean" goto clean
-=======
 if /i "%1" == "release" goto release
 if /i "%1" == "debug" goto debug
 goto pIerr
@@ -59,7 +50,6 @@
 :checkrebuild
 if /i "%2" == "rebuild" goto rebuild
 if /i "%2" == "clean" goto clean
->>>>>>> 8d8a5012
 if not "%2" == "" goto pIIerr
 set target= %STATICLIB%
 goto build
