<<<<<<< HEAD
=======
Version 1.6.13
(?? Sep 2010, from /branches/1.6.x)
http://svn.apache.org/repos/asf/subversion/tags/1.6.13

  User-visible changes:
   * don't drop properties during foreign-repo merges (issue #3623)
   * improve auto-props failure error message (r961970)
   * improve error message for 403 status with ra_neon (r876615)
   * don't allow 'merge --reintegrate' for 2-url merges (r959004)
   * improve handling of missing fsfs.conf in with hotcopy (r980811, -1449)
   * escape unsafe characters in a URL during export (issue #3683)
   * don't leak stale locks in FSFS (r959760)
   * better detect broken working copies during update over neon (r979045)
   * make rev files read-only (r981921)
   * properly canonicalize a URL (r984928, -31)

  Developer-visible changes:
   * make ruby bindings compatible with Ruby 1.9 (r957507)
   * use the repos verify API in JavaHL (r948916)
   * teach ra_serf to parse md5 checksums with update editors (r979429)


>>>>>>> 8d8a5012
Version 1.6.12
(21 Jun 2010, from /branches/1.6.x)
http://svn.apache.org/repos/asf/subversion/tags/1.6.12

  User-visible changes:
   * further improvements for issue #3242
   * allow deletion of uris which need character escaping (issue #3636)
   * fix errors with 'svn mkdir --parents' (issue #3649)
   * update address to which crash reports are sent (r901304)
   * check for server certificate revocation on Windows (r898048)
   * disable custom file mutexes on Windows (r879902, -16)
   * fix handling of peg revision'd copy targets (issue #3651)
   * more improvements to 'svn merge --reintegrate' (r935631)
   * allow copying of broken symlinks (issue #3303)
   * improve rep-sharing performance on high-concurrency repos (issue #3506)
   * fixed: added subtrees with mergeinfo break reintegrate (issue #3654)
   * fixed: assertion triggered by tree-conflicted externals (issue #3469)

  Developer-visible changes:
   * give windows devs more flexibility with sqlite versions (r944635)
   * allow the pack tests to work with low file descriptor limits (r937610)
   * improve exception handling on Windows Vista and 7 (r878447, -910, -916)


Version 1.6.11
(19 Apr 2010, from /branches/1.6.x)
http://svn.apache.org/repos/asf/subversion/tags/1.6.11

 User-visible changes:
  * fix for repositories mounted via NFS (issue #3501)
  * enable TCP keep-alives in svnserve (r880552)
  * tighten restrictions on revprops for 'svnadmin verify' (r904594)
  * make ra_serf give better out-of-date information (issue #3561)
  * improve error message upon connection failure with svn+ssh:// (r922516)
  * allow 'svn log' on an uncommitted copy/move destination (r901752)
  * make 'svnadmin hotcopy' copy the fsfs config file (r905303)
  * mergeinfo improvements with non-inheritable mergeinfo (issue #3573)
  * make mergeinfo queries not require access to the repo root (issue #3242)
  * update URLs to refer the new apache.org repository (r904301, -94)
  * update relative externals during a switch (issue #3390)
  * fix 'merge --reintegrate' with self-referential mergeinfo (r892050, -85)
  * improve wc-ng working copy detection (r929382)
  * improve handling of mergeinfo when using serf (r880461)
  * fixed: 'svnlook plist --revprop' with '-t TXN_NAME' (r917640, -8211)
  * fixed: file external from URL cannot overwrite existing item (issue #3552)
  * fixed: potential memory error in 'svn status' (r923674, -9)
  * fixed: merge records mergeinfo from natural history gaps (issue #3432)
  * fixed: theoretical possibility of DB corruption (r926151, -67)

 Developer-visible changes:
  * disable checks for wc-ng working copies when running the test suite
  * on Windows, don't ignore move operation error codes (r896915)
  * more precise reporting of errors occuring with sqlite init (r927323, -8)
  * ensure rangelist APIs are commutative (r923389, -91)


Version 1.6.10
(Not released, see changes for 1.6.11.)


Version 1.6.9
(25 Jan 2010, from /branches/1.6.x)
http://svn.apache.org/repos/asf/subversion/tags/1.6.9

 User-visible changes:
  * allow multiple external updates over ra_svn (issue #3487)
  * fix a segmentation fault when using FSFS (r881905)
  * support Berkeley DB 4.8 (r879688)
  * various autoprop improvements (r880274, -5)
  * improve usage of svn+ssh:// on Windows (issue #2580)
  * teach 1.6.x to recognize 1.7 working copies (1.6.x-future-proof branch)
  * update help text for 'svn update' and 'svn switch' (r886164, -97)
  * make 'svnadmin load --parent-dir' create valid mergeinfo (r888979, -9081)
  * tolerate relative merge source paths in mergeinfo (r889840)
  * teach mod_dav_svn to support the Label header (issue #3519)
  * fixed: svnsync leaves stale sync-locks on mirrors (r884842)
  * fix applicability of 'svn resolve --accept=theirs-conflict' (r880525, -6)
  * fixed: segfault in 'svn resolve' (r896522, -47)
  * fix commit failure against an out-of-date mirror (r900797)

 Developer-visible changes:
  * update ruby bindings test expectation (r880162)
  * don't allow rangelist and mergeinfo API to modify input args (r879093)


Version 1.6.8
(Not released, see changes for 1.6.9.)


Version 1.6.7
(Not released, see changes for 1.6.9.)


[ Note: All revision numbers for versions prior to 1.6.7 reference the
  original repository on svn.collab.net.  For more information see:
  http://svn.apache.org/repos/asf/subversion/README ]


Version 1.6.6
(22 Oct 2009, from /branches/1.6.x)
http://svn.apache.org/repos/asf/subversion/tags/1.6.6

 User-visible changes:
  * fix crash during 'svn update' (r39673)
  * respect Apache's ServerSignature directive (r40008, -21, -31)
  * don't add a file with mixed line endings, and then abort (issue #2713)
  * support Neon 0.29.
  * fix a crash in 'svn rm --force' (r37953)
  * handle tree conflicts involving replacements (issue #3486)
  * allow non-threadsafe sqlite if APR has no threads (r39301)
  * print newline before plaintext SSL cert / password prompts (r38982, r39302)
  * improve merge performance with implicit subtree mergeinfo (issue #3443)
  * fix "libsvn_ra_svn/marshal.c assertion failed (opt || cstr)" (issue #3485)
  * make file externals work for binary files (issue #3368)
  * perform MIME type matching case-insensitively (issue #3479)
  * do not treat non-existent revisions as HEAD in 'svn export' (issue #3400)
  * revert r36720's default MIME type change back to "text/plain" (issue #3508)
  * improve "tree conflict already exists" error message (r38872)
  * fix failure to commit replacement of a directory (issue #3281)
  * fix mod_dav_svn parent dir links to preserve peg revisions (issue #3425)

 Developer-visible changes:
  * fix 2 failing tests in ruby bindings (r38886)
  * do not require GNU grep for build (issue #3453)
  * use '$SED' instead of 'sed' in build scripts (issue #3458)
  * add svn.client.{log5,merge_peg3} to python bindings (r39635, -6, -7)
  * include the time of a test run in tests.log (r39887)


Version 1.6.5
(22 Aug 2009, from /branches/1.6.x)
http://svn.apache.org/repos/asf/subversion/tags/1.6.5

 User-visible changes:
  * fix mod_dav_svn directory view links to preserve peg revisions (r38021)
  * do not error on Windows when ALLUSERPROFILE dir nonexistent (r38053, -5, -7)
  * properly escape lock comments over ra_neon (r38101, -2)
  * allow syncing copies of '/' over ra_neon and ra_serf (issue #3438)
  * make 'svnlook diff' show empty added or deleted files (r38458)
  * fix building with Apache 2.4 (r36720)
  * fix possible data loss on ext4 and GPFS filesystems (issue #3442)
  * resolve symlinks when checking for ~/.subversion (r36023)
  * don't let svn+ssh SIGKILL ssh processes (issue #2580)
  * allow PLAIN and LOGIN mechanisms with SASL in svnserve (r38205)
  * fix peg revision parsing in filenames like 'dir/@file.txt' (issue #3416)
  * fix detection of Apache <2.0.56 (r38290, -3, -4)
  * don't pretend to do tree conflict resolution (r38799, -801, -805)
  * fix data corruption when syncing from svnserve to mod_dav_svn (r38686, -7)
  * fix GNOME Keyring with '--non-interactive' option (r38222, -3, -61, -410)
  * fixed: false "File '...' already exists" error during commit (issue #3119)

 Developer-visible changes:
  * avoid referencing uninitialized variables (r38388)
  * plug a couple of error leaks (r38572)
  * improve windows test output (r38616, -7, -9, -49)


Version 1.6.4
(06 Aug 2009, from /branches/1.6.x)
http://svn.apache.org/repos/asf/subversion/tags/1.6.4

 User-visible changes:
  * fixed: heap overflow vulnerability on server and client
           See CVE-2009-2411, and descriptive advisory at
           http://subversion.apache.org/security/CVE-2009-2411-advisory.txt


Version 1.6.3
(22 Jun 2009, from /branches/1.6.x)
http://svn.apache.org/repos/asf/subversion/tags/1.6.3

 User-visible changes:
  * fix segfault in WC->URL copy (r37646, -56)
  * let 'svnadmin load' tolerate mergeinfo with "\r\n" (r37768)
  * make svnsync normalize svn:* props to LF line endings (issue #3404)
  * better integration with external merge tools (r36178)
  * return a friendly error message for 'svn diff' (r37735)
  * update dsvn.el for 1.6 (r37774)
  * don't allow setting of props on out-of-date dirs under neon (r37745)
  * improve BASH completion (r36450, -52, -70, -79, -538)
  * always show tree conflicts with 'svn st' (issue #3382)
  * improve correctness of 'svn mergeinfo' (issue #3126)
  * decrease the amount of memory needed for large commits (r37894, -6)
  * work around an APR buffer overflow seen by svnsync (r37622)
  * ra_svn clients now use TCP keep-alives if available (issue #3347)
  * improve 'svn merge' perf by reducing server contact (r37491, -593, -618)
  * stop propagating self-referential mergeinfo in reintegrate merges (r37931)
  * fix NLS detection where -liconv is required for bindtextdomain() (r37827)
  * don't delete unversioned files with 'rm --keep-local' (r38015, -17, -19)
  * bump apr and apr-util versions included in deps to latest. (r37941)
  * avoid temp file name collisions with ra_serf, ra_neon (r37972)
  * fixed: potential segfault with noop file merges (r37779)
  * fixed: incorrect output with 'svn blame -g' (r37719, -23, -41)
  * fixed: bindings don't load FS libs when module search enabled (issue #3413)
  * fixed: DAV RA layers not properly handling update/switch working copy
    directory to revision/place in which it doesn't exist (issue #3414)
  * fixed: potential abort() in the working copy library (r37857)
  * fixed: memory leak in hash reading functions (r37868, -979)

 Developer-visible changes:
  * improve memory usage in file-to-stringbuf APIs (r37907)
  * reduce memory usage for temp string manipulation (r38010)


Version 1.6.2
(11 May 2009, from /branches/1.6.x)
http://svn.apache.org/repos/asf/subversion/tags/1.6.2

 User-visible changes:
  * vastly improve memory usage with 'svn merge' (issue #3393)
  * make default depth for merge 'infinity' (r37156)
  * make 'status --quiet' show tree conflicts (issue #3396)
  * allow '--set-depth infinity' to expand shallow subtrees (r37169)
  * return an error if attempting to reintegrate from/to the repo root (r37385)
  * don't store bogus mergeinfo for '--ignore-ancestry', foreign merges (r37333)
  * don't allow merge of difference between two repos (r37519)
  * avoid potential segfault with subtree mergeinfo (r36613, -15, -31, -41)
  * recommend sqlite 3.6.13 (r37245)
  * avoid unnecessary server query for implicit mergeinfo (r36509)
  * avoid unnecessary server query during reverse merges (r36527)
  * set depth=infinity on 'svn add' items with restricted depth (r37607)
  * fixed: commit log message template missing paths (issue #3399)
  * fixed: segfault on merge with servers < 1.6 (r37363, -67, -68, -79)
  * fixed: repeat merge failures with non-inheritable mergeinfo (issue #3392)
  * fixed: another memory leak when performing mergeinfo-aware merges (r37398)
  * fixed: incorrect mergeinfo on children of shallow merges (issue #3407)
  * fixed: pool lifetime issues in the BDB backend (r37137)

 Developer-visible changes:
  * don't fail if an embedding app has already initialized SQLite (issue #3387)
  * resolve naming collisions with static stat() function in svnserve (r37527)
  * fix an expectation for a failing dirent windows test (r37121)


Version 1.6.1
(9 Apr 2009, from /branches/1.6.x)
http://svn.apache.org/repos/asf/subversion/tags/1.6.1

 User-visible changes:
  * recommend Neon 0.28.4. (r36388)
  * improve performance of 'svn merge --ignore-ancestry' (r36256)
  * improve 'svn merge' performance with subtree mergeinfo (r36444)
  * correctly proxy LOCK and UNLOCK requests (r36159)
  * prevent a crash when updating old working copies (r36751)
  * don't let svnmerge.py delete a nonexistent property (r36086, -767, -769)
  * don't fail when upgrading pre-1.2 repositories (r36851, -7)
  * allow escaping of separator characters in autoprops (r36763, -84)
  * improve tempfile creation robustness on Windows (r36442, -3)
  * fix change-svn-wc-format.py for 1.6.x working copies (r36874, -5)
  * improve configure's detection of Berkeley DB (r36741, -2)
  * don't allow foreign merges to add foreign mergeinfo (issue #3383)
  * improve performance of 'svn update' on large files (r36389, et. al.)
  * fixed: error leak and potential crash (r36860)
  * fixed: parent directory handling on Windows (r36049, -50, -51, -131)
  * fixed: unintialized memory errors (r36252, -3)
  * fixed: potential working copy corruption (r36714)
  * fixed: working copy upgrade error (r36302)
  * fixed: pointer dereference error (r36783)
  * fixed: error diff'ing large data with ignored whitespace (r36816)
  * fixed: potential hang in ra_serf (r36913)
  * fixed: problem with merge and non-inheritable mergeinfo (r36879)
  * fixed: repeated merging of conflicted properties fails (issue #3250)
  * fixed: excluding an absent directory segfaults (issue #3391)

 Developer-visible changes:
  * ensure svn_subst_translate_cstring2() properly flushes data (r36747)
  * make serf report a base checksum to apply_textdelta (r36890)
  * syntax updates for strict C89 compilers (r36799)
  * update RPM scripts for RHEL4 (r36834)
  * allow tests to be run with Python 2.6.1 on Windows (r36149, -50, -51, -56)
  * allow building JavaHL with Visual Studio 2008 (r36954)
  * stop setting default translation domain in JavaHL (r36955)
  * fixed: warning with Python 2.6 and ctypes bindings (r36559)
  * fixed: undefined references to svn_fs_path_change2_create() (r36823)


Version 1.6.0
(20 Mar 2009, from /branches/1.6.x)
http://svn.apache.org/repos/asf/subversion/tags/1.6.0

 User-visible changes:
  - General:
    * Now require Windows 2000 or newer on Windows (r33170)

  - Major new features:
    * identical files share storage space in repository (issue #2286)
    * file-externals support for intra-repository files (issue #937)
    * "tree" conflicts now handled more gracefully (issue #2282, #2908)
    * repository root relative URL support on most commands (issue #3193)

  - Minor new features and improvements:
    * pre-lock hook can now specify lock tokens via stdout (r32778)
    * svnmucc: support '--with-revprop' (r29492)
    * merge: log include-descendants in operational log (r30426, r30428)
    * improved operational logging for 'svn switch' (r30517)
    * new 'Header' keyword, similar to 'Id' but with full URL (r35386)
    * warn/disallow when storing plain-text passwords (r31046)
    * support KWallet and GNOME keyring for password storage (r31241, -337)
    * client now caches SSL client cert passphrases (issue #2489)
    * add '--prefix-file' option to 'svndumpfilter' (issue #2697)
    * add '--ignore-externals' option to 'svn cp' (issue #3365)
    * add '--with-no-revprops' to 'svn log' (issue #3286)
    * new 'svnadmin pack' command to compress FSFS filesystems
    * new SVNAllowBulkUpdates mod_dav_svn directive (issue #3121)
    * new public mod_dav_svn URI syntax:  path?[p=PEG][&r=REV] (r34076)
    * new 'svnsync info' command to show synchronization information (r35053)
    * conflict resolver supports display-conflict, mine-conflict and theirs-conflict

  - Client-side bugfixes:
    * faulty reflexive merges (issue #2897)
    * buffer overflow on a 0 byte string buffer (r35968, -74)
    * conflict resolver needed more useful 'diff' option (issue #3048)
    * disable username assumption (issue #2324)
    * more accurate usage message for 'svn log' (r30449)
    * do not repeat merge if target has explicit mergeinfo (issue #2821)
    * corruption when filtering self-referential mergeinfo (r30467)
    * filter empty mergeinfo with self-referential mergeinfo (r30510)
    * pay attention to partial replay from the server in svnsync (r30440)
    * improved property name handling in svnsync (r30480)
    * properly recognize the file:/// in repository with svnsync (r30482)
    * svn+ssh SIGKILLs ssh processes (issue #2580)
    * 'svn up'/'svn co' early abort with svn:externals (issue #3148)
    * improve tempfile names for conflict resolver (issue #3166)
    * ra_serf: 'svn merge' aborts (issue #3212)
    * 'svn cleanup' failed on non-ASCII characters (issue #3313)
    * 'svn update' fails on moved, modified file with local mods (issue #3354)
    * easier use of NTLM for proxy with ra_neon (r29874)
    * 2-url merge from DAV-accessed foreign repo makes bad wcprops (issue #3118)
    * can't add .svn (and children) to your wc via '--parents' (r35819)
    * improved performance removing unversioned directories (r36111)
    * 'svn cp --parents' had path URL encoding issues (issue #3374)
    * support shell quoting rules in externals definitions (issue #2461)
    * new SVN_LOCALE_DIR environment variable for localization (issue #2879)
    * scheme and domain name in urls handled case insensitive (issue #2475)
    * merge: pick default revisions with peg revision in single url (r30455)
    * many other minor bugfixes, optimizations, plugs of memory leaks, etc
 
  - Server-side bugfixes:
    * mod_dav_svn runs pre-revprop-change twice (issue #3085)
    * mod_dav_svn ignores pre-revprop-change failure on delete (issue #3086)
    * mod_dav_svn prevented lock breaks from being propagated to client (r29914)
    * non-UTF8 filenames could enter repository (issue #2748)
    * 'svnlook proplist' xml output (issue #2809)
    * don't let mod_dav_svn hide errors from client (issue #3102)
    * ra_serf failure during update (issue #3113)
    * ra_serf comply with RFC 2617 in handling authentication headers (r35981)
    * use both SHA1 and MD5 in the FS backends (r34388)
    * many other minor bugfixes too numerous to list here

  - Contributed tools improvements and bugfixes:
    * commit-email.pl: Deprecated; use mailer.py instead (r31755, -67)
    * svnmerge.py migration tool munged svn:mergeinfo ordering (issue #3302)
    * And other random sundry stuff

 Developer-visible changes:
  - General:
    * serf 0.3.0 required, when building with serf (r35586)
    * require SQLite 3.4.0 or newer (r33520)
    * allow the use of an in-tree SQLite amalgamation (r35263)
    * svn_log_changed_path_t now includes a 'kind' field (issue #1967)
    * BDB `changes' table inconsistency when APIs are misused (issue #3349)
    * configure should prefer apr-1 over apr-0 if both are present (issue #2671)
    * make 'Not Found' errors consistent between RA layers (issue #3137)
    * fix a potential buffer overrun (r34374)
    * many bug fixes and improvements to the test suite

  - API changes:
    * notification system for properties and revision properties (issue #783)
    * make ra_svn's merge commit-revprops public (r30462, r30453)
    * mod_dav_svn operational logging compatible with svnserve logging (r30518) 
    * improve speed of svn_client__get_copy_source() (issue #3356)
    * if fsfs commit fails return SVN_INVALID_REVNUM (r35950)

  - Bindings:
    * new: ctypes python bindings
    * many improvements to all bindings (Java, Perl, Python, and Ruby)
    * respect CFLAGS in SWIG bindings (r35879)
    * fix building Ruby bindings with Ruby 1.9 (r35852, r35883)


Version 1.5.7
(06 Aug 2009, from /branches/1.5.x)
http://svn.apache.org/repos/asf/subversion/tags/1.5.7

 User-visible changes:
  * fixed: heap overflow vulnerability on server and client
           See CVE-2009-2411, and descriptive advisory at
           http://subversion.apache.org/security/CVE-2009-2411-advisory.txt


Version 1.5.6
(26 Feb 2009, from /branches/1.5.x)
http://svn.apache.org/repos/asf/subversion/tags/1.5.6

 User-visible changes:
  * allow colons within mergeinfo path names (r35040)
  * make it impossible to add .svn to wc via 'svn add --parents' (r35143, -5)
  * copy properties of added but uncommitted files (r32448)
  * speedup JavaHL bindings on Windows (r35733)
  * improve performance of log operation on < 1.5 servers (r35566)
  * allow commits over Neon of files >2GB (POSIX only) (r34919, -24)
  * allow serf from behind MS ISA proxy servers (r35981)
  * prevent svnmerge-migrate-history.py from committing bogus mergeinfo (r35516)

 Developer-visible changes:
  * fix error handling in mod_dav_svn (r35250, -86)
  * support --server-minor-version in windows testsuite (r31393)
  * fix depth_tests.py 23 on Windows with a BDB repo (r34875)
  * allow svn_mergeinfo_parse() to tolerate unordered mergeinfo (r35297, -367)
  * allow overlapping rangelists into svn_mergeinfo_parse() (r35466, -712, -713)


Version 1.5.5
(22 Dec 2008, from /branches/1.5.x)
http://svn.apache.org/repos/asf/subversion/tags/1.5.5

 User-visible changes:
  * allow prop commits on dirs with modified children (r34487, -92, -94)
  * make Cyrus auth implementation always prefer EXTERNAL to ANONYMOUS (r33866)
  * do not create mergeinfo for wc-wc moves or copies (r34184, -585)
  * do not autoupgrade old BDB filesystems to 1.5 or 1.4 format (r34653, -6)
  * return mergeinfo to prior state during reverse merges (r30257, r33024, -6)
  * remove mergeinfo deleted by merge (issue #3323)
  * make proxy slaves pass through txn GET and PROPFIND requests (issue #3275)
  * merge can now use targets with inconsistent newlines (issue #3262)
  * don't allow empty-string changelists (issue #3344)
  * remove false positive ra_neon mergeinfo errors (r34822)
  * improve performance of 'svn merge --reintegrate' (r34091, -4, and others)
  * fixed: foreign merges keep UUID of foreign repository (r34050, -1, -3)
  * fixed: properly encode diff headers used in conflict resolution (r34171)
  * fixed: segfault in 'svn cp --parents' (r31311, -4)
  * fixed: mergeinfo for '...' maps to empty revision range (issue #3312)
  * fixed: segfault in BDB backend node-origins cache (r34506)
  * fixed: broken merge if target's history includes resurrections (r34385, -93)
  * fixed: invalid mergeinfo created on a subtree during merge (r34560, -2)

 Developer-visible changes:
  * fixed: svn_repos_get_logs() chokes on some revision arguments (r33873, -4)


Version 1.5.4
(24 Oct 2008, from /branches/1.5.x)
http://svn.apache.org/repos/asf/subversion/tags/1.5.4

 User-visible changes:
  * Properly handle explicit mergeinfo added in merge source (r32968, -75)
  * fixed: merging of paths containing spaces (r33641, -44)
  * fixed: regression in mergeinfo-aware merges against 1.5.3 (r33693, -704)


Version 1.5.3
(10 Oct 2008, from /branches/1.5.x)
http://svn.apache.org/repos/asf/subversion/tags/1.5.3

 User-visible changes:
  * Allow switch to continue after deleting locally modified dirs (issue #2505)
  * Update bash_completion to be compatible with 1.5 (r32900, -11, -12)
  * Improve 'svn merge' execution time by 30% on Windows (r33447)
  * Reuse network sessions during 'svn merge', improving performance (r33476)
  * Improve temp file creation time on Windows (r33464)
  * Greatly improve merge performance (r29969, r32463, r33013, -016, -022, -112)
  * Improve file IO performance on Windows (r33178, -85)
  * fixed: merging files with spaces in name (r33109, -121, -369)
  * fixed: incorrect relative externals expansion (r33109, -121, -369)
  * fixed: 'svn mv' hangs and consumes infinite memory (r33201, -12)
  * fixed: correctness regression in 'svn log -g' (issue #3285)
  * fixed: current early bailout of 'svn log -g' (r32977)

 Developer-visible changes:
  * Allow the tests to run as non-administrator on Windows Vista (r31203)
  * Allow out-of-tree build of bindings on BSD (r32409)
  * Translate messages in svn_fs_util.h (r32771)
  * fixed: bindings test for Perl 5.10 (r31546)
  * fixed: building bindings and C API tests with VS2008 (r32012)
  * fixed: svn_ra_replay API over ra_serf (r33173)


Version 1.5.2
(30 Aug 2008, from /branches/1.5.x)
http://svn.apache.org/repos/asf/subversion/tags/1.5.2

 User-visible changes:
  * Set correct permissions on created fsfs shards (r32355, -7)
  * Pass client capabilities to start-commit hook (issue #3255)
  * Disallow creating nested repositories (issue #3269)
  * Support Neon 0.28.3
  * Properly canonicalize URIs with an empty hostname (issue #2116)
  * Improved merge performance for superfluous ranges (r32643)
  * Better error message for 'Malformed URL for repository' (r31867, r32365)
  * Improved svn:externals parsing (r32672, -673, -674, -739)
  * fixed: improper ordering in 'svnlook diff' output (r32019)
  * fixed: mod_dav_svn memory leak with 'SVNPathAuthz short_circuit' (r32360)
  * fixed: duplicate svn:externals targets fail on co/up (issue #3246)
  * fixed: 'svn merge --depth' inconsistencies (issue #2825)
  * fixed: ra_serf test failures (1.5.x-ra_serf-backports branch)
  * fixed: memory leak and crashes in FS (r32545, -58, -82)
  * fixed: core dump with relative externals (issue #3237)
  * fixed: 'svn copy' working copy corruption (r32467, -70)
  * fixed: perl bindings errors in non-English locale (issue #3258)
  * fixed: 'svn merge' incorrectly reverses previous merges (r32494, -522, -523)
  * fixed: 'svn merge' errors with subtree mergeinfo (issue #3067)

 Developer-visible changes:
  * make libsvn_ra_neon initialization thread-safe (r32497, r32510)
  * respect LDFLAGS in SWIG bindings (r32416, r32421, r32442)
  * fixed: test failures in non-English locales (r32491)


Version 1.5.1
(26 Jul 2008, from /branches/1.5.x)
http://svn.apache.org/repos/asf/subversion/tags/1.5.1

 User-visible changes:
  * mergeinfo on switched subtrees should elide in repos (issue #3188)
  * Add support for --config-dir to svnmerge.py (r31727)
  * improve performance of bdb post-commit deltification (r31820, -59)
  * return faster when there is nothing to be merged (r30748)
  * don't commit an add of a missing item (issue #3198)
  * don't create unneeded self-referential mergeinfo (issue #3157)
  * support 'http-library' (if --enable-runtime-module-search) (r31425, -722)
  * support Berkeley DB 4.7 (r32017, -29)
  * fixed: make serf usable with root-level authz (r31464)
  * fixed: 'svndumpfilter' partial-path matching bug (r31833)
  * fixed: crash on invalid dates in 'log' and 'blame' (issue #2721)
  * fixed: 'svn status --xml' outputting invalid XML (issue #2887)
  * fixed: 'svn merge' prints incorrect range (r30746, -47)
  * fixed: using neon/serf, can not replace branch (issue #2939)
  * fixed: 'file not found' error when merging to a broken symlink (r31159, -79)
  * fixed: using serf, crash or endless loop fetching authn data (r31619)
  * fixed: ArrayIndexOutOfBoundsException in JavaHL bindings (r31719, -806)
  * fixed: authn password lookup used wrong username (issue #2242)
  * fixed: unbounded memory usage in wc-to-wc copy and move (r31868)
  * fixed: subtree merges broken for non-intersecting ranges (issue #3199)
  * fixed: invalid XML from 'svn log --xml' against pre-1.2 servers (r31875)
  * fixed: 'svnlook diff' ignores --diff-copy-from for properties (issue #3248)
  * fixed: 'svnlook diff' doesn't report that binary files differ (issue #3249)
  * fixed: bogus results from commits to subtrees added by merge (issue #3240)
  * fixed: non-existent subtree in destination breaks the merge (issue #3067)
  * fixed: serf merge bug too complex to describe here (r32056)
  * fixed: 'svn log -g' correctness and speed (issue #3220, issue #3235)
  * fixed: merge chokes on renamed subtrees (issue #3174)

 Developer-visible changes:
  * export svn_path_is_url() to the bindings (r31603)
  * don't clobber LDFLAGS in configure when given '--with-zlib' (r31825)
  * make libsvn_ra depend on libsvn_delta unconditionally (r31852)
  * correctly set the peg revision for copy in JavaHL (r31994)
  * 'svn mergeinfo' handles wc paths (r31023, -873, -874, -929, -930, -038)
  * fixed: crash when when svn_ra_open3() is passed a bogus URL (r31223)
  * fixed: JavaHL compilation on Windows (r31737)
  * fixed: crash in calling apr_pstrcat (affects TortoiseSVN) (r32080)


Version 1.5.0
(19 Jun 2008, from /branches/1.5.x)
http://svn.apache.org/repos/asf/subversion/tags/1.5.0

 User-visible changes:
  - Major new features:
    * Merge Tracking [foundational] (issue #820)
    * Sparse checkouts (see new '--depth' option) (issue #695)
    * Interactive conflict resolution (r25670 et al)
    * svn:externals handles relative URLs (issue #1336) and peg URLs
    * Changelist support
    * WebDAV transparent write-through proxy
    * Better support for large FSFS deployments (via sharding & partitioning)
    * Cyrus SASL support for ra_svn and svnserve (issue #1144)

  - Minor new features and improvements:
    * 'svn resolve' (with '--accept' option) replaces "resolved" (issue #2784)
    * 'svn move file1 file2 ... dir' now moves the files into dir (issue #747)
    * 'svn mkdir' and 'svn copy' now take '--parents' option (issue #1776)
    * 'svn delete' now takes '--keep-local' to not remove working copy files
    * 'svn copy', 'move' now support peg revisions (issue #2546; also r26484)
    * 'svn copy A B ; svn move B C' now the same as 'svn copy A C' (issue #756)
    * 'svn copy -rBASE' now works in a working copy (issue #1643)
    * 'svn import' now takes '--force' (issue #2806)
    * 'svn status -u' now shows of locally deleted directories (issue #2420)
    * 'svn switch' now takes '--force' (issue #2392)
    * 'svn switch' now takes '--ignore-externals' option (issue #2189)
    * 'svn switch' now supports peg revisions (issue #2545)
    * 'svn checkout' now takes '--force' option (issue #1328)
    * 'svn proplist' and 'svn propget' now support peg revisions (issue #3070)
    * 'svn propget' now takes '--xml' option (issue #2696)
    * 'svn propedit' now support URLs (issue #2238, but see issue #2923)
    * 'svn proplist --quiet' no longer prints extra info (issue #1547)
    * 'svn diff --summarize' now takes '--xml' option (issue #2967)
    * 'svn diff -x' now takes '-p' extension option (issue #2995)
    * 'svn log' now takes '-c' option (r27933)
    * 'svn log' now takes '-l' as short form of '--limit' (r25829)
    * 'svn log --xml' now takes '--with-revprop' option (issue #2850)
    * 'svn diff'/'svnlook diff' now show property actions better (issue #3019)
    * 'svn merge' now has informative messages on reverse merges (issue #2848)
    * 'svn merge FILE' now honors '--ignore-ancestry' (issue #2853, r25891)
    * 'svn merge' handles multiple notifications for single items (issue #2828)
    * 'svn merge' handles skipped path better (issue #2829)
    * 'svn merge' handles merges from foreign repositories more completely
    * 'update', 'checkout', 'switch' now handle obstructions gracefully (r22257)
    * 'svn update' now takes '--force' (issue #2392)
    * 'svn update' now sometimes copies or moves local files, for efficiency
    * 'svnadmin lslocks' now accepts path within repository (issue #2965)
    * 'svnadmin recover' now supports FSFS repositories (issue #2992)
    * 'svnadmin verify' now has '-q' and '-r' options (r22103)
    * 'svnadmin setrevprop' command added (r21736)
    * 'svnadmin setuuid' command added (r28511)
    * 'svnsync sync' now shows commit progress like 'svn commit'
    * 'svnsync' now takes '-q, --quiet' option (r26465)
    * 'svnsync' now supports separate authn for source/target (issue #2717)
    * 'svnsync copy-revprops' now supports revision ranges (r23498)
    * 'svnsync copy-revprops' now supports "HEAD" revision alias (r23500)
    * 'svnmucc' is new name for contrib tool formerly called 'mucc'
    * 'svnmucc' now has propset and propdel subcommands (issue #2758)
    * 'svnmucc' now has more authentication options
    * 'svnmucc' now now takes '--non-interactive' option (r25977)
    * 'svnmucc' now takes a global base revision, for extra safety (r23764)
    * 'svnlook' now takes '--extensions' option (issue #2912)
    * 'svnlook' now takes '-N' option (issue #2663)
    * 'svnlook history' now takes '-l' / '--limit' option (r25843)
    * 'svnserve' now takes '--config-file' option (r24119)
    * 'mod_dav_svn' now uses Apache default mime-type for files (issue #2304)
    * new '--with-revprop' option on all commands that commit (issue #1976)
    * now accept "peg dates" (URL@{DATE}), behaving like peg revs (issue #2602)
    * easier to try out experimental ra_serf http:// access module
    * select ra_neon vs ra_serf on a site-by-site basis in config (r25535)
    * client-side post-commit processing now more efficient (issue #2607)
    * windows binaries now use a custom crash handler (issue #1628)
    * add vim swap file patterns to default global-ignores (r24348)
    * add "*.pyc" and "*.pyo" patterns to default global-ignores (issue #2415)
    * add unix/libtool library patterns to default global-ignores (issue #2415)
    * naming scheme for conflict files is now configurable (issue #2474)
    * removed svn-ref.tex as it's extremely out of date (issue #2762)
    * improved cancellation response in many situations
    * support Neon up to 0.28
    * character set conversion now uses native API on Windows (r25650)
    * HTTP authn protocol now configurable (for Neon 0.26 and higher) (r21531)
    * http:// (over Neon) supports HTTP redirection / relocation (issue #660)
    * support PKCS#11-provided (smartcard) SSL client certs with Neon (r29421)
    * authz now supports aliases (r21982)
    * authz token rules for authenticated-only, anonymous, and inverse (r23750)
    * mailer.py now supports properties in commit messages (r21684)
    * ra_serf now supports NTLM/SSPI authentication (issue #2900)
    * warn if try to turn off boolean property via propset/propedit (r25486)
    * display repository basename in XML and HTML index views (r25837, r25838)
    * config 'http-auth-type' can be overridden to force BASIC auth (r23900)
    * translation updates for all languages, as usual
    * Revamp mod_dav_svn logging; see tools/server-side/svn_dav_log_parse.py
    * misleading configure arg --enable-dso now --enable-runtime-module-search

  - Client-side bugfixes:
    * 'svn revert' of missing scheduled addition broke wc (issue #2425)
    * 'svn export' should export svn:externals from local copies (issue #2429)
    * 'svn status -uN' should show status of files (issue #2468)
    * 'svn update' overwrote if local timestamp unchanged (issue #2746)
    * 'svn update -N' errored when receiving a deletion (issue #3039)
    * 'svn merge' would delete locally modified props (issue #2857)
    * 'svn log --xml' could output invalid XML (issue #2866)
    * 'svn copy' on URL with spaces made wrong WC file name (issue #2955)
    * 'svn diff' was failing w/ large diffs on Windows (issue #1789)
    * 'svn delete' no longer deletes locally-modified files (issue #1808)
    * 'svn move' moved files to wrong directory on Windows (issue #1869)
    * 'svn revert' mistakenly used leftover .svn-revert files (issue #2927)
    * 'svn diff' output now shows relative paths (issue #2723)
    * 'svn diff' wasn't ignoring all EOLs (issue #2920)
    * 'svn cleanup' no longer fails on a missing .svn/tmp dir (r23370)
    * infinite loop in UTF conversion in non-C locale (issue #2577)
    * interrupting "svn status" could make svn crash (issue #2623)
    * commit-email.pl date header output now RFC2822-compliant (issue #2633)
    * authz write access to folder wasn't permitting locking (issue #2700)
    * stop complaining just because $HOME is unreadable (issue #2363)
    * do not display unescaped characters in error message (issue #2471)
    * propchange received on subdir merge causes conflict (issue #2969)
    * revert replaced-with-history files should restore checksum (issue #2928)
    * catch improper arguments to diff (issue #2996)
    * handle URLs like http://hostname (i.e. no path part) (issue #1851)
    * config autoprops honored regardless of case of entry (issue #2036)
    * "Cannot replace a directory from within" error now rarer (issue #2047)
    * handle _svn/.svn as part of a path (issue #3026)
    * make permissions changes on symlinks a no-op (issue #2581)
    * error usefully if asked to update a URL (r22296)
    * fixed infinite loop on Windows if fail to find repository root (r22483)
    * 'svn info $REPO_ROOT' now supports pre-1.2 svn:// servers (r26264)
    * be more resilient in the face of faulty .svn/entries files (r26482)
    * 'svn diff -x --ignore-eol-style' failed to ignore all EOLs (r27094)
    * rare property dataloss bug now fixed (issue #2986, see also r29538)
    * fixed faulty status reporting for some missing directories (issue #2804)
    * 'svn diff --summarize' showed wrong output paths (issue #2765)
    * propset and move interaction could cause property weirdness (r25833)
    * 'svn propget <propname> .@HEAD' now works (issue #3012)
    * 'svnsync' had bug with replaced+modified rev over serf (issue #2904)
    * 'svnsync --config-dir' sometimes ignored, thus tunnel agent bug (r27056)
    * update/merge safely receives file on top of schedule-add file (r23506)
    * http:// (over Neon) reports progress while disk-spooling delta (r26271)
    * print "Out of memory" before dying from memory shortage (issue #2167)
    * warn when used on old checkout without a repository root entry (r25168)
    * merge to missing file target wrongly appeared to succeed (issue #2782)
    * 'svn merge URL PATH -cX' could cause property corruption (issue #2781)
    * URL parsing now consistently checks for error earlier (issue #2207)
    * security hole: files could be created above cwd (r26047, CVE-2007-3846)
    * local property mods to replaced-with-history file could be lost (r26364)
    * revert of replaced-with-history path left copyfrom info (r23452)
    * character encoding translation could hang (r23492)
    * un-substituting keywords was buggy ($Id$ vs. $Id:$) (issue #2640)
    * ra_neon and ra_serf lost pre-revprop-change hook output (issue #443)
    * merge of non-empty subdir could be committed incorrectly (issue #1962)
    * many other minor bugfixes, optimizations, plugs of memory leaks, etc

  - Server-side bugfixes:
    * segfault in svnserve and svnversion commands fixed (issue #2757)
    * segfault when stopping httpd (if BDB repository) fixed (issue #2732)
    * 'svnadmin dump' had a path ordering bug (issue #2641)
    * better FSFS support for NFS v3 and lower (r24470)
    * better FSFS support for some buggy NFS clients (r29448)
    * authentication and authz bugs w.r.t. anonymous access (issue #2712)
    * inconclusive authz result should deny, not allow (r23815)
    * better reporting of problems parsing authz files (r22329)
    * set svn:date revprop even if dumpstream does not (issue #2729)
    * http:// commit can now create empty files properly (r25471, r25474)
    * squelch not-a-directory errors in both FS backends (issue #2549)
    * segfault on update-report response without base revision (issue #3023)
    * 'svnserve --root PATH' checks that PATH exists (r22580, r22701)
    * 'svnlook propget -t TXN_NAME' reports errors better (r22772)
    * make location of mod_dav_svn activity database configurable (r24873)
    * select only paths that are proper children of requested path (r25231)
    * http:// commit error could leave empty transactions behind (r23594)
    * 'svn switch --relocate' now works against unreadable repos root (r23848)
    * many other minor bugfixes too numerous to list here

  - Contributed tools improvements and bugfixes:
    * svn_load_dirs.pl:
      - Support global-ignores list (issue #2470)
      - Allow "@" in filenames (r22203, Debian bug 359145)
      - Add -no_auto_exe option (r26399)
    * svnmerge.py:
      - fixed: Always get end_rev from source instead of target (issue #2863)
      - fixed: 'init' now chooses a better default revision range (issue #2810)
      - fixed: Consider revs changing blocking status as reflected (issue #2814)
      - Performance inmprovement (issue #2812)
      - initialized revisions can be excluded (issue #2851)
    * new 'svn-populate-node-origins-index' tool (issue #3024)
    * new 'svn-merge-vendor.py' to assist in merging vendor branches (r23030)
    * 'svn2rss.py' is now called 'svn2feed.py'
    * svn2cl: New release 0.9 (r24498)
    * commit-email.pl: various improvements (r22971, r22589)
    * commit-email.rb: various improvements
    * psvn.el: too many improvements and new features to list them all here
    * dsvn.el: improve XEmacs compatibility (r24337)
    * svn-tweak-author.py: make NEWAUTHOR argument optional (r24387)
    * And more stuff that we just didn't have time to list.  Enjoy.

 Developer-visible changes:
 * General:
   - libsvn_ra_neon is new name for libsvn_ra_dav (to accommodate ra_serf)
   - many abort() calls removed, replaced with error returns
   - client and server now do capabilities exchange (r29358 et al)
   - gen_win.py: auto-detect the path to the JDK on Windows (r24333)
 * API changes:
   - many, many new APIs and types as part of the new features in 1.5.0
   - APIs to allow retrieving multiple revprops in one fetch (issue #2850)
   - basic progress reporting for ra_svn (issue #901)
   - new APIs for creating and using iterators (r26533)
   - svn_fs_node_origin_rev finds line of history origin (issue #3017, #3024)
   - svn_revnum_parse for parsing revision numbers (r26195)
   - svn_path_is_canonical for validating paths (r26481)
   - new API svn_fs_txn_root_base_revision() (r22610)
   - pass individual arguments rather than config objects (r25182, r25190)
   - clients can now extend HTTP User-Agent header (r28613)
   - SVN_ERR_RA_DAV_PATH_NOT_FOUND is deprecated and no longer raised
 * Bindings:
   - Many improvements to all bindings (Java, Perl, Python, and Ruby)


Version 1.4.6
(21 Dec 2007, from /branches/1.4.x)
http://svn.apache.org/repos/asf/subversion/tags/1.4.6

 User-visible changes:
  - Client:
    * fixed: unbounded memory use in "svn cat" over ra_svn (r26964, -8)
    * fixed: 'svn diff --summarize file' displays erroneous output (issue #2765)
    * fixed: 'svn status' wrong on previously-reverted deleted dir (issue #2804)
    * fixed: 'svn up' can delete unversioned symlinks (issue #1808)
    * fixed: use correct properties for locally replaced files (issue #2743)
    * fixed: 'svn info -R $REPO_ROOT' w/ pre-1.2 svnserve broken (r26264)
    * fixed: svnsync ignores '--config-dir' (r27056)
    * datestamps can be localized (r26156)
    * fixed: text base not updated when merging a replaced file (issue #2698)
    * fixed: inverted 'switch --relocate' error message (r22355)
    * fixed: sporadically failing file and directory removal on Windows (r25520)
    * fixed: property file handling for schedule-delete files (r25833)
    * fixed: allow invalid svn:eol-style values (r28331)
    * fixed: 'svnadmin rmlocks' should error when no path provided (r28431)
    * support neon 0.26.4 (r26077)

  - Server:
    * fixed: authz granted if calculation inconclusive (r23815)
    * fixed: svndumpfilter crashes on Windows (r23494)
    * fixed: wrong pointer type used for memset (r27263)
    * fixed: invalid FSFS directory cache can corrupt repository (r27256)
    * fixed: dir props on FSFS filesystem root never conflict (issue #2608)

  - Client and Server:
    * fixed: "No newline at end of file" message translated (issue #2906)
    * use compressed delta encoding for 'svn blame' in svnserve (r26115)
    * translation updates for Simplified Chinese

 Developer-visible changes:
 * svnserveautocheck.sh script is executable (r23942)
 * add RHEL5 RPM (r25593)
 * test suite passes with trunk servers (forwards-compatibility) (r25607)
 * javahl bindings:
     - improve error reporting from native code (r25208)


Version 1.4.5
(27 Aug 2007, from /branches/1.4.5)
http://svn.apache.org/repos/asf/subversion/tags/1.4.5

 User-visible changes:
 * fixed: file placement vulnerability (Win32 clients only)
          See CVE-2007-3846, and descriptive advisory at
          http://subversion.apache.org/security/CVE-2007-3846-advisory.txt


Version 1.4.4
(30 May 2007, from /branches/1.4.x)
http://svn.apache.org/repos/asf/subversion/tags/1.4.4

 User-visible changes:
  - Client:
    * fixed: 'svn up' of replaced file without history fails (issue #2618)
    * fixed: 'svn export' succeeds on non-existent URL (r23191, -3, -5, -200)
    * fixed: 'svn diff' fails writing large hunks to Win console (issue #1789)
    * fixed: 'svn merge' shows 'G' notifications for unchanged files (r24483)
    * fixed: svnsync cannot sync unreadable modified dir copies (issue #2705)
    * fixed: ra_dav litters empty transactions if initial setup fails (r23594)
    * fixed: inconsistent expansion of revision number keywords (issue #1743)

  - Server:
    * fixed: rare dirprop dataloss leading to BDB repo corruption (issue #2751)
    * fixed: race condition when changing FSFS revprops (r23439, r23440)
    * fixed: 'svnadmin load' invents svn:date if none exists (issue #2729)
    * fixed: svnserve can't commit locked file if root unwritable (issue #2700)
    * fixed: 'svnadmin dump' output invalid for non-ASCII paths (issue #2641)
    * fixed: security flaw in 'svn prop*' commands [CVE-2007-2448] 
          (r25095, -099, -104, -105, -10)

  - Client and Server:
    * fixed: hang during character translation (r23491, r23492)
    * translation updates for Simplified Chinese, Japanese, and Norwegian

 Developer-visible changes:
 * new "make svnserveautocheck" testing target (r23558)
 * fixed: ra_serf fails checkout if access to repos root is forbidden (r23846)
 * fixed: svn_client_cat2() doesn't accept WORKING as a revision (r23556)
 * javahl bindings:
     - fixed: potential segfault in initialisation (r23383)
     - fixed: SVNClientSynchronized.logMessages() isn't synchronised (r23978)
     - fixed: SVNClient.info2() misreports itself as unlock in errors (r24219)
 * SWIG/perl bindings:
     - fixed: ra_do_{update,switch,status} don't work with Perl delta editors
           (r20667, r22311)
 * SWIG/python bindings:
     - fixed: memory leak whenever C APIs returned errors (r23521)
 * SWIG/ruby bindings:
     - fixed: typos in method Svn::Wc#merge_prop_diffs and docs (r23405, -6)


Version 1.4.3
(18 January 2007, from /branches/1.4.x)
http://svn.apache.org/repos/asf/subversion/tags/1.4.3

 User-visible changes:
  - Client:
    * fixed: crash using automatic auth protocols with Neon 0.26 (r22440, -61)
    * fixed: svn_load_dirs.pl cannot import file names containing '@' (r22203)
    * fixed: error when committing replaced directories (r22991, -8)
    * fixed: inability to change file perms due to existing file perms (r23018)
    * include newest version of svn-graph.pl (r22969)

  - Server:
    * fixed: incorrectly reporting authz circular dependencies (issue #2684)
    * fixed: potential filesystem memory leak in commit finalisation (r22729)

  - Client and Server:
    * fixed: crash in character translation, particularly on Windows (r22417)
    * fixed: potential string corruption when resizing string buffers (r22689)
    * translation updates for Korean, Spanish, Italian, Simplified Chinese,
          and Japanese (fixing issues #2649 and #2681)

 Developer-visible changes:
 * support Neon 0.26.2 (issue #2666)
 * update (experimental) ra_serf repository access module for DAV (r22872)
 * Windows installer improvements (r21516, r22155, r22224)
 * fixed: svn_{ra,repos}_replay() doesn't send checksums (r22346, -51, -52)
 * fixed: error when calling svn_repos_replay2() with a txn root (r22609)
 * fixed: Solaris packaging script broken (issue #2669)
 * javahl bindings:
     - fixed: auth cache is created in the current directory (r22780)
     - fixed: SVNAdmin's setLog() method always fails (r22387)
     - fixed: target dependency order in generated build scripts (r22209)
 * SWIG/perl bindings:
     - fixed: memory leak when calling methods on a Perl commit editor (r22332)


Version 1.4.2
(2 November 2006, from /branches/1.4.x)
http://svn.apache.org/repos/asf/subversion/tags/1.4.2

 User-visible changes:
  - Client:
    * new "notes/svnsync.txt" file explains common svnsync usage
    * install a manpage for svnsync (r21403)
    * install/package svnsync on Windows (r21387, r21424)
    * translation updates for all languages
    * dramatically speed up commit of wc-to-wc copy (r21471)
    * fixed: support 'svn co URL@{DATE}' (issue #2602)
    * fixed: cannot access repositories with spaces via svn:// (issue #2612)
    * fixed: passing full URL in some DAV requests, breaking proxies (r21526)
    * fixed: history-tracing can fail for renamed directories (issue #2600)
    * fixed: crash if interrupted while opening a working copy (r21792)
    * fixed: 'svn merge' should notify about conflicted files (issue #2584)
    * fixed: 'svn revert' should notify about prop-only reverts (issue #2517)
    * fixed: 'svn status -u' not showing props changed on wc root (issue #2533)
    * fixed: 'svn status -u' fails in a read-only working copy (r21904, -19)
    * fixed: 'svn up' failing with checksum mismatch error (issue #2618)
    * fixed: 'svnsync sync' copying missing implicit revprops (issue #2613)
    * fixed: svnsync unable to synchronise copies of URL-unsafe paths (r22092)
    * svnshell tool: support "setrev head" (r20992)
    * include newest version of svnmerge.py

  - Server:
    * FSFS: improve detection of disk write errors (r21346)
    * FSFS: prevent API violation from corrupting repository (issue #2467)
    * improved error checking when running hook scripts, etc (r21483)
    * mailer.py: new commit_url option links to web page for a commit (r21333)

 Developer-visible changes:
 * support Neon 0.26.0 and 0.26.1 (r21289, r21293, r21956)
 * support current CVS versions of libtool (post-1.5.22) (r22120)
 * now compiles on architectures without APR_HAS_DSO (e.g. RISC OS) (r21473)
 * fixed: build error on FreeBSD due to missing svnsync manpage (r21403)
 * RHEL3 RPM package requires correct version of Apache httpd (r21974)
 * numerous improvements to coverage of the test suite
 * javahl bindings:
     - compile Java bytecode for Java 1.2 VM (r21765, -7, r21814)
     - fixed: crash if using 1.4.x bindings with older libraries (r21316, -429)
     - fixed: crash when empty destination path passed to checkout (r21770)
 * SWIG/ruby bindings:
     - fixed: accept nil for Svn::Repos#load_fs's parent_dir argument (r21793)
 * SWIG/python bindings:
     - fixed: crash when using an apr_hash_t typemap (issue #2606)
     - fixed: in tests, use URLs that work on Windows (r21392)
 * SWIG/perl bindings:
     - fixed: ra_replay works with Perl delta editors (r20666)


Version 1.4.1
(Not released, see changes for 1.4.2.)


Version 1.4.0
(10 September 2006, from /branches/1.4.x)
http://svn.apache.org/repos/asf/subversion/tags/1.4.0

 User-visible changes:
  - Client:
    * new 'svnsync' commandline tool for repository replication
    * numerous working copy improvements (WARNING! upgrades to new format!):
      - improved performance when detecting modified files (r18628 -56)
      - new property storage is faster and uses less disk space (r17583)
      - internal wcprops take up less space (r19433 -37)
      - large file commit speedups (r17861 -73 18867 -918 -29 -44 -45 -48 -49)
      - reduce memory usage for large working copies (r19183 -538)
      - increased working copy stability with merge, copy and move:
            (fixes issues #845, #1516, #1553, #2135, #2144, #2148)
    * new switches added:
      - 'svn blame --force' (issue #2509)
      - 'svn diff/merge -c/--change' (r17054 -6 -68 18568 -741)
      - 'svn diff --summarize' (issue #2015)
      - 'svn merge/blame -x' (r18716 -20) (r18602 -857)
    * 'svn log' now supports peg revisions (issue #2287)
    * 'svn export' now creates intermediate directories if needed (r20030)
    * use switch/relocate when svn:externals updated (issue #2209)
    * internal diff can ignore whitespace and eol style changes (issue #2121)
    * conflict markers now match the file's eol style (issue #1325)
    * new svn2cl, svn-viewdiff and svn-resolve contrib scripts
    * numerous improvements to svnmerge.py, vc-svn and psvn
    * translation updates for all languages
    * Mac OS X: store cached passwords encrypted in Keychain (r17619 -43)
    * fixed: 'svn ls' slow over ra_dav (issue #2151)
    * fixed: 'svn import' not handling eol-style correctly (issue #2433)
    * fixed: 'svn blame' should default operative rev range to peg rev (r18400)
    * fixed: 'svn blame' ignores eol-style (issue #2431)
    * fixed: 'svn checkout' should default operative rev to peg rev (r18422)
    * fixed: 'svn diff' supports all eol styles (r17624 -8 -61 18195 -392)
    * fixed: 'svn diff' multi-target memory leak (r17518)
    * fixed: 'svn merge' showing wrong status with external diff3 (issue #1914)
    * fixed: 'svn merge' not merging added dir into deleted dir (issue #2515)
    * fixed: 'svn rm' of non-existent item should fail (issue #2440)
    * fixed: 'svn status' should skip unversioned files (issue #2030)
    * fixed: 'svn status' shows added and conflicted files as added (r20382)
    * fixed: 'svn switch --relocate' may set wrong repos root (r17031)
    * fixed: 'svn switch --relocate' memory leak (r19535)
    * fixed: 'svn switch --relocate' not caching passwords (issue #2360)
    * fixed: 'svn info' not showing locks sometimes (r19777)
    * fixed: incorrect merge of add of binary file already in WC (issue #2403)
    * fixed: possible dataloss if editing immediately after merge (r20609 -12)
    * fixed: lots of diff wc<->repos bugs
    * fixed: unfriendly error message on propget on nonexistent path (r19399)
    * fixed: spurious revert report after manual conflict removal (issue #2517)
    * fixed: don't allow -rPREV on schedule add path (issue #2315)
    * fixed: keywords with dollar signs cause badness (issue #1780)
    * fixed: really revert file with locally modified keywords (issue #1663)
    * fixed: deleting schedule add file leaves working props file (issue #2419)
    * fixed: svn:needs-lock and read-only-ness not always in sync (issue #2306)
    * fixed: post-commit error output not sent to the client (issue #443)
    * fixed: not locked error on commit of switched path (issue #2353)
    * fixed: svn_apply_autoprops.py should trim whitespace from props (r20790)
    * fixed: show locking notifications in local path style (r20927)
    * fixed: encoding error on error messages from invalid options (r20883)

  - Server:
    * support for new 'svnsync' repository mirroring utility
    * support for BDB 4.4, including automatic recovery (issue #2449)
    * new contrib hook scripts:
      - enforcer
      - detect-merge-conflict.sh
      - case-insensitive.py
    * new tools script svn-backup-dumps.py
    * new tools hook script log-police.py
    * svnserve improvements:
      - can now run as a native Windows service (r18855)
      - new option --pid-file (r17836)
      - allow the password database to be read-only (r16840)
    * mod_dav_svn improvements:
      - fixed: error conversion crash (r19516)
      - fixed: unfriendly error when locking already locked path (issue #2275)
      - fixed: xml escaping bugs (r19760 -85 -86)
    * authorization improvements:
      - new mod_dontdothat apache module (r19531)
      - new mod_authz_svn directive AuthzSVNNoAuthWhenAnonymousAllowed (r18680)
      - error out when authz rules contain unexpected characters (r19471)
    * support .wsf hook scripts on Windows (r18972, 19076)
    * lots of improvements to mailer.py and commit-email.pl
    * FSFS back-end performance improvements (r17125 19119 -456 -58 -59)
    * fixed: 'svnadmin verify' output not in native encoding (issue #1997)
    * fixed: uuid file in FSFS could be destroyed on write error (issue #2193)
    * fixed: FSFS path encoding bug (r17774)
    * fixed: don't crash on corrupt repositories (r17625)
    * fixed: expect error output from hook scripts in native encoding (r17101)
    * fixed: catch errors starting hook scripts (r16891 17041 -81)
    * fixed: svnserve and authz can cause broken WCs (issue #2566)
    * fixed: the default hook script templates should be vanilla sh (r20796)

  - Both:
    * delta compression improvements:
       - new delta encoding reduces size (r18363 -94 -66 -78 -98 -99 -457 -950)
       - xdelta algorithm speed improvements (r18986, 19047)
    * don't bail on invalid locale (r19445)
    * improve speed of non-verbose svn ls (r17067 -71)
    * fixed: delta combiner reading past EOF (r17743)

 Developer-visible changes:
 * require APR >= 0.9.7 to improve error detection for FSFS repos (r19915)
 * require zlib, for svndiff1 delta encoding (r18363)
 * support SWIG 1.3.29 (r19968)
 * support autoconf 2.60-dev (r19919 20632 -36)
 * removed no-longer-supported Red Hat 7.x RPMs (r20462)
 * add support for building RPMs for x86-64 architecture (r20548 -552)
 * numerous improvements to gen-make.py build system, especially on win32
 * removed Visual Studio.NET APR 0.9 project files (r20170)
 * numerous improvements to the test suite
 * new public APIs:
     - keyword / eol translation helpers and generic streams (see svn_subst.h)
     - new generic stream helpers (see svn_io.h)
     - authn providers made available to other clients (see svn_auth.h)
     - svn_cmdline_setup_auth_baton
     - svn_dso_initialize, svn_dso_load
     - svn_client_diff_summarize and svn_client_diff_summarize_peg
     - svn_client_list
     - svn_config_has_section
     - svn_txdelta_compose_windows and svn_txdelta_apply_instructions
     - svn_txdelta_stream_create
     - svn_diff_file_options_create and svn_diff_file_options_parse
     - svn_err_best_message
     - svn_compat_wrap_commit_callback
     - svn_uuid_generate
     - svn_user_get_name and svn_user_get_homedir
     - svn_io_get_dir_filenames
     - svn_ra_reparent
     - svn_ra_replay
     - svn_wc_revision_status
     - several rev'd APIs, see doxygen docs
 * flush stdout after each status/notification line (r19476 -656)
 * new (experimental) ra_serf repository access module for pipelined DAV
 * .svn/entries use a less verbose non-xml format (r19420)
 * make recursive 'svn ls' streamy (issue #1809)
 * remove svn-config script
 * empty-file and README.txt removed from WC admin areas (r17181 -268 -364)
 * replace cmdline client XML DTDs with RNG schemas (r16379 -80 -93 -571 17248)
 * fixed: log --limit against old svnserve leaves unusable session (r19638)
 * fixed: Solaris build problems (r19636)
 * fixed: blame of WORKING revision shouldn't give BASE (r19558)
 * fixed: svn_client_copy and _move should fail if target exists (issue #2188)
 * fixed: svn_io_file_rename and readonlyness on Windows and UNIX (r17366 -69)
 * fixed: ra_dav memory leak when reusing session (issue #2247)
 * fixed: console character encoding problems when built with VS2005 (r20108)
 * fixed: various problems with --enable-dso and global pools (r20996, r20999)
 * fixed: installer file syntax error in new versions of Inno Setup (r21022)
 * SWIG bindings:
     - SWIG/python bindings:
       - new support for svn_client_info (r19413)
     - SWIG/ruby bindings:
       - full support for Subversion 1.4 APIs, including :
         svn_ra_replay and svn_diff_summarize
       - numerous bug fixes
       - add ruby documentation (make install-swig-rb-doc) (r20166)
       - add APIs for adding a provider (r21079)
     - SWIG/perl bindings:
       - new support for svn_client_info (r18758)
       - minor corrections to SVN::Fs (r19312)
 * javahl bindings:
     - APIs to get version info for the native libraries  (r17604 -07)
     - API for path validation (r18989, r19079)
     - C++/Java code refactoring, cleanup, and consolidation
     - fixed: handle possible errors from date/time conversions (r17213)
     - fixed: SVNClient username/password JVM crash on null input (r19803 -13)
     - fixed: specify default UUID load action (r18030)
     - fixed: compile error on Visual Studio 2005 (r18054)


Version 1.3.2
(23 May 2006, from /branches/1.3.x)
http://svn.apache.org/repos/asf/subversion/tags/1.3.2

 User-visible changes:
  - Client:
    * fixed: 'svn st -u' crash on missing subdirs (r19348, -71, issue #2551)
    * fixed: leaving stray working copy locks on cancellation (r18893)
    * fixed: svn_load_dirs.pl trying to import .svn and _svn dirs (r18549)
    * svn_load_dirs.pl symlink support (issue #2478)
    * translation updates to Japanese, Traditional Chinese.

  - Server:
    * fixed: mod_dav_svn memory leak when listing large dirs (r19528)
    * fixed: mod_dav_svn crash on valid request (r19520)
    * fixed: svnserve protocol error in lock, causing client hang (issue #2548)
    * mailer.py: add Content-Transfer-Encoding header (r19319)
    * mailer.py: fixed: named substitutions incorrectly ignored (r18114, -681)
    * fixed: authz requires read access for root for writes (issue #2486)
    * svnauthz-validate: add config file validation tool (r18504, -09)

 Developer-visible changes:
 * fixed: tests don't catch repository creation failure properly (r19149,-51)
 * support SWIG 1.3.28
 * support APR 0.9.x >= 0.9.10 (r19039, -57, -60)
 * python bindings:
     - fixed: link error on OpenBSD (r18983)
 * ruby bindings:
     - fixed: memory leak (r19493)
     - fixed: NULL argument conversion bug (r19543)


Version 1.3.1
(25 March 2006, from /branches/1.3.x)
http://svn.apache.org/repos/asf/subversion/tags/1.3.1

 User-visible changes:
  - Client:
    * fixed: segfault moving unversioned files (issue #2436)
    * fixed: verbose list broken over ra_dav (issue #2442)
    * fixed: 'svn ci -m path_name' not requiring '--force-log' (r17956)
    * fixed: crash on mixed-case https URL scheme (r18042)
    * fixed: crash in status with ignored directories (r18291)
    * fixed: strip peg rev from default checkout directory (r18416)
    * fixed: diff crash with non-recursive checkout (r17231, 18539, -41)
    * fixed: 'svn ls' URL encoding bug with locks (r18665, -68)
    * fixed: unlock circumvents lock token check (r18691, -94)
    * fixed: repos-to-repos copy crash (r18451)
    * fixed: 'svnmerge' utility improvements (r18811)
    * translation updates for German, Swedish and Norwegian

  - Server:
    * fixed: set svn:date at the end of commit in fsfs (r18078)
    * fixed: don't wait for hook script background jobs (r18146)
    * fixed: mod_dav_svn should log the whole error chain (r18211)
    * fixed: uncomment section headers in repos config files (r18247, -50)
    * fixed: log scalability issues with many paths (r18395, -404)
    * fixed: better path input validation in mod_dav_svn (r18660)
    * fixed: assert in copy in fsfs and bdb (issue #2398)
    * fixed: RPM package bad interaction with NFS servers (issue #1456)

  - Both:
    * fixed: copyright years updated to include 2006 (r18021, -127)

 Developer-visible changes:
 * fixed: missing #include (r18065)
 * fixed: allow building with Neon 0.25.5 (r18215)
 * fixed: error leaks (18196, -249)
 * javahl bindings:
     - fixed: compile error on Visual Studio 2005 (r18054, -55)
 * python bindings:
     - fixed: libsvn_swig_py link problem on Solaris 10 (r17910)
     - fixed: pool lifetime bug (r17992)
     - fixed: memory leak (r18230)
     - fixed: race condition during application pool initialization (r18721)
     - fixed: Make pool parameters optional (issue #2444)
 * ruby bindings:
     - fixed: pool management issue (r17795, -811)
     - fixed: protect baton from garbage collection (r17627)
     - fixed: conversion bug (r17726, -925)
     - fixed: compile errors with SWIG 1.3.24 (r18456, -58)


Version 1.3.0
(30 December 2005, from /branches/1.3.x)
http://svn.apache.org/repos/asf/subversion/tags/1.3.0

 User-visible changes:
  - Client:
    * 'svn ls -v' now shows remote locks (issue #2291)
    * 'svn status' speedup (r15061, r15103)
    * 'svn blame' speedup on files with long history (issue #1970)
    * 'svnversion' now assumes default argument of '.' (r14892)
    * support for neon 0.25.x, which fixes http:// control-c bug (issue #2297)
    * support for more ISO-8601 date formats, compatible with GNU date (r14428)
    * support for single-digit date components (r15459)
    * on Windows, '_svn' admin dir now toggled by runtime env. variable (r16244)
    * working copy size with empty propfiles reduced (r16855, see releasenotes)
    * new switches added:
       - 'svn blame --xml [--incremental]' (r14690)
       - 'svn status --xml [--incremental]'  (issue #2069)
       - 'svn info --xml [--incremental]'
       - 'svn add/import --no-ignore'  (issue #2105)
       - 'svnlook tree --full-paths'  (r13976)
       - 'svnlook diff --diff-copy-from'  (r14855)
       - 'svnlook changed --copy-info' (r16681)
    * fixed: 'svn copy wc URL' might include deleted items (issue #2153)
    * fixed: 'svn copy wc wc' allows cross-repository copies (issue #2404)
    * fixed: 'svn up/merge' major property-merging bugs (issue #2035)
    * fixed: 'svn merge' insisting on write access to '.' (issue #2411)
    * fixed: 'svn merge' cross-device move problems (r16293, -329, -330)
    * fixed: 'svn diff' outputs headers in wrong encoding (issue #1533)
    * fixed: 'svn proplist/add/cat' dies on unversioned items (issue #2030)
    * fixed: 'svn add' not honoring svn:ignore property (issue #2243)
    * fixed: 'svn log -rN:M --limit X' error over http:// (issue #2396)
    * fixed: 'svn switch --relocate' failure on 'deleted' dir (r16673)
    * fixed: 'svn info' not always showing repos lock (issue #2276)
    * fixed: 'svn info' might show lock on wrong path (r16626)
    * fixed: 'svnlook' chokes on logs with inconsistent newlines (r14573)
    * fixed: 'svnlook propget --revprop -t' failure (r15203)
    * fixed: 'svnversion' wrongly traverses into externals (r15161)
    * fixed: incorrect URI encoding passed to svn+ssh:// (issue #2406)
    * fixed: properly handle filenames containing '@' (issue #2317)
    * fixed: '--non-interactive' now suppresses launch of $EDITOR (r15277)
    * fixed: conflict markers not in current encoding (r14621)
    * fixed: commands ignoring extraneous -m or -F switches (issue #2285)
    * fixed: poor error-checking when using revprops (r15542)
    * fixed: stack-smashing bugs (r15948, r16037)
    * fixed: incorrect parsing of mod_dav_svn XML responses (r17589)
    * translation updates for all languages

  - Server:
    * svnserve improvements:
       - can now restrict read/write access by path (see releasenotes)
       - undeprecation of the --read-only (-R) option (r17614)
    * mod_dav_svn improvements:
       - 'SVNListParentPath on' shows all repositories in web browser (r16158)
       - ability to log high-level client operations (see releasenotes)
       - sets svn:mime-type on autoversioning commits (r14359)
    * 'svn log' performance improvement (r14722)
    * fixed: fs history algorithm might return wrong objects (issue #1970)
    * fixed: repos deadlock when hooks output too much (issue #2078)
    * fixed: mod_dav_svn displays errors with sensitive paths (r14792)
    * fixed: anonymous reader could create empty commits (issue #2388)
    * fixed: possible segfault to callers of trace_node_locations() (r16188)
    * fixed: BDB-style locking actions on FSFS repositories (r16295, r16297)
    * fixed: numerous bugs running BDB commands on FSFS (issue #2361, r16388)
    * fixed: svndumpfilter incorrectly remapping dropped revs (issue #1911)

  - Both:
    * faster multiple (un)locks in a single svn:// request (issue #2264)
    * the Subversion Book is no longer bundled (r17466)

 Developer-visible changes:
 * reorganization of automated tests, including ability to run on ramdisk
 * lots of Doxygen/API documentation cleanup
 * numerous improvements to gen-make.py build system, especially on win32
 * working copy is now storing repos_root as separate field (issue #960)
 * keywords are now stored in an internal hash (issue #890)
 * client status APIs now makes more server-side info available (r16344)
 * new public APIs:  
     - new transfer progress callback for DAV (r15948)
     - svn_ra_initialize(), svn_client_open_ra_session()
     - svn_fs_closest_copy(), svn_fs_type()
     - several rev'd APIs, see doxygen docs
 * SWIG bindings: No more compile-time or runtime SWIG dependencies
     - SWIG/python bindings:
        - automatic memory management: APIs no longer require pool arguments!
        - improved stability, as shown by our new testsuite
        - better error messages
     - SWIG/ruby bindings:
        - complete API coverage!
        - automatic memory management
        - greatly expanded test suite
     - SWIG/perl bindings:
        - new accessors for svn_lock_t, svn_fs_access_t
        - a number of bugfixes
 * javahl bindings:
     - add streamy API for fetching file contents (r15584) 
     - fixed: let tests run before bindings are installed (issue #2040)
     - fixed: lock command not raising errors properly (issue #2394)
     - fixed: ignored errors from svn_client_blame2() (r16434)


Version 1.2.3
(19 August 2005, from /branches/1.2.x)
http://svn.apache.org/repos/asf/subversion/tags/1.2.3

 User-visible changes:
  - Client:
    * fixed: 'svn status -u' fails against pre-1.2 mod_dav_svn (r15359, r15423)
    * fixed: 'svn export' segfault (r15516)
    * fixed: 'svn merge' memory leak (r15233)
    * fixed: horrible rename-tracing performance against 1.0 servers (r15315)
    * fixed: 'svn cat' over file:// -- small leak  (r15253)
    * fixed: crash with "svn lock" and authentication (r15703)
    * improvements to 'svnmerge' utility (r14008,-458,-587,-632, r15329,-340)
    * translation updates for French, German, Polish, Norwegian, Swedish,
      Korean

  - Server:
    * fixed: mod_authz_svn being overly restrictive (r15463)
    * fixed: fsfs directory caching bug (r15705, r15742)

  - Both:
    * fixed: crash when >50 options passed to any commandline app (r15251)
    * fixed: memory leak in character translation handle caching (r15379,-398)

 Developer-visible changes:
 * fixed: crash when calling svn_client_(un)lock with no targets (r15734)
 * rhel-4 RPM bugfix for python bindings (r15616)
 * missing #include in SWIG bindings (r15683)
 * javahl bindings:
     - fixed: JNI library loading bug (r15552)
     - fixed: JNI stack-name cut and paste error (r15337)
     - fixed: crash when revisions have no dates (r15737)
 * perl bindings:
     - now compatible with SWIG 1.3.25 (r15248)
     - allow SVN::Pool to be used as pool parameter (r15450)
     - make SVN::Delta::Editor friendlier for debugging (r15609)
     - fixed: wrap svn_ra_stat properly (r15713)
     - fixed: bug in SVN::Core::Stream's read function (r15698, r15700)
 * ruby bindings:
     - now compatible with SWIG 1.3.25 (r14980, r15361)


Version 1.2.2
(Not released, see changes for 1.2.3.)


Version 1.2.1
(5 July 2005, from /branches/1.2.x)
http://svn.apache.org/repos/asf/subversion/tags/1.2.1

 User-visible changes:
  - Client:
    * fixed: 'svn lock' on switched file locks wrong thing (issue #2307)
    * fixed: 'svn (un)lock' errors on multiple targets (r14736, 14775)
    * fixed: 'svn (un)lock' problems with URI-unsafe names (issue #2314)
    * fixed: 'svn (un)lock' not caching authentication (r15088)
    * fixed: 'svn unlock' loses executable bit (r14859, r14923, r14939)
    * fixed: 'svn unlock URL' segfault (r14893)
    * fixed: 'svn commit' failure on XML-unsafe locked paths (issue #2335)
    * fixed: recursive directory copy bug (issue #2343)
    * fixed: don't initialize RA library in 'svnversion' (r14755)
    * fixed: svn-push segfault (r14732)
    * various translation updates for localized client messages

  - Server:
    * fixed: 'svn log' performance regression, general (r14116, 14772, 14759)
    * fixed: 'svn log -v' performance regression, FSFS-specific (r15016)
    * fixed: mod_dav_svn bug sets content-type incorrectly (r15046)

 Developer-visible changes:
 * fixed: win32 innosetup's add/repair/remove features (r14830)
 * fixed: OBOE with 'limit' parameter of svn_repos_get_logs3(). (r15119)
 * redhat RPM fixes (r15050)
 * perl bindings:
     - accessors for svn_lock_t (r15082)
     - call utf_initialize, adjust global pool usage (r15076, r15080,
                                                      r15081, r15117)


Version 1.2.0
(21 May 2005, from /branches/1.2.x)
http://svn.apache.org/repos/asf/subversion/tags/1.2.0

See the 1.2 release notes for a more verbose overview of the changes since
the 1.1 release:  http://subversion.apache.org/docs/release-notes/1.2.html

 User-visible changes:
  - Client:
    * add peg-rev syntax to co/blame/cat/ls/pget/plist/export (issue #1093)
    * 'svn info' now works on URLs (r13123, 13144)
    * 'svn* --version' now shows available repository back-ends (r13761)
    * new fixed-length keywords (for placement in binary files) (issue #2095)
    * on Windows, disk-cached passwords are now encrypted (r13888)
    * performance improvements:
       - 'svn status' does much less disk parsing (r11677, 11704)
       - 'svn st -u' no longer asks server to generate textdeltas (issue #2259)
       - 'svn revert -R' doing much less work (r13883)
       - utf8<->native conversions are faster now (issue #2016)
    * new switches added:
       - 'svn commit --no-unlock           - retain lock in wc upon commit
       - 'svn log --limit N'               - show only first N log messages
       - 'svn info --revision'             - show info on older object (r13265)
       - 'svn list --xml'                  - output listing in XML
       - 'svn propset --force'             - allow unusual propsets (#2065)
       - 'svn diff --force'                - show diffs on binary files (#2099)
       - 'svn co/up/st --ignore-externals' - skip over externals (#2189)
       - 'svn export --non-recursive'      - don't export subdirs (issue #2228)
       - 'svnversion --help'               - show help (r13128)
    * fixed: 'svn merge' fails to add symlinks or expand keywords (issue #2064)
    * fixed: 'svn merge --dry-run' shows spurious 'skip' messages (issue #1943)
    * fixed: 'svn merge' file-not-found' error (issue #1673)
    * fixed: 'svn merge' of propchanges into deleted file (issue #2132)
    * fixed: 'svn merge' on implicit target with space (r13010)
    * fixed: 'svn merge/diff URL URL' can cause httpd timeout (issue #2048)
    * fixed: 'svn switch/update' failure might corrupt wc (issue #1825)
    * fixed: 'svn up' should rm before add, helps case-insensitivity (r12616)
    * fixed: 'svn up -rX' causes file to be unrestorable (issue #2250)
    * fixed: 'svn copy wc wc' should keep .svn/ hidden (issue #1739)
    * fixed: 'svn copy wc wc' of deleted=true doesn't delete (issue #2101)
    * fixed: 'svn copy' shouldn't copy into schedule-delete area (issue #2020)
    * fixed: 'svn copy dir dir' infinite recursion (issue #2224)
    * fixed: 'svn log' throws error on unversioned target (issue #1551)
    * fixed: 'svn log' in r0 working copy shows r1 log msg (issue #1950) 
    * fixed: 'svn export' bugs on deleted dirs or nonexistents (#2226, r13226) 
    * fixed: 'svn export' on single file from working copy (issue #1708)
    * fixed: 'svn import' creating an empty revision (r14293)
    * fixed: 'svn commit' ignores --encoding when editing externally (#2244)
    * fixed: 'svn commit' log message lost if utf8-conversion failure (r13230)
    * fixed: 'svn diff' output encoding bug (r11461)
    * fixed: 'svn diff' showing prop-diffs on repos root dir (r13381-2)
    * fixed: 'svn diff' label reversal (issue #2033)
    * fixed: 'svn propget' prints extra newline in --strict mode (r14505)
    * fixed: 'svn propset' should skip unversioned files (#2030)
    * fixed: 'svn rm URL1 URL2 URL3...' huge memory usage (issue #2218)
    * fixed: 'svn mkdir' cleanup after failure (r11883)
    * fixed: 'svn status -u' crash in non-recursive wc's (issue #2122)
    * fixed: 'svn revert' should skip unversioned items (issues #2030, 2133)
    * fixed: 'svn revert' should suggest --recursive (issue #2114)
    * fixed: 'svn add/import' better detects invalid paths (issue #1954)
    * fixed: 'svn cleanup' should repair timestamps (r12012)
    * fixed: 'svn cat -rBASE' contacts repository (issue #1361)
    * fixed: fuzzily escape control-characters when sending over dav (#2147)
    * fixed: prevent client from manipulating svn:wc:* properties (r12523)
    * fixed: allow portnumber in svn+ssh://user@host:port/ URLs (r14373)
    * fixed: xml-escaping bugs over dav (r11090)
    * fixed: store symlinks as utf8, always work in non-utf8 locale (r11358-9)
    * fixed: bug in special-file detranslation (r11441)
    * fixed: show paths in local-style where we weren't (issue #1538)
    * fixed: detect invalid propnames better (issue #1832)
    * fixed: entire error stack not being printed (issue #1822)
    * fixed: improper utf8 conversion of revision strings (issue #1999)
    * fixed: use-commit-times timestamp bug (r12906)
    * fixed: don't comment out section-names in default config file (r11771)
    * more support for user-cancellation (r13083-4, 13086)
    * improved error messages (r12920, 11392, 11599, 11913, #2154, #2214)

   - Server:
    * mod_dav_svn autoversioning feature now complete (see release notes)
    * 'svnadmin create' now creates FSFS repositories by default (r13624)
    * new pre/post-revprop hook argument to describe propchange (r12162)
    * mod_authz_svn groups can now contain other groups (issue #2085)
    * 'svnadmin recover' now creates default svnserve passwd file (r11589)
    * increase default BDB cache size in DB_CONFIG (r13030)
    * new switches added:
       - 'svnlook diff --no-diff-added'        - suppress added files (#2180)
       - 'svnlook propget/proplist --revprop'  - show revision props (#2181)
       - 'svnadmin load --use-pre-commit-hook'  
         'svnadmin load --use-post-commit-hook'- invoke hooks when loading
    * fixed: FSFS race condition on posix platforms (issue #2265)
    * fixed: change FSFS revprops atomically and safely (issue #2193)
    * fixed: FSFS should verify checksums (issue #2253)
    * fixed: FSFS crash bug (r14333)
    * fixed: 'svnadmin create' should clean up when it fails (r13200)
    * fixed: 'svnadmin load' compatibility on pre-0.14 dumpfiles (r12075)
    * fixed: 'svnadmin load' crashes on contentful rev 0 (issue #1674)
    * fixed: 'svnadmin dump' should write in console encoding (issue #1997)
    * fixed: check for null-streams in dump/load code (r10510)
    * fixed: hook script ignored when symlink is broken (issue #1700)
    * fixed: hook script may inherit server's stdin stream (r12155)
    * fixed: potential svnserve segfault (r13199)
    * fixed: svnserve handling mutually-exclusive options (issue #2251)
    * fixed: mod_authz_svn should log errors to httpd errorlog (issue #2182)
    * fixed: 'svnadmin hotcopy' failed to copy format files (r14678, r14683)
    * mailer.py: add win32 compatibility, plus other bugfixes

   - Both:
    * new 'locking' feature (issue #1478, see release notes for details):
        - new: 'svn lock/unlock', 'svnadmin lslocks/rmlocks', 'svnlook lock'
        - new: 'svn:needs-lock' property to enable communication         
        - 'svn st [-u]' shows local or remote lock overview
        - 'svn info wc | URL'  shows local or remote lock details
        - 'svn commit' sends locks, 'svn up' removes stale locks
        - new hook scripts: pre-lock, pre-unlock, post-lock, post-unlock
    * speedups for 'svn blame' and other commands (see xdelta in release notes)
    * fixed: make both svnserve and svn:// urls work with IPv6 (r13235-6)
    * fixed: updating xml-unsafe dirname over http (issue #2268)
    * new translation of localized messages: French
    * continued improvement of localized message translations:
        - German, Spanish, Polish, Brazilian Portuguese, Norwegian Bokmål,
          Swedish, Traditional Chinese, Simplified Chinese, Korean, Japanese
        - more localized messages in all svn-related binaries

 Developer-visible changes:
 * binary diff algorithm now defaults to xdelta instead of vdelta
 * huge number of new APIs:
     - new locking APIs in svn_client.h, svn_ra.h, svn_repos.h, svn_fs.h
     - new 'flattened' svn_ra.h API, which imitates svn_fs.h  (issue #1931)
     - new notification API in svn_client.h, svn_wc.h
     - http://svn.haxx.se/dev/archive-2005-04/0319.shtml has all API changes
 * fs now has its own 'format' file, independent of repos 'format' (r13387)
 * improve efficiency of delta combining algorithm (r13016, r13063)
 * make all BDB apis take explicit pool parameters (r13198, r13205)
 * remove libsvn_fs_base caching of node revisions (r13299)
 * libsvn_repos commit editor can now take incoming txn (r13733)
 * fixed: mod_dav_svn sending illegal editor-drive (issue #2258)
 * pool usage improvements (r12954, 12852, r13386, issue #1310)
 * SWIG bindings:  better API coverage overall.
     - new ruby bindings!
     - remove bitrotting swig-java bindings
     - perl and python bindings:  numerous improvements, see their own logs.
     - bindings tests now within svntest framework
 * javahl bindings:   numerous improvements, see its own logs.
 * many improvements to mailer.py and commit-email.pl
 * rewrite/improvements to gen-make build system, including VS.NET support
 * many improvements to the automated python testsuite (issue #2257)
 * book moved to separate repository (http://svn.red-bean.com/svnbook)


Version 1.1.4
(1 April 2005, from /branches/1.1.x)
http://svn.apache.org/repos/asf/subversion/tags/1.1.4

 User-visible changes:
  - Client:
    * fixed: win32 not ignoring versioned symlinks (issue #2173)
    * fixed: 'svn merge' can cause broken working copy (issue #2222)
    * fixed: 'svn commit' fails when schedule-delete dir has local mod (r11980)
    * fixed: 'svn st -u nonexistent_file' segfault (issue #2127)
    * fixed: 'svn cp wc wc' utf8 conversion error (r13111)
    * fixed: confusing error message about "wc not locked" (issue #2174)
    * many translation updates for localized client messages

  - Server:
    * fixed: nasty (though unusual) performance bug in FSFS commits (r13222-3)
    * fixed: FSFS memory leak when auto-merging large tree (r13193)
    * fixed: FSFS memory leak in 'svnadmin hotcopy' (r13218, 13465, 13468)
    * fixed: FSFS segfault when encountering empty data reps (r13683)
    * fixed: two dataloss bugs in svndumpfilter (r12630, r12636)
    * fixed: wasteful memory usage in svndumpfilter (r12637, r12640)
    * fixed: mod_dav_svn segfaults when client sends bogus paths (issue #2199)
    * make mailer.py work on win32 (r12499, r12542, r12670)

  - Both:
    * fixed: (win32) retry file operation if sharing violation (r12983, r12986)

 Developer-visible changes:
 * add SWIG 1.3.24 and .25 compatibility (r12551, r12717-9, r12722, r13504)
 * fixed: JavaHL run-time link error (r12576), path/url cleanups (r13090)
 * fixed: python bindings log_receiver failure with SWIG 1.3.24 (r13487)
 * build system tweaks: add install dependencies for fs & fs_base (r11050)


Version 1.1.3
(14 January 2005, from /branches/1.1.x)
http://svn.apache.org/repos/asf/subversion/tags/1.1.3

 User-visible changes:
  - Client:
    * translation updates for localized client messages.
    
 Developer-visible changes:
 * Fix a compile error in the Perl bindings.

 
Version 1.1.2
(20 December 2004, from /branches/1.1.x)
http://svn.apache.org/repos/asf/subversion/tags/1.1.2

 User-visible changes:
  - Client:
    * fixed: 'svn switch' interruption can break working copy (issue #1826)
    * fixed: 'svn switch' memleak over ra_dav (issue #2106)
    * fixed: 'svn blame' algorithm bug (r11527)
    * fixed: invoke external diff/diff3 with local-style paths (r11689)
    * fixed: 'svn status' handling of missing subdirs (r11936)
    * fixed: 'svn ls -v' encoding bug (r11740)
    * fixed: 'svn ls "file with space"' bug (r12273, r12393)
    * fixed: 'svn merge' should URI-encode copyfrom URLs (issue #1905)
    * fixed: 'svn merge' deletion output formatting (r12100, r12111, r12114)
    * fixed: 'svnversion --version .' crash (r11438)
    * fixed: UNC paths on Cygwin (issue #2108)
    * fixed: win98 iconv bug -- uninitialized variable (issue #2091)
    * improved 'svn status' performance:
        - do fewer check_path calls (r11592)
        - 'svn status file' shouldn't recursively lock tree (r11439, r11669)
    * translation updates for localized client messages.

  - Server:
    * fixed: 'svnadmin load' race condition (r12327)
    * fixed: fsfs memleak in commit finalization (r11706)
    * fixed: fsfs memleak in inefficient directory removal (r11701)
    * fixed: fsfs commits use insert-only perms on db/revs/ (r11665)        
    * fixed: fsfs creates lockfile at creation time, not at 1st commit (r12172)
    * fixed: svndumpfilter mislabeling output as version 3 (issue #2142)
    * fixed: 'svnserve -h' encoding bug (part of issue #1997)
    * fixed: prevent cross-repository copies (r12003)
    * fixed: increase log-region max size in default DB_CONFIG (issue #2159)

  - Both:
    * fixed: 'svn switch' quietly corrupting working copy (issue #2124)
    * fixed: canonicalize paths sent by ra_svn/svnserve (issue #2119)
    * fixed: memleak into UTF8 translation routines (r11689)

 Developer-visible changes:
 * add support for BerkeleyDB 4.3 (if using a compatible apr-util)
 * add support for any apr/apr-util 1.X
 * disallow incompatible SWIG versions (r12450)
 * fixed: slight API/ABI incompatibility between 1.0.9 and 1.1.x (r12102)
 * fixed: perl bindings pool usage & object refcounts (r11451, r11630)
 * fixed: perl bindings pool usage and potential memleak (r12397)
 * fixed: javahl crash trying to fetch nonexistent property (r12184)
 * fixed: javahl build can fail due to missing dirs (issue #2032)
 * fixed: RPM build breakage (issue #2111)
 * fixed: i18n issues for windows installer (r11685)
 * allow build system to update single .po file (r11763)
 

Version 1.1.1
(22 October 2004, from /branches/1.1.x)
http://svn.apache.org/repos/asf/subversion/tags/1.1.1

 User-visible changes:
  - Client:
    * fixed: 'svn status' win32 performance regression (issue #2016)
    * fixed: 'svn ls' dying on non-ascii paths over DAV (issue #2060)
    * fixed: allow URI-encoded colon or pipe on win32 (issue #2012)
    * fixed: broken win32 UNC paths (issue #2011)
    * fixed: memory bloat when committing many files over DAV (r11284, -321)
    * fixed: eol-style translation error for 'svn propget' (r11202, -243)
    * fixed: 'svn propedit' does EOL conversion properly (issue #2063)
    * fixed: 'svn log --xml' shouldn't be locale-dependent. (r11181)
    * fixed: 'svn export' of symlinks with 'use-commit-times' (r11224)
    * fixed: 'svn export -rBASE' when WC has added items (r11296, -415)
    * many translation updates for localized client messages.

  - Server:
    * fixed: 'svn ls' HTTP performance regression (r11211, -232, -285)
    * fixed: make it possible to set "SVNPathAuthz off" in httpd.conf (r11190)
    * fixed: fsfs validating revisions when accessing revprops (issue #2076)
    * fixed: 'svn log -v' hiding too much info on 'empty' revisions. (r11137)
    * fixed: encoding bug with 'svnlook log'/'svnlook author' (r11172)
    * fixed: allow mod_authz_svn to return '403 Forbidden', not 500 (r11064)
    * fixed: XML-escape author and date strings before sending (issue #2071)
    * fixed: invalid XML being sent over DAV (issue #2090)

 Developer-visible changes:
 * fixed: IRIX compile error (issue #2082)
 * fixed: error in perl bindings (r11290)
 * fixed: error leaks in mod_dav_svn (r11458)
 * fixed: javahl should use default config directory (r11394)


Version 1.0.9
(13 October 2004, from /branches/1.0.9)
http://svn.apache.org/repos/asf/subversion/tags/1.0.9

 User-visible changes:
  - Server:
    * fixed: 'svn ls' HTTP performance regression (r11211, -232, -285)
    * fixed: 'svn log -v' hiding too much info on 'empty' revisions. (r11137)

 Developer-visible changes:
 * fixed: make redhat 7/8 rpm scripts build the book correctly (11143)


Version 1.1.0
(29 September 2004, from /branches/1.1.x)
http://svn.apache.org/repos/asf/subversion/tags/1.1.0

See the 1.1 release notes for a more verbose overview of the changes since
1.0.x: http://subversion.apache.org/docs/release-notes/1.1.html

 User-visible changes:
 * new non-database repository back-end (libsvn_fs_fs)
 * symlinks can now be placed under version control (unix systems only)
 * cmdline client now supports psuedo-IRIs and autoescapes chars (issue #1910)
 * 'svnadmin recover' no longer waits forever for a lock (new '--wait' option)
 * new $Revision$ synonym for $Rev$ and $LastChangedRevision$
 * new runtime option 'store-passwords = ' gives finer control (r10794)x
 * fixed: working copies now shareable by multiple users (issue #1509)
 * fixed: diff and other subcommands correctly follow renames (issue #1093)
     - new 'peg' syntax for diff/merge:  'svn diff -r X:Y TARGET@REV'
     - now able to compare working copy with URL: 'svn diff --old WC --new URL'
 * new framework for localized error/info/help messages, initial translations:
     - German, Polish, Swedish, Norwegian Bokmål, Traditional Chinese,
       Japanese, Brazilian Portuguese.
 * speed improvements:
     - faster 'svn up' on complex working copies -- no more repos txns (r8840)
     - faster 'svn status' -- fewer stat() calls (r9182)
     - faster 'svn checkout' -- fewer sleep() calls (r9123)
     - faster 'svn blame' -- new RA->get_file_revs() func (issue #1715)
 * new switches added:
     - 'svn blame --verbose'            - show extra annotation info
     - 'svn export --native-eol TYPE'   - export using TYPE line-endings
     - 'svn add --force'                - recurse into version-controlled dirs
     - 'svnadmin dump --deltas'         - include binary diffs in dumpfile
     - 'svnadmin create --fs-type fsfs' - create fs_fs repos (default is bdb)
     - 'svnserve --tunnel-user=NAME'    - assume authenticated NAME over tunnel
     - 'svndumpfilter [cmd] --quiet'    - less chatty dumpfiltering
     - 'svnserve --version'             - show program's version
       'svnversion --version'
       'svndumpfilter --version'
 * svnadmin dump/deltify now understand -r{DATE} (r9805)
 * allow update of non-existent target entry (partial issue #1902 fix)
 * 'svnadmin create' now sets sgid bit on repos/db/  (unix systems only)
 * increase default neon (ra_dav) timeout from 120 to 3600 seconds (r9568)
 * print verbose BDB error messages (r10557, r10566)
 * fixed: don't bail when 'svn up' refuses to delete local mods (issue #1806)
 * fixed: process svn:externals in defined order (issue #1788)
 * fixed: pass new propval to stdin of pre-revprop-change hook (issue #952)
 * fixed: svndumpfilter logic/memory/display bugs (r8691, 8831, 9061)
 * fixed: 'svnadmin hotcopy PATH .' (r8659)
 * fixed: copy crash bug (r8863)
 * fixed: 'svn st -u' crash bug (r10841)
 * fixed: 'svn commit' segfault (r10676)
 * fixed: allow cleanup on .svn/ dirs containing KILLME file (r8891)
 * fixed: 'svn revert' detects corrupted text-base (r8897)
 * fixed: 'svn status -N' no longer locks entire tree (r8906)
 * fixed: several different 'svn switch' bugs (r9192, 9203, 9238, 9698)
 * fixed: some 'svn copy' bugs (r9193, 9274)
 * fixed: obscure update-deletion bug (r8976)
 * fixed: utf8 conversion 'hang' (r9233)
 * fixed: missing UTF8->native recoding in 'svn log' output (r10652, 10673)
 * fixed: 'svn blame' now defaults to  rev (r9440)
 * fixed: 'svn blame' closing files before deleting them (issue #1969)
 * fixed: 'svn diff' shows truncated paths (r9693)
 * fixed: 'svn diff --notice-ancestry' bug (r9699)
 * fixed: 'svn subcommand -r{DATE} URL' works if URL not in HEAD (issue #1840) 
 * fixed: 'svn blame' on non-ascii path truncation (issue #1770)
 * fixed: svn:external 'wc not locked' bug (issue #1897)
 * fixed: proper mod_dav_svn html/xml escaping (issue #1209)
 * fixed: memleak in 'svn propset -R URL' (issue #1928)
 * fixed: stop 'svn up' from deleting schedule-add target dir (issue #1793)
 * fixed: 'svn merge' adding a directory already 'deleted' (issue #1769)
 * fixed: excessive memory use when fs deltifies revision 2^N (r10070)
 * fixed: disallow non-recursive directory commit (issue #1797)
 * fixed: allow propget of props with colon in name (issue #1807)
 * fixed: 'svnadmin load' computation of copyfrom-rev (issue #1795)
 * fixed: runtime config files created with proper line-endings (issue #1803)
 * fixed: make svnserve's authn work on usernames with spaces (r10385)
 * fixed: have svnserve use repos UUID as default authn realm (r10394)
 * fixed: segfault when history-following hits 'empty' revision (r10368)
 * fixed: overzealous out-of-dateness checks in 'svn cp wc URL' (issue 1994)
 * fixed: don't URI-encode path in mod_dav_svn XML listings (r10461)
 * fixed: 'svn info' should refuse URL targets (r10760)
 * fixed: incomplete-directory handling bug (r10956)
 * fixed: allow cancellation between files during recursive dir add (r10894)
 * general improvement and normalization of error messages
 * many improvements to contributed tools:  mailer.py, psvn.el, etc.

 Developer-visible changes:
 * libsvn_fs now loads either bdb (libsvn_fs_base) or fsfs (libsvn_fs_fs)
 * new console-printing API:  svn_cmdline_printf() family checks for errors.
 * new library-version querying API:
     - new svn_[libname]_version() in each library
     - svn_ver_*() family of functions
 * 2nd generation APIs, from svn_foo() --> svn_foo2().  old APIs deprecated.
     - svn_wc_adm_open2() & friends, svn_wc_export2(), svn_client_add2()
       svn_wc_parse_externals_description2(), svn_hash_read/write2(),
       svn_repos_dump/load_fs2() & friends, svn_wc_diff2(),
       svn_subst_copy_and_translate2()
 * other new APIs:
     - svn_stream_copy(), svn_txdelta_target_push(), svn_opt_parse_path(),
       svn_io_file_flush_to_disk, svn_repos_trace_node_locations(),
       svn_repos_get_file_revs(), RA->get_locations(), RA->get_file_revs,
       RA->get_version(), svn_sort_compare_paths(), svn_utf_initialize()
 * SVN_REVNUM_FMT_T usage replaced with %ld (r9691)
 * cache mod_authz_svn authz file per connection (r8867)
 * validate hex digits in % escape (issue #1947)
 * hashes now written to disk in sorted order (r9910)
 * do cancellation checks before loops, not after (r8918)
 * fixed: bug in svn_repos_dir_delta replacement logic (r8078)
 * fixed: tiny memory access bugs (r8229, 8230, 8313)
 * fixed: several commit buglets (r8955, 9658, 9757, 9855)
 * fixed: don't recursively lock all prop commands (r9172)
 * fixed: svnserve memory usage on many-file commits (r9185)
 * fixed: close svnserve child's listen-socket after forking (r10050)
 * fixed: 'svnadmin hotcopy' integrity improvements (issues #1817, #1818)
 * fixed: only verify media type of svn:mime-type, not encoding (r10126)
 * fixed: handle '//'  and '..' in svn_path_canonicalize (issue #1779)
 * fixed: double URI escaping (issue #1814)
 * fixed: editor-driver bug (don't delete before every copy) (r10851)
 * fixed: potential mod_dav_svn crashes/memleaks (r10478)
 * fixed: better 'svnadmin verify  verification (r10508, r10509)
 * fixed: encoding of get_repos_url_result (r10353, 10375)
 * fixed: prevent canonicalized URIs from ending in '/' (r10317)
 * stop using -std=c89 gcc flag (r11054)
 * sync with apr 1.0's find_apr.m4 and find_apu.m4 files (r10560)
 * win32 installer improvements (r10978)
 * huge improvements to python, perl, java bindings
 * huge changes to win32 build system


Version 1.0.8
(22 September 2004, from /branches/1.0.8)
http://svn.apache.org/repos/asf/subversion/tags/1.0.8

 User-visible changes:
 * fixed: mod_authz_svn path and log-message metadata leaks.
          See CAN-2004-0749, and descriptive advisory at 
          http://subversion.apache.org/security/CAN-2004-0749-advisory.txt


Version 1.0.7
(17 September 2004, from /branches/1.0.x)
http://svn.apache.org/repos/asf/subversion/tags/1.0.7

 User-visible changes:
 * fixed: win32 'file not found' error [issue #1862]
 * fixed: 'svn st -u' crash (r10841)
 * fixed: potential repos corruption; ensure stdin/out/err always open (r10819)
 * fixed: allow propnames containing ":" to be fetched via http:// (r10190)
 * fixed: allow user to interrupt between authentication prompts (see r11014)
 * fixed: work around +t directory-creation bug in APR (r10616, 10638, 10642)
 * various small fixes to Book

 Developer-visible changes:
 * fix library dependencies for bindings (r9338, 9340)
 * java bindings: fix a crash and other bugs (r9883, 9905, 8027)
 * perl bindings: various fixes (see r11023)


Version 1.0.6
(19 July 2004, from /branches/1.0.x)
http://svn.apache.org/repos/asf/subversion/tags/1.0.6

 User-visible changes:
 * fixed: crash in status command, caused by race (r10144)
 * fixed: crashes when deleting a revision-prop (r10148, r10185, r10192)
 * fixed: mod_authz_svn allows COPY method on repos with space in name (#1837)
 * fixed: mod_authz_svn COPY security hole:  authorize whole tree (issue #1949)
 
 Developer-visible changes:
 * neon 0.24.7 now required (fixes wire compression bugs) (r10159, 10176)


Version 1.0.5
(10 Jun 2004, from /branches/1.0.5)
http://svn.apache.org/repos/asf/subversion/tags/1.0.5

 User-visible changes:
 * fixed: security bug in svn protocol string parsing. (CAN-2004-0413)


Version 1.0.4
(21 May 2004, from /branches/1.0.x)
http://svn.apache.org/repos/asf/subversion/tags/1.0.4

 User-visible changes:
 * fixed: 'svn up' can delete unversioned data on win32 fs (issue #1854)
 * fixed: pool leaks in 'svnlook diff/changed/dirs-changed'
 * fixed: insecure script example in pre-commit-hook template
 * fixed: inability to do a checkout to '/'
 * officially recommend neon 0.24.6 in all docs.

 Developer-visible changes:
 * fixed: RPM build for Fedora & WBEL3/RHEL3
 * fixed: SWIG-java building problem
 * fixed: javahl bug which can crash JVM
 * fixed: change formatting codes in svn_swig_pl_callback_thunk
 * fixed: properly wrap svn_txdelta_parse_svndiff for perl


Version 1.0.3
(19 May 2004, from /branches/1.0.3)
http://svn.apache.org/repos/asf/subversion/tags/1.0.3

 User-visible changes:
 * fixed: security bug in date parsing. (CAN-2004-0397)


Version 1.0.2
(15 April 2004, from /branches/1.0.x)
http://svn.apache.org/repos/asf/subversion/tags/1.0.2

 User-visible changes:
 * fixed: segfault when remotely deleting svn:author property.
 * fixed: mod_dav_svn accepting too many authors. (issue #1786)
 * fixed: create runtime config files with native EOLs. (Issue #1802)
 * fixed: recursive propset can corrupt .svn/entries (issue #1794)
 * fixed: allow shared working copies [mostly working now] (issue #1509)
 * fixed: mod_authz_svn should ignore uri on MERGE request (partial #1821)
 * fixed: svnserve assertion failure on empty error messages
 * fixed: commit/update memory leaks when working on many targets (issue #1635)
 * fixed: don't display repos-paths or URLs with '\' on win32.
 * new example script:  svnserve 'sgid' wrapper.
 * minor book fixes, new 'best-practices' doc.

 Developer-visible changes:
 * fixed: deprecation warning from SWIG 1.3.20_
 * fixed: broken win32 python-swig bindings compilation.
 * fixed: bug in libsvn_fs changes-table change-folding code.
 * fixed: perl bindings: wrap root->paths_changed, apply_txdelta return values
 * added VC7 support and defines for including debug symbol files.


Version 1.0.1
(12 March 2004, from /branches/1.0.x)
http://svn.apache.org/repos/asf/subversion/tags/1.0.1

 User-visible changes:
 * allow anonymous access checking in mod_authz_svn
 * fixed: mod_authz_svn now works with SVNParentPath (issue #1588)
 * fixed: potential segfault in mod_dav_svn. 
 * fixed: improper BDB cursor shutdown in libsvn_fs, which can wedge repos.
 * fixed: allow checkout of repository with space in path. (issue #1694)
 * fixed: make 'svn propget URL' work correctly over svn://. (issue #1752)
 * fixed: failed 'svn merge URL' when URL contains user@host. (issue #1759)
 * fixed: invalid REPORT response when updating a deleted wc. (issue #1721)
 * fixed: allow deletes below copied wc dirs.
 * fixed: merge --dry-run bug on added-files with props. (issue #1738)
 * fixed: svnlook no longer requires write access to '.'
 * fixed: ensure 'svn blame' fails on files marked as binary. (issue #1733)
 * fixed: make failed direct-URL commits clean up their fs txns. (issue #1726)
 * fixed: obscure bugs in time/date string formatting. (issue #1692)
 * fixed: svn export doesn't export svn:externals. (issue #1750)
 * fixed: svn import doesn't handle EOL or keyword translation. (issue #1756)
 * fixed: svn status -v shows unwanted status of externals (issue #1741)
 * fixed: allow revert of schedule-replace file that has no props (issue #1775)
 * fixed: svnserve segfault on invalid --listen-host argument.
 * fixed: switch bug which caused wrong URL to be left in wc.
 * detect invalid UTF8 filenames when native locale is UTF8.
 * improve presentation of directory property conflicts.
 * improve presentation of errors from svnadmin & svnlook.
 * clarify output of 'svnadmin help deltify'.
 * augment copyright notice to --version output.
 * more book updates.

 Developer-visible changes:
 * remove obsolete auth provider examples.
 * prevent potential ra_dav commit race-condition.
 * fix svn_io_dir_walk 'dot-first' ordering required by 'svnadmin hotcopy'.
 * fix error leaks in dav_svn_convert_err()
 * upgrade win32 innosettup tools and redhat RPMs.
 * fix compile warning:  compressed streams on LP64 architecture.
 * use cpio to generate tarballs instead of GNU tar.
 * tweaks to dist.sh.
 * fix bindings on win32.
 * fix perl bindings build on OS X.
 * fix perl bindings:  bug which rejects string revnums.


Version 1.0.0
(branching 23 February 2004, from /branches/1.0.x)
http://svn.apache.org/repos/asf/subversion/tags/1.0.0

 User-visible changes:
 * fixes to the shbang lines in tools/hook-scripts/.
 * vast improvements to cvs2svn.py  (NOTE: now a separate project!)
 * general documentation cleanup:
     - clarify built-in help text for 'svn switch' and 'svn status'.
     - fix docs within the hook templates.
     - cleanups to README, INSTALL, HACKING, svn-ref.tex, bash_completion.
     - bring www/ pages up-to-date for 1.0.
     - many changes to the Book

 Developer-visible changes:
 * updates to the win32 installer packaging code.
 * cleanups to SWIG bindings:  
     - disable svn_io_* functions.
     - svn_filesize_t and apr_time_t fixes.
     - remove debugging print statements and various warnings.
     - make svn_repos_dir_delta() function correctly
     - add support for repos authz callback.


Version 0.37.0 [Beta Interim 2]
(branching 24 January 2004, from /branches/1.0-stabilization)
http://svn.apache.org/repos/asf/subversion/tags/0.37.0

 User-visible changes:
 * bugfix: buffer overflow for AIX client
 * 'svn merge' now notices ancestry by default. (r8390)
 * bugfix:  double Ctrl-C on windows no longer wedges repository.
 * New date formats (see API change: Rewrite of date parser below)
 * bugfix: Errors in authentication when --no-interactive is turned on (r8139)
 * bugfix: Fix some 'access denied' errors on Windows (r8341, r8352)

 Developer-visible changes:
 * API change: Rewrite of date parser (r8327, r8328, r8329) (issue #408)
 * bugfix: svn_fs__bdb_changes_fetch() fouls up change ordering (issue #1695)
 * require SWIG >=1.3.19 (issue #1690)
 * numerous changes to language bindings, to keep up with C API.
 * fix: apr build issues (r8279, r8280, r8318) (issue #1666)
 * changed the auth-provider C API to use 'realmstring' on all funcs
 * check the ra plugin ABI versions.
 * fix: ABI problem with blame.  (r8494) (issue #1705)
 * remove svn_io_file_printf from public API. (r8492) (issue #1653)
 * extensive changes in the perl client bindings. (r8270)
 * too many big and small internal code cleanups and fixes to mention here



Version 0.36.0 [Beta Interim 1]
(branching 13 January 2004, from /branches/1.0-stabilization)
http://svn.apache.org/repos/asf/subversion/tags/0.36.0

 User-visible changes:
 * add cancellation support to svnadmin and svnlook (r8222)
 * runtime 'store-password' option renamed to 'store-auth-creds' (r8014)
 * 'svn blame' changes:
    - now shows correct revision info (r8035-6)
    - responds to cancellation better (r8129)
 * svnserve changes:
    - added '--inetd' option;  now required to speak with stdin/stdout (r8205)
    - added '--listen-port' and '--listen-host' options  (r8001-2)
    - removed '-u' option (r8003)
    - ignore SIGPIPE (no more repos lockups when you terminate a pipe) (r8140)
 * lots of Book work (many newly-documented Apache and svnserve topics)

 Developer-visible changes:
 * bugfix: svnserve network crash (r8142)
 * bugfix: return result_rev from svn_client_checkout correctly (r8096)
 * bugfix: fs history harvesting code (r8154)
 * bugfix: memory leak in mod_dav_svn (r8223)
 * bugfixes in edge-cases of status and update (r8114-5)
 * make 'svn blame' work with 18n and uri-escaped filenames (r8023, 8030, 8040)
 * small bugfixes to authentication system (r8006, r8235)
 * standardize error message formatting (r8218)
 * load RA modules as foo.so.0, not foo.so  (r8098)
 * various core API changes:
    - use constructor for svn_client_cxt_t (r8053-4)
    - anchor/target may use NULL for target (r8216)
    - stop using apr_ symbols (r8219)
    - rename to 'svn_repos_authz_func_t' (r8213)
    - add pool parameter to finish_report and abort_report (r8215)
 * numerous changes to Perl and Java bindings, to keep up with C API.



Version 0.35.1 [Beta] (branching 19 December 2003, from /tags/0.35.0)
http://svn.apache.org/repos/asf/subversion/tags/0.35.1

                              NOTICES:

       This release is to correct for the problems in the 0.35.0
       release and affects Windows users only:

       * fix: file handle leak (r8048)
       * fix: UTF-8 path problem (issue #1660)


Version 0.35.0 (branching 12 December 2003, from revision 7994)
http://svn.apache.org/repos/asf/subversion/branches/0.35.0

                              NOTICES:

    1. As of this release, Subversion once again does deltification
       automatically.  This means that the deltification step most
       repositories introduced into their post-commit hooks as of
       release 0.33.0 should now be reverted.  Look for a line with
       "svnadmin deltify" in hooks/post-commit, and remove it.

    2. We now recommend using Berkeley DB 4.2.52 or higher for SVN
       repositories.  See http://sleepycat.com/download/index.shtml.

 User-visible changes:
 * BDB log files are automatically pruned, with BDB 4.2.50 and higher (#1615)
 * deltification is automatic again (issue #1601)
 * fix: svn diff -rX:Y wcpath' may lie (issue #1616)
 * fix: URI-decoding problem on 'svn import' (issue #1622)
 * many other enhancements, minor features, and bugfixes not listed here


 Developer-visible changes:
 * misc. improvements on Perl and Java bindings
 * improved diff handling (r7985)
 * many other changes not listed here


 Merged revisions after release branching:
 * r8009, r8010 and r8011 - Java bindings
 * r8041 - typo/bugfix


Version 0.34.0 (released 3 December 2003, from revision r7859)
http://svn.apache.org/repos/asf/subversion/tags/0.34.0

#####################################################################
##  WARNING  WARNING  WARNING  WARNING  WARNING  WARNING  WARNING  ##
#####################################################################
##                                                                 ##
## This release makes  an incompatible  change  to  the Subversion ##
## database.    Repositories created with versions  of  Subversion ##
## prior to 0.34 will not work with Subversion 0.34.               ##  
## To  upgrade,   first  use  'svnadmin dump'  with  your existing ##
## Subversion binaries.   Then upgrade your binaries to 0.34,  and ##
## use  'svnadmin load'  to  create  a  new  repository  from your ##
## dumpfile.                                                       ##
## Don't  forget  to  copy any custom configuration/hooks from the ##
## old to the new repository.                                      ##
##                                                                 ##
#####################################################################

 Please see notes/repos_upgrade_HOWTO for documentation on migrating
 pre-0.34.0 repos to 0.34.0.

 That document is also located here:
    http://svn.apache.org/repos/asf/subversion/trunk/notes/repos_upgrade_HOWTO

 User-visible changes:
 * fs schema change (#1578, #1595) **NOTE: repos dump/load cycle required!**
 * Berkeley DB 4.2.50 is now the recommended Berkeley version
 * Fix: 'svn status' thought replaced items were unversioned (#1609)
 * SSL server cert error prompt improvement (r7849)
 * many error message improvements (r7745, r7763, r7824 and 7827 - #897)
 * don't show update-completion message until all wc work completes (#1556)
 * many other enhancements, minor features, and bugfixes not listed here

 Developer-visible changes:
 * public client APIs changes (r7799) after fixing #1556
 * many improvements and fixes on Perl bindings (perl => 5.8.0 are required)
 * improvements, fixes on misc. test scripts
 * many other changes not listed here

 Merged revisions after release branching:
 * r7868 - Java bindings
 * r7888 - Security fix for svnserve


Version 0.33.1 (released 17 November 2003, revision r7782)
http://svn.apache.org/repos/asf/subversion/tags/0.33.1

    NOTICE: This is a bugfix release.  The bug is fixed if *either*
            the client or server uses the new code.

User-visible changes:
* major performance fix for updates


Version 0.33.0 (released 13 November 2003, revision r7737)
http://svn.apache.org/repos/asf/subversion/tags/0.33.0

                              NOTICES:

    1. This client may be incompatible with ra_dav servers <= 0.31.

    2. In order to make commits more responsive, repository
       deltification is no longer automatic.  However, you may want
       to run deltification as a background process in your repository
       post-commit hook.  For example, the new post-commit.tmpl file
       recommends 'nice -2 svnadmin deltify "$REPOS" -r "$REV" &'.

 User-visible changes:
 * now require APR/APU 0.9.5 (ships in Apache 2.0.48)
 * lose automatic deltification, but recommend it in post-commit (r7695, #1573)
 * new configuration and authn/authz support in ra_svn (r7604, r7601)
 * much faster checkouts and updates, over both svn:// and http:// (#1429)
 * new partial-authz feature: checkouts/updates just skip unauthorized items
 * new 'use-commit-times = yes' config option to use commit-time timestamps
 * new 'svnadmin hotcopy' command, like hot-backup.py (#1567)
 * fix Win32 "access denied" error in renames (r7598, #1576)
 * unnecessary working copy tree locks now avoided, to save time (#1245)
 * Compatibility changes:
    - lose ra_dav compatibility with servers 0.31 and earlier
    - lose support for working copy format "1" (not created for over a year)
 * 'svn diff' and other read-only actions now work in read-only working copies
 * 'svn blame -rX' now does the intuitive thing
 * 'svn log' output headers now say "rXXXX | " instead of "rev XXXX:  "
 * 'svnversion' no longer stymied by svn:externals
 * new 'svn pd' alias for 'svn propdel'
 * '-rCOMMITTED' keyword now works on more commands
 * minor changes to output of 'svn ls -v' and 'svn st -v' (r7530)
 * 'svn log --xml' now obeys the '-q' flag (r7555)
 * cvs2svn.py bugfixes, especially issue #1440
 * book and documentation updates
 * removed server config options ssl-ignore-invalid-date and
   ssl-override-cert-hostname (r7644)
 * many other enhancements, minor features, and bugfixes not listed here

 Developer-visible changes:
 * repair text- and prop-time in .svn/entries if spuriously wrong (r7565)
 * speed up keyword translation (r7502)
 * two new editor functions, absent_file() and absent_directory()
 * ra_dav checkouts/updates no longer do O(n) number of GET, PROPFIND requests
 * new svn_io_temp_dir function, will morph to apr_temp_dir_get soon
 * new svn_io_file_close wrapper for apr_file_close
 * tools/test-scripts/svntest/ scripts now support ra_dav and ramdisk
 * many other changes not listed here


Version 0.32.1 (released 23 October 2003, revision 7497)
http://svn.apache.org/repos/asf/subversion/tags/0.32.1

 NOTICE: This release is to correct for the problems in the 0.32.0
         release.  There are no user or developer changes in this release
	 other than the subversion/include/svn_version.h now reflects
	 the correct version number.

 NOTICE: This release of Subversion causes an ra_dav client/server
         compatibility break with Subversions older than 0.28.0.

Version 0.32.0 (released 22 October 2003, revision 7480)
http://svn.apache.org/repos/asf/subversion/tags/0.32.0

 NOTICE: This release of Subversion causes an ra_dav client/server
         compatibility break with Subversions older than 0.28.0.

 User-visible changes:
 * new 'svn blame' subcommand. (r7389, 7438, #508)
 * fix huge ra_dav 'svn import' memory leak. (r7381)
 * other bugfixes: proper line endings in diff headers (r7450, #1533),
   stop auto-props from removing all whitespace (r7358), 'svn st' UI
   consistency fix (r7364), various 'svn switch' fixes (r7366),
   mini-manpages for svnadmin, svnserve, svnversion (r7421), remove
   'P' field from 'svn ls -v' (r7432), 'svn merge' double-notification
   bug (r7447), prevent 'svn:externals' infinite loop (r7459), 'svn
   merge' segfault (r7458).

 Developer-visible changes:
 * 'svn diff' is now reasonably streamy. (r7393, 7439, #1481)
 * fix many ra_dav pool abuses. (r7370-3, 7380, 7368, 7400, ...)
 * fix mini leaks:  clear unused svn_error_t's. (r7378-9, 7405, 7408, 7429)
 * tons of code, doc, API cleanup. (from julianfoad!)
 * new RA->get_repos_root() API. (r7428)
 * swig/python, swig/perl and native JNI updates and improvements.
 * more work on build depenedency generator. (r7412-8)
 * svn_repos_finish_report() now aborts txns on error. (r7424)
 * remove crufty old ra_dav compatibility code (r7466, 7468)
 * other changes: new SVN_DEBUG_ERROR tool macro, new 'davautocheck'
   and 'contrib' makefile targets, new --enable-gprof configure option
   (r7437), new scramble-tree.py testing tool, auth provider
   reorganization, make RA->get_dir fetch props correctly over ra_dav
   (r7431), notice permission error when creating unique tmpfile (r7434).


Version 0.31.0 (released 08 October 2003, revision 7355)
http://svn.apache.org/repos/asf/subversion/tags/0.31.0

 User-visible changes:
 * new 'svnlook history' command (and removal of 'svnadmin lscr').
 * new 'auto-props' feature can set file properties during 'svn add/import'
 * win32 client now properly converts UTF8 to console-locale. (r7168, #872)
 * 'svn up' now notices when svn:externals value changes. (r7256, #1519)
 * authentication changes:
     - client caches auth-creds in memory for a single session (r7292, #1526)
     - SSL cert caches keyed on host+port, not any SSL connection. (r7174)
 * faster 'svn log' (see new fs-history algorithm) (#1499)
 * faster repos read-operations (caching gives ~20% speedup) (rXXXX, #1499)
 * faster updates (fewer entries-file writes gives ~20% speedup) (r7170, #1490)
 * more work on psvn.el and svn_load_dirs.pl
 * more cvs2svn bugfixes
 * obsolete manpages truncated to point to 'help' and book URLs. (r7340, #1508)
 * other bugfixes:  no more revision keywords "FIRST" or "CHANGED" (r7250),
   fix 'svn cp URL URL' $EDITOR msg generation (r7264), fix regression
   bug in 'svnadmin load' (r7273), 'svnadmin setlog' now triggers
   repository hooks (r7322), 'svn cp -rHEAD wc' now works correctly (r7331),
   post-commit-hook failures correctly ignored by client (r7342, #906)

 Developer-visible changes:
 * tons of filesystem improvements (#1499):
     - new fast fs-history algorithm: allows stable VR urls (r7283, #1499)
     - new dag-node caching (r7163)
     - skip-deltas now run in individual trails (r7138)
     - no-op svn_fs_copy()s don't write to the database (r7158)
 * mod_dav_svn MERGE response is faster (using svn_repos_replay()) (r7191)
 * ensure consistent wc 'dead entry' cleanup (r7197, r7204, #1075)
 * lots of work on gen_win.py, gen_make.py, gen_base.py tools
 * lots of work on making SWIG-java bindings build.
 * updates/improvements to javahl bindings and SWIG-perl bindings
 * updates/improvements to Mandrake RPM builds
 * other bugfixes:  python testsuite now uses local path separators (r7224),
   svn:externals no longer keeps connections open (r7312, #1448),
   UTF8-to-local date conversion (r7316, #1534), API consistification 
   changes (r7298, r7302, r7304, r7307).


Version 0.30.0 (released 24 Sep 2003, revision 7178)
http://svn.apache.org/repos/asf/subversion/tags/0.30.0

 User-visible changes:
 * SSL changes:  (r7134, #1330)
      - client now prompts to cache server certificates       
      - no more 'ssl-ignore-unknown-ca' option
      - 'ssl-ignore-host-mismatch' is renamed to 'ssl-override-cert-hostname'
      - new 'ssl-trust-default-ca' option to trust 'default' openssl CAs
 * 'svn log' no longer dies on unversioned args (r6989, #777)
 * local mods now obstruct 'svn up' deletions (r7050, #1196)
 * 'svnserve' now notices (unauthenticated) --username arg (r7060)
 * no more 'svnadmin createtxn' subcommand. (r7062)
 * 'svn ls -v' shows years when appropriate
 * document some new things in Book (r7014), plus minor technical fixes
 * website changes:  new sidebar, new 'svn links' page, new tigris.org!!
 * other bugfixes:  hooks use proper stdout handles on win32 (r7001),
   prevent copies of copies in wc (r7077, #1259), display failed
   revprop change over ra_dav (r7081, #1520), 'svn st -u' throws RA
   error properly (r7094, #1506)

 Developer-visible changes:
 * ra_dav now requires neon-0.24.X
 * many gen_make.py/gen-base.py improvements, especially for win32 builds
 * many improvements to swig/perl bindings
 * improvements to contrib/:  psvn.el, and new svn-push program.
 * more cvs2svn bugfixes:  issue #1504, #1421, #1514, and new --username arg.
 * python testsuite only raises exceptions, never status codes. (#1192)
 * various libsvn_fs re-org (prepwork) for issue #1499.
 * other bugfixes: code-complete timestamp feature (r6983, #1445), add
   op-counting features to trails (r6984, #655), fs UUID caching
   (r7037), almost finish win32 iconv issues (#872), restored-file
   entry-timestamp bugfix (r7090, #1523), always print CWD as '.' (r7097)


Version 0.29.0 (released 05 Sep 2003, revision 6976)
http://svn.apache.org/repos/asf/subversion/tags/0.29.0

 User-visible changes:
 * 'svn status' now streams its response.  (r6913, #1426)
 * 'svn status' now recurses into externals (r6913, #1428)
 * new 'svnadmin verify' command to verify repository data (r6851, #1074)
 * SSL changes:  (r6958, #1371)
     - dropped support for PEM-encoded client certs, only accept PKCS12 now.
     - 'ssl-authority-files' is now a list of CA files
     - no more 'ssl-client-cert-type' and 'ssl-client-key-file' variables.
 * new svndumpfilter option: '--preserve-revprops' to keep props on empty revs
 * mailer.py improvement:  handle multiple match groups (r6940)
 * remove in-repos/on-disk repository template features, till post-1.0 (r6965)
 * various cleanups to the Book
 * other bugfixes: switch deletion bug (r6890, #1496), status
   repos-delete bug (r6913, #1469), reversion of '.' (r6953, #854).

 Developer-visible changes:
 * GUI developers take note: prompting API changed (r6928, #1214)
 * now compile against neon-0.24; 0.23.9 support to be dropped soon. (r6958)
 * various improvements to Perl/SWIG bindings
 * tree re-org:  non-core utilities split into 'tools' and 'contrib' areas.
 * some gen_make.py/gen-base.py improvements
 * configure.in CFLAGS bugfix (r6963)
 * stop calling deprecated APIs in APR, in preparation for upcoming APR-1.0.


Version 0.28.2 (released 29 Aug 2003, revision 6946)
http://svn.apache.org/repos/asf/subversion/tags/0.28.2

 User-visible changes:
 * MAJOR BUGFIX:  revert revision 6764.

      The new history-searching code was over-stressing our use
      of BerkeleyDB transactions, causing checkouts to go
      twice as slow and lose all concurrent-client scalability.

      This is a temporary fix for a larger design problem.  See issue
      http://subversion.tigris.org/issues/show_bug.cgi?id=1499


Version 0.28.1
(released 28 Aug 2003,http://svn.apache.org/repos/asf/subversion/tags/0.28.1)

  There are no changes in this release.
  It is strictly an updated release, build with the correct version
  of autoconf; autconf-2.57


Version 0.28.0 (released 27 August 2003, rev 6894, branches/release-0.28)
(http://svn.apache.org/repos/asf/subversion/tags/0.28)

#####################################################################
##  WARNING  WARNING  WARNING  WARNING  WARNING  WARNING  WARNING  ##
#####################################################################
##                                                                 ##
##  This release makes an incompatible change to the Subversion    ##
##  repository filesystem schema.  Repositories created with       ##
##  Subversion code prior to this release will unable to operate   ##
##  with this new code.  To maintain the ability to use said       ##
##  repositories, you must use a version 'svnadmin dump' prior to  ##
##  this change to dump your repository to a dumpfile, then use    ##
##  this new Subversion code to create, and load your dumpfile     ##
##  a new repository using 'svnadmin load'.  And don't forget to   ##
##  copy over any custom configuration/hooks from the old to the   ##
##  new repository.                                                ##
##                                                                 ##
#####################################################################

 Please see notes/repos_upgrade_HOWTO for documentation on migrating
 pre-0.28.0 repos to 0.28.0.

 That document is also located here:
    http://svn.apache.org/repos/asf/subversion/trunk/notes/repos_upgrade_HOWTO

 User-visible changes:
 * fs schema change, see issue #1003 **NOTE: repos dump/load cycle required!**
 * command-line options
  - changed  'lsdblogs' is now 2 commands 'list-dblogs', 'list-unused-dblogs'
  - removed  '--only-unread' option 
  - new      'list-unused-dblogs'
  - new      '--config-dir' allows svn config to live outside ~/.subversion 
  - new      (r6811)
    - svn-status-get-specific-revision (interface to svn cat)
    - svn-ediff-with-revision (run ediff w/ a file wc and a specified rev)
 * fixed 'mod_dav_svn' segfault bug caused by foreign DeltaV requests (r6725)
 * fixed 'svn switch' bug which could result in corrupted repo (#1316,r6746)
 * fixed items now marked as 'deleted' if they no longer exist (#919,r6748)
 * fixed 'merge' no longer adds file/dir if scheme differs from wc. (#1321)
 * fixed Handle \r correctly when prompting on Windows. (r6792,#1307)
 * 'svn merge' now 'skip's when it hits unversioned obstructions (r6810,#1425)
 * fixed repos->wc of file w/ svn:keywords set caused segfault (r6818,#1473)
 * fixed 'svn diff -r PREV:HEAD' failed if tmp/ exists in cwd (r6838,#1487)

 Developer-visible changes:
 * database schema changed (see warning above!) (r6752,#1003,#1248,#1438)
 * svn Perl bindings are ready - see swig/INSTALL
 * internal changes to treat swig libraries more like normal libraries (r6761)
 * improved handling of errors opening a repository over ra_svn (r6841)



Version 0.27.0 (released 12 August 2003, rev 6707, branches/release-0.27.0)

 User-visible changes:
 * fixed ra_svn:
    - (r6588) avoid hangs due to ra_svn tunnel creation errors
    - (r6696, r6697, #1465) svnserve crash due to pre-commit hook failure
 * fixed 'svn log':
    - (r6642, #1423) log on a deleted path over ra-dav
    - (r6684, #1438) log performance bug
 * fixed 'svn diff' and 'svn merge':
    - (r6604, #1311) diff URL URL on files now works
    - (r6668, #1142) diff comparing wc to repos branch
    - (r6687, #1297) diff/merge interaction in file adds
    - (r6703, #1319) merge problem with adding subtrees
    - (#6607) new default ancestry-following behavior for diff, merge
 * fixed 'svn status':
    - (r6688, r6691, r6692, #1289) status on nodes deleted in repos
    - (r6637) status now always uses "I" for ignored directories
 * fixed 'svn copy':
    - (r6704, #1313) copy between 2 repositories errors cleanly now
    - (r6649, #1444) seg fault when copying empty dir from repos to wc
 * fixed 'svn export':
    - (r6652, #1461) exporting an empty directory
    - (r6664, #1296) path->path exports
 * fixed - gracefully handle failure to get uid on Win98 (r6695, #1470)
 * fixed - avoid spurious conflicts when merging binary files (r6621, #1319)
 * fixed - merge of a single file into implicit '.' (r6630, #1150)
 * fixed - various Win32 innosetup improvements/fixes (r6693, r6656, #1133)
 * fixed - disallow ".." in svn:externals target paths (r6639, #1449)
 * fixed - use 'env' instead of hard-coded paths in scripts (r6626, #1413)
 * fixed - bug in loading incremental dumpfiles (r6595)
 * fixed - performance issue in svn_load_dirs.pl fixed (r6623, r6627, #1455)
 * fixed - handle IPv6 addresses in URLs (r6638, r6654, #1338)
 * changed - 'svn resolve' renamed to 'svn resolved' (r6597)
 * changed - 'svnlook tree' takes new optional path-in-repos argument (r6583)
 * changed - renamed 'svnadmin archive' to 'svnadmin lsdblogs'; offer
             either all logs, or just the unused ones (r6661)  
 * changed - now offer full-text search in Windows documentation file (r6658)
 * changed - much documentation updated, especially the book
 * Many other fixes and changes, too numerous to mention individually.

 Developer-visible changes:
 * fixed - many improvements to Perl and Python bindings, including some
           Win32-specific improvements (r6619, r6686, r6590, r6580, r6579)
 * All other important dev changes are implied by the user-visible changes.


Version 0.26.0 (released 24 July 2003, revision 6550, branches/release-0.26.0)

 User-visible changes:
 * fixed - --parent-dir option to svnadmin load (r6436)
 * fixed - 'svnlook diff' now properly displays diffs  (r6408, #1241)
 * fixed - 'svn cat' no longer expands values from the wrong revision.
 * fixed 'svn merge':
    - (r6447,#1402) -r FOO:PREV works correctly
    - (r6452,#1379) no longer prints confusing no-op lines
    - (r6500/6503,#1399) warn user when a tree-delta chunk can't be applied
 * turn compression off to work around to mod_deflate timeouts (r6509)

 Developer-visible changes:
 * cvs2svn.py:  lots of bugfixing related to branch/tag support
 * diff code refactored to allow use by other tools (r6407)
 * make 'svn export' set commit-timestamps (not ready yet) (r6420)
 * fixed - memory leaks in libsvn_ra_dav commits (r6422)
 * fixed - cvs2svn.py handles branch files rooted in dead revs (r6482,#1417)
 * fixed - new lines now detected in svn:author property (r6497,#1401)
 * fixed - svn_load_dirs works w/ absolute paths (r6507, Debian bug #187331)
 * changed - build infrastructure now supports Perl SWIG bindings (r6441)
 * removed - PORTING document no longer necessary (r6472)


Version 0.25.0 (released 11 July 2003, revision 6394, branches/release-0.25.0)

 User-visible changes:
 * command line options:
    - new --force option for svn export (r6327,#1296)
    - new --force-log for commit, copy, delete, import, mkdir, move (r6294)
    - no longer need --force for commit
 * commands
    - new - svnadmin archive (r6310)
    - changed - svn import syntax now 'svn import [PATH] URL' (r6288,#933,#735)
    - fixed - Search PATH for external diff commands (r6373)
    - fixed - 'svn switch' memory bug (r6296)
    - fixed - 'svn mkdir' coredump (r6388,#1369)
 * python bindings now in -tools rpm for Mandrake 9.1 (r6374)
 * allow parent-into-child copies, provided they are not WC->WC. (r6348,#1367)
 * fixed - Apache module installation order (r6382-6,#1381)	
 * now require apache 2.0.47 (and apr 0.9.4)
 * fix 2 commit leaks
 * fix mod_dav_svn path-escaping bug

 Developer-visible changes:
 * Win32 build system
    - new - .vcproj files for svn_config project and APR (r6311)
    - fixed - SWIG bindings for Win32 (r6304)
    - vcproj generator now works (r6316)
    - swig's generated .c files now dependent on headers in .i files (r6379)
    - refactored code common to dsp & vcproj into gen_win.py (r6328)
 * fixed
    - SEGFAULTs in SWIG bindings (r6339)
    - potential SEGFAULTs in 'REPORT vcc' backward-compatibility code (r6377)
    - mod_dav_svn's autoversioning failure on PUT (r6312)
    - 'svn switch' memory bug (r6296)
 * changed - mailer.py now uses svn_repos_replay()


Version 0.24.2 (released 18 June 2003, revision 6284, branches/release-0.24.2)

 User-visible changes:
 * fix 'svn export' potential segfault
 * fix occasional diff test failures
 * fix 'svnadmin dump' memory hog
 * fix new-dir-with-spaces bug

 Developer-visible changes:
 * none


Version 0.24.1 (released 16 June 2003, revision 6249, branches/release-0.24.1)

 User-visible changes:
 * Fix bug in 'svn log'.

 Developer-visible changes:
 * none


Version 0.24.0 (released 15 June 2003, revision 6234, branches/release-0.24.0)

 User-visible changes:
 * new 'svn diff [--old OLD] [--new NEW]' syntax (#1142)
 * new --relocate option for svn switch (#951)
 * new --version option for svnadmin and svnlook
 * new path-based authorization module for apache
 * make 'svn checkout' and not just 'svn update' resume a checkout
 * .svn directories now hidden on Windows
 * config variable 'store-password = no' now actually works
 * fix 'svn merge --dry-run'
 * fix 'properties hanging after a rename' issue (#1303)
 * fix odd behavior of 'svn up -r PREV filename' (#1304)
 * fix delete-tracking bug (#1348)
 * fix dump and load corner cases (#1290)
 * ra_dav server more resilient for foreign deltaV clients
 * numerous ra_svn changes - must update clients and servers
 * fix export over ra_svn (#1318)
 * fix ra_svn error transmission bug (#1146)
 * fix ra_svn corruption in tunnel mode (#1145)
 * make svnserve multi-threaded on non-fork platforms (now works on Windows)
 * remove svnserve -F and -S options
 * various memory use improvements (#1323)
 * various performance improvements for all protocols
 * various performance improvements for 'svnadmin dump' and svnlook
 * various subversion book updates (you have read the book right?)
 * more cvs2svn.py improvements (and more to follow)
 * new debugging script normalize-dump.py to normalize dump output

 Developer-visible changes:
 * path-based editor drivers
 * no more RA->do_checkout()
 * update python and java bindings
 * various windows build fixes


Version 0.23.0 (released 16 May 2003, revision 5962, branches/release-0.23.0)

 User-visible changes:
 * 'svn cat' now performs keyword expansion (#399)
 * 'svn export' keyword expansion fixed
 * checkouts are now restartable (#730)
 * ssh ra_svn tunnel agent specified with svn+ssh://hostname/path syntax.
 * remove dependency on external diff program
 * don't error out early on unversioned files (#774)
 * fix commands where REPORT fails if item isn't in HEAD (#891)
 * updates now receive checksums like checkouts (#1101)
 * 'svn revert dir' now resets property timestamp (#1163)
 * fix instances of client showing help instead of error message (#1265)
 * fix incorrect path in 'not a working copy' error messages (#1291)
 * fix cvs2svn.py file added on branch problem (#1302)
 * fix various vc-svn.el problems (#1257, #1268)
 * fix various psvn problems (#1270)
 * various Win32 build fixes

 Developer-visible changes:
 * fix various gcc 3.3 warnings (#1031)
 * fix various memory errors/leaks
 * remove java/jni bindings


Version 0.22.2 (released 13 May 2003, revision 5918, branches/release-0.22.2)

 User-visible changes:
 * fix Win32 build
 * properly handle on-disk template errors
 * fix bogus uuid bug in cvs2svn.py

 Developer-visible changes:
 * none


Version 0.22.1 (released 9 May 2003, revision 5874, branches/release-0.22.1)

 User-visible changes:
 * fix shared library installation problem
 * update cvs2svn.py script

 Developer-visible changes:
 * none


Version 0.22.0 (released 7 May 2003, revision 5842, branches/release-0.22)

 User-visible changes:
 * svn diff -r BASE:HEAD and other edge cases fixed (#977)
 * svn diff and merge now have --ignore-ancestry option (#1034)
 * svn ci -N DIR no longer errors during post-commit (#1239)
 * ra_dav now optional (#617)
 * update vn-svn.el (#1250, #1253)
 * improvements to svn_load_dirs.pl (#1223, #1215)
 * misc ra_svn bug fixes and protocol change
 * log-encoding option now properly only applied to logs
 * fix mmap failures on HP-UX
 * fix some client memory leaks

 Developer-visible changes:
 * finish transition to new xml prop namespaces for mod_dav_svn (#840)
 * minimize full tree locks and number of system calls (#1245)
 * auto-generated .dsp files (#850)
 * fix ETag of directory (#1251)
 * added export editor (#1230)


Version 0.21.0 (released 15 Apr 2003, revision 5639, branches/release-0.21)

 User-visible changes:
 * SSL client and server certificate verification
 * authentication info now stored in ~/.subversion/auth/
 * svn diff on a copied file only shows local mods, not the whole file
 * svn propget now takes a --strict option to control output
 * svnadmin load now takes a --parent-dir option
 * added the new 'svndumpfilter' program
 * svnlook now has 'cat', 'propget', and 'proplist' commands to enable
   viewing this information on transactions
 * 'svn copy' from another repository now adds without history
 * tag/branch conversion disabled in cvs2svn until it gets fixed
 * the 'anonymous' user is no longer used; we simply avoid attaching an
   author property when an author is not available
 * improvements to ignored-file handling
 * Python ConfigParser-style variable expansion for config file (#1165)

 Developer-visible changes:
 * introduced the svn_filesize_t type (#639)
 * realmstring added to the svn_auth framework
 * the "result checksum" moved to the editor.close_file function
 * more checksumming here and there
 * initial work to enable binary properties via ra_dav
 * initial, internal support for compressed streams
 * test framework shifting to exception-based failure recording (#1193)
 * improved options and handling in the C test framework
 * java and python binding work
 * libsvn_auth folded into libsvn_subr
 * bug fixes: 'svnadmin load' parse bug; ra_svn crashes (#1160); 'svn
   log' on a switched wc (#1108); 'svn ci -N' on named files (#1195)


Version 0.20.1 (released 26 Mar 2003, revision 5467, branches/release-0.20.1)

 User-visible changes:
 * fix svnadmin load bug so that property deletions actually occur
 * fix checksum compatibility issue for older repositories

 Developer-visible changes:
 * none


Version 0.20.0 (released 20 Mar 2003, revision 5410, branches/release-0.20)

 User-visible changes:
 * new compatibility rule: require only that each interim release be
                           compatible with the one before it (see HACKING)
 * ra_svn is still new so above rule doesn't yet apply
   (i.e. 0.20 over ra_svn is NOT compatible with previous releases)
 * merge infers the target path (see book chapters 4 & 8)
 * merge continues in presence of missing target file
 * merge's add notifications are no longer duplicated
 * commands can be safely interrupted (Ctrl-C)
 * --encoding global default in ~/.subversion/config
 * new option --editor-cmd
 * begin multi-release transition to escape binary properties over DAV
 * misc performance improvements

 Developer-visible changes:
 * RA vtable functions take pool argument
 * svn-config --includes path fixed
 * uuid at creation now complete
 * start having test failures throw exceptions rather than return errors
 * test suite option --cleanup with --verbose being default mode
 * continued diff library development
 * minor revprop hook changes
 * bug fixes: no diff on binary files (#1019), consistent error messages
   (#1181), version numbers in hook scripts (#1182), win98 codepage (#1186)


Version 0.19.1 (released 12 Mar 2003, revision 5303, branches/release-0.19.1)

 User-visible changes:
 * fix svnserve tunnel mode pipe close bug

 Developer-visible changes:
 * none


Version 0.19.0 (released 10 Mar 2003, revision 5262, branches/release-0.19)

 User-visible changes:
 * svn ls works on wc paths (#1130)
 * new cvs2svn.py features and bug fixes (1105)
 * new svnlook subcommand 'uuid'
 * new svnadmin create option '--bdb-txn-nosync' (use with care)
 * fix svnserve help output
 * SVN_EDITOR now overrides svn-editor in ~/.subversion/config
 * miscellaneous performance improvements (memory and speed)
 * more work on the Book

 Developer-visible changes:
 * start implementing cancellation of long-running functions
 * misc windows build fixes and features (DSP generator)
 * -W and -P options to stress.pl
 * start adding support for multiple fs backends
 * work on bindings and bindings build system (#1132, #1149)
 * bug fixes: ra_dav import/checkout memory usage (#995), control chars
   in commit messages (#1025), svn merge memory usage (#1069, #1077),
   pre-existing ~/.subversion (#1121), keyword expansion (#1151), line
   number in config error message (#1157), svn-tunnel-agent in [default]
   (#1158), RA->close RIP (#1164), config-test non-source (#1172)


Version 0.18.1 (released 26 Feb 2003, revision 5118, branches/release-0.18.1)

 User-visible changes:
 * editor environment variables no longer incorrectly required
 * 'svn help import' now displays correct usage
 * fix crashes in the internal diff library and ra_dav
 * fix Win9x/Me console issue
 * cvs2svn.py api fix
 * hot_backup.py now correctly removes old backups

 Developer-visible changes:
 * various rpm package fixes


Version 0.18.0 (released 19 Feb 2003, revision 4968, branches/release-0.18)

 User-visible changes:
 * renamed the [default] section to [global] in the servers config file
 * compression option is now http-compression and lives in servers file
 * use internal diff by default rather than external program (#405 in progress)
 * symlinked hook scripts now run
 * read-only access flag (-R) for svnserve
 * quiet flag (--quiet) for svnadmin dump
 * --ignore-uuid and --force-uuid for svnadmin load
 * miscellaneous performance improvements
 * more work on the Book

 Developer-visible changes:
 * new authentication library libsvn_auth (#724)
 * new bdb table uuids
 * client context object in libsvn_client
 * more work on java and other language bindings
 * test framework now has a quiet option (-q)
 * miscellaneous small code cleanups
 * bug fixes: more valgrind memory bugs, apr xlate i18n mess (#872),
   non-existent URL checkout (#946), props on to-be-deleted files (#1066),
   ra_svn move/copy (#1084), eol translation (#1085), ra_svn
   checksumming (#1099), cat command corrupt output (#1104), cvs2svn
   memory consumption (#1107), merge of property add (#1109),
   '..' relative path (#1111), commit/cleanup/diff3 (#1119),
   .svn/entries checksum (#1120), svn commit in / (#1122),
   status on uncontrolled directory (#1124), commit message eol
   characters (#1126), cat -r PREV (#1134), ra_dav wcprops (#1136)
   split XML cdata/attribute encoding (#1118)


Version 0.17.1 (released 22 Jan 2003, revision 4503, branches/0.17.1)

 User-visible changes:
 * changed non-baseline build version number display.
 * compatibility change: make sure old clients can talk to newest servers.
 * some changes to the Book

 Developer-visible changes:
 * dumper/loader now use checksums (#1102)
 * miscellaneous small code cleanups
 * bug fixes:  eol-style timestamp changes (#1086), valgrind mem bug,
   better checksum error reporting, 


Version 0.17.0 (released 20 Jan 2003, revision 4468, branches/0.17)

 User-visible changes:
 * 'svn add' is now recursive by default, -N to disable (#1073)
 * new 'svnversion' program summarizes mixed-revs of a working copy
 * huge improvements to the mailer.py tool
 * more work on the Book and man page
 * default global-ignores now built-in, new runtime-config file commented out

 Developer-visible changes:
 * checksums, checksums everywhere (issues #649, #689):
    - filesystem stores them, and verifies them when reading/writing
    - working copy stores them, and verifies them when reading/writing
    - checksums transferred both ways over network, RA layers verify them
 * finish draft of internal diff/diff3 library -- ready for testing/optimizing
 * more utf8<->apr conversion work (#872)
 * more work on swig/python and ruby bindings
 * improvements to win32-innosetup package
 * 'svnserve' now has an official IANA-assigned portnumber.
 * mod_dav_svn now only sends/understands new xml prop namespaces (#840)
 * bug fixes:  stop needless fs rep data copies (#1067), wc auth
   caching bugs (#1064), use APR_BUFFERED to open files (#1071), lots
   of wc 'missing dir' edge-case bugs (#962), prevent wc from
   receiving '.svn' (#1068), don't commit symlinks (#1081), better
   diff labels (#1080), better fulltext tmpfile names in conflicts (#1079),
   prevent ra_dav from deleting out-of-date items (#1017), segfault (#1092), 
   don't attempt checksum on missing tmp textbase (#1091), allow diffs
   during update again (yikes!)


Version 0.16.1 (released 6 Jan 2003, revision 4276)

 User-visible changes:
 * ra_svn network layer (apache alternative) now tested & ssh-tunnelable
 * new (experimental) mod_dav_svn autoversioning feature (SVNAutoversioning)
 * reorganization of the ~/.subversion/ run-time config files.
 * more entry caching: approx. 3x speedup on checkouts & updates.
 * option rename: --non-recursive instead of --nonrecursive
 * option rename: --no-diff-deleted instead of --no-diff-on-delete
 * new 'svn log --quiet'
 * new 'svn diff --no-diff-deleted'
 * fix keyword expansion behaviors ($keyword:$ / $keyword$ / $keyword: $)
 * handle win32 non-ascii config-file paths (#968, #1048, part of #872)

 Developer-visible changes:
 * most public header files now using doxygen markup
 * new (untested) internal difflib (#405)
 * neon debugging now tweakable via run-time config file
 * more progress on Subversion Book rewrite.
 * new ./configure --with-diffutils
 * begin work on client/server checksums (#649)
 * regression tests now depend on svnadmin dump/load
 * lose src_err field of svn_error_t
 * many fs function renames:  begins fs database back-end abstraction.
 * new libsvn_repos prop-validating wrappers
 * lots of work on build-system dependency graph generation (for SWIG building)
 * swig binding work:
    - python svn calls can now run as independent threads
    - new java-binding build system
    - improved swig building features:  --prefix, LDFLAGS behaviors
 * many, many bug fixes: wc->repos copies (#1029), #943 followup
   (#1023), copies of copies (#830), 'svn resolve' cleans up entries
   file (#1021), prop merging (#1012), segfault fixes (#1027, #1055),
   autoconf 2.5X (#886), O(1) copies (#717), new 'failed revert'
   signal (#714), detect missing schedule-add conflicts (#899, #863),
   begin dav namespace switchover (#840), status bugs, url auth
   inference (#1038), log bug (#1028), newline prompt (#1039),
   svnadmin errorchecking, url syntax errors (#1057, #1058), apr/utf8
   work (start #872), and many more.


Version 0.16 (released 4 Dec 2002, revision 3987)

 User-visible changes:
 * new 'svn cat' subcommand
 * new --revprop flag to access revision props, -r for versioned props (#943)
 * new "compression" runtime option in ~/.subversion/config
 * svnadmin/svnlook now use help system, and some subcommands deleted or moved.
 * tool changes:
    - new svnshell.py tool
    - new mirror_dir_through_svn.cgi script
    - new svn_load_dirs.pl features
    - updates to vc-svn.el
 * --message-encoding is now just --encoding, and affects svn: propvals too.
 * major rewrites of chapters 3, 4, 5 of the Subversion Book.

 Developer-visible changes:
 * new network layer, libsvn_ra_svn!  still experimental.
 * all svn_error_t's now allocated in subpool of global pool.
 * reorganize svnlook/svnadmin subcommands & option-parsing (#540, #915, #910)
 * all log messages and svn: props now stored as UTF8/LF endings (#896)
 * huge cleanup/reorg of all svn_path_* routines
 * svn_client_status sends feedback, distinguishes unversioned vs. ignored
 * improvements to swig typemappings and build processes
 * fixes to pool cleanup handlers
 * begin abstraction of gen_make.py 
 * entry-caching improvements
 * stop using global apr_xlate objects
 * win32-innosetup code added to packages/
 * new work on ruby bindings and swig-java bindings
 * many, many bug fixes: various small coredumps, svn_error_t leaks,
   copy props correctly (#976), copy executable bits correctly (#982),
   test-system fix (#882), accidentally imported tmpfile (#964),
   ra_local checkout memleak (#985), accidental wc deletion (#988),
   better text vs. binary detection (#994), dav log-report error
   handling, bad 'svn switch' dav caching (#1000), don't call NULL
   callbacks (#1005), bogus switch feedback (#1007), eol-style file
   corruption (#920), getdate.y fix (#1009), ra_local error reporting (#900),
   start of work on issues #830 and #869.


Version 0.15 (released 7 Nov 2002, revision 3687)

 User-visible changes:
 * New 'S' indicator in 'svn status' shows switched subdirs 
 * New --dry-run option added for 'svn merge' (issue #953)
 * Fix 'svn update .' to handle svn:externals correctly
 * Memory usage of 'svn import' reduced (issue #860)
 * Allow 'svn revert' on missing directories scheduled for deletion
 * Assorted bug fixes in several exciting flavors
 * Documentation improvements

 Developer-visible changes:
 * #911 (apr and apr-util version at build time)
 * Fixed issues #851, #894, 
 * Testing scripts accept --url=URL and BASE_URL=URL
 * Issue #881 (--enable-all-static)
 * Delta editors all converted to new-style, and editor composition is gone
 * Improve libsvn_wc wcprop handling (issue #806)
 * SWIG binding improvements
 * Various pool usage improvements


Version 0.14.5 [Alpha Interim 5] (released 30 Oct 2002, revision 3578)

 User-visible changes:
 * allow --incremental option for 'svn log' xml output

 Developer-visible changes:
 * autoconf bugfix for berkeley-db detection
 * clean up property interface mess (part of #806)
 * dish.sh bugfix:  build the new docbook docs correctly
 * python tests now log commands
 * gen-make.py now assumes 'build.conf'


Version 0.14.4 [Alpha Interim 4] (released 29 Oct 2002, revision 3553)

 User-visible changes:
 * new working-copy entry-caching: speeds many ops up to 5x (#749)
 * new 'svnadmin recover', instead of db_recover
 * client can now view & change server-side revision props (e.g. log messages)
 * new --non-interactive switch for commandline client
 * new --incremental option to 'svn log'
 * new -r {date} syntax for specifying dated revs; works over network too.
 * automatically set svn:executable prop when adding or importing (#870)
 * initial $EDITOR text now ignores all log data below special token
 * consistify behavior of text & prop columns in 'svn status' output.
 * .svn/auth/* files now chmod 700, to stop scaring people.  :-)
 * improved labels in 'svn diff' output (#936)
 * run-time adjustable neon timeout in newly renamed 'servers' config file
 * big improvements to cvs2svn script:  bugfixes and basic branch/tag support
 * new python access-control hook script
 * no more implicit dot-target for 'svn propedit' or 'svn propset' (#924)
 * Win32 improvements:
    - use system-wide config-file/registry
    - run-time configurable diff/diff3 binary locations (#668)
 * remove obsolete --xml-file support
 * Handbook is now ported to Docbook, 2 new chapters.

 Developer-visible changes:
 * abstracted option/help-parsing code, now shared between svn and svnadmin
 * require apache 2.0.42
 * use neon 0.23.5: fix XML entity derefs, SSL server certs, HP-UX build, etc.
 * support Berkeley DB 4.0 *or* 4.1
 * many SWIG binding improvements:
    - better overall coverage of apr and libsvn_* library symbols
    - new 'make swig-py-ext' and 'make install-swig-py-ext' targets
 * finish conversion of all editor/drivers to "new" style (#737)
 * removed xml-delta editors and editor drivers and related tests
 * new predicate-logic system added to automated-test system ("skip" support)
 * more work on mailer.py
 * no more lost commit messages (#761)
 * eradication of misused stringbufs, obsolete code removal (#909)
 * mem-leak fixes in libsvn_fs (#860)
 * improved atomicity of working-file translations (#914)
 * improve ./configure --help output (#949)
 * MANY bugfixes, especially for entry-locks (#931, #932, #847, #938),
   merges (#880, ), auth storage (#934); also #921 (svnadmin
   segfault), #907 (xml quoting), #918 (post-commit processing), #935
   (path canonicalization), #779 (diff errors)


Version 0.14.3 [Alpha Interim 3] (released 20 Sept 2002, revision 3200)

 User-visible changes:
 * new ~/.subversion/config file
 * new $Id$ keyword
 * new client --no-auth-cache option
 * empty values in the Windows Registry are no longer ignored (issue #671)
 * report details of repository start-commit or pre-commit hook errors
 * fix locking behaviour when using current directory as a target
 * updated man page
 * new front-page logo.  :-)

 Developer-visible changes:
 * continuing work on python SWIG bindings
 * continuing work on new access-baton system for libsvn_wc
 * upgrade to neon 0.23.4 to fix Windows build issues and seg faults
 * add XFAIL to the C testing framework
 * prevent setting of certain svn: props on incorrect file types
 * cleanup libsvn_subr's path library behavior
 * new 'fast-clean' vs. 'clean' Makefile targets
 * various bugfixes, tweaks, cleanups.


Version 0.14.2 [Alpha Interim 2] (released 22 Aug 2002, revision 3033)

 User-visible changes:
 * fs schema change, see issue #842. **NOTE: repos dump/load cycle required!**
 * new 'svn ls -R' option
 * new status code `~', for type changes
 * add --username and --password options to 'svn ls'
 * new script tools/client-side/svn_all_diffs.pl
 * new script tools/examples/blame.py (draft)

 Developer-visible changes:
 * test suite now does XFAIL and XPASS
 * test suite over DAV now uses SVNParentPath, no longer depends on symlinks
 * DAV tests now work on Windows
 * upgrade to neon 0.22.0
 * 'make install' notices the $(DESTDIR) parameter
 * new dav prop namespaces, but old still sent for compat; see issue #840
 * error code space reorganized, see issue #702
 * many cleanups to path handling
 * more use of access batons in libsvn_wc, see issue #749
 * working props now stored with ".svn-work" extension, see issue #618
 * the usual round of bug fixes, new regression tests, etc


Version 0.14.1 [Alpha Interim 1] (released 9 August 2002, revision 2927)

 User-visible changes:
 * show copy-ancestry in 'svn log -v'
 * 'svn co' can take multiple URLs now
 * new 'svn ls' command
 * new 'svn st --no-ignore' option
 * new 'svn --version --quiet' option
 * more conservative 'svn help' usage error-message
 * more graceful degradation from charset conversion failure
 * standardize policy of -q switch behavior
 * less intimidating error output
 * new SVNParentPath directive for mod_dav_svn <Location>s
 * svnlook now correctly displays copied subtrees
 * Handbook: additions, tweaks, cleanups, and new French Translation :-)
 * svn_load_dirs.pl: auto propset on files matching specified regex, bug fixes

 Developer-visible changes:
 * integrated the delta-combiner! (issue #531)
 * integration of libsvn_wc-baton-locking branch (issue #749)
 * new "skip-deltas" added to delta-combiner
 * properly URI-encode/decode path components throughout our code
 * RA->do_diff() made independent from RA->do_switch().
 * stricter setting/parsing of svn:mime-type property in client and server.
 * new 'install-static' make target
 * extend SWIG bindings to libsvn_wc and libsvn_client
 * BerkeleyDB usage tweaking:  in preparation for auto-recovery features.
 * work on #850 (.dsp generator)
 * Better support for incremental dumps (see revision 2920)
 * started fs branch work on #842 (copyID inheritance), #830 (copies of
   copies), #790 (copy table uses txnID), #815 (custom sorting)
 * numerous bugfixes: #709 (better error handling), #813/814
   (apr_filepath_merge), #685 (showing dir propdiffs), OS X dumper
   bugfix, #561 (property conflict detection), mod_dav_svn path bugs,
   svn_wc_status() bugs, path canonicalization bugs, #816 (svn log  -r), 
   #843 (URL keyword), #846 (kind-change replacement), #809 ($EDITOR dir),
   #855 (module updates not cooperating with new wc access batons),
   improvements to test suite sensitivity, 


Version 0.14.0 [Alpha] (released 23 July 2002, revision 2667)

 User-visible changes:
 * finally some documentation: The Subversion Handbook
 * i18n support for paths, prop names, and log messages; (not on Win32 yet)
 * support for URI-escaped paths
 * "-R" is now short for --recursive, and "-N" replaces "-n"
 * add the -R option to 'svn info' and 'svn resolve'
 * new syntax for 'svn switch' and 'svn co'
 * new 'svn-config' file installed
 * new commit-access-control.pl utility (feature #775)
 * new vc-svn.el, first pass at Emacs VC support for Subversion
 * lots of work on svn_load_dirs.pl (provides vendor-branch-like features)
 * new --message-encoding option for logfiles given by -F
 * support win32 drive-letters in file:/// urls
 * improved date output syntax: ISO-8601 prefix, then human-friendly suffix
 * the usual round of bug fixes

 Developer-visible changes:
 * UTF-8 changes
    - all libraries now assume UTF-8 input paths and log msgs
    - many apr calls are now abstracted into new svn_io_* wrappers
 * fs schema change
    - cache each revision's changed-paths in a new 'changes' table
    - another repository dump/load is required
 * a number of fs-dumper bugfixes and redesigns
 * test suite is now all python, so it can run on win32
 * reduce huge memory consumption of mod_dav_svn during checkouts
 * memory optimizations for prop-reading and 'svn diff'
 * bugfixes for commit-email.pl and tweak-log.cgi
 * lots of branch work on the delta-combiner and on libsvn_wc rewrite
 * numerous bugfixes: 'svn merge .' bug (#748), bug #764, two new
   ghudson-dirversioning bugs, #756, #675, #783, #796, wc-root bugs,
   #799, #800, #797, directory-removal bugs (#611, #687)


Version 0.13.2 [Pre-Alpha] (released 28 June 2002, revision 2376)

 User-visible changes:
 * fixed various buggy commandline outputs
 * allow global/local config-files on win32
 * prevent overwrites with 'svn cp URL URL'
 * improvements to svn_load_dirs.pl
 * mod_dav_svn can generate xml output for directory GETs
 * new svnadmin(1) man page

 Developer-visible changes:
 * finished notification callback system, no more buggy output
 * fs-changes:
    - revisions table nothing but an index to txns table
    - branch work-in-progress:  new 'changes' table to store changed paths
 * more work on svn_time_* funcs and formats (moving towards ISO8601)
 * property reversion bugs fixed, dumper bug fixed
 * add version number to svndiff database storage
 * new regression tests for 'svn merge'
 * fix 'svn diff -rX:Y' server bug
 * fix bugs in python test system
 * bring win32 build up-to-date, get most python tests working on win32
 

Version 0.13.1 [Pre-Alpha] (released 20 June 2002, revision 2291)

 User-visible changes:
 * "modules" are now implemented
 * new 'svn export' command
 * 'svn log' now traverses copy history and can print changed paths
 * 'svn merge' now (temporarily) only merges into '.'
 * 'svnadmin lscr' now traverses copy history
 * changes to the 'svn:executable' prop take effect immediately now
 * server is more tolerant of wc's with old-style version resource URLs
 * new Handbook started
 * commit-email.pl fixes/improvements -- now shows prop mods and copy history
 * bug fixes to cp, rm, merge, revert, admin dump and load, svnlook

 Developer-visible changes:
 * headers now install in subdir and libs are named libsvn_FOO-1.so
 * improvements to the Python test suite
 * delta combiner implemented (unused for now, though)
 * Python SWIG binding improvements: ability to write an editor in Python
 * new example: tools/examples/svnlook.py
 * start moving libsvn_client to new notification system (no composed editors!)
 * upgrade to neon 0.21.2, fixing deflated communication with apache
 * Moved Berkeley-specific code to libsvn_fs/bdb/, skels into libsvn_fs/util/
 * changes to the RPM packaging


Version 0.13.0 [Pre-Alpha] (released 10 June 2002, revision 2140)

 User-visible changes:
 * repositories have a new database schema;  existing ones must be upgraded!
    - new svnadmin 'dump'/'load' commands to migrate repositories
    - read http://svn.apache.org/repos/asf/subversion/trunk/notes/repos_upgrade_HOWTO

 Developer-visible changes:
 * complete rewrite of filesystem schema!
    - skels are abstracted away, opening the door to SQL backends
    - node-ids now have copy IDs
 * huge progress on module system [only checkouts work at the moment]
 * massive conversion of stringbufs to char* in our public APIs
 * vsn-rsc-urls are now based on created-rev/path instead of fs_id_t's.
 * reinstate 'deleted' flag on entries, to ensure accurate update reports
 * dir_delta learns how to send copy history
    - svnlook no longer sends 10MB emails when we make a branch
    - dumpfiles get much smaller
 * memory consumption reduced via new apr-pool code that reuses/frees mem
 * client can now parse ISO-8601 timestamps (start of issue 614)
 * added script for stress-testing concurrent repository access
 * auto-locate apache's apr libraries at build-time
 * beginnings of ra_pipe library
 * progress on delta combiner code
 * many memleaks fixed, thanks to valgrind!
 * upgrade to newest neon, allow deflated communication with apache
 * many bugfixes to merge, switch, checkout, rm; tackling of issues 704,
   705, 698, 711, 713, 721, 718 and many others


Version 0.12.0 (released 3 May 2002, revision 1868)

 User-visible changes:
 * 'svn diff' can now compare two arbitrary URLs
 * 'svn diff' now displays property changes
 * 'svn rm' requires --force for unversioned and/or modified items
 * 'svn rm' immediately removes files & uncommitted dirs
 * 'svn mv' for WC->WC behaves like 'svn rm' with respect to the source
 * checkouts, updates, switches now print received revision on final line.
 * new 'svn info' command prints information about a versioned resource.
 * switch to 2-part conflict markers (diff3 -E) instead of 3-part (diff3 -A)
 * new bash programmable completion file
 * file's executable bit can be versioned (svn:executable prop)
 * commits and imports now support --nonrecursive option
 * new --xml option for 'svn log'
 * new 'svnadmin dump' command

 Developer-visible changes:
 * updates correctly deal with disjoint urls.
 * libsvn_wc now checksums text-bases, to detect working copy corruption
 * cached wcprops (vsn-rsc-urls) now auto-regenerate if invalid
 * python testsuite now runs on Win32.
 * new switch_tests.py added to testsuite
 * NEW internalized diff/diff3 library.  Not yet integrated/tested.
 * dir_delta sends entry props; pipe-editor removed.
 * no more expat/ tree;  use apr-util's expat instead.
 * fs deltificaton happens outside commit process, using fewer db locks
 * privatize svn_fs_id_t structure
 * start abstracting skels out of libsvn_fs
 * new docs: secure coding tips, quickref card
 * memory bugfixes for import/commit/mass removals
 * many bugfixes: issues 644, 646, 691, 693, 694, 543, 684


Version 0.11.1 (released 12 April 2002, revision 1692, branches/0.11.0)

 User-visible changes:
 * completion of 'svn merge' (issue 504)
 * added SVNReposName directive to mod_dav_svn
 * insist on a diff binary that supports "-u"
 * fix and unify pop-up $EDITOR behaviors (issues 638, 633, 615)

 Developer-visible changes:
 * finish rewrite of commit system to handle disjoint urls (issue 575)
 * finish proxy support via config files (esp. on win32) (issue 579)
 * fix svn_ra_dav__get_baseline_info and related bugs (issue 581)
 * reorganization of libsvn_wc header files & API
 * new getopt_tests.py to test commandline option processing
 * 'make check' now more portable -- tests invoked via python, not sh
 * miscellaneous bugfixes in imports, svndiff, db linkage.


Version 0.11.0 (unreleased)


Version 0.10.2 (released 25 Mar 2002, revision 1587)

 User-visible changes:
 * new ~/.subversion configuration directory
 * proxy support via ~/.subversion/proxies file
          
 Developer-visible changes:
 * rewrite of client-side commit process partially done
 * beginnings of 'svn merge'
 * mod_dav_svn now generates "streamy" report responses
 * stringbuf cleanups and bugfixes
 * interface to svn_wc_entry_t cleaned up
 * tweaks to build system and freebsd port
 * miscellaneous bugfixes in path escaping, pool usage, hp-ux compilation


Version 0.10.1 (released 17 Mar 2002, revision 1537)

 User-visible changes:
 * New --targets command-line option for some commands.
 * conflicts now create conflict-markers in files, and 3 fulltext backups.
 * new 'svn resolve' command removes conflicted state (by removing backups)
  
 Developer-visible changes:
 * no more dependency on 'patch'; only on GNU diff3 and some version of 'diff'
 * complete rewrite of svn_wc_entry_t interface
 * begin abstracting svn_fs API by hiding implementation details
 * consolidate RA layer callbacks
 * start work on commit-driver rewrite
 * start work on ~/.subversion/ configuration directory, and proxy support
 * move a lot of svn_wc.h into private wc.h
 * bugfixes relating to commits, network prop xfers, 'svn log', 'svn co -q'
 * major deletion bug fixed 
   (see email WARNING: 
    http://subversion.tigris.org/servlets/ReadMsg?msgId=64442&listName=dev)


Version 0.10.0 (released 08 Mar 2002, revision 1467)

 User-visible changes:
 * fewer out-of-memory errors:  (see "memory consumption" below)
 * clearer user errors:  
    - detailed marshalling of server errors to client
    - better errors from ra_dav
    - better commandline-client-specific error messages
 * 'svn log' now works on single paths correctly
 * show locked directories in 'svn status'
 * 'svnadmin lstxns' improvements, and new --long switch
 * commits show "Replacing" instead of "Deleting/Adding" (#571)
 * commits show progress on postfix txdeltas.
 * WARNING:  existing repositories need to be upgraded;
             read tools/enable-dupkeys.sh.

 Developer-visible changes:
 * reduced memory consumption
    - new Editor interface that manages pools automatically
    - conversion of most existing editors to new system
    - have libsvn_fs write data to DB streamily
    - reduce DB logfile growth via 'duplicate keys'
    - stop using one pool for post-commit processing
    - stop using one pool for sending all textdeltas
    - many, many other pool-usage improvements in libsvn_wc, ra_dav, etc.
 * start of work on 'svn merge": issue 504, and diff3 integration
 * start of work on disjoint-url detection:  issue 575
 * start removing stringbuf path library funcs; use new const char * funcs
 * better python 2.X detection in test suite
 * svnlook uses single tempdir
 * build system evolution
    - upgrade to neon 0.19.[2-3]
    - lots of work on FreeBSD port
 * many small bugfixes: 
    - propedit, file merges, revert, dir_delta, keywords
    - memory leaks in 'svn add', 'svn import/commit', and svnlook
    - date-parsing and readonly bugs


Version 0.9 (released 15 Feb 2002, revision 1302)

 User-visible changes:
 * 'svn switch', for switching part of a working copy to a branch
 * 'svn status -v' now shows created-rev and last-author info
 * 'svn help <subcommand>' now shows proper switches
 * if no log message passed to commit, $EDITOR pops up
 * greatly improved/re-organized README, INSTALL, and HACKING docs
 * big progress on cvs2svn repository converter
 * faster retrieval of old revisions: turn off fs directory deltification
 * fixed broken behaviors in 'svn diff' and 'svn log'

 Developer-visible changes:
 * new fs code for detecting differences and relatedness
 * new cancellation editor, for event-driven users of libsvn_client
 * make .svn/ area readonly
 * continued development of ruby, java, and python (swig) bindings
 * new config-file parser
 * code reorganization and cleanup
    - huge conversion of svn_stringbuf_t --> char *
    - standardized on commit_info return structure
    - no more 'path styles' in path library
    - rewrite bootstrapping code for python test framework
    - rewrite commandline app's help-system and alias-system
    - feedback table replaced with notfication callback
    - rewrite sorting of hashes
    - svnadmin internal rewrite
    - faster post-update processing
    - using SVN_ERR macros where they weren't
    - new svn_client_revision_t mechanism
    - txdelta windows are readonly now
    - pool debugging code moved to APR
    - various pool-usage fixes
 * build system evolution
    - apr-util now required
    - upgrade to neon 0.18.5
    - much apr m4 macro churn
    - win32 updates, no longer needs precompiled neon
    - 'make check' when builddir != srcdir
 * fixes for many issues, including #624, 627, 580, 598, 591,
   607. 609, 590, 565


[Versions 0.8 and older are only brief summaries]

Version 0.8  (released 15 Jan 2002, revision 909)

 * newline conversion and keyword substitution (#524)
 * rewrite ra_local commit system to commit against HEAD (#463)
 * mod_dav_svn sends svndiffs now (#518)
 * code migration from libsvn_fs to libsvn_repos (#428)


Version 0.7  (released 03 Dec 2001, revision 587)

 * 'svn cp/mv' completed:  
    - can copy from wc/repos to wc/repos
    - This how we create branches/tags
 * 'svn mkdir' [WC_PATH|REPOS_URL]
 * 'svn delete' [REPOS_URL]


Version 0.6  (released 12 Nov 2001, revision 444)

 * 'svn log'
 * 'svn cp/mv' from wc to wc


Milestones M4/M5  (released 19 Oct 2001, revision 271)

 * network layer bugfixes
 * filesystem deltification


Milestone M3  (released 30 Aug 2001, revision 1)

 * self-hosting begins, all history left behind in CVS repository.


Milestone M2  (released 15 May 2001, from CVS, "milestone-2" tag)

 * filesystem library (libsvn_fs)
 * network layer (libsvn_ra_dav and mod_dav_svn)


Milestone M1  (released 20 Oct 2000, from CVS, "milestone-1" tag)

 * working-copy library (libsvn_wc), using XML files


Birth  (05 June 2000)

 * CVS repository created.<|MERGE_RESOLUTION|>--- conflicted
+++ resolved
@@ -1,5 +1,3 @@
-<<<<<<< HEAD
-=======
 Version 1.6.13
 (?? Sep 2010, from /branches/1.6.x)
 http://svn.apache.org/repos/asf/subversion/tags/1.6.13
@@ -22,7 +20,6 @@
    * teach ra_serf to parse md5 checksums with update editors (r979429)
 
 
->>>>>>> 8d8a5012
 Version 1.6.12
 (21 Jun 2010, from /branches/1.6.x)
 http://svn.apache.org/repos/asf/subversion/tags/1.6.12
