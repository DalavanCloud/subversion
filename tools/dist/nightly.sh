#!/bin/sh
#
#
# Licensed to the Apache Software Foundation (ASF) under one
# or more contributor license agreements.  See the NOTICE file
# distributed with this work for additional information
# regarding copyright ownership.  The ASF licenses this file
# to you under the Apache License, Version 2.0 (the
# "License"); you may not use this file except in compliance
# with the License.  You may obtain a copy of the License at
#
#   http://www.apache.org/licenses/LICENSE-2.0
#
# Unless required by applicable law or agreed to in writing,
# software distributed under the License is distributed on an
# "AS IS" BASIS, WITHOUT WARRANTIES OR CONDITIONS OF ANY
# KIND, either express or implied.  See the License for the
# specific language governing permissions and limitations
# under the License.
#
#
set -e

repo=http://svn.apache.org/repos/asf/subversion
svn=svn
<<<<<<< HEAD

# Parse our arguments
while getopts "cd:t:s:" flag; do
=======
olds=7

# Parse our arguments
while getopts "cd:t:s:o:" flag; do
>>>>>>> 4cf18c3e
  case $flag in
    d) dir="`cd $OPTARG && pwd`" ;; # abspath
    c) clean="1" ;;
    t) target="$OPTARG" ;;
    s) svn="$OPTARG" ;;
<<<<<<< HEAD
=======
    o) olds="$OPTARG" ;;
>>>>>>> 4cf18c3e
  esac
done

# Setup directories
if [ -n "$dir" ]; then cd $dir; else dir="."; fi
if [ -d "roll" ]; then rm -rf roll; fi
mkdir roll
if [ ! -n "$target" ]; then
  if [ ! -d "target" ]; then mkdir target; fi
  target="target"
fi

abscwd=`cd $dir; pwd`

echo "Will place results in: $target"

<<<<<<< HEAD
# Get the latest versions of the rolling scripts
$svn export $repo/trunk/tools/dist/construct-rolling-environment.sh $dir
$svn export $repo/trunk/tools/dist/roll.sh $dir
$svn export $repo/trunk/tools/dist/dist.sh $dir
$svn export $repo/trunk/tools/dist/gen_nightly_ann.py $dir
=======
# get youngest
head=`$svn info $repo/trunk | grep '^Revision' | cut -d ' ' -f 2`

# Get the latest versions of the rolling scripts
for i in release.py dist.sh
do 
  $svn export -r $head $repo/trunk/tools/dist/$i@$head $dir/$i
done
# We also need ezt
$svn export -r $head $repo/trunk/build/generator/ezt.py@$head $dir/ezt.py
>>>>>>> 4cf18c3e

# Create the environment
cd roll
echo '----------------building environment------------------'
../release.py --base-dir ${abscwd}/roll build-env trunk-nightly

# Roll the tarballs
echo '-------------------rolling tarball--------------------'
<<<<<<< HEAD
head=`$svn info $repo/trunk | grep '^Revision' | cut -d ' ' -f 2`
${abscwd}/roll.sh trunk $head "-nightly"
=======
../release.py --base-dir ${abscwd}/roll roll --branch trunk trunk-nightly $head
>>>>>>> 4cf18c3e
cd ..

# Create the information page
echo '-------------------moving results---------------------'
# ./release.py --base-dir ${abscwd}/roll post-candidates trunk-nightly $head \
#     --target $target
if [ ! -d "$target/dist" ]; then mkdir "$target/dist"; fi
if [ -d "$target/dist/r$head" ]; then rm -r "$target/dist/r$head"; fi
mv roll/deploy $target/dist/r$head

# Some static links for the most recent artifacts.
ln -sf "r$head" "$target/dist/current"
ls "$target/dist/r$head" | while read fname; do
  ln -sf "r$head/$fname" "$target/dist/$fname"
done

# Clean up old results
ls -t1 "$target/dist/" | sed -e "1,${olds}d" | while read d; do
  rm -rf "$target/dist/$d"
done

# Optionally remove our working directory
if [ -n "$clean" ]; then
  echo '--------------------cleaning up-----------------------'
  rm -rf roll
fi

echo '------------------------done--------------------------'<|MERGE_RESOLUTION|>--- conflicted
+++ resolved
@@ -23,25 +23,16 @@
 
 repo=http://svn.apache.org/repos/asf/subversion
 svn=svn
-<<<<<<< HEAD
-
-# Parse our arguments
-while getopts "cd:t:s:" flag; do
-=======
 olds=7
 
 # Parse our arguments
 while getopts "cd:t:s:o:" flag; do
->>>>>>> 4cf18c3e
   case $flag in
     d) dir="`cd $OPTARG && pwd`" ;; # abspath
     c) clean="1" ;;
     t) target="$OPTARG" ;;
     s) svn="$OPTARG" ;;
-<<<<<<< HEAD
-=======
     o) olds="$OPTARG" ;;
->>>>>>> 4cf18c3e
   esac
 done
 
@@ -58,13 +49,6 @@
 
 echo "Will place results in: $target"
 
-<<<<<<< HEAD
-# Get the latest versions of the rolling scripts
-$svn export $repo/trunk/tools/dist/construct-rolling-environment.sh $dir
-$svn export $repo/trunk/tools/dist/roll.sh $dir
-$svn export $repo/trunk/tools/dist/dist.sh $dir
-$svn export $repo/trunk/tools/dist/gen_nightly_ann.py $dir
-=======
 # get youngest
 head=`$svn info $repo/trunk | grep '^Revision' | cut -d ' ' -f 2`
 
@@ -75,7 +59,6 @@
 done
 # We also need ezt
 $svn export -r $head $repo/trunk/build/generator/ezt.py@$head $dir/ezt.py
->>>>>>> 4cf18c3e
 
 # Create the environment
 cd roll
@@ -84,12 +67,7 @@
 
 # Roll the tarballs
 echo '-------------------rolling tarball--------------------'
-<<<<<<< HEAD
-head=`$svn info $repo/trunk | grep '^Revision' | cut -d ' ' -f 2`
-${abscwd}/roll.sh trunk $head "-nightly"
-=======
 ../release.py --base-dir ${abscwd}/roll roll --branch trunk trunk-nightly $head
->>>>>>> 4cf18c3e
 cd ..
 
 # Create the information page
