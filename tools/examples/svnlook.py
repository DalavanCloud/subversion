#!/usr/bin/env python
#
# svnlook.py : a Python-based replacement for svnlook
#
######################################################################
#
# Copyright (c) 2000-2004, 2008 CollabNet.  All rights reserved.
#
# This software is licensed as described in the file COPYING, which
# you should have received as part of this distribution.  The terms
# are also available at http://subversion.tigris.org/license-1.html.
# If newer versions of this license are posted there, you may use a
# newer version instead, at your option.
#
######################################################################
#

import sys
import time
import os

from svn import core, fs, delta, repos

class SVNLook:
  def __init__(self, path, cmd, rev, txn):
    path = core.svn_path_canonicalize(path)
    repos_ptr = repos.open(path)
    self.fs_ptr = repos.fs(repos_ptr)

    if txn:
      self.txn_ptr = fs.open_txn(self.fs_ptr, txn)
    else:
      self.txn_ptr = None
      if rev is None:
        rev = fs.youngest_rev(self.fs_ptr)
    self.rev = rev

    getattr(self, 'cmd_' + cmd)()

  def cmd_default(self):
    self.cmd_info()
    self.cmd_tree()

  def cmd_author(self):
    # get the author property, or empty string if the property is not present
    author = self._get_property(core.SVN_PROP_REVISION_AUTHOR) or ''
    print(author)

  def cmd_changed(self):
    self._print_tree(ChangedEditor, pass_root=1)

  def cmd_date(self):
    if self.txn_ptr:
      print("")
    else:
      date = self._get_property(core.SVN_PROP_REVISION_DATE)
      if date:
        aprtime = core.svn_time_from_cstring(date)
        # ### convert to a time_t; this requires intimate knowledge of
        # ### the apr_time_t type
        secs = aprtime / 1000000  # aprtime is microseconds; make seconds

        # assume secs in local TZ, convert to tuple, and format
        ### we don't really know the TZ, do we?
        print(time.strftime('%Y-%m-%d %H:%M', time.localtime(secs)))
      else:
        print("")

  def cmd_diff(self):
    self._print_tree(DiffEditor, pass_root=1)

  def cmd_dirs_changed(self):
    self._print_tree(DirsChangedEditor)

  def cmd_ids(self):
    self._print_tree(Editor, base_rev=0, pass_root=1)

  def cmd_info(self):
    self.cmd_author()
    self.cmd_date()
    self.cmd_log(1)

  def cmd_log(self, print_size=0):
    # get the log property, or empty string if the property is not present
    log = self._get_property(core.SVN_PROP_REVISION_LOG) or ''
    if print_size:
      print(len(log))
    print(log)

  def cmd_tree(self):
    self._print_tree(Editor, base_rev=0)

  def _get_property(self, name):
    if self.txn_ptr:
      return fs.txn_prop(self.txn_ptr, name)
    return fs.revision_prop(self.fs_ptr, self.rev, name)

  def _print_tree(self, e_factory, base_rev=None, pass_root=0):
    if base_rev is None:
      # a specific base rev was not provided. use the transaction base,
      # or the previous revision
      if self.txn_ptr:
        base_rev = fs.txn_base_revision(self.txn_ptr)
      else:
        base_rev = self.rev - 1

    # get the current root
    if self.txn_ptr:
      root = fs.txn_root(self.txn_ptr)
    else:
      root = fs.revision_root(self.fs_ptr, self.rev)

    # the base of the comparison
    base_root = fs.revision_root(self.fs_ptr, base_rev)

    if pass_root:
      editor = e_factory(root, base_root)
    else:
      editor = e_factory()

    # construct the editor for printing these things out
    e_ptr, e_baton = delta.make_editor(editor)

    # compute the delta, printing as we go
    def authz_cb(root, path, pool):
      return 1
    repos.dir_delta(base_root, '', '', root, '',
		    e_ptr, e_baton, authz_cb, 0, 1, 0, 0)


class Editor(delta.Editor):
  def __init__(self, root=None, base_root=None):
    self.root = root
    # base_root ignored

    self.indent = ''

  def open_root(self, base_revision, dir_pool):
    print('/' + self._get_id('/'))
    self.indent = self.indent + ' '    # indent one space

  def add_directory(self, path, *args):
    id = self._get_id(path)
    print(self.indent + _basename(path) + '/' + id)
    self.indent = self.indent + ' '    # indent one space

  # we cheat. one method implementation for two entry points.
  open_directory = add_directory

  def close_directory(self, baton):
    # note: if indents are being performed, this slice just returns
    # another empty string.
    self.indent = self.indent[:-1]

  def add_file(self, path, *args):
    id = self._get_id(path)
    print(self.indent + _basename(path) + id)

  # we cheat. one method implementation for two entry points.
  open_file = add_file

  def _get_id(self, path):
    if self.root:
      id = fs.node_id(self.root, path)
      return ' <%s>' % fs.unparse_id(id)
    return ''

class DirsChangedEditor(delta.Editor):
  def open_root(self, base_revision, dir_pool):
    return [ 1, '' ]

  def delete_entry(self, path, revision, parent_baton, pool):
    self._dir_changed(parent_baton)

  def add_directory(self, path, parent_baton,
                    copyfrom_path, copyfrom_revision, dir_pool):
    self._dir_changed(parent_baton)
    return [ 1, path ]

  def open_directory(self, path, parent_baton, base_revision, dir_pool):
    return [ 1, path ]

  def change_dir_prop(self, dir_baton, name, value, pool):
    self._dir_changed(dir_baton)

  def add_file(self, path, parent_baton,
               copyfrom_path, copyfrom_revision, file_pool):
    self._dir_changed(parent_baton)

  def open_file(self, path, parent_baton, base_revision, file_pool):
    # some kind of change is going to happen
    self._dir_changed(parent_baton)

  def _dir_changed(self, baton):
    if baton[0]:
      # the directory hasn't been printed yet. do it.
      print(baton[1] + '/')
      baton[0] = 0

class ChangedEditor(delta.Editor):
  def __init__(self, root, base_root):
    self.root = root
    self.base_root = base_root

  def open_root(self, base_revision, dir_pool):
    return [ 1, '' ]

  def delete_entry(self, path, revision, parent_baton, pool):
    ### need more logic to detect 'replace'
    if fs.is_dir(self.base_root, '/' + path):
      print('D   ' + path + '/')
    else:
      print('D   ' + path)

  def add_directory(self, path, parent_baton,
                    copyfrom_path, copyfrom_revision, dir_pool):
    print('A   ' + path + '/')
    return [ 0, path ]

  def open_directory(self, path, parent_baton, base_revision, dir_pool):
    return [ 1, path ]

  def change_dir_prop(self, dir_baton, name, value, pool):
    if dir_baton[0]:
      # the directory hasn't been printed yet. do it.
      print('_U  ' + dir_baton[1] + '/')
      dir_baton[0] = 0

  def add_file(self, path, parent_baton,
               copyfrom_path, copyfrom_revision, file_pool):
    print('A   ' + path)
    return [ '_', ' ', None ]

  def open_file(self, path, parent_baton, base_revision, file_pool):
    return [ '_', ' ', path ]

  def apply_textdelta(self, file_baton, base_checksum):
    file_baton[0] = 'U'

    # no handler
    return None

  def change_file_prop(self, file_baton, name, value, pool):
    file_baton[1] = 'U'

  def close_file(self, file_baton, text_checksum):
    text_mod, prop_mod, path = file_baton
    # test the path. it will be None if we added this file.
    if path:
      status = text_mod + prop_mod
      # was there some kind of change?
      if status != '_ ':
        print(status + '  ' + path)


class DiffEditor(delta.Editor):
  def __init__(self, root, base_root):
    self.root = root
    self.base_root = base_root
    self.target_revision = 0

  def _do_diff(self, base_path, path):
    if base_path is None:
      print("Added: " + path)
      label = path
    elif path is None:
      print("Removed: " + base_path)
      label = base_path
    else:
      print("Modified: " + path)
      label = path
    print("===============================================================" + \
          "===============")
    args = []
    args.append("-L")
    args.append(label + "\t(original)")
    args.append("-L")
    args.append(label + "\t(new)")
    args.append("-u")
    differ = fs.FileDiff(self.base_root, base_path, self.root,
                         path, diffoptions=args)
    pobj = differ.get_pipe()
    while 1:
      line = pobj.readline()
      if not line:
        break
      sys.stdout.write("%s " % line)
    print("")

  def _do_prop_diff(self, path, prop_name, prop_val, pool):
    print("Property changes on: " + path)
    print("_______________________________________________________________" + \
          "_______________")

    old_prop_val = None

    try:
      old_prop_val = fs.node_prop(self.base_root, path, prop_name, pool)
    except core.SubversionException:
      pass # Must be a new path

    if old_prop_val:
      if prop_val:
        print("Modified: " + prop_name)
        print("   - " + str(old_prop_val))
        print("   + " + str(prop_val))
      else:
        print("Deleted: " + prop_name)
        print("   - " + str(old_prop_val))
    else:
      print("Added: " + prop_name)
      print("   + " + str(prop_val))

    print("")

  def _do_prop_diff(self, path, prop_name, prop_val, pool):
    print "Property changes on: " + path
    print "_______________________________________________________________" + \
          "_______________"

    old_prop_val = None

    try:
      old_prop_val = fs.node_prop(self.base_root, path, prop_name, pool)
    except core.SubversionException:
      pass # Must be a new path

    if old_prop_val:
      if prop_val:
        print "Modified: " + prop_name
        print "   - " + str(old_prop_val)
        print "   + " + str(prop_val)
      else:
        print "Deleted: " + prop_name
        print "   - " + str(old_prop_val)
    else:
      print "Added: " + prop_name
      print "   + " + str(prop_val)

    print ""

  def delete_entry(self, path, revision, parent_baton, pool):
    ### need more logic to detect 'replace'
    if not fs.is_dir(self.base_root, '/' + path):
      self._do_diff(path, None)

  def add_directory(self, path, parent_baton, copyfrom_path,
                    copyfrom_revision, dir_pool):
    return [ 1, path ]

  def add_file(self, path, parent_baton,
               copyfrom_path, copyfrom_revision, file_pool):
    self._do_diff(None, path)
    return [ '_', ' ', None ]

  def open_root(self, base_revision, dir_pool):
    return [ 1, '' ]
<<<<<<< HEAD
  
=======

>>>>>>> e363d545
  def open_directory(self, path, parent_baton, base_revision, dir_pool):
    return [ 1, path ]

  def open_file(self, path, parent_baton, base_revision, file_pool):
    return [ '_', ' ', path ]

  def apply_textdelta(self, file_baton, base_checksum):
    if file_baton[2] is not None:
      self._do_diff(file_baton[2], file_baton[2])
    return None

  def change_file_prop(self, file_baton, name, value, pool):
    if file_baton[2] is not None:
      self._do_prop_diff(file_baton[2], name, value, pool)
    return None

  def change_dir_prop(self, dir_baton, name, value, pool):
    if dir_baton[1] is not None:
      self._do_prop_diff(dir_baton[1], name, value, pool)
    return None

  def set_target_revision(self, target_revision):
    self.target_revision = target_revision

def _basename(path):
  "Return the basename for a '/'-separated path."
  idx = path.rfind('/')
  if idx == -1:
    return path
  return path[idx+1:]


def usage(exit):
  if exit:
    output = sys.stderr
  else:
    output = sys.stdout

  output.write(
     "usage: %s REPOS_PATH rev REV [COMMAND] - inspect revision REV\n"
     "       %s REPOS_PATH txn TXN [COMMAND] - inspect transaction TXN\n"
     "       %s REPOS_PATH [COMMAND] - inspect the youngest revision\n"
     "\n"
     "REV is a revision number > 0.\n"
     "TXN is a transaction name.\n"
     "\n"
     "If no command is given, the default output (which is the same as\n"
     "running the subcommands `info' then `tree') will be printed.\n"
     "\n"
     "COMMAND can be one of: \n"
     "\n"
     "   author:        print author.\n"
     "   changed:       print full change summary: all dirs & files changed.\n"
     "   date:          print the timestamp (revisions only).\n"
     "   diff:          print GNU-style diffs of changed files and props.\n"
     "   dirs-changed:  print changed directories.\n"
     "   ids:           print the tree, with nodes ids.\n"
     "   info:          print the author, data, log_size, and log message.\n"
     "   log:           print log message.\n"
     "   tree:          print the tree.\n"
     "\n"
     % (sys.argv[0], sys.argv[0], sys.argv[0]))

  sys.exit(exit)

def main():
  if len(sys.argv) < 2:
    usage(1)

  rev = txn = None

  args = sys.argv[2:]
  if args:
    cmd = args[0]
    if cmd == 'rev':
      if len(args) == 1:
        usage(1)
      try:
        rev = int(args[1])
      except ValueError:
        usage(1)
      del args[:2]
    elif cmd == 'txn':
      if len(args) == 1:
        usage(1)
      txn = args[1]
      del args[:2]

  if args:
    if len(args) > 1:
      usage(1)
    cmd = args[0].replace('-', '_')
  else:
    cmd = 'default'

  if not hasattr(SVNLook, 'cmd_' + cmd):
    usage(1)

  SVNLook(sys.argv[1], cmd, rev, txn)

if __name__ == '__main__':
  main()<|MERGE_RESOLUTION|>--- conflicted
+++ resolved
@@ -313,32 +313,6 @@
 
     print("")
 
-  def _do_prop_diff(self, path, prop_name, prop_val, pool):
-    print "Property changes on: " + path
-    print "_______________________________________________________________" + \
-          "_______________"
-
-    old_prop_val = None
-
-    try:
-      old_prop_val = fs.node_prop(self.base_root, path, prop_name, pool)
-    except core.SubversionException:
-      pass # Must be a new path
-
-    if old_prop_val:
-      if prop_val:
-        print "Modified: " + prop_name
-        print "   - " + str(old_prop_val)
-        print "   + " + str(prop_val)
-      else:
-        print "Deleted: " + prop_name
-        print "   - " + str(old_prop_val)
-    else:
-      print "Added: " + prop_name
-      print "   + " + str(prop_val)
-
-    print ""
-
   def delete_entry(self, path, revision, parent_baton, pool):
     ### need more logic to detect 'replace'
     if not fs.is_dir(self.base_root, '/' + path):
@@ -355,11 +329,7 @@
 
   def open_root(self, base_revision, dir_pool):
     return [ 1, '' ]
-<<<<<<< HEAD
-  
-=======
-
->>>>>>> e363d545
+
   def open_directory(self, path, parent_baton, base_revision, dir_pool):
     return [ 1, path ]
 
