--- conflicted
+++ resolved
@@ -31,7 +31,7 @@
   # Initialize the SvnLook application
   def initialize(path, rev, txn)
     # Open a repository
-    @fs = Svn::Repos.open(basename(path)).fs
+    @fs = Svn::Repos.open(path).fs
 
     # If a transaction was specified, open it
     if txn
@@ -143,16 +143,6 @@
     print_tree(Editor, 0)
   end
 
-  # Output the repository's UUID.
-  def cmd_uuid
-    puts @fs.uuid
-  end
-
-  # Output the repository's youngest revision.
-  def cmd_youngest
-    puts @fs.youngest_rev
-  end
-
   # Return a property of the specified revision or transaction.
   # Name: the ID of the property you want to retrieve. 
   #       E.g. Svn::Core::PROP_REVISION_LOG
@@ -254,12 +244,6 @@
   end
 
   
-<<<<<<< HEAD
-  # Output directories that have been changed.
-  # In this class, methods such as open_root and add_file
-  # are inherited from Svn::Delta::ChangedDirsEditor.
-  class DirsChangedEditor < Svn::Delta::ChangedDirsEditor
-=======
   # Output directories that have been changed
   class DirsChangedEditor < Svn::Delta::BaseEditor
 
@@ -305,14 +289,12 @@
     def open_file(path, parent_baton, base_revision)
       dir_changed(parent_baton)
     end
->>>>>>> 7a9d2b16
 
     # Private functions
     private
 
     # Print out the name of a directory if it has been changed.
     # But only do so once.
-    # This behaves in a way like a callback function does.
     def dir_changed(baton)
       if baton[0]
         # The directory hasn't been printed yet,
@@ -520,8 +502,6 @@
     "   info:          print the author, data, log_size, and log message.",
     "   log:           print log message.",
     "   tree:          print the tree.",
-    "   uuid:          print the repository's UUID (REV and TXN ignored).",
-    "   youngest:      print the youngest revision number (REV and TXN ignored).",
   ]
   puts(messages.join("\n"))
   exit(1)
