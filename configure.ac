--- conflicted
+++ resolved
@@ -739,13 +739,8 @@
 # define SVN__PREDICT_FALSE(x) (__builtin_expect(x, 0))
 # define SVN__PREDICT_TRUE(x) (__builtin_expect(!!(x), 1))
 #else
-<<<<<<< HEAD
-# define SVN__PREDICT_FALSE(x)
-# define SVN__PREDICT_TRUE(x)
-=======
 # define SVN__PREDICT_FALSE(x) (x)
 # define SVN__PREDICT_TRUE(x) (x)
->>>>>>> eb45f617
 #endif
 
 #if defined(SVN_DEBUG)
